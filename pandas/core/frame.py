# pylint: disable=E1101
# pylint: disable=W0212,W0703,W0622
"""
DataFrame
---------
An efficient 2D container for potentially mixed-type time series or other
labeled data series.

Similar to its R counterpart, data.frame, except providing automatic data
alignment and a host of useful data manipulation methods having to do with the
labeling information
"""
from __future__ import division

import collections
import functools
import itertools
import sys
import warnings
from textwrap import dedent

import numpy as np
import numpy.ma as ma

from pandas._libs import lib, algos as libalgos

from pandas.util._decorators import (Appender, Substitution,
                                     rewrite_axis_style_signature,
                                     deprecate_kwarg)
from pandas.util._validators import (validate_bool_kwarg,
                                     validate_axis_style_args)

from pandas import compat
from pandas.compat import (range, map, zip, lrange, lmap, lzip, StringIO, u,
                           OrderedDict, PY36, raise_with_traceback,
                           string_and_binary_types)
from pandas.compat.numpy import function as nv

from pandas.core.dtypes.cast import (
    maybe_upcast,
    cast_scalar_to_array,
    construct_1d_arraylike_from_scalar,
    infer_dtype_from_scalar,
    maybe_cast_to_datetime,
    maybe_infer_to_datetimelike,
    maybe_convert_platform,
    maybe_downcast_to_dtype,
    invalidate_string_dtypes,
    coerce_to_dtypes,
    maybe_upcast_putmask,
    find_common_type)
from pandas.core.dtypes.common import (
    is_categorical_dtype,
    is_object_dtype,
    is_extension_type,
    is_extension_array_dtype,
    is_datetimetz,
    is_datetime64_any_dtype,
    is_bool_dtype,
    is_integer_dtype,
    is_float_dtype,
    is_integer,
    is_scalar,
    is_dtype_equal,
    needs_i8_conversion,
    _get_dtype_from_object,
    ensure_float64,
    ensure_int64,
    ensure_platform_int,
    is_list_like,
    is_nested_list_like,
    is_iterator,
    is_sequence,
    is_named_tuple)
from pandas.core.dtypes.generic import ABCSeries, ABCIndexClass, ABCMultiIndex
from pandas.core.dtypes.missing import isna, notna

from pandas.core import algorithms
from pandas.core import common as com
from pandas.core import nanops
from pandas.core import ops
from pandas.core.accessor import CachedAccessor
from pandas.core.arrays import Categorical, ExtensionArray
from pandas.core.config import get_option
from pandas.core.generic import NDFrame, _shared_docs
from pandas.core.index import (Index, MultiIndex, ensure_index,
                               ensure_index_from_sequences)
from pandas.core.indexes import base as ibase
from pandas.core.indexes.datetimes import DatetimeIndex
from pandas.core.indexes.period import PeriodIndex
from pandas.core.indexes.timedeltas import TimedeltaIndex
from pandas.core.indexing import (maybe_droplevels, convert_to_index_sliceable,
                                  check_bool_indexer)
from pandas.core.internals import (BlockManager,
                                   create_block_manager_from_arrays,
                                   create_block_manager_from_blocks)
from pandas.core.series import Series

from pandas.io.formats import console
from pandas.io.formats import format as fmt
from pandas.io.formats.printing import pprint_thing

import pandas.plotting._core as gfx

# ---------------------------------------------------------------------
# Docstring templates

_shared_doc_kwargs = dict(
    axes='index, columns', klass='DataFrame',
    axes_single_arg="{0 or 'index', 1 or 'columns'}",
    axis="""axis : {0 or 'index', 1 or 'columns'}, default 0
        If 0 or 'index': apply function to each column.
        If 1 or 'columns': apply function to each row.""",
    optional_by="""
        by : str or list of str
            Name or list of names to sort by.

            - if `axis` is 0 or `'index'` then `by` may contain index
              levels and/or column labels
            - if `axis` is 1 or `'columns'` then `by` may contain column
              levels and/or index labels

            .. versionchanged:: 0.23.0
               Allow specifying index or column level names.""",
    versionadded_to_excel='',
    optional_labels="""labels : array-like, optional
            New labels / index to conform the axis specified by 'axis' to.""",
    optional_axis="""axis : int or str, optional
            Axis to target. Can be either the axis name ('index', 'columns')
            or number (0, 1).""",
)

_numeric_only_doc = """numeric_only : boolean, default None
    Include only float, int, boolean data. If None, will attempt to use
    everything, then use only numeric data
"""

_merge_doc = """
Merge DataFrame or named Series objects with a database-style join.

The join is done on columns or indexes. If joining columns on
columns, the DataFrame indexes *will be ignored*. Otherwise if joining indexes
on indexes or indexes on a column or columns, the index will be passed on.

Parameters
----------%s
right : DataFrame or named Series
    Object to merge with.
how : {'left', 'right', 'outer', 'inner'}, default 'inner'
    Type of merge to be performed.

    * left: use only keys from left frame, similar to a SQL left outer join;
      preserve key order.
    * right: use only keys from right frame, similar to a SQL right outer join;
      preserve key order.
    * outer: use union of keys from both frames, similar to a SQL full outer
      join; sort keys lexicographically.
    * inner: use intersection of keys from both frames, similar to a SQL inner
      join; preserve the order of the left keys.
on : label or list
    Column or index level names to join on. These must be found in both
    DataFrames. If `on` is None and not merging on indexes then this defaults
    to the intersection of the columns in both DataFrames.
left_on : label or list, or array-like
    Column or index level names to join on in the left DataFrame. Can also
    be an array or list of arrays of the length of the left DataFrame.
    These arrays are treated as if they are columns.
right_on : label or list, or array-like
    Column or index level names to join on in the right DataFrame. Can also
    be an array or list of arrays of the length of the right DataFrame.
    These arrays are treated as if they are columns.
left_index : bool, default False
    Use the index from the left DataFrame as the join key(s). If it is a
    MultiIndex, the number of keys in the other DataFrame (either the index
    or a number of columns) must match the number of levels.
right_index : bool, default False
    Use the index from the right DataFrame as the join key. Same caveats as
    left_index.
sort : bool, default False
    Sort the join keys lexicographically in the result DataFrame. If False,
    the order of the join keys depends on the join type (how keyword).
suffixes : tuple of (str, str), default ('_x', '_y')
    Suffix to apply to overlapping column names in the left and right
    side, respectively. To raise an exception on overlapping columns use
    (False, False).
copy : bool, default True
    If False, avoid copy if possible.
indicator : bool or str, default False
    If True, adds a column to output DataFrame called "_merge" with
    information on the source of each row.
    If string, column with information on source of each row will be added to
    output DataFrame, and column will be named value of string.
    Information column is Categorical-type and takes on a value of "left_only"
    for observations whose merge key only appears in 'left' DataFrame,
    "right_only" for observations whose merge key only appears in 'right'
    DataFrame, and "both" if the observation's merge key is found in both.

validate : str, optional
    If specified, checks if merge is of specified type.

    * "one_to_one" or "1:1": check if merge keys are unique in both
      left and right datasets.
    * "one_to_many" or "1:m": check if merge keys are unique in left
      dataset.
    * "many_to_one" or "m:1": check if merge keys are unique in right
      dataset.
    * "many_to_many" or "m:m": allowed, but does not result in checks.

    .. versionadded:: 0.21.0

Returns
-------
DataFrame
    A DataFrame of the two merged objects.

Notes
-----
Support for specifying index levels as the `on`, `left_on`, and
`right_on` parameters was added in version 0.23.0
Support for merging named Series objects was added in version 0.24.0

See Also
--------
merge_ordered : Merge with optional filling/interpolation.
merge_asof : Merge on nearest keys.
DataFrame.join : Similar method using indices.

Examples
--------

>>> df1 = pd.DataFrame({'lkey': ['foo', 'bar', 'baz', 'foo'],
...                     'value': [1, 2, 3, 5]})
>>> df2 = pd.DataFrame({'rkey': ['foo', 'bar', 'baz', 'foo'],
...                     'value': [5, 6, 7, 8]})
>>> df1
    lkey value
0   foo      1
1   bar      2
2   baz      3
3   foo      5
>>> df2
    rkey value
0   foo      5
1   bar      6
2   baz      7
3   foo      8

Merge df1 and df2 on the lkey and rkey columns. The value columns have
the default suffixes, _x and _y, appended.

>>> df1.merge(df2, left_on='lkey', right_on='rkey')
  lkey  value_x rkey  value_y
0  foo        1  foo        5
1  foo        1  foo        8
2  foo        5  foo        5
3  foo        5  foo        8
4  bar        2  bar        6
5  baz        3  baz        7

Merge DataFrames df1 and df2 with specified left and right suffixes
appended to any overlapping columns.

>>> df1.merge(df2, left_on='lkey', right_on='rkey',
...           suffixes=('_left', '_right'))
  lkey  value_left rkey  value_right
0  foo           1  foo            5
1  foo           1  foo            8
2  foo           5  foo            5
3  foo           5  foo            8
4  bar           2  bar            6
5  baz           3  baz            7

Merge DataFrames df1 and df2, but raise an exception if the DataFrames have
any overlapping columns.

>>> df1.merge(df2, left_on='lkey', right_on='rkey', suffixes=(False, False))
Traceback (most recent call last):
...
ValueError: columns overlap but no suffix specified:
    Index(['value'], dtype='object')
"""

# -----------------------------------------------------------------------
# DataFrame class


class DataFrame(NDFrame):
    """
    Two-dimensional size-mutable, potentially heterogeneous tabular data
    structure with labeled axes (rows and columns). Arithmetic operations
    align on both row and column labels. Can be thought of as a dict-like
    container for Series objects. The primary pandas data structure.

    Parameters
    ----------
    data : ndarray (structured or homogeneous), Iterable, dict, or DataFrame
        Dict can contain Series, arrays, constants, or list-like objects

        .. versionchanged :: 0.23.0
           If data is a dict, argument order is maintained for Python 3.6
           and later.

    index : Index or array-like
        Index to use for resulting frame. Will default to RangeIndex if
        no indexing information part of input data and no index provided
    columns : Index or array-like
        Column labels to use for resulting frame. Will default to
        RangeIndex (0, 1, 2, ..., n) if no column labels are provided
    dtype : dtype, default None
        Data type to force. Only a single dtype is allowed. If None, infer
    copy : boolean, default False
        Copy data from inputs. Only affects DataFrame / 2d ndarray input

    Examples
    --------
    Constructing DataFrame from a dictionary.

    >>> d = {'col1': [1, 2], 'col2': [3, 4]}
    >>> df = pd.DataFrame(data=d)
    >>> df
       col1  col2
    0     1     3
    1     2     4

    Notice that the inferred dtype is int64.

    >>> df.dtypes
    col1    int64
    col2    int64
    dtype: object

    To enforce a single dtype:

    >>> df = pd.DataFrame(data=d, dtype=np.int8)
    >>> df.dtypes
    col1    int8
    col2    int8
    dtype: object

    Constructing DataFrame from numpy ndarray:

    >>> df2 = pd.DataFrame(np.array([[1, 2, 3], [4, 5, 6], [7, 8, 9]]),
    ...                    columns=['a', 'b', 'c'])
    >>> df2
       a  b  c
    0  1  2  3
    1  4  5  6
    2  7  8  9

    See Also
    --------
    DataFrame.from_records : Constructor from tuples, also record arrays.
    DataFrame.from_dict : From dicts of Series, arrays, or dicts.
    DataFrame.from_items : From sequence of (key, value) pairs
        pandas.read_csv, pandas.read_table, pandas.read_clipboard.
    """

    @property
    def _constructor(self):
        return DataFrame

    _constructor_sliced = Series
    _deprecations = NDFrame._deprecations | frozenset(
        ['get_value', 'set_value', 'from_csv', 'from_items'])
    _accessors = set()

    @property
    def _constructor_expanddim(self):
        from pandas.core.panel import Panel
        return Panel

    def __init__(self, data=None, index=None, columns=None, dtype=None,
                 copy=False):
        if data is None:
            data = {}
        if dtype is not None:
            dtype = self._validate_dtype(dtype)

        if isinstance(data, DataFrame):
            data = data._data

        if isinstance(data, BlockManager):
            mgr = self._init_mgr(data, axes=dict(index=index, columns=columns),
                                 dtype=dtype, copy=copy)
        elif isinstance(data, dict):
            mgr = self._init_dict(data, index, columns, dtype=dtype)
        elif isinstance(data, ma.MaskedArray):
            import numpy.ma.mrecords as mrecords
            # masked recarray
            if isinstance(data, mrecords.MaskedRecords):
                mgr = _masked_rec_array_to_mgr(data, index, columns, dtype,
                                               copy)

            # a masked array
            else:
                mask = ma.getmaskarray(data)
                if mask.any():
                    data, fill_value = maybe_upcast(data, copy=True)
                    data[mask] = fill_value
                else:
                    data = data.copy()
                mgr = self._init_ndarray(data, index, columns, dtype=dtype,
                                         copy=copy)

        elif isinstance(data, (np.ndarray, Series, Index)):
            if data.dtype.names:
                data_columns = list(data.dtype.names)
                data = {k: data[k] for k in data_columns}
                if columns is None:
                    columns = data_columns
                mgr = self._init_dict(data, index, columns, dtype=dtype)
            elif getattr(data, 'name', None) is not None:
                mgr = self._init_dict({data.name: data}, index, columns,
                                      dtype=dtype)
            else:
                mgr = self._init_ndarray(data, index, columns, dtype=dtype,
                                         copy=copy)

        # For data is list-like, or Iterable (will consume into list)
        elif (isinstance(data, compat.Iterable)
              and not isinstance(data, string_and_binary_types)):
            if not isinstance(data, compat.Sequence):
                data = list(data)
            if len(data) > 0:
                if is_list_like(data[0]) and getattr(data[0], 'ndim', 1) == 1:
                    if is_named_tuple(data[0]) and columns is None:
                        columns = data[0]._fields
                    arrays, columns = _to_arrays(data, columns, dtype=dtype)
                    columns = ensure_index(columns)

                    # set the index
                    if index is None:
                        if isinstance(data[0], Series):
                            index = _get_names_from_index(data)
                        elif isinstance(data[0], Categorical):
                            index = ibase.default_index(len(data[0]))
                        else:
                            index = ibase.default_index(len(data))

                    mgr = _arrays_to_mgr(arrays, columns, index, columns,
                                         dtype=dtype)
                else:
                    mgr = self._init_ndarray(data, index, columns, dtype=dtype,
                                             copy=copy)
            else:
                mgr = self._init_dict({}, index, columns, dtype=dtype)
        else:
            try:
                arr = np.array(data, dtype=dtype, copy=copy)
            except (ValueError, TypeError) as e:
                exc = TypeError('DataFrame constructor called with '
                                'incompatible data and dtype: {e}'.format(e=e))
                raise_with_traceback(exc)

            if arr.ndim == 0 and index is not None and columns is not None:
                values = cast_scalar_to_array((len(index), len(columns)),
                                              data, dtype=dtype)
                mgr = self._init_ndarray(values, index, columns,
                                         dtype=values.dtype, copy=False)
            else:
                raise ValueError('DataFrame constructor not properly called!')

        NDFrame.__init__(self, mgr, fastpath=True)

    def _init_dict(self, data, index, columns, dtype=None):
        """
        Segregate Series based on type and coerce into matrices.
        Needs to handle a lot of exceptional cases.
        """
        if columns is not None:
            arrays = Series(data, index=columns, dtype=object)
            data_names = arrays.index

            missing = arrays.isnull()
            if index is None:
                # GH10856
                # raise ValueError if only scalars in dict
                index = extract_index(arrays[~missing])
            else:
                index = ensure_index(index)

            # no obvious "empty" int column
            if missing.any() and not is_integer_dtype(dtype):
                if dtype is None or np.issubdtype(dtype, np.flexible):
                    # 1783
                    nan_dtype = object
                else:
                    nan_dtype = dtype
                v = construct_1d_arraylike_from_scalar(np.nan, len(index),
                                                       nan_dtype)
                arrays.loc[missing] = [v] * missing.sum()

        else:
            keys = com.dict_keys_to_ordered_list(data)
            columns = data_names = Index(keys)
            arrays = [data[k] for k in keys]

        return _arrays_to_mgr(arrays, data_names, index, columns, dtype=dtype)

    def _init_ndarray(self, values, index, columns, dtype=None, copy=False):
        # input must be a ndarray, list, Series, index

        if isinstance(values, Series):
            if columns is None:
                if values.name is not None:
                    columns = [values.name]
            if index is None:
                index = values.index
            else:
                values = values.reindex(index)

            # zero len case (GH #2234)
            if not len(values) and columns is not None and len(columns):
                values = np.empty((0, 1), dtype=object)

        # helper to create the axes as indexes
        def _get_axes(N, K, index=index, columns=columns):
            # return axes or defaults

            if index is None:
                index = ibase.default_index(N)
            else:
                index = ensure_index(index)

            if columns is None:
                columns = ibase.default_index(K)
            else:
                columns = ensure_index(columns)
            return index, columns

        # we could have a categorical type passed or coerced to 'category'
        # recast this to an _arrays_to_mgr
        if (is_categorical_dtype(getattr(values, 'dtype', None)) or
                is_categorical_dtype(dtype)):

            if not hasattr(values, 'dtype'):
                values = _prep_ndarray(values, copy=copy)
                values = values.ravel()
            elif copy:
                values = values.copy()

            index, columns = _get_axes(len(values), 1)
            return _arrays_to_mgr([values], columns, index, columns,
                                  dtype=dtype)
        elif (is_datetimetz(values) or is_extension_array_dtype(values)):
            # GH19157
            if columns is None:
                columns = [0]
            return _arrays_to_mgr([values], columns, index, columns,
                                  dtype=dtype)

        # by definition an array here
        # the dtypes will be coerced to a single dtype
        values = _prep_ndarray(values, copy=copy)

        if dtype is not None:
            if not is_dtype_equal(values.dtype, dtype):
                try:
                    values = values.astype(dtype)
                except Exception as orig:
                    e = ValueError("failed to cast to '{dtype}' (Exception "
                                   "was: {orig})".format(dtype=dtype,
                                                         orig=orig))
                    raise_with_traceback(e)

        index, columns = _get_axes(*values.shape)
        values = values.T

        # if we don't have a dtype specified, then try to convert objects
        # on the entire block; this is to convert if we have datetimelike's
        # embedded in an object type
        if dtype is None and is_object_dtype(values):
            values = maybe_infer_to_datetimelike(values)

        return create_block_manager_from_blocks([values], [columns, index])

    @property
    def axes(self):
        """
        Return a list representing the axes of the DataFrame.

        It has the row axis labels and column axis labels as the only members.
        They are returned in that order.

        Examples
        --------
        >>> df = pd.DataFrame({'col1': [1, 2], 'col2': [3, 4]})
        >>> df.axes
        [RangeIndex(start=0, stop=2, step=1), Index(['coll', 'col2'],
        dtype='object')]
        """
        return [self.index, self.columns]

    @property
    def shape(self):
        """
        Return a tuple representing the dimensionality of the DataFrame.

        See Also
        --------
        ndarray.shape

        Examples
        --------
        >>> df = pd.DataFrame({'col1': [1, 2], 'col2': [3, 4]})
        >>> df.shape
        (2, 2)

        >>> df = pd.DataFrame({'col1': [1, 2], 'col2': [3, 4],
        ...                    'col3': [5, 6]})
        >>> df.shape
        (2, 3)
        """
        return len(self.index), len(self.columns)

    @property
    def _is_homogeneous_type(self):
        """
        Whether all the columns in a DataFrame have the same type.

        Returns
        -------
        bool

        Examples
        --------
        >>> DataFrame({"A": [1, 2], "B": [3, 4]})._is_homogeneous_type
        True
        >>> DataFrame({"A": [1, 2], "B": [3.0, 4.0]})._is_homogeneous_type
        False

        Items with the same type but different sizes are considered
        different types.

        >>> DataFrame({
        ...    "A": np.array([1, 2], dtype=np.int32),
        ...    "B": np.array([1, 2], dtype=np.int64)})._is_homogeneous_type
        False
        """
        if self._data.any_extension_types:
            return len({block.dtype for block in self._data.blocks}) == 1
        else:
            return not self._data.is_mixed_type

    def _repr_fits_vertical_(self):
        """
        Check length against max_rows.
        """
        max_rows = get_option("display.max_rows")
        return len(self) <= max_rows

    def _repr_fits_horizontal_(self, ignore_width=False):
        """
        Check if full repr fits in horizontal boundaries imposed by the display
        options width and max_columns.

        In case off non-interactive session, no boundaries apply.

        `ignore_width` is here so ipnb+HTML output can behave the way
        users expect. display.max_columns remains in effect.
        GH3541, GH3573
        """

        width, height = console.get_console_size()
        max_columns = get_option("display.max_columns")
        nb_columns = len(self.columns)

        # exceed max columns
        if ((max_columns and nb_columns > max_columns) or
                ((not ignore_width) and width and nb_columns > (width // 2))):
            return False

        # used by repr_html under IPython notebook or scripts ignore terminal
        # dims
        if ignore_width or not console.in_interactive_session():
            return True

        if (get_option('display.width') is not None or
                console.in_ipython_frontend()):
            # check at least the column row for excessive width
            max_rows = 1
        else:
            max_rows = get_option("display.max_rows")

        # when auto-detecting, so width=None and not in ipython front end
        # check whether repr fits horizontal by actually checking
        # the width of the rendered repr
        buf = StringIO()

        # only care about the stuff we'll actually print out
        # and to_string on entire frame may be expensive
        d = self

        if not (max_rows is None):  # unlimited rows
            # min of two, where one may be None
            d = d.iloc[:min(max_rows, len(d))]
        else:
            return True

        d.to_string(buf=buf)
        value = buf.getvalue()
        repr_width = max(len(l) for l in value.split('\n'))

        return repr_width < width

    def _info_repr(self):
        """
        True if the repr should show the info view.
        """
        info_repr_option = (get_option("display.large_repr") == "info")
        return info_repr_option and not (self._repr_fits_horizontal_() and
                                         self._repr_fits_vertical_())

    def __unicode__(self):
        """
        Return a string representation for a particular DataFrame.

        Invoked by unicode(df) in py2 only. Yields a Unicode String in both
        py2/py3.
        """
        buf = StringIO(u(""))
        if self._info_repr():
            self.info(buf=buf)
            return buf.getvalue()

        max_rows = get_option("display.max_rows")
        max_cols = get_option("display.max_columns")
        show_dimensions = get_option("display.show_dimensions")
        if get_option("display.expand_frame_repr"):
            width, _ = console.get_console_size()
        else:
            width = None
        self.to_string(buf=buf, max_rows=max_rows, max_cols=max_cols,
                       line_width=width, show_dimensions=show_dimensions)

        return buf.getvalue()

    def _repr_html_(self):
        """
        Return a html representation for a particular DataFrame.

        Mainly for IPython notebook.
        """
        # qtconsole doesn't report its line width, and also
        # behaves badly when outputting an HTML table
        # that doesn't fit the window, so disable it.
        # XXX: In IPython 3.x and above, the Qt console will not attempt to
        # display HTML, so this check can be removed when support for
        # IPython 2.x is no longer needed.
        if console.in_qtconsole():
            # 'HTML output is disabled in QtConsole'
            return None

        if self._info_repr():
            buf = StringIO(u(""))
            self.info(buf=buf)
            # need to escape the <class>, should be the first line.
            val = buf.getvalue().replace('<', r'&lt;', 1)
            val = val.replace('>', r'&gt;', 1)
            return '<pre>' + val + '</pre>'

        if get_option("display.notebook_repr_html"):
            max_rows = get_option("display.max_rows")
            max_cols = get_option("display.max_columns")
            show_dimensions = get_option("display.show_dimensions")

            return self.to_html(max_rows=max_rows, max_cols=max_cols,
                                show_dimensions=show_dimensions, notebook=True)
        else:
            return None

    @property
    def style(self):
        """
        Property returning a Styler object containing methods for
        building a styled HTML representation fo the DataFrame.

        See Also
        --------
        pandas.io.formats.style.Styler
        """
        from pandas.io.formats.style import Styler
        return Styler(self)

    def iteritems(self):
        r"""
        Iterator over (column name, Series) pairs.

        Iterates over the DataFrame columns, returning a tuple with
        the column name and the content as a Series.

        Yields
        ------
        label : object
            The column names for the DataFrame being iterated over.
        content : Series
            The column entries belonging to each label, as a Series.

        See Also
        --------
        DataFrame.iterrows : Iterate over DataFrame rows as
            (index, Series) pairs.
        DataFrame.itertuples : Iterate over DataFrame rows as namedtuples
            of the values.

        Examples
        --------
        >>> df = pd.DataFrame({'species': ['bear', 'bear', 'marsupial'],
        ...                   'population': [1864, 22000, 80000]},
        ...                   index=['panda', 'polar', 'koala'])
        >>> df
                species   population
        panda 	bear 	  1864
        polar 	bear 	  22000
        koala 	marsupial 80000
        >>> for label, content in df.iteritems():
        ...     print('label:', label)
        ...     print('content:', content, sep='\n')
        ...
        label: species
        content:
        panda         bear
        polar         bear
        koala    marsupial
        Name: species, dtype: object
        label: population
        content:
        panda     1864
        polar    22000
        koala    80000
        Name: population, dtype: int64
        """
        if self.columns.is_unique and hasattr(self, '_item_cache'):
            for k in self.columns:
                yield k, self._get_item_cache(k)
        else:
            for i, k in enumerate(self.columns):
                yield k, self._ixs(i, axis=1)

    def iterrows(self):
        """
        Iterate over DataFrame rows as (index, Series) pairs.

        Notes
        -----

        1. Because ``iterrows`` returns a Series for each row,
           it does **not** preserve dtypes across the rows (dtypes are
           preserved across columns for DataFrames). For example,

           >>> df = pd.DataFrame([[1, 1.5]], columns=['int', 'float'])
           >>> row = next(df.iterrows())[1]
           >>> row
           int      1.0
           float    1.5
           Name: 0, dtype: float64
           >>> print(row['int'].dtype)
           float64
           >>> print(df['int'].dtype)
           int64

           To preserve dtypes while iterating over the rows, it is better
           to use :meth:`itertuples` which returns namedtuples of the values
           and which is generally faster than ``iterrows``.

        2. You should **never modify** something you are iterating over.
           This is not guaranteed to work in all cases. Depending on the
           data types, the iterator returns a copy and not a view, and writing
           to it will have no effect.

        Yields
        ------
        index : label or tuple of label
            The index of the row. A tuple for a `MultiIndex`.
        data : Series
            The data of the row as a Series.

        it : generator
            A generator that iterates over the rows of the frame.

        See Also
        --------
        itertuples : Iterate over DataFrame rows as namedtuples of the values.
        iteritems : Iterate over (column name, Series) pairs.
        """
        columns = self.columns
        klass = self._constructor_sliced
        for k, v in zip(self.index, self.values):
            s = klass(v, index=columns, name=k)
            yield k, s

    def itertuples(self, index=True, name="Pandas"):
        """
        Iterate over DataFrame rows as namedtuples.

        Parameters
        ----------
        index : bool, default True
            If True, return the index as the first element of the tuple.
        name : str, default "Pandas"
            The name of the returned namedtuples or None to return regular
            tuples.

        Yields
        -------
        collections.namedtuple
            Yields a namedtuple for each row in the DataFrame with the first
            field possibly being the index and following fields being the
            column values.

        Notes
        -----
        The column names will be renamed to positional names if they are
        invalid Python identifiers, repeated, or start with an underscore.
        With a large number of columns (>255), regular tuples are returned.

        See Also
        --------
        DataFrame.iterrows : Iterate over DataFrame rows as (index, Series)
            pairs.
        DataFrame.iteritems : Iterate over (column name, Series) pairs.

        Examples
        --------
        >>> df = pd.DataFrame({'num_legs': [4, 2], 'num_wings': [0, 2]},
        ...                   index=['dog', 'hawk'])
        >>> df
              num_legs  num_wings
        dog          4          0
        hawk         2          2
        >>> for row in df.itertuples():
        ...     print(row)
        ...
        Pandas(Index='dog', num_legs=4, num_wings=0)
        Pandas(Index='hawk', num_legs=2, num_wings=2)

        By setting the `index` parameter to False we can remove the index
        as the first element of the tuple:

        >>> for row in df.itertuples(index=False):
        ...     print(row)
        ...
        Pandas(num_legs=4, num_wings=0)
        Pandas(num_legs=2, num_wings=2)

        With the `name` parameter set we set a custom name for the yielded
        namedtuples:

        >>> for row in df.itertuples(name='Animal'):
        ...     print(row)
        ...
        Animal(Index='dog', num_legs=4, num_wings=0)
        Animal(Index='hawk', num_legs=2, num_wings=2)
        """
        arrays = []
        fields = []
        if index:
            arrays.append(self.index)
            fields.append("Index")

        # use integer indexing because of possible duplicate column names
        arrays.extend(self.iloc[:, k] for k in range(len(self.columns)))

        # Python 3 supports at most 255 arguments to constructor, and
        # things get slow with this many fields in Python 2
        if name is not None and len(self.columns) + index < 256:
            # `rename` is unsupported in Python 2.6
            try:
                itertuple = collections.namedtuple(name,
                                                   fields + list(self.columns),
                                                   rename=True)
                return map(itertuple._make, zip(*arrays))
            except Exception:
                pass

        # fallback to regular tuples
        return zip(*arrays)

    items = iteritems

    def __len__(self):
        """
        Returns length of info axis, but here we use the index.
        """
        return len(self.index)

    def dot(self, other):
        """
        Matrix multiplication with DataFrame or Series objects. Can also be
        called using `self @ other` in Python >= 3.5.

        Parameters
        ----------
        other : DataFrame or Series

        Returns
        -------
        dot_product : DataFrame or Series
        """
        if isinstance(other, (Series, DataFrame)):
            common = self.columns.union(other.index)
            if (len(common) > len(self.columns) or
                    len(common) > len(other.index)):
                raise ValueError('matrices are not aligned')

            left = self.reindex(columns=common, copy=False)
            right = other.reindex(index=common, copy=False)
            lvals = left.values
            rvals = right.values
        else:
            left = self
            lvals = self.values
            rvals = np.asarray(other)
            if lvals.shape[1] != rvals.shape[0]:
                raise ValueError('Dot product shape mismatch, '
                                 '{s} vs {r}'.format(s=lvals.shape,
                                                     r=rvals.shape))

        if isinstance(other, DataFrame):
            return self._constructor(np.dot(lvals, rvals), index=left.index,
                                     columns=other.columns)
        elif isinstance(other, Series):
            return Series(np.dot(lvals, rvals), index=left.index)
        elif isinstance(rvals, (np.ndarray, Index)):
            result = np.dot(lvals, rvals)
            if result.ndim == 2:
                return self._constructor(result, index=left.index)
            else:
                return Series(result, index=left.index)
        else:  # pragma: no cover
            raise TypeError('unsupported type: {oth}'.format(oth=type(other)))

    def __matmul__(self, other):
        """
        Matrix multiplication using binary `@` operator in Python>=3.5.
        """
        return self.dot(other)

    def __rmatmul__(self, other):
        """
        Matrix multiplication using binary `@` operator in Python>=3.5.
        """
        return self.T.dot(np.transpose(other)).T

    # ----------------------------------------------------------------------
    # IO methods (to / from other formats)

    @classmethod
    def from_dict(cls, data, orient='columns', dtype=None, columns=None):
        """
        Construct DataFrame from dict of array-like or dicts.

        Creates DataFrame object from dictionary by columns or by index
        allowing dtype specification.

        Parameters
        ----------
        data : dict
            Of the form {field : array-like} or {field : dict}.
        orient : {'columns', 'index'}, default 'columns'
            The "orientation" of the data. If the keys of the passed dict
            should be the columns of the resulting DataFrame, pass 'columns'
            (default). Otherwise if the keys should be rows, pass 'index'.
        dtype : dtype, default None
            Data type to force, otherwise infer.
        columns : list, default None
            Column labels to use when ``orient='index'``. Raises a ValueError
            if used with ``orient='columns'``.

            .. versionadded:: 0.23.0

        Returns
        -------
        pandas.DataFrame

        See Also
        --------
        DataFrame.from_records : DataFrame from ndarray (structured
            dtype), list of tuples, dict, or DataFrame.
        DataFrame : DataFrame object creation using constructor.

        Examples
        --------
        By default the keys of the dict become the DataFrame columns:

        >>> data = {'col_1': [3, 2, 1, 0], 'col_2': ['a', 'b', 'c', 'd']}
        >>> pd.DataFrame.from_dict(data)
           col_1 col_2
        0      3     a
        1      2     b
        2      1     c
        3      0     d

        Specify ``orient='index'`` to create the DataFrame using dictionary
        keys as rows:

        >>> data = {'row_1': [3, 2, 1, 0], 'row_2': ['a', 'b', 'c', 'd']}
        >>> pd.DataFrame.from_dict(data, orient='index')
               0  1  2  3
        row_1  3  2  1  0
        row_2  a  b  c  d

        When using the 'index' orientation, the column names can be
        specified manually:

        >>> pd.DataFrame.from_dict(data, orient='index',
        ...                        columns=['A', 'B', 'C', 'D'])
               A  B  C  D
        row_1  3  2  1  0
        row_2  a  b  c  d
        """
        index = None
        orient = orient.lower()
        if orient == 'index':
            if len(data) > 0:
                # TODO speed up Series case
                if isinstance(list(data.values())[0], (Series, dict)):
                    data = _from_nested_dict(data)
                else:
                    data, index = list(data.values()), list(data.keys())
        elif orient == 'columns':
            if columns is not None:
                raise ValueError("cannot use columns parameter with "
                                 "orient='columns'")
        else:  # pragma: no cover
            raise ValueError('only recognize index or columns for orient')

        return cls(data, index=index, columns=columns, dtype=dtype)

    def to_dict(self, orient='dict', into=dict):
        """
        Convert the DataFrame to a dictionary.

        The type of the key-value pairs can be customized with the parameters
        (see below).

        Parameters
        ----------
        orient : str {'dict', 'list', 'series', 'split', 'records', 'index'}
            Determines the type of the values of the dictionary.

            - 'dict' (default) : dict like {column -> {index -> value}}
            - 'list' : dict like {column -> [values]}
            - 'series' : dict like {column -> Series(values)}
            - 'split' : dict like
              {'index' -> [index], 'columns' -> [columns], 'data' -> [values]}
            - 'records' : list like
              [{column -> value}, ... , {column -> value}]
            - 'index' : dict like {index -> {column -> value}}

            Abbreviations are allowed. `s` indicates `series` and `sp`
            indicates `split`.

        into : class, default dict
            The collections.Mapping subclass used for all Mappings
            in the return value.  Can be the actual class or an empty
            instance of the mapping type you want.  If you want a
            collections.defaultdict, you must pass it initialized.

            .. versionadded:: 0.21.0

        Returns
        -------
        dict, list or collections.Mapping
            Return a collections.Mapping object representing the DataFrame.
            The resulting transformation depends on the `orient` parameter.

        See Also
        --------
        DataFrame.from_dict: Create a DataFrame from a dictionary.
        DataFrame.to_json: Convert a DataFrame to JSON format.

        Examples
        --------
        >>> df = pd.DataFrame({'col1': [1, 2],
        ...                    'col2': [0.5, 0.75]},
        ...                   index=['row1', 'row2'])
        >>> df
              col1  col2
        row1     1  0.50
        row2     2  0.75
        >>> df.to_dict()
        {'col1': {'row1': 1, 'row2': 2}, 'col2': {'row1': 0.5, 'row2': 0.75}}

        You can specify the return orientation.

        >>> df.to_dict('series')
        {'col1': row1    1
                 row2    2
        Name: col1, dtype: int64,
        'col2': row1    0.50
                row2    0.75
        Name: col2, dtype: float64}

        >>> df.to_dict('split')
        {'index': ['row1', 'row2'], 'columns': ['col1', 'col2'],
         'data': [[1.0, 0.5], [2.0, 0.75]]}

        >>> df.to_dict('records')
        [{'col1': 1.0, 'col2': 0.5}, {'col1': 2.0, 'col2': 0.75}]

        >>> df.to_dict('index')
        {'row1': {'col1': 1, 'col2': 0.5}, 'row2': {'col1': 2, 'col2': 0.75}}

        You can also specify the mapping type.

        >>> from collections import OrderedDict, defaultdict
        >>> df.to_dict(into=OrderedDict)
        OrderedDict([('col1', OrderedDict([('row1', 1), ('row2', 2)])),
                     ('col2', OrderedDict([('row1', 0.5), ('row2', 0.75)]))])

        If you want a `defaultdict`, you need to initialize it:

        >>> dd = defaultdict(list)
        >>> df.to_dict('records', into=dd)
        [defaultdict(<class 'list'>, {'col1': 1.0, 'col2': 0.5}),
         defaultdict(<class 'list'>, {'col1': 2.0, 'col2': 0.75})]
        """
        if not self.columns.is_unique:
            warnings.warn("DataFrame columns are not unique, some "
                          "columns will be omitted.", UserWarning,
                          stacklevel=2)
        # GH16122
        into_c = com.standardize_mapping(into)
        if orient.lower().startswith('d'):
            return into_c(
                (k, v.to_dict(into)) for k, v in compat.iteritems(self))
        elif orient.lower().startswith('l'):
            return into_c((k, v.tolist()) for k, v in compat.iteritems(self))
        elif orient.lower().startswith('sp'):
            return into_c((('index', self.index.tolist()),
                           ('columns', self.columns.tolist()),
                           ('data', lib.map_infer(self.values.ravel(),
                                                  com.maybe_box_datetimelike)
                            .reshape(self.values.shape).tolist())))
        elif orient.lower().startswith('s'):
            return into_c((k, com.maybe_box_datetimelike(v))
                          for k, v in compat.iteritems(self))
        elif orient.lower().startswith('r'):
            return [into_c((k, com.maybe_box_datetimelike(v))
                           for k, v in zip(self.columns, np.atleast_1d(row)))
                    for row in self.values]
        elif orient.lower().startswith('i'):
            if not self.index.is_unique:
                raise ValueError(
                    "DataFrame index must be unique for orient='index'."
                )
            return into_c((t[0], dict(zip(self.columns, t[1:])))
                          for t in self.itertuples())
        else:
            raise ValueError("orient '{o}' not understood".format(o=orient))

    def to_gbq(self, destination_table, project_id=None, chunksize=None,
               reauth=False, if_exists='fail', auth_local_webserver=False,
               table_schema=None, location=None, progress_bar=True,
               credentials=None, verbose=None, private_key=None):
        """
        Write a DataFrame to a Google BigQuery table.

        This function requires the `pandas-gbq package
        <https://pandas-gbq.readthedocs.io>`__.

        See the `How to authenticate with Google BigQuery
        <https://pandas-gbq.readthedocs.io/en/latest/howto/authentication.html>`__
        guide for authentication instructions.

        Parameters
        ----------
        destination_table : str
            Name of table to be written, in the form ``dataset.tablename``.
        project_id : str, optional
            Google BigQuery Account project ID. Optional when available from
            the environment.
        chunksize : int, optional
            Number of rows to be inserted in each chunk from the dataframe.
            Set to ``None`` to load the whole dataframe at once.
        reauth : bool, default False
            Force Google BigQuery to re-authenticate the user. This is useful
            if multiple accounts are used.
        if_exists : str, default 'fail'
            Behavior when the destination table exists. Value can be one of:

            ``'fail'``
                If table exists, do nothing.
            ``'replace'``
                If table exists, drop it, recreate it, and insert data.
            ``'append'``
                If table exists, insert data. Create if does not exist.
        private_key : str, optional
            Service account private key in JSON format. Can be file path
            or string contents. This is useful for remote server
            authentication (eg. Jupyter/IPython notebook on remote host).
        auth_local_webserver : bool, default False
            Use the `local webserver flow`_ instead of the `console flow`_
            when getting user credentials.

            .. _local webserver flow:
                http://google-auth-oauthlib.readthedocs.io/en/latest/reference/google_auth_oauthlib.flow.html#google_auth_oauthlib.flow.InstalledAppFlow.run_local_server
            .. _console flow:
                http://google-auth-oauthlib.readthedocs.io/en/latest/reference/google_auth_oauthlib.flow.html#google_auth_oauthlib.flow.InstalledAppFlow.run_console

            *New in version 0.2.0 of pandas-gbq*.
        table_schema : list of dicts, optional
            List of BigQuery table fields to which according DataFrame
            columns conform to, e.g. ``[{'name': 'col1', 'type':
            'STRING'},...]``. If schema is not provided, it will be
            generated according to dtypes of DataFrame columns. See
            BigQuery API documentation on available names of a field.

            *New in version 0.3.1 of pandas-gbq*.
        location : str, optional
            Location where the load job should run. See the `BigQuery locations
            documentation
            <https://cloud.google.com/bigquery/docs/dataset-locations>`__ for a
            list of available locations. The location must match that of the
            target dataset.

            *New in version 0.5.0 of pandas-gbq*.
        progress_bar : bool, default True
            Use the library `tqdm` to show the progress bar for the upload,
            chunk by chunk.

            *New in version 0.5.0 of pandas-gbq*.
        credentials : google.auth.credentials.Credentials, optional
            Credentials for accessing Google APIs. Use this parameter to
            override default credentials, such as to use Compute Engine
            :class:`google.auth.compute_engine.Credentials` or Service
            Account :class:`google.oauth2.service_account.Credentials`
            directly.

            *New in version 0.8.0 of pandas-gbq*.

            .. versionadded:: 0.24.0
        verbose : bool, deprecated
            Deprecated in pandas-gbq version 0.4.0. Use the `logging module
            to adjust verbosity instead
            <https://pandas-gbq.readthedocs.io/en/latest/intro.html#logging>`__.
        private_key : str, deprecated
            Deprecated in pandas-gbq version 0.8.0. Use the ``credentials``
            parameter and
            :func:`google.oauth2.service_account.Credentials.from_service_account_info`
            or
            :func:`google.oauth2.service_account.Credentials.from_service_account_file`
            instead.

            Service account private key in JSON format. Can be file path
            or string contents. This is useful for remote server
            authentication (eg. Jupyter/IPython notebook on remote host).

        See Also
        --------
        pandas_gbq.to_gbq : This function in the pandas-gbq library.
        pandas.read_gbq : Read a DataFrame from Google BigQuery.
        """
        from pandas.io import gbq
        return gbq.to_gbq(
            self, destination_table, project_id=project_id,
            chunksize=chunksize, reauth=reauth, if_exists=if_exists,
            auth_local_webserver=auth_local_webserver,
            table_schema=table_schema, location=location,
            progress_bar=progress_bar, credentials=credentials,
            verbose=verbose, private_key=private_key)

    @classmethod
    def from_records(cls, data, index=None, exclude=None, columns=None,
                     coerce_float=False, nrows=None):
        """
        Convert structured or record ndarray to DataFrame.

        Parameters
        ----------
        data : ndarray (structured dtype), list of tuples, dict, or DataFrame
        index : string, list of fields, array-like
            Field of array to use as the index, alternately a specific set of
            input labels to use
        exclude : sequence, default None
            Columns or fields to exclude
        columns : sequence, default None
            Column names to use. If the passed data do not have names
            associated with them, this argument provides names for the
            columns. Otherwise this argument indicates the order of the columns
            in the result (any names not found in the data will become all-NA
            columns)
        coerce_float : boolean, default False
            Attempt to convert values of non-string, non-numeric objects (like
            decimal.Decimal) to floating point, useful for SQL result sets
        nrows : int, default None
            Number of rows to read if data is an iterator

        Returns
        -------
        df : DataFrame
        """

        # Make a copy of the input columns so we can modify it
        if columns is not None:
            columns = ensure_index(columns)

        if is_iterator(data):
            if nrows == 0:
                return cls()

            try:
                first_row = next(data)
            except StopIteration:
                return cls(index=index, columns=columns)

            dtype = None
            if hasattr(first_row, 'dtype') and first_row.dtype.names:
                dtype = first_row.dtype

            values = [first_row]

            if nrows is None:
                values += data
            else:
                values.extend(itertools.islice(data, nrows - 1))

            if dtype is not None:
                data = np.array(values, dtype=dtype)
            else:
                data = values

        if isinstance(data, dict):
            if columns is None:
                columns = arr_columns = ensure_index(sorted(data))
                arrays = [data[k] for k in columns]
            else:
                arrays = []
                arr_columns = []
                for k, v in compat.iteritems(data):
                    if k in columns:
                        arr_columns.append(k)
                        arrays.append(v)

                arrays, arr_columns = _reorder_arrays(arrays, arr_columns,
                                                      columns)

        elif isinstance(data, (np.ndarray, DataFrame)):
            arrays, columns = _to_arrays(data, columns)
            if columns is not None:
                columns = ensure_index(columns)
            arr_columns = columns
        else:
            arrays, arr_columns = _to_arrays(data, columns,
                                             coerce_float=coerce_float)

            arr_columns = ensure_index(arr_columns)
            if columns is not None:
                columns = ensure_index(columns)
            else:
                columns = arr_columns

        if exclude is None:
            exclude = set()
        else:
            exclude = set(exclude)

        result_index = None
        if index is not None:
            if (isinstance(index, compat.string_types) or
                    not hasattr(index, "__iter__")):
                i = columns.get_loc(index)
                exclude.add(index)
                if len(arrays) > 0:
                    result_index = Index(arrays[i], name=index)
                else:
                    result_index = Index([], name=index)
            else:
                try:
                    to_remove = [arr_columns.get_loc(field) for field in index]
                    index_data = [arrays[i] for i in to_remove]
                    result_index = ensure_index_from_sequences(index_data,
                                                               names=index)

                    exclude.update(index)
                except Exception:
                    result_index = index

        if any(exclude):
            arr_exclude = [x for x in exclude if x in arr_columns]
            to_remove = [arr_columns.get_loc(col) for col in arr_exclude]
            arrays = [v for i, v in enumerate(arrays) if i not in to_remove]

            arr_columns = arr_columns.drop(arr_exclude)
            columns = columns.drop(exclude)

        mgr = _arrays_to_mgr(arrays, arr_columns, result_index, columns)

        return cls(mgr)

    def to_records(self, index=True, convert_datetime64=None):
        """
        Convert DataFrame to a NumPy record array.

        Index will be included as the first field of the record array if
        requested.

        Parameters
        ----------
        index : bool, default True
            Include index in resulting record array, stored in 'index'
            field or using the index label, if set.
        convert_datetime64 : bool, default None
            .. deprecated:: 0.23.0

            Whether to convert the index to datetime.datetime if it is a
            DatetimeIndex.

        Returns
        -------
        numpy.recarray
            NumPy ndarray with the DataFrame labels as fields and each row
            of the DataFrame as entries.

        See Also
        --------
        DataFrame.from_records: Convert structured or record ndarray
            to DataFrame.
        numpy.recarray: An ndarray that allows field access using
            attributes, analogous to typed columns in a
            spreadsheet.

        Examples
        --------
        >>> df = pd.DataFrame({'A': [1, 2], 'B': [0.5, 0.75]},
        ...                   index=['a', 'b'])
        >>> df
           A     B
        a  1  0.50
        b  2  0.75
        >>> df.to_records()
        rec.array([('a', 1, 0.5 ), ('b', 2, 0.75)],
                  dtype=[('index', 'O'), ('A', '<i8'), ('B', '<f8')])

        If the DataFrame index has no label then the recarray field name
        is set to 'index'. If the index has a label then this is used as the
        field name:

        >>> df.index = df.index.rename("I")
        >>> df.to_records()
        rec.array([('a', 1, 0.5 ), ('b', 2, 0.75)],
                  dtype=[('I', 'O'), ('A', '<i8'), ('B', '<f8')])

        The index can be excluded from the record array:

        >>> df.to_records(index=False)
        rec.array([(1, 0.5 ), (2, 0.75)],
                  dtype=[('A', '<i8'), ('B', '<f8')])
        """

        if convert_datetime64 is not None:
            warnings.warn("The 'convert_datetime64' parameter is "
                          "deprecated and will be removed in a future "
                          "version",
                          FutureWarning, stacklevel=2)

        if index:
            if is_datetime64_any_dtype(self.index) and convert_datetime64:
                ix_vals = [self.index.to_pydatetime()]
            else:
                if isinstance(self.index, MultiIndex):
                    # array of tuples to numpy cols. copy copy copy
                    ix_vals = lmap(np.array, zip(*self.index.values))
                else:
                    ix_vals = [self.index.values]

            arrays = ix_vals + [self[c].get_values() for c in self.columns]

            count = 0
            index_names = list(self.index.names)
            if isinstance(self.index, MultiIndex):
                for i, n in enumerate(index_names):
                    if n is None:
                        index_names[i] = 'level_%d' % count
                        count += 1
            elif index_names[0] is None:
                index_names = ['index']
            names = (lmap(compat.text_type, index_names) +
                     lmap(compat.text_type, self.columns))
        else:
            arrays = [self[c].get_values() for c in self.columns]
            names = lmap(compat.text_type, self.columns)

        formats = [v.dtype for v in arrays]
        return np.rec.fromarrays(
            arrays,
            dtype={'names': names, 'formats': formats}
        )

    @classmethod
    def from_items(cls, items, columns=None, orient='columns'):
        """
        Construct a dataframe from a list of tuples.

        .. deprecated:: 0.23.0
          `from_items` is deprecated and will be removed in a future version.
          Use :meth:`DataFrame.from_dict(dict(items)) <DataFrame.from_dict>`
          instead.
          :meth:`DataFrame.from_dict(OrderedDict(items)) <DataFrame.from_dict>`
          may be used to preserve the key order.

        Convert (key, value) pairs to DataFrame. The keys will be the axis
        index (usually the columns, but depends on the specified
        orientation). The values should be arrays or Series.

        Parameters
        ----------
        items : sequence of (key, value) pairs
            Values should be arrays or Series.
        columns : sequence of column labels, optional
            Must be passed if orient='index'.
        orient : {'columns', 'index'}, default 'columns'
            The "orientation" of the data. If the keys of the
            input correspond to column labels, pass 'columns'
            (default). Otherwise if the keys correspond to the index,
            pass 'index'.

        Returns
        -------
        frame : DataFrame
        """

        warnings.warn("from_items is deprecated. Please use "
                      "DataFrame.from_dict(dict(items), ...) instead. "
                      "DataFrame.from_dict(OrderedDict(items)) may be used to "
                      "preserve the key order.",
                      FutureWarning, stacklevel=2)

        keys, values = lzip(*items)

        if orient == 'columns':
            if columns is not None:
                columns = ensure_index(columns)

                idict = dict(items)
                if len(idict) < len(items):
                    if not columns.equals(ensure_index(keys)):
                        raise ValueError('With non-unique item names, passed '
                                         'columns must be identical')
                    arrays = values
                else:
                    arrays = [idict[k] for k in columns if k in idict]
            else:
                columns = ensure_index(keys)
                arrays = values

            # GH 17312
            # Provide more informative error msg when scalar values passed
            try:
                return cls._from_arrays(arrays, columns, None)

            except ValueError:
                if not is_nested_list_like(values):
                    raise ValueError('The value in each (key, value) pair '
                                     'must be an array, Series, or dict')

        elif orient == 'index':
            if columns is None:
                raise TypeError("Must pass columns with orient='index'")

            keys = ensure_index(keys)

            # GH 17312
            # Provide more informative error msg when scalar values passed
            try:
                arr = np.array(values, dtype=object).T
                data = [lib.maybe_convert_objects(v) for v in arr]
                return cls._from_arrays(data, columns, keys)

            except TypeError:
                if not is_nested_list_like(values):
                    raise ValueError('The value in each (key, value) pair '
                                     'must be an array, Series, or dict')

        else:  # pragma: no cover
            raise ValueError("'orient' must be either 'columns' or 'index'")

    @classmethod
    def _from_arrays(cls, arrays, columns, index, dtype=None):
        mgr = _arrays_to_mgr(arrays, columns, index, columns, dtype=dtype)
        return cls(mgr)

    @classmethod
    def from_csv(cls, path, header=0, sep=',', index_col=0, parse_dates=True,
                 encoding=None, tupleize_cols=None,
                 infer_datetime_format=False):
        """
        Read CSV file.

        .. deprecated:: 0.21.0
            Use :func:`pandas.read_csv` instead.

        It is preferable to use the more powerful :func:`pandas.read_csv`
        for most general purposes, but ``from_csv`` makes for an easy
        roundtrip to and from a file (the exact counterpart of
        ``to_csv``), especially with a DataFrame of time series data.

        This method only differs from the preferred :func:`pandas.read_csv`
        in some defaults:

        - `index_col` is ``0`` instead of ``None`` (take first column as index
          by default)
        - `parse_dates` is ``True`` instead of ``False`` (try parsing the index
          as datetime by default)

        So a ``pd.DataFrame.from_csv(path)`` can be replaced by
        ``pd.read_csv(path, index_col=0, parse_dates=True)``.

        Parameters
        ----------
        path : string file path or file handle / StringIO
        header : int, default 0
            Row to use as header (skip prior rows)
        sep : string, default ','
            Field delimiter
        index_col : int or sequence, default 0
            Column to use for index. If a sequence is given, a MultiIndex
            is used. Different default from read_table
        parse_dates : boolean, default True
            Parse dates. Different default from read_table
        tupleize_cols : boolean, default False
            write multi_index columns as a list of tuples (if True)
            or new (expanded format) if False)
        infer_datetime_format : boolean, default False
            If True and `parse_dates` is True for a column, try to infer the
            datetime format based on the first datetime string. If the format
            can be inferred, there often will be a large parsing speed-up.

        See Also
        --------
        pandas.read_csv

        Returns
        -------
        y : DataFrame
        """

        warnings.warn("from_csv is deprecated. Please use read_csv(...) "
                      "instead. Note that some of the default arguments are "
                      "different, so please refer to the documentation "
                      "for from_csv when changing your function calls",
                      FutureWarning, stacklevel=2)

        from pandas.io.parsers import read_csv
        return read_csv(path, header=header, sep=sep,
                        parse_dates=parse_dates, index_col=index_col,
                        encoding=encoding, tupleize_cols=tupleize_cols,
                        infer_datetime_format=infer_datetime_format)

    def to_sparse(self, fill_value=None, kind='block'):
        """
        Convert to SparseDataFrame.

        Implement the sparse version of the DataFrame meaning that any data
        matching a specific value it's omitted in the representation.
        The sparse DataFrame allows for a more efficient storage.

        Parameters
        ----------
        fill_value : float, default None
            The specific value that should be omitted in the representation.
        kind : {'block', 'integer'}, default 'block'
            The kind of the SparseIndex tracking where data is not equal to
            the fill value:

            - 'block' tracks only the locations and sizes of blocks of data.
            - 'integer' keeps an array with all the locations of the data.

            In most cases 'block' is recommended, since it's more memory
            efficient.

        Returns
        -------
        SparseDataFrame
            The sparse representation of the DataFrame.

        See Also
        --------
        DataFrame.to_dense :
            Converts the DataFrame back to the its dense form.

        Examples
        --------
        >>> df = pd.DataFrame([(np.nan, np.nan),
        ...                    (1., np.nan),
        ...                    (np.nan, 1.)])
        >>> df
             0    1
        0  NaN  NaN
        1  1.0  NaN
        2  NaN  1.0
        >>> type(df)
        <class 'pandas.core.frame.DataFrame'>

        >>> sdf = df.to_sparse()
        >>> sdf
             0    1
        0  NaN  NaN
        1  1.0  NaN
        2  NaN  1.0
        >>> type(sdf)
        <class 'pandas.core.sparse.frame.SparseDataFrame'>
        """
        from pandas.core.sparse.api import SparseDataFrame
        return SparseDataFrame(self._series, index=self.index,
                               columns=self.columns, default_kind=kind,
                               default_fill_value=fill_value)

    def to_panel(self):
        """
        Transform long (stacked) format (DataFrame) into wide (3D, Panel)
        format.

        .. deprecated:: 0.20.0

        Currently the index of the DataFrame must be a 2-level MultiIndex. This
        may be generalized later

        Returns
        -------
        panel : Panel
        """
        # only support this kind for now
        if (not isinstance(self.index, MultiIndex) or  # pragma: no cover
                len(self.index.levels) != 2):
            raise NotImplementedError('Only 2-level MultiIndex are supported.')

        if not self.index.is_unique:
            raise ValueError("Can't convert non-uniquely indexed "
                             "DataFrame to Panel")

        self._consolidate_inplace()

        # minor axis must be sorted
        if self.index.lexsort_depth < 2:
            selfsorted = self.sort_index(level=0)
        else:
            selfsorted = self

        major_axis, minor_axis = selfsorted.index.levels
        major_labels, minor_labels = selfsorted.index.labels
        shape = len(major_axis), len(minor_axis)

        # preserve names, if any
        major_axis = major_axis.copy()
        major_axis.name = self.index.names[0]

        minor_axis = minor_axis.copy()
        minor_axis.name = self.index.names[1]

        # create new axes
        new_axes = [selfsorted.columns, major_axis, minor_axis]

        # create new manager
        new_mgr = selfsorted._data.reshape_nd(axes=new_axes,
                                              labels=[major_labels,
                                                      minor_labels],
                                              shape=shape,
                                              ref_items=selfsorted.columns)

        return self._constructor_expanddim(new_mgr)

    @deprecate_kwarg(old_arg_name='encoding', new_arg_name=None)
    def to_stata(self, fname, convert_dates=None, write_index=True,
                 encoding="latin-1", byteorder=None, time_stamp=None,
                 data_label=None, variable_labels=None, version=114,
                 convert_strl=None):
        """
        Export DataFrame object to Stata dta format.

        Writes the DataFrame to a Stata dataset file.
        "dta" files contain a Stata dataset.

        Parameters
        ----------
        fname : str, buffer or path object
            String, path object (pathlib.Path or py._path.local.LocalPath) or
            object implementing a binary write() function. If using a buffer
            then the buffer will not be automatically closed after the file
            data has been written.
        convert_dates : dict
            Dictionary mapping columns containing datetime types to stata
            internal format to use when writing the dates. Options are 'tc',
            'td', 'tm', 'tw', 'th', 'tq', 'ty'. Column can be either an integer
            or a name. Datetime columns that do not have a conversion type
            specified will be converted to 'tc'. Raises NotImplementedError if
            a datetime column has timezone information.
        write_index : bool
            Write the index to Stata dataset.
        encoding : str
            Default is latin-1. Unicode is not supported.
        byteorder : str
            Can be ">", "<", "little", or "big". default is `sys.byteorder`.
        time_stamp : datetime
            A datetime to use as file creation date.  Default is the current
            time.
        data_label : str, optional
            A label for the data set.  Must be 80 characters or smaller.
        variable_labels : dict
            Dictionary containing columns as keys and variable labels as
            values. Each label must be 80 characters or smaller.

            .. versionadded:: 0.19.0

        version : {114, 117}, default 114
            Version to use in the output dta file.  Version 114 can be used
            read by Stata 10 and later.  Version 117 can be read by Stata 13
            or later. Version 114 limits string variables to 244 characters or
            fewer while 117 allows strings with lengths up to 2,000,000
            characters.

            .. versionadded:: 0.23.0

        convert_strl : list, optional
            List of column names to convert to string columns to Stata StrL
            format. Only available if version is 117.  Storing strings in the
            StrL format can produce smaller dta files if strings have more than
            8 characters and values are repeated.

            .. versionadded:: 0.23.0

        Raises
        ------
        NotImplementedError
            * If datetimes contain timezone information
            * Column dtype is not representable in Stata
        ValueError
            * Columns listed in convert_dates are neither datetime64[ns]
              or datetime.datetime
            * Column listed in convert_dates is not in DataFrame
            * Categorical label contains more than 32,000 characters

            .. versionadded:: 0.19.0

        See Also
        --------
        read_stata : Import Stata data files.
        io.stata.StataWriter : Low-level writer for Stata data files.
        io.stata.StataWriter117 : Low-level writer for version 117 files.

        Examples
        --------
        >>> df = pd.DataFrame({'animal': ['falcon', 'parrot', 'falcon',
        ...                               'parrot'],
        ...                    'speed': [350, 18, 361, 15]})
        >>> df.to_stata('animals.dta')  # doctest: +SKIP
        """
        kwargs = {}
        if version not in (114, 117):
            raise ValueError('Only formats 114 and 117 supported.')
        if version == 114:
            if convert_strl is not None:
                raise ValueError('strl support is only available when using '
                                 'format 117')
            from pandas.io.stata import StataWriter as statawriter
        else:
            from pandas.io.stata import StataWriter117 as statawriter
            kwargs['convert_strl'] = convert_strl

        writer = statawriter(fname, self, convert_dates=convert_dates,
                             byteorder=byteorder, time_stamp=time_stamp,
                             data_label=data_label, write_index=write_index,
                             variable_labels=variable_labels, **kwargs)
        writer.write_file()

    def to_feather(self, fname):
        """
        Write out the binary feather-format for DataFrames.

        .. versionadded:: 0.20.0

        Parameters
        ----------
        fname : str
            string file path
        """
        from pandas.io.feather_format import to_feather
        to_feather(self, fname)

    def to_parquet(self, fname, engine='auto', compression='snappy',
                   index=None, partition_cols=None, **kwargs):
        """
        Write a DataFrame to the binary parquet format.

        .. versionadded:: 0.21.0

        This function writes the dataframe as a `parquet file
        <https://parquet.apache.org/>`_. You can choose different parquet
        backends, and have the option of compression. See
        :ref:`the user guide <io.parquet>` for more details.

        Parameters
        ----------
        fname : str
            File path or Root Directory path. Will be used as Root Directory
            path while writing a partitioned dataset.

            .. versionchanged:: 0.24.0

        engine : {'auto', 'pyarrow', 'fastparquet'}, default 'auto'
            Parquet library to use. If 'auto', then the option
            ``io.parquet.engine`` is used. The default ``io.parquet.engine``
            behavior is to try 'pyarrow', falling back to 'fastparquet' if
            'pyarrow' is unavailable.
        compression : {'snappy', 'gzip', 'brotli', None}, default 'snappy'
            Name of the compression to use. Use ``None`` for no compression.
        index : bool, default None
            If ``True``, include the dataframe's index(es) in the file output.
            If ``False``, they will not be written to the file. If ``None``,
            the behavior depends on the chosen engine.

            .. versionadded:: 0.24.0

        partition_cols : list, optional, default None
            Column names by which to partition the dataset
            Columns are partitioned in the order they are given

            .. versionadded:: 0.24.0

        **kwargs
            Additional arguments passed to the parquet library. See
            :ref:`pandas io <io.parquet>` for more details.

        See Also
        --------
        read_parquet : Read a parquet file.
        DataFrame.to_csv : Write a csv file.
        DataFrame.to_sql : Write to a sql table.
        DataFrame.to_hdf : Write to hdf.

        Notes
        -----
        This function requires either the `fastparquet
        <https://pypi.org/project/fastparquet>`_ or `pyarrow
        <https://arrow.apache.org/docs/python/>`_ library.

        Examples
        --------
        >>> df = pd.DataFrame(data={'col1': [1, 2], 'col2': [3, 4]})
        >>> df.to_parquet('df.parquet.gzip',
        ...               compression='gzip')  # doctest: +SKIP
        >>> pd.read_parquet('df.parquet.gzip')  # doctest: +SKIP
           col1  col2
        0     1     3
        1     2     4
        """
        from pandas.io.parquet import to_parquet
        to_parquet(self, fname, engine,
                   compression=compression, index=index,
                   partition_cols=partition_cols, **kwargs)

    @Substitution(header='Write out the column names. If a list of strings '
                         'is given, it is assumed to be aliases for the '
                         'column names')
    @Substitution(shared_params=fmt.common_docstring,
                  returns=fmt.return_docstring)
    def to_string(self, buf=None, columns=None, col_space=None, header=True,
                  index=True, na_rep='NaN', formatters=None, float_format=None,
                  sparsify=None, index_names=True, justify=None,
                  max_rows=None, max_cols=None, show_dimensions=False,
                  decimal='.', line_width=None):
        """
        Render a DataFrame to a console-friendly tabular output.
        %(shared_params)s
        line_width : int, optional
            Width to wrap a line in characters.
        %(returns)s
        See Also
        --------
        to_html : Convert DataFrame to HTML.

        Examples
        --------
        >>> d = {'col1': [1, 2, 3], 'col2': [4, 5, 6]}
        >>> df = pd.DataFrame(d)
        >>> print(df.to_string())
           col1  col2
        0     1     4
        1     2     5
        2     3     6
        """

        formatter = fmt.DataFrameFormatter(self, buf=buf, columns=columns,
                                           col_space=col_space, na_rep=na_rep,
                                           formatters=formatters,
                                           float_format=float_format,
                                           sparsify=sparsify, justify=justify,
                                           index_names=index_names,
                                           header=header, index=index,
                                           max_rows=max_rows,
                                           max_cols=max_cols,
                                           show_dimensions=show_dimensions,
                                           decimal=decimal,
                                           line_width=line_width)
        formatter.to_string()

        if buf is None:
            result = formatter.buf.getvalue()
            return result

    @Substitution(header='Whether to print column labels, default True')
    @Substitution(shared_params=fmt.common_docstring,
                  returns=fmt.return_docstring)
    def to_html(self, buf=None, columns=None, col_space=None, header=True,
                index=True, na_rep='NaN', formatters=None, float_format=None,
                sparsify=None, index_names=True, justify=None, max_rows=None,
                max_cols=None, show_dimensions=False, decimal='.',
                bold_rows=True, classes=None, escape=True,
                notebook=False, border=None, table_id=None):
        """
        Render a DataFrame as an HTML table.
        %(shared_params)s
        bold_rows : bool, default True
            Make the row labels bold in the output.
        classes : str or list or tuple, default None
            CSS class(es) to apply to the resulting html table.
        escape : bool, default True
            Convert the characters <, >, and & to HTML-safe sequences.
        notebook : {True, False}, default False
            Whether the generated HTML is for IPython Notebook.
        border : int
            A ``border=border`` attribute is included in the opening
            `<table>` tag. Default ``pd.options.html.border``.

            .. versionadded:: 0.19.0

        table_id : str, optional
            A css id is included in the opening `<table>` tag if specified.

            .. versionadded:: 0.23.0
        %(returns)s
        See Also
        --------
        to_string : Convert DataFrame to a string.
        """

        if (justify is not None and
                justify not in fmt._VALID_JUSTIFY_PARAMETERS):
            raise ValueError("Invalid value for justify parameter")

        formatter = fmt.DataFrameFormatter(self, buf=buf, columns=columns,
                                           col_space=col_space, na_rep=na_rep,
                                           formatters=formatters,
                                           float_format=float_format,
                                           sparsify=sparsify, justify=justify,
                                           index_names=index_names,
                                           header=header, index=index,
                                           bold_rows=bold_rows, escape=escape,
                                           max_rows=max_rows,
                                           max_cols=max_cols,
                                           show_dimensions=show_dimensions,
                                           decimal=decimal, table_id=table_id)
        # TODO: a generic formatter wld b in DataFrameFormatter
        formatter.to_html(classes=classes, notebook=notebook, border=border)

        if buf is None:
            return formatter.buf.getvalue()

    def info(self, verbose=None, buf=None, max_cols=None, memory_usage=None,
             null_counts=None):
        """
        Print a concise summary of a DataFrame.

        This method prints information about a DataFrame including
        the index dtype and column dtypes, non-null values and memory usage.

        Parameters
        ----------
        verbose : bool, optional
            Whether to print the full summary. By default, the setting in
            ``pandas.options.display.max_info_columns`` is followed.
        buf : writable buffer, defaults to sys.stdout
            Where to send the output. By default, the output is printed to
            sys.stdout. Pass a writable buffer if you need to further process
            the output.
        max_cols : int, optional
            When to switch from the verbose to the truncated output. If the
            DataFrame has more than `max_cols` columns, the truncated output
            is used. By default, the setting in
            ``pandas.options.display.max_info_columns`` is used.
        memory_usage : bool, str, optional
            Specifies whether total memory usage of the DataFrame
            elements (including the index) should be displayed. By default,
            this follows the ``pandas.options.display.memory_usage`` setting.

            True always show memory usage. False never shows memory usage.
            A value of 'deep' is equivalent to "True with deep introspection".
            Memory usage is shown in human-readable units (base-2
            representation). Without deep introspection a memory estimation is
            made based in column dtype and number of rows assuming values
            consume the same memory amount for corresponding dtypes. With deep
            memory introspection, a real memory usage calculation is performed
            at the cost of computational resources.
        null_counts : bool, optional
            Whether to show the non-null counts. By default, this is shown
            only if the frame is smaller than
            ``pandas.options.display.max_info_rows`` and
            ``pandas.options.display.max_info_columns``. A value of True always
            shows the counts, and False never shows the counts.

        Returns
        -------
        None
            This method prints a summary of a DataFrame and returns None.

        See Also
        --------
        DataFrame.describe: Generate descriptive statistics of DataFrame
            columns.
        DataFrame.memory_usage: Memory usage of DataFrame columns.

        Examples
        --------
        >>> int_values = [1, 2, 3, 4, 5]
        >>> text_values = ['alpha', 'beta', 'gamma', 'delta', 'epsilon']
        >>> float_values = [0.0, 0.25, 0.5, 0.75, 1.0]
        >>> df = pd.DataFrame({"int_col": int_values, "text_col": text_values,
        ...                   "float_col": float_values})
        >>> df
           int_col text_col  float_col
        0        1    alpha       0.00
        1        2     beta       0.25
        2        3    gamma       0.50
        3        4    delta       0.75
        4        5  epsilon       1.00

        Prints information of all columns:

        >>> df.info(verbose=True)
        <class 'pandas.core.frame.DataFrame'>
        RangeIndex: 5 entries, 0 to 4
        Data columns (total 3 columns):
        int_col      5 non-null int64
        text_col     5 non-null object
        float_col    5 non-null float64
        dtypes: float64(1), int64(1), object(1)
        memory usage: 200.0+ bytes

        Prints a summary of columns count and its dtypes but not per column
        information:

        >>> df.info(verbose=False)
        <class 'pandas.core.frame.DataFrame'>
        RangeIndex: 5 entries, 0 to 4
        Columns: 3 entries, int_col to float_col
        dtypes: float64(1), int64(1), object(1)
        memory usage: 200.0+ bytes

        Pipe output of DataFrame.info to buffer instead of sys.stdout, get
        buffer content and writes to a text file:

        >>> import io
        >>> buffer = io.StringIO()
        >>> df.info(buf=buffer)
        >>> s = buffer.getvalue()
        >>> with open("df_info.txt", "w",
        ...           encoding="utf-8") as f:  # doctest: +SKIP
        ...     f.write(s)
        260

        The `memory_usage` parameter allows deep introspection mode, specially
        useful for big DataFrames and fine-tune memory optimization:

        >>> random_strings_array = np.random.choice(['a', 'b', 'c'], 10 ** 6)
        >>> df = pd.DataFrame({
        ...     'column_1': np.random.choice(['a', 'b', 'c'], 10 ** 6),
        ...     'column_2': np.random.choice(['a', 'b', 'c'], 10 ** 6),
        ...     'column_3': np.random.choice(['a', 'b', 'c'], 10 ** 6)
        ... })
        >>> df.info()
        <class 'pandas.core.frame.DataFrame'>
        RangeIndex: 1000000 entries, 0 to 999999
        Data columns (total 3 columns):
        column_1    1000000 non-null object
        column_2    1000000 non-null object
        column_3    1000000 non-null object
        dtypes: object(3)
        memory usage: 22.9+ MB

        >>> df.info(memory_usage='deep')
        <class 'pandas.core.frame.DataFrame'>
        RangeIndex: 1000000 entries, 0 to 999999
        Data columns (total 3 columns):
        column_1    1000000 non-null object
        column_2    1000000 non-null object
        column_3    1000000 non-null object
        dtypes: object(3)
        memory usage: 188.8 MB
        """

        if buf is None:  # pragma: no cover
            buf = sys.stdout

        lines = []

        lines.append(str(type(self)))
        lines.append(self.index._summary())

        if len(self.columns) == 0:
            lines.append('Empty {name}'.format(name=type(self).__name__))
            fmt.buffer_put_lines(buf, lines)
            return

        cols = self.columns

        # hack
        if max_cols is None:
            max_cols = get_option('display.max_info_columns',
                                  len(self.columns) + 1)

        max_rows = get_option('display.max_info_rows', len(self) + 1)

        if null_counts is None:
            show_counts = ((len(self.columns) <= max_cols) and
                           (len(self) < max_rows))
        else:
            show_counts = null_counts
        exceeds_info_cols = len(self.columns) > max_cols

        def _verbose_repr():
            lines.append('Data columns (total %d columns):' %
                         len(self.columns))
            space = max(len(pprint_thing(k)) for k in self.columns) + 4
            counts = None

            tmpl = "{count}{dtype}"
            if show_counts:
                counts = self.count()
                if len(cols) != len(counts):  # pragma: no cover
                    raise AssertionError(
                        'Columns must equal counts '
                        '({cols:d} != {counts:d})'.format(
                            cols=len(cols), counts=len(counts)))
                tmpl = "{count} non-null {dtype}"

            dtypes = self.dtypes
            for i, col in enumerate(self.columns):
                dtype = dtypes.iloc[i]
                col = pprint_thing(col)

                count = ""
                if show_counts:
                    count = counts.iloc[i]

                lines.append(_put_str(col, space) + tmpl.format(count=count,
                                                                dtype=dtype))

        def _non_verbose_repr():
            lines.append(self.columns._summary(name='Columns'))

        def _sizeof_fmt(num, size_qualifier):
            # returns size in human readable format
            for x in ['bytes', 'KB', 'MB', 'GB', 'TB']:
                if num < 1024.0:
                    return ("{num:3.1f}{size_q} "
                            "{x}".format(num=num, size_q=size_qualifier, x=x))
                num /= 1024.0
            return "{num:3.1f}{size_q} {pb}".format(num=num,
                                                    size_q=size_qualifier,
                                                    pb='PB')

        if verbose:
            _verbose_repr()
        elif verbose is False:  # specifically set to False, not nesc None
            _non_verbose_repr()
        else:
            if exceeds_info_cols:
                _non_verbose_repr()
            else:
                _verbose_repr()

        counts = self.get_dtype_counts()
        dtypes = ['{k}({kk:d})'.format(k=k[0], kk=k[1]) for k
                  in sorted(compat.iteritems(counts))]
        lines.append('dtypes: {types}'.format(types=', '.join(dtypes)))

        if memory_usage is None:
            memory_usage = get_option('display.memory_usage')
        if memory_usage:
            # append memory usage of df to display
            size_qualifier = ''
            if memory_usage == 'deep':
                deep = True
            else:
                # size_qualifier is just a best effort; not guaranteed to catch
                # all cases (e.g., it misses categorical data even with object
                # categories)
                deep = False
                if ('object' in counts or
                        self.index._is_memory_usage_qualified()):
                    size_qualifier = '+'
            mem_usage = self.memory_usage(index=True, deep=deep).sum()
            lines.append("memory usage: {mem}\n".format(
                mem=_sizeof_fmt(mem_usage, size_qualifier)))

        fmt.buffer_put_lines(buf, lines)

    def memory_usage(self, index=True, deep=False):
        """
        Return the memory usage of each column in bytes.

        The memory usage can optionally include the contribution of
        the index and elements of `object` dtype.

        This value is displayed in `DataFrame.info` by default. This can be
        suppressed by setting ``pandas.options.display.memory_usage`` to False.

        Parameters
        ----------
        index : bool, default True
            Specifies whether to include the memory usage of the DataFrame's
            index in returned Series. If ``index=True`` the memory usage of the
            index the first item in the output.
        deep : bool, default False
            If True, introspect the data deeply by interrogating
            `object` dtypes for system-level memory consumption, and include
            it in the returned values.

        Returns
        -------
        sizes : Series
            A Series whose index is the original column names and whose values
            is the memory usage of each column in bytes.

        See Also
        --------
        numpy.ndarray.nbytes : Total bytes consumed by the elements of an
            ndarray.
        Series.memory_usage : Bytes consumed by a Series.
        pandas.Categorical : Memory-efficient array for string values with
            many repeated values.
        DataFrame.info : Concise summary of a DataFrame.

        Examples
        --------
        >>> dtypes = ['int64', 'float64', 'complex128', 'object', 'bool']
        >>> data = dict([(t, np.ones(shape=5000).astype(t))
        ...              for t in dtypes])
        >>> df = pd.DataFrame(data)
        >>> df.head()
           int64  float64  complex128 object  bool
        0      1      1.0      (1+0j)      1  True
        1      1      1.0      (1+0j)      1  True
        2      1      1.0      (1+0j)      1  True
        3      1      1.0      (1+0j)      1  True
        4      1      1.0      (1+0j)      1  True

        >>> df.memory_usage()
        Index            80
        int64         40000
        float64       40000
        complex128    80000
        object        40000
        bool           5000
        dtype: int64

        >>> df.memory_usage(index=False)
        int64         40000
        float64       40000
        complex128    80000
        object        40000
        bool           5000
        dtype: int64

        The memory footprint of `object` dtype columns is ignored by default:

        >>> df.memory_usage(deep=True)
        Index             80
        int64          40000
        float64        40000
        complex128     80000
        object        160000
        bool            5000
        dtype: int64

        Use a Categorical for efficient storage of an object-dtype column with
        many repeated values.

        >>> df['object'].astype('category').memory_usage(deep=True)
        5168
        """
        result = Series([c.memory_usage(index=False, deep=deep)
                         for col, c in self.iteritems()], index=self.columns)
        if index:
            result = Series(self.index.memory_usage(deep=deep),
                            index=['Index']).append(result)
        return result

    def transpose(self, *args, **kwargs):
        """
        Transpose index and columns.

        Reflect the DataFrame over its main diagonal by writing rows as columns
        and vice-versa. The property :attr:`.T` is an accessor to the method
        :meth:`transpose`.

        Parameters
        ----------
        copy : bool, default False
            If True, the underlying data is copied. Otherwise (default), no
            copy is made if possible.
        *args, **kwargs
            Additional keywords have no effect but might be accepted for
            compatibility with numpy.

        Returns
        -------
        DataFrame
            The transposed DataFrame.

        See Also
        --------
        numpy.transpose : Permute the dimensions of a given array.

        Notes
        -----
        Transposing a DataFrame with mixed dtypes will result in a homogeneous
        DataFrame with the `object` dtype. In such a case, a copy of the data
        is always made.

        Examples
        --------
        **Square DataFrame with homogeneous dtype**

        >>> d1 = {'col1': [1, 2], 'col2': [3, 4]}
        >>> df1 = pd.DataFrame(data=d1)
        >>> df1
           col1  col2
        0     1     3
        1     2     4

        >>> df1_transposed = df1.T # or df1.transpose()
        >>> df1_transposed
              0  1
        col1  1  2
        col2  3  4

        When the dtype is homogeneous in the original DataFrame, we get a
        transposed DataFrame with the same dtype:

        >>> df1.dtypes
        col1    int64
        col2    int64
        dtype: object
        >>> df1_transposed.dtypes
        0    int64
        1    int64
        dtype: object

        **Non-square DataFrame with mixed dtypes**

        >>> d2 = {'name': ['Alice', 'Bob'],
        ...       'score': [9.5, 8],
        ...       'employed': [False, True],
        ...       'kids': [0, 0]}
        >>> df2 = pd.DataFrame(data=d2)
        >>> df2
            name  score  employed  kids
        0  Alice    9.5     False     0
        1    Bob    8.0      True     0

        >>> df2_transposed = df2.T # or df2.transpose()
        >>> df2_transposed
                      0     1
        name      Alice   Bob
        score       9.5     8
        employed  False  True
        kids          0     0

        When the DataFrame has mixed dtypes, we get a transposed DataFrame with
        the `object` dtype:

        >>> df2.dtypes
        name         object
        score       float64
        employed       bool
        kids          int64
        dtype: object
        >>> df2_transposed.dtypes
        0    object
        1    object
        dtype: object
        """
        nv.validate_transpose(args, dict())
        return super(DataFrame, self).transpose(1, 0, **kwargs)

    T = property(transpose)

    # ----------------------------------------------------------------------
    # Picklability

    # legacy pickle formats
    def _unpickle_frame_compat(self, state):  # pragma: no cover
        if len(state) == 2:  # pragma: no cover
            series, idx = state
            columns = sorted(series)
        else:
            series, cols, idx = state
            columns = com._unpickle_array(cols)

        index = com._unpickle_array(idx)
        self._data = self._init_dict(series, index, columns, None)

    def _unpickle_matrix_compat(self, state):  # pragma: no cover
        # old unpickling
        (vals, idx, cols), object_state = state

        index = com._unpickle_array(idx)
        dm = DataFrame(vals, index=index, columns=com._unpickle_array(cols),
                       copy=False)

        if object_state is not None:
            ovals, _, ocols = object_state
            objects = DataFrame(ovals, index=index,
                                columns=com._unpickle_array(ocols), copy=False)

            dm = dm.join(objects)

        self._data = dm._data

    # ----------------------------------------------------------------------
    # Getting and setting elements

    def get_value(self, index, col, takeable=False):
        """
        Quickly retrieve single value at passed column and index.

        .. deprecated:: 0.21.0
            Use .at[] or .iat[] accessors instead.

        Parameters
        ----------
        index : row label
        col : column label
        takeable : interpret the index/col as indexers, default False

        Returns
        -------
        value : scalar value
        """

        warnings.warn("get_value is deprecated and will be removed "
                      "in a future release. Please use "
                      ".at[] or .iat[] accessors instead", FutureWarning,
                      stacklevel=2)
        return self._get_value(index, col, takeable=takeable)

    def _get_value(self, index, col, takeable=False):

        if takeable:
            series = self._iget_item_cache(col)
            return com.maybe_box_datetimelike(series._values[index])

        series = self._get_item_cache(col)
        engine = self.index._engine

        try:
            return engine.get_value(series._values, index)
        except (TypeError, ValueError):

            # we cannot handle direct indexing
            # use positional
            col = self.columns.get_loc(col)
            index = self.index.get_loc(index)
            return self._get_value(index, col, takeable=True)
    _get_value.__doc__ = get_value.__doc__

    def set_value(self, index, col, value, takeable=False):
        """
        Put single value at passed column and index.

        .. deprecated:: 0.21.0
            Use .at[] or .iat[] accessors instead.

        Parameters
        ----------
        index : row label
        col : column label
        value : scalar value
        takeable : interpret the index/col as indexers, default False

        Returns
        -------
        frame : DataFrame
            If label pair is contained, will be reference to calling DataFrame,
            otherwise a new object
        """
        warnings.warn("set_value is deprecated and will be removed "
                      "in a future release. Please use "
                      ".at[] or .iat[] accessors instead", FutureWarning,
                      stacklevel=2)
        return self._set_value(index, col, value, takeable=takeable)

    def _set_value(self, index, col, value, takeable=False):
        try:
            if takeable is True:
                series = self._iget_item_cache(col)
                return series._set_value(index, value, takeable=True)

            series = self._get_item_cache(col)
            engine = self.index._engine
            engine.set_value(series._values, index, value)
            return self
        except (KeyError, TypeError):

            # set using a non-recursive method & reset the cache
            self.loc[index, col] = value
            self._item_cache.pop(col, None)

            return self
    _set_value.__doc__ = set_value.__doc__

    def _ixs(self, i, axis=0):
        """
        Parameters
        ----------
        i : int, slice, or sequence of integers
        axis : int

        Notes
        -----
        If slice passed, the resulting data will be a view.
        """
        # irow
        if axis == 0:
            if isinstance(i, slice):
                return self[i]
            else:
                label = self.index[i]
                if isinstance(label, Index):
                    # a location index by definition
                    result = self.take(i, axis=axis)
                    copy = True
                else:
                    new_values = self._data.fast_xs(i)
                    if is_scalar(new_values):
                        return new_values

                    # if we are a copy, mark as such
                    copy = (isinstance(new_values, np.ndarray) and
                            new_values.base is None)
                    result = self._constructor_sliced(new_values,
                                                      index=self.columns,
                                                      name=self.index[i],
                                                      dtype=new_values.dtype)
                result._set_is_copy(self, copy=copy)
                return result

        # icol
        else:
            label = self.columns[i]
            if isinstance(i, slice):
                # need to return view
                lab_slice = slice(label[0], label[-1])
                return self.loc[:, lab_slice]
            else:
                if isinstance(label, Index):
                    return self._take(i, axis=1)

                index_len = len(self.index)

                # if the values returned are not the same length
                # as the index (iow a not found value), iget returns
                # a 0-len ndarray. This is effectively catching
                # a numpy error (as numpy should really raise)
                values = self._data.iget(i)

                if index_len and not len(values):
                    values = np.array([np.nan] * index_len, dtype=object)
                result = self._box_col_values(values, label)

                # this is a cached value, mark it so
                result._set_as_cached(label, self)

                return result

    def __getitem__(self, key):
        key = com.apply_if_callable(key, self)

        # shortcut if the key is in columns
        try:
            if self.columns.is_unique and key in self.columns:
                if self.columns.nlevels > 1:
                    return self._getitem_multilevel(key)
                return self._get_item_cache(key)
        except (TypeError, ValueError):
            # The TypeError correctly catches non hashable "key" (e.g. list)
            # The ValueError can be removed once GH #21729 is fixed
            pass

        # Do we have a slicer (on rows)?
        indexer = convert_to_index_sliceable(self, key)
        if indexer is not None:
            return self._slice(indexer, axis=0)

        # Do we have a (boolean) DataFrame?
        if isinstance(key, DataFrame):
            return self._getitem_frame(key)

        # Do we have a (boolean) 1d indexer?
        if com.is_bool_indexer(key):
            return self._getitem_bool_array(key)

        # We are left with two options: a single key, and a collection of keys,
        # We interpret tuples as collections only for non-MultiIndex
        is_single_key = isinstance(key, tuple) or not is_list_like(key)

        if is_single_key:
            if self.columns.nlevels > 1:
                return self._getitem_multilevel(key)
            indexer = self.columns.get_loc(key)
            if is_integer(indexer):
                indexer = [indexer]
        else:
            if is_iterator(key):
                key = list(key)
            indexer = self.loc._convert_to_indexer(key, axis=1,
                                                   raise_missing=True)

        # take() does not accept boolean indexers
        if getattr(indexer, "dtype", None) == bool:
            indexer = np.where(indexer)[0]

        data = self._take(indexer, axis=1)

        if is_single_key:
            # What does looking for a single key in a non-unique index return?
            # The behavior is inconsistent. It returns a Series, except when
            # - the key itself is repeated (test on data.shape, #9519), or
            # - we have a MultiIndex on columns (test on self.columns, #21309)
            if data.shape[1] == 1 and not isinstance(self.columns, MultiIndex):
                data = data[key]

        return data

    def _getitem_bool_array(self, key):
        # also raises Exception if object array with NA values
        # warning here just in case -- previously __setitem__ was
        # reindexing but __getitem__ was not; it seems more reasonable to
        # go with the __setitem__ behavior since that is more consistent
        # with all other indexing behavior
        if isinstance(key, Series) and not key.index.equals(self.index):
            warnings.warn("Boolean Series key will be reindexed to match "
                          "DataFrame index.", UserWarning, stacklevel=3)
        elif len(key) != len(self.index):
            raise ValueError('Item wrong length %d instead of %d.' %
                             (len(key), len(self.index)))

        # check_bool_indexer will throw exception if Series key cannot
        # be reindexed to match DataFrame rows
        key = check_bool_indexer(self.index, key)
        indexer = key.nonzero()[0]
        return self._take(indexer, axis=0)

    def _getitem_multilevel(self, key):
        loc = self.columns.get_loc(key)
        if isinstance(loc, (slice, Series, np.ndarray, Index)):
            new_columns = self.columns[loc]
            result_columns = maybe_droplevels(new_columns, key)
            if self._is_mixed_type:
                result = self.reindex(columns=new_columns)
                result.columns = result_columns
            else:
                new_values = self.values[:, loc]
                result = self._constructor(new_values, index=self.index,
                                           columns=result_columns)
                result = result.__finalize__(self)

            # If there is only one column being returned, and its name is
            # either an empty string, or a tuple with an empty string as its
            # first element, then treat the empty string as a placeholder
            # and return the column as if the user had provided that empty
            # string in the key. If the result is a Series, exclude the
            # implied empty string from its name.
            if len(result.columns) == 1:
                top = result.columns[0]
                if isinstance(top, tuple):
                    top = top[0]
                if top == '':
                    result = result['']
                    if isinstance(result, Series):
                        result = self._constructor_sliced(result,
                                                          index=self.index,
                                                          name=key)

            result._set_is_copy(self)
            return result
        else:
            return self._get_item_cache(key)

    def _getitem_frame(self, key):
        if key.values.size and not is_bool_dtype(key.values):
            raise ValueError('Must pass DataFrame with boolean values only')
        return self.where(key)

    def query(self, expr, inplace=False, **kwargs):
        """
        Query the columns of a frame with a boolean expression.

        Parameters
        ----------
        expr : string
            The query string to evaluate.  You can refer to variables
            in the environment by prefixing them with an '@' character like
            ``@a + b``.
        inplace : bool
            Whether the query should modify the data in place or return
            a modified copy

            .. versionadded:: 0.18.0

        kwargs : dict
            See the documentation for :func:`pandas.eval` for complete details
            on the keyword arguments accepted by :meth:`DataFrame.query`.

        Returns
        -------
        q : DataFrame

        Notes
        -----
        The result of the evaluation of this expression is first passed to
        :attr:`DataFrame.loc` and if that fails because of a
        multidimensional key (e.g., a DataFrame) then the result will be passed
        to :meth:`DataFrame.__getitem__`.

        This method uses the top-level :func:`pandas.eval` function to
        evaluate the passed query.

        The :meth:`~pandas.DataFrame.query` method uses a slightly
        modified Python syntax by default. For example, the ``&`` and ``|``
        (bitwise) operators have the precedence of their boolean cousins,
        :keyword:`and` and :keyword:`or`. This *is* syntactically valid Python,
        however the semantics are different.

        You can change the semantics of the expression by passing the keyword
        argument ``parser='python'``. This enforces the same semantics as
        evaluation in Python space. Likewise, you can pass ``engine='python'``
        to evaluate an expression using Python itself as a backend. This is not
        recommended as it is inefficient compared to using ``numexpr`` as the
        engine.

        The :attr:`DataFrame.index` and
        :attr:`DataFrame.columns` attributes of the
        :class:`~pandas.DataFrame` instance are placed in the query namespace
        by default, which allows you to treat both the index and columns of the
        frame as a column in the frame.
        The identifier ``index`` is used for the frame index; you can also
        use the name of the index to identify it in a query. Please note that
        Python keywords may not be used as identifiers.

        For further details and examples see the ``query`` documentation in
        :ref:`indexing <indexing.query>`.

        See Also
        --------
        pandas.eval
        DataFrame.eval

        Examples
        --------
        >>> df = pd.DataFrame(np.random.randn(10, 2), columns=list('ab'))
        >>> df.query('a > b')
        >>> df[df.a > df.b]  # same result as the previous expression
        """
        inplace = validate_bool_kwarg(inplace, 'inplace')
        if not isinstance(expr, compat.string_types):
            msg = "expr must be a string to be evaluated, {0} given"
            raise ValueError(msg.format(type(expr)))
        kwargs['level'] = kwargs.pop('level', 0) + 1
        kwargs['target'] = None
        res = self.eval(expr, **kwargs)

        try:
            new_data = self.loc[res]
        except ValueError:
            # when res is multi-dimensional loc raises, but this is sometimes a
            # valid query
            new_data = self[res]

        if inplace:
            self._update_inplace(new_data)
        else:
            return new_data

    def eval(self, expr, inplace=False, **kwargs):
        """
        Evaluate a string describing operations on DataFrame columns.

        Operates on columns only, not specific rows or elements.  This allows
        `eval` to run arbitrary code, which can make you vulnerable to code
        injection if you pass user input to this function.

        Parameters
        ----------
        expr : str
            The expression string to evaluate.
        inplace : bool, default False
            If the expression contains an assignment, whether to perform the
            operation inplace and mutate the existing DataFrame. Otherwise,
            a new DataFrame is returned.

            .. versionadded:: 0.18.0.
        kwargs : dict
            See the documentation for :func:`~pandas.eval` for complete details
            on the keyword arguments accepted by
            :meth:`~pandas.DataFrame.query`.

        Returns
        -------
        ndarray, scalar, or pandas object
            The result of the evaluation.

        See Also
        --------
        DataFrame.query : Evaluates a boolean expression to query the columns
            of a frame.
        DataFrame.assign : Can evaluate an expression or function to create new
            values for a column.
        pandas.eval : Evaluate a Python expression as a string using various
            backends.

        Notes
        -----
        For more details see the API documentation for :func:`~pandas.eval`.
        For detailed examples see :ref:`enhancing performance with eval
        <enhancingperf.eval>`.

        Examples
        --------
        >>> df = pd.DataFrame({'A': range(1, 6), 'B': range(10, 0, -2)})
        >>> df
           A   B
        0  1  10
        1  2   8
        2  3   6
        3  4   4
        4  5   2
        >>> df.eval('A + B')
        0    11
        1    10
        2     9
        3     8
        4     7
        dtype: int64

        Assignment is allowed though by default the original DataFrame is not
        modified.

        >>> df.eval('C = A + B')
           A   B   C
        0  1  10  11
        1  2   8  10
        2  3   6   9
        3  4   4   8
        4  5   2   7
        >>> df
           A   B
        0  1  10
        1  2   8
        2  3   6
        3  4   4
        4  5   2

        Use ``inplace=True`` to modify the original DataFrame.

        >>> df.eval('C = A + B', inplace=True)
        >>> df
           A   B   C
        0  1  10  11
        1  2   8  10
        2  3   6   9
        3  4   4   8
        4  5   2   7
        """
        from pandas.core.computation.eval import eval as _eval

        inplace = validate_bool_kwarg(inplace, 'inplace')
        resolvers = kwargs.pop('resolvers', None)
        kwargs['level'] = kwargs.pop('level', 0) + 1
        if resolvers is None:
            index_resolvers = self._get_index_resolvers()
            resolvers = dict(self.iteritems()), index_resolvers
        if 'target' not in kwargs:
            kwargs['target'] = self
        kwargs['resolvers'] = kwargs.get('resolvers', ()) + tuple(resolvers)
        return _eval(expr, inplace=inplace, **kwargs)

    def select_dtypes(self, include=None, exclude=None):
        """
        Return a subset of the DataFrame's columns based on the column dtypes.

        Parameters
        ----------
        include, exclude : scalar or list-like
            A selection of dtypes or strings to be included/excluded. At least
            one of these parameters must be supplied.

        Raises
        ------
        ValueError
            * If both of ``include`` and ``exclude`` are empty
            * If ``include`` and ``exclude`` have overlapping elements
            * If any kind of string dtype is passed in.

        Returns
        -------
        subset : DataFrame
            The subset of the frame including the dtypes in ``include`` and
            excluding the dtypes in ``exclude``.

        Notes
        -----
        * To select all *numeric* types, use ``np.number`` or ``'number'``
        * To select strings you must use the ``object`` dtype, but note that
          this will return *all* object dtype columns
        * See the `numpy dtype hierarchy
          <http://docs.scipy.org/doc/numpy/reference/arrays.scalars.html>`__
        * To select datetimes, use ``np.datetime64``, ``'datetime'`` or
          ``'datetime64'``
        * To select timedeltas, use ``np.timedelta64``, ``'timedelta'`` or
          ``'timedelta64'``
        * To select Pandas categorical dtypes, use ``'category'``
        * To select Pandas datetimetz dtypes, use ``'datetimetz'`` (new in
          0.20.0) or ``'datetime64[ns, tz]'``

        Examples
        --------
        >>> df = pd.DataFrame({'a': [1, 2] * 3,
        ...                    'b': [True, False] * 3,
        ...                    'c': [1.0, 2.0] * 3})
        >>> df
                a      b  c
        0       1   True  1.0
        1       2  False  2.0
        2       1   True  1.0
        3       2  False  2.0
        4       1   True  1.0
        5       2  False  2.0

        >>> df.select_dtypes(include='bool')
           b
        0  True
        1  False
        2  True
        3  False
        4  True
        5  False

        >>> df.select_dtypes(include=['float64'])
           c
        0  1.0
        1  2.0
        2  1.0
        3  2.0
        4  1.0
        5  2.0

        >>> df.select_dtypes(exclude=['int'])
               b    c
        0   True  1.0
        1  False  2.0
        2   True  1.0
        3  False  2.0
        4   True  1.0
        5  False  2.0
        """
        def _get_info_slice(obj, indexer):
            """Slice the info axis of `obj` with `indexer`."""
            if not hasattr(obj, '_info_axis_number'):
                msg = 'object of type {typ!r} has no info axis'
                raise TypeError(msg.format(typ=type(obj).__name__))
            slices = [slice(None)] * obj.ndim
            slices[obj._info_axis_number] = indexer
            return tuple(slices)

        if not is_list_like(include):
            include = (include,) if include is not None else ()
        if not is_list_like(exclude):
            exclude = (exclude,) if exclude is not None else ()

        selection = tuple(map(frozenset, (include, exclude)))

        if not any(selection):
            raise ValueError('at least one of include or exclude must be '
                             'nonempty')

        # convert the myriad valid dtypes object to a single representation
        include, exclude = map(
            lambda x: frozenset(map(_get_dtype_from_object, x)), selection)
        for dtypes in (include, exclude):
            invalidate_string_dtypes(dtypes)

        # can't both include AND exclude!
        if not include.isdisjoint(exclude):
            raise ValueError('include and exclude overlap on {inc_ex}'.format(
                inc_ex=(include & exclude)))

        # empty include/exclude -> defaults to True
        # three cases (we've already raised if both are empty)
        # case 1: empty include, nonempty exclude
        # we have True, True, ... True for include, same for exclude
        # in the loop below we get the excluded
        # and when we call '&' below we get only the excluded
        # case 2: nonempty include, empty exclude
        # same as case 1, but with include
        # case 3: both nonempty
        # the "union" of the logic of case 1 and case 2:
        # we get the included and excluded, and return their logical and
        include_these = Series(not bool(include), index=self.columns)
        exclude_these = Series(not bool(exclude), index=self.columns)

        def is_dtype_instance_mapper(idx, dtype):
            return idx, functools.partial(issubclass, dtype.type)

        for idx, f in itertools.starmap(is_dtype_instance_mapper,
                                        enumerate(self.dtypes)):
            if include:  # checks for the case of empty include or exclude
                include_these.iloc[idx] = any(map(f, include))
            if exclude:
                exclude_these.iloc[idx] = not any(map(f, exclude))

        dtype_indexer = include_these & exclude_these
        return self.loc[_get_info_slice(self, dtype_indexer)]

    def _box_item_values(self, key, values):
        items = self.columns[self.columns.get_loc(key)]
        if values.ndim == 2:
            return self._constructor(values.T, columns=items, index=self.index)
        else:
            return self._box_col_values(values, items)

    def _box_col_values(self, values, items):
        """
        Provide boxed values for a column.
        """
        klass = self._constructor_sliced
        return klass(values, index=self.index, name=items, fastpath=True)

    def __setitem__(self, key, value):
        key = com.apply_if_callable(key, self)

        # see if we can slice the rows
        indexer = convert_to_index_sliceable(self, key)
        if indexer is not None:
            return self._setitem_slice(indexer, value)

        if isinstance(key, DataFrame) or getattr(key, 'ndim', None) == 2:
            self._setitem_frame(key, value)
        elif isinstance(key, (Series, np.ndarray, list, Index)):
            self._setitem_array(key, value)
        else:
            # set column
            self._set_item(key, value)

    def _setitem_slice(self, key, value):
        self._check_setitem_copy()
        self.loc._setitem_with_indexer(key, value)

    def _setitem_array(self, key, value):
        # also raises Exception if object array with NA values
        if com.is_bool_indexer(key):
            if len(key) != len(self.index):
                raise ValueError('Item wrong length %d instead of %d!' %
                                 (len(key), len(self.index)))
            key = check_bool_indexer(self.index, key)
            indexer = key.nonzero()[0]
            self._check_setitem_copy()
            self.loc._setitem_with_indexer(indexer, value)
        else:
            if isinstance(value, DataFrame):
                if len(value.columns) != len(key):
                    raise ValueError('Columns must be same length as key')
                for k1, k2 in zip(key, value.columns):
                    self[k1] = value[k2]
            else:
                indexer = self.loc._convert_to_indexer(key, axis=1)
                self._check_setitem_copy()
                self.loc._setitem_with_indexer((slice(None), indexer), value)

    def _setitem_frame(self, key, value):
        # support boolean setting with DataFrame input, e.g.
        # df[df > df2] = 0
        if isinstance(key, np.ndarray):
            if key.shape != self.shape:
                raise ValueError(
                    'Array conditional must be same shape as self'
                )
            key = self._constructor(key, **self._construct_axes_dict())

        if key.values.size and not is_bool_dtype(key.values):
            raise TypeError(
                'Must pass DataFrame or 2-d ndarray with boolean values only'
            )

        self._check_inplace_setting(value)
        self._check_setitem_copy()
        self._where(-key, value, inplace=True)

    def _ensure_valid_index(self, value):
        """
        Ensure that if we don't have an index, that we can create one from the
        passed value.
        """
        # GH5632, make sure that we are a Series convertible
        if not len(self.index) and is_list_like(value):
            try:
                value = Series(value)
            except (ValueError, NotImplementedError, TypeError):
                raise ValueError('Cannot set a frame with no defined index '
                                 'and a value that cannot be converted to a '
                                 'Series')

            self._data = self._data.reindex_axis(value.index.copy(), axis=1,
                                                 fill_value=np.nan)

    def _set_item(self, key, value):
        """
        Add series to DataFrame in specified column.

        If series is a numpy-array (not a Series/TimeSeries), it must be the
        same length as the DataFrames index or an error will be thrown.

        Series/TimeSeries will be conformed to the DataFrames index to
        ensure homogeneity.
        """

        self._ensure_valid_index(value)
        value = self._sanitize_column(key, value)
        NDFrame._set_item(self, key, value)

        # check if we are modifying a copy
        # try to set first as we want an invalid
        # value exception to occur first
        if len(self):
            self._check_setitem_copy()

    def insert(self, loc, column, value, allow_duplicates=False):
        """
        Insert column into DataFrame at specified location.

        Raises a ValueError if `column` is already contained in the DataFrame,
        unless `allow_duplicates` is set to True.

        Parameters
        ----------
        loc : int
            Insertion index. Must verify 0 <= loc <= len(columns)
        column : string, number, or hashable object
            label of the inserted column
        value : int, Series, or array-like
        allow_duplicates : bool, optional
        """
        self._ensure_valid_index(value)
        value = self._sanitize_column(column, value, broadcast=False)
        self._data.insert(loc, column, value,
                          allow_duplicates=allow_duplicates)

    def assign(self, **kwargs):
        r"""
        Assign new columns to a DataFrame.

        Returns a new object with all original columns in addition to new ones.
        Existing columns that are re-assigned will be overwritten.

        Parameters
        ----------
        **kwargs : dict of {str: callable or Series}
            The column names are keywords. If the values are
            callable, they are computed on the DataFrame and
            assigned to the new columns. The callable must not
            change input DataFrame (though pandas doesn't check it).
            If the values are not callable, (e.g. a Series, scalar, or array),
            they are simply assigned.

        Returns
        -------
        DataFrame
            A new DataFrame with the new columns in addition to
            all the existing columns.

        Notes
        -----
        Assigning multiple columns within the same ``assign`` is possible.
        For Python 3.6 and above, later items in '\*\*kwargs' may refer to
        newly created or modified columns in 'df'; items are computed and
        assigned into 'df' in order.  For Python 3.5 and below, the order of
        keyword arguments is not specified, you cannot refer to newly created
        or modified columns. All items are computed first, and then assigned
        in alphabetical order.

        .. versionchanged :: 0.23.0

           Keyword argument order is maintained for Python 3.6 and later.

        Examples
        --------
        >>> df = pd.DataFrame({'temp_c': [17.0, 25.0]},
        ...                   index=['Portland', 'Berkeley'])
        >>> df
                  temp_c
        Portland    17.0
        Berkeley    25.0

        Where the value is a callable, evaluated on `df`:

        >>> df.assign(temp_f=lambda x: x.temp_c * 9 / 5 + 32)
                  temp_c  temp_f
        Portland    17.0    62.6
        Berkeley    25.0    77.0

        Alternatively, the same behavior can be achieved by directly
        referencing an existing Series or sequence:

        >>> df.assign(temp_f=df['temp_c'] * 9 / 5 + 32)
                  temp_c  temp_f
        Portland    17.0    62.6
        Berkeley    25.0    77.0

        In Python 3.6+, you can create multiple columns within the same assign
        where one of the columns depends on another one defined within the same
        assign:

        >>> df.assign(temp_f=lambda x: x['temp_c'] * 9 / 5 + 32,
        ...           temp_k=lambda x: (x['temp_f'] +  459.67) * 5 / 9)
                  temp_c  temp_f  temp_k
        Portland    17.0    62.6  290.15
        Berkeley    25.0    77.0  298.15
        """
        data = self.copy()

        # >= 3.6 preserve order of kwargs
        if PY36:
            for k, v in kwargs.items():
                data[k] = com.apply_if_callable(v, data)
        else:
            # <= 3.5: do all calculations first...
            results = OrderedDict()
            for k, v in kwargs.items():
                results[k] = com.apply_if_callable(v, data)

            # <= 3.5 and earlier
            results = sorted(results.items())
            # ... and then assign
            for k, v in results:
                data[k] = v
        return data

    def _sanitize_column(self, key, value, broadcast=True):
        """
        Ensures new columns (which go into the BlockManager as new blocks) are
        always copied and converted into an array.

        Parameters
        ----------
        key : object
        value : scalar, Series, or array-like
        broadcast : bool, default True
            If ``key`` matches multiple duplicate column names in the
            DataFrame, this parameter indicates whether ``value`` should be
            tiled so that the returned array contains a (duplicated) column for
            each occurrence of the key. If False, ``value`` will not be tiled.

        Returns
        -------
        sanitized_column : numpy-array
        """

        def reindexer(value):
            # reindex if necessary

            if value.index.equals(self.index) or not len(self.index):
                value = value._values.copy()
            else:

                # GH 4107
                try:
                    value = value.reindex(self.index)._values
                except Exception as e:

                    # duplicate axis
                    if not value.index.is_unique:
                        raise e

                    # other
                    raise TypeError('incompatible index of inserted column '
                                    'with frame index')
            return value

        if isinstance(value, Series):
            value = reindexer(value)

        elif isinstance(value, DataFrame):
            # align right-hand-side columns if self.columns
            # is multi-index and self[key] is a sub-frame
            if isinstance(self.columns, MultiIndex) and key in self.columns:
                loc = self.columns.get_loc(key)
                if isinstance(loc, (slice, Series, np.ndarray, Index)):
                    cols = maybe_droplevels(self.columns[loc], key)
                    if len(cols) and not cols.equals(value.columns):
                        value = value.reindex(cols, axis=1)
            # now align rows
            value = reindexer(value).T

        elif isinstance(value, ExtensionArray):
            from pandas.core.series import _sanitize_index
            # Explicitly copy here, instead of in _sanitize_index,
            # as sanitize_index won't copy an EA, even with copy=True
            value = value.copy()
            value = _sanitize_index(value, self.index, copy=False)

        elif isinstance(value, Index) or is_sequence(value):
            from pandas.core.series import _sanitize_index

            # turn me into an ndarray
            value = _sanitize_index(value, self.index, copy=False)
            if not isinstance(value, (np.ndarray, Index)):
                if isinstance(value, list) and len(value) > 0:
                    value = maybe_convert_platform(value)
                else:
                    value = com.asarray_tuplesafe(value)
            elif value.ndim == 2:
                value = value.copy().T
            elif isinstance(value, Index):
                value = value.copy(deep=True)
            else:
                value = value.copy()

            # possibly infer to datetimelike
            if is_object_dtype(value.dtype):
                value = maybe_infer_to_datetimelike(value)

        else:
            # cast ignores pandas dtypes. so save the dtype first
            infer_dtype, _ = infer_dtype_from_scalar(
                value, pandas_dtype=True)

            # upcast
            value = cast_scalar_to_array(len(self.index), value)
            value = maybe_cast_to_datetime(value, infer_dtype)

        # return internal types directly
        if is_extension_type(value) or is_extension_array_dtype(value):
            return value

        # broadcast across multiple columns if necessary
        if broadcast and key in self.columns and value.ndim == 1:
            if (not self.columns.is_unique or
                    isinstance(self.columns, MultiIndex)):
                existing_piece = self[key]
                if isinstance(existing_piece, DataFrame):
                    value = np.tile(value, (len(existing_piece.columns), 1))

        return np.atleast_2d(np.asarray(value))

    @property
    def _series(self):
        result = {}
        for idx, item in enumerate(self.columns):
            result[item] = Series(self._data.iget(idx), index=self.index,
                                  name=item)
        return result

    def lookup(self, row_labels, col_labels):
        """
        Label-based "fancy indexing" function for DataFrame.

        Given equal-length arrays of row and column labels, return an
        array of the values corresponding to each (row, col) pair.

        Parameters
        ----------
        row_labels : sequence
            The row labels to use for lookup
        col_labels : sequence
            The column labels to use for lookup

        Notes
        -----
        Akin to::

            result = []
            for row, col in zip(row_labels, col_labels):
                result.append(df.get_value(row, col))

        Examples
        --------
        values : ndarray
            The found values
        """
        n = len(row_labels)
        if n != len(col_labels):
            raise ValueError('Row labels must have same size as column labels')

        thresh = 1000
        if not self._is_mixed_type or n > thresh:
            values = self.values
            ridx = self.index.get_indexer(row_labels)
            cidx = self.columns.get_indexer(col_labels)
            if (ridx == -1).any():
                raise KeyError('One or more row labels was not found')
            if (cidx == -1).any():
                raise KeyError('One or more column labels was not found')
            flat_index = ridx * len(self.columns) + cidx
            result = values.flat[flat_index]
        else:
            result = np.empty(n, dtype='O')
            for i, (r, c) in enumerate(zip(row_labels, col_labels)):
                result[i] = self._get_value(r, c)

        if is_object_dtype(result):
            result = lib.maybe_convert_objects(result)

        return result

    # ----------------------------------------------------------------------
    # Reindexing and alignment

    def _reindex_axes(self, axes, level, limit, tolerance, method, fill_value,
                      copy):
        frame = self

        columns = axes['columns']
        if columns is not None:
            frame = frame._reindex_columns(columns, method, copy, level,
                                           fill_value, limit, tolerance)

        index = axes['index']
        if index is not None:
            frame = frame._reindex_index(index, method, copy, level,
                                         fill_value, limit, tolerance)

        return frame

    def _reindex_index(self, new_index, method, copy, level, fill_value=np.nan,
                       limit=None, tolerance=None):
        new_index, indexer = self.index.reindex(new_index, method=method,
                                                level=level, limit=limit,
                                                tolerance=tolerance)
        return self._reindex_with_indexers({0: [new_index, indexer]},
                                           copy=copy, fill_value=fill_value,
                                           allow_dups=False)

    def _reindex_columns(self, new_columns, method, copy, level,
                         fill_value=None, limit=None, tolerance=None):
        new_columns, indexer = self.columns.reindex(new_columns, method=method,
                                                    level=level, limit=limit,
                                                    tolerance=tolerance)
        return self._reindex_with_indexers({1: [new_columns, indexer]},
                                           copy=copy, fill_value=fill_value,
                                           allow_dups=False)

    def _reindex_multi(self, axes, copy, fill_value):
        """
        We are guaranteed non-Nones in the axes.
        """

        new_index, row_indexer = self.index.reindex(axes['index'])
        new_columns, col_indexer = self.columns.reindex(axes['columns'])

        if row_indexer is not None and col_indexer is not None:
            indexer = row_indexer, col_indexer
            new_values = algorithms.take_2d_multi(self.values, indexer,
                                                  fill_value=fill_value)
            return self._constructor(new_values, index=new_index,
                                     columns=new_columns)
        else:
            return self._reindex_with_indexers({0: [new_index, row_indexer],
                                                1: [new_columns, col_indexer]},
                                               copy=copy,
                                               fill_value=fill_value)

    @Appender(_shared_docs['align'] % _shared_doc_kwargs)
    def align(self, other, join='outer', axis=None, level=None, copy=True,
              fill_value=None, method=None, limit=None, fill_axis=0,
              broadcast_axis=None):
        return super(DataFrame, self).align(other, join=join, axis=axis,
                                            level=level, copy=copy,
                                            fill_value=fill_value,
                                            method=method, limit=limit,
                                            fill_axis=fill_axis,
                                            broadcast_axis=broadcast_axis)

    @Substitution(**_shared_doc_kwargs)
    @Appender(NDFrame.reindex.__doc__)
    @rewrite_axis_style_signature('labels', [('method', None),
                                             ('copy', True),
                                             ('level', None),
                                             ('fill_value', np.nan),
                                             ('limit', None),
                                             ('tolerance', None)])
    def reindex(self, *args, **kwargs):
        axes = validate_axis_style_args(self, args, kwargs, 'labels',
                                        'reindex')
        kwargs.update(axes)
        # Pop these, since the values are in `kwargs` under different names
        kwargs.pop('axis', None)
        kwargs.pop('labels', None)
        return super(DataFrame, self).reindex(**kwargs)

    @Appender(_shared_docs['reindex_axis'] % _shared_doc_kwargs)
    def reindex_axis(self, labels, axis=0, method=None, level=None, copy=True,
                     limit=None, fill_value=np.nan):
        return super(DataFrame,
                     self).reindex_axis(labels=labels, axis=axis,
                                        method=method, level=level, copy=copy,
                                        limit=limit, fill_value=fill_value)

    def drop(self, labels=None, axis=0, index=None, columns=None,
             level=None, inplace=False, errors='raise'):
        """
        Drop specified labels from rows or columns.

        Remove rows or columns by specifying label names and corresponding
        axis, or by specifying directly index or column names. When using a
        multi-index, labels on different levels can be removed by specifying
        the level.

        Parameters
        ----------
        labels : single label or list-like
            Index or column labels to drop.
        axis : {0 or 'index', 1 or 'columns'}, default 0
            Whether to drop labels from the index (0 or 'index') or
            columns (1 or 'columns').
        index, columns : single label or list-like
            Alternative to specifying axis (``labels, axis=1``
            is equivalent to ``columns=labels``).

            .. versionadded:: 0.21.0
        level : int or level name, optional
            For MultiIndex, level from which the labels will be removed.
        inplace : bool, default False
            If True, do operation inplace and return None.
        errors : {'ignore', 'raise'}, default 'raise'
            If 'ignore', suppress error and only existing labels are
            dropped.

        Returns
        -------
        dropped : pandas.DataFrame

        See Also
        --------
        DataFrame.loc : Label-location based indexer for selection by label.
        DataFrame.dropna : Return DataFrame with labels on given axis omitted
            where (all or any) data are missing.
        DataFrame.drop_duplicates : Return DataFrame with duplicate rows
            removed, optionally only considering certain columns.
        Series.drop : Return Series with specified index labels removed.

        Raises
        ------
        KeyError
            If none of the labels are found in the selected axis

        Examples
        --------
        >>> df = pd.DataFrame(np.arange(12).reshape(3,4),
        ...                   columns=['A', 'B', 'C', 'D'])
        >>> df
           A  B   C   D
        0  0  1   2   3
        1  4  5   6   7
        2  8  9  10  11

        Drop columns

        >>> df.drop(['B', 'C'], axis=1)
           A   D
        0  0   3
        1  4   7
        2  8  11

        >>> df.drop(columns=['B', 'C'])
           A   D
        0  0   3
        1  4   7
        2  8  11

        Drop a row by index

        >>> df.drop([0, 1])
           A  B   C   D
        2  8  9  10  11

        Drop columns and/or rows of MultiIndex DataFrame

        >>> midx = pd.MultiIndex(levels=[['lama', 'cow', 'falcon'],
        ...                              ['speed', 'weight', 'length']],
        ...                      labels=[[0, 0, 0, 1, 1, 1, 2, 2, 2],
        ...                              [0, 1, 2, 0, 1, 2, 0, 1, 2]])
        >>> df = pd.DataFrame(index=midx, columns=['big', 'small'],
        ...                   data=[[45, 30], [200, 100], [1.5, 1], [30, 20],
        ...                         [250, 150], [1.5, 0.8], [320, 250],
        ...                         [1, 0.8], [0.3,0.2]])
        >>> df
                        big     small
        lama    speed   45.0    30.0
                weight  200.0   100.0
                length  1.5     1.0
        cow     speed   30.0    20.0
                weight  250.0   150.0
                length  1.5     0.8
        falcon  speed   320.0   250.0
                weight  1.0     0.8
                length  0.3     0.2

        >>> df.drop(index='cow', columns='small')
                        big
        lama    speed   45.0
                weight  200.0
                length  1.5
        falcon  speed   320.0
                weight  1.0
                length  0.3

        >>> df.drop(index='length', level=1)
                        big     small
        lama    speed   45.0    30.0
                weight  200.0   100.0
        cow     speed   30.0    20.0
                weight  250.0   150.0
        falcon  speed   320.0   250.0
                weight  1.0     0.8
        """
        return super(DataFrame, self).drop(labels=labels, axis=axis,
                                           index=index, columns=columns,
                                           level=level, inplace=inplace,
                                           errors=errors)

    @rewrite_axis_style_signature('mapper', [('copy', True),
                                             ('inplace', False),
                                             ('level', None)])
    def rename(self, *args, **kwargs):
        """
        Alter axes labels.

        Function / dict values must be unique (1-to-1). Labels not contained in
        a dict / Series will be left as-is. Extra labels listed don't throw an
        error.

        See the :ref:`user guide <basics.rename>` for more.

        Parameters
        ----------
        mapper, index, columns : dict-like or function, optional
            dict-like or functions transformations to apply to
            that axis' values. Use either ``mapper`` and ``axis`` to
            specify the axis to target with ``mapper``, or ``index`` and
            ``columns``.
        axis : int or str, optional
            Axis to target with ``mapper``. Can be either the axis name
            ('index', 'columns') or number (0, 1). The default is 'index'.
        copy : boolean, default True
            Also copy underlying data
        inplace : boolean, default False
            Whether to return a new DataFrame. If True then value of copy is
            ignored.
        level : int or level name, default None
            In case of a MultiIndex, only rename labels in the specified
            level.

        Returns
        -------
        renamed : DataFrame

        See Also
        --------
        pandas.DataFrame.rename_axis

        Examples
        --------

        ``DataFrame.rename`` supports two calling conventions

        * ``(index=index_mapper, columns=columns_mapper, ...)``
        * ``(mapper, axis={'index', 'columns'}, ...)``

        We *highly* recommend using keyword arguments to clarify your
        intent.

        >>> df = pd.DataFrame({"A": [1, 2, 3], "B": [4, 5, 6]})
        >>> df.rename(index=str, columns={"A": "a", "B": "c"})
           a  c
        0  1  4
        1  2  5
        2  3  6

        >>> df.rename(index=str, columns={"A": "a", "C": "c"})
           a  B
        0  1  4
        1  2  5
        2  3  6

        Using axis-style parameters

        >>> df.rename(str.lower, axis='columns')
           a  b
        0  1  4
        1  2  5
        2  3  6

        >>> df.rename({1: 2, 2: 4}, axis='index')
           A  B
        0  1  4
        2  2  5
        4  3  6
        """
        axes = validate_axis_style_args(self, args, kwargs, 'mapper', 'rename')
        kwargs.update(axes)
        # Pop these, since the values are in `kwargs` under different names
        kwargs.pop('axis', None)
        kwargs.pop('mapper', None)
        return super(DataFrame, self).rename(**kwargs)

    @Substitution(**_shared_doc_kwargs)
    @Appender(NDFrame.fillna.__doc__)
    def fillna(self, value=None, method=None, axis=None, inplace=False,
               limit=None, downcast=None, **kwargs):
        return super(DataFrame,
                     self).fillna(value=value, method=method, axis=axis,
                                  inplace=inplace, limit=limit,
                                  downcast=downcast, **kwargs)

    @Appender(_shared_docs['replace'] % _shared_doc_kwargs)
    def replace(self, to_replace=None, value=None, inplace=False, limit=None,
                regex=False, method='pad'):
        return super(DataFrame, self).replace(to_replace=to_replace,
                                              value=value, inplace=inplace,
                                              limit=limit, regex=regex,
                                              method=method)

    @Appender(_shared_docs['shift'] % _shared_doc_kwargs)
    def shift(self, periods=1, freq=None, axis=0):
        return super(DataFrame, self).shift(periods=periods, freq=freq,
                                            axis=axis)

    def set_index(self, keys, drop=True, append=False, inplace=False,
                  verify_integrity=False):
        """
        Set the DataFrame index using existing columns.

        Set the DataFrame index (row labels) using one or more existing
        columns. The index can replace the existing index or expand on it.

        Parameters
        ----------
        keys : label or list of label
            Name or names of the columns that will be used as the index.
        drop : bool, default True
            Delete columns to be used as the new index.
        append : bool, default False
            Whether to append columns to existing index.
        inplace : bool, default False
            Modify the DataFrame in place (do not create a new object).
        verify_integrity : bool, default False
            Check the new index for duplicates. Otherwise defer the check until
            necessary. Setting to False will improve the performance of this
            method.

        Returns
        -------
        DataFrame
            Changed row labels.

        See Also
        --------
        DataFrame.reset_index : Opposite of set_index.
        DataFrame.reindex : Change to new indices or expand indices.
        DataFrame.reindex_like : Change to same indices as other DataFrame.

        Returns
        -------
        DataFrame

        Examples
        --------
        >>> df = pd.DataFrame({'month': [1, 4, 7, 10],
        ...                    'year': [2012, 2014, 2013, 2014],
        ...                    'sale': [55, 40, 84, 31]})
        >>> df
           month  year  sale
        0      1  2012    55
        1      4  2014    40
        2      7  2013    84
        3     10  2014    31

        Set the index to become the 'month' column:

        >>> df.set_index('month')
               year  sale
        month
        1      2012    55
        4      2014    40
        7      2013    84
        10     2014    31

        Create a multi-index using columns 'year' and 'month':

        >>> df.set_index(['year', 'month'])
                    sale
        year  month
        2012  1     55
        2014  4     40
        2013  7     84
        2014  10    31

        Create a multi-index using a set of values and a column:

        >>> df.set_index([[1, 2, 3, 4], 'year'])
                 month  sale
           year
        1  2012  1      55
        2  2014  4      40
        3  2013  7      84
        4  2014  10     31
        """
        inplace = validate_bool_kwarg(inplace, 'inplace')
        if not isinstance(keys, list):
            keys = [keys]

        missing = []
        for col in keys:
            if (is_scalar(col) or isinstance(col, tuple)) and col in self:
                # tuples can be both column keys or list-likes
                # if they are valid column keys, everything is fine
                continue
            elif is_scalar(col) and col not in self:
                # tuples that are not column keys are considered list-like,
                # not considered missing
                missing.append(col)
            elif (not is_list_like(col, allow_sets=False)
                  or getattr(col, 'ndim', 1) > 1):
                raise TypeError('The parameter "keys" may only contain a '
                                'combination of valid column keys and '
                                'one-dimensional list-likes')

        if missing:
            raise KeyError('{}'.format(missing))

        if inplace:
            frame = self
        else:
            frame = self.copy()

        arrays = []
        names = []
        if append:
            names = [x for x in self.index.names]
            if isinstance(self.index, ABCMultiIndex):
                for i in range(self.index.nlevels):
                    arrays.append(self.index._get_level_values(i))
            else:
                arrays.append(self.index)

        to_remove = []
        for col in keys:
            if isinstance(col, ABCMultiIndex):
                for n in range(col.nlevels):
                    arrays.append(col._get_level_values(n))
                names.extend(col.names)
            elif isinstance(col, (ABCIndexClass, ABCSeries)):
                # if Index then not MultiIndex (treated above)
                arrays.append(col)
                names.append(col.name)
            elif isinstance(col, (list, np.ndarray)):
                arrays.append(col)
                names.append(None)
            elif (is_list_like(col)
                  and not (isinstance(col, tuple) and col in self)):
                # all other list-likes (but avoid valid column keys)
                col = list(col)  # ensure iterator do not get read twice etc.
                arrays.append(col)
                names.append(None)
            # from here, col can only be a column label
            else:
                arrays.append(frame[col]._values)
                names.append(col)
                if drop:
                    to_remove.append(col)

        index = ensure_index_from_sequences(arrays, names)

        if verify_integrity and not index.is_unique:
            duplicates = index[index.duplicated()].unique()
            raise ValueError('Index has duplicate keys: {dup}'.format(
                dup=duplicates))

        # use set to handle duplicate column names gracefully in case of drop
        for c in set(to_remove):
            del frame[c]

        # clear up memory usage
        index._cleanup()

        frame.index = index

        if not inplace:
            return frame

    def reset_index(self, level=None, drop=False, inplace=False, col_level=0,
                    col_fill=''):
        """
<<<<<<< HEAD
        For DataFrame with multi-level index, return new DataFrame with
        labeling information in the columns under the index names, defaulting
        to 'level_0', 'level_1', etc. if any are None.

        For a standard index, the index name will be used (if set), otherwise
        a default 'index' or 'level_0' (if 'index' is already taken) will
        be used.
=======
        Reset the index, or a level of it.

        Reset the index of the DataFrame, and use the default one instead.
        If the DataFrame has a MultiIndex, this method can remove one or more
        levels.
>>>>>>> 90961f2a

        Parameters
        ----------
        level : int, str, tuple, or list, default None
            Only remove the given levels from the index. Removes all levels by
            default.
        drop : bool, default False
            Do not try to insert index into dataframe columns. This resets
            the index to the default integer index.
        inplace : bool, default False
            Modify the DataFrame in place (do not create a new object).
        col_level : int or str, default 0
            If the columns have multiple levels, determines which level the
            labels are inserted into. By default it is inserted into the first
            level.
        col_fill : object, default ''
            If the columns have multiple levels, determines how the other
            levels are named. If None then the index name is repeated.

        Returns
        -------
        DataFrame
            DataFrame with the new index.

        See Also
        --------
        DataFrame.set_index : Opposite of reset_index.
        DataFrame.reindex : Change to new indices or expand indices.
        DataFrame.reindex_like : Change to same indices as other DataFrame.

        Examples
        --------
        >>> df = pd.DataFrame([('bird', 389.0),
        ...                    ('bird', 24.0),
        ...                    ('mammal', 80.5),
        ...                    ('mammal', np.nan)],
        ...                   index=['falcon', 'parrot', 'lion', 'monkey'],
        ...                   columns=('class', 'max_speed'))
        >>> df
                 class  max_speed
        falcon    bird      389.0
        parrot    bird       24.0
        lion    mammal       80.5
        monkey  mammal        NaN

        When we reset the index, the old index is added as a column, and a
        new sequential index is used:

        >>> df.reset_index()
            index   class  max_speed
        0  falcon    bird      389.0
        1  parrot    bird       24.0
        2    lion  mammal       80.5
        3  monkey  mammal        NaN

        We can use the `drop` parameter to avoid the old index being added as
        a column:

        >>> df.reset_index(drop=True)
            class  max_speed
        0    bird      389.0
        1    bird       24.0
        2  mammal       80.5
        3  mammal        NaN

        You can also use `reset_index` with `MultiIndex`.

        >>> index = pd.MultiIndex.from_tuples([('bird', 'falcon'),
        ...                                    ('bird', 'parrot'),
        ...                                    ('mammal', 'lion'),
        ...                                    ('mammal', 'monkey')],
        ...                                   names=['class', 'name'])
        >>> columns = pd.MultiIndex.from_tuples([('speed', 'max'),
        ...                                      ('species', 'type')])
        >>> df = pd.DataFrame([(389.0, 'fly'),
        ...                    ( 24.0, 'fly'),
        ...                    ( 80.5, 'run'),
        ...                    (np.nan, 'jump')],
        ...                   index=index,
        ...                   columns=columns)
        >>> df
                       speed species
                         max    type
        class  name
        bird   falcon  389.0     fly
               parrot   24.0     fly
        mammal lion     80.5     run
               monkey    NaN    jump

        If the index has multiple levels, we can reset a subset of them:

        >>> df.reset_index(level='class')
                 class  speed species
                          max    type
        name
        falcon    bird  389.0     fly
        parrot    bird   24.0     fly
        lion    mammal   80.5     run
        monkey  mammal    NaN    jump

        If we are not dropping the index, by default, it is placed in the top
        level. We can place it in another level:

        >>> df.reset_index(level='class', col_level=1)
                        speed species
                 class    max    type
        name
        falcon    bird  389.0     fly
        parrot    bird   24.0     fly
        lion    mammal   80.5     run
        monkey  mammal    NaN    jump

        When the index is inserted under another level, we can specify under
        which one with the parameter `col_fill`:

        >>> df.reset_index(level='class', col_level=1, col_fill='species')
                      species  speed species
                        class    max    type
        name
        falcon           bird  389.0     fly
        parrot           bird   24.0     fly
        lion           mammal   80.5     run
        monkey         mammal    NaN    jump

        If we specify a nonexistent level for `col_fill`, it is created:

        >>> df.reset_index(level='class', col_level=1, col_fill='genus')
                        genus  speed species
                        class    max    type
        name
        falcon           bird  389.0     fly
        parrot           bird   24.0     fly
        lion           mammal   80.5     run
        monkey         mammal    NaN    jump
        """
        inplace = validate_bool_kwarg(inplace, 'inplace')
        if inplace:
            new_obj = self
        else:
            new_obj = self.copy()

        def _maybe_casted_values(index, labels=None):
            values = index._values
            if not isinstance(index, (PeriodIndex, DatetimeIndex)):
                if values.dtype == np.object_:
                    values = lib.maybe_convert_objects(values)

            # if we have the labels, extract the values with a mask
            if labels is not None:
                mask = labels == -1

                # we can have situations where the whole mask is -1,
                # meaning there is nothing found in labels, so make all nan's
                if mask.all():
                    values = np.empty(len(mask))
                    values.fill(np.nan)
                else:
                    values = values.take(labels)
                    if mask.any():
                        values, changed = maybe_upcast_putmask(
                            values, mask, np.nan)
            return values

        new_index = ibase.default_index(len(new_obj))
        if level is not None:
            if not isinstance(level, (tuple, list)):
                level = [level]
            level = [self.index._get_level_number(lev) for lev in level]
            if len(level) < self.index.nlevels:
                new_index = self.index.droplevel(level)

        if not drop:
            if isinstance(self.index, MultiIndex):
                names = [n if n is not None else ('level_%d' % i)
                         for (i, n) in enumerate(self.index.names)]
                to_insert = lzip(self.index.levels, self.index.labels)
            else:
                default = 'index' if 'index' not in self else 'level_0'
                names = ([default] if self.index.name is None
                         else [self.index.name])
                to_insert = ((self.index, None),)

            multi_col = isinstance(self.columns, MultiIndex)
            for i, (lev, lab) in reversed(list(enumerate(to_insert))):
                if not (level is None or i in level):
                    continue
                name = names[i]
                if multi_col:
                    col_name = (list(name) if isinstance(name, tuple)
                                else [name])
                    if col_fill is None:
                        if len(col_name) not in (1, self.columns.nlevels):
                            raise ValueError("col_fill=None is incompatible "
                                             "with incomplete column name "
                                             "{}".format(name))
                        col_fill = col_name[0]

                    lev_num = self.columns._get_level_number(col_level)
                    name_lst = [col_fill] * lev_num + col_name
                    missing = self.columns.nlevels - len(name_lst)
                    name_lst += [col_fill] * missing
                    name = tuple(name_lst)
                # to ndarray and maybe infer different dtype
                level_values = _maybe_casted_values(lev, lab)
                new_obj.insert(0, name, level_values)

        new_obj.index = new_index
        if not inplace:
            return new_obj

    # ----------------------------------------------------------------------
    # Reindex-based selection methods

    @Appender(_shared_docs['isna'] % _shared_doc_kwargs)
    def isna(self):
        return super(DataFrame, self).isna()

    @Appender(_shared_docs['isna'] % _shared_doc_kwargs)
    def isnull(self):
        return super(DataFrame, self).isnull()

    @Appender(_shared_docs['notna'] % _shared_doc_kwargs)
    def notna(self):
        return super(DataFrame, self).notna()

    @Appender(_shared_docs['notna'] % _shared_doc_kwargs)
    def notnull(self):
        return super(DataFrame, self).notnull()

    def dropna(self, axis=0, how='any', thresh=None, subset=None,
               inplace=False):
        """
        Remove missing values.

        See the :ref:`User Guide <missing_data>` for more on which values are
        considered missing, and how to work with missing data.

        Parameters
        ----------
        axis : {0 or 'index', 1 or 'columns'}, default 0
            Determine if rows or columns which contain missing values are
            removed.

            * 0, or 'index' : Drop rows which contain missing values.
            * 1, or 'columns' : Drop columns which contain missing value.

            .. deprecated:: 0.23.0

               Pass tuple or list to drop on multiple axes.
               Only a single axis is allowed.

        how : {'any', 'all'}, default 'any'
            Determine if row or column is removed from DataFrame, when we have
            at least one NA or all NA.

            * 'any' : If any NA values are present, drop that row or column.
            * 'all' : If all values are NA, drop that row or column.

        thresh : int, optional
            Require that many non-NA values.
        subset : array-like, optional
            Labels along other axis to consider, e.g. if you are dropping rows
            these would be a list of columns to include.
        inplace : bool, default False
            If True, do operation inplace and return None.

        Returns
        -------
        DataFrame
            DataFrame with NA entries dropped from it.

        See Also
        --------
        DataFrame.isna: Indicate missing values.
        DataFrame.notna : Indicate existing (non-missing) values.
        DataFrame.fillna : Replace missing values.
        Series.dropna : Drop missing values.
        Index.dropna : Drop missing indices.

        Examples
        --------
        >>> df = pd.DataFrame({"name": ['Alfred', 'Batman', 'Catwoman'],
        ...                    "toy": [np.nan, 'Batmobile', 'Bullwhip'],
        ...                    "born": [pd.NaT, pd.Timestamp("1940-04-25"),
        ...                             pd.NaT]})
        >>> df
               name        toy       born
        0    Alfred        NaN        NaT
        1    Batman  Batmobile 1940-04-25
        2  Catwoman   Bullwhip        NaT

        Drop the rows where at least one element is missing.

        >>> df.dropna()
             name        toy       born
        1  Batman  Batmobile 1940-04-25

        Drop the columns where at least one element is missing.

        >>> df.dropna(axis='columns')
               name
        0    Alfred
        1    Batman
        2  Catwoman

        Drop the rows where all elements are missing.

        >>> df.dropna(how='all')
               name        toy       born
        0    Alfred        NaN        NaT
        1    Batman  Batmobile 1940-04-25
        2  Catwoman   Bullwhip        NaT

        Keep only the rows with at least 2 non-NA values.

        >>> df.dropna(thresh=2)
               name        toy       born
        1    Batman  Batmobile 1940-04-25
        2  Catwoman   Bullwhip        NaT

        Define in which columns to look for missing values.

        >>> df.dropna(subset=['name', 'born'])
               name        toy       born
        1    Batman  Batmobile 1940-04-25

        Keep the DataFrame with valid entries in the same variable.

        >>> df.dropna(inplace=True)
        >>> df
             name        toy       born
        1  Batman  Batmobile 1940-04-25
        """
        inplace = validate_bool_kwarg(inplace, 'inplace')
        if isinstance(axis, (tuple, list)):
            # GH20987
            msg = ("supplying multiple axes to axis is deprecated and "
                   "will be removed in a future version.")
            warnings.warn(msg, FutureWarning, stacklevel=2)

            result = self
            for ax in axis:
                result = result.dropna(how=how, thresh=thresh, subset=subset,
                                       axis=ax)
        else:
            axis = self._get_axis_number(axis)
            agg_axis = 1 - axis

            agg_obj = self
            if subset is not None:
                ax = self._get_axis(agg_axis)
                indices = ax.get_indexer_for(subset)
                check = indices == -1
                if check.any():
                    raise KeyError(list(np.compress(check, subset)))
                agg_obj = self.take(indices, axis=agg_axis)

            count = agg_obj.count(axis=agg_axis)

            if thresh is not None:
                mask = count >= thresh
            elif how == 'any':
                mask = count == len(agg_obj._get_axis(agg_axis))
            elif how == 'all':
                mask = count > 0
            else:
                if how is not None:
                    raise ValueError('invalid how option: {h}'.format(h=how))
                else:
                    raise TypeError('must specify how or thresh')

            result = self._take(mask.nonzero()[0], axis=axis)

        if inplace:
            self._update_inplace(result)
        else:
            return result

    def drop_duplicates(self, subset=None, keep='first', inplace=False):
        """
        Return DataFrame with duplicate rows removed, optionally only
        considering certain columns.

        Parameters
        ----------
        subset : column label or sequence of labels, optional
            Only consider certain columns for identifying duplicates, by
            default use all of the columns
        keep : {'first', 'last', False}, default 'first'
            - ``first`` : Drop duplicates except for the first occurrence.
            - ``last`` : Drop duplicates except for the last occurrence.
            - False : Drop all duplicates.
        inplace : boolean, default False
            Whether to drop duplicates in place or to return a copy

        Returns
        -------
        deduplicated : DataFrame
        """
        if self.empty:
            return self.copy()

        inplace = validate_bool_kwarg(inplace, 'inplace')
        duplicated = self.duplicated(subset, keep=keep)

        if inplace:
            inds, = (-duplicated).nonzero()
            new_data = self._data.take(inds)
            self._update_inplace(new_data)
        else:
            return self[-duplicated]

    def duplicated(self, subset=None, keep='first'):
        """
        Return boolean Series denoting duplicate rows, optionally only
        considering certain columns.

        Parameters
        ----------
        subset : column label or sequence of labels, optional
            Only consider certain columns for identifying duplicates, by
            default use all of the columns
        keep : {'first', 'last', False}, default 'first'
            - ``first`` : Mark duplicates as ``True`` except for the
              first occurrence.
            - ``last`` : Mark duplicates as ``True`` except for the
              last occurrence.
            - False : Mark all duplicates as ``True``.

        Returns
        -------
        duplicated : Series
        """
        from pandas.core.sorting import get_group_index
        from pandas._libs.hashtable import duplicated_int64, _SIZE_HINT_LIMIT

        if self.empty:
            return Series()

        def f(vals):
            labels, shape = algorithms.factorize(
                vals, size_hint=min(len(self), _SIZE_HINT_LIMIT))
            return labels.astype('i8', copy=False), len(shape)

        if subset is None:
            subset = self.columns
        elif (not np.iterable(subset) or
              isinstance(subset, compat.string_types) or
              isinstance(subset, tuple) and subset in self.columns):
            subset = subset,

        # Verify all columns in subset exist in the queried dataframe
        # Otherwise, raise a KeyError, same as if you try to __getitem__ with a
        # key that doesn't exist.
        diff = Index(subset).difference(self.columns)
        if not diff.empty:
            raise KeyError(diff)

        vals = (col.values for name, col in self.iteritems()
                if name in subset)
        labels, shape = map(list, zip(*map(f, vals)))

        ids = get_group_index(labels, shape, sort=False, xnull=False)
        return Series(duplicated_int64(ids, keep), index=self.index)

    # ----------------------------------------------------------------------
    # Sorting

    @Substitution(**_shared_doc_kwargs)
    @Appender(NDFrame.sort_values.__doc__)
    def sort_values(self, by, axis=0, ascending=True, inplace=False,
                    kind='quicksort', na_position='last'):
        inplace = validate_bool_kwarg(inplace, 'inplace')
        axis = self._get_axis_number(axis)

        if not isinstance(by, list):
            by = [by]
        if is_sequence(ascending) and len(by) != len(ascending):
            raise ValueError('Length of ascending (%d) != length of by (%d)' %
                             (len(ascending), len(by)))
        if len(by) > 1:
            from pandas.core.sorting import lexsort_indexer

            keys = []
            for x in by:
                k = self._get_label_or_level_values(x, axis=axis)
                keys.append(k)
            indexer = lexsort_indexer(keys, orders=ascending,
                                      na_position=na_position)
            indexer = ensure_platform_int(indexer)
        else:
            from pandas.core.sorting import nargsort

            by = by[0]
            k = self._get_label_or_level_values(by, axis=axis)

            if isinstance(ascending, (tuple, list)):
                ascending = ascending[0]

            indexer = nargsort(k, kind=kind, ascending=ascending,
                               na_position=na_position)

        new_data = self._data.take(indexer,
                                   axis=self._get_block_manager_axis(axis),
                                   verify=False)

        if inplace:
            return self._update_inplace(new_data)
        else:
            return self._constructor(new_data).__finalize__(self)

    @Substitution(**_shared_doc_kwargs)
    @Appender(NDFrame.sort_index.__doc__)
    def sort_index(self, axis=0, level=None, ascending=True, inplace=False,
                   kind='quicksort', na_position='last', sort_remaining=True,
                   by=None):

        # TODO: this can be combined with Series.sort_index impl as
        # almost identical

        inplace = validate_bool_kwarg(inplace, 'inplace')
        # 10726
        if by is not None:
            warnings.warn("by argument to sort_index is deprecated, "
                          "please use .sort_values(by=...)",
                          FutureWarning, stacklevel=2)
            if level is not None:
                raise ValueError("unable to simultaneously sort by and level")
            return self.sort_values(by, axis=axis, ascending=ascending,
                                    inplace=inplace)

        axis = self._get_axis_number(axis)
        labels = self._get_axis(axis)

        # make sure that the axis is lexsorted to start
        # if not we need to reconstruct to get the correct indexer
        labels = labels._sort_levels_monotonic()
        if level is not None:

            new_axis, indexer = labels.sortlevel(level, ascending=ascending,
                                                 sort_remaining=sort_remaining)

        elif isinstance(labels, MultiIndex):
            from pandas.core.sorting import lexsort_indexer

            indexer = lexsort_indexer(labels._get_labels_for_sorting(),
                                      orders=ascending,
                                      na_position=na_position)
        else:
            from pandas.core.sorting import nargsort

            # Check monotonic-ness before sort an index
            # GH11080
            if ((ascending and labels.is_monotonic_increasing) or
                    (not ascending and labels.is_monotonic_decreasing)):
                if inplace:
                    return
                else:
                    return self.copy()

            indexer = nargsort(labels, kind=kind, ascending=ascending,
                               na_position=na_position)

        baxis = self._get_block_manager_axis(axis)
        new_data = self._data.take(indexer,
                                   axis=baxis,
                                   verify=False)

        # reconstruct axis if needed
        new_data.axes[baxis] = new_data.axes[baxis]._sort_levels_monotonic()

        if inplace:
            return self._update_inplace(new_data)
        else:
            return self._constructor(new_data).__finalize__(self)

    def nlargest(self, n, columns, keep='first'):
        """
        Return the first `n` rows ordered by `columns` in descending order.

        Return the first `n` rows with the largest values in `columns`, in
        descending order. The columns that are not specified are returned as
        well, but not used for ordering.

        This method is equivalent to
        ``df.sort_values(columns, ascending=False).head(n)``, but more
        performant.

        Parameters
        ----------
        n : int
            Number of rows to return.
        columns : label or list of labels
            Column label(s) to order by.
        keep : {'first', 'last', 'all'}, default 'first'
            Where there are duplicate values:

            - `first` : prioritize the first occurrence(s)
            - `last` : prioritize the last occurrence(s)
            - ``all`` : do not drop any duplicates, even it means
                        selecting more than `n` items.

            .. versionadded:: 0.24.0

        Returns
        -------
        DataFrame
            The first `n` rows ordered by the given columns in descending
            order.

        See Also
        --------
        DataFrame.nsmallest : Return the first `n` rows ordered by `columns` in
            ascending order.
        DataFrame.sort_values : Sort DataFrame by the values.
        DataFrame.head : Return the first `n` rows without re-ordering.

        Notes
        -----
        This function cannot be used with all column types. For example, when
        specifying columns with `object` or `category` dtypes, ``TypeError`` is
        raised.

        Examples
        --------
        >>> df = pd.DataFrame({'population': [59000000, 65000000, 434000,
        ...                                   434000, 434000, 337000, 11300,
        ...                                   11300, 11300],
        ...                    'GDP': [1937894, 2583560 , 12011, 4520, 12128,
        ...                            17036, 182, 38, 311],
        ...                    'alpha-2': ["IT", "FR", "MT", "MV", "BN",
        ...                                "IS", "NR", "TV", "AI"]},
        ...                   index=["Italy", "France", "Malta",
        ...                          "Maldives", "Brunei", "Iceland",
        ...                          "Nauru", "Tuvalu", "Anguilla"])
        >>> df
                  population      GDP alpha-2
        Italy       59000000  1937894      IT
        France      65000000  2583560      FR
        Malta         434000    12011      MT
        Maldives      434000     4520      MV
        Brunei        434000    12128      BN
        Iceland       337000    17036      IS
        Nauru          11300      182      NR
        Tuvalu         11300       38      TV
        Anguilla       11300      311      AI

        In the following example, we will use ``nlargest`` to select the three
        rows having the largest values in column "population".

        >>> df.nlargest(3, 'population')
                population      GDP alpha-2
        France    65000000  2583560      FR
        Italy     59000000  1937894      IT
        Malta       434000    12011      MT

        When using ``keep='last'``, ties are resolved in reverse order:

        >>> df.nlargest(3, 'population', keep='last')
                population      GDP alpha-2
        France    65000000  2583560      FR
        Italy     59000000  1937894      IT
        Brunei      434000    12128      BN

        When using ``keep='all'``, all duplicate items are maintained:

        >>> df.nlargest(3, 'population', keep='all')
                  population      GDP alpha-2
        France      65000000  2583560      FR
        Italy       59000000  1937894      IT
        Malta         434000    12011      MT
        Maldives      434000     4520      MV
        Brunei        434000    12128      BN

        To order by the largest values in column "population" and then "GDP",
        we can specify multiple columns like in the next example.

        >>> df.nlargest(3, ['population', 'GDP'])
                population      GDP alpha-2
        France    65000000  2583560      FR
        Italy     59000000  1937894      IT
        Brunei      434000    12128      BN
        """
        return algorithms.SelectNFrame(self,
                                       n=n,
                                       keep=keep,
                                       columns=columns).nlargest()

    def nsmallest(self, n, columns, keep='first'):
        """
        Return the first `n` rows ordered by `columns` in ascending order.

        Return the first `n` rows with the smallest values in `columns`, in
        ascending order. The columns that are not specified are returned as
        well, but not used for ordering.

        This method is equivalent to
        ``df.sort_values(columns, ascending=True).head(n)``, but more
        performant.

        Parameters
        ----------
        n : int
            Number of items to retrieve.
        columns : list or str
            Column name or names to order by.
        keep : {'first', 'last', 'all'}, default 'first'
            Where there are duplicate values:

            - ``first`` : take the first occurrence.
            - ``last`` : take the last occurrence.
            - ``all`` : do not drop any duplicates, even it means
              selecting more than `n` items.

            .. versionadded:: 0.24.0

        Returns
        -------
        DataFrame

        See Also
        --------
        DataFrame.nlargest : Return the first `n` rows ordered by `columns` in
            descending order.
        DataFrame.sort_values : Sort DataFrame by the values.
        DataFrame.head : Return the first `n` rows without re-ordering.

        Examples
        --------
        >>> df = pd.DataFrame({'population': [59000000, 65000000, 434000,
        ...                                   434000, 434000, 337000, 11300,
        ...                                   11300, 11300],
        ...                    'GDP': [1937894, 2583560 , 12011, 4520, 12128,
        ...                            17036, 182, 38, 311],
        ...                    'alpha-2': ["IT", "FR", "MT", "MV", "BN",
        ...                                "IS", "NR", "TV", "AI"]},
        ...                   index=["Italy", "France", "Malta",
        ...                          "Maldives", "Brunei", "Iceland",
        ...                          "Nauru", "Tuvalu", "Anguilla"])
        >>> df
                  population      GDP alpha-2
        Italy       59000000  1937894      IT
        France      65000000  2583560      FR
        Malta         434000    12011      MT
        Maldives      434000     4520      MV
        Brunei        434000    12128      BN
        Iceland       337000    17036      IS
        Nauru          11300      182      NR
        Tuvalu         11300       38      TV
        Anguilla       11300      311      AI

        In the following example, we will use ``nsmallest`` to select the
        three rows having the smallest values in column "a".

        >>> df.nsmallest(3, 'population')
                  population  GDP alpha-2
        Nauru          11300  182      NR
        Tuvalu         11300   38      TV
        Anguilla       11300  311      AI

        When using ``keep='last'``, ties are resolved in reverse order:

        >>> df.nsmallest(3, 'population', keep='last')
                  population  GDP alpha-2
        Anguilla       11300  311      AI
        Tuvalu         11300   38      TV
        Nauru          11300  182      NR

        When using ``keep='all'``, all duplicate items are maintained:

        >>> df.nsmallest(3, 'population', keep='all')
                  population  GDP alpha-2
        Nauru          11300  182      NR
        Tuvalu         11300   38      TV
        Anguilla       11300  311      AI

        To order by the largest values in column "a" and then "c", we can
        specify multiple columns like in the next example.

        >>> df.nsmallest(3, ['population', 'GDP'])
                  population  GDP alpha-2
        Tuvalu         11300   38      TV
        Nauru          11300  182      NR
        Anguilla       11300  311      AI
        """
        return algorithms.SelectNFrame(self,
                                       n=n,
                                       keep=keep,
                                       columns=columns).nsmallest()

    def swaplevel(self, i=-2, j=-1, axis=0):
        """
        Swap levels i and j in a MultiIndex on a particular axis.

        Parameters
        ----------
        i, j : int, string (can be mixed)
            Level of index to be swapped. Can pass level name as string.

        Returns
        -------
        swapped : same type as caller (new object)

        .. versionchanged:: 0.18.1

           The indexes ``i`` and ``j`` are now optional, and default to
           the two innermost levels of the index.
        """
        result = self.copy()

        axis = self._get_axis_number(axis)
        if axis == 0:
            result.index = result.index.swaplevel(i, j)
        else:
            result.columns = result.columns.swaplevel(i, j)
        return result

    def reorder_levels(self, order, axis=0):
        """
        Rearrange index levels using input order. May not drop or
        duplicate levels.

        Parameters
        ----------
        order : list of int or list of str
            List representing new level order. Reference level by number
            (position) or by key (label).
        axis : int
            Where to reorder levels.

        Returns
        -------
        type of caller (new object)
        """
        axis = self._get_axis_number(axis)
        if not isinstance(self._get_axis(axis),
                          MultiIndex):  # pragma: no cover
            raise TypeError('Can only reorder levels on a hierarchical axis.')

        result = self.copy()

        if axis == 0:
            result.index = result.index.reorder_levels(order)
        else:
            result.columns = result.columns.reorder_levels(order)
        return result

    # ----------------------------------------------------------------------
    # Arithmetic / combination related

    def _combine_frame(self, other, func, fill_value=None, level=None):
        this, other = self.align(other, join='outer', level=level, copy=False)
        new_index, new_columns = this.index, this.columns

        def _arith_op(left, right):
            # for the mixed_type case where we iterate over columns,
            # _arith_op(left, right) is equivalent to
            # left._binop(right, func, fill_value=fill_value)
            left, right = ops.fill_binop(left, right, fill_value)
            return func(left, right)

        if ops.should_series_dispatch(this, other, func):
            # iterate over columns
            return ops.dispatch_to_series(this, other, _arith_op)
        else:
            result = _arith_op(this.values, other.values)
            return self._constructor(result,
                                     index=new_index, columns=new_columns,
                                     copy=False)

    def _combine_match_index(self, other, func, level=None):
        left, right = self.align(other, join='outer', axis=0, level=level,
                                 copy=False)
        assert left.index.equals(right.index)

        if left._is_mixed_type or right._is_mixed_type:
            # operate column-wise; avoid costly object-casting in `.values`
            return ops.dispatch_to_series(left, right, func)
        else:
            # fastpath --> operate directly on values
            with np.errstate(all="ignore"):
                new_data = func(left.values.T, right.values).T
            return self._constructor(new_data,
                                     index=left.index, columns=self.columns,
                                     copy=False)

    def _combine_match_columns(self, other, func, level=None):
        assert isinstance(other, Series)
        left, right = self.align(other, join='outer', axis=1, level=level,
                                 copy=False)
        assert left.columns.equals(right.index)
        return ops.dispatch_to_series(left, right, func, axis="columns")

    def _combine_const(self, other, func):
        assert lib.is_scalar(other) or np.ndim(other) == 0
        return ops.dispatch_to_series(self, other, func)

    def combine(self, other, func, fill_value=None, overwrite=True):
        """
        Perform column-wise combine with another DataFrame based on a
        passed function.

        Combines a DataFrame with `other` DataFrame using `func`
        to element-wise combine columns. The row and column indexes of the
        resulting DataFrame will be the union of the two.

        Parameters
        ----------
        other : DataFrame
            The DataFrame to merge column-wise.
        func : function
            Function that takes two series as inputs and return a Series or a
            scalar. Used to merge the two dataframes column by columns.
        fill_value : scalar value, default None
            The value to fill NaNs with prior to passing any column to the
            merge func.
        overwrite : boolean, default True
            If True, columns in `self` that do not exist in `other` will be
            overwritten with NaNs.

        Returns
        -------
        result : DataFrame

        Examples
        --------
        Combine using a simple function that chooses the smaller column.

        >>> df1 = pd.DataFrame({'A': [0, 0], 'B': [4, 4]})
        >>> df2 = pd.DataFrame({'A': [1, 1], 'B': [3, 3]})
        >>> take_smaller = lambda s1, s2: s1 if s1.sum() < s2.sum() else s2
        >>> df1.combine(df2, take_smaller)
           A  B
        0  0  3
        1  0  3

        Example using a true element-wise combine function.

        >>> df1 = pd.DataFrame({'A': [5, 0], 'B': [2, 4]})
        >>> df2 = pd.DataFrame({'A': [1, 1], 'B': [3, 3]})
        >>> df1.combine(df2, np.minimum)
           A  B
        0  1  2
        1  0  3

        Using `fill_value` fills Nones prior to passing the column to the
        merge function.

        >>> df1 = pd.DataFrame({'A': [0, 0], 'B': [None, 4]})
        >>> df2 = pd.DataFrame({'A': [1, 1], 'B': [3, 3]})
        >>> df1.combine(df2, take_smaller, fill_value=-5)
           A    B
        0  0 -5.0
        1  0  4.0

        However, if the same element in both dataframes is None, that None
        is preserved

        >>> df1 = pd.DataFrame({'A': [0, 0], 'B': [None, 4]})
        >>> df2 = pd.DataFrame({'A': [1, 1], 'B': [None, 3]})
        >>> df1.combine(df2, take_smaller, fill_value=-5)
           A    B
        0  0  NaN
        1  0  3.0

        Example that demonstrates the use of `overwrite` and behavior when
        the axis differ between the dataframes.

        >>> df1 = pd.DataFrame({'A': [0, 0], 'B': [4, 4]})
        >>> df2 = pd.DataFrame({'B': [3, 3], 'C': [-10, 1],}, index=[1, 2])
        >>> df1.combine(df2, take_smaller)
             A    B     C
        0  NaN  NaN   NaN
        1  NaN  3.0 -10.0
        2  NaN  3.0   1.0

        >>> df1.combine(df2, take_smaller, overwrite=False)
             A    B     C
        0  0.0  NaN   NaN
        1  0.0  3.0 -10.0
        2  NaN  3.0   1.0

        Demonstrating the preference of the passed in dataframe.

        >>> df2 = pd.DataFrame({'B': [3, 3], 'C': [1, 1],}, index=[1, 2])
        >>> df2.combine(df1, take_smaller)
           A    B   C
        0  0.0  NaN NaN
        1  0.0  3.0 NaN
        2  NaN  3.0 NaN

        >>> df2.combine(df1, take_smaller, overwrite=False)
             A    B   C
        0  0.0  NaN NaN
        1  0.0  3.0 1.0
        2  NaN  3.0 1.0

        See Also
        --------
        DataFrame.combine_first : Combine two DataFrame objects and default to
            non-null values in frame calling the method.
        """
        other_idxlen = len(other.index)  # save for compare

        this, other = self.align(other, copy=False)
        new_index = this.index

        if other.empty and len(new_index) == len(self.index):
            return self.copy()

        if self.empty and len(other) == other_idxlen:
            return other.copy()

        # sorts if possible
        new_columns = this.columns.union(other.columns)
        do_fill = fill_value is not None
        result = {}
        for col in new_columns:
            series = this[col]
            otherSeries = other[col]

            this_dtype = series.dtype
            other_dtype = otherSeries.dtype

            this_mask = isna(series)
            other_mask = isna(otherSeries)

            # don't overwrite columns unecessarily
            # DO propagate if this column is not in the intersection
            if not overwrite and other_mask.all():
                result[col] = this[col].copy()
                continue

            if do_fill:
                series = series.copy()
                otherSeries = otherSeries.copy()
                series[this_mask] = fill_value
                otherSeries[other_mask] = fill_value

            if col not in self.columns:
                # If self DataFrame does not have col in other DataFrame,
                # try to promote series, which is all NaN, as other_dtype.
                new_dtype = other_dtype
                try:
                    series = series.astype(new_dtype, copy=False)
                except ValueError:
                    # e.g. new_dtype is integer types
                    pass
            else:
                # if we have different dtypes, possibly promote
                new_dtype = find_common_type([this_dtype, other_dtype])
                if not is_dtype_equal(this_dtype, new_dtype):
                    series = series.astype(new_dtype)
                if not is_dtype_equal(other_dtype, new_dtype):
                    otherSeries = otherSeries.astype(new_dtype)

            arr = func(series, otherSeries)
            arr = maybe_downcast_to_dtype(arr, this_dtype)

            result[col] = arr

        # convert_objects just in case
        return self._constructor(result, index=new_index,
                                 columns=new_columns)

    def combine_first(self, other):
        """
        Update null elements with value in the same location in `other`.

        Combine two DataFrame objects by filling null values in one DataFrame
        with non-null values from other DataFrame. The row and column indexes
        of the resulting DataFrame will be the union of the two.

        Parameters
        ----------
        other : DataFrame
            Provided DataFrame to use to fill null values.

        Returns
        -------
        combined : DataFrame

        Examples
        --------

        >>> df1 = pd.DataFrame({'A': [None, 0], 'B': [None, 4]})
        >>> df2 = pd.DataFrame({'A': [1, 1], 'B': [3, 3]})
        >>> df1.combine_first(df2)
             A    B
        0  1.0  3.0
        1  0.0  4.0

        Null values still persist if the location of that null value
        does not exist in `other`

        >>> df1 = pd.DataFrame({'A': [None, 0], 'B': [4, None]})
        >>> df2 = pd.DataFrame({'B': [3, 3], 'C': [1, 1]}, index=[1, 2])
        >>> df1.combine_first(df2)
             A    B    C
        0  NaN  4.0  NaN
        1  0.0  3.0  1.0
        2  NaN  3.0  1.0

        See Also
        --------
        DataFrame.combine : Perform series-wise operation on two DataFrames
            using a given function.
        """
        import pandas.core.computation.expressions as expressions

        def extract_values(arr):
            # Does two things:
            # 1. maybe gets the values from the Series / Index
            # 2. convert datelike to i8
            if isinstance(arr, (ABCIndexClass, ABCSeries)):
                arr = arr._values

            if needs_i8_conversion(arr):
                # TODO(DatetimelikeArray): just use .asi8
                if is_extension_array_dtype(arr.dtype):
                    arr = arr.asi8
                else:
                    arr = arr.view('i8')
            return arr

        def combiner(x, y):
            mask = isna(x)
            if isinstance(mask, (ABCIndexClass, ABCSeries)):
                mask = mask._values

            x_values = extract_values(x)
            y_values = extract_values(y)

            # If the column y in other DataFrame is not in first DataFrame,
            # just return y_values.
            if y.name not in self.columns:
                return y_values

            return expressions.where(mask, y_values, x_values)

        return self.combine(other, combiner, overwrite=False)

    @deprecate_kwarg(old_arg_name='raise_conflict', new_arg_name='errors',
                     mapping={False: 'ignore', True: 'raise'})
    def update(self, other, join='left', overwrite=True, filter_func=None,
               errors='ignore'):
        """
        Modify in place using non-NA values from another DataFrame.

        Aligns on indices. There is no return value.

        Parameters
        ----------
        other : DataFrame, or object coercible into a DataFrame
            Should have at least one matching index/column label
            with the original DataFrame. If a Series is passed,
            its name attribute must be set, and that will be
            used as the column name to align with the original DataFrame.
        join : {'left'}, default 'left'
            Only left join is implemented, keeping the index and columns of the
            original object.
        overwrite : bool, default True
            How to handle non-NA values for overlapping keys:

            * True: overwrite original DataFrame's values
              with values from `other`.
            * False: only update values that are NA in
              the original DataFrame.

        filter_func : callable(1d-array) -> bool 1d-array, optional
            Can choose to replace values other than NA. Return True for values
            that should be updated.
        errors : {'raise', 'ignore'}, default 'ignore'
            If 'raise', will raise a ValueError if the DataFrame and `other`
            both contain non-NA data in the same place.

            .. versionchanged :: 0.24.0
               Changed from `raise_conflict=False|True`
               to `errors='ignore'|'raise'`.

        Returns
        -------
        None : method directly changes calling object

        Raises
        ------
        ValueError
            * When `errors='raise'` and there's overlapping non-NA data.
            * When `errors` is not either `'ignore'` or `'raise'`
        NotImplementedError
            * If `join != 'left'`

        See Also
        --------
        dict.update : Similar method for dictionaries.
        DataFrame.merge : For column(s)-on-columns(s) operations.

        Examples
        --------
        >>> df = pd.DataFrame({'A': [1, 2, 3],
        ...                    'B': [400, 500, 600]})
        >>> new_df = pd.DataFrame({'B': [4, 5, 6],
        ...                        'C': [7, 8, 9]})
        >>> df.update(new_df)
        >>> df
           A  B
        0  1  4
        1  2  5
        2  3  6

        The DataFrame's length does not increase as a result of the update,
        only values at matching index/column labels are updated.

        >>> df = pd.DataFrame({'A': ['a', 'b', 'c'],
        ...                    'B': ['x', 'y', 'z']})
        >>> new_df = pd.DataFrame({'B': ['d', 'e', 'f', 'g', 'h', 'i']})
        >>> df.update(new_df)
        >>> df
           A  B
        0  a  d
        1  b  e
        2  c  f

        For Series, it's name attribute must be set.

        >>> df = pd.DataFrame({'A': ['a', 'b', 'c'],
        ...                    'B': ['x', 'y', 'z']})
        >>> new_column = pd.Series(['d', 'e'], name='B', index=[0, 2])
        >>> df.update(new_column)
        >>> df
           A  B
        0  a  d
        1  b  y
        2  c  e
        >>> df = pd.DataFrame({'A': ['a', 'b', 'c'],
        ...                    'B': ['x', 'y', 'z']})
        >>> new_df = pd.DataFrame({'B': ['d', 'e']}, index=[1, 2])
        >>> df.update(new_df)
        >>> df
           A  B
        0  a  x
        1  b  d
        2  c  e

        If `other` contains NaNs the corresponding values are not updated
        in the original dataframe.

        >>> df = pd.DataFrame({'A': [1, 2, 3],
        ...                    'B': [400, 500, 600]})
        >>> new_df = pd.DataFrame({'B': [4, np.nan, 6]})
        >>> df.update(new_df)
        >>> df
           A      B
        0  1    4.0
        1  2  500.0
        2  3    6.0
        """
        import pandas.core.computation.expressions as expressions
        # TODO: Support other joins
        if join != 'left':  # pragma: no cover
            raise NotImplementedError("Only left join is supported")
        if errors not in ['ignore', 'raise']:
            raise ValueError("The parameter errors must be either "
                             "'ignore' or 'raise'")

        if not isinstance(other, DataFrame):
            other = DataFrame(other)

        other = other.reindex_like(self)

        for col in self.columns:
            this = self[col].values
            that = other[col].values
            if filter_func is not None:
                with np.errstate(all='ignore'):
                    mask = ~filter_func(this) | isna(that)
            else:
                if errors == 'raise':
                    mask_this = notna(that)
                    mask_that = notna(this)
                    if any(mask_this & mask_that):
                        raise ValueError("Data overlaps.")

                if overwrite:
                    mask = isna(that)
                else:
                    mask = notna(this)

            # don't overwrite columns unecessarily
            if mask.all():
                continue

            self[col] = expressions.where(mask, this, that)

    # ----------------------------------------------------------------------
    # Data reshaping

    _shared_docs['pivot'] = """
        Return reshaped DataFrame organized by given index / column values.

        Reshape data (produce a "pivot" table) based on column values. Uses
        unique values from specified `index` / `columns` to form axes of the
        resulting DataFrame. This function does not support data
        aggregation, multiple values will result in a MultiIndex in the
        columns. See the :ref:`User Guide <reshaping>` for more on reshaping.

        Parameters
        ----------%s
        index : string or object, optional
            Column to use to make new frame's index. If None, uses
            existing index.
        columns : string or object
            Column to use to make new frame's columns.
        values : string, object or a list of the previous, optional
            Column(s) to use for populating new frame's values. If not
            specified, all remaining columns will be used and the result will
            have hierarchically indexed columns.

            .. versionchanged :: 0.23.0
               Also accept list of column names.

        Returns
        -------
        DataFrame
            Returns reshaped DataFrame.

        Raises
        ------
        ValueError:
            When there are any `index`, `columns` combinations with multiple
            values. `DataFrame.pivot_table` when you need to aggregate.

        See Also
        --------
        DataFrame.pivot_table : Generalization of pivot that can handle
            duplicate values for one index/column pair.
        DataFrame.unstack : Pivot based on the index values instead of a
            column.

        Notes
        -----
        For finer-tuned control, see hierarchical indexing documentation along
        with the related stack/unstack methods.

        Examples
        --------
        >>> df = pd.DataFrame({'foo': ['one', 'one', 'one', 'two', 'two',
        ...                            'two'],
        ...                    'bar': ['A', 'B', 'C', 'A', 'B', 'C'],
        ...                    'baz': [1, 2, 3, 4, 5, 6],
        ...                    'zoo': ['x', 'y', 'z', 'q', 'w', 't']})
        >>> df
            foo   bar  baz  zoo
        0   one   A    1    x
        1   one   B    2    y
        2   one   C    3    z
        3   two   A    4    q
        4   two   B    5    w
        5   two   C    6    t

        >>> df.pivot(index='foo', columns='bar', values='baz')
        bar  A   B   C
        foo
        one  1   2   3
        two  4   5   6

        >>> df.pivot(index='foo', columns='bar')['baz']
        bar  A   B   C
        foo
        one  1   2   3
        two  4   5   6

        >>> df.pivot(index='foo', columns='bar', values=['baz', 'zoo'])
              baz       zoo
        bar   A  B  C   A  B  C
        foo
        one   1  2  3   x  y  z
        two   4  5  6   q  w  t

        A ValueError is raised if there are any duplicates.

        >>> df = pd.DataFrame({"foo": ['one', 'one', 'two', 'two'],
        ...                    "bar": ['A', 'A', 'B', 'C'],
        ...                    "baz": [1, 2, 3, 4]})
        >>> df
           foo bar  baz
        0  one   A    1
        1  one   A    2
        2  two   B    3
        3  two   C    4

        Notice that the first two rows are the same for our `index`
        and `columns` arguments.

        >>> df.pivot(index='foo', columns='bar', values='baz')
        Traceback (most recent call last):
           ...
        ValueError: Index contains duplicate entries, cannot reshape
        """

    @Substitution('')
    @Appender(_shared_docs['pivot'])
    def pivot(self, index=None, columns=None, values=None):
        from pandas.core.reshape.pivot import pivot
        return pivot(self, index=index, columns=columns, values=values)

    _shared_docs['pivot_table'] = """
        Create a spreadsheet-style pivot table as a DataFrame. The levels in
        the pivot table will be stored in MultiIndex objects (hierarchical
        indexes) on the index and columns of the result DataFrame.

        Parameters
        ----------%s
        values : column to aggregate, optional
        index : column, Grouper, array, or list of the previous
            If an array is passed, it must be the same length as the data. The
            list can contain any of the other types (except list).
            Keys to group by on the pivot table index.  If an array is passed,
            it is being used as the same manner as column values.
        columns : column, Grouper, array, or list of the previous
            If an array is passed, it must be the same length as the data. The
            list can contain any of the other types (except list).
            Keys to group by on the pivot table column.  If an array is passed,
            it is being used as the same manner as column values.
        aggfunc : function, list of functions, dict, default numpy.mean
            If list of functions passed, the resulting pivot table will have
            hierarchical columns whose top level are the function names
            (inferred from the function objects themselves)
            If dict is passed, the key is column to aggregate and value
            is function or list of functions
        fill_value : scalar, default None
            Value to replace missing values with
        margins : boolean, default False
            Add all row / columns (e.g. for subtotal / grand totals)
        dropna : boolean, default True
            Do not include columns whose entries are all NaN
        margins_name : string, default 'All'
            Name of the row / column that will contain the totals
            when margins is True.

        Examples
        --------
        >>> df = pd.DataFrame({"A": ["foo", "foo", "foo", "foo", "foo",
        ...                          "bar", "bar", "bar", "bar"],
        ...                    "B": ["one", "one", "one", "two", "two",
        ...                          "one", "one", "two", "two"],
        ...                    "C": ["small", "large", "large", "small",
        ...                          "small", "large", "small", "small",
        ...                          "large"],
        ...                    "D": [1, 2, 2, 3, 3, 4, 5, 6, 7],
        ...                    "E": [2, 4, 5, 5, 6, 6, 8, 9, 9]})
        >>> df
             A    B      C  D  E
        0  foo  one  small  1  2
        1  foo  one  large  2  4
        2  foo  one  large  2  5
        3  foo  two  small  3  5
        4  foo  two  small  3  6
        5  bar  one  large  4  6
        6  bar  one  small  5  8
        7  bar  two  small  6  9
        8  bar  two  large  7  9

        This first example aggregates values by taking the sum.

        >>> table = pivot_table(df, values='D', index=['A', 'B'],
        ...                     columns=['C'], aggfunc=np.sum)
        >>> table
        C        large  small
        A   B
        bar one      4      5
            two      7      6
        foo one      4      1
            two    NaN      6

        We can also fill missing values using the `fill_value` parameter.

        >>> table = pivot_table(df, values='D', index=['A', 'B'],
        ...                     columns=['C'], aggfunc=np.sum, fill_value=0)
        >>> table
        C        large  small
        A   B
        bar one      4      5
            two      7      6
        foo one      4      1
            two      0      6

        The next example aggregates by taking the mean across multiple columns.

        >>> table = pivot_table(df, values=['D', 'E'], index=['A', 'C'],
        ...                     aggfunc={'D': np.mean,
        ...                              'E': np.mean})
        >>> table
                          D         E
                       mean      mean
        A   C
        bar large  5.500000  7.500000
            small  5.500000  8.500000
        foo large  2.000000  4.500000
            small  2.333333  4.333333

        We can also calculate multiple types of aggregations for any given
        value column.

        >>> table = pivot_table(df, values=['D', 'E'], index=['A', 'C'],
        ...                     aggfunc={'D': np.mean,
        ...                              'E': [min, max, np.mean]})
        >>> table
                          D   E
                       mean max      mean min
        A   C
        bar large  5.500000  9   7.500000   6
            small  5.500000  9   8.500000   8
        foo large  2.000000  5   4.500000   4
            small  2.333333  6   4.333333   2

        Returns
        -------
        table : DataFrame

        See Also
        --------
        DataFrame.pivot : Pivot without aggregation that can handle
            non-numeric data.
        """

    @Substitution('')
    @Appender(_shared_docs['pivot_table'])
    def pivot_table(self, values=None, index=None, columns=None,
                    aggfunc='mean', fill_value=None, margins=False,
                    dropna=True, margins_name='All'):
        from pandas.core.reshape.pivot import pivot_table
        return pivot_table(self, values=values, index=index, columns=columns,
                           aggfunc=aggfunc, fill_value=fill_value,
                           margins=margins, dropna=dropna,
                           margins_name=margins_name)

    def stack(self, level=-1, dropna=True):
        """
        Stack the prescribed level(s) from columns to index.

        Return a reshaped DataFrame or Series having a multi-level
        index with one or more new inner-most levels compared to the current
        DataFrame. The new inner-most levels are created by pivoting the
        columns of the current dataframe:

          - if the columns have a single level, the output is a Series;
          - if the columns have multiple levels, the new index
            level(s) is (are) taken from the prescribed level(s) and
            the output is a DataFrame.

        The new index levels are sorted.

        Parameters
        ----------
        level : int, str, list, default -1
            Level(s) to stack from the column axis onto the index
            axis, defined as one index or label, or a list of indices
            or labels.
        dropna : bool, default True
            Whether to drop rows in the resulting Frame/Series with
            missing values. Stacking a column level onto the index
            axis can create combinations of index and column values
            that are missing from the original dataframe. See Examples
            section.

        Returns
        -------
        DataFrame or Series
            Stacked dataframe or series.

        See Also
        --------
        DataFrame.unstack : Unstack prescribed level(s) from index axis
             onto column axis.
        DataFrame.pivot : Reshape dataframe from long format to wide
             format.
        DataFrame.pivot_table : Create a spreadsheet-style pivot table
             as a DataFrame.

        Notes
        -----
        The function is named by analogy with a collection of books
        being re-organised from being side by side on a horizontal
        position (the columns of the dataframe) to being stacked
        vertically on top of of each other (in the index of the
        dataframe).

        Examples
        --------
        **Single level columns**

        >>> df_single_level_cols = pd.DataFrame([[0, 1], [2, 3]],
        ...                                     index=['cat', 'dog'],
        ...                                     columns=['weight', 'height'])

        Stacking a dataframe with a single level column axis returns a Series:

        >>> df_single_level_cols
             weight height
        cat       0      1
        dog       2      3
        >>> df_single_level_cols.stack()
        cat  weight    0
             height    1
        dog  weight    2
             height    3
        dtype: int64

        **Multi level columns: simple case**

        >>> multicol1 = pd.MultiIndex.from_tuples([('weight', 'kg'),
        ...                                        ('weight', 'pounds')])
        >>> df_multi_level_cols1 = pd.DataFrame([[1, 2], [2, 4]],
        ...                                     index=['cat', 'dog'],
        ...                                     columns=multicol1)

        Stacking a dataframe with a multi-level column axis:

        >>> df_multi_level_cols1
             weight
                 kg    pounds
        cat       1        2
        dog       2        4
        >>> df_multi_level_cols1.stack()
                    weight
        cat kg           1
            pounds       2
        dog kg           2
            pounds       4

        **Missing values**

        >>> multicol2 = pd.MultiIndex.from_tuples([('weight', 'kg'),
        ...                                        ('height', 'm')])
        >>> df_multi_level_cols2 = pd.DataFrame([[1.0, 2.0], [3.0, 4.0]],
        ...                                     index=['cat', 'dog'],
        ...                                     columns=multicol2)

        It is common to have missing values when stacking a dataframe
        with multi-level columns, as the stacked dataframe typically
        has more values than the original dataframe. Missing values
        are filled with NaNs:

        >>> df_multi_level_cols2
            weight height
                kg      m
        cat    1.0    2.0
        dog    3.0    4.0
        >>> df_multi_level_cols2.stack()
                height  weight
        cat kg     NaN     1.0
            m      2.0     NaN
        dog kg     NaN     3.0
            m      4.0     NaN

        **Prescribing the level(s) to be stacked**

        The first parameter controls which level or levels are stacked:

        >>> df_multi_level_cols2.stack(0)
                     kg    m
        cat height  NaN  2.0
            weight  1.0  NaN
        dog height  NaN  4.0
            weight  3.0  NaN
        >>> df_multi_level_cols2.stack([0, 1])
        cat  height  m     2.0
             weight  kg    1.0
        dog  height  m     4.0
             weight  kg    3.0
        dtype: float64

        **Dropping missing values**

        >>> df_multi_level_cols3 = pd.DataFrame([[None, 1.0], [2.0, 3.0]],
        ...                                     index=['cat', 'dog'],
        ...                                     columns=multicol2)

        Note that rows where all values are missing are dropped by
        default but this behaviour can be controlled via the dropna
        keyword parameter:

        >>> df_multi_level_cols3
            weight height
                kg      m
        cat    NaN    1.0
        dog    2.0    3.0
        >>> df_multi_level_cols3.stack(dropna=False)
                height  weight
        cat kg     NaN     NaN
            m      1.0     NaN
        dog kg     NaN     2.0
            m      3.0     NaN
        >>> df_multi_level_cols3.stack(dropna=True)
                height  weight
        cat m      1.0     NaN
        dog kg     NaN     2.0
            m      3.0     NaN
        """
        from pandas.core.reshape.reshape import stack, stack_multiple

        if isinstance(level, (tuple, list)):
            return stack_multiple(self, level, dropna=dropna)
        else:
            return stack(self, level, dropna=dropna)

    def unstack(self, level=-1, fill_value=None):
        """
        Pivot a level of the (necessarily hierarchical) index labels, returning
        a DataFrame having a new level of column labels whose inner-most level
        consists of the pivoted index labels.

        If the index is not a MultiIndex, the output will be a Series
        (the analogue of stack when the columns are not a MultiIndex).

        The level involved will automatically get sorted.

        Parameters
        ----------
        level : int, string, or list of these, default -1 (last level)
            Level(s) of index to unstack, can pass level name
        fill_value : replace NaN with this value if the unstack produces
            missing values

            .. versionadded:: 0.18.0

        See Also
        --------
        DataFrame.pivot : Pivot a table based on column values.
        DataFrame.stack : Pivot a level of the column labels (inverse operation
            from `unstack`).

        Examples
        --------
        >>> index = pd.MultiIndex.from_tuples([('one', 'a'), ('one', 'b'),
        ...                                    ('two', 'a'), ('two', 'b')])
        >>> s = pd.Series(np.arange(1.0, 5.0), index=index)
        >>> s
        one  a   1.0
             b   2.0
        two  a   3.0
             b   4.0
        dtype: float64

        >>> s.unstack(level=-1)
             a   b
        one  1.0  2.0
        two  3.0  4.0

        >>> s.unstack(level=0)
           one  two
        a  1.0   3.0
        b  2.0   4.0

        >>> df = s.unstack(level=0)
        >>> df.unstack()
        one  a  1.0
             b  2.0
        two  a  3.0
             b  4.0
        dtype: float64

        Returns
        -------
        unstacked : DataFrame or Series
        """
        from pandas.core.reshape.reshape import unstack
        return unstack(self, level, fill_value)

    _shared_docs['melt'] = ("""
    Unpivots a DataFrame from wide format to long format, optionally
    leaving identifier variables set.

    This function is useful to massage a DataFrame into a format where one
    or more columns are identifier variables (`id_vars`), while all other
    columns, considered measured variables (`value_vars`), are "unpivoted" to
    the row axis, leaving just two non-identifier columns, 'variable' and
    'value'.

    %(versionadded)s
    Parameters
    ----------
    frame : DataFrame
    id_vars : tuple, list, or ndarray, optional
        Column(s) to use as identifier variables.
    value_vars : tuple, list, or ndarray, optional
        Column(s) to unpivot. If not specified, uses all columns that
        are not set as `id_vars`.
    var_name : scalar
        Name to use for the 'variable' column. If None it uses
        ``frame.columns.name`` or 'variable'.
    value_name : scalar, default 'value'
        Name to use for the 'value' column.
    col_level : int or string, optional
        If columns are a MultiIndex then use this level to melt.

    See Also
    --------
    %(other)s
    pivot_table
    DataFrame.pivot

    Examples
    --------
    >>> df = pd.DataFrame({'A': {0: 'a', 1: 'b', 2: 'c'},
    ...                    'B': {0: 1, 1: 3, 2: 5},
    ...                    'C': {0: 2, 1: 4, 2: 6}})
    >>> df
       A  B  C
    0  a  1  2
    1  b  3  4
    2  c  5  6

    >>> %(caller)sid_vars=['A'], value_vars=['B'])
       A variable  value
    0  a        B      1
    1  b        B      3
    2  c        B      5

    >>> %(caller)sid_vars=['A'], value_vars=['B', 'C'])
       A variable  value
    0  a        B      1
    1  b        B      3
    2  c        B      5
    3  a        C      2
    4  b        C      4
    5  c        C      6

    The names of 'variable' and 'value' columns can be customized:

    >>> %(caller)sid_vars=['A'], value_vars=['B'],
    ...         var_name='myVarname', value_name='myValname')
       A myVarname  myValname
    0  a         B          1
    1  b         B          3
    2  c         B          5

    If you have multi-index columns:

    >>> df.columns = [list('ABC'), list('DEF')]
    >>> df
       A  B  C
       D  E  F
    0  a  1  2
    1  b  3  4
    2  c  5  6

    >>> %(caller)scol_level=0, id_vars=['A'], value_vars=['B'])
       A variable  value
    0  a        B      1
    1  b        B      3
    2  c        B      5

    >>> %(caller)sid_vars=[('A', 'D')], value_vars=[('B', 'E')])
      (A, D) variable_0 variable_1  value
    0      a          B          E      1
    1      b          B          E      3
    2      c          B          E      5

    """)

    @Appender(_shared_docs['melt'] %
              dict(caller='df.melt(',
                   versionadded='.. versionadded:: 0.20.0\n',
                   other='melt'))
    def melt(self, id_vars=None, value_vars=None, var_name=None,
             value_name='value', col_level=None):
        from pandas.core.reshape.melt import melt
        return melt(self, id_vars=id_vars, value_vars=value_vars,
                    var_name=var_name, value_name=value_name,
                    col_level=col_level)

    # ----------------------------------------------------------------------
    # Time series-related

    def diff(self, periods=1, axis=0):
        """
        First discrete difference of element.

        Calculates the difference of a DataFrame element compared with another
        element in the DataFrame (default is the element in the same column
        of the previous row).

        Parameters
        ----------
        periods : int, default 1
            Periods to shift for calculating difference, accepts negative
            values.
        axis : {0 or 'index', 1 or 'columns'}, default 0
            Take difference over rows (0) or columns (1).

            .. versionadded:: 0.16.1.

        Returns
        -------
        diffed : DataFrame

        See Also
        --------
        Series.diff: First discrete difference for a Series.
        DataFrame.pct_change: Percent change over given number of periods.
        DataFrame.shift: Shift index by desired number of periods with an
            optional time freq.

        Examples
        --------
        Difference with previous row

        >>> df = pd.DataFrame({'a': [1, 2, 3, 4, 5, 6],
        ...                    'b': [1, 1, 2, 3, 5, 8],
        ...                    'c': [1, 4, 9, 16, 25, 36]})
        >>> df
           a  b   c
        0  1  1   1
        1  2  1   4
        2  3  2   9
        3  4  3  16
        4  5  5  25
        5  6  8  36

        >>> df.diff()
             a    b     c
        0  NaN  NaN   NaN
        1  1.0  0.0   3.0
        2  1.0  1.0   5.0
        3  1.0  1.0   7.0
        4  1.0  2.0   9.0
        5  1.0  3.0  11.0

        Difference with previous column

        >>> df.diff(axis=1)
            a    b     c
        0 NaN  0.0   0.0
        1 NaN -1.0   3.0
        2 NaN -1.0   7.0
        3 NaN -1.0  13.0
        4 NaN  0.0  20.0
        5 NaN  2.0  28.0

        Difference with 3rd previous row

        >>> df.diff(periods=3)
             a    b     c
        0  NaN  NaN   NaN
        1  NaN  NaN   NaN
        2  NaN  NaN   NaN
        3  3.0  2.0  15.0
        4  3.0  4.0  21.0
        5  3.0  6.0  27.0

        Difference with following row

        >>> df.diff(periods=-1)
             a    b     c
        0 -1.0  0.0  -3.0
        1 -1.0 -1.0  -5.0
        2 -1.0 -1.0  -7.0
        3 -1.0 -2.0  -9.0
        4 -1.0 -3.0 -11.0
        5  NaN  NaN   NaN
        """
        bm_axis = self._get_block_manager_axis(axis)
        new_data = self._data.diff(n=periods, axis=bm_axis)
        return self._constructor(new_data)

    # ----------------------------------------------------------------------
    # Function application

    def _gotitem(self,
                 key,           # type: Union[str, List[str]]
                 ndim,          # type: int
                 subset=None    # type: Union[Series, DataFrame, None]
                 ):
        # type: (...) -> Union[Series, DataFrame]
        """
        Sub-classes to define. Return a sliced object.

        Parameters
        ----------
        key : string / list of selections
        ndim : 1,2
            requested ndim of result
        subset : object, default None
            subset to act on
        """
        if subset is None:
            subset = self
        elif subset.ndim == 1:  # is Series
            return subset

        # TODO: _shallow_copy(subset)?
        return subset[key]

    _agg_doc = dedent("""
    The aggregation operations are always performed over an axis, either the
    index (default) or the column axis. This behavior is different from
    `numpy` aggregation functions (`mean`, `median`, `prod`, `sum`, `std`,
    `var`), where the default is to compute the aggregation of the flattened
    array, e.g., ``numpy.mean(arr_2d)`` as opposed to ``numpy.mean(arr_2d,
    axis=0)``.

    `agg` is an alias for `aggregate`. Use the alias.

    Examples
    --------
    >>> df = pd.DataFrame([[1, 2, 3],
    ...                    [4, 5, 6],
    ...                    [7, 8, 9],
    ...                    [np.nan, np.nan, np.nan]],
    ...                   columns=['A', 'B', 'C'])

    Aggregate these functions over the rows.

    >>> df.agg(['sum', 'min'])
            A     B     C
    sum  12.0  15.0  18.0
    min   1.0   2.0   3.0

    Different aggregations per column.

    >>> df.agg({'A' : ['sum', 'min'], 'B' : ['min', 'max']})
            A    B
    max   NaN  8.0
    min   1.0  2.0
    sum  12.0  NaN

    Aggregate over the columns.

    >>> df.agg("mean", axis="columns")
    0    2.0
    1    5.0
    2    8.0
    3    NaN
    dtype: float64

    See Also
    --------
    DataFrame.apply : Perform any type of operations.
    DataFrame.transform : Perform transformation type operations.
    pandas.core.groupby.GroupBy : Perform operations over groups.
    pandas.core.resample.Resampler : Perform operations over resampled bins.
    pandas.core.window.Rolling : Perform operations over rolling window.
    pandas.core.window.Expanding : Perform operations over expanding window.
    pandas.core.window.EWM : Perform operation over exponential weighted
        window.
    """)

    @Appender(_agg_doc)
    @Appender(_shared_docs['aggregate'] % dict(
        versionadded='.. versionadded:: 0.20.0',
        **_shared_doc_kwargs))
    def aggregate(self, func, axis=0, *args, **kwargs):
        axis = self._get_axis_number(axis)

        result = None
        try:
            result, how = self._aggregate(func, axis=axis, *args, **kwargs)
        except TypeError:
            pass
        if result is None:
            return self.apply(func, axis=axis, args=args, **kwargs)
        return result

    def _aggregate(self, arg, axis=0, *args, **kwargs):
        if axis == 1:
            # NDFrame.aggregate returns a tuple, and we need to transpose
            # only result
            result, how = (super(DataFrame, self.T)
                           ._aggregate(arg, *args, **kwargs))
            result = result.T if result is not None else result
            return result, how
        return super(DataFrame, self)._aggregate(arg, *args, **kwargs)

    agg = aggregate

    @Appender(_shared_docs['transform'] % _shared_doc_kwargs)
    def transform(self, func, axis=0, *args, **kwargs):
        axis = self._get_axis_number(axis)
        if axis == 1:
            return super(DataFrame, self.T).transform(func, *args, **kwargs).T
        return super(DataFrame, self).transform(func, *args, **kwargs)

    def apply(self, func, axis=0, broadcast=None, raw=False, reduce=None,
              result_type=None, args=(), **kwds):
        """
        Apply a function along an axis of the DataFrame.

        Objects passed to the function are Series objects whose index is
        either the DataFrame's index (``axis=0``) or the DataFrame's columns
        (``axis=1``). By default (``result_type=None``), the final return type
        is inferred from the return type of the applied function. Otherwise,
        it depends on the `result_type` argument.

        Parameters
        ----------
        func : function
            Function to apply to each column or row.
        axis : {0 or 'index', 1 or 'columns'}, default 0
            Axis along which the function is applied:

            * 0 or 'index': apply function to each column.
            * 1 or 'columns': apply function to each row.
        broadcast : bool, optional
            Only relevant for aggregation functions:

            * ``False`` or ``None`` : returns a Series whose length is the
              length of the index or the number of columns (based on the
              `axis` parameter)
            * ``True`` : results will be broadcast to the original shape
              of the frame, the original index and columns will be retained.

            .. deprecated:: 0.23.0
               This argument will be removed in a future version, replaced
               by result_type='broadcast'.

        raw : bool, default False
            * ``False`` : passes each row or column as a Series to the
              function.
            * ``True`` : the passed function will receive ndarray objects
              instead.
              If you are just applying a NumPy reduction function this will
              achieve much better performance.
        reduce : bool or None, default None
            Try to apply reduction procedures. If the DataFrame is empty,
            `apply` will use `reduce` to determine whether the result
            should be a Series or a DataFrame. If ``reduce=None`` (the
            default), `apply`'s return value will be guessed by calling
            `func` on an empty Series
            (note: while guessing, exceptions raised by `func` will be
            ignored).
            If ``reduce=True`` a Series will always be returned, and if
            ``reduce=False`` a DataFrame will always be returned.

            .. deprecated:: 0.23.0
               This argument will be removed in a future version, replaced
               by ``result_type='reduce'``.

        result_type : {'expand', 'reduce', 'broadcast', None}, default None
            These only act when ``axis=1`` (columns):

            * 'expand' : list-like results will be turned into columns.
            * 'reduce' : returns a Series if possible rather than expanding
              list-like results. This is the opposite of 'expand'.
            * 'broadcast' : results will be broadcast to the original shape
              of the DataFrame, the original index and columns will be
              retained.

            The default behaviour (None) depends on the return value of the
            applied function: list-like results will be returned as a Series
            of those. However if the apply function returns a Series these
            are expanded to columns.

            .. versionadded:: 0.23.0

        args : tuple
            Positional arguments to pass to `func` in addition to the
            array/series.
        **kwds
            Additional keyword arguments to pass as keywords arguments to
            `func`.

        Notes
        -----
        In the current implementation apply calls `func` twice on the
        first column/row to decide whether it can take a fast or slow
        code path. This can lead to unexpected behavior if `func` has
        side-effects, as they will take effect twice for the first
        column/row.

        See Also
        --------
        DataFrame.applymap: For elementwise operations.
        DataFrame.aggregate: Only perform aggregating type operations.
        DataFrame.transform: Only perform transforming type operations.

        Examples
        --------

        >>> df = pd.DataFrame([[4, 9],] * 3, columns=['A', 'B'])
        >>> df
           A  B
        0  4  9
        1  4  9
        2  4  9

        Using a numpy universal function (in this case the same as
        ``np.sqrt(df)``):

        >>> df.apply(np.sqrt)
             A    B
        0  2.0  3.0
        1  2.0  3.0
        2  2.0  3.0

        Using a reducing function on either axis

        >>> df.apply(np.sum, axis=0)
        A    12
        B    27
        dtype: int64

        >>> df.apply(np.sum, axis=1)
        0    13
        1    13
        2    13
        dtype: int64

        Retuning a list-like will result in a Series

        >>> df.apply(lambda x: [1, 2], axis=1)
        0    [1, 2]
        1    [1, 2]
        2    [1, 2]
        dtype: object

        Passing result_type='expand' will expand list-like results
        to columns of a Dataframe

        >>> df.apply(lambda x: [1, 2], axis=1, result_type='expand')
           0  1
        0  1  2
        1  1  2
        2  1  2

        Returning a Series inside the function is similar to passing
        ``result_type='expand'``. The resulting column names
        will be the Series index.

        >>> df.apply(lambda x: pd.Series([1, 2], index=['foo', 'bar']), axis=1)
           foo  bar
        0    1    2
        1    1    2
        2    1    2

        Passing ``result_type='broadcast'`` will ensure the same shape
        result, whether list-like or scalar is returned by the function,
        and broadcast it along the axis. The resulting column names will
        be the originals.

        >>> df.apply(lambda x: [1, 2], axis=1, result_type='broadcast')
           A  B
        0  1  2
        1  1  2
        2  1  2

        Returns
        -------
        applied : Series or DataFrame
        """
        from pandas.core.apply import frame_apply
        op = frame_apply(self,
                         func=func,
                         axis=axis,
                         broadcast=broadcast,
                         raw=raw,
                         reduce=reduce,
                         result_type=result_type,
                         args=args,
                         kwds=kwds)
        return op.get_result()

    def applymap(self, func):
        """
        Apply a function to a Dataframe elementwise.

        This method applies a function that accepts and returns a scalar
        to every element of a DataFrame.

        Parameters
        ----------
        func : callable
            Python function, returns a single value from a single value.

        Returns
        -------
        DataFrame
            Transformed DataFrame.

        See Also
        --------
        DataFrame.apply : Apply a function along input axis of DataFrame.

        Examples
        --------
        >>> df = pd.DataFrame([[1, 2.12], [3.356, 4.567]])
        >>> df
               0      1
        0  1.000  2.120
        1  3.356  4.567

        >>> df.applymap(lambda x: len(str(x)))
           0  1
        0  3  4
        1  5  5

        Note that a vectorized version of `func` often exists, which will
        be much faster. You could square each number elementwise.

        >>> df.applymap(lambda x: x**2)
                   0          1
        0   1.000000   4.494400
        1  11.262736  20.857489

        But it's better to avoid applymap in that case.

        >>> df ** 2
                   0          1
        0   1.000000   4.494400
        1  11.262736  20.857489
        """

        # if we have a dtype == 'M8[ns]', provide boxed values
        def infer(x):
            if x.empty:
                return lib.map_infer(x, func)
            return lib.map_infer(x.astype(object).values, func)

        return self.apply(infer)

    # ----------------------------------------------------------------------
    # Merging / joining methods

    def append(self, other, ignore_index=False,
               verify_integrity=False, sort=None):
        """
        Append rows of `other` to the end of caller, returning a new object.

        Columns in `other` that are not in the caller are added as new columns.

        Parameters
        ----------
        other : DataFrame or Series/dict-like object, or list of these
            The data to append.
        ignore_index : boolean, default False
            If True, do not use the index labels.
        verify_integrity : boolean, default False
            If True, raise ValueError on creating index with duplicates.
        sort : boolean, default None
            Sort columns if the columns of `self` and `other` are not aligned.
            The default sorting is deprecated and will change to not-sorting
            in a future version of pandas. Explicitly pass ``sort=True`` to
            silence the warning and sort. Explicitly pass ``sort=False`` to
            silence the warning and not sort.

            .. versionadded:: 0.23.0

        Returns
        -------
        appended : DataFrame

        Notes
        -----
        If a list of dict/series is passed and the keys are all contained in
        the DataFrame's index, the order of the columns in the resulting
        DataFrame will be unchanged.

        Iteratively appending rows to a DataFrame can be more computationally
        intensive than a single concatenate. A better solution is to append
        those rows to a list and then concatenate the list with the original
        DataFrame all at once.

        See Also
        --------
        pandas.concat : General function to concatenate DataFrame, Series
            or Panel objects.

        Examples
        --------

        >>> df = pd.DataFrame([[1, 2], [3, 4]], columns=list('AB'))
        >>> df
           A  B
        0  1  2
        1  3  4
        >>> df2 = pd.DataFrame([[5, 6], [7, 8]], columns=list('AB'))
        >>> df.append(df2)
           A  B
        0  1  2
        1  3  4
        0  5  6
        1  7  8

        With `ignore_index` set to True:

        >>> df.append(df2, ignore_index=True)
           A  B
        0  1  2
        1  3  4
        2  5  6
        3  7  8

        The following, while not recommended methods for generating DataFrames,
        show two ways to generate a DataFrame from multiple data sources.

        Less efficient:

        >>> df = pd.DataFrame(columns=['A'])
        >>> for i in range(5):
        ...     df = df.append({'A': i}, ignore_index=True)
        >>> df
           A
        0  0
        1  1
        2  2
        3  3
        4  4

        More efficient:

        >>> pd.concat([pd.DataFrame([i], columns=['A']) for i in range(5)],
        ...           ignore_index=True)
           A
        0  0
        1  1
        2  2
        3  3
        4  4
        """
        if isinstance(other, (Series, dict)):
            if isinstance(other, dict):
                other = Series(other)
            if other.name is None and not ignore_index:
                raise TypeError('Can only append a Series if ignore_index=True'
                                ' or if the Series has a name')

            if other.name is None:
                index = None
            else:
                # other must have the same index name as self, otherwise
                # index name will be reset
                index = Index([other.name], name=self.index.name)

            idx_diff = other.index.difference(self.columns)
            try:
                combined_columns = self.columns.append(idx_diff)
            except TypeError:
                combined_columns = self.columns.astype(object).append(idx_diff)
            other = other.reindex(combined_columns, copy=False)
            other = DataFrame(other.values.reshape((1, len(other))),
                              index=index,
                              columns=combined_columns)
            other = other._convert(datetime=True, timedelta=True)
            if not self.columns.equals(combined_columns):
                self = self.reindex(columns=combined_columns)
        elif isinstance(other, list) and not isinstance(other[0], DataFrame):
            other = DataFrame(other)
            if (self.columns.get_indexer(other.columns) >= 0).all():
                other = other.loc[:, self.columns]

        from pandas.core.reshape.concat import concat
        if isinstance(other, (list, tuple)):
            to_concat = [self] + other
        else:
            to_concat = [self, other]
        return concat(to_concat, ignore_index=ignore_index,
                      verify_integrity=verify_integrity,
                      sort=sort)

    def join(self, other, on=None, how='left', lsuffix='', rsuffix='',
             sort=False):
        """
        Join columns of another DataFrame.

        Join columns with `other` DataFrame either on index or on a key
        column. Efficiently join multiple DataFrame objects by index at once by
        passing a list.

        Parameters
        ----------
        other : DataFrame, Series, or list of DataFrame
            Index should be similar to one of the columns in this one. If a
            Series is passed, its name attribute must be set, and that will be
            used as the column name in the resulting joined DataFrame.
        on : str, list of str, or array-like, optional
            Column or index level name(s) in the caller to join on the index
            in `other`, otherwise joins index-on-index. If multiple
            values given, the `other` DataFrame must have a MultiIndex. Can
            pass an array as the join key if it is not already contained in
            the calling DataFrame. Like an Excel VLOOKUP operation.
        how : {'left', 'right', 'outer', 'inner'}, default 'left'
            How to handle the operation of the two objects.

            * left: use calling frame's index (or column if on is specified)
            * right: use `other`'s index.
            * outer: form union of calling frame's index (or column if on is
              specified) with `other`'s index, and sort it.
              lexicographically.
            * inner: form intersection of calling frame's index (or column if
              on is specified) with `other`'s index, preserving the order
              of the calling's one.
        lsuffix : str, default ''
            Suffix to use from left frame's overlapping columns.
        rsuffix : str, default ''
            Suffix to use from right frame's overlapping columns.
        sort : bool, default False
            Order result DataFrame lexicographically by the join key. If False,
            the order of the join key depends on the join type (how keyword).

        Returns
        -------
        DataFrame
            A dataframe containing columns from both the caller and `other`.

        Notes
        -----
        Parameters `on`, `lsuffix`, and `rsuffix` are not supported when
        passing a list of `DataFrame` objects.

        Support for specifying index levels as the `on` parameter was added
        in version 0.23.0.

        See Also
        --------
        DataFrame.merge : For column(s)-on-columns(s) operations.

        Examples
        --------
        >>> df = pd.DataFrame({'key': ['K0', 'K1', 'K2', 'K3', 'K4', 'K5'],
        ...                    'A': ['A0', 'A1', 'A2', 'A3', 'A4', 'A5']})

        >>> df
          key   A
        0  K0  A0
        1  K1  A1
        2  K2  A2
        3  K3  A3
        4  K4  A4
        5  K5  A5

        >>> other = pd.DataFrame({'key': ['K0', 'K1', 'K2'],
        ...                       'B': ['B0', 'B1', 'B2']})

        >>> other
          key   B
        0  K0  B0
        1  K1  B1
        2  K2  B2

        Join DataFrames using their indexes.

        >>> df.join(other, lsuffix='_caller', rsuffix='_other')
          key_caller   A key_other    B
        0         K0  A0        K0   B0
        1         K1  A1        K1   B1
        2         K2  A2        K2   B2
        3         K3  A3       NaN  NaN
        4         K4  A4       NaN  NaN
        5         K5  A5       NaN  NaN

        If we want to join using the key columns, we need to set key to be
        the index in both `df` and `other`. The joined DataFrame will have
        key as its index.

        >>> df.set_index('key').join(other.set_index('key'))
              A    B
        key
        K0   A0   B0
        K1   A1   B1
        K2   A2   B2
        K3   A3  NaN
        K4   A4  NaN
        K5   A5  NaN

        Another option to join using the key columns is to use the `on`
        parameter. DataFrame.join always uses `other`'s index but we can use
        any column in `df`. This method preserves the original DataFrame's
        index in the result.

        >>> df.join(other.set_index('key'), on='key')
          key   A    B
        0  K0  A0   B0
        1  K1  A1   B1
        2  K2  A2   B2
        3  K3  A3  NaN
        4  K4  A4  NaN
        5  K5  A5  NaN
        """
        # For SparseDataFrame's benefit
        return self._join_compat(other, on=on, how=how, lsuffix=lsuffix,
                                 rsuffix=rsuffix, sort=sort)

    def _join_compat(self, other, on=None, how='left', lsuffix='', rsuffix='',
                     sort=False):
        from pandas.core.reshape.merge import merge
        from pandas.core.reshape.concat import concat

        if isinstance(other, Series):
            if other.name is None:
                raise ValueError('Other Series must have a name')
            other = DataFrame({other.name: other})

        if isinstance(other, DataFrame):
            return merge(self, other, left_on=on, how=how,
                         left_index=on is None, right_index=True,
                         suffixes=(lsuffix, rsuffix), sort=sort)
        else:
            if on is not None:
                raise ValueError('Joining multiple DataFrames only supported'
                                 ' for joining on index')

            frames = [self] + list(other)

            can_concat = all(df.index.is_unique for df in frames)

            # join indexes only using concat
            if can_concat:
                if how == 'left':
                    how = 'outer'
                    join_axes = [self.index]
                else:
                    join_axes = None
                return concat(frames, axis=1, join=how, join_axes=join_axes,
                              verify_integrity=True)

            joined = frames[0]

            for frame in frames[1:]:
                joined = merge(joined, frame, how=how, left_index=True,
                               right_index=True)

            return joined

    @Substitution('')
    @Appender(_merge_doc, indents=2)
    def merge(self, right, how='inner', on=None, left_on=None, right_on=None,
              left_index=False, right_index=False, sort=False,
              suffixes=('_x', '_y'), copy=True, indicator=False,
              validate=None):
        from pandas.core.reshape.merge import merge
        return merge(self, right, how=how, on=on, left_on=left_on,
                     right_on=right_on, left_index=left_index,
                     right_index=right_index, sort=sort, suffixes=suffixes,
                     copy=copy, indicator=indicator, validate=validate)

    def round(self, decimals=0, *args, **kwargs):
        """
        Round a DataFrame to a variable number of decimal places.

        Parameters
        ----------
        decimals : int, dict, Series
            Number of decimal places to round each column to. If an int is
            given, round each column to the same number of places.
            Otherwise dict and Series round to variable numbers of places.
            Column names should be in the keys if `decimals` is a
            dict-like, or in the index if `decimals` is a Series. Any
            columns not included in `decimals` will be left as is. Elements
            of `decimals` which are not columns of the input will be
            ignored.

        Returns
        -------
        DataFrame

        See Also
        --------
        numpy.around
        Series.round

        Examples
        --------
        >>> df = pd.DataFrame(np.random.random([3, 3]),
        ...     columns=['A', 'B', 'C'], index=['first', 'second', 'third'])
        >>> df
                       A         B         C
        first   0.028208  0.992815  0.173891
        second  0.038683  0.645646  0.577595
        third   0.877076  0.149370  0.491027
        >>> df.round(2)
                   A     B     C
        first   0.03  0.99  0.17
        second  0.04  0.65  0.58
        third   0.88  0.15  0.49
        >>> df.round({'A': 1, 'C': 2})
                  A         B     C
        first   0.0  0.992815  0.17
        second  0.0  0.645646  0.58
        third   0.9  0.149370  0.49
        >>> decimals = pd.Series([1, 0, 2], index=['A', 'B', 'C'])
        >>> df.round(decimals)
                  A  B     C
        first   0.0  1  0.17
        second  0.0  1  0.58
        third   0.9  0  0.49
        """
        from pandas.core.reshape.concat import concat

        def _dict_round(df, decimals):
            for col, vals in df.iteritems():
                try:
                    yield _series_round(vals, decimals[col])
                except KeyError:
                    yield vals

        def _series_round(s, decimals):
            if is_integer_dtype(s) or is_float_dtype(s):
                return s.round(decimals)
            return s

        nv.validate_round(args, kwargs)

        if isinstance(decimals, (dict, Series)):
            if isinstance(decimals, Series):
                if not decimals.index.is_unique:
                    raise ValueError("Index of decimals must be unique")
            new_cols = [col for col in _dict_round(self, decimals)]
        elif is_integer(decimals):
            # Dispatch to Series.round
            new_cols = [_series_round(v, decimals)
                        for _, v in self.iteritems()]
        else:
            raise TypeError("decimals must be an integer, a dict-like or a "
                            "Series")

        if len(new_cols) > 0:
            return self._constructor(concat(new_cols, axis=1),
                                     index=self.index,
                                     columns=self.columns)
        else:
            return self

    # ----------------------------------------------------------------------
    # Statistical methods, etc.

    def corr(self, method='pearson', min_periods=1):
        """
        Compute pairwise correlation of columns, excluding NA/null values.

        Parameters
        ----------
        method : {'pearson', 'kendall', 'spearman'} or callable
            * pearson : standard correlation coefficient
            * kendall : Kendall Tau correlation coefficient
            * spearman : Spearman rank correlation
            * callable: callable with input two 1d ndarrays
                and returning a float
                .. versionadded:: 0.24.0

        min_periods : int, optional
            Minimum number of observations required per pair of columns
            to have a valid result. Currently only available for pearson
            and spearman correlation

        Returns
        -------
        y : DataFrame

        Examples
        --------
        >>> histogram_intersection = lambda a, b: np.minimum(a, b
        ... ).sum().round(decimals=1)
        >>> df = pd.DataFrame([(.2, .3), (.0, .6), (.6, .0), (.2, .1)],
        ...                   columns=['dogs', 'cats'])
        >>> df.corr(method=histogram_intersection)
              dogs cats
        dogs   1.0  0.3
        cats   0.3  1.0
        """
        numeric_df = self._get_numeric_data()
        cols = numeric_df.columns
        idx = cols.copy()
        mat = numeric_df.values

        if method == 'pearson':
            correl = libalgos.nancorr(ensure_float64(mat), minp=min_periods)
        elif method == 'spearman':
            correl = libalgos.nancorr_spearman(ensure_float64(mat),
                                               minp=min_periods)
        elif method == 'kendall' or callable(method):
            if min_periods is None:
                min_periods = 1
            mat = ensure_float64(mat).T
            corrf = nanops.get_corr_func(method)
            K = len(cols)
            correl = np.empty((K, K), dtype=float)
            mask = np.isfinite(mat)
            for i, ac in enumerate(mat):
                for j, bc in enumerate(mat):
                    if i > j:
                        continue

                    valid = mask[i] & mask[j]
                    if valid.sum() < min_periods:
                        c = np.nan
                    elif i == j:
                        c = 1.
                    elif not valid.all():
                        c = corrf(ac[valid], bc[valid])
                    else:
                        c = corrf(ac, bc)
                    correl[i, j] = c
                    correl[j, i] = c
        else:
            raise ValueError("method must be either 'pearson', "
                             "'spearman', or 'kendall', '{method}' "
                             "was supplied".format(method=method))

        return self._constructor(correl, index=idx, columns=cols)

    def cov(self, min_periods=None):
        """
        Compute pairwise covariance of columns, excluding NA/null values.

        Compute the pairwise covariance among the series of a DataFrame.
        The returned data frame is the `covariance matrix
        <https://en.wikipedia.org/wiki/Covariance_matrix>`__ of the columns
        of the DataFrame.

        Both NA and null values are automatically excluded from the
        calculation. (See the note below about bias from missing values.)
        A threshold can be set for the minimum number of
        observations for each value created. Comparisons with observations
        below this threshold will be returned as ``NaN``.

        This method is generally used for the analysis of time series data to
        understand the relationship between different measures
        across time.

        Parameters
        ----------
        min_periods : int, optional
            Minimum number of observations required per pair of columns
            to have a valid result.

        Returns
        -------
        DataFrame
            The covariance matrix of the series of the DataFrame.

        See Also
        --------
        pandas.Series.cov : Compute covariance with another Series.
        pandas.core.window.EWM.cov: Exponential weighted sample covariance.
        pandas.core.window.Expanding.cov : Expanding sample covariance.
        pandas.core.window.Rolling.cov : Rolling sample covariance.

        Notes
        -----
        Returns the covariance matrix of the DataFrame's time series.
        The covariance is normalized by N-1.

        For DataFrames that have Series that are missing data (assuming that
        data is `missing at random
        <https://en.wikipedia.org/wiki/Missing_data#Missing_at_random>`__)
        the returned covariance matrix will be an unbiased estimate
        of the variance and covariance between the member Series.

        However, for many applications this estimate may not be acceptable
        because the estimate covariance matrix is not guaranteed to be positive
        semi-definite. This could lead to estimate correlations having
        absolute values which are greater than one, and/or a non-invertible
        covariance matrix. See `Estimation of covariance matrices
        <http://en.wikipedia.org/w/index.php?title=Estimation_of_covariance_
        matrices>`__ for more details.

        Examples
        --------
        >>> df = pd.DataFrame([(1, 2), (0, 3), (2, 0), (1, 1)],
        ...                   columns=['dogs', 'cats'])
        >>> df.cov()
                  dogs      cats
        dogs  0.666667 -1.000000
        cats -1.000000  1.666667

        >>> np.random.seed(42)
        >>> df = pd.DataFrame(np.random.randn(1000, 5),
        ...                   columns=['a', 'b', 'c', 'd', 'e'])
        >>> df.cov()
                  a         b         c         d         e
        a  0.998438 -0.020161  0.059277 -0.008943  0.014144
        b -0.020161  1.059352 -0.008543 -0.024738  0.009826
        c  0.059277 -0.008543  1.010670 -0.001486 -0.000271
        d -0.008943 -0.024738 -0.001486  0.921297 -0.013692
        e  0.014144  0.009826 -0.000271 -0.013692  0.977795

        **Minimum number of periods**

        This method also supports an optional ``min_periods`` keyword
        that specifies the required minimum number of non-NA observations for
        each column pair in order to have a valid result:

        >>> np.random.seed(42)
        >>> df = pd.DataFrame(np.random.randn(20, 3),
        ...                   columns=['a', 'b', 'c'])
        >>> df.loc[df.index[:5], 'a'] = np.nan
        >>> df.loc[df.index[5:10], 'b'] = np.nan
        >>> df.cov(min_periods=12)
                  a         b         c
        a  0.316741       NaN -0.150812
        b       NaN  1.248003  0.191417
        c -0.150812  0.191417  0.895202
        """
        numeric_df = self._get_numeric_data()
        cols = numeric_df.columns
        idx = cols.copy()
        mat = numeric_df.values

        if notna(mat).all():
            if min_periods is not None and min_periods > len(mat):
                baseCov = np.empty((mat.shape[1], mat.shape[1]))
                baseCov.fill(np.nan)
            else:
                baseCov = np.cov(mat.T)
            baseCov = baseCov.reshape((len(cols), len(cols)))
        else:
            baseCov = libalgos.nancorr(ensure_float64(mat), cov=True,
                                       minp=min_periods)

        return self._constructor(baseCov, index=idx, columns=cols)

    def corrwith(self, other, axis=0, drop=False):
        """
        Compute pairwise correlation between rows or columns of two DataFrame
        objects.

        Parameters
        ----------
        other : DataFrame, Series
        axis : {0 or 'index', 1 or 'columns'}, default 0
            0 or 'index' to compute column-wise, 1 or 'columns' for row-wise
        drop : boolean, default False
            Drop missing indices from result, default returns union of all

        Returns
        -------
        correls : Series
        """
        axis = self._get_axis_number(axis)
        this = self._get_numeric_data()

        if isinstance(other, Series):
            return this.apply(other.corr, axis=axis)

        other = other._get_numeric_data()

        left, right = this.align(other, join='inner', copy=False)

        # mask missing values
        left = left + right * 0
        right = right + left * 0

        if axis == 1:
            left = left.T
            right = right.T

        # demeaned data
        ldem = left - left.mean()
        rdem = right - right.mean()

        num = (ldem * rdem).sum()
        dom = (left.count() - 1) * left.std() * right.std()

        correl = num / dom

        if not drop:
            raxis = 1 if axis == 0 else 0
            result_index = this._get_axis(raxis).union(other._get_axis(raxis))
            correl = correl.reindex(result_index)

        return correl

    # ----------------------------------------------------------------------
    # ndarray-like stats methods

    def count(self, axis=0, level=None, numeric_only=False):
        """
        Count non-NA cells for each column or row.

        The values `None`, `NaN`, `NaT`, and optionally `numpy.inf` (depending
        on `pandas.options.mode.use_inf_as_na`) are considered NA.

        Parameters
        ----------
        axis : {0 or 'index', 1 or 'columns'}, default 0
            If 0 or 'index' counts are generated for each column.
            If 1 or 'columns' counts are generated for each **row**.
        level : int or str, optional
            If the axis is a `MultiIndex` (hierarchical), count along a
            particular `level`, collapsing into a `DataFrame`.
            A `str` specifies the level name.
        numeric_only : boolean, default False
            Include only `float`, `int` or `boolean` data.

        Returns
        -------
        Series or DataFrame
            For each column/row the number of non-NA/null entries.
            If `level` is specified returns a `DataFrame`.

        See Also
        --------
        Series.count: Number of non-NA elements in a Series.
        DataFrame.shape: Number of DataFrame rows and columns (including NA
            elements).
        DataFrame.isna: Boolean same-sized DataFrame showing places of NA
            elements.

        Examples
        --------
        Constructing DataFrame from a dictionary:

        >>> df = pd.DataFrame({"Person":
        ...                    ["John", "Myla", "Lewis", "John", "Myla"],
        ...                    "Age": [24., np.nan, 21., 33, 26],
        ...                    "Single": [False, True, True, True, False]})
        >>> df
           Person   Age  Single
        0    John  24.0   False
        1    Myla   NaN    True
        2   Lewis  21.0    True
        3    John  33.0    True
        4    Myla  26.0   False

        Notice the uncounted NA values:

        >>> df.count()
        Person    5
        Age       4
        Single    5
        dtype: int64

        Counts for each **row**:

        >>> df.count(axis='columns')
        0    3
        1    2
        2    3
        3    3
        4    3
        dtype: int64

        Counts for one level of a `MultiIndex`:

        >>> df.set_index(["Person", "Single"]).count(level="Person")
                Age
        Person
        John      2
        Lewis     1
        Myla      1
        """
        axis = self._get_axis_number(axis)
        if level is not None:
            return self._count_level(level, axis=axis,
                                     numeric_only=numeric_only)

        if numeric_only:
            frame = self._get_numeric_data()
        else:
            frame = self

        # GH #423
        if len(frame._get_axis(axis)) == 0:
            result = Series(0, index=frame._get_agg_axis(axis))
        else:
            if frame._is_mixed_type or frame._data.any_extension_types:
                # the or any_extension_types is really only hit for single-
                # column frames with an extension array
                result = notna(frame).sum(axis=axis)
            else:
                # GH13407
                series_counts = notna(frame).sum(axis=axis)
                counts = series_counts.values
                result = Series(counts, index=frame._get_agg_axis(axis))

        return result.astype('int64')

    def _count_level(self, level, axis=0, numeric_only=False):
        if numeric_only:
            frame = self._get_numeric_data()
        else:
            frame = self

        count_axis = frame._get_axis(axis)
        agg_axis = frame._get_agg_axis(axis)

        if not isinstance(count_axis, MultiIndex):
            raise TypeError("Can only count levels on hierarchical "
                            "{ax}.".format(ax=self._get_axis_name(axis)))

        if frame._is_mixed_type:
            # Since we have mixed types, calling notna(frame.values) might
            # upcast everything to object
            mask = notna(frame).values
        else:
            # But use the speedup when we have homogeneous dtypes
            mask = notna(frame.values)

        if axis == 1:
            # We're transposing the mask rather than frame to avoid potential
            # upcasts to object, which induces a ~20x slowdown
            mask = mask.T

        if isinstance(level, compat.string_types):
            level = count_axis._get_level_number(level)

        level_index = count_axis.levels[level]
        labels = ensure_int64(count_axis.labels[level])
        counts = lib.count_level_2d(mask, labels, len(level_index), axis=0)

        result = DataFrame(counts, index=level_index, columns=agg_axis)

        if axis == 1:
            # Undo our earlier transpose
            return result.T
        else:
            return result

    def _reduce(self, op, name, axis=0, skipna=True, numeric_only=None,
                filter_type=None, **kwds):
        if axis is None and filter_type == 'bool':
            labels = None
            constructor = None
        else:
            # TODO: Make other agg func handle axis=None properly
            axis = self._get_axis_number(axis)
            labels = self._get_agg_axis(axis)
            constructor = self._constructor

        def f(x):
            return op(x, axis=axis, skipna=skipna, **kwds)

        # exclude timedelta/datetime unless we are uniform types
        if axis == 1 and self._is_mixed_type and self._is_datelike_mixed_type:
            numeric_only = True

        if numeric_only is None:
            try:
                values = self.values
                result = f(values)

                if (filter_type == 'bool' and is_object_dtype(values) and
                        axis is None):
                    # work around https://github.com/numpy/numpy/issues/10489
                    # TODO: combine with hasattr(result, 'dtype') further down
                    # hard since we don't have `values` down there.
                    result = np.bool_(result)
            except Exception as e:

                # try by-column first
                if filter_type is None and axis == 0:
                    try:

                        # this can end up with a non-reduction
                        # but not always. if the types are mixed
                        # with datelike then need to make sure a series

                        # we only end up here if we have not specified
                        # numeric_only and yet we have tried a
                        # column-by-column reduction, where we have mixed type.
                        # So let's just do what we can
                        from pandas.core.apply import frame_apply
                        opa = frame_apply(self,
                                          func=f,
                                          result_type='expand',
                                          ignore_failures=True)
                        result = opa.get_result()
                        if result.ndim == self.ndim:
                            result = result.iloc[0]
                        return result
                    except Exception:
                        pass

                if filter_type is None or filter_type == 'numeric':
                    data = self._get_numeric_data()
                elif filter_type == 'bool':
                    data = self._get_bool_data()
                else:  # pragma: no cover
                    e = NotImplementedError(
                        "Handling exception with filter_type {f} not"
                        "implemented.".format(f=filter_type))
                    raise_with_traceback(e)
                with np.errstate(all='ignore'):
                    result = f(data.values)
                labels = data._get_agg_axis(axis)
        else:
            if numeric_only:
                if filter_type is None or filter_type == 'numeric':
                    data = self._get_numeric_data()
                elif filter_type == 'bool':
                    data = self._get_bool_data()
                else:  # pragma: no cover
                    msg = ("Generating numeric_only data with filter_type {f}"
                           "not supported.".format(f=filter_type))
                    raise NotImplementedError(msg)
                values = data.values
                labels = data._get_agg_axis(axis)
            else:
                values = self.values
            result = f(values)

        if hasattr(result, 'dtype') and is_object_dtype(result.dtype):
            try:
                if filter_type is None or filter_type == 'numeric':
                    result = result.astype(np.float64)
                elif filter_type == 'bool' and notna(result).all():
                    result = result.astype(np.bool_)
            except (ValueError, TypeError):

                # try to coerce to the original dtypes item by item if we can
                if axis == 0:
                    result = coerce_to_dtypes(result, self.dtypes)

        if constructor is not None:
            result = Series(result, index=labels)
        return result

    def nunique(self, axis=0, dropna=True):
        """
        Count distinct observations over requested axis.

        Return Series with number of distinct observations. Can ignore NaN
        values.

        .. versionadded:: 0.20.0

        Parameters
        ----------
        axis : {0 or 'index', 1 or 'columns'}, default 0
            The axis to use. 0 or 'index' for row-wise, 1 or 'columns' for
            column-wise.
        dropna : bool, default True
            Don't include NaN in the counts.

        Returns
        -------
        nunique : Series

        See Also
        --------
        Series.nunique: Method nunique for Series.
        DataFrame.count: Count non-NA cells for each column or row.

        Examples
        --------
        >>> df = pd.DataFrame({'A': [1, 2, 3], 'B': [1, 1, 1]})
        >>> df.nunique()
        A    3
        B    1
        dtype: int64

        >>> df.nunique(axis=1)
        0    1
        1    2
        2    2
        dtype: int64
        """
        return self.apply(Series.nunique, axis=axis, dropna=dropna)

    def idxmin(self, axis=0, skipna=True):
        """
        Return index of first occurrence of minimum over requested axis.
        NA/null values are excluded.

        Parameters
        ----------
        axis : {0 or 'index', 1 or 'columns'}, default 0
            0 or 'index' for row-wise, 1 or 'columns' for column-wise
        skipna : boolean, default True
            Exclude NA/null values. If an entire row/column is NA, the result
            will be NA.

        Raises
        ------
        ValueError
            * If the row/column is empty

        Returns
        -------
        idxmin : Series

        Notes
        -----
        This method is the DataFrame version of ``ndarray.argmin``.

        See Also
        --------
        Series.idxmin
        """
        axis = self._get_axis_number(axis)
        indices = nanops.nanargmin(self.values, axis=axis, skipna=skipna)
        index = self._get_axis(axis)
        result = [index[i] if i >= 0 else np.nan for i in indices]
        return Series(result, index=self._get_agg_axis(axis))

    def idxmax(self, axis=0, skipna=True):
        """
        Return index of first occurrence of maximum over requested axis.
        NA/null values are excluded.

        Parameters
        ----------
        axis : {0 or 'index', 1 or 'columns'}, default 0
            0 or 'index' for row-wise, 1 or 'columns' for column-wise
        skipna : boolean, default True
            Exclude NA/null values. If an entire row/column is NA, the result
            will be NA.

        Raises
        ------
        ValueError
            * If the row/column is empty

        Returns
        -------
        idxmax : Series

        Notes
        -----
        This method is the DataFrame version of ``ndarray.argmax``.

        See Also
        --------
        Series.idxmax
        """
        axis = self._get_axis_number(axis)
        indices = nanops.nanargmax(self.values, axis=axis, skipna=skipna)
        index = self._get_axis(axis)
        result = [index[i] if i >= 0 else np.nan for i in indices]
        return Series(result, index=self._get_agg_axis(axis))

    def _get_agg_axis(self, axis_num):
        """
        Let's be explicit about this.
        """
        if axis_num == 0:
            return self.columns
        elif axis_num == 1:
            return self.index
        else:
            raise ValueError('Axis must be 0 or 1 (got %r)' % axis_num)

    def mode(self, axis=0, numeric_only=False, dropna=True):
        """
        Get the mode(s) of each element along the selected axis.

        The mode of a set of values is the value that appears most often.
        It can be multiple values.

        Parameters
        ----------
        axis : {0 or 'index', 1 or 'columns'}, default 0
            The axis to iterate over while searching for the mode:

            * 0 or 'index' : get mode of each column
            * 1 or 'columns' : get mode of each row
        numeric_only : bool, default False
            If True, only apply to numeric columns.
        dropna : bool, default True
            Don't consider counts of NaN/NaT.

            .. versionadded:: 0.24.0

        Returns
        -------
        DataFrame
            The modes of each column or row.

        See Also
        --------
        Series.mode : Return the highest frequency value in a Series.
        Series.value_counts : Return the counts of values in a Series.

        Examples
        --------
        >>> df = pd.DataFrame([('bird', 2, 2),
        ...                    ('mammal', 4, np.nan),
        ...                    ('arthropod', 8, 0),
        ...                    ('bird', 2, np.nan)],
        ...                   index=('falcon', 'horse', 'spider', 'ostrich'),
        ...                   columns=('species', 'legs', 'wings'))
        >>> df
                   species  legs  wings
        falcon        bird     2    2.0
        horse       mammal     4    NaN
        spider   arthropod     8    0.0
        ostrich       bird     2    NaN

        By default, missing values are not considered, and the mode of wings
        are both 0 and 2. The second row of species and legs contains ``NaN``,
        because they have only one mode, but the DataFrame has two rows.

        >>> df.mode()
          species  legs  wings
        0    bird   2.0    0.0
        1     NaN   NaN    2.0

        Setting ``dropna=False`` ``NaN`` values are considered and they can be
        the mode (like for wings).

        >>> df.mode(dropna=False)
          species  legs  wings
        0    bird     2    NaN

        Setting ``numeric_only=True``, only the mode of numeric columns is
        computed, and columns of other types are ignored.

        >>> df.mode(numeric_only=True)
           legs  wings
        0   2.0    0.0
        1   NaN    2.0

        To compute the mode over columns and not rows, use the axis parameter:

        >>> df.mode(axis='columns', numeric_only=True)
                   0    1
        falcon   2.0  NaN
        horse    4.0  NaN
        spider   0.0  8.0
        ostrich  2.0  NaN
        """
        data = self if not numeric_only else self._get_numeric_data()

        def f(s):
            return s.mode(dropna=dropna)

        return data.apply(f, axis=axis)

    def quantile(self, q=0.5, axis=0, numeric_only=True,
                 interpolation='linear'):
        """
        Return values at the given quantile over requested axis.

        Parameters
        ----------
        q : float or array-like, default 0.5 (50% quantile)
            0 <= q <= 1, the quantile(s) to compute
        axis : {0, 1, 'index', 'columns'} (default 0)
            0 or 'index' for row-wise, 1 or 'columns' for column-wise
        numeric_only : boolean, default True
            If False, the quantile of datetime and timedelta data will be
            computed as well
        interpolation : {'linear', 'lower', 'higher', 'midpoint', 'nearest'}
            .. versionadded:: 0.18.0

            This optional parameter specifies the interpolation method to use,
            when the desired quantile lies between two data points `i` and `j`:

            * linear: `i + (j - i) * fraction`, where `fraction` is the
              fractional part of the index surrounded by `i` and `j`.
            * lower: `i`.
            * higher: `j`.
            * nearest: `i` or `j` whichever is nearest.
            * midpoint: (`i` + `j`) / 2.

        Returns
        -------
        quantiles : Series or DataFrame

            - If ``q`` is an array, a DataFrame will be returned where the
              index is ``q``, the columns are the columns of self, and the
              values are the quantiles.
            - If ``q`` is a float, a Series will be returned where the
              index is the columns of self and the values are the quantiles.

        Examples
        --------

        >>> df = pd.DataFrame(np.array([[1, 1], [2, 10], [3, 100], [4, 100]]),
                              columns=['a', 'b'])
        >>> df.quantile(.1)
        a    1.3
        b    3.7
        dtype: float64
        >>> df.quantile([.1, .5])
               a     b
        0.1  1.3   3.7
        0.5  2.5  55.0

        Specifying `numeric_only=False` will also compute the quantile of
        datetime and timedelta data.

        >>> df = pd.DataFrame({'A': [1, 2],
                               'B': [pd.Timestamp('2010'),
                                     pd.Timestamp('2011')],
                               'C': [pd.Timedelta('1 days'),
                                     pd.Timedelta('2 days')]})
        >>> df.quantile(0.5, numeric_only=False)
        A                    1.5
        B    2010-07-02 12:00:00
        C        1 days 12:00:00
        Name: 0.5, dtype: object

        See Also
        --------
        pandas.core.window.Rolling.quantile
        numpy.percentile
        """
        self._check_percentile(q)

        data = self._get_numeric_data() if numeric_only else self
        axis = self._get_axis_number(axis)
        is_transposed = axis == 1

        if is_transposed:
            data = data.T

        result = data._data.quantile(qs=q,
                                     axis=1,
                                     interpolation=interpolation,
                                     transposed=is_transposed)

        if result.ndim == 2:
            result = self._constructor(result)
        else:
            result = self._constructor_sliced(result, name=q)

        if is_transposed:
            result = result.T

        return result

    def to_timestamp(self, freq=None, how='start', axis=0, copy=True):
        """
        Cast to DatetimeIndex of timestamps, at *beginning* of period.

        Parameters
        ----------
        freq : string, default frequency of PeriodIndex
            Desired frequency
        how : {'s', 'e', 'start', 'end'}
            Convention for converting period to timestamp; start of period
            vs. end
        axis : {0 or 'index', 1 or 'columns'}, default 0
            The axis to convert (the index by default)
        copy : boolean, default True
            If false then underlying input data is not copied

        Returns
        -------
        df : DataFrame with DatetimeIndex
        """
        new_data = self._data
        if copy:
            new_data = new_data.copy()

        axis = self._get_axis_number(axis)
        if axis == 0:
            new_data.set_axis(1, self.index.to_timestamp(freq=freq, how=how))
        elif axis == 1:
            new_data.set_axis(0, self.columns.to_timestamp(freq=freq, how=how))
        else:  # pragma: no cover
            raise AssertionError('Axis must be 0 or 1. Got {ax!s}'.format(
                ax=axis))

        return self._constructor(new_data)

    def to_period(self, freq=None, axis=0, copy=True):
        """
        Convert DataFrame from DatetimeIndex to PeriodIndex with desired
        frequency (inferred from index if not passed).

        Parameters
        ----------
        freq : string, default
        axis : {0 or 'index', 1 or 'columns'}, default 0
            The axis to convert (the index by default)
        copy : boolean, default True
            If False then underlying input data is not copied

        Returns
        -------
        ts : TimeSeries with PeriodIndex
        """
        new_data = self._data
        if copy:
            new_data = new_data.copy()

        axis = self._get_axis_number(axis)
        if axis == 0:
            new_data.set_axis(1, self.index.to_period(freq=freq))
        elif axis == 1:
            new_data.set_axis(0, self.columns.to_period(freq=freq))
        else:  # pragma: no cover
            raise AssertionError('Axis must be 0 or 1. Got {ax!s}'.format(
                ax=axis))

        return self._constructor(new_data)

    def isin(self, values):
        """
        Whether each element in the DataFrame is contained in values.

        Parameters
        ----------
        values : iterable, Series, DataFrame or dict
            The result will only be true at a location if all the
            labels match. If `values` is a Series, that's the index. If
            `values` is a dict, the keys must be the column names,
            which must match. If `values` is a DataFrame,
            then both the index and column labels must match.

        Returns
        -------
        DataFrame
            DataFrame of booleans showing whether each element in the DataFrame
            is contained in values.

        See Also
        --------
        DataFrame.eq: Equality test for DataFrame.
        Series.isin: Equivalent method on Series.
        Series.str.contains: Test if pattern or regex is contained within a
            string of a Series or Index.

        Examples
        --------

        >>> df = pd.DataFrame({'num_legs': [2, 4], 'num_wings': [2, 0]},
        ...                   index=['falcon', 'dog'])
        >>> df
                num_legs  num_wings
        falcon         2          2
        dog            4          0

        When ``values`` is a list check whether every value in the DataFrame
        is present in the list (which animals have 0 or 2 legs or wings)

        >>> df.isin([0, 2])
                num_legs  num_wings
        falcon      True       True
        dog        False       True

        When ``values`` is a dict, we can pass values to check for each
        column separately:

        >>> df.isin({'num_wings': [0, 3]})
                num_legs  num_wings
        falcon     False      False
        dog        False       True

        When ``values`` is a Series or DataFrame the index and column must
        match. Note that 'falcon' does not match based on the number of legs
        in df2.

        >>> other = pd.DataFrame({'num_legs': [8, 2],'num_wings': [0, 2]},
        ...                      index=['spider', 'falcon'])
        >>> df.isin(other)
                num_legs  num_wings
        falcon      True       True
        dog        False      False
        """
        if isinstance(values, dict):
            from pandas.core.reshape.concat import concat
            values = collections.defaultdict(list, values)
            return concat((self.iloc[:, [i]].isin(values[col])
                           for i, col in enumerate(self.columns)), axis=1)
        elif isinstance(values, Series):
            if not values.index.is_unique:
                raise ValueError("cannot compute isin with "
                                 "a duplicate axis.")
            return self.eq(values.reindex_like(self), axis='index')
        elif isinstance(values, DataFrame):
            if not (values.columns.is_unique and values.index.is_unique):
                raise ValueError("cannot compute isin with "
                                 "a duplicate axis.")
            return self.eq(values.reindex_like(self))
        else:
            if not is_list_like(values):
                raise TypeError("only list-like or dict-like objects are "
                                "allowed to be passed to DataFrame.isin(), "
                                "you passed a "
                                "{0!r}".format(type(values).__name__))
            return DataFrame(
                algorithms.isin(self.values.ravel(),
                                values).reshape(self.shape), self.index,
                self.columns)

    # ----------------------------------------------------------------------
    # Add plotting methods to DataFrame
    plot = CachedAccessor("plot", gfx.FramePlotMethods)
    hist = gfx.hist_frame
    boxplot = gfx.boxplot_frame


DataFrame._setup_axes(['index', 'columns'], info_axis=1, stat_axis=0,
                      axes_are_reversed=True, aliases={'rows': 0},
                      docs={
                          'index': 'The index (row labels) of the DataFrame.',
                          'columns': 'The column labels of the DataFrame.'})
DataFrame._add_numeric_operations()
DataFrame._add_series_or_dataframe_operations()

ops.add_flex_arithmetic_methods(DataFrame)
ops.add_special_arithmetic_methods(DataFrame)


def _arrays_to_mgr(arrays, arr_names, index, columns, dtype=None):
    """
    Segregate Series based on type and coerce into matrices.

    Needs to handle a lot of exceptional cases.
    """
    # figure out the index, if necessary
    if index is None:
        index = extract_index(arrays)
    else:
        index = ensure_index(index)

    # don't force copy because getting jammed in an ndarray anyway
    arrays = _homogenize(arrays, index, dtype)

    # from BlockManager perspective
    axes = [ensure_index(columns), index]

    return create_block_manager_from_arrays(arrays, arr_names, axes)


def extract_index(data):
    from pandas.core.index import _union_indexes

    index = None
    if len(data) == 0:
        index = Index([])
    elif len(data) > 0:
        raw_lengths = []
        indexes = []

        have_raw_arrays = False
        have_series = False
        have_dicts = False

        for v in data:
            if isinstance(v, Series):
                have_series = True
                indexes.append(v.index)
            elif isinstance(v, dict):
                have_dicts = True
                indexes.append(list(v.keys()))
            elif is_list_like(v) and getattr(v, 'ndim', 1) == 1:
                have_raw_arrays = True
                raw_lengths.append(len(v))

        if not indexes and not raw_lengths:
            raise ValueError('If using all scalar values, you must pass'
                             ' an index')

        if have_series or have_dicts:
            index = _union_indexes(indexes)

        if have_raw_arrays:
            lengths = list(set(raw_lengths))
            if len(lengths) > 1:
                raise ValueError('arrays must all be same length')

            if have_dicts:
                raise ValueError('Mixing dicts with non-Series may lead to '
                                 'ambiguous ordering.')

            if have_series:
                if lengths[0] != len(index):
                    msg = ('array length %d does not match index length %d' %
                           (lengths[0], len(index)))
                    raise ValueError(msg)
            else:
                index = ibase.default_index(lengths[0])

    return ensure_index(index)


def _prep_ndarray(values, copy=True):
    if not isinstance(values, (np.ndarray, Series, Index)):
        if len(values) == 0:
            return np.empty((0, 0), dtype=object)

        def convert(v):
            return maybe_convert_platform(v)

        # we could have a 1-dim or 2-dim list here
        # this is equiv of np.asarray, but does object conversion
        # and platform dtype preservation
        try:
            if is_list_like(values[0]) or hasattr(values[0], 'len'):
                values = np.array([convert(v) for v in values])
            elif isinstance(values[0], np.ndarray) and values[0].ndim == 0:
                # GH#21861
                values = np.array([convert(v) for v in values])
            else:
                values = convert(values)
        except (ValueError, TypeError):
            values = convert(values)

    else:

        # drop subclass info, do not copy data
        values = np.asarray(values)
        if copy:
            values = values.copy()

    if values.ndim == 1:
        values = values.reshape((values.shape[0], 1))
    elif values.ndim != 2:
        raise ValueError('Must pass 2-d input')

    return values


def _to_arrays(data, columns, coerce_float=False, dtype=None):
    """
    Return list of arrays, columns.
    """
    if isinstance(data, DataFrame):
        if columns is not None:
            arrays = [data._ixs(i, axis=1).values
                      for i, col in enumerate(data.columns) if col in columns]
        else:
            columns = data.columns
            arrays = [data._ixs(i, axis=1).values for i in range(len(columns))]

        return arrays, columns

    if not len(data):
        if isinstance(data, np.ndarray):
            columns = data.dtype.names
            if columns is not None:
                return [[]] * len(columns), columns
        return [], []  # columns if columns is not None else []
    if isinstance(data[0], (list, tuple)):
        return _list_to_arrays(data, columns, coerce_float=coerce_float,
                               dtype=dtype)
    elif isinstance(data[0], compat.Mapping):
        return _list_of_dict_to_arrays(data, columns,
                                       coerce_float=coerce_float, dtype=dtype)
    elif isinstance(data[0], Series):
        return _list_of_series_to_arrays(data, columns,
                                         coerce_float=coerce_float,
                                         dtype=dtype)
    elif isinstance(data[0], Categorical):
        if columns is None:
            columns = ibase.default_index(len(data))
        return data, columns
    elif (isinstance(data, (np.ndarray, Series, Index)) and
          data.dtype.names is not None):

        columns = list(data.dtype.names)
        arrays = [data[k] for k in columns]
        return arrays, columns
    else:
        # last ditch effort
        data = lmap(tuple, data)
        return _list_to_arrays(data, columns, coerce_float=coerce_float,
                               dtype=dtype)


def _masked_rec_array_to_mgr(data, index, columns, dtype, copy):
    """
    Extract from a masked rec array and create the manager.
    """

    # essentially process a record array then fill it
    fill_value = data.fill_value
    fdata = ma.getdata(data)
    if index is None:
        index = _get_names_from_index(fdata)
        if index is None:
            index = ibase.default_index(len(data))
    index = ensure_index(index)

    if columns is not None:
        columns = ensure_index(columns)
    arrays, arr_columns = _to_arrays(fdata, columns)

    # fill if needed
    new_arrays = []
    for fv, arr, col in zip(fill_value, arrays, arr_columns):
        mask = ma.getmaskarray(data[col])
        if mask.any():
            arr, fv = maybe_upcast(arr, fill_value=fv, copy=True)
            arr[mask] = fv
        new_arrays.append(arr)

    # create the manager
    arrays, arr_columns = _reorder_arrays(new_arrays, arr_columns, columns)
    if columns is None:
        columns = arr_columns

    mgr = _arrays_to_mgr(arrays, arr_columns, index, columns)

    if copy:
        mgr = mgr.copy()
    return mgr


def _reorder_arrays(arrays, arr_columns, columns):
    # reorder according to the columns
    if (columns is not None and len(columns) and arr_columns is not None and
            len(arr_columns)):
        indexer = ensure_index(arr_columns).get_indexer(columns)
        arr_columns = ensure_index([arr_columns[i] for i in indexer])
        arrays = [arrays[i] for i in indexer]
    return arrays, arr_columns


def _list_to_arrays(data, columns, coerce_float=False, dtype=None):
    if len(data) > 0 and isinstance(data[0], tuple):
        content = list(lib.to_object_array_tuples(data).T)
    else:
        # list of lists
        content = list(lib.to_object_array(data).T)
    return _convert_object_array(content, columns, dtype=dtype,
                                 coerce_float=coerce_float)


def _list_of_series_to_arrays(data, columns, coerce_float=False, dtype=None):
    from pandas.core.index import _get_objs_combined_axis

    if columns is None:
        columns = _get_objs_combined_axis(data, sort=False)

    indexer_cache = {}

    aligned_values = []
    for s in data:
        index = getattr(s, 'index', None)
        if index is None:
            index = ibase.default_index(len(s))

        if id(index) in indexer_cache:
            indexer = indexer_cache[id(index)]
        else:
            indexer = indexer_cache[id(index)] = index.get_indexer(columns)

        values = com.values_from_object(s)
        aligned_values.append(algorithms.take_1d(values, indexer))

    values = np.vstack(aligned_values)

    if values.dtype == np.object_:
        content = list(values.T)
        return _convert_object_array(content, columns, dtype=dtype,
                                     coerce_float=coerce_float)
    else:
        return values.T, columns


def _list_of_dict_to_arrays(data, columns, coerce_float=False, dtype=None):
    if columns is None:
        gen = (list(x.keys()) for x in data)
        sort = not any(isinstance(d, OrderedDict) for d in data)
        columns = lib.fast_unique_multiple_list_gen(gen, sort=sort)

    # assure that they are of the base dict class and not of derived
    # classes
    data = [(type(d) is dict) and d or dict(d) for d in data]

    content = list(lib.dicts_to_array(data, list(columns)).T)
    return _convert_object_array(content, columns, dtype=dtype,
                                 coerce_float=coerce_float)


def _convert_object_array(content, columns, coerce_float=False, dtype=None):
    if columns is None:
        columns = ibase.default_index(len(content))
    else:
        if len(columns) != len(content):  # pragma: no cover
            # caller's responsibility to check for this...
            raise AssertionError('{col:d} columns passed, passed data had '
                                 '{con} columns'.format(col=len(columns),
                                                        con=len(content)))

    # provide soft conversion of object dtypes
    def convert(arr):
        if dtype != object and dtype != np.object:
            arr = lib.maybe_convert_objects(arr, try_float=coerce_float)
            arr = maybe_cast_to_datetime(arr, dtype)
        return arr

    arrays = [convert(arr) for arr in content]

    return arrays, columns


def _get_names_from_index(data):
    has_some_name = any(getattr(s, 'name', None) is not None for s in data)
    if not has_some_name:
        return ibase.default_index(len(data))

    index = lrange(len(data))
    count = 0
    for i, s in enumerate(data):
        n = getattr(s, 'name', None)
        if n is not None:
            index[i] = n
        else:
            index[i] = 'Unnamed %d' % count
            count += 1

    return index


def _homogenize(data, index, dtype=None):
    from pandas.core.series import _sanitize_array

    oindex = None
    homogenized = []

    for v in data:
        if isinstance(v, Series):
            if dtype is not None:
                v = v.astype(dtype)
            if v.index is not index:
                # Forces alignment. No need to copy data since we
                # are putting it into an ndarray later
                v = v.reindex(index, copy=False)
        else:
            if isinstance(v, dict):
                if oindex is None:
                    oindex = index.astype('O')

                if isinstance(index, (DatetimeIndex, TimedeltaIndex)):
                    v = com.dict_compat(v)
                else:
                    v = dict(v)
                v = lib.fast_multiget(v, oindex.values, default=np.nan)
            v = _sanitize_array(v, index, dtype=dtype, copy=False,
                                raise_cast_failure=False)

        homogenized.append(v)

    return homogenized


def _from_nested_dict(data):
    # TODO: this should be seriously cythonized
    new_data = OrderedDict()
    for index, s in compat.iteritems(data):
        for col, v in compat.iteritems(s):
            new_data[col] = new_data.get(col, OrderedDict())
            new_data[col][index] = v
    return new_data


def _put_str(s, space):
    return u'{s}'.format(s=s)[:space].ljust(space)<|MERGE_RESOLUTION|>--- conflicted
+++ resolved
@@ -4103,21 +4103,11 @@
     def reset_index(self, level=None, drop=False, inplace=False, col_level=0,
                     col_fill=''):
         """
-<<<<<<< HEAD
-        For DataFrame with multi-level index, return new DataFrame with
-        labeling information in the columns under the index names, defaulting
-        to 'level_0', 'level_1', etc. if any are None.
-
-        For a standard index, the index name will be used (if set), otherwise
-        a default 'index' or 'level_0' (if 'index' is already taken) will
-        be used.
-=======
         Reset the index, or a level of it.
 
         Reset the index of the DataFrame, and use the default one instead.
         If the DataFrame has a MultiIndex, this method can remove one or more
         levels.
->>>>>>> 90961f2a
 
         Parameters
         ----------
