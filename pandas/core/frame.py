--- conflicted
+++ resolved
@@ -4758,9 +4758,6 @@
         if not isinstance(loc, int):
             raise TypeError("loc must be int")
 
-<<<<<<< HEAD
-        value, _ = self._sanitize_column(value)
-=======
         if isinstance(value, DataFrame) and len(value.columns) > 1:
             raise ValueError(
                 f"Expected a one-dimensional object, got a DataFrame with "
@@ -4769,8 +4766,7 @@
         elif isinstance(value, DataFrame):
             value = value.iloc[:, 0]
 
-        value = self._sanitize_column(value)
->>>>>>> 4179a440
+        value, _ = self._sanitize_column(value)
         self._mgr.insert(loc, column, value)
 
     def assign(self, **kwargs) -> DataFrame:
@@ -4856,23 +4852,14 @@
         """
         self._ensure_valid_index(value)
 
-<<<<<<< HEAD
-        # We can get there through isetitem with a DataFrame
-        # or through loc single_block_path
-        if isinstance(value, DataFrame):
-            return _reindex_for_setitem(value, self.index)
-        elif is_dict_like(value):
+        # Using a DataFrame would mean coercing values to one dtype
+        assert not isinstance(value, DataFrame)
+        if is_dict_like(value):
             if not isinstance(value, Series):
                 value = Series(value)
             return _reindex_for_setitem(
                 value, self.index, using_cow=using_copy_on_write()
             )
-=======
-        # Using a DataFrame would mean coercing values to one dtype
-        assert not isinstance(value, DataFrame)
-        if is_dict_like(value):
-            return _reindex_for_setitem(Series(value), self.index)
->>>>>>> 4179a440
 
         if is_list_like(value):
             com.require_length_match(value, self.index)
