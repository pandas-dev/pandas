--- conflicted
+++ resolved
@@ -6602,36 +6602,17 @@
             #  fails in cases with empty columns reached via
             #  _frame_arith_method_with_reindex
 
-<<<<<<< HEAD
             # TODO operate_manager expects a manager of the same type
-            bm = self._mgr.operate_manager(right._mgr, func)  # type: ignore[arg-type]
-=======
-            # TODO operate_blockwise expects a manager of the same type
-            bm = self._mgr.operate_blockwise(
-                # error: Argument 1 to "operate_blockwise" of "ArrayManager" has
+            bm = self._mgr.operate_manager(
+                # error: Argument 1 to "operate_manager" of "ArrayManager" has
                 # incompatible type "Union[ArrayManager, BlockManager]"; expected
                 # "ArrayManager"
-                # error: Argument 1 to "operate_blockwise" of "BlockManager" has
+                # error: Argument 1 to "operate_manager" of "BlockManager" has
                 # incompatible type "Union[ArrayManager, BlockManager]"; expected
                 # "BlockManager"
                 right._mgr,  # type: ignore[arg-type]
-                array_op,
+                func,
             )
-            return type(self)(bm)
-
-        elif isinstance(right, Series) and axis == 1:
-            # axis=1 means we want to operate row-by-row
-            assert right.index.equals(self.columns)
-
-            right = right._values
-            # maybe_align_as_frame ensures we do not have an ndarray here
-            assert not isinstance(right, np.ndarray)
-
-            arrays = [
-                array_op(_left, _right)
-                for _left, _right in zip(self._iter_column_arrays(), right)
-            ]
->>>>>>> 348d43f7
 
         elif isinstance(right, Series):
             assert right.index.equals(self._get_axis(axis))
