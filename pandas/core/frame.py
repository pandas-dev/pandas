"""
DataFrame
---------
An efficient 2D container for potentially mixed-type time series or other
labeled data series.

Similar to its R counterpart, data.frame, except providing automatic data
alignment and a host of useful data manipulation methods having to do with the
labeling information
"""
import collections
from collections import OrderedDict, abc
from io import StringIO
import itertools
import sys
from textwrap import dedent
from typing import FrozenSet, List, Optional, Sequence, Set, Tuple, Type, Union
import warnings

import numpy as np
import numpy.ma as ma

from pandas._config import get_option

from pandas._libs import algos as libalgos, lib
from pandas.compat import PY36, raise_with_traceback
from pandas.compat.numpy import function as nv
from pandas.util._decorators import (
    Appender,
    Substitution,
    deprecate_kwarg,
    rewrite_axis_style_signature,
)
from pandas.util._validators import validate_axis_style_args, validate_bool_kwarg

from pandas.core.dtypes.cast import (
    cast_scalar_to_array,
    coerce_to_dtypes,
    find_common_type,
    infer_dtype_from_scalar,
    invalidate_string_dtypes,
    maybe_cast_to_datetime,
    maybe_convert_platform,
    maybe_downcast_to_dtype,
    maybe_infer_to_datetimelike,
    maybe_upcast,
    maybe_upcast_putmask,
)
from pandas.core.dtypes.common import (
    ensure_float64,
    ensure_int64,
    ensure_platform_int,
    infer_dtype_from_object,
    is_bool_dtype,
    is_datetime64_any_dtype,
    is_datetime64tz_dtype,
    is_dict_like,
    is_dtype_equal,
    is_extension_array_dtype,
    is_extension_type,
    is_float_dtype,
    is_hashable,
    is_integer,
    is_integer_dtype,
    is_iterator,
    is_list_like,
    is_named_tuple,
    is_nested_list_like,
    is_object_dtype,
    is_scalar,
    is_sequence,
    needs_i8_conversion,
)
from pandas.core.dtypes.generic import (
    ABCDataFrame,
    ABCIndexClass,
    ABCMultiIndex,
    ABCSeries,
)
from pandas.core.dtypes.missing import isna, notna

from pandas._typing import Axes, Dtype, FilePathOrBuffer
from pandas.core import algorithms, common as com, nanops, ops
from pandas.core.accessor import CachedAccessor
from pandas.core.arrays import Categorical, ExtensionArray
from pandas.core.arrays.datetimelike import DatetimeLikeArrayMixin as DatetimeLikeArray
from pandas.core.arrays.sparse import SparseFrameAccessor
from pandas.core.generic import NDFrame, _shared_docs
from pandas.core.index import Index, ensure_index, ensure_index_from_sequences
from pandas.core.indexes import base as ibase
from pandas.core.indexes.datetimes import DatetimeIndex
from pandas.core.indexes.multi import maybe_droplevels
from pandas.core.indexes.period import PeriodIndex
from pandas.core.indexing import check_bool_indexer, convert_to_index_sliceable
from pandas.core.internals import BlockManager
from pandas.core.internals.construction import (
    arrays_to_mgr,
    get_names_from_index,
    init_dict,
    init_ndarray,
    masked_rec_array_to_mgr,
    reorder_arrays,
    sanitize_index,
    to_arrays,
)
from pandas.core.ops.missing import dispatch_fill_zeros
from pandas.core.series import Series

from pandas.io.formats import console, format as fmt
from pandas.io.formats.printing import pprint_thing
import pandas.plotting

# ---------------------------------------------------------------------
# Docstring templates

_shared_doc_kwargs = dict(
    axes="index, columns",
    klass="DataFrame",
    axes_single_arg="{0 or 'index', 1 or 'columns'}",
    axis="""axis : {0 or 'index', 1 or 'columns'}, default 0
        If 0 or 'index': apply function to each column.
        If 1 or 'columns': apply function to each row.""",
    optional_by="""
        by : str or list of str
            Name or list of names to sort by.

            - if `axis` is 0 or `'index'` then `by` may contain index
              levels and/or column labels
            - if `axis` is 1 or `'columns'` then `by` may contain column
              levels and/or index labels

            .. versionchanged:: 0.23.0
               Allow specifying index or column level names.""",
    versionadded_to_excel="",
    optional_labels="""labels : array-like, optional
            New labels / index to conform the axis specified by 'axis' to.""",
    optional_axis="""axis : int or str, optional
            Axis to target. Can be either the axis name ('index', 'columns')
            or number (0, 1).""",
)

_numeric_only_doc = """numeric_only : boolean, default None
    Include only float, int, boolean data. If None, will attempt to use
    everything, then use only numeric data
"""

_merge_doc = """
Merge DataFrame or named Series objects with a database-style join.

The join is done on columns or indexes. If joining columns on
columns, the DataFrame indexes *will be ignored*. Otherwise if joining indexes
on indexes or indexes on a column or columns, the index will be passed on.

Parameters
----------%s
right : DataFrame or named Series
    Object to merge with.
how : {'left', 'right', 'outer', 'inner'}, default 'inner'
    Type of merge to be performed.

    * left: use only keys from left frame, similar to a SQL left outer join;
      preserve key order.
    * right: use only keys from right frame, similar to a SQL right outer join;
      preserve key order.
    * outer: use union of keys from both frames, similar to a SQL full outer
      join; sort keys lexicographically.
    * inner: use intersection of keys from both frames, similar to a SQL inner
      join; preserve the order of the left keys.
on : label or list
    Column or index level names to join on. These must be found in both
    DataFrames. If `on` is None and not merging on indexes then this defaults
    to the intersection of the columns in both DataFrames.
left_on : label or list, or array-like
    Column or index level names to join on in the left DataFrame. Can also
    be an array or list of arrays of the length of the left DataFrame.
    These arrays are treated as if they are columns.
right_on : label or list, or array-like
    Column or index level names to join on in the right DataFrame. Can also
    be an array or list of arrays of the length of the right DataFrame.
    These arrays are treated as if they are columns.
left_index : bool, default False
    Use the index from the left DataFrame as the join key(s). If it is a
    MultiIndex, the number of keys in the other DataFrame (either the index
    or a number of columns) must match the number of levels.
right_index : bool, default False
    Use the index from the right DataFrame as the join key. Same caveats as
    left_index.
sort : bool, default False
    Sort the join keys lexicographically in the result DataFrame. If False,
    the order of the join keys depends on the join type (how keyword).
suffixes : tuple of (str, str), default ('_x', '_y')
    Suffix to apply to overlapping column names in the left and right
    side, respectively. To raise an exception on overlapping columns use
    (False, False).
copy : bool, default True
    If False, avoid copy if possible.
indicator : bool or str, default False
    If True, adds a column to output DataFrame called "_merge" with
    information on the source of each row.
    If string, column with information on source of each row will be added to
    output DataFrame, and column will be named value of string.
    Information column is Categorical-type and takes on a value of "left_only"
    for observations whose merge key only appears in 'left' DataFrame,
    "right_only" for observations whose merge key only appears in 'right'
    DataFrame, and "both" if the observation's merge key is found in both.

validate : str, optional
    If specified, checks if merge is of specified type.

    * "one_to_one" or "1:1": check if merge keys are unique in both
      left and right datasets.
    * "one_to_many" or "1:m": check if merge keys are unique in left
      dataset.
    * "many_to_one" or "m:1": check if merge keys are unique in right
      dataset.
    * "many_to_many" or "m:m": allowed, but does not result in checks.

    .. versionadded:: 0.21.0

Returns
-------
DataFrame
    A DataFrame of the two merged objects.

See Also
--------
merge_ordered : Merge with optional filling/interpolation.
merge_asof : Merge on nearest keys.
DataFrame.join : Similar method using indices.

Notes
-----
Support for specifying index levels as the `on`, `left_on`, and
`right_on` parameters was added in version 0.23.0
Support for merging named Series objects was added in version 0.24.0

Examples
--------

>>> df1 = pd.DataFrame({'lkey': ['foo', 'bar', 'baz', 'foo'],
...                     'value': [1, 2, 3, 5]})
>>> df2 = pd.DataFrame({'rkey': ['foo', 'bar', 'baz', 'foo'],
...                     'value': [5, 6, 7, 8]})
>>> df1
    lkey value
0   foo      1
1   bar      2
2   baz      3
3   foo      5
>>> df2
    rkey value
0   foo      5
1   bar      6
2   baz      7
3   foo      8

Merge df1 and df2 on the lkey and rkey columns. The value columns have
the default suffixes, _x and _y, appended.

>>> df1.merge(df2, left_on='lkey', right_on='rkey')
  lkey  value_x rkey  value_y
0  foo        1  foo        5
1  foo        1  foo        8
2  foo        5  foo        5
3  foo        5  foo        8
4  bar        2  bar        6
5  baz        3  baz        7

Merge DataFrames df1 and df2 with specified left and right suffixes
appended to any overlapping columns.

>>> df1.merge(df2, left_on='lkey', right_on='rkey',
...           suffixes=('_left', '_right'))
  lkey  value_left rkey  value_right
0  foo           1  foo            5
1  foo           1  foo            8
2  foo           5  foo            5
3  foo           5  foo            8
4  bar           2  bar            6
5  baz           3  baz            7

Merge DataFrames df1 and df2, but raise an exception if the DataFrames have
any overlapping columns.

>>> df1.merge(df2, left_on='lkey', right_on='rkey', suffixes=(False, False))
Traceback (most recent call last):
...
ValueError: columns overlap but no suffix specified:
    Index(['value'], dtype='object')
"""


# -----------------------------------------------------------------------
# DataFrame class


class DataFrame(NDFrame):
    """
    Two-dimensional size-mutable, potentially heterogeneous tabular data
    structure with labeled axes (rows and columns). Arithmetic operations
    align on both row and column labels. Can be thought of as a dict-like
    container for Series objects. The primary pandas data structure.

    Parameters
    ----------
    data : ndarray (structured or homogeneous), Iterable, dict, or DataFrame
        Dict can contain Series, arrays, constants, or list-like objects.

        .. versionchanged:: 0.23.0
           If data is a dict, column order follows insertion-order for
           Python 3.6 and later.

        .. versionchanged:: 0.25.0
           If data is a list of dicts, column order follows insertion-order
           for Python 3.6 and later.

    index : Index or array-like
        Index to use for resulting frame. Will default to RangeIndex if
        no indexing information part of input data and no index provided.
    columns : Index or array-like
        Column labels to use for resulting frame. Will default to
        RangeIndex (0, 1, 2, ..., n) if no column labels are provided.
    dtype : dtype, default None
        Data type to force. Only a single dtype is allowed. If None, infer.
    copy : bool, default False
        Copy data from inputs. Only affects DataFrame / 2d ndarray input.

    See Also
    --------
    DataFrame.from_records : Constructor from tuples, also record arrays.
    DataFrame.from_dict : From dicts of Series, arrays, or dicts.
    DataFrame.from_items : From sequence of (key, value) pairs
        read_csv, pandas.read_table, pandas.read_clipboard.

    Examples
    --------
    Constructing DataFrame from a dictionary.

    >>> d = {'col1': [1, 2], 'col2': [3, 4]}
    >>> df = pd.DataFrame(data=d)
    >>> df
       col1  col2
    0     1     3
    1     2     4

    Notice that the inferred dtype is int64.

    >>> df.dtypes
    col1    int64
    col2    int64
    dtype: object

    To enforce a single dtype:

    >>> df = pd.DataFrame(data=d, dtype=np.int8)
    >>> df.dtypes
    col1    int8
    col2    int8
    dtype: object

    Constructing DataFrame from numpy ndarray:

    >>> df2 = pd.DataFrame(np.array([[1, 2, 3], [4, 5, 6], [7, 8, 9]]),
    ...                    columns=['a', 'b', 'c'])
    >>> df2
       a  b  c
    0  1  2  3
    1  4  5  6
    2  7  8  9
    """

    @property
    def _constructor(self) -> Type["DataFrame"]:
        return DataFrame

    _constructor_sliced = Series  # type: Type[Series]
    _deprecations = NDFrame._deprecations | frozenset(
        ["from_items"]
    )  # type: FrozenSet[str]
    _accessors = set()  # type: Set[str]

    @property
    def _constructor_expanddim(self):
        raise NotImplementedError("Not supported for DataFrames!")

    # ----------------------------------------------------------------------
    # Constructors

    def __init__(
        self,
        data=None,
        index: Optional[Axes] = None,
        columns: Optional[Axes] = None,
        dtype: Optional[Dtype] = None,
        copy: bool = False,
    ):
        if data is None:
            data = {}
        if dtype is not None:
            dtype = self._validate_dtype(dtype)

        if isinstance(data, DataFrame):
            data = data._data

        if isinstance(data, BlockManager):
            mgr = self._init_mgr(
                data, axes=dict(index=index, columns=columns), dtype=dtype, copy=copy
            )
        elif isinstance(data, dict):
            mgr = init_dict(data, index, columns, dtype=dtype)
        elif isinstance(data, ma.MaskedArray):
            import numpy.ma.mrecords as mrecords

            # masked recarray
            if isinstance(data, mrecords.MaskedRecords):
                mgr = masked_rec_array_to_mgr(data, index, columns, dtype, copy)

            # a masked array
            else:
                mask = ma.getmaskarray(data)
                if mask.any():
                    data, fill_value = maybe_upcast(data, copy=True)
                    data.soften_mask()  # set hardmask False if it was True
                    data[mask] = fill_value
                else:
                    data = data.copy()
                mgr = init_ndarray(data, index, columns, dtype=dtype, copy=copy)

        elif isinstance(data, (np.ndarray, Series, Index)):
            if data.dtype.names:
                data_columns = list(data.dtype.names)
                data = {k: data[k] for k in data_columns}
                if columns is None:
                    columns = data_columns
                mgr = init_dict(data, index, columns, dtype=dtype)
            elif getattr(data, "name", None) is not None:
                mgr = init_dict({data.name: data}, index, columns, dtype=dtype)
            else:
                mgr = init_ndarray(data, index, columns, dtype=dtype, copy=copy)

        # For data is list-like, or Iterable (will consume into list)
        elif isinstance(data, abc.Iterable) and not isinstance(data, (str, bytes)):
            if not isinstance(data, abc.Sequence):
                data = list(data)
            if len(data) > 0:
                if is_list_like(data[0]) and getattr(data[0], "ndim", 1) == 1:
                    if is_named_tuple(data[0]) and columns is None:
                        columns = data[0]._fields
                    arrays, columns = to_arrays(data, columns, dtype=dtype)
                    columns = ensure_index(columns)

                    # set the index
                    if index is None:
                        if isinstance(data[0], Series):
                            index = get_names_from_index(data)
                        elif isinstance(data[0], Categorical):
                            index = ibase.default_index(len(data[0]))
                        else:
                            index = ibase.default_index(len(data))

                    mgr = arrays_to_mgr(arrays, columns, index, columns, dtype=dtype)
                else:
                    mgr = init_ndarray(data, index, columns, dtype=dtype, copy=copy)
            else:
                mgr = init_dict({}, index, columns, dtype=dtype)
        else:
            try:
                arr = np.array(data, dtype=dtype, copy=copy)
            except (ValueError, TypeError) as e:
                exc = TypeError(
                    "DataFrame constructor called with "
                    "incompatible data and dtype: {e}".format(e=e)
                )
                raise_with_traceback(exc)

            if arr.ndim == 0 and index is not None and columns is not None:
                values = cast_scalar_to_array(
                    (len(index), len(columns)), data, dtype=dtype
                )
                mgr = init_ndarray(
                    values, index, columns, dtype=values.dtype, copy=False
                )
            else:
                raise ValueError("DataFrame constructor not properly called!")

        NDFrame.__init__(self, mgr, fastpath=True)

    # ----------------------------------------------------------------------

    @property
    def axes(self) -> List[Index]:
        """
        Return a list representing the axes of the DataFrame.

        It has the row axis labels and column axis labels as the only members.
        They are returned in that order.

        Examples
        --------
        >>> df = pd.DataFrame({'col1': [1, 2], 'col2': [3, 4]})
        >>> df.axes
        [RangeIndex(start=0, stop=2, step=1), Index(['col1', 'col2'],
        dtype='object')]
        """
        return [self.index, self.columns]

    @property
    def shape(self) -> Tuple[int, int]:
        """
        Return a tuple representing the dimensionality of the DataFrame.

        See Also
        --------
        ndarray.shape

        Examples
        --------
        >>> df = pd.DataFrame({'col1': [1, 2], 'col2': [3, 4]})
        >>> df.shape
        (2, 2)

        >>> df = pd.DataFrame({'col1': [1, 2], 'col2': [3, 4],
        ...                    'col3': [5, 6]})
        >>> df.shape
        (2, 3)
        """
        return len(self.index), len(self.columns)

    @property
    def _is_homogeneous_type(self) -> bool:
        """
        Whether all the columns in a DataFrame have the same type.

        Returns
        -------
        bool

        See Also
        --------
        Index._is_homogeneous_type : Whether the object has a single
            dtype.
        MultiIndex._is_homogeneous_type : Whether all the levels of a
            MultiIndex have the same dtype.

        Examples
        --------
        >>> DataFrame({"A": [1, 2], "B": [3, 4]})._is_homogeneous_type
        True
        >>> DataFrame({"A": [1, 2], "B": [3.0, 4.0]})._is_homogeneous_type
        False

        Items with the same type but different sizes are considered
        different types.

        >>> DataFrame({
        ...    "A": np.array([1, 2], dtype=np.int32),
        ...    "B": np.array([1, 2], dtype=np.int64)})._is_homogeneous_type
        False
        """
        if self._data.any_extension_types:
            return len({block.dtype for block in self._data.blocks}) == 1
        else:
            return not self._data.is_mixed_type

    # ----------------------------------------------------------------------
    # Rendering Methods

    def _repr_fits_vertical_(self) -> bool:
        """
        Check length against max_rows.
        """
        max_rows = get_option("display.max_rows")
        return len(self) <= max_rows

    def _repr_fits_horizontal_(self, ignore_width: bool = False) -> bool:
        """
        Check if full repr fits in horizontal boundaries imposed by the display
        options width and max_columns.

        In case off non-interactive session, no boundaries apply.

        `ignore_width` is here so ipnb+HTML output can behave the way
        users expect. display.max_columns remains in effect.
        GH3541, GH3573
        """

        width, height = console.get_console_size()
        max_columns = get_option("display.max_columns")
        nb_columns = len(self.columns)

        # exceed max columns
        if (max_columns and nb_columns > max_columns) or (
            (not ignore_width) and width and nb_columns > (width // 2)
        ):
            return False

        # used by repr_html under IPython notebook or scripts ignore terminal
        # dims
        if ignore_width or not console.in_interactive_session():
            return True

        if get_option("display.width") is not None or console.in_ipython_frontend():
            # check at least the column row for excessive width
            max_rows = 1
        else:
            max_rows = get_option("display.max_rows")

        # when auto-detecting, so width=None and not in ipython front end
        # check whether repr fits horizontal by actually checking
        # the width of the rendered repr
        buf = StringIO()

        # only care about the stuff we'll actually print out
        # and to_string on entire frame may be expensive
        d = self

        if not (max_rows is None):  # unlimited rows
            # min of two, where one may be None
            d = d.iloc[: min(max_rows, len(d))]
        else:
            return True

        d.to_string(buf=buf)
        value = buf.getvalue()
        repr_width = max(len(l) for l in value.split("\n"))

        return repr_width < width

    def _info_repr(self) -> bool:
        """
        True if the repr should show the info view.
        """
        info_repr_option = get_option("display.large_repr") == "info"
        return info_repr_option and not (
            self._repr_fits_horizontal_() and self._repr_fits_vertical_()
        )

    def __repr__(self) -> str:
        """
        Return a string representation for a particular DataFrame.
        """
        buf = StringIO("")
        if self._info_repr():
            self.info(buf=buf)
            return buf.getvalue()

        max_rows = get_option("display.max_rows")
        min_rows = get_option("display.min_rows")
        max_cols = get_option("display.max_columns")
        max_colwidth = get_option("display.max_colwidth")
        show_dimensions = get_option("display.show_dimensions")
        if get_option("display.expand_frame_repr"):
            width, _ = console.get_console_size()
        else:
            width = None
        self.to_string(
            buf=buf,
            max_rows=max_rows,
            min_rows=min_rows,
            max_cols=max_cols,
            line_width=width,
            max_colwidth=max_colwidth,
            show_dimensions=show_dimensions,
        )

        return buf.getvalue()

    def _repr_html_(self) -> Optional[str]:
        """
        Return a html representation for a particular DataFrame.

        Mainly for IPython notebook.
        """
        if self._info_repr():
            buf = StringIO("")
            self.info(buf=buf)
            # need to escape the <class>, should be the first line.
            val = buf.getvalue().replace("<", r"&lt;", 1)
            val = val.replace(">", r"&gt;", 1)
            return "<pre>" + val + "</pre>"

        if get_option("display.notebook_repr_html"):
            max_rows = get_option("display.max_rows")
            min_rows = get_option("display.min_rows")
            max_cols = get_option("display.max_columns")
            show_dimensions = get_option("display.show_dimensions")

            formatter = fmt.DataFrameFormatter(
                self,
                columns=None,
                col_space=None,
                na_rep="NaN",
                formatters=None,
                float_format=None,
                sparsify=None,
                justify=None,
                index_names=True,
                header=True,
                index=True,
                bold_rows=True,
                escape=True,
                max_rows=max_rows,
                min_rows=min_rows,
                max_cols=max_cols,
                show_dimensions=show_dimensions,
                decimal=".",
                table_id=None,
                render_links=False,
            )
            return formatter.to_html(notebook=True)
        else:
            return None

    @Substitution(
        header_type="bool or sequence",
        header="Write out the column names. If a list of strings "
        "is given, it is assumed to be aliases for the "
        "column names",
        col_space_type="int",
        col_space="The minimum width of each column",
    )
    @Substitution(shared_params=fmt.common_docstring, returns=fmt.return_docstring)
    def to_string(
        self,
        buf: Optional[FilePathOrBuffer[str]] = None,
        columns: Optional[Sequence[str]] = None,
        col_space: Optional[int] = None,
        header: Union[bool, Sequence[str]] = True,
        index: bool = True,
        na_rep: str = "NaN",
        formatters: Optional[fmt.formatters_type] = None,
        float_format: Optional[fmt.float_format_type] = None,
        sparsify: Optional[bool] = None,
        index_names: bool = True,
        justify: Optional[str] = None,
        max_rows: Optional[int] = None,
        min_rows: Optional[int] = None,
        max_cols: Optional[int] = None,
        show_dimensions: bool = False,
        decimal: str = ".",
        line_width: Optional[int] = None,
        max_colwidth: Optional[int] = None,
    ) -> Optional[str]:
        """
        Render a DataFrame to a console-friendly tabular output.
        %(shared_params)s
        line_width : int, optional
            Width to wrap a line in characters.
        max_colwidth : int, optional
            Max width to truncate each column in characters. By default, no limit.

            .. versionadded:: 1.0.0
        %(returns)s
        See Also
        --------
        to_html : Convert DataFrame to HTML.

        Examples
        --------
        >>> d = {'col1': [1, 2, 3], 'col2': [4, 5, 6]}
        >>> df = pd.DataFrame(d)
        >>> print(df.to_string())
           col1  col2
        0     1     4
        1     2     5
        2     3     6
        """

        from pandas import option_context

        with option_context("display.max_colwidth", max_colwidth):
            formatter = fmt.DataFrameFormatter(
                self,
                columns=columns,
                col_space=col_space,
                na_rep=na_rep,
                formatters=formatters,
                float_format=float_format,
                sparsify=sparsify,
                justify=justify,
                index_names=index_names,
                header=header,
                index=index,
                min_rows=min_rows,
                max_rows=max_rows,
                max_cols=max_cols,
                show_dimensions=show_dimensions,
                decimal=decimal,
                line_width=line_width,
            )
            return formatter.to_string(buf=buf)

    # ----------------------------------------------------------------------

    @property
    def style(self):
        """
        Property returning a Styler object containing methods for
        building a styled HTML representation fo the DataFrame.

        See Also
        --------
        io.formats.style.Styler
        """
        from pandas.io.formats.style import Styler

        return Styler(self)

    _shared_docs[
        "items"
    ] = r"""
        Iterate over (column name, Series) pairs.

        Iterates over the DataFrame columns, returning a tuple with
        the column name and the content as a Series.

        Yields
        ------
        label : object
            The column names for the DataFrame being iterated over.
        content : Series
            The column entries belonging to each label, as a Series.

        See Also
        --------
        DataFrame.iterrows : Iterate over DataFrame rows as
            (index, Series) pairs.
        DataFrame.itertuples : Iterate over DataFrame rows as namedtuples
            of the values.

        Examples
        --------
        >>> df = pd.DataFrame({'species': ['bear', 'bear', 'marsupial'],
        ...                   'population': [1864, 22000, 80000]},
        ...                   index=['panda', 'polar', 'koala'])
        >>> df
                species   population
        panda 	bear 	  1864
        polar 	bear 	  22000
        koala 	marsupial 80000
        >>> for label, content in df.items():
        ...     print('label:', label)
        ...     print('content:', content, sep='\n')
        ...
        label: species
        content:
        panda         bear
        polar         bear
        koala    marsupial
        Name: species, dtype: object
        label: population
        content:
        panda     1864
        polar    22000
        koala    80000
        Name: population, dtype: int64
        """

    @Appender(_shared_docs["items"])
    def items(self):
        if self.columns.is_unique and hasattr(self, "_item_cache"):
            for k in self.columns:
                yield k, self._get_item_cache(k)
        else:
            for i, k in enumerate(self.columns):
                yield k, self._ixs(i, axis=1)

    @Appender(_shared_docs["items"])
    def iteritems(self):
        yield from self.items()

    def iterrows(self):
        """
        Iterate over DataFrame rows as (index, Series) pairs.

        Yields
        ------
        index : label or tuple of label
            The index of the row. A tuple for a `MultiIndex`.
        data : Series
            The data of the row as a Series.

        it : generator
            A generator that iterates over the rows of the frame.

        See Also
        --------
        DataFrame.itertuples : Iterate over DataFrame rows as namedtuples of the values.
        DataFrame.items : Iterate over (column name, Series) pairs.

        Notes
        -----

        1. Because ``iterrows`` returns a Series for each row,
           it does **not** preserve dtypes across the rows (dtypes are
           preserved across columns for DataFrames). For example,

           >>> df = pd.DataFrame([[1, 1.5]], columns=['int', 'float'])
           >>> row = next(df.iterrows())[1]
           >>> row
           int      1.0
           float    1.5
           Name: 0, dtype: float64
           >>> print(row['int'].dtype)
           float64
           >>> print(df['int'].dtype)
           int64

           To preserve dtypes while iterating over the rows, it is better
           to use :meth:`itertuples` which returns namedtuples of the values
           and which is generally faster than ``iterrows``.

        2. You should **never modify** something you are iterating over.
           This is not guaranteed to work in all cases. Depending on the
           data types, the iterator returns a copy and not a view, and writing
           to it will have no effect.
        """
        columns = self.columns
        klass = self._constructor_sliced
        for k, v in zip(self.index, self.values):
            s = klass(v, index=columns, name=k)
            yield k, s

    def itertuples(self, index=True, name="Pandas"):
        """
        Iterate over DataFrame rows as namedtuples.

        Parameters
        ----------
        index : bool, default True
            If True, return the index as the first element of the tuple.
        name : str or None, default "Pandas"
            The name of the returned namedtuples or None to return regular
            tuples.

        Returns
        -------
        iterator
            An object to iterate over namedtuples for each row in the
            DataFrame with the first field possibly being the index and
            following fields being the column values.

        See Also
        --------
        DataFrame.iterrows : Iterate over DataFrame rows as (index, Series)
            pairs.
        DataFrame.items : Iterate over (column name, Series) pairs.

        Notes
        -----
        The column names will be renamed to positional names if they are
        invalid Python identifiers, repeated, or start with an underscore.
        With a large number of columns (>255), regular tuples are returned.

        Examples
        --------
        >>> df = pd.DataFrame({'num_legs': [4, 2], 'num_wings': [0, 2]},
        ...                   index=['dog', 'hawk'])
        >>> df
              num_legs  num_wings
        dog          4          0
        hawk         2          2
        >>> for row in df.itertuples():
        ...     print(row)
        ...
        Pandas(Index='dog', num_legs=4, num_wings=0)
        Pandas(Index='hawk', num_legs=2, num_wings=2)

        By setting the `index` parameter to False we can remove the index
        as the first element of the tuple:

        >>> for row in df.itertuples(index=False):
        ...     print(row)
        ...
        Pandas(num_legs=4, num_wings=0)
        Pandas(num_legs=2, num_wings=2)

        With the `name` parameter set we set a custom name for the yielded
        namedtuples:

        >>> for row in df.itertuples(name='Animal'):
        ...     print(row)
        ...
        Animal(Index='dog', num_legs=4, num_wings=0)
        Animal(Index='hawk', num_legs=2, num_wings=2)
        """
        arrays = []
        fields = list(self.columns)
        if index:
            arrays.append(self.index)
            fields.insert(0, "Index")

        # use integer indexing because of possible duplicate column names
        arrays.extend(self.iloc[:, k] for k in range(len(self.columns)))

        # Python 3 supports at most 255 arguments to constructor
        if name is not None and len(self.columns) + index < 256:
            itertuple = collections.namedtuple(name, fields, rename=True)
            return map(itertuple._make, zip(*arrays))

        # fallback to regular tuples
        return zip(*arrays)

    def __len__(self):
        """
        Returns length of info axis, but here we use the index.
        """
        return len(self.index)

    def dot(self, other):
        """
        Compute the matrix multiplication between the DataFrame and other.

        This method computes the matrix product between the DataFrame and the
        values of an other Series, DataFrame or a numpy array.

        It can also be called using ``self @ other`` in Python >= 3.5.

        Parameters
        ----------
        other : Series, DataFrame or array-like
            The other object to compute the matrix product with.

        Returns
        -------
        Series or DataFrame
            If other is a Series, return the matrix product between self and
            other as a Serie. If other is a DataFrame or a numpy.array, return
            the matrix product of self and other in a DataFrame of a np.array.

        See Also
        --------
        Series.dot: Similar method for Series.

        Notes
        -----
        The dimensions of DataFrame and other must be compatible in order to
        compute the matrix multiplication. In addition, the column names of
        DataFrame and the index of other must contain the same values, as they
        will be aligned prior to the multiplication.

        The dot method for Series computes the inner product, instead of the
        matrix product here.

        Examples
        --------
        Here we multiply a DataFrame with a Series.

        >>> df = pd.DataFrame([[0, 1, -2, -1], [1, 1, 1, 1]])
        >>> s = pd.Series([1, 1, 2, 1])
        >>> df.dot(s)
        0    -4
        1     5
        dtype: int64

        Here we multiply a DataFrame with another DataFrame.

        >>> other = pd.DataFrame([[0, 1], [1, 2], [-1, -1], [2, 0]])
        >>> df.dot(other)
            0   1
        0   1   4
        1   2   2

        Note that the dot method give the same result as @

        >>> df @ other
            0   1
        0   1   4
        1   2   2

        The dot method works also if other is an np.array.

        >>> arr = np.array([[0, 1], [1, 2], [-1, -1], [2, 0]])
        >>> df.dot(arr)
            0   1
        0   1   4
        1   2   2

        Note how shuffling of the objects does not change the result.

        >>> s2 = s.reindex([1, 0, 2, 3])
        >>> df.dot(s2)
        0    -4
        1     5
        dtype: int64
        """
        if isinstance(other, (Series, DataFrame)):
            common = self.columns.union(other.index)
            if len(common) > len(self.columns) or len(common) > len(other.index):
                raise ValueError("matrices are not aligned")

            left = self.reindex(columns=common, copy=False)
            right = other.reindex(index=common, copy=False)
            lvals = left.values
            rvals = right.values
        else:
            left = self
            lvals = self.values
            rvals = np.asarray(other)
            if lvals.shape[1] != rvals.shape[0]:
                raise ValueError(
                    "Dot product shape mismatch, "
                    "{s} vs {r}".format(s=lvals.shape, r=rvals.shape)
                )

        if isinstance(other, DataFrame):
            return self._constructor(
                np.dot(lvals, rvals), index=left.index, columns=other.columns
            )
        elif isinstance(other, Series):
            return Series(np.dot(lvals, rvals), index=left.index)
        elif isinstance(rvals, (np.ndarray, Index)):
            result = np.dot(lvals, rvals)
            if result.ndim == 2:
                return self._constructor(result, index=left.index)
            else:
                return Series(result, index=left.index)
        else:  # pragma: no cover
            raise TypeError("unsupported type: {oth}".format(oth=type(other)))

    def __matmul__(self, other):
        """
        Matrix multiplication using binary `@` operator in Python>=3.5.
        """
        return self.dot(other)

    def __rmatmul__(self, other):
        """
        Matrix multiplication using binary `@` operator in Python>=3.5.
        """
        return self.T.dot(np.transpose(other)).T

    # ----------------------------------------------------------------------
    # IO methods (to / from other formats)

    @classmethod
    def from_dict(cls, data, orient="columns", dtype=None, columns=None):
        """
        Construct DataFrame from dict of array-like or dicts.

        Creates DataFrame object from dictionary by columns or by index
        allowing dtype specification.

        Parameters
        ----------
        data : dict
            Of the form {field : array-like} or {field : dict}.
        orient : {'columns', 'index'}, default 'columns'
            The "orientation" of the data. If the keys of the passed dict
            should be the columns of the resulting DataFrame, pass 'columns'
            (default). Otherwise if the keys should be rows, pass 'index'.
        dtype : dtype, default None
            Data type to force, otherwise infer.
        columns : list, default None
            Column labels to use when ``orient='index'``. Raises a ValueError
            if used with ``orient='columns'``.

            .. versionadded:: 0.23.0

        Returns
        -------
        DataFrame

        See Also
        --------
        DataFrame.from_records : DataFrame from ndarray (structured
            dtype), list of tuples, dict, or DataFrame.
        DataFrame : DataFrame object creation using constructor.

        Examples
        --------
        By default the keys of the dict become the DataFrame columns:

        >>> data = {'col_1': [3, 2, 1, 0], 'col_2': ['a', 'b', 'c', 'd']}
        >>> pd.DataFrame.from_dict(data)
           col_1 col_2
        0      3     a
        1      2     b
        2      1     c
        3      0     d

        Specify ``orient='index'`` to create the DataFrame using dictionary
        keys as rows:

        >>> data = {'row_1': [3, 2, 1, 0], 'row_2': ['a', 'b', 'c', 'd']}
        >>> pd.DataFrame.from_dict(data, orient='index')
               0  1  2  3
        row_1  3  2  1  0
        row_2  a  b  c  d

        When using the 'index' orientation, the column names can be
        specified manually:

        >>> pd.DataFrame.from_dict(data, orient='index',
        ...                        columns=['A', 'B', 'C', 'D'])
               A  B  C  D
        row_1  3  2  1  0
        row_2  a  b  c  d
        """
        index = None
        orient = orient.lower()
        if orient == "index":
            if len(data) > 0:
                # TODO speed up Series case
                if isinstance(list(data.values())[0], (Series, dict)):
                    data = _from_nested_dict(data)
                else:
                    data, index = list(data.values()), list(data.keys())
        elif orient == "columns":
            if columns is not None:
                raise ValueError("cannot use columns parameter with orient='columns'")
        else:  # pragma: no cover
            raise ValueError("only recognize index or columns for orient")

        return cls(data, index=index, columns=columns, dtype=dtype)

    def to_numpy(self, dtype=None, copy=False):
        """
        Convert the DataFrame to a NumPy array.

        .. versionadded:: 0.24.0

        By default, the dtype of the returned array will be the common NumPy
        dtype of all types in the DataFrame. For example, if the dtypes are
        ``float16`` and ``float32``, the results dtype will be ``float32``.
        This may require copying data and coercing values, which may be
        expensive.

        Parameters
        ----------
        dtype : str or numpy.dtype, optional
            The dtype to pass to :meth:`numpy.asarray`.
        copy : bool, default False
            Whether to ensure that the returned value is a not a view on
            another array. Note that ``copy=False`` does not *ensure* that
            ``to_numpy()`` is no-copy. Rather, ``copy=True`` ensure that
            a copy is made, even if not strictly necessary.

        Returns
        -------
        numpy.ndarray

        See Also
        --------
        Series.to_numpy : Similar method for Series.

        Examples
        --------
        >>> pd.DataFrame({"A": [1, 2], "B": [3, 4]}).to_numpy()
        array([[1, 3],
               [2, 4]])

        With heterogenous data, the lowest common type will have to
        be used.

        >>> df = pd.DataFrame({"A": [1, 2], "B": [3.0, 4.5]})
        >>> df.to_numpy()
        array([[1. , 3. ],
               [2. , 4.5]])

        For a mix of numeric and non-numeric types, the output array will
        have object dtype.

        >>> df['C'] = pd.date_range('2000', periods=2)
        >>> df.to_numpy()
        array([[1, 3.0, Timestamp('2000-01-01 00:00:00')],
               [2, 4.5, Timestamp('2000-01-02 00:00:00')]], dtype=object)
        """
        result = np.array(self.values, dtype=dtype, copy=copy)
        return result

    def to_dict(self, orient="dict", into=dict):
        """
        Convert the DataFrame to a dictionary.

        The type of the key-value pairs can be customized with the parameters
        (see below).

        Parameters
        ----------
        orient : str {'dict', 'list', 'series', 'split', 'records', 'index'}
            Determines the type of the values of the dictionary.

            - 'dict' (default) : dict like {column -> {index -> value}}
            - 'list' : dict like {column -> [values]}
            - 'series' : dict like {column -> Series(values)}
            - 'split' : dict like
              {'index' -> [index], 'columns' -> [columns], 'data' -> [values]}
            - 'records' : list like
              [{column -> value}, ... , {column -> value}]
            - 'index' : dict like {index -> {column -> value}}

            Abbreviations are allowed. `s` indicates `series` and `sp`
            indicates `split`.

        into : class, default dict
            The collections.abc.Mapping subclass used for all Mappings
            in the return value.  Can be the actual class or an empty
            instance of the mapping type you want.  If you want a
            collections.defaultdict, you must pass it initialized.

            .. versionadded:: 0.21.0

        Returns
        -------
        dict, list or collections.abc.Mapping
            Return a collections.abc.Mapping object representing the DataFrame.
            The resulting transformation depends on the `orient` parameter.

        See Also
        --------
        DataFrame.from_dict: Create a DataFrame from a dictionary.
        DataFrame.to_json: Convert a DataFrame to JSON format.

        Examples
        --------
        >>> df = pd.DataFrame({'col1': [1, 2],
        ...                    'col2': [0.5, 0.75]},
        ...                   index=['row1', 'row2'])
        >>> df
              col1  col2
        row1     1  0.50
        row2     2  0.75
        >>> df.to_dict()
        {'col1': {'row1': 1, 'row2': 2}, 'col2': {'row1': 0.5, 'row2': 0.75}}

        You can specify the return orientation.

        >>> df.to_dict('series')
        {'col1': row1    1
                 row2    2
        Name: col1, dtype: int64,
        'col2': row1    0.50
                row2    0.75
        Name: col2, dtype: float64}

        >>> df.to_dict('split')
        {'index': ['row1', 'row2'], 'columns': ['col1', 'col2'],
         'data': [[1, 0.5], [2, 0.75]]}

        >>> df.to_dict('records')
        [{'col1': 1, 'col2': 0.5}, {'col1': 2, 'col2': 0.75}]

        >>> df.to_dict('index')
        {'row1': {'col1': 1, 'col2': 0.5}, 'row2': {'col1': 2, 'col2': 0.75}}

        You can also specify the mapping type.

        >>> from collections import OrderedDict, defaultdict
        >>> df.to_dict(into=OrderedDict)
        OrderedDict([('col1', OrderedDict([('row1', 1), ('row2', 2)])),
                     ('col2', OrderedDict([('row1', 0.5), ('row2', 0.75)]))])

        If you want a `defaultdict`, you need to initialize it:

        >>> dd = defaultdict(list)
        >>> df.to_dict('records', into=dd)
        [defaultdict(<class 'list'>, {'col1': 1, 'col2': 0.5}),
         defaultdict(<class 'list'>, {'col1': 2, 'col2': 0.75})]
        """
        if not self.columns.is_unique:
            warnings.warn(
                "DataFrame columns are not unique, some columns will be omitted.",
                UserWarning,
                stacklevel=2,
            )
        # GH16122
        into_c = com.standardize_mapping(into)
        if orient.lower().startswith("d"):
            return into_c((k, v.to_dict(into)) for k, v in self.items())
        elif orient.lower().startswith("l"):
            return into_c((k, v.tolist()) for k, v in self.items())
        elif orient.lower().startswith("sp"):
            return into_c(
                (
                    ("index", self.index.tolist()),
                    ("columns", self.columns.tolist()),
                    (
                        "data",
                        [
                            list(map(com.maybe_box_datetimelike, t))
                            for t in self.itertuples(index=False, name=None)
                        ],
                    ),
                )
            )
        elif orient.lower().startswith("s"):
            return into_c((k, com.maybe_box_datetimelike(v)) for k, v in self.items())
        elif orient.lower().startswith("r"):
            columns = self.columns.tolist()
            rows = (
                dict(zip(columns, row))
                for row in self.itertuples(index=False, name=None)
            )
            return [
                into_c((k, com.maybe_box_datetimelike(v)) for k, v in row.items())
                for row in rows
            ]
        elif orient.lower().startswith("i"):
            if not self.index.is_unique:
                raise ValueError("DataFrame index must be unique for orient='index'.")
            return into_c(
                (t[0], dict(zip(self.columns, t[1:])))
                for t in self.itertuples(name=None)
            )
        else:
            raise ValueError("orient '{o}' not understood".format(o=orient))

    def to_gbq(
        self,
        destination_table,
        project_id=None,
        chunksize=None,
        reauth=False,
        if_exists="fail",
        auth_local_webserver=False,
        table_schema=None,
        location=None,
        progress_bar=True,
        credentials=None,
        verbose=None,
        private_key=None,
    ):
        """
        Write a DataFrame to a Google BigQuery table.

        This function requires the `pandas-gbq package
        <https://pandas-gbq.readthedocs.io>`__.

        See the `How to authenticate with Google BigQuery
        <https://pandas-gbq.readthedocs.io/en/latest/howto/authentication.html>`__
        guide for authentication instructions.

        Parameters
        ----------
        destination_table : str
            Name of table to be written, in the form ``dataset.tablename``.
        project_id : str, optional
            Google BigQuery Account project ID. Optional when available from
            the environment.
        chunksize : int, optional
            Number of rows to be inserted in each chunk from the dataframe.
            Set to ``None`` to load the whole dataframe at once.
        reauth : bool, default False
            Force Google BigQuery to re-authenticate the user. This is useful
            if multiple accounts are used.
        if_exists : str, default 'fail'
            Behavior when the destination table exists. Value can be one of:

            ``'fail'``
                If table exists, do nothing.
            ``'replace'``
                If table exists, drop it, recreate it, and insert data.
            ``'append'``
                If table exists, insert data. Create if does not exist.
        auth_local_webserver : bool, default False
            Use the `local webserver flow`_ instead of the `console flow`_
            when getting user credentials.

            .. _local webserver flow:
                http://google-auth-oauthlib.readthedocs.io/en/latest/reference/google_auth_oauthlib.flow.html#google_auth_oauthlib.flow.InstalledAppFlow.run_local_server
            .. _console flow:
                http://google-auth-oauthlib.readthedocs.io/en/latest/reference/google_auth_oauthlib.flow.html#google_auth_oauthlib.flow.InstalledAppFlow.run_console

            *New in version 0.2.0 of pandas-gbq*.
        table_schema : list of dicts, optional
            List of BigQuery table fields to which according DataFrame
            columns conform to, e.g. ``[{'name': 'col1', 'type':
            'STRING'},...]``. If schema is not provided, it will be
            generated according to dtypes of DataFrame columns. See
            BigQuery API documentation on available names of a field.

            *New in version 0.3.1 of pandas-gbq*.
        location : str, optional
            Location where the load job should run. See the `BigQuery locations
            documentation
            <https://cloud.google.com/bigquery/docs/dataset-locations>`__ for a
            list of available locations. The location must match that of the
            target dataset.

            *New in version 0.5.0 of pandas-gbq*.
        progress_bar : bool, default True
            Use the library `tqdm` to show the progress bar for the upload,
            chunk by chunk.

            *New in version 0.5.0 of pandas-gbq*.
        credentials : google.auth.credentials.Credentials, optional
            Credentials for accessing Google APIs. Use this parameter to
            override default credentials, such as to use Compute Engine
            :class:`google.auth.compute_engine.Credentials` or Service
            Account :class:`google.oauth2.service_account.Credentials`
            directly.

            *New in version 0.8.0 of pandas-gbq*.

            .. versionadded:: 0.24.0
        verbose : bool, deprecated
            Deprecated in pandas-gbq version 0.4.0. Use the `logging module
            to adjust verbosity instead
            <https://pandas-gbq.readthedocs.io/en/latest/intro.html#logging>`__.
        private_key : str, deprecated
            Deprecated in pandas-gbq version 0.8.0. Use the ``credentials``
            parameter and
            :func:`google.oauth2.service_account.Credentials.from_service_account_info`
            or
            :func:`google.oauth2.service_account.Credentials.from_service_account_file`
            instead.

            Service account private key in JSON format. Can be file path
            or string contents. This is useful for remote server
            authentication (eg. Jupyter/IPython notebook on remote host).

        See Also
        --------
        pandas_gbq.to_gbq : This function in the pandas-gbq library.
        read_gbq : Read a DataFrame from Google BigQuery.
        """
        from pandas.io import gbq

        gbq.to_gbq(
            self,
            destination_table,
            project_id=project_id,
            chunksize=chunksize,
            reauth=reauth,
            if_exists=if_exists,
            auth_local_webserver=auth_local_webserver,
            table_schema=table_schema,
            location=location,
            progress_bar=progress_bar,
            credentials=credentials,
            verbose=verbose,
            private_key=private_key,
        )

    @classmethod
    def from_records(
        cls,
        data,
        index=None,
        exclude=None,
        columns=None,
        coerce_float=False,
        nrows=None,
    ):
        """
        Convert structured or record ndarray to DataFrame.

        Parameters
        ----------
        data : ndarray (structured dtype), list of tuples, dict, or DataFrame
        index : str, list of fields, array-like
            Field of array to use as the index, alternately a specific set of
            input labels to use.
        exclude : sequence, default None
            Columns or fields to exclude.
        columns : sequence, default None
            Column names to use. If the passed data do not have names
            associated with them, this argument provides names for the
            columns. Otherwise this argument indicates the order of the columns
            in the result (any names not found in the data will become all-NA
            columns).
        coerce_float : bool, default False
            Attempt to convert values of non-string, non-numeric objects (like
            decimal.Decimal) to floating point, useful for SQL result sets.
        nrows : int, default None
            Number of rows to read if data is an iterator.

        Returns
        -------
        DataFrame
        """

        # Make a copy of the input columns so we can modify it
        if columns is not None:
            columns = ensure_index(columns)

        if is_iterator(data):
            if nrows == 0:
                return cls()

            try:
                first_row = next(data)
            except StopIteration:
                return cls(index=index, columns=columns)

            dtype = None
            if hasattr(first_row, "dtype") and first_row.dtype.names:
                dtype = first_row.dtype

            values = [first_row]

            if nrows is None:
                values += data
            else:
                values.extend(itertools.islice(data, nrows - 1))

            if dtype is not None:
                data = np.array(values, dtype=dtype)
            else:
                data = values

        if isinstance(data, dict):
            if columns is None:
                columns = arr_columns = ensure_index(sorted(data))
                arrays = [data[k] for k in columns]
            else:
                arrays = []
                arr_columns = []
                for k, v in data.items():
                    if k in columns:
                        arr_columns.append(k)
                        arrays.append(v)

                arrays, arr_columns = reorder_arrays(arrays, arr_columns, columns)

        elif isinstance(data, (np.ndarray, DataFrame)):
            arrays, columns = to_arrays(data, columns)
            if columns is not None:
                columns = ensure_index(columns)
            arr_columns = columns
        else:
            arrays, arr_columns = to_arrays(data, columns, coerce_float=coerce_float)

            arr_columns = ensure_index(arr_columns)
            if columns is not None:
                columns = ensure_index(columns)
            else:
                columns = arr_columns

        if exclude is None:
            exclude = set()
        else:
            exclude = set(exclude)

        result_index = None
        if index is not None:
            if isinstance(index, str) or not hasattr(index, "__iter__"):
                i = columns.get_loc(index)
                exclude.add(index)
                if len(arrays) > 0:
                    result_index = Index(arrays[i], name=index)
                else:
                    result_index = Index([], name=index)
            else:
                try:
                    index_data = [arrays[arr_columns.get_loc(field)] for field in index]
                    result_index = ensure_index_from_sequences(index_data, names=index)

                    exclude.update(index)
                except Exception:
                    result_index = index

        if any(exclude):
            arr_exclude = [x for x in exclude if x in arr_columns]
            to_remove = [arr_columns.get_loc(col) for col in arr_exclude]
            arrays = [v for i, v in enumerate(arrays) if i not in to_remove]

            arr_columns = arr_columns.drop(arr_exclude)
            columns = columns.drop(exclude)

        mgr = arrays_to_mgr(arrays, arr_columns, result_index, columns)

        return cls(mgr)

    def to_records(
        self, index=True, convert_datetime64=None, column_dtypes=None, index_dtypes=None
    ):
        """
        Convert DataFrame to a NumPy record array.

        Index will be included as the first field of the record array if
        requested.

        Parameters
        ----------
        index : bool, default True
            Include index in resulting record array, stored in 'index'
            field or using the index label, if set.
        convert_datetime64 : bool, default None
            .. deprecated:: 0.23.0

            Whether to convert the index to datetime.datetime if it is a
            DatetimeIndex.
        column_dtypes : str, type, dict, default None
            .. versionadded:: 0.24.0

            If a string or type, the data type to store all columns. If
            a dictionary, a mapping of column names and indices (zero-indexed)
            to specific data types.
        index_dtypes : str, type, dict, default None
            .. versionadded:: 0.24.0

            If a string or type, the data type to store all index levels. If
            a dictionary, a mapping of index level names and indices
            (zero-indexed) to specific data types.

            This mapping is applied only if `index=True`.

        Returns
        -------
        numpy.recarray
            NumPy ndarray with the DataFrame labels as fields and each row
            of the DataFrame as entries.

        See Also
        --------
        DataFrame.from_records: Convert structured or record ndarray
            to DataFrame.
        numpy.recarray: An ndarray that allows field access using
            attributes, analogous to typed columns in a
            spreadsheet.

        Examples
        --------
        >>> df = pd.DataFrame({'A': [1, 2], 'B': [0.5, 0.75]},
        ...                   index=['a', 'b'])
        >>> df
           A     B
        a  1  0.50
        b  2  0.75
        >>> df.to_records()
        rec.array([('a', 1, 0.5 ), ('b', 2, 0.75)],
                  dtype=[('index', 'O'), ('A', '<i8'), ('B', '<f8')])

        If the DataFrame index has no label then the recarray field name
        is set to 'index'. If the index has a label then this is used as the
        field name:

        >>> df.index = df.index.rename("I")
        >>> df.to_records()
        rec.array([('a', 1, 0.5 ), ('b', 2, 0.75)],
                  dtype=[('I', 'O'), ('A', '<i8'), ('B', '<f8')])

        The index can be excluded from the record array:

        >>> df.to_records(index=False)
        rec.array([(1, 0.5 ), (2, 0.75)],
                  dtype=[('A', '<i8'), ('B', '<f8')])

        Data types can be specified for the columns:

        >>> df.to_records(column_dtypes={"A": "int32"})
        rec.array([('a', 1, 0.5 ), ('b', 2, 0.75)],
                  dtype=[('I', 'O'), ('A', '<i4'), ('B', '<f8')])

        As well as for the index:

        >>> df.to_records(index_dtypes="<S2")
        rec.array([(b'a', 1, 0.5 ), (b'b', 2, 0.75)],
                  dtype=[('I', 'S2'), ('A', '<i8'), ('B', '<f8')])

        >>> index_dtypes = "<S{}".format(df.index.str.len().max())
        >>> df.to_records(index_dtypes=index_dtypes)
        rec.array([(b'a', 1, 0.5 ), (b'b', 2, 0.75)],
                  dtype=[('I', 'S1'), ('A', '<i8'), ('B', '<f8')])
        """

        if convert_datetime64 is not None:
            warnings.warn(
                "The 'convert_datetime64' parameter is "
                "deprecated and will be removed in a future "
                "version",
                FutureWarning,
                stacklevel=2,
            )

        if index:
            if is_datetime64_any_dtype(self.index) and convert_datetime64:
                ix_vals = [self.index.to_pydatetime()]
            else:
                if isinstance(self.index, ABCMultiIndex):
                    # array of tuples to numpy cols. copy copy copy
                    ix_vals = list(map(np.array, zip(*self.index.values)))
                else:
                    ix_vals = [self.index.values]

            arrays = ix_vals + [self[c]._internal_get_values() for c in self.columns]

            count = 0
            index_names = list(self.index.names)

            if isinstance(self.index, ABCMultiIndex):
                for i, n in enumerate(index_names):
                    if n is None:
                        index_names[i] = "level_%d" % count
                        count += 1
            elif index_names[0] is None:
                index_names = ["index"]

            names = [str(name) for name in itertools.chain(index_names, self.columns)]
        else:
            arrays = [self[c]._internal_get_values() for c in self.columns]
            names = [str(c) for c in self.columns]
            index_names = []

        index_len = len(index_names)
        formats = []

        for i, v in enumerate(arrays):
            index = i

            # When the names and arrays are collected, we
            # first collect those in the DataFrame's index,
            # followed by those in its columns.
            #
            # Thus, the total length of the array is:
            # len(index_names) + len(DataFrame.columns).
            #
            # This check allows us to see whether we are
            # handling a name / array in the index or column.
            if index < index_len:
                dtype_mapping = index_dtypes
                name = index_names[index]
            else:
                index -= index_len
                dtype_mapping = column_dtypes
                name = self.columns[index]

            # We have a dictionary, so we get the data type
            # associated with the index or column (which can
            # be denoted by its name in the DataFrame or its
            # position in DataFrame's array of indices or
            # columns, whichever is applicable.
            if is_dict_like(dtype_mapping):
                if name in dtype_mapping:
                    dtype_mapping = dtype_mapping[name]
                elif index in dtype_mapping:
                    dtype_mapping = dtype_mapping[index]
                else:
                    dtype_mapping = None

            # If no mapping can be found, use the array's
            # dtype attribute for formatting.
            #
            # A valid dtype must either be a type or
            # string naming a type.
            if dtype_mapping is None:
                formats.append(v.dtype)
            elif isinstance(dtype_mapping, (type, np.dtype, str)):
                formats.append(dtype_mapping)
            else:
                element = "row" if i < index_len else "column"
                msg = ("Invalid dtype {dtype} specified for {element} {name}").format(
                    dtype=dtype_mapping, element=element, name=name
                )
                raise ValueError(msg)

        return np.rec.fromarrays(arrays, dtype={"names": names, "formats": formats})

    @classmethod
    def from_items(cls, items, columns=None, orient="columns"):
        """
        Construct a DataFrame from a list of tuples.

        .. deprecated:: 0.23.0
          `from_items` is deprecated and will be removed in a future version.
          Use :meth:`DataFrame.from_dict(dict(items)) <DataFrame.from_dict>`
          instead.
          :meth:`DataFrame.from_dict(OrderedDict(items)) <DataFrame.from_dict>`
          may be used to preserve the key order.

        Convert (key, value) pairs to DataFrame. The keys will be the axis
        index (usually the columns, but depends on the specified
        orientation). The values should be arrays or Series.

        Parameters
        ----------
        items : sequence of (key, value) pairs
            Values should be arrays or Series.
        columns : sequence of column labels, optional
            Must be passed if orient='index'.
        orient : {'columns', 'index'}, default 'columns'
            The "orientation" of the data. If the keys of the
            input correspond to column labels, pass 'columns'
            (default). Otherwise if the keys correspond to the index,
            pass 'index'.

        Returns
        -------
        DataFrame
        """

        warnings.warn(
            "from_items is deprecated. Please use "
            "DataFrame.from_dict(dict(items), ...) instead. "
            "DataFrame.from_dict(OrderedDict(items)) may be used to "
            "preserve the key order.",
            FutureWarning,
            stacklevel=2,
        )

        keys, values = zip(*items)

        if orient == "columns":
            if columns is not None:
                columns = ensure_index(columns)

                idict = dict(items)
                if len(idict) < len(items):
                    if not columns.equals(ensure_index(keys)):
                        raise ValueError(
                            "With non-unique item names, passed "
                            "columns must be identical"
                        )
                    arrays = values
                else:
                    arrays = [idict[k] for k in columns if k in idict]
            else:
                columns = ensure_index(keys)
                arrays = values

            # GH 17312
            # Provide more informative error msg when scalar values passed
            try:
                return cls._from_arrays(arrays, columns, None)

            except ValueError:
                if not is_nested_list_like(values):
                    raise ValueError(
                        "The value in each (key, value) pair "
                        "must be an array, Series, or dict"
                    )

        elif orient == "index":
            if columns is None:
                raise TypeError("Must pass columns with orient='index'")

            keys = ensure_index(keys)

            # GH 17312
            # Provide more informative error msg when scalar values passed
            try:
                arr = np.array(values, dtype=object).T
                data = [lib.maybe_convert_objects(v) for v in arr]
                return cls._from_arrays(data, columns, keys)

            except TypeError:
                if not is_nested_list_like(values):
                    raise ValueError(
                        "The value in each (key, value) pair "
                        "must be an array, Series, or dict"
                    )

        else:  # pragma: no cover
            raise ValueError("'orient' must be either 'columns' or 'index'")

    @classmethod
    def _from_arrays(cls, arrays, columns, index, dtype=None):
        mgr = arrays_to_mgr(arrays, columns, index, columns, dtype=dtype)
        return cls(mgr)

    @deprecate_kwarg(old_arg_name="encoding", new_arg_name=None)
    def to_stata(
        self,
        fname,
        convert_dates=None,
        write_index=True,
        encoding="latin-1",
        byteorder=None,
        time_stamp=None,
        data_label=None,
        variable_labels=None,
        version=114,
        convert_strl=None,
    ):
        """
        Export DataFrame object to Stata dta format.

        Writes the DataFrame to a Stata dataset file.
        "dta" files contain a Stata dataset.

        Parameters
        ----------
        fname : str, buffer or path object
            String, path object (pathlib.Path or py._path.local.LocalPath) or
            object implementing a binary write() function. If using a buffer
            then the buffer will not be automatically closed after the file
            data has been written.
        convert_dates : dict
            Dictionary mapping columns containing datetime types to stata
            internal format to use when writing the dates. Options are 'tc',
            'td', 'tm', 'tw', 'th', 'tq', 'ty'. Column can be either an integer
            or a name. Datetime columns that do not have a conversion type
            specified will be converted to 'tc'. Raises NotImplementedError if
            a datetime column has timezone information.
        write_index : bool
            Write the index to Stata dataset.
        encoding : str
            Default is latin-1. Unicode is not supported.
        byteorder : str
            Can be ">", "<", "little", or "big". default is `sys.byteorder`.
        time_stamp : datetime
            A datetime to use as file creation date.  Default is the current
            time.
        data_label : str, optional
            A label for the data set.  Must be 80 characters or smaller.
        variable_labels : dict
            Dictionary containing columns as keys and variable labels as
            values. Each label must be 80 characters or smaller.
        version : {114, 117}, default 114
            Version to use in the output dta file.  Version 114 can be used
            read by Stata 10 and later.  Version 117 can be read by Stata 13
            or later. Version 114 limits string variables to 244 characters or
            fewer while 117 allows strings with lengths up to 2,000,000
            characters.

            .. versionadded:: 0.23.0

        convert_strl : list, optional
            List of column names to convert to string columns to Stata StrL
            format. Only available if version is 117.  Storing strings in the
            StrL format can produce smaller dta files if strings have more than
            8 characters and values are repeated.

            .. versionadded:: 0.23.0

        Raises
        ------
        NotImplementedError
            * If datetimes contain timezone information
            * Column dtype is not representable in Stata
        ValueError
            * Columns listed in convert_dates are neither datetime64[ns]
              or datetime.datetime
            * Column listed in convert_dates is not in DataFrame
            * Categorical label contains more than 32,000 characters

        See Also
        --------
        read_stata : Import Stata data files.
        io.stata.StataWriter : Low-level writer for Stata data files.
        io.stata.StataWriter117 : Low-level writer for version 117 files.

        Examples
        --------
        >>> df = pd.DataFrame({'animal': ['falcon', 'parrot', 'falcon',
        ...                               'parrot'],
        ...                    'speed': [350, 18, 361, 15]})
        >>> df.to_stata('animals.dta')  # doctest: +SKIP
        """
        kwargs = {}
        if version not in (114, 117):
            raise ValueError("Only formats 114 and 117 supported.")
        if version == 114:
            if convert_strl is not None:
                raise ValueError("strl support is only available when using format 117")
            from pandas.io.stata import StataWriter as statawriter
        else:
            from pandas.io.stata import StataWriter117 as statawriter

            kwargs["convert_strl"] = convert_strl

        writer = statawriter(
            fname,
            self,
            convert_dates=convert_dates,
            byteorder=byteorder,
            time_stamp=time_stamp,
            data_label=data_label,
            write_index=write_index,
            variable_labels=variable_labels,
            **kwargs
        )
        writer.write_file()

    def to_feather(self, fname):
        """
        Write out the binary feather-format for DataFrames.

        .. versionadded:: 0.20.0

        Parameters
        ----------
        fname : str
            String file path.
        """
        from pandas.io.feather_format import to_feather

        to_feather(self, fname)

    def to_parquet(
        self,
        fname,
        engine="auto",
        compression="snappy",
        index=None,
        partition_cols=None,
        **kwargs
    ):
        """
        Write a DataFrame to the binary parquet format.

        .. versionadded:: 0.21.0

        This function writes the dataframe as a `parquet file
        <https://parquet.apache.org/>`_. You can choose different parquet
        backends, and have the option of compression. See
        :ref:`the user guide <io.parquet>` for more details.

        Parameters
        ----------
        fname : str
            File path or Root Directory path. Will be used as Root Directory
            path while writing a partitioned dataset.

            .. versionchanged:: 0.24.0

        engine : {'auto', 'pyarrow', 'fastparquet'}, default 'auto'
            Parquet library to use. If 'auto', then the option
            ``io.parquet.engine`` is used. The default ``io.parquet.engine``
            behavior is to try 'pyarrow', falling back to 'fastparquet' if
            'pyarrow' is unavailable.
        compression : {'snappy', 'gzip', 'brotli', None}, default 'snappy'
            Name of the compression to use. Use ``None`` for no compression.
        index : bool, default None
            If ``True``, include the dataframe's index(es) in the file output.
            If ``False``, they will not be written to the file.
            If ``None``, similar to ``True`` the dataframe's index(es)
            will be saved. However, instead of being saved as values,
            the RangeIndex will be stored as a range in the metadata so it
            doesn't require much space and is faster. Other indexes will
            be included as columns in the file output.

            .. versionadded:: 0.24.0

        partition_cols : list, optional, default None
            Column names by which to partition the dataset.
            Columns are partitioned in the order they are given.

            .. versionadded:: 0.24.0

        **kwargs
            Additional arguments passed to the parquet library. See
            :ref:`pandas io <io.parquet>` for more details.

        See Also
        --------
        read_parquet : Read a parquet file.
        DataFrame.to_csv : Write a csv file.
        DataFrame.to_sql : Write to a sql table.
        DataFrame.to_hdf : Write to hdf.

        Notes
        -----
        This function requires either the `fastparquet
        <https://pypi.org/project/fastparquet>`_ or `pyarrow
        <https://arrow.apache.org/docs/python/>`_ library.

        Examples
        --------
        >>> df = pd.DataFrame(data={'col1': [1, 2], 'col2': [3, 4]})
        >>> df.to_parquet('df.parquet.gzip',
        ...               compression='gzip')  # doctest: +SKIP
        >>> pd.read_parquet('df.parquet.gzip')  # doctest: +SKIP
           col1  col2
        0     1     3
        1     2     4
        """
        from pandas.io.parquet import to_parquet

        to_parquet(
            self,
            fname,
            engine,
            compression=compression,
            index=index,
            partition_cols=partition_cols,
            **kwargs
        )

    @Substitution(
        header_type="bool",
        header="Whether to print column labels, default True",
        col_space_type="str or int",
        col_space="The minimum width of each column in CSS length "
        "units.  An int is assumed to be px units.\n\n"
        "            .. versionadded:: 0.25.0\n"
        "                Ability to use str",
    )
    @Substitution(shared_params=fmt.common_docstring, returns=fmt.return_docstring)
    def to_html(
        self,
        buf=None,
        columns=None,
        col_space=None,
        header=True,
        index=True,
        na_rep="NaN",
        formatters=None,
        float_format=None,
        sparsify=None,
        index_names=True,
        justify=None,
        max_rows=None,
        max_cols=None,
        show_dimensions=False,
        decimal=".",
        bold_rows=True,
        classes=None,
        escape=True,
        notebook=False,
        border=None,
        table_id=None,
        render_links=False,
    ):
        """
        Render a DataFrame as an HTML table.
        %(shared_params)s
        bold_rows : bool, default True
            Make the row labels bold in the output.
        classes : str or list or tuple, default None
            CSS class(es) to apply to the resulting html table.
        escape : bool, default True
            Convert the characters <, >, and & to HTML-safe sequences.
        notebook : {True, False}, default False
            Whether the generated HTML is for IPython Notebook.
        border : int
            A ``border=border`` attribute is included in the opening
            `<table>` tag. Default ``pd.options.display.html.border``.
        table_id : str, optional
            A css id is included in the opening `<table>` tag if specified.

            .. versionadded:: 0.23.0

        render_links : bool, default False
            Convert URLs to HTML links.

            .. versionadded:: 0.24.0
        %(returns)s
        See Also
        --------
        to_string : Convert DataFrame to a string.
        """

        if justify is not None and justify not in fmt._VALID_JUSTIFY_PARAMETERS:
            raise ValueError("Invalid value for justify parameter")

        formatter = fmt.DataFrameFormatter(
            self,
            columns=columns,
            col_space=col_space,
            na_rep=na_rep,
            formatters=formatters,
            float_format=float_format,
            sparsify=sparsify,
            justify=justify,
            index_names=index_names,
            header=header,
            index=index,
            bold_rows=bold_rows,
            escape=escape,
            max_rows=max_rows,
            max_cols=max_cols,
            show_dimensions=show_dimensions,
            decimal=decimal,
            table_id=table_id,
            render_links=render_links,
        )
        # TODO: a generic formatter wld b in DataFrameFormatter
        return formatter.to_html(
            buf=buf, classes=classes, notebook=notebook, border=border
        )

    # ----------------------------------------------------------------------

    def info(
        self, verbose=None, buf=None, max_cols=None, memory_usage=None, null_counts=None
    ):
        """
        Print a concise summary of a DataFrame.

        This method prints information about a DataFrame including
        the index dtype and column dtypes, non-null values and memory usage.

        Parameters
        ----------
        verbose : bool, optional
            Whether to print the full summary. By default, the setting in
            ``pandas.options.display.max_info_columns`` is followed.
        buf : writable buffer, defaults to sys.stdout
            Where to send the output. By default, the output is printed to
            sys.stdout. Pass a writable buffer if you need to further process
            the output.
        max_cols : int, optional
            When to switch from the verbose to the truncated output. If the
            DataFrame has more than `max_cols` columns, the truncated output
            is used. By default, the setting in
            ``pandas.options.display.max_info_columns`` is used.
        memory_usage : bool, str, optional
            Specifies whether total memory usage of the DataFrame
            elements (including the index) should be displayed. By default,
            this follows the ``pandas.options.display.memory_usage`` setting.

            True always show memory usage. False never shows memory usage.
            A value of 'deep' is equivalent to "True with deep introspection".
            Memory usage is shown in human-readable units (base-2
            representation). Without deep introspection a memory estimation is
            made based in column dtype and number of rows assuming values
            consume the same memory amount for corresponding dtypes. With deep
            memory introspection, a real memory usage calculation is performed
            at the cost of computational resources.
        null_counts : bool, optional
            Whether to show the non-null counts. By default, this is shown
            only if the frame is smaller than
            ``pandas.options.display.max_info_rows`` and
            ``pandas.options.display.max_info_columns``. A value of True always
            shows the counts, and False never shows the counts.

        Returns
        -------
        None
            This method prints a summary of a DataFrame and returns None.

        See Also
        --------
        DataFrame.describe: Generate descriptive statistics of DataFrame
            columns.
        DataFrame.memory_usage: Memory usage of DataFrame columns.

        Examples
        --------
        >>> int_values = [1, 2, 3, 4, 5]
        >>> text_values = ['alpha', 'beta', 'gamma', 'delta', 'epsilon']
        >>> float_values = [0.0, 0.25, 0.5, 0.75, 1.0]
        >>> df = pd.DataFrame({"int_col": int_values, "text_col": text_values,
        ...                   "float_col": float_values})
        >>> df
           int_col text_col  float_col
        0        1    alpha       0.00
        1        2     beta       0.25
        2        3    gamma       0.50
        3        4    delta       0.75
        4        5  epsilon       1.00

        Prints information of all columns:

        >>> df.info(verbose=True)
        <class 'pandas.core.frame.DataFrame'>
        RangeIndex: 5 entries, 0 to 4
        Data columns (total 3 columns):
        int_col      5 non-null int64
        text_col     5 non-null object
        float_col    5 non-null float64
        dtypes: float64(1), int64(1), object(1)
        memory usage: 248.0+ bytes

        Prints a summary of columns count and its dtypes but not per column
        information:

        >>> df.info(verbose=False)
        <class 'pandas.core.frame.DataFrame'>
        RangeIndex: 5 entries, 0 to 4
        Columns: 3 entries, int_col to float_col
        dtypes: float64(1), int64(1), object(1)
        memory usage: 248.0+ bytes

        Pipe output of DataFrame.info to buffer instead of sys.stdout, get
        buffer content and writes to a text file:

        >>> import io
        >>> buffer = io.StringIO()
        >>> df.info(buf=buffer)
        >>> s = buffer.getvalue()
        >>> with open("df_info.txt", "w",
        ...           encoding="utf-8") as f:  # doctest: +SKIP
        ...     f.write(s)
        260

        The `memory_usage` parameter allows deep introspection mode, specially
        useful for big DataFrames and fine-tune memory optimization:

        >>> random_strings_array = np.random.choice(['a', 'b', 'c'], 10 ** 6)
        >>> df = pd.DataFrame({
        ...     'column_1': np.random.choice(['a', 'b', 'c'], 10 ** 6),
        ...     'column_2': np.random.choice(['a', 'b', 'c'], 10 ** 6),
        ...     'column_3': np.random.choice(['a', 'b', 'c'], 10 ** 6)
        ... })
        >>> df.info()
        <class 'pandas.core.frame.DataFrame'>
        RangeIndex: 1000000 entries, 0 to 999999
        Data columns (total 3 columns):
        column_1    1000000 non-null object
        column_2    1000000 non-null object
        column_3    1000000 non-null object
        dtypes: object(3)
        memory usage: 22.9+ MB

        >>> df.info(memory_usage='deep')
        <class 'pandas.core.frame.DataFrame'>
        RangeIndex: 1000000 entries, 0 to 999999
        Data columns (total 3 columns):
        column_1    1000000 non-null object
        column_2    1000000 non-null object
        column_3    1000000 non-null object
        dtypes: object(3)
        memory usage: 188.8 MB
        """

        if buf is None:  # pragma: no cover
            buf = sys.stdout

        lines = []

        lines.append(str(type(self)))
        lines.append(self.index._summary())

        if len(self.columns) == 0:
            lines.append("Empty {name}".format(name=type(self).__name__))
            fmt.buffer_put_lines(buf, lines)
            return

        cols = self.columns

        # hack
        if max_cols is None:
            max_cols = get_option("display.max_info_columns", len(self.columns) + 1)

        max_rows = get_option("display.max_info_rows", len(self) + 1)

        if null_counts is None:
            show_counts = (len(self.columns) <= max_cols) and (len(self) < max_rows)
        else:
            show_counts = null_counts
        exceeds_info_cols = len(self.columns) > max_cols

        def _verbose_repr():
            lines.append("Data columns (total %d columns):" % len(self.columns))
            space = max(len(pprint_thing(k)) for k in self.columns) + 4
            counts = None

            tmpl = "{count}{dtype}"
            if show_counts:
                counts = self.count()
                if len(cols) != len(counts):  # pragma: no cover
                    raise AssertionError(
                        "Columns must equal counts "
                        "({cols:d} != {counts:d})".format(
                            cols=len(cols), counts=len(counts)
                        )
                    )
                tmpl = "{count} non-null {dtype}"

            dtypes = self.dtypes
            for i, col in enumerate(self.columns):
                dtype = dtypes.iloc[i]
                col = pprint_thing(col)

                count = ""
                if show_counts:
                    count = counts.iloc[i]

                lines.append(
                    _put_str(col, space) + tmpl.format(count=count, dtype=dtype)
                )

        def _non_verbose_repr():
            lines.append(self.columns._summary(name="Columns"))

        def _sizeof_fmt(num, size_qualifier):
            # returns size in human readable format
            for x in ["bytes", "KB", "MB", "GB", "TB"]:
                if num < 1024.0:
                    return "{num:3.1f}{size_q} {x}".format(
                        num=num, size_q=size_qualifier, x=x
                    )
                num /= 1024.0
            return "{num:3.1f}{size_q} {pb}".format(
                num=num, size_q=size_qualifier, pb="PB"
            )

        if verbose:
            _verbose_repr()
        elif verbose is False:  # specifically set to False, not nesc None
            _non_verbose_repr()
        else:
            if exceeds_info_cols:
                _non_verbose_repr()
            else:
                _verbose_repr()

        counts = self._data.get_dtype_counts()
        dtypes = ["{k}({kk:d})".format(k=k[0], kk=k[1]) for k in sorted(counts.items())]
        lines.append("dtypes: {types}".format(types=", ".join(dtypes)))

        if memory_usage is None:
            memory_usage = get_option("display.memory_usage")
        if memory_usage:
            # append memory usage of df to display
            size_qualifier = ""
            if memory_usage == "deep":
                deep = True
            else:
                # size_qualifier is just a best effort; not guaranteed to catch
                # all cases (e.g., it misses categorical data even with object
                # categories)
                deep = False
                if "object" in counts or self.index._is_memory_usage_qualified():
                    size_qualifier = "+"
            mem_usage = self.memory_usage(index=True, deep=deep).sum()
            lines.append(
                "memory usage: {mem}\n".format(
                    mem=_sizeof_fmt(mem_usage, size_qualifier)
                )
            )

        fmt.buffer_put_lines(buf, lines)

    def memory_usage(self, index=True, deep=False):
        """
        Return the memory usage of each column in bytes.

        The memory usage can optionally include the contribution of
        the index and elements of `object` dtype.

        This value is displayed in `DataFrame.info` by default. This can be
        suppressed by setting ``pandas.options.display.memory_usage`` to False.

        Parameters
        ----------
        index : bool, default True
            Specifies whether to include the memory usage of the DataFrame's
            index in returned Series. If ``index=True``, the memory usage of
            the index is the first item in the output.
        deep : bool, default False
            If True, introspect the data deeply by interrogating
            `object` dtypes for system-level memory consumption, and include
            it in the returned values.

        Returns
        -------
        Series
            A Series whose index is the original column names and whose values
            is the memory usage of each column in bytes.

        See Also
        --------
        numpy.ndarray.nbytes : Total bytes consumed by the elements of an
            ndarray.
        Series.memory_usage : Bytes consumed by a Series.
        Categorical : Memory-efficient array for string values with
            many repeated values.
        DataFrame.info : Concise summary of a DataFrame.

        Examples
        --------
        >>> dtypes = ['int64', 'float64', 'complex128', 'object', 'bool']
        >>> data = dict([(t, np.ones(shape=5000).astype(t))
        ...              for t in dtypes])
        >>> df = pd.DataFrame(data)
        >>> df.head()
           int64  float64            complex128  object  bool
        0      1      1.0    1.000000+0.000000j       1  True
        1      1      1.0    1.000000+0.000000j       1  True
        2      1      1.0    1.000000+0.000000j       1  True
        3      1      1.0    1.000000+0.000000j       1  True
        4      1      1.0    1.000000+0.000000j       1  True

        >>> df.memory_usage()
        Index           128
        int64         40000
        float64       40000
        complex128    80000
        object        40000
        bool           5000
        dtype: int64

        >>> df.memory_usage(index=False)
        int64         40000
        float64       40000
        complex128    80000
        object        40000
        bool           5000
        dtype: int64

        The memory footprint of `object` dtype columns is ignored by default:

        >>> df.memory_usage(deep=True)
        Index            128
        int64          40000
        float64        40000
        complex128     80000
        object        160000
        bool            5000
        dtype: int64

        Use a Categorical for efficient storage of an object-dtype column with
        many repeated values.

        >>> df['object'].astype('category').memory_usage(deep=True)
        5216
        """
        result = Series(
            [c.memory_usage(index=False, deep=deep) for col, c in self.items()],
            index=self.columns,
        )
        if index:
            result = Series(self.index.memory_usage(deep=deep), index=["Index"]).append(
                result
            )
        return result

    def transpose(self, *args, **kwargs):
        """
        Transpose index and columns.

        Reflect the DataFrame over its main diagonal by writing rows as columns
        and vice-versa. The property :attr:`.T` is an accessor to the method
        :meth:`transpose`.

        Parameters
        ----------
        copy : bool, default False
            If True, the underlying data is copied. Otherwise (default), no
            copy is made if possible.
        *args, **kwargs
            Additional keywords have no effect but might be accepted for
            compatibility with numpy.

        Returns
        -------
        DataFrame
            The transposed DataFrame.

        See Also
        --------
        numpy.transpose : Permute the dimensions of a given array.

        Notes
        -----
        Transposing a DataFrame with mixed dtypes will result in a homogeneous
        DataFrame with the `object` dtype. In such a case, a copy of the data
        is always made.

        Examples
        --------
        **Square DataFrame with homogeneous dtype**

        >>> d1 = {'col1': [1, 2], 'col2': [3, 4]}
        >>> df1 = pd.DataFrame(data=d1)
        >>> df1
           col1  col2
        0     1     3
        1     2     4

        >>> df1_transposed = df1.T # or df1.transpose()
        >>> df1_transposed
              0  1
        col1  1  2
        col2  3  4

        When the dtype is homogeneous in the original DataFrame, we get a
        transposed DataFrame with the same dtype:

        >>> df1.dtypes
        col1    int64
        col2    int64
        dtype: object
        >>> df1_transposed.dtypes
        0    int64
        1    int64
        dtype: object

        **Non-square DataFrame with mixed dtypes**

        >>> d2 = {'name': ['Alice', 'Bob'],
        ...       'score': [9.5, 8],
        ...       'employed': [False, True],
        ...       'kids': [0, 0]}
        >>> df2 = pd.DataFrame(data=d2)
        >>> df2
            name  score  employed  kids
        0  Alice    9.5     False     0
        1    Bob    8.0      True     0

        >>> df2_transposed = df2.T # or df2.transpose()
        >>> df2_transposed
                      0     1
        name      Alice   Bob
        score       9.5     8
        employed  False  True
        kids          0     0

        When the DataFrame has mixed dtypes, we get a transposed DataFrame with
        the `object` dtype:

        >>> df2.dtypes
        name         object
        score       float64
        employed       bool
        kids          int64
        dtype: object
        >>> df2_transposed.dtypes
        0    object
        1    object
        dtype: object
        """
        nv.validate_transpose(args, dict())
        return super().transpose(1, 0, **kwargs)

    T = property(transpose)

    # ----------------------------------------------------------------------
    # Picklability

    # legacy pickle formats
    def _unpickle_frame_compat(self, state):  # pragma: no cover
        if len(state) == 2:  # pragma: no cover
            series, idx = state
            columns = sorted(series)
        else:
            series, cols, idx = state
            columns = com._unpickle_array(cols)

        index = com._unpickle_array(idx)
        self._data = self._init_dict(series, index, columns, None)

    def _unpickle_matrix_compat(self, state):  # pragma: no cover
        # old unpickling
        (vals, idx, cols), object_state = state

        index = com._unpickle_array(idx)
        dm = DataFrame(vals, index=index, columns=com._unpickle_array(cols), copy=False)

        if object_state is not None:
            ovals, _, ocols = object_state
            objects = DataFrame(
                ovals, index=index, columns=com._unpickle_array(ocols), copy=False
            )

            dm = dm.join(objects)

        self._data = dm._data

    # ----------------------------------------------------------------------
    # Indexing Methods

    def _ixs(self, i: int, axis: int = 0):
        """
        Parameters
        ----------
        i : int
        axis : int

        Notes
        -----
        If slice passed, the resulting data will be a view.
        """
        # irow
        if axis == 0:
            label = self.index[i]
            new_values = self._data.fast_xs(i)

            # if we are a copy, mark as such
            copy = isinstance(new_values, np.ndarray) and new_values.base is None
            result = self._constructor_sliced(
                new_values,
                index=self.columns,
                name=self.index[i],
                dtype=new_values.dtype,
            )
            result._set_is_copy(self, copy=copy)
            return result

        # icol
        else:
            label = self.columns[i]

            # if the values returned are not the same length
            # as the index (iow a not found value), iget returns
            # a 0-len ndarray. This is effectively catching
            # a numpy error (as numpy should really raise)
            values = self._data.iget(i)

            if len(self.index) and not len(values):
                values = np.array([np.nan] * len(self.index), dtype=object)
            result = self._box_col_values(values, label)

            # this is a cached value, mark it so
            result._set_as_cached(label, self)

            return result

    def __getitem__(self, key):
        key = lib.item_from_zerodim(key)
        key = com.apply_if_callable(key, self)

        if is_hashable(key):
            # shortcut if the key is in columns
            if self.columns.is_unique and key in self.columns:
                if self.columns.nlevels > 1:
                    return self._getitem_multilevel(key)
                return self._get_item_cache(key)

        # Do we have a slicer (on rows)?
        indexer = convert_to_index_sliceable(self, key)
        if indexer is not None:
            # either we have a slice or we have a string that can be converted
            #  to a slice for partial-string date indexing
            return self._slice(indexer, axis=0)

        # Do we have a (boolean) DataFrame?
        if isinstance(key, DataFrame):
            return self.where(key)

        # Do we have a (boolean) 1d indexer?
        if com.is_bool_indexer(key):
            return self._getitem_bool_array(key)

        # We are left with two options: a single key, and a collection of keys,
        # We interpret tuples as collections only for non-MultiIndex
        is_single_key = isinstance(key, tuple) or not is_list_like(key)

        if is_single_key:
            if self.columns.nlevels > 1:
                return self._getitem_multilevel(key)
            indexer = self.columns.get_loc(key)
            if is_integer(indexer):
                indexer = [indexer]
        else:
            if is_iterator(key):
                key = list(key)
            indexer = self.loc._get_listlike_indexer(key, axis=1, raise_missing=True)[1]

        # take() does not accept boolean indexers
        if getattr(indexer, "dtype", None) == bool:
            indexer = np.where(indexer)[0]

        data = self.take(indexer, axis=1)

        if is_single_key:
            # What does looking for a single key in a non-unique index return?
            # The behavior is inconsistent. It returns a Series, except when
            # - the key itself is repeated (test on data.shape, #9519), or
            # - we have a MultiIndex on columns (test on self.columns, #21309)
            if data.shape[1] == 1 and not isinstance(self.columns, ABCMultiIndex):
                data = data[key]

        return data

    def _getitem_bool_array(self, key):
        # also raises Exception if object array with NA values
        # warning here just in case -- previously __setitem__ was
        # reindexing but __getitem__ was not; it seems more reasonable to
        # go with the __setitem__ behavior since that is more consistent
        # with all other indexing behavior
        if isinstance(key, Series) and not key.index.equals(self.index):
            warnings.warn(
                "Boolean Series key will be reindexed to match DataFrame index.",
                UserWarning,
                stacklevel=3,
            )
        elif len(key) != len(self.index):
            raise ValueError(
                "Item wrong length %d instead of %d." % (len(key), len(self.index))
            )

        # check_bool_indexer will throw exception if Series key cannot
        # be reindexed to match DataFrame rows
        key = check_bool_indexer(self.index, key)
        indexer = key.nonzero()[0]
        return self.take(indexer, axis=0)

    def _getitem_multilevel(self, key):
        # self.columns is a MultiIndex
        loc = self.columns.get_loc(key)
        if isinstance(loc, (slice, Series, np.ndarray, Index)):
            new_columns = self.columns[loc]
            result_columns = maybe_droplevels(new_columns, key)
            if self._is_mixed_type:
                result = self.reindex(columns=new_columns)
                result.columns = result_columns
            else:
                new_values = self.values[:, loc]
                result = self._constructor(
                    new_values, index=self.index, columns=result_columns
                )
                result = result.__finalize__(self)

            # If there is only one column being returned, and its name is
            # either an empty string, or a tuple with an empty string as its
            # first element, then treat the empty string as a placeholder
            # and return the column as if the user had provided that empty
            # string in the key. If the result is a Series, exclude the
            # implied empty string from its name.
            if len(result.columns) == 1:
                top = result.columns[0]
                if isinstance(top, tuple):
                    top = top[0]
                if top == "":
                    result = result[""]
                    if isinstance(result, Series):
                        result = self._constructor_sliced(
                            result, index=self.index, name=key
                        )

            result._set_is_copy(self)
            return result
        else:
            return self._get_item_cache(key)

    def _get_value(self, index, col, takeable: bool = False):
        """
        Quickly retrieve single value at passed column and index.

        Parameters
        ----------
        index : row label
        col : column label
        takeable : interpret the index/col as indexers, default False

        Returns
        -------
        scalar
        """
        if takeable:
            series = self._iget_item_cache(col)
            return com.maybe_box_datetimelike(series._values[index])

        series = self._get_item_cache(col)
        engine = self.index._engine

        try:
            return engine.get_value(series._values, index)
        except KeyError:
            # GH 20629
            if self.index.nlevels > 1:
                # partial indexing forbidden
                raise
        except (TypeError, ValueError):
            pass

        # we cannot handle direct indexing
        # use positional
        col = self.columns.get_loc(col)
        index = self.index.get_loc(index)
        return self._get_value(index, col, takeable=True)

    def __setitem__(self, key, value):
        key = com.apply_if_callable(key, self)

        # see if we can slice the rows
        indexer = convert_to_index_sliceable(self, key)
        if indexer is not None:
            # either we have a slice or we have a string that can be converted
            #  to a slice for partial-string date indexing
            return self._setitem_slice(indexer, value)

        if isinstance(key, DataFrame) or getattr(key, "ndim", None) == 2:
            self._setitem_frame(key, value)
        elif isinstance(key, (Series, np.ndarray, list, Index)):
            self._setitem_array(key, value)
        else:
            # set column
            self._set_item(key, value)

    def _setitem_slice(self, key, value):
        self._check_setitem_copy()
        self.loc[key] = value

    def _setitem_array(self, key, value):
        # also raises Exception if object array with NA values
        if com.is_bool_indexer(key):
            if len(key) != len(self.index):
                raise ValueError(
                    "Item wrong length %d instead of %d!" % (len(key), len(self.index))
                )
            key = check_bool_indexer(self.index, key)
            indexer = key.nonzero()[0]
            self._check_setitem_copy()
            self.loc._setitem_with_indexer(indexer, value)
        else:
            if isinstance(value, DataFrame):
                if len(value.columns) != len(key):
                    raise ValueError("Columns must be same length as key")
                for k1, k2 in zip(key, value.columns):
                    self[k1] = value[k2]
            else:
                indexer = self.loc._get_listlike_indexer(
                    key, axis=1, raise_missing=False
                )[1]
                self._check_setitem_copy()
                self.loc._setitem_with_indexer((slice(None), indexer), value)

    def _setitem_frame(self, key, value):
        # support boolean setting with DataFrame input, e.g.
        # df[df > df2] = 0
        if isinstance(key, np.ndarray):
            if key.shape != self.shape:
                raise ValueError("Array conditional must be same shape as self")
            key = self._constructor(key, **self._construct_axes_dict())

        if key.values.size and not is_bool_dtype(key.values):
            raise TypeError(
                "Must pass DataFrame or 2-d ndarray with boolean values only"
            )

        self._check_inplace_setting(value)
        self._check_setitem_copy()
        self._where(-key, value, inplace=True)

    def _set_item(self, key, value):
        """
        Add series to DataFrame in specified column.

        If series is a numpy-array (not a Series/TimeSeries), it must be the
        same length as the DataFrames index or an error will be thrown.

        Series/TimeSeries will be conformed to the DataFrames index to
        ensure homogeneity.
        """

        self._ensure_valid_index(value)
        value = self._sanitize_column(key, value)
        NDFrame._set_item(self, key, value)

        # check if we are modifying a copy
        # try to set first as we want an invalid
        # value exception to occur first
        if len(self):
            self._check_setitem_copy()

    def _set_value(self, index, col, value, takeable: bool = False):
        """
        Put single value at passed column and index.

        Parameters
        ----------
        index : row label
        col : column label
        value : scalar
        takeable : interpret the index/col as indexers, default False

        Returns
        -------
        DataFrame
            If label pair is contained, will be reference to calling DataFrame,
            otherwise a new object.
        """
        try:
            if takeable is True:
                series = self._iget_item_cache(col)
                return series._set_value(index, value, takeable=True)

            series = self._get_item_cache(col)
            engine = self.index._engine
            engine.set_value(series._values, index, value)
            return self
        except (KeyError, TypeError):

            # set using a non-recursive method & reset the cache
            if takeable:
                self.iloc[index, col] = value
            else:
                self.loc[index, col] = value
            self._item_cache.pop(col, None)

            return self

    def _ensure_valid_index(self, value):
        """
        Ensure that if we don't have an index, that we can create one from the
        passed value.
        """
        # GH5632, make sure that we are a Series convertible
        if not len(self.index) and is_list_like(value) and len(value):
            try:
                value = Series(value)
            except (ValueError, NotImplementedError, TypeError):
                raise ValueError(
                    "Cannot set a frame with no defined index "
                    "and a value that cannot be converted to a "
                    "Series"
                )

            self._data = self._data.reindex_axis(
                value.index.copy(), axis=1, fill_value=np.nan
            )

    def _box_item_values(self, key, values):
        items = self.columns[self.columns.get_loc(key)]
        if values.ndim == 2:
            return self._constructor(values.T, columns=items, index=self.index)
        else:
            return self._box_col_values(values, items)

    def _box_col_values(self, values, items):
        """
        Provide boxed values for a column.
        """
        klass = self._constructor_sliced
        return klass(values, index=self.index, name=items, fastpath=True)

    # ----------------------------------------------------------------------
    # Unsorted

    def query(self, expr, inplace=False, **kwargs):
        """
        Query the columns of a DataFrame with a boolean expression.

        Parameters
        ----------
        expr : str
            The query string to evaluate.  You can refer to variables
            in the environment by prefixing them with an '@' character like
            ``@a + b``.

            .. versionadded:: 0.25.0

            You can refer to column names that contain spaces by surrounding
            them in backticks.

            For example, if one of your columns is called ``a a`` and you want
            to sum it with ``b``, your query should be ```a a` + b``.

        inplace : bool
            Whether the query should modify the data in place or return
            a modified copy.
        **kwargs
            See the documentation for :func:`eval` for complete details
            on the keyword arguments accepted by :meth:`DataFrame.query`.

        Returns
        -------
        DataFrame
            DataFrame resulting from the provided query expression.

        See Also
        --------
        eval : Evaluate a string describing operations on
            DataFrame columns.
        DataFrame.eval : Evaluate a string describing operations on
            DataFrame columns.

        Notes
        -----
        The result of the evaluation of this expression is first passed to
        :attr:`DataFrame.loc` and if that fails because of a
        multidimensional key (e.g., a DataFrame) then the result will be passed
        to :meth:`DataFrame.__getitem__`.

        This method uses the top-level :func:`eval` function to
        evaluate the passed query.

        The :meth:`~pandas.DataFrame.query` method uses a slightly
        modified Python syntax by default. For example, the ``&`` and ``|``
        (bitwise) operators have the precedence of their boolean cousins,
        :keyword:`and` and :keyword:`or`. This *is* syntactically valid Python,
        however the semantics are different.

        You can change the semantics of the expression by passing the keyword
        argument ``parser='python'``. This enforces the same semantics as
        evaluation in Python space. Likewise, you can pass ``engine='python'``
        to evaluate an expression using Python itself as a backend. This is not
        recommended as it is inefficient compared to using ``numexpr`` as the
        engine.

        The :attr:`DataFrame.index` and
        :attr:`DataFrame.columns` attributes of the
        :class:`~pandas.DataFrame` instance are placed in the query namespace
        by default, which allows you to treat both the index and columns of the
        frame as a column in the frame.
        The identifier ``index`` is used for the frame index; you can also
        use the name of the index to identify it in a query. Please note that
        Python keywords may not be used as identifiers.

        For further details and examples see the ``query`` documentation in
        :ref:`indexing <indexing.query>`.

        Examples
        --------
        >>> df = pd.DataFrame({'A': range(1, 6),
        ...                    'B': range(10, 0, -2),
        ...                    'C C': range(10, 5, -1)})
        >>> df
           A   B  C C
        0  1  10   10
        1  2   8    9
        2  3   6    8
        3  4   4    7
        4  5   2    6
        >>> df.query('A > B')
           A  B  C C
        4  5  2    6

        The previous expression is equivalent to

        >>> df[df.A > df.B]
           A  B  C C
        4  5  2    6

        For columns with spaces in their name, you can use backtick quoting.

        >>> df.query('B == `C C`')
           A   B  C C
        0  1  10   10

        The previous expression is equivalent to

        >>> df[df.B == df['C C']]
           A   B  C C
        0  1  10   10
        """
        inplace = validate_bool_kwarg(inplace, "inplace")
        if not isinstance(expr, str):
            msg = "expr must be a string to be evaluated, {0} given"
            raise ValueError(msg.format(type(expr)))
        kwargs["level"] = kwargs.pop("level", 0) + 1
        kwargs["target"] = None
        res = self.eval(expr, **kwargs)

        try:
            new_data = self.loc[res]
        except ValueError:
            # when res is multi-dimensional loc raises, but this is sometimes a
            # valid query
            new_data = self[res]

        if inplace:
            self._update_inplace(new_data)
        else:
            return new_data

    def eval(self, expr, inplace=False, **kwargs):
        """
        Evaluate a string describing operations on DataFrame columns.

        Operates on columns only, not specific rows or elements.  This allows
        `eval` to run arbitrary code, which can make you vulnerable to code
        injection if you pass user input to this function.

        Parameters
        ----------
        expr : str
            The expression string to evaluate.
        inplace : bool, default False
            If the expression contains an assignment, whether to perform the
            operation inplace and mutate the existing DataFrame. Otherwise,
            a new DataFrame is returned.
        kwargs : dict
            See the documentation for :func:`eval` for complete details
            on the keyword arguments accepted by
            :meth:`~pandas.DataFrame.query`.

        Returns
        -------
        ndarray, scalar, or pandas object
            The result of the evaluation.

        See Also
        --------
        DataFrame.query : Evaluates a boolean expression to query the columns
            of a frame.
        DataFrame.assign : Can evaluate an expression or function to create new
            values for a column.
        eval : Evaluate a Python expression as a string using various
            backends.

        Notes
        -----
        For more details see the API documentation for :func:`~eval`.
        For detailed examples see :ref:`enhancing performance with eval
        <enhancingperf.eval>`.

        Examples
        --------
        >>> df = pd.DataFrame({'A': range(1, 6), 'B': range(10, 0, -2)})
        >>> df
           A   B
        0  1  10
        1  2   8
        2  3   6
        3  4   4
        4  5   2
        >>> df.eval('A + B')
        0    11
        1    10
        2     9
        3     8
        4     7
        dtype: int64

        Assignment is allowed though by default the original DataFrame is not
        modified.

        >>> df.eval('C = A + B')
           A   B   C
        0  1  10  11
        1  2   8  10
        2  3   6   9
        3  4   4   8
        4  5   2   7
        >>> df
           A   B
        0  1  10
        1  2   8
        2  3   6
        3  4   4
        4  5   2

        Use ``inplace=True`` to modify the original DataFrame.

        >>> df.eval('C = A + B', inplace=True)
        >>> df
           A   B   C
        0  1  10  11
        1  2   8  10
        2  3   6   9
        3  4   4   8
        4  5   2   7
        """
        from pandas.core.computation.eval import eval as _eval

        inplace = validate_bool_kwarg(inplace, "inplace")
        resolvers = kwargs.pop("resolvers", None)
        kwargs["level"] = kwargs.pop("level", 0) + 1
        if resolvers is None:
            index_resolvers = self._get_index_resolvers()
            column_resolvers = self._get_space_character_free_column_resolvers()
            resolvers = column_resolvers, index_resolvers
        if "target" not in kwargs:
            kwargs["target"] = self
        kwargs["resolvers"] = kwargs.get("resolvers", ()) + tuple(resolvers)
        return _eval(expr, inplace=inplace, **kwargs)

    def select_dtypes(self, include=None, exclude=None):
        """
        Return a subset of the DataFrame's columns based on the column dtypes.

        Parameters
        ----------
        include, exclude : scalar or list-like
            A selection of dtypes or strings to be included/excluded. At least
            one of these parameters must be supplied.

        Returns
        -------
        DataFrame
            The subset of the frame including the dtypes in ``include`` and
            excluding the dtypes in ``exclude``.

        Raises
        ------
        ValueError
            * If both of ``include`` and ``exclude`` are empty
            * If ``include`` and ``exclude`` have overlapping elements
            * If any kind of string dtype is passed in.

        Notes
        -----
        * To select all *numeric* types, use ``np.number`` or ``'number'``
        * To select strings you must use the ``object`` dtype, but note that
          this will return *all* object dtype columns
        * See the `numpy dtype hierarchy
          <http://docs.scipy.org/doc/numpy/reference/arrays.scalars.html>`__
        * To select datetimes, use ``np.datetime64``, ``'datetime'`` or
          ``'datetime64'``
        * To select timedeltas, use ``np.timedelta64``, ``'timedelta'`` or
          ``'timedelta64'``
        * To select Pandas categorical dtypes, use ``'category'``
        * To select Pandas datetimetz dtypes, use ``'datetimetz'`` (new in
          0.20.0) or ``'datetime64[ns, tz]'``

        Examples
        --------
        >>> df = pd.DataFrame({'a': [1, 2] * 3,
        ...                    'b': [True, False] * 3,
        ...                    'c': [1.0, 2.0] * 3})
        >>> df
                a      b  c
        0       1   True  1.0
        1       2  False  2.0
        2       1   True  1.0
        3       2  False  2.0
        4       1   True  1.0
        5       2  False  2.0

        >>> df.select_dtypes(include='bool')
           b
        0  True
        1  False
        2  True
        3  False
        4  True
        5  False

        >>> df.select_dtypes(include=['float64'])
           c
        0  1.0
        1  2.0
        2  1.0
        3  2.0
        4  1.0
        5  2.0

        >>> df.select_dtypes(exclude=['int'])
               b    c
        0   True  1.0
        1  False  2.0
        2   True  1.0
        3  False  2.0
        4   True  1.0
        5  False  2.0
        """

        if not is_list_like(include):
            include = (include,) if include is not None else ()
        if not is_list_like(exclude):
            exclude = (exclude,) if exclude is not None else ()

        selection = (frozenset(include), frozenset(exclude))

        if not any(selection):
            raise ValueError("at least one of include or exclude must be nonempty")

        # convert the myriad valid dtypes object to a single representation
        include = frozenset(infer_dtype_from_object(x) for x in include)
        exclude = frozenset(infer_dtype_from_object(x) for x in exclude)
        for dtypes in (include, exclude):
            invalidate_string_dtypes(dtypes)

        # can't both include AND exclude!
        if not include.isdisjoint(exclude):
            raise ValueError(
                "include and exclude overlap on {inc_ex}".format(
                    inc_ex=(include & exclude)
                )
            )

        # We raise when both include and exclude are empty
        # Hence, we can just shrink the columns we want to keep
        keep_these = np.full(self.shape[1], True)

        def extract_unique_dtypes_from_dtypes_set(
            dtypes_set: FrozenSet[Dtype], unique_dtypes: np.ndarray
        ) -> List[Dtype]:
            extracted_dtypes = [
                unique_dtype
                for unique_dtype in unique_dtypes
                if issubclass(unique_dtype.type, tuple(dtypes_set))  # type: ignore
            ]
            return extracted_dtypes

        unique_dtypes = self.dtypes.unique()

        if include:
            included_dtypes = extract_unique_dtypes_from_dtypes_set(
                include, unique_dtypes
            )
            keep_these &= self.dtypes.isin(included_dtypes)

        if exclude:
            excluded_dtypes = extract_unique_dtypes_from_dtypes_set(
                exclude, unique_dtypes
            )
            keep_these &= ~self.dtypes.isin(excluded_dtypes)

        return self.iloc[:, keep_these.values]

    def insert(self, loc, column, value, allow_duplicates=False):
        """
        Insert column into DataFrame at specified location.

        Raises a ValueError if `column` is already contained in the DataFrame,
        unless `allow_duplicates` is set to True.

        Parameters
        ----------
        loc : int
            Insertion index. Must verify 0 <= loc <= len(columns).
        column : str, number, or hashable object
            Label of the inserted column.
        value : int, Series, or array-like
        allow_duplicates : bool, optional
        """
        self._ensure_valid_index(value)
        value = self._sanitize_column(column, value, broadcast=False)
        self._data.insert(loc, column, value, allow_duplicates=allow_duplicates)

    def assign(self, **kwargs):
        r"""
        Assign new columns to a DataFrame.

        Returns a new object with all original columns in addition to new ones.
        Existing columns that are re-assigned will be overwritten.

        Parameters
        ----------
        **kwargs : dict of {str: callable or Series}
            The column names are keywords. If the values are
            callable, they are computed on the DataFrame and
            assigned to the new columns. The callable must not
            change input DataFrame (though pandas doesn't check it).
            If the values are not callable, (e.g. a Series, scalar, or array),
            they are simply assigned.

        Returns
        -------
        DataFrame
            A new DataFrame with the new columns in addition to
            all the existing columns.

        Notes
        -----
        Assigning multiple columns within the same ``assign`` is possible.
        For Python 3.6 and above, later items in '\*\*kwargs' may refer to
        newly created or modified columns in 'df'; items are computed and
        assigned into 'df' in order.  For Python 3.5 and below, the order of
        keyword arguments is not specified, you cannot refer to newly created
        or modified columns. All items are computed first, and then assigned
        in alphabetical order.

        .. versionchanged:: 0.23.0

           Keyword argument order is maintained for Python 3.6 and later.

        Examples
        --------
        >>> df = pd.DataFrame({'temp_c': [17.0, 25.0]},
        ...                   index=['Portland', 'Berkeley'])
        >>> df
                  temp_c
        Portland    17.0
        Berkeley    25.0

        Where the value is a callable, evaluated on `df`:

        >>> df.assign(temp_f=lambda x: x.temp_c * 9 / 5 + 32)
                  temp_c  temp_f
        Portland    17.0    62.6
        Berkeley    25.0    77.0

        Alternatively, the same behavior can be achieved by directly
        referencing an existing Series or sequence:

        >>> df.assign(temp_f=df['temp_c'] * 9 / 5 + 32)
                  temp_c  temp_f
        Portland    17.0    62.6
        Berkeley    25.0    77.0

        In Python 3.6+, you can create multiple columns within the same assign
        where one of the columns depends on another one defined within the same
        assign:

        >>> df.assign(temp_f=lambda x: x['temp_c'] * 9 / 5 + 32,
        ...           temp_k=lambda x: (x['temp_f'] +  459.67) * 5 / 9)
                  temp_c  temp_f  temp_k
        Portland    17.0    62.6  290.15
        Berkeley    25.0    77.0  298.15
        """
        data = self.copy()

        # >= 3.6 preserve order of kwargs
        if PY36:
            for k, v in kwargs.items():
                data[k] = com.apply_if_callable(v, data)
        else:
            # <= 3.5: do all calculations first...
            results = OrderedDict()
            for k, v in kwargs.items():
                results[k] = com.apply_if_callable(v, data)

            # <= 3.5 and earlier
            results = sorted(results.items())
            # ... and then assign
            for k, v in results:
                data[k] = v
        return data

    def _sanitize_column(self, key, value, broadcast=True):
        """
        Ensures new columns (which go into the BlockManager as new blocks) are
        always copied and converted into an array.

        Parameters
        ----------
        key : object
        value : scalar, Series, or array-like
        broadcast : bool, default True
            If ``key`` matches multiple duplicate column names in the
            DataFrame, this parameter indicates whether ``value`` should be
            tiled so that the returned array contains a (duplicated) column for
            each occurrence of the key. If False, ``value`` will not be tiled.

        Returns
        -------
        numpy.ndarray
        """

        def reindexer(value):
            # reindex if necessary

            if value.index.equals(self.index) or not len(self.index):
                value = value._values.copy()
            else:

                # GH 4107
                try:
                    value = value.reindex(self.index)._values
                except Exception as e:

                    # duplicate axis
                    if not value.index.is_unique:
                        raise e

                    # other
                    raise TypeError(
                        "incompatible index of inserted column with frame index"
                    )
            return value

        if isinstance(value, Series):
            value = reindexer(value)

        elif isinstance(value, DataFrame):
            # align right-hand-side columns if self.columns
            # is multi-index and self[key] is a sub-frame
            if isinstance(self.columns, ABCMultiIndex) and key in self.columns:
                loc = self.columns.get_loc(key)
                if isinstance(loc, (slice, Series, np.ndarray, Index)):
                    cols = maybe_droplevels(self.columns[loc], key)
                    if len(cols) and not cols.equals(value.columns):
                        value = value.reindex(cols, axis=1)
            # now align rows
            value = reindexer(value).T

        elif isinstance(value, ExtensionArray):
            # Explicitly copy here, instead of in sanitize_index,
            # as sanitize_index won't copy an EA, even with copy=True
            value = value.copy()
            value = sanitize_index(value, self.index, copy=False)

        elif isinstance(value, Index) or is_sequence(value):

            # turn me into an ndarray
            value = sanitize_index(value, self.index, copy=False)
            if not isinstance(value, (np.ndarray, Index)):
                if isinstance(value, list) and len(value) > 0:
                    value = maybe_convert_platform(value)
                else:
                    value = com.asarray_tuplesafe(value)
            elif value.ndim == 2:
                value = value.copy().T
            elif isinstance(value, Index):
                value = value.copy(deep=True)
            else:
                value = value.copy()

            # possibly infer to datetimelike
            if is_object_dtype(value.dtype):
                value = maybe_infer_to_datetimelike(value)

        else:
            # cast ignores pandas dtypes. so save the dtype first
            infer_dtype, _ = infer_dtype_from_scalar(value, pandas_dtype=True)

            # upcast
            value = cast_scalar_to_array(len(self.index), value)
            value = maybe_cast_to_datetime(value, infer_dtype)

        # return internal types directly
        if is_extension_type(value) or is_extension_array_dtype(value):
            return value

        # broadcast across multiple columns if necessary
        if broadcast and key in self.columns and value.ndim == 1:
            if not self.columns.is_unique or isinstance(self.columns, ABCMultiIndex):
                existing_piece = self[key]
                if isinstance(existing_piece, DataFrame):
                    value = np.tile(value, (len(existing_piece.columns), 1))

        return np.atleast_2d(np.asarray(value))

    @property
    def _series(self):
        return {
            item: Series(self._data.iget(idx), index=self.index, name=item)
            for idx, item in enumerate(self.columns)
        }

    def lookup(self, row_labels, col_labels):
        """
        Label-based "fancy indexing" function for DataFrame.

        Given equal-length arrays of row and column labels, return an
        array of the values corresponding to each (row, col) pair.

        Parameters
        ----------
        row_labels : sequence
            The row labels to use for lookup.
        col_labels : sequence
            The column labels to use for lookup.

        Returns
        -------
        numpy.ndarray

        Notes
        -----
        Akin to::

            result = [df.get_value(row, col)
                      for row, col in zip(row_labels, col_labels)]

        Examples
        --------
        values : ndarray
            The found values
        """
        n = len(row_labels)
        if n != len(col_labels):
            raise ValueError("Row labels must have same size as column labels")

        thresh = 1000
        if not self._is_mixed_type or n > thresh:
            values = self.values
            ridx = self.index.get_indexer(row_labels)
            cidx = self.columns.get_indexer(col_labels)
            if (ridx == -1).any():
                raise KeyError("One or more row labels was not found")
            if (cidx == -1).any():
                raise KeyError("One or more column labels was not found")
            flat_index = ridx * len(self.columns) + cidx
            result = values.flat[flat_index]
        else:
            result = np.empty(n, dtype="O")
            for i, (r, c) in enumerate(zip(row_labels, col_labels)):
                result[i] = self._get_value(r, c)

        if is_object_dtype(result):
            result = lib.maybe_convert_objects(result)

        return result

    # ----------------------------------------------------------------------
    # Reindexing and alignment

    def _reindex_axes(self, axes, level, limit, tolerance, method, fill_value, copy):
        frame = self

        columns = axes["columns"]
        if columns is not None:
            frame = frame._reindex_columns(
                columns, method, copy, level, fill_value, limit, tolerance
            )

        index = axes["index"]
        if index is not None:
            frame = frame._reindex_index(
                index, method, copy, level, fill_value, limit, tolerance
            )

        return frame

    def _reindex_index(
        self,
        new_index,
        method,
        copy,
        level,
        fill_value=np.nan,
        limit=None,
        tolerance=None,
    ):
        new_index, indexer = self.index.reindex(
            new_index, method=method, level=level, limit=limit, tolerance=tolerance
        )
        return self._reindex_with_indexers(
            {0: [new_index, indexer]},
            copy=copy,
            fill_value=fill_value,
            allow_dups=False,
        )

    def _reindex_columns(
        self,
        new_columns,
        method,
        copy,
        level,
        fill_value=None,
        limit=None,
        tolerance=None,
    ):
        new_columns, indexer = self.columns.reindex(
            new_columns, method=method, level=level, limit=limit, tolerance=tolerance
        )
        return self._reindex_with_indexers(
            {1: [new_columns, indexer]},
            copy=copy,
            fill_value=fill_value,
            allow_dups=False,
        )

    def _reindex_multi(self, axes, copy, fill_value):
        """
        We are guaranteed non-Nones in the axes.
        """

        new_index, row_indexer = self.index.reindex(axes["index"])
        new_columns, col_indexer = self.columns.reindex(axes["columns"])

        if row_indexer is not None and col_indexer is not None:
            indexer = row_indexer, col_indexer
            new_values = algorithms.take_2d_multi(
                self.values, indexer, fill_value=fill_value
            )
            return self._constructor(new_values, index=new_index, columns=new_columns)
        else:
            return self._reindex_with_indexers(
                {0: [new_index, row_indexer], 1: [new_columns, col_indexer]},
                copy=copy,
                fill_value=fill_value,
            )

    @Appender(_shared_docs["align"] % _shared_doc_kwargs)
    def align(
        self,
        other,
        join="outer",
        axis=None,
        level=None,
        copy=True,
        fill_value=None,
        method=None,
        limit=None,
        fill_axis=0,
        broadcast_axis=None,
    ):
        return super().align(
            other,
            join=join,
            axis=axis,
            level=level,
            copy=copy,
            fill_value=fill_value,
            method=method,
            limit=limit,
            fill_axis=fill_axis,
            broadcast_axis=broadcast_axis,
        )

    @Substitution(**_shared_doc_kwargs)
    @Appender(NDFrame.reindex.__doc__)
    @rewrite_axis_style_signature(
        "labels",
        [
            ("method", None),
            ("copy", True),
            ("level", None),
            ("fill_value", np.nan),
            ("limit", None),
            ("tolerance", None),
        ],
    )
    def reindex(self, *args, **kwargs):
        axes = validate_axis_style_args(self, args, kwargs, "labels", "reindex")
        kwargs.update(axes)
        # Pop these, since the values are in `kwargs` under different names
        kwargs.pop("axis", None)
        kwargs.pop("labels", None)
        return super().reindex(**kwargs)

    def drop(
        self,
        labels=None,
        axis=0,
        index=None,
        columns=None,
        level=None,
        inplace=False,
        errors="raise",
    ):
        """
        Drop specified labels from rows or columns.

        Remove rows or columns by specifying label names and corresponding
        axis, or by specifying directly index or column names. When using a
        multi-index, labels on different levels can be removed by specifying
        the level.

        Parameters
        ----------
        labels : single label or list-like
            Index or column labels to drop.
        axis : {0 or 'index', 1 or 'columns'}, default 0
            Whether to drop labels from the index (0 or 'index') or
            columns (1 or 'columns').
        index : single label or list-like
            Alternative to specifying axis (``labels, axis=0``
            is equivalent to ``index=labels``).

            .. versionadded:: 0.21.0
        columns : single label or list-like
            Alternative to specifying axis (``labels, axis=1``
            is equivalent to ``columns=labels``).

            .. versionadded:: 0.21.0
        level : int or level name, optional
            For MultiIndex, level from which the labels will be removed.
        inplace : bool, default False
            If True, do operation inplace and return None.
        errors : {'ignore', 'raise'}, default 'raise'
            If 'ignore', suppress error and only existing labels are
            dropped.

        Returns
        -------
        DataFrame
            DataFrame without the removed index or column labels.

        Raises
        ------
        KeyError
            If any of the labels is not found in the selected axis.

        See Also
        --------
        DataFrame.loc : Label-location based indexer for selection by label.
        DataFrame.dropna : Return DataFrame with labels on given axis omitted
            where (all or any) data are missing.
        DataFrame.drop_duplicates : Return DataFrame with duplicate rows
            removed, optionally only considering certain columns.
        Series.drop : Return Series with specified index labels removed.

        Examples
        --------
        >>> df = pd.DataFrame(np.arange(12).reshape(3, 4),
        ...                   columns=['A', 'B', 'C', 'D'])
        >>> df
           A  B   C   D
        0  0  1   2   3
        1  4  5   6   7
        2  8  9  10  11

        Drop columns

        >>> df.drop(['B', 'C'], axis=1)
           A   D
        0  0   3
        1  4   7
        2  8  11

        >>> df.drop(columns=['B', 'C'])
           A   D
        0  0   3
        1  4   7
        2  8  11

        Drop a row by index

        >>> df.drop([0, 1])
           A  B   C   D
        2  8  9  10  11

        Drop columns and/or rows of MultiIndex DataFrame

        >>> midx = pd.MultiIndex(levels=[['lama', 'cow', 'falcon'],
        ...                              ['speed', 'weight', 'length']],
        ...                      codes=[[0, 0, 0, 1, 1, 1, 2, 2, 2],
        ...                             [0, 1, 2, 0, 1, 2, 0, 1, 2]])
        >>> df = pd.DataFrame(index=midx, columns=['big', 'small'],
        ...                   data=[[45, 30], [200, 100], [1.5, 1], [30, 20],
        ...                         [250, 150], [1.5, 0.8], [320, 250],
        ...                         [1, 0.8], [0.3, 0.2]])
        >>> df
                        big     small
        lama    speed   45.0    30.0
                weight  200.0   100.0
                length  1.5     1.0
        cow     speed   30.0    20.0
                weight  250.0   150.0
                length  1.5     0.8
        falcon  speed   320.0   250.0
                weight  1.0     0.8
                length  0.3     0.2

        >>> df.drop(index='cow', columns='small')
                        big
        lama    speed   45.0
                weight  200.0
                length  1.5
        falcon  speed   320.0
                weight  1.0
                length  0.3

        >>> df.drop(index='length', level=1)
                        big     small
        lama    speed   45.0    30.0
                weight  200.0   100.0
        cow     speed   30.0    20.0
                weight  250.0   150.0
        falcon  speed   320.0   250.0
                weight  1.0     0.8
        """
        return super().drop(
            labels=labels,
            axis=axis,
            index=index,
            columns=columns,
            level=level,
            inplace=inplace,
            errors=errors,
        )

    @rewrite_axis_style_signature(
        "mapper",
        [("copy", True), ("inplace", False), ("level", None), ("errors", "ignore")],
    )
    def rename(self, *args, **kwargs):
        """
        Alter axes labels.

        Function / dict values must be unique (1-to-1). Labels not contained in
        a dict / Series will be left as-is. Extra labels listed don't throw an
        error.

        See the :ref:`user guide <basics.rename>` for more.

        Parameters
        ----------
        mapper : dict-like or function
            Dict-like or functions transformations to apply to
            that axis' values. Use either ``mapper`` and ``axis`` to
            specify the axis to target with ``mapper``, or ``index`` and
            ``columns``.
        index : dict-like or function
            Alternative to specifying axis (``mapper, axis=0``
            is equivalent to ``index=mapper``).
        columns : dict-like or function
            Alternative to specifying axis (``mapper, axis=1``
            is equivalent to ``columns=mapper``).
        axis : int or str
            Axis to target with ``mapper``. Can be either the axis name
            ('index', 'columns') or number (0, 1). The default is 'index'.
        copy : bool, default True
            Also copy underlying data.
        inplace : bool, default False
            Whether to return a new DataFrame. If True then value of copy is
            ignored.
        level : int or level name, default None
            In case of a MultiIndex, only rename labels in the specified
            level.
        errors : {'ignore', 'raise'}, default 'ignore'
            If 'raise', raise a `KeyError` when a dict-like `mapper`, `index`,
            or `columns` contains labels that are not present in the Index
            being transformed.
            If 'ignore', existing keys will be renamed and extra keys will be
            ignored.

        Returns
        -------
        DataFrame
            DataFrame with the renamed axis labels.

        Raises
        ------
        KeyError
            If any of the labels is not found in the selected axis and
            "errors='raise'".

        See Also
        --------
        DataFrame.rename_axis : Set the name of the axis.

        Examples
        --------

        ``DataFrame.rename`` supports two calling conventions

        * ``(index=index_mapper, columns=columns_mapper, ...)``
        * ``(mapper, axis={'index', 'columns'}, ...)``

        We *highly* recommend using keyword arguments to clarify your
        intent.

        Rename columns using a mapping:

        >>> df = pd.DataFrame({"A": [1, 2, 3], "B": [4, 5, 6]})
        >>> df.rename(columns={"A": "a", "B": "c"})
           a  c
        0  1  4
        1  2  5
        2  3  6

        Rename index using a mapping:

        >>> df.rename(index={0: "x", 1: "y", 2: "z"})
           A  B
        x  1  4
        y  2  5
        z  3  6

        Cast index labels to a different type:

        >>> df.index
        RangeIndex(start=0, stop=3, step=1)
        >>> df.rename(index=str).index
        Index(['0', '1', '2'], dtype='object')

        >>> df.rename(columns={"A": "a", "B": "b", "C": "c"}, errors="raise")
        Traceback (most recent call last):
        KeyError: ['C'] not found in axis

        Using axis-style parameters

        >>> df.rename(str.lower, axis='columns')
           a  b
        0  1  4
        1  2  5
        2  3  6

        >>> df.rename({1: 2, 2: 4}, axis='index')
           A  B
        0  1  4
        2  2  5
        4  3  6
        """
        axes = validate_axis_style_args(self, args, kwargs, "mapper", "rename")
        kwargs.update(axes)
        # Pop these, since the values are in `kwargs` under different names
        kwargs.pop("axis", None)
        kwargs.pop("mapper", None)
        return super().rename(**kwargs)

    @Substitution(**_shared_doc_kwargs)
    @Appender(NDFrame.fillna.__doc__)
    def fillna(
        self,
        value=None,
        method=None,
        axis=None,
        inplace=False,
        limit=None,
        downcast=None,
        **kwargs
    ):
        return super().fillna(
            value=value,
            method=method,
            axis=axis,
            inplace=inplace,
            limit=limit,
            downcast=downcast,
            **kwargs
        )

    @Appender(_shared_docs["replace"] % _shared_doc_kwargs)
    def replace(
        self,
        to_replace=None,
        value=None,
        inplace=False,
        limit=None,
        regex=False,
        method="pad",
    ):
        return super().replace(
            to_replace=to_replace,
            value=value,
            inplace=inplace,
            limit=limit,
            regex=regex,
            method=method,
        )

    @Appender(_shared_docs["shift"] % _shared_doc_kwargs)
    def shift(self, periods=1, freq=None, axis=0, fill_value=None):
        return super().shift(
            periods=periods, freq=freq, axis=axis, fill_value=fill_value
        )

    def set_index(
        self, keys, drop=True, append=False, inplace=False, verify_integrity=False
    ):
        """
        Set the DataFrame index using existing columns.

        Set the DataFrame index (row labels) using one or more existing
        columns or arrays (of the correct length). The index can replace the
        existing index or expand on it.

        Parameters
        ----------
        keys : label or array-like or list of labels/arrays
            This parameter can be either a single column key, a single array of
            the same length as the calling DataFrame, or a list containing an
            arbitrary combination of column keys and arrays. Here, "array"
            encompasses :class:`Series`, :class:`Index`, ``np.ndarray``, and
            instances of :class:`~collections.abc.Iterator`.
        drop : bool, default True
            Delete columns to be used as the new index.
        append : bool, default False
            Whether to append columns to existing index.
        inplace : bool, default False
            Modify the DataFrame in place (do not create a new object).
        verify_integrity : bool, default False
            Check the new index for duplicates. Otherwise defer the check until
            necessary. Setting to False will improve the performance of this
            method.

        Returns
        -------
        DataFrame
            Changed row labels.

        See Also
        --------
        DataFrame.reset_index : Opposite of set_index.
        DataFrame.reindex : Change to new indices or expand indices.
        DataFrame.reindex_like : Change to same indices as other DataFrame.

        Examples
        --------
        >>> df = pd.DataFrame({'month': [1, 4, 7, 10],
        ...                    'year': [2012, 2014, 2013, 2014],
        ...                    'sale': [55, 40, 84, 31]})
        >>> df
           month  year  sale
        0      1  2012    55
        1      4  2014    40
        2      7  2013    84
        3     10  2014    31

        Set the index to become the 'month' column:

        >>> df.set_index('month')
               year  sale
        month
        1      2012    55
        4      2014    40
        7      2013    84
        10     2014    31

        Create a MultiIndex using columns 'year' and 'month':

        >>> df.set_index(['year', 'month'])
                    sale
        year  month
        2012  1     55
        2014  4     40
        2013  7     84
        2014  10    31

        Create a MultiIndex using an Index and a column:

        >>> df.set_index([pd.Index([1, 2, 3, 4]), 'year'])
                 month  sale
           year
        1  2012  1      55
        2  2014  4      40
        3  2013  7      84
        4  2014  10     31

        Create a MultiIndex using two Series:

        >>> s = pd.Series([1, 2, 3, 4])
        >>> df.set_index([s, s**2])
              month  year  sale
        1 1       1  2012    55
        2 4       4  2014    40
        3 9       7  2013    84
        4 16     10  2014    31
        """
        inplace = validate_bool_kwarg(inplace, "inplace")
        if not isinstance(keys, list):
            keys = [keys]

        err_msg = (
            'The parameter "keys" may be a column key, one-dimensional '
            "array, or a list containing only valid column keys and "
            "one-dimensional arrays."
        )

        missing = []
        for col in keys:
            if isinstance(
                col, (ABCIndexClass, ABCSeries, np.ndarray, list, abc.Iterator)
            ):
                # arrays are fine as long as they are one-dimensional
                # iterators get converted to list below
                if getattr(col, "ndim", 1) != 1:
                    raise ValueError(err_msg)
            else:
                # everything else gets tried as a key; see GH 24969
                try:
                    found = col in self.columns
                except TypeError:
                    raise TypeError(
                        err_msg + " Received column of type {}".format(type(col))
                    )
                else:
                    if not found:
                        missing.append(col)

        if missing:
            raise KeyError("None of {} are in the columns".format(missing))

        if inplace:
            frame = self
        else:
            frame = self.copy()

        arrays = []
        names = []
        if append:
            names = [x for x in self.index.names]
            if isinstance(self.index, ABCMultiIndex):
                for i in range(self.index.nlevels):
                    arrays.append(self.index._get_level_values(i))
            else:
                arrays.append(self.index)

        to_remove = []
        for col in keys:
            if isinstance(col, ABCMultiIndex):
                for n in range(col.nlevels):
                    arrays.append(col._get_level_values(n))
                names.extend(col.names)
            elif isinstance(col, (ABCIndexClass, ABCSeries)):
                # if Index then not MultiIndex (treated above)
                arrays.append(col)
                names.append(col.name)
            elif isinstance(col, (list, np.ndarray)):
                arrays.append(col)
                names.append(None)
            elif isinstance(col, abc.Iterator):
                arrays.append(list(col))
                names.append(None)
            # from here, col can only be a column label
            else:
                arrays.append(frame[col]._values)
                names.append(col)
                if drop:
                    to_remove.append(col)

            if len(arrays[-1]) != len(self):
                # check newest element against length of calling frame, since
                # ensure_index_from_sequences would not raise for append=False.
                raise ValueError(
                    "Length mismatch: Expected {len_self} rows, "
                    "received array of length {len_col}".format(
                        len_self=len(self), len_col=len(arrays[-1])
                    )
                )

        index = ensure_index_from_sequences(arrays, names)

        if verify_integrity and not index.is_unique:
            duplicates = index[index.duplicated()].unique()
            raise ValueError("Index has duplicate keys: {dup}".format(dup=duplicates))

        # use set to handle duplicate column names gracefully in case of drop
        for c in set(to_remove):
            del frame[c]

        # clear up memory usage
        index._cleanup()

        frame.index = index

        if not inplace:
            return frame

    def reset_index(
        self, level=None, drop=False, inplace=False, col_level=0, col_fill=""
    ):
        """
        Reset the index, or a level of it.

        Reset the index of the DataFrame, and use the default one instead.
        If the DataFrame has a MultiIndex, this method can remove one or more
        levels.

        Parameters
        ----------
        level : int, str, tuple, or list, default None
            Only remove the given levels from the index. Removes all levels by
            default.
        drop : bool, default False
            Do not try to insert index into dataframe columns. This resets
            the index to the default integer index.
        inplace : bool, default False
            Modify the DataFrame in place (do not create a new object).
        col_level : int or str, default 0
            If the columns have multiple levels, determines which level the
            labels are inserted into. By default it is inserted into the first
            level.
        col_fill : object, default ''
            If the columns have multiple levels, determines how the other
            levels are named. If None then the index name is repeated.

        Returns
        -------
        DataFrame
            DataFrame with the new index.

        See Also
        --------
        DataFrame.set_index : Opposite of reset_index.
        DataFrame.reindex : Change to new indices or expand indices.
        DataFrame.reindex_like : Change to same indices as other DataFrame.

        Examples
        --------
        >>> df = pd.DataFrame([('bird', 389.0),
        ...                    ('bird', 24.0),
        ...                    ('mammal', 80.5),
        ...                    ('mammal', np.nan)],
        ...                   index=['falcon', 'parrot', 'lion', 'monkey'],
        ...                   columns=('class', 'max_speed'))
        >>> df
                 class  max_speed
        falcon    bird      389.0
        parrot    bird       24.0
        lion    mammal       80.5
        monkey  mammal        NaN

        When we reset the index, the old index is added as a column, and a
        new sequential index is used:

        >>> df.reset_index()
            index   class  max_speed
        0  falcon    bird      389.0
        1  parrot    bird       24.0
        2    lion  mammal       80.5
        3  monkey  mammal        NaN

        We can use the `drop` parameter to avoid the old index being added as
        a column:

        >>> df.reset_index(drop=True)
            class  max_speed
        0    bird      389.0
        1    bird       24.0
        2  mammal       80.5
        3  mammal        NaN

        You can also use `reset_index` with `MultiIndex`.

        >>> index = pd.MultiIndex.from_tuples([('bird', 'falcon'),
        ...                                    ('bird', 'parrot'),
        ...                                    ('mammal', 'lion'),
        ...                                    ('mammal', 'monkey')],
        ...                                   names=['class', 'name'])
        >>> columns = pd.MultiIndex.from_tuples([('speed', 'max'),
        ...                                      ('species', 'type')])
        >>> df = pd.DataFrame([(389.0, 'fly'),
        ...                    ( 24.0, 'fly'),
        ...                    ( 80.5, 'run'),
        ...                    (np.nan, 'jump')],
        ...                   index=index,
        ...                   columns=columns)
        >>> df
                       speed species
                         max    type
        class  name
        bird   falcon  389.0     fly
               parrot   24.0     fly
        mammal lion     80.5     run
               monkey    NaN    jump

        If the index has multiple levels, we can reset a subset of them:

        >>> df.reset_index(level='class')
                 class  speed species
                          max    type
        name
        falcon    bird  389.0     fly
        parrot    bird   24.0     fly
        lion    mammal   80.5     run
        monkey  mammal    NaN    jump

        If we are not dropping the index, by default, it is placed in the top
        level. We can place it in another level:

        >>> df.reset_index(level='class', col_level=1)
                        speed species
                 class    max    type
        name
        falcon    bird  389.0     fly
        parrot    bird   24.0     fly
        lion    mammal   80.5     run
        monkey  mammal    NaN    jump

        When the index is inserted under another level, we can specify under
        which one with the parameter `col_fill`:

        >>> df.reset_index(level='class', col_level=1, col_fill='species')
                      species  speed species
                        class    max    type
        name
        falcon           bird  389.0     fly
        parrot           bird   24.0     fly
        lion           mammal   80.5     run
        monkey         mammal    NaN    jump

        If we specify a nonexistent level for `col_fill`, it is created:

        >>> df.reset_index(level='class', col_level=1, col_fill='genus')
                        genus  speed species
                        class    max    type
        name
        falcon           bird  389.0     fly
        parrot           bird   24.0     fly
        lion           mammal   80.5     run
        monkey         mammal    NaN    jump
        """
        inplace = validate_bool_kwarg(inplace, "inplace")
        if inplace:
            new_obj = self
        else:
            new_obj = self.copy()

        def _maybe_casted_values(index, labels=None):
            values = index._values
            if not isinstance(index, (PeriodIndex, DatetimeIndex)):
                if values.dtype == np.object_:
                    values = lib.maybe_convert_objects(values)

            # if we have the labels, extract the values with a mask
            if labels is not None:
                mask = labels == -1

                # we can have situations where the whole mask is -1,
                # meaning there is nothing found in labels, so make all nan's
                if mask.all():
                    values = np.empty(len(mask))
                    values.fill(np.nan)
                else:
                    values = values.take(labels)

                    # TODO(https://github.com/pandas-dev/pandas/issues/24206)
                    # Push this into maybe_upcast_putmask?
                    # We can't pass EAs there right now. Looks a bit
                    # complicated.
                    # So we unbox the ndarray_values, op, re-box.
                    values_type = type(values)
                    values_dtype = values.dtype

                    if issubclass(values_type, DatetimeLikeArray):
                        values = values._data

                    if mask.any():
                        values, changed = maybe_upcast_putmask(values, mask, np.nan)

                    if issubclass(values_type, DatetimeLikeArray):
                        values = values_type(values, dtype=values_dtype)

            return values

        new_index = ibase.default_index(len(new_obj))
        if level is not None:
            if not isinstance(level, (tuple, list)):
                level = [level]
            level = [self.index._get_level_number(lev) for lev in level]
            if len(level) < self.index.nlevels:
                new_index = self.index.droplevel(level)

        if not drop:
            if isinstance(self.index, ABCMultiIndex):
                names = [
                    n if n is not None else ("level_%d" % i)
                    for (i, n) in enumerate(self.index.names)
                ]
                to_insert = zip(self.index.levels, self.index.codes)
            else:
                default = "index" if "index" not in self else "level_0"
                names = [default] if self.index.name is None else [self.index.name]
                to_insert = ((self.index, None),)

            multi_col = isinstance(self.columns, ABCMultiIndex)
            for i, (lev, lab) in reversed(list(enumerate(to_insert))):
                if not (level is None or i in level):
                    continue
                name = names[i]
                if multi_col:
                    col_name = list(name) if isinstance(name, tuple) else [name]
                    if col_fill is None:
                        if len(col_name) not in (1, self.columns.nlevels):
                            raise ValueError(
                                "col_fill=None is incompatible "
                                "with incomplete column name "
                                "{}".format(name)
                            )
                        col_fill = col_name[0]

                    lev_num = self.columns._get_level_number(col_level)
                    name_lst = [col_fill] * lev_num + col_name
                    missing = self.columns.nlevels - len(name_lst)
                    name_lst += [col_fill] * missing
                    name = tuple(name_lst)
                # to ndarray and maybe infer different dtype
                level_values = _maybe_casted_values(lev, lab)
                new_obj.insert(0, name, level_values)

        new_obj.index = new_index
        if not inplace:
            return new_obj

    # ----------------------------------------------------------------------
    # Reindex-based selection methods

    @Appender(_shared_docs["isna"] % _shared_doc_kwargs)
    def isna(self):
        return super().isna()

    @Appender(_shared_docs["isna"] % _shared_doc_kwargs)
    def isnull(self):
        return super().isnull()

    @Appender(_shared_docs["notna"] % _shared_doc_kwargs)
    def notna(self):
        return super().notna()

    @Appender(_shared_docs["notna"] % _shared_doc_kwargs)
    def notnull(self):
        return super().notnull()

    def dropna(self, axis=0, how="any", thresh=None, subset=None, inplace=False):
        """
        Remove missing values.

        See the :ref:`User Guide <missing_data>` for more on which values are
        considered missing, and how to work with missing data.

        Parameters
        ----------
        axis : {0 or 'index', 1 or 'columns'}, default 0
            Determine if rows or columns which contain missing values are
            removed.

            * 0, or 'index' : Drop rows which contain missing values.
            * 1, or 'columns' : Drop columns which contain missing value.

            .. deprecated:: 0.23.0

               Pass tuple or list to drop on multiple axes.
               Only a single axis is allowed.

        how : {'any', 'all'}, default 'any'
            Determine if row or column is removed from DataFrame, when we have
            at least one NA or all NA.

            * 'any' : If any NA values are present, drop that row or column.
            * 'all' : If all values are NA, drop that row or column.

        thresh : int, optional
            Require that many non-NA values.
        subset : array-like, optional
            Labels along other axis to consider, e.g. if you are dropping rows
            these would be a list of columns to include.
        inplace : bool, default False
            If True, do operation inplace and return None.

        Returns
        -------
        DataFrame
            DataFrame with NA entries dropped from it.

        See Also
        --------
        DataFrame.isna: Indicate missing values.
        DataFrame.notna : Indicate existing (non-missing) values.
        DataFrame.fillna : Replace missing values.
        Series.dropna : Drop missing values.
        Index.dropna : Drop missing indices.

        Examples
        --------
        >>> df = pd.DataFrame({"name": ['Alfred', 'Batman', 'Catwoman'],
        ...                    "toy": [np.nan, 'Batmobile', 'Bullwhip'],
        ...                    "born": [pd.NaT, pd.Timestamp("1940-04-25"),
        ...                             pd.NaT]})
        >>> df
               name        toy       born
        0    Alfred        NaN        NaT
        1    Batman  Batmobile 1940-04-25
        2  Catwoman   Bullwhip        NaT

        Drop the rows where at least one element is missing.

        >>> df.dropna()
             name        toy       born
        1  Batman  Batmobile 1940-04-25

        Drop the columns where at least one element is missing.

        >>> df.dropna(axis='columns')
               name
        0    Alfred
        1    Batman
        2  Catwoman

        Drop the rows where all elements are missing.

        >>> df.dropna(how='all')
               name        toy       born
        0    Alfred        NaN        NaT
        1    Batman  Batmobile 1940-04-25
        2  Catwoman   Bullwhip        NaT

        Keep only the rows with at least 2 non-NA values.

        >>> df.dropna(thresh=2)
               name        toy       born
        1    Batman  Batmobile 1940-04-25
        2  Catwoman   Bullwhip        NaT

        Define in which columns to look for missing values.

        >>> df.dropna(subset=['name', 'born'])
               name        toy       born
        1    Batman  Batmobile 1940-04-25

        Keep the DataFrame with valid entries in the same variable.

        >>> df.dropna(inplace=True)
        >>> df
             name        toy       born
        1  Batman  Batmobile 1940-04-25
        """
        inplace = validate_bool_kwarg(inplace, "inplace")
        if isinstance(axis, (tuple, list)):
            # GH20987
            msg = (
                "supplying multiple axes to axis is deprecated and "
                "will be removed in a future version."
            )
            warnings.warn(msg, FutureWarning, stacklevel=2)

            result = self
            for ax in axis:
                result = result.dropna(how=how, thresh=thresh, subset=subset, axis=ax)
        else:
            axis = self._get_axis_number(axis)
            agg_axis = 1 - axis

            agg_obj = self
            if subset is not None:
                ax = self._get_axis(agg_axis)
                indices = ax.get_indexer_for(subset)
                check = indices == -1
                if check.any():
                    raise KeyError(list(np.compress(check, subset)))
                agg_obj = self.take(indices, axis=agg_axis)

            count = agg_obj.count(axis=agg_axis)

            if thresh is not None:
                mask = count >= thresh
            elif how == "any":
                mask = count == len(agg_obj._get_axis(agg_axis))
            elif how == "all":
                mask = count > 0
            else:
                if how is not None:
                    raise ValueError("invalid how option: {h}".format(h=how))
                else:
                    raise TypeError("must specify how or thresh")

            result = self.loc(axis=axis)[mask]

        if inplace:
            self._update_inplace(result)
        else:
            return result

    def drop_duplicates(self, subset=None, keep="first", inplace=False):
        """
        Return DataFrame with duplicate rows removed, optionally only
        considering certain columns. Indexes, including time indexes
        are ignored.

        Parameters
        ----------
        subset : column label or sequence of labels, optional
            Only consider certain columns for identifying duplicates, by
            default use all of the columns.
        keep : {'first', 'last', False}, default 'first'
            Determines which duplicates (if any) to keep.
            - ``first`` : Drop duplicates except for the first occurrence.
            - ``last`` : Drop duplicates except for the last occurrence.
            - False : Drop all duplicates.
        inplace : bool, default False
            Whether to drop duplicates in place or to return a copy.

        Returns
        -------
        DataFrame
        """
        if self.empty:
            return self.copy()

        inplace = validate_bool_kwarg(inplace, "inplace")
        duplicated = self.duplicated(subset, keep=keep)

        if inplace:
            inds, = (-duplicated)._ndarray_values.nonzero()
            new_data = self._data.take(inds)
            self._update_inplace(new_data)
        else:
            return self[-duplicated]

    def duplicated(self, subset=None, keep="first"):
        """
        Return boolean Series denoting duplicate rows, optionally only
        considering certain columns.

        Parameters
        ----------
        subset : column label or sequence of labels, optional
            Only consider certain columns for identifying duplicates, by
            default use all of the columns.
        keep : {'first', 'last', False}, default 'first'
            Determines which duplicates (if any) to mark.

            - ``first`` : Mark duplicates as ``True`` except for the first occurrence.
            - ``last`` : Mark duplicates as ``True`` except for the last occurrence.
            - False : Mark all duplicates as ``True``.

        Returns
        -------
        Series
        """
        from pandas.core.sorting import get_group_index
        from pandas._libs.hashtable import duplicated_int64, _SIZE_HINT_LIMIT

        if self.empty:
            return Series(dtype=bool)

        def f(vals):
            labels, shape = algorithms.factorize(
                vals, size_hint=min(len(self), _SIZE_HINT_LIMIT)
            )
            return labels.astype("i8", copy=False), len(shape)

        if subset is None:
            subset = self.columns
        elif (
            not np.iterable(subset)
            or isinstance(subset, str)
            or isinstance(subset, tuple)
            and subset in self.columns
        ):
            subset = (subset,)

        # Verify all columns in subset exist in the queried dataframe
        # Otherwise, raise a KeyError, same as if you try to __getitem__ with a
        # key that doesn't exist.
        diff = Index(subset).difference(self.columns)
        if not diff.empty:
            raise KeyError(diff)

        vals = (col.values for name, col in self.items() if name in subset)
        labels, shape = map(list, zip(*map(f, vals)))

        ids = get_group_index(labels, shape, sort=False, xnull=False)
        return Series(duplicated_int64(ids, keep), index=self.index)

    # ----------------------------------------------------------------------
    # Sorting

    @Substitution(**_shared_doc_kwargs)
    @Appender(NDFrame.sort_values.__doc__)
    def sort_values(
        self,
        by,
        axis=0,
        ascending=True,
        inplace=False,
        kind="quicksort",
        na_position="last",
    ):
        inplace = validate_bool_kwarg(inplace, "inplace")
        axis = self._get_axis_number(axis)

        if not isinstance(by, list):
            by = [by]
        if is_sequence(ascending) and len(by) != len(ascending):
            raise ValueError(
                "Length of ascending (%d) != length of by (%d)"
                % (len(ascending), len(by))
            )
        if len(by) > 1:
            from pandas.core.sorting import lexsort_indexer

            keys = [self._get_label_or_level_values(x, axis=axis) for x in by]
            indexer = lexsort_indexer(keys, orders=ascending, na_position=na_position)
            indexer = ensure_platform_int(indexer)
        else:
            from pandas.core.sorting import nargsort

            by = by[0]
            k = self._get_label_or_level_values(by, axis=axis)

            if isinstance(ascending, (tuple, list)):
                ascending = ascending[0]

            indexer = nargsort(
                k, kind=kind, ascending=ascending, na_position=na_position
            )

        new_data = self._data.take(
            indexer, axis=self._get_block_manager_axis(axis), verify=False
        )

        if inplace:
            return self._update_inplace(new_data)
        else:
            return self._constructor(new_data).__finalize__(self)

    @Substitution(**_shared_doc_kwargs)
    @Appender(NDFrame.sort_index.__doc__)
    def sort_index(
        self,
        axis=0,
        level=None,
        ascending=True,
        inplace=False,
        kind="quicksort",
        na_position="last",
        sort_remaining=True,
        by=None,
    ):

        # TODO: this can be combined with Series.sort_index impl as
        # almost identical

        inplace = validate_bool_kwarg(inplace, "inplace")
        # 10726
        if by is not None:
            warnings.warn(
                "by argument to sort_index is deprecated, "
                "please use .sort_values(by=...)",
                FutureWarning,
                stacklevel=2,
            )
            if level is not None:
                raise ValueError("unable to simultaneously sort by and level")
            return self.sort_values(by, axis=axis, ascending=ascending, inplace=inplace)

        axis = self._get_axis_number(axis)
        labels = self._get_axis(axis)

        # make sure that the axis is lexsorted to start
        # if not we need to reconstruct to get the correct indexer
        labels = labels._sort_levels_monotonic()
        if level is not None:

            new_axis, indexer = labels.sortlevel(
                level, ascending=ascending, sort_remaining=sort_remaining
            )

        elif isinstance(labels, ABCMultiIndex):
            from pandas.core.sorting import lexsort_indexer

            indexer = lexsort_indexer(
                labels._get_codes_for_sorting(),
                orders=ascending,
                na_position=na_position,
            )
        else:
            from pandas.core.sorting import nargsort

            # Check monotonic-ness before sort an index
            # GH11080
            if (ascending and labels.is_monotonic_increasing) or (
                not ascending and labels.is_monotonic_decreasing
            ):
                if inplace:
                    return
                else:
                    return self.copy()

            indexer = nargsort(
                labels, kind=kind, ascending=ascending, na_position=na_position
            )

        baxis = self._get_block_manager_axis(axis)
        new_data = self._data.take(indexer, axis=baxis, verify=False)

        # reconstruct axis if needed
        new_data.axes[baxis] = new_data.axes[baxis]._sort_levels_monotonic()

        if inplace:
            return self._update_inplace(new_data)
        else:
            return self._constructor(new_data).__finalize__(self)

    def nlargest(self, n, columns, keep="first"):
        """
        Return the first `n` rows ordered by `columns` in descending order.

        Return the first `n` rows with the largest values in `columns`, in
        descending order. The columns that are not specified are returned as
        well, but not used for ordering.

        This method is equivalent to
        ``df.sort_values(columns, ascending=False).head(n)``, but more
        performant.

        Parameters
        ----------
        n : int
            Number of rows to return.
        columns : label or list of labels
            Column label(s) to order by.
        keep : {'first', 'last', 'all'}, default 'first'
            Where there are duplicate values:

            - `first` : prioritize the first occurrence(s)
            - `last` : prioritize the last occurrence(s)
            - ``all`` : do not drop any duplicates, even it means
                        selecting more than `n` items.

            .. versionadded:: 0.24.0

        Returns
        -------
        DataFrame
            The first `n` rows ordered by the given columns in descending
            order.

        See Also
        --------
        DataFrame.nsmallest : Return the first `n` rows ordered by `columns` in
            ascending order.
        DataFrame.sort_values : Sort DataFrame by the values.
        DataFrame.head : Return the first `n` rows without re-ordering.

        Notes
        -----
        This function cannot be used with all column types. For example, when
        specifying columns with `object` or `category` dtypes, ``TypeError`` is
        raised.

        Examples
        --------
        >>> df = pd.DataFrame({'population': [59000000, 65000000, 434000,
        ...                                   434000, 434000, 337000, 11300,
        ...                                   11300, 11300],
        ...                    'GDP': [1937894, 2583560 , 12011, 4520, 12128,
        ...                            17036, 182, 38, 311],
        ...                    'alpha-2': ["IT", "FR", "MT", "MV", "BN",
        ...                                "IS", "NR", "TV", "AI"]},
        ...                   index=["Italy", "France", "Malta",
        ...                          "Maldives", "Brunei", "Iceland",
        ...                          "Nauru", "Tuvalu", "Anguilla"])
        >>> df
                  population      GDP alpha-2
        Italy       59000000  1937894      IT
        France      65000000  2583560      FR
        Malta         434000    12011      MT
        Maldives      434000     4520      MV
        Brunei        434000    12128      BN
        Iceland       337000    17036      IS
        Nauru          11300      182      NR
        Tuvalu         11300       38      TV
        Anguilla       11300      311      AI

        In the following example, we will use ``nlargest`` to select the three
        rows having the largest values in column "population".

        >>> df.nlargest(3, 'population')
                population      GDP alpha-2
        France    65000000  2583560      FR
        Italy     59000000  1937894      IT
        Malta       434000    12011      MT

        When using ``keep='last'``, ties are resolved in reverse order:

        >>> df.nlargest(3, 'population', keep='last')
                population      GDP alpha-2
        France    65000000  2583560      FR
        Italy     59000000  1937894      IT
        Brunei      434000    12128      BN

        When using ``keep='all'``, all duplicate items are maintained:

        >>> df.nlargest(3, 'population', keep='all')
                  population      GDP alpha-2
        France      65000000  2583560      FR
        Italy       59000000  1937894      IT
        Malta         434000    12011      MT
        Maldives      434000     4520      MV
        Brunei        434000    12128      BN

        To order by the largest values in column "population" and then "GDP",
        we can specify multiple columns like in the next example.

        >>> df.nlargest(3, ['population', 'GDP'])
                population      GDP alpha-2
        France    65000000  2583560      FR
        Italy     59000000  1937894      IT
        Brunei      434000    12128      BN
        """
        return algorithms.SelectNFrame(self, n=n, keep=keep, columns=columns).nlargest()

    def nsmallest(self, n, columns, keep="first"):
        """
        Return the first `n` rows ordered by `columns` in ascending order.

        Return the first `n` rows with the smallest values in `columns`, in
        ascending order. The columns that are not specified are returned as
        well, but not used for ordering.

        This method is equivalent to
        ``df.sort_values(columns, ascending=True).head(n)``, but more
        performant.

        Parameters
        ----------
        n : int
            Number of items to retrieve.
        columns : list or str
            Column name or names to order by.
        keep : {'first', 'last', 'all'}, default 'first'
            Where there are duplicate values:

            - ``first`` : take the first occurrence.
            - ``last`` : take the last occurrence.
            - ``all`` : do not drop any duplicates, even it means
              selecting more than `n` items.

            .. versionadded:: 0.24.0

        Returns
        -------
        DataFrame

        See Also
        --------
        DataFrame.nlargest : Return the first `n` rows ordered by `columns` in
            descending order.
        DataFrame.sort_values : Sort DataFrame by the values.
        DataFrame.head : Return the first `n` rows without re-ordering.

        Examples
        --------
        >>> df = pd.DataFrame({'population': [59000000, 65000000, 434000,
        ...                                   434000, 434000, 337000, 11300,
        ...                                   11300, 11300],
        ...                    'GDP': [1937894, 2583560 , 12011, 4520, 12128,
        ...                            17036, 182, 38, 311],
        ...                    'alpha-2': ["IT", "FR", "MT", "MV", "BN",
        ...                                "IS", "NR", "TV", "AI"]},
        ...                   index=["Italy", "France", "Malta",
        ...                          "Maldives", "Brunei", "Iceland",
        ...                          "Nauru", "Tuvalu", "Anguilla"])
        >>> df
                  population      GDP alpha-2
        Italy       59000000  1937894      IT
        France      65000000  2583560      FR
        Malta         434000    12011      MT
        Maldives      434000     4520      MV
        Brunei        434000    12128      BN
        Iceland       337000    17036      IS
        Nauru          11300      182      NR
        Tuvalu         11300       38      TV
        Anguilla       11300      311      AI

        In the following example, we will use ``nsmallest`` to select the
        three rows having the smallest values in column "a".

        >>> df.nsmallest(3, 'population')
                  population  GDP alpha-2
        Nauru          11300  182      NR
        Tuvalu         11300   38      TV
        Anguilla       11300  311      AI

        When using ``keep='last'``, ties are resolved in reverse order:

        >>> df.nsmallest(3, 'population', keep='last')
                  population  GDP alpha-2
        Anguilla       11300  311      AI
        Tuvalu         11300   38      TV
        Nauru          11300  182      NR

        When using ``keep='all'``, all duplicate items are maintained:

        >>> df.nsmallest(3, 'population', keep='all')
                  population  GDP alpha-2
        Nauru          11300  182      NR
        Tuvalu         11300   38      TV
        Anguilla       11300  311      AI

        To order by the largest values in column "a" and then "c", we can
        specify multiple columns like in the next example.

        >>> df.nsmallest(3, ['population', 'GDP'])
                  population  GDP alpha-2
        Tuvalu         11300   38      TV
        Nauru          11300  182      NR
        Anguilla       11300  311      AI
        """
        return algorithms.SelectNFrame(
            self, n=n, keep=keep, columns=columns
        ).nsmallest()

    def swaplevel(self, i=-2, j=-1, axis=0):
        """
        Swap levels i and j in a MultiIndex on a particular axis.

        Parameters
        ----------
        i, j : int, str (can be mixed)
            Level of index to be swapped. Can pass level name as string.

        Returns
        -------
        DataFrame
        """
        result = self.copy()

        axis = self._get_axis_number(axis)
        if axis == 0:
            result.index = result.index.swaplevel(i, j)
        else:
            result.columns = result.columns.swaplevel(i, j)
        return result

    def reorder_levels(self, order, axis=0):
        """
        Rearrange index levels using input order. May not drop or
        duplicate levels.

        Parameters
        ----------
        order : list of int or list of str
            List representing new level order. Reference level by number
            (position) or by key (label).
        axis : int
            Where to reorder levels.

        Returns
        -------
        type of caller (new object)
        """
        axis = self._get_axis_number(axis)
        if not isinstance(self._get_axis(axis), ABCMultiIndex):  # pragma: no cover
            raise TypeError("Can only reorder levels on a hierarchical axis.")

        result = self.copy()

        if axis == 0:
            result.index = result.index.reorder_levels(order)
        else:
            result.columns = result.columns.reorder_levels(order)
        return result

    # ----------------------------------------------------------------------
    # Arithmetic / combination related

    def _combine_frame(self, other, func, fill_value=None, level=None):
        this, other = self.align(other, join="outer", level=level, copy=False)

        if fill_value is None:
            # since _arith_op may be called in a loop, avoid function call
            #  overhead if possible by doing this check once
            _arith_op = func

        else:

            def _arith_op(left, right):
                # for the mixed_type case where we iterate over columns,
                # _arith_op(left, right) is equivalent to
                # left._binop(right, func, fill_value=fill_value)
                left, right = ops.fill_binop(left, right, fill_value)
                return func(left, right)

        if ops.should_series_dispatch(this, other, func):
            # iterate over columns
            new_data = ops.dispatch_to_series(this, other, _arith_op)
        else:
            with np.errstate(all="ignore"):
                res_values = _arith_op(this.values, other.values)
            new_data = dispatch_fill_zeros(func, this.values, other.values, res_values)
        return this._construct_result(new_data)

    def _combine_match_index(self, other, func):
        # at this point we have `self.index.equals(other.index)`

<<<<<<< HEAD
        if ops.should_series_dispatch(left, right, func):
=======
        if self._is_mixed_type or other._is_mixed_type:
>>>>>>> 7ae2c09d
            # operate column-wise; avoid costly object-casting in `.values`
            new_data = ops.dispatch_to_series(self, other, func)
        else:
            # fastpath --> operate directly on values
            with np.errstate(all="ignore"):
                new_data = func(self.values.T, other.values).T
        return new_data

    def _construct_result(self, result) -> "DataFrame":
        """
        Wrap the result of an arithmetic, comparison, or logical operation.

        Parameters
        ----------
        result : DataFrame

        Returns
        -------
        DataFrame
        """
        out = self._constructor(result, index=self.index, copy=False)
        # Pin columns instead of passing to constructor for compat with
        #  non-unique columns case
        out.columns = self.columns
        return out

    def combine(self, other, func, fill_value=None, overwrite=True):
        """
        Perform column-wise combine with another DataFrame.

        Combines a DataFrame with `other` DataFrame using `func`
        to element-wise combine columns. The row and column indexes of the
        resulting DataFrame will be the union of the two.

        Parameters
        ----------
        other : DataFrame
            The DataFrame to merge column-wise.
        func : function
            Function that takes two series as inputs and return a Series or a
            scalar. Used to merge the two dataframes column by columns.
        fill_value : scalar value, default None
            The value to fill NaNs with prior to passing any column to the
            merge func.
        overwrite : bool, default True
            If True, columns in `self` that do not exist in `other` will be
            overwritten with NaNs.

        Returns
        -------
        DataFrame
            Combination of the provided DataFrames.

        See Also
        --------
        DataFrame.combine_first : Combine two DataFrame objects and default to
            non-null values in frame calling the method.

        Examples
        --------
        Combine using a simple function that chooses the smaller column.

        >>> df1 = pd.DataFrame({'A': [0, 0], 'B': [4, 4]})
        >>> df2 = pd.DataFrame({'A': [1, 1], 'B': [3, 3]})
        >>> take_smaller = lambda s1, s2: s1 if s1.sum() < s2.sum() else s2
        >>> df1.combine(df2, take_smaller)
           A  B
        0  0  3
        1  0  3

        Example using a true element-wise combine function.

        >>> df1 = pd.DataFrame({'A': [5, 0], 'B': [2, 4]})
        >>> df2 = pd.DataFrame({'A': [1, 1], 'B': [3, 3]})
        >>> df1.combine(df2, np.minimum)
           A  B
        0  1  2
        1  0  3

        Using `fill_value` fills Nones prior to passing the column to the
        merge function.

        >>> df1 = pd.DataFrame({'A': [0, 0], 'B': [None, 4]})
        >>> df2 = pd.DataFrame({'A': [1, 1], 'B': [3, 3]})
        >>> df1.combine(df2, take_smaller, fill_value=-5)
           A    B
        0  0 -5.0
        1  0  4.0

        However, if the same element in both dataframes is None, that None
        is preserved

        >>> df1 = pd.DataFrame({'A': [0, 0], 'B': [None, 4]})
        >>> df2 = pd.DataFrame({'A': [1, 1], 'B': [None, 3]})
        >>> df1.combine(df2, take_smaller, fill_value=-5)
            A    B
        0  0 -5.0
        1  0  3.0

        Example that demonstrates the use of `overwrite` and behavior when
        the axis differ between the dataframes.

        >>> df1 = pd.DataFrame({'A': [0, 0], 'B': [4, 4]})
        >>> df2 = pd.DataFrame({'B': [3, 3], 'C': [-10, 1], }, index=[1, 2])
        >>> df1.combine(df2, take_smaller)
             A    B     C
        0  NaN  NaN   NaN
        1  NaN  3.0 -10.0
        2  NaN  3.0   1.0

        >>> df1.combine(df2, take_smaller, overwrite=False)
             A    B     C
        0  0.0  NaN   NaN
        1  0.0  3.0 -10.0
        2  NaN  3.0   1.0

        Demonstrating the preference of the passed in dataframe.

        >>> df2 = pd.DataFrame({'B': [3, 3], 'C': [1, 1], }, index=[1, 2])
        >>> df2.combine(df1, take_smaller)
           A    B   C
        0  0.0  NaN NaN
        1  0.0  3.0 NaN
        2  NaN  3.0 NaN

        >>> df2.combine(df1, take_smaller, overwrite=False)
             A    B   C
        0  0.0  NaN NaN
        1  0.0  3.0 1.0
        2  NaN  3.0 1.0
        """
        other_idxlen = len(other.index)  # save for compare

        this, other = self.align(other, copy=False)
        new_index = this.index

        if other.empty and len(new_index) == len(self.index):
            return self.copy()

        if self.empty and len(other) == other_idxlen:
            return other.copy()

        # sorts if possible
        new_columns = this.columns.union(other.columns)
        do_fill = fill_value is not None
        result = {}
        for col in new_columns:
            series = this[col]
            otherSeries = other[col]

            this_dtype = series.dtype
            other_dtype = otherSeries.dtype

            this_mask = isna(series)
            other_mask = isna(otherSeries)

            # don't overwrite columns unnecessarily
            # DO propagate if this column is not in the intersection
            if not overwrite and other_mask.all():
                result[col] = this[col].copy()
                continue

            if do_fill:
                series = series.copy()
                otherSeries = otherSeries.copy()
                series[this_mask] = fill_value
                otherSeries[other_mask] = fill_value

            if col not in self.columns:
                # If self DataFrame does not have col in other DataFrame,
                # try to promote series, which is all NaN, as other_dtype.
                new_dtype = other_dtype
                try:
                    series = series.astype(new_dtype, copy=False)
                except ValueError:
                    # e.g. new_dtype is integer types
                    pass
            else:
                # if we have different dtypes, possibly promote
                new_dtype = find_common_type([this_dtype, other_dtype])
                if not is_dtype_equal(this_dtype, new_dtype):
                    series = series.astype(new_dtype)
                if not is_dtype_equal(other_dtype, new_dtype):
                    otherSeries = otherSeries.astype(new_dtype)

            arr = func(series, otherSeries)
            arr = maybe_downcast_to_dtype(arr, this_dtype)

            result[col] = arr

        # convert_objects just in case
        return self._constructor(result, index=new_index, columns=new_columns)

    def combine_first(self, other):
        """
        Update null elements with value in the same location in `other`.

        Combine two DataFrame objects by filling null values in one DataFrame
        with non-null values from other DataFrame. The row and column indexes
        of the resulting DataFrame will be the union of the two.

        Parameters
        ----------
        other : DataFrame
            Provided DataFrame to use to fill null values.

        Returns
        -------
        DataFrame

        See Also
        --------
        DataFrame.combine : Perform series-wise operation on two DataFrames
            using a given function.

        Examples
        --------

        >>> df1 = pd.DataFrame({'A': [None, 0], 'B': [None, 4]})
        >>> df2 = pd.DataFrame({'A': [1, 1], 'B': [3, 3]})
        >>> df1.combine_first(df2)
             A    B
        0  1.0  3.0
        1  0.0  4.0

        Null values still persist if the location of that null value
        does not exist in `other`

        >>> df1 = pd.DataFrame({'A': [None, 0], 'B': [4, None]})
        >>> df2 = pd.DataFrame({'B': [3, 3], 'C': [1, 1]}, index=[1, 2])
        >>> df1.combine_first(df2)
             A    B    C
        0  NaN  4.0  NaN
        1  0.0  3.0  1.0
        2  NaN  3.0  1.0
        """
        import pandas.core.computation.expressions as expressions

        def extract_values(arr):
            # Does two things:
            # 1. maybe gets the values from the Series / Index
            # 2. convert datelike to i8
            if isinstance(arr, (ABCIndexClass, ABCSeries)):
                arr = arr._values

            if needs_i8_conversion(arr):
                if is_extension_array_dtype(arr.dtype):
                    arr = arr.asi8
                else:
                    arr = arr.view("i8")
            return arr

        def combiner(x, y):
            mask = isna(x)
            if isinstance(mask, (ABCIndexClass, ABCSeries)):
                mask = mask._values

            x_values = extract_values(x)
            y_values = extract_values(y)

            # If the column y in other DataFrame is not in first DataFrame,
            # just return y_values.
            if y.name not in self.columns:
                return y_values

            return expressions.where(mask, y_values, x_values)

        return self.combine(other, combiner, overwrite=False)

    @deprecate_kwarg(
        old_arg_name="raise_conflict",
        new_arg_name="errors",
        mapping={False: "ignore", True: "raise"},
    )
    def update(
        self, other, join="left", overwrite=True, filter_func=None, errors="ignore"
    ):
        """
        Modify in place using non-NA values from another DataFrame.

        Aligns on indices. There is no return value.

        Parameters
        ----------
        other : DataFrame, or object coercible into a DataFrame
            Should have at least one matching index/column label
            with the original DataFrame. If a Series is passed,
            its name attribute must be set, and that will be
            used as the column name to align with the original DataFrame.
        join : {'left'}, default 'left'
            Only left join is implemented, keeping the index and columns of the
            original object.
        overwrite : bool, default True
            How to handle non-NA values for overlapping keys:

            * True: overwrite original DataFrame's values
              with values from `other`.
            * False: only update values that are NA in
              the original DataFrame.

        filter_func : callable(1d-array) -> bool 1d-array, optional
            Can choose to replace values other than NA. Return True for values
            that should be updated.
        errors : {'raise', 'ignore'}, default 'ignore'
            If 'raise', will raise a ValueError if the DataFrame and `other`
            both contain non-NA data in the same place.

            .. versionchanged:: 0.24.0
               Changed from `raise_conflict=False|True`
               to `errors='ignore'|'raise'`.

        Returns
        -------
        None : method directly changes calling object

        Raises
        ------
        ValueError
            * When `errors='raise'` and there's overlapping non-NA data.
            * When `errors` is not either `'ignore'` or `'raise'`
        NotImplementedError
            * If `join != 'left'`

        See Also
        --------
        dict.update : Similar method for dictionaries.
        DataFrame.merge : For column(s)-on-columns(s) operations.

        Examples
        --------
        >>> df = pd.DataFrame({'A': [1, 2, 3],
        ...                    'B': [400, 500, 600]})
        >>> new_df = pd.DataFrame({'B': [4, 5, 6],
        ...                        'C': [7, 8, 9]})
        >>> df.update(new_df)
        >>> df
           A  B
        0  1  4
        1  2  5
        2  3  6

        The DataFrame's length does not increase as a result of the update,
        only values at matching index/column labels are updated.

        >>> df = pd.DataFrame({'A': ['a', 'b', 'c'],
        ...                    'B': ['x', 'y', 'z']})
        >>> new_df = pd.DataFrame({'B': ['d', 'e', 'f', 'g', 'h', 'i']})
        >>> df.update(new_df)
        >>> df
           A  B
        0  a  d
        1  b  e
        2  c  f

        For Series, it's name attribute must be set.

        >>> df = pd.DataFrame({'A': ['a', 'b', 'c'],
        ...                    'B': ['x', 'y', 'z']})
        >>> new_column = pd.Series(['d', 'e'], name='B', index=[0, 2])
        >>> df.update(new_column)
        >>> df
           A  B
        0  a  d
        1  b  y
        2  c  e
        >>> df = pd.DataFrame({'A': ['a', 'b', 'c'],
        ...                    'B': ['x', 'y', 'z']})
        >>> new_df = pd.DataFrame({'B': ['d', 'e']}, index=[1, 2])
        >>> df.update(new_df)
        >>> df
           A  B
        0  a  x
        1  b  d
        2  c  e

        If `other` contains NaNs the corresponding values are not updated
        in the original dataframe.

        >>> df = pd.DataFrame({'A': [1, 2, 3],
        ...                    'B': [400, 500, 600]})
        >>> new_df = pd.DataFrame({'B': [4, np.nan, 6]})
        >>> df.update(new_df)
        >>> df
           A      B
        0  1    4.0
        1  2  500.0
        2  3    6.0
        """
        import pandas.core.computation.expressions as expressions

        # TODO: Support other joins
        if join != "left":  # pragma: no cover
            raise NotImplementedError("Only left join is supported")
        if errors not in ["ignore", "raise"]:
            raise ValueError("The parameter errors must be either 'ignore' or 'raise'")

        if not isinstance(other, DataFrame):
            other = DataFrame(other)

        other = other.reindex_like(self)

        for col in self.columns:
            this = self[col]._values
            that = other[col]._values
            if filter_func is not None:
                with np.errstate(all="ignore"):
                    mask = ~filter_func(this) | isna(that)
            else:
                if errors == "raise":
                    mask_this = notna(that)
                    mask_that = notna(this)
                    if any(mask_this & mask_that):
                        raise ValueError("Data overlaps.")

                if overwrite:
                    mask = isna(that)
                else:
                    mask = notna(this)

            # don't overwrite columns unnecessarily
            if mask.all():
                continue

            self[col] = expressions.where(mask, this, that)

    # ----------------------------------------------------------------------
    # Data reshaping

    _shared_docs[
        "pivot"
    ] = """
        Return reshaped DataFrame organized by given index / column values.

        Reshape data (produce a "pivot" table) based on column values. Uses
        unique values from specified `index` / `columns` to form axes of the
        resulting DataFrame. This function does not support data
        aggregation, multiple values will result in a MultiIndex in the
        columns. See the :ref:`User Guide <reshaping>` for more on reshaping.

        Parameters
        ----------%s
        index : str or object, optional
            Column to use to make new frame's index. If None, uses
            existing index.
        columns : str or object
            Column to use to make new frame's columns.
        values : str, object or a list of the previous, optional
            Column(s) to use for populating new frame's values. If not
            specified, all remaining columns will be used and the result will
            have hierarchically indexed columns.

            .. versionchanged:: 0.23.0
               Also accept list of column names.

        Returns
        -------
        DataFrame
            Returns reshaped DataFrame.

        Raises
        ------
        ValueError:
            When there are any `index`, `columns` combinations with multiple
            values. `DataFrame.pivot_table` when you need to aggregate.

        See Also
        --------
        DataFrame.pivot_table : Generalization of pivot that can handle
            duplicate values for one index/column pair.
        DataFrame.unstack : Pivot based on the index values instead of a
            column.

        Notes
        -----
        For finer-tuned control, see hierarchical indexing documentation along
        with the related stack/unstack methods.

        Examples
        --------
        >>> df = pd.DataFrame({'foo': ['one', 'one', 'one', 'two', 'two',
        ...                            'two'],
        ...                    'bar': ['A', 'B', 'C', 'A', 'B', 'C'],
        ...                    'baz': [1, 2, 3, 4, 5, 6],
        ...                    'zoo': ['x', 'y', 'z', 'q', 'w', 't']})
        >>> df
            foo   bar  baz  zoo
        0   one   A    1    x
        1   one   B    2    y
        2   one   C    3    z
        3   two   A    4    q
        4   two   B    5    w
        5   two   C    6    t

        >>> df.pivot(index='foo', columns='bar', values='baz')
        bar  A   B   C
        foo
        one  1   2   3
        two  4   5   6

        >>> df.pivot(index='foo', columns='bar')['baz']
        bar  A   B   C
        foo
        one  1   2   3
        two  4   5   6

        >>> df.pivot(index='foo', columns='bar', values=['baz', 'zoo'])
              baz       zoo
        bar   A  B  C   A  B  C
        foo
        one   1  2  3   x  y  z
        two   4  5  6   q  w  t

        A ValueError is raised if there are any duplicates.

        >>> df = pd.DataFrame({"foo": ['one', 'one', 'two', 'two'],
        ...                    "bar": ['A', 'A', 'B', 'C'],
        ...                    "baz": [1, 2, 3, 4]})
        >>> df
           foo bar  baz
        0  one   A    1
        1  one   A    2
        2  two   B    3
        3  two   C    4

        Notice that the first two rows are the same for our `index`
        and `columns` arguments.

        >>> df.pivot(index='foo', columns='bar', values='baz')
        Traceback (most recent call last):
           ...
        ValueError: Index contains duplicate entries, cannot reshape
        """

    @Substitution("")
    @Appender(_shared_docs["pivot"])
    def pivot(self, index=None, columns=None, values=None):
        from pandas.core.reshape.pivot import pivot

        return pivot(self, index=index, columns=columns, values=values)

    _shared_docs[
        "pivot_table"
    ] = """
        Create a spreadsheet-style pivot table as a DataFrame. The levels in
        the pivot table will be stored in MultiIndex objects (hierarchical
        indexes) on the index and columns of the result DataFrame.

        Parameters
        ----------%s
        values : column to aggregate, optional
        index : column, Grouper, array, or list of the previous
            If an array is passed, it must be the same length as the data. The
            list can contain any of the other types (except list).
            Keys to group by on the pivot table index.  If an array is passed,
            it is being used as the same manner as column values.
        columns : column, Grouper, array, or list of the previous
            If an array is passed, it must be the same length as the data. The
            list can contain any of the other types (except list).
            Keys to group by on the pivot table column.  If an array is passed,
            it is being used as the same manner as column values.
        aggfunc : function, list of functions, dict, default numpy.mean
            If list of functions passed, the resulting pivot table will have
            hierarchical columns whose top level are the function names
            (inferred from the function objects themselves)
            If dict is passed, the key is column to aggregate and value
            is function or list of functions
        fill_value : scalar, default None
            Value to replace missing values with
        margins : bool, default False
            Add all row / columns (e.g. for subtotal / grand totals)
        dropna : bool, default True
            Do not include columns whose entries are all NaN
        margins_name : str, default 'All'
            Name of the row / column that will contain the totals
            when margins is True.
        observed : bool, default False
            This only applies if any of the groupers are Categoricals.
            If True: only show observed values for categorical groupers.
            If False: show all values for categorical groupers.

            .. versionchanged:: 0.25.0

        Returns
        -------
        DataFrame

        See Also
        --------
        DataFrame.pivot : Pivot without aggregation that can handle
            non-numeric data.

        Examples
        --------
        >>> df = pd.DataFrame({"A": ["foo", "foo", "foo", "foo", "foo",
        ...                          "bar", "bar", "bar", "bar"],
        ...                    "B": ["one", "one", "one", "two", "two",
        ...                          "one", "one", "two", "two"],
        ...                    "C": ["small", "large", "large", "small",
        ...                          "small", "large", "small", "small",
        ...                          "large"],
        ...                    "D": [1, 2, 2, 3, 3, 4, 5, 6, 7],
        ...                    "E": [2, 4, 5, 5, 6, 6, 8, 9, 9]})
        >>> df
             A    B      C  D  E
        0  foo  one  small  1  2
        1  foo  one  large  2  4
        2  foo  one  large  2  5
        3  foo  two  small  3  5
        4  foo  two  small  3  6
        5  bar  one  large  4  6
        6  bar  one  small  5  8
        7  bar  two  small  6  9
        8  bar  two  large  7  9

        This first example aggregates values by taking the sum.

        >>> table = pd.pivot_table(df, values='D', index=['A', 'B'],
        ...                     columns=['C'], aggfunc=np.sum)
        >>> table
        C        large  small
        A   B
        bar one    4.0    5.0
            two    7.0    6.0
        foo one    4.0    1.0
            two    NaN    6.0

        We can also fill missing values using the `fill_value` parameter.

        >>> table = pd.pivot_table(df, values='D', index=['A', 'B'],
        ...                     columns=['C'], aggfunc=np.sum, fill_value=0)
        >>> table
        C        large  small
        A   B
        bar one      4      5
            two      7      6
        foo one      4      1
            two      0      6

        The next example aggregates by taking the mean across multiple columns.

        >>> table = pd.pivot_table(df, values=['D', 'E'], index=['A', 'C'],
        ...                     aggfunc={'D': np.mean,
        ...                              'E': np.mean})
        >>> table
                        D         E
        A   C
        bar large  5.500000  7.500000
            small  5.500000  8.500000
        foo large  2.000000  4.500000
            small  2.333333  4.333333

        We can also calculate multiple types of aggregations for any given
        value column.

        >>> table = pd.pivot_table(df, values=['D', 'E'], index=['A', 'C'],
        ...                     aggfunc={'D': np.mean,
        ...                              'E': [min, max, np.mean]})
        >>> table
                        D    E
                    mean  max      mean  min
        A   C
        bar large  5.500000  9.0  7.500000  6.0
            small  5.500000  9.0  8.500000  8.0
        foo large  2.000000  5.0  4.500000  4.0
            small  2.333333  6.0  4.333333  2.0
        """

    @Substitution("")
    @Appender(_shared_docs["pivot_table"])
    def pivot_table(
        self,
        values=None,
        index=None,
        columns=None,
        aggfunc="mean",
        fill_value=None,
        margins=False,
        dropna=True,
        margins_name="All",
        observed=False,
    ):
        from pandas.core.reshape.pivot import pivot_table

        return pivot_table(
            self,
            values=values,
            index=index,
            columns=columns,
            aggfunc=aggfunc,
            fill_value=fill_value,
            margins=margins,
            dropna=dropna,
            margins_name=margins_name,
            observed=observed,
        )

    def stack(self, level=-1, dropna=True):
        """
        Stack the prescribed level(s) from columns to index.

        Return a reshaped DataFrame or Series having a multi-level
        index with one or more new inner-most levels compared to the current
        DataFrame. The new inner-most levels are created by pivoting the
        columns of the current dataframe:

          - if the columns have a single level, the output is a Series;
          - if the columns have multiple levels, the new index
            level(s) is (are) taken from the prescribed level(s) and
            the output is a DataFrame.

        The new index levels are sorted.

        Parameters
        ----------
        level : int, str, list, default -1
            Level(s) to stack from the column axis onto the index
            axis, defined as one index or label, or a list of indices
            or labels.
        dropna : bool, default True
            Whether to drop rows in the resulting Frame/Series with
            missing values. Stacking a column level onto the index
            axis can create combinations of index and column values
            that are missing from the original dataframe. See Examples
            section.

        Returns
        -------
        DataFrame or Series
            Stacked dataframe or series.

        See Also
        --------
        DataFrame.unstack : Unstack prescribed level(s) from index axis
             onto column axis.
        DataFrame.pivot : Reshape dataframe from long format to wide
             format.
        DataFrame.pivot_table : Create a spreadsheet-style pivot table
             as a DataFrame.

        Notes
        -----
        The function is named by analogy with a collection of books
        being reorganized from being side by side on a horizontal
        position (the columns of the dataframe) to being stacked
        vertically on top of each other (in the index of the
        dataframe).

        Examples
        --------
        **Single level columns**

        >>> df_single_level_cols = pd.DataFrame([[0, 1], [2, 3]],
        ...                                     index=['cat', 'dog'],
        ...                                     columns=['weight', 'height'])

        Stacking a dataframe with a single level column axis returns a Series:

        >>> df_single_level_cols
             weight height
        cat       0      1
        dog       2      3
        >>> df_single_level_cols.stack()
        cat  weight    0
             height    1
        dog  weight    2
             height    3
        dtype: int64

        **Multi level columns: simple case**

        >>> multicol1 = pd.MultiIndex.from_tuples([('weight', 'kg'),
        ...                                        ('weight', 'pounds')])
        >>> df_multi_level_cols1 = pd.DataFrame([[1, 2], [2, 4]],
        ...                                     index=['cat', 'dog'],
        ...                                     columns=multicol1)

        Stacking a dataframe with a multi-level column axis:

        >>> df_multi_level_cols1
             weight
                 kg    pounds
        cat       1        2
        dog       2        4
        >>> df_multi_level_cols1.stack()
                    weight
        cat kg           1
            pounds       2
        dog kg           2
            pounds       4

        **Missing values**

        >>> multicol2 = pd.MultiIndex.from_tuples([('weight', 'kg'),
        ...                                        ('height', 'm')])
        >>> df_multi_level_cols2 = pd.DataFrame([[1.0, 2.0], [3.0, 4.0]],
        ...                                     index=['cat', 'dog'],
        ...                                     columns=multicol2)

        It is common to have missing values when stacking a dataframe
        with multi-level columns, as the stacked dataframe typically
        has more values than the original dataframe. Missing values
        are filled with NaNs:

        >>> df_multi_level_cols2
            weight height
                kg      m
        cat    1.0    2.0
        dog    3.0    4.0
        >>> df_multi_level_cols2.stack()
                height  weight
        cat kg     NaN     1.0
            m      2.0     NaN
        dog kg     NaN     3.0
            m      4.0     NaN

        **Prescribing the level(s) to be stacked**

        The first parameter controls which level or levels are stacked:

        >>> df_multi_level_cols2.stack(0)
                     kg    m
        cat height  NaN  2.0
            weight  1.0  NaN
        dog height  NaN  4.0
            weight  3.0  NaN
        >>> df_multi_level_cols2.stack([0, 1])
        cat  height  m     2.0
             weight  kg    1.0
        dog  height  m     4.0
             weight  kg    3.0
        dtype: float64

        **Dropping missing values**

        >>> df_multi_level_cols3 = pd.DataFrame([[None, 1.0], [2.0, 3.0]],
        ...                                     index=['cat', 'dog'],
        ...                                     columns=multicol2)

        Note that rows where all values are missing are dropped by
        default but this behaviour can be controlled via the dropna
        keyword parameter:

        >>> df_multi_level_cols3
            weight height
                kg      m
        cat    NaN    1.0
        dog    2.0    3.0
        >>> df_multi_level_cols3.stack(dropna=False)
                height  weight
        cat kg     NaN     NaN
            m      1.0     NaN
        dog kg     NaN     2.0
            m      3.0     NaN
        >>> df_multi_level_cols3.stack(dropna=True)
                height  weight
        cat m      1.0     NaN
        dog kg     NaN     2.0
            m      3.0     NaN
        """
        from pandas.core.reshape.reshape import stack, stack_multiple

        if isinstance(level, (tuple, list)):
            return stack_multiple(self, level, dropna=dropna)
        else:
            return stack(self, level, dropna=dropna)

    def explode(self, column: Union[str, Tuple]) -> "DataFrame":
        """
        Transform each element of a list-like to a row, replicating index values.

        .. versionadded:: 0.25.0

        Parameters
        ----------
        column : str or tuple
            Column to explode.

        Returns
        -------
        DataFrame
            Exploded lists to rows of the subset columns;
            index will be duplicated for these rows.

        Raises
        ------
        ValueError :
            if columns of the frame are not unique.

        See Also
        --------
        DataFrame.unstack : Pivot a level of the (necessarily hierarchical)
            index labels.
        DataFrame.melt : Unpivot a DataFrame from wide format to long format.
        Series.explode : Explode a DataFrame from list-like columns to long format.

        Notes
        -----
        This routine will explode list-likes including lists, tuples,
        Series, and np.ndarray. The result dtype of the subset rows will
        be object. Scalars will be returned unchanged. Empty list-likes will
        result in a np.nan for that row.

        Examples
        --------
        >>> df = pd.DataFrame({'A': [[1, 2, 3], 'foo', [], [3, 4]], 'B': 1})
        >>> df
                   A  B
        0  [1, 2, 3]  1
        1        foo  1
        2         []  1
        3     [3, 4]  1

        >>> df.explode('A')
             A  B
        0    1  1
        0    2  1
        0    3  1
        1  foo  1
        2  NaN  1
        3    3  1
        3    4  1
        """

        if not (is_scalar(column) or isinstance(column, tuple)):
            raise ValueError("column must be a scalar")
        if not self.columns.is_unique:
            raise ValueError("columns must be unique")

        df = self.reset_index(drop=True)
        result = df[column].explode()
        result = df.drop([column], axis=1).join(result)
        result.index = self.index.take(result.index)
        result = result.reindex(columns=self.columns, copy=False)

        return result

    def unstack(self, level=-1, fill_value=None):
        """
        Pivot a level of the (necessarily hierarchical) index labels, returning
        a DataFrame having a new level of column labels whose inner-most level
        consists of the pivoted index labels.

        If the index is not a MultiIndex, the output will be a Series
        (the analogue of stack when the columns are not a MultiIndex).

        The level involved will automatically get sorted.

        Parameters
        ----------
        level : int, str, or list of these, default -1 (last level)
            Level(s) of index to unstack, can pass level name.
        fill_value : int, string or dict
            Replace NaN with this value if the unstack produces missing values.

        Returns
        -------
        Series or DataFrame

        See Also
        --------
        DataFrame.pivot : Pivot a table based on column values.
        DataFrame.stack : Pivot a level of the column labels (inverse operation
            from `unstack`).

        Examples
        --------
        >>> index = pd.MultiIndex.from_tuples([('one', 'a'), ('one', 'b'),
        ...                                    ('two', 'a'), ('two', 'b')])
        >>> s = pd.Series(np.arange(1.0, 5.0), index=index)
        >>> s
        one  a   1.0
             b   2.0
        two  a   3.0
             b   4.0
        dtype: float64

        >>> s.unstack(level=-1)
             a   b
        one  1.0  2.0
        two  3.0  4.0

        >>> s.unstack(level=0)
           one  two
        a  1.0   3.0
        b  2.0   4.0

        >>> df = s.unstack(level=0)
        >>> df.unstack()
        one  a  1.0
             b  2.0
        two  a  3.0
             b  4.0
        dtype: float64
        """
        from pandas.core.reshape.reshape import unstack

        return unstack(self, level, fill_value)

    _shared_docs[
        "melt"
    ] = """
    Unpivot a DataFrame from wide format to long format, optionally
    leaving identifier variables set.

    This function is useful to massage a DataFrame into a format where one
    or more columns are identifier variables (`id_vars`), while all other
    columns, considered measured variables (`value_vars`), are "unpivoted" to
    the row axis, leaving just two non-identifier columns, 'variable' and
    'value'.
    %(versionadded)s
    Parameters
    ----------
    frame : DataFrame
    id_vars : tuple, list, or ndarray, optional
        Column(s) to use as identifier variables.
    value_vars : tuple, list, or ndarray, optional
        Column(s) to unpivot. If not specified, uses all columns that
        are not set as `id_vars`.
    var_name : scalar
        Name to use for the 'variable' column. If None it uses
        ``frame.columns.name`` or 'variable'.
    value_name : scalar, default 'value'
        Name to use for the 'value' column.
    col_level : int or str, optional
        If columns are a MultiIndex then use this level to melt.

    Returns
    -------
    DataFrame
        Unpivoted DataFrame.

    See Also
    --------
    %(other)s
    pivot_table
    DataFrame.pivot
    Series.explode

    Examples
    --------
    >>> df = pd.DataFrame({'A': {0: 'a', 1: 'b', 2: 'c'},
    ...                    'B': {0: 1, 1: 3, 2: 5},
    ...                    'C': {0: 2, 1: 4, 2: 6}})
    >>> df
       A  B  C
    0  a  1  2
    1  b  3  4
    2  c  5  6

    >>> %(caller)sid_vars=['A'], value_vars=['B'])
       A variable  value
    0  a        B      1
    1  b        B      3
    2  c        B      5

    >>> %(caller)sid_vars=['A'], value_vars=['B', 'C'])
       A variable  value
    0  a        B      1
    1  b        B      3
    2  c        B      5
    3  a        C      2
    4  b        C      4
    5  c        C      6

    The names of 'variable' and 'value' columns can be customized:

    >>> %(caller)sid_vars=['A'], value_vars=['B'],
    ...         var_name='myVarname', value_name='myValname')
       A myVarname  myValname
    0  a         B          1
    1  b         B          3
    2  c         B          5

    If you have multi-index columns:

    >>> df.columns = [list('ABC'), list('DEF')]
    >>> df
       A  B  C
       D  E  F
    0  a  1  2
    1  b  3  4
    2  c  5  6

    >>> %(caller)scol_level=0, id_vars=['A'], value_vars=['B'])
       A variable  value
    0  a        B      1
    1  b        B      3
    2  c        B      5

    >>> %(caller)sid_vars=[('A', 'D')], value_vars=[('B', 'E')])
      (A, D) variable_0 variable_1  value
    0      a          B          E      1
    1      b          B          E      3
    2      c          B          E      5
    """

    @Appender(
        _shared_docs["melt"]
        % dict(
            caller="df.melt(", versionadded=".. versionadded:: 0.20.0\n", other="melt"
        )
    )
    def melt(
        self,
        id_vars=None,
        value_vars=None,
        var_name=None,
        value_name="value",
        col_level=None,
    ):
        from pandas.core.reshape.melt import melt

        return melt(
            self,
            id_vars=id_vars,
            value_vars=value_vars,
            var_name=var_name,
            value_name=value_name,
            col_level=col_level,
        )

    # ----------------------------------------------------------------------
    # Time series-related

    def diff(self, periods=1, axis=0):
        """
        First discrete difference of element.

        Calculates the difference of a DataFrame element compared with another
        element in the DataFrame (default is the element in the same column
        of the previous row).

        Parameters
        ----------
        periods : int, default 1
            Periods to shift for calculating difference, accepts negative
            values.
        axis : {0 or 'index', 1 or 'columns'}, default 0
            Take difference over rows (0) or columns (1).

            .. versionadded:: 0.16.1.

        Returns
        -------
        DataFrame

        See Also
        --------
        Series.diff: First discrete difference for a Series.
        DataFrame.pct_change: Percent change over given number of periods.
        DataFrame.shift: Shift index by desired number of periods with an
            optional time freq.

        Examples
        --------
        Difference with previous row

        >>> df = pd.DataFrame({'a': [1, 2, 3, 4, 5, 6],
        ...                    'b': [1, 1, 2, 3, 5, 8],
        ...                    'c': [1, 4, 9, 16, 25, 36]})
        >>> df
           a  b   c
        0  1  1   1
        1  2  1   4
        2  3  2   9
        3  4  3  16
        4  5  5  25
        5  6  8  36

        >>> df.diff()
             a    b     c
        0  NaN  NaN   NaN
        1  1.0  0.0   3.0
        2  1.0  1.0   5.0
        3  1.0  1.0   7.0
        4  1.0  2.0   9.0
        5  1.0  3.0  11.0

        Difference with previous column

        >>> df.diff(axis=1)
            a    b     c
        0 NaN  0.0   0.0
        1 NaN -1.0   3.0
        2 NaN -1.0   7.0
        3 NaN -1.0  13.0
        4 NaN  0.0  20.0
        5 NaN  2.0  28.0

        Difference with 3rd previous row

        >>> df.diff(periods=3)
             a    b     c
        0  NaN  NaN   NaN
        1  NaN  NaN   NaN
        2  NaN  NaN   NaN
        3  3.0  2.0  15.0
        4  3.0  4.0  21.0
        5  3.0  6.0  27.0

        Difference with following row

        >>> df.diff(periods=-1)
             a    b     c
        0 -1.0  0.0  -3.0
        1 -1.0 -1.0  -5.0
        2 -1.0 -1.0  -7.0
        3 -1.0 -2.0  -9.0
        4 -1.0 -3.0 -11.0
        5  NaN  NaN   NaN
        """
        bm_axis = self._get_block_manager_axis(axis)
        new_data = self._data.diff(n=periods, axis=bm_axis)
        return self._constructor(new_data)

    # ----------------------------------------------------------------------
    # Function application

    def _gotitem(
        self,
        key: Union[str, List[str]],
        ndim: int,
        subset: Optional[Union[Series, ABCDataFrame]] = None,
    ) -> Union[Series, ABCDataFrame]:
        """
        Sub-classes to define. Return a sliced object.

        Parameters
        ----------
        key : string / list of selections
        ndim : 1,2
            requested ndim of result
        subset : object, default None
            subset to act on
        """
        if subset is None:
            subset = self
        elif subset.ndim == 1:  # is Series
            return subset

        # TODO: _shallow_copy(subset)?
        return subset[key]

    _agg_summary_and_see_also_doc = dedent(
        """
    The aggregation operations are always performed over an axis, either the
    index (default) or the column axis. This behavior is different from
    `numpy` aggregation functions (`mean`, `median`, `prod`, `sum`, `std`,
    `var`), where the default is to compute the aggregation of the flattened
    array, e.g., ``numpy.mean(arr_2d)`` as opposed to
    ``numpy.mean(arr_2d, axis=0)``.

    `agg` is an alias for `aggregate`. Use the alias.

    See Also
    --------
    DataFrame.apply : Perform any type of operations.
    DataFrame.transform : Perform transformation type operations.
    core.groupby.GroupBy : Perform operations over groups.
    core.resample.Resampler : Perform operations over resampled bins.
    core.window.Rolling : Perform operations over rolling window.
    core.window.Expanding : Perform operations over expanding window.
    core.window.EWM : Perform operation over exponential weighted
        window.
    """
    )

    _agg_examples_doc = dedent(
        """
    Examples
    --------
    >>> df = pd.DataFrame([[1, 2, 3],
    ...                    [4, 5, 6],
    ...                    [7, 8, 9],
    ...                    [np.nan, np.nan, np.nan]],
    ...                   columns=['A', 'B', 'C'])

    Aggregate these functions over the rows.

    >>> df.agg(['sum', 'min'])
            A     B     C
    sum  12.0  15.0  18.0
    min   1.0   2.0   3.0

    Different aggregations per column.

    >>> df.agg({'A' : ['sum', 'min'], 'B' : ['min', 'max']})
            A    B
    max   NaN  8.0
    min   1.0  2.0
    sum  12.0  NaN

    Aggregate over the columns.

    >>> df.agg("mean", axis="columns")
    0    2.0
    1    5.0
    2    8.0
    3    NaN
    dtype: float64
    """
    )

    @Substitution(
        see_also=_agg_summary_and_see_also_doc,
        examples=_agg_examples_doc,
        versionadded="\n.. versionadded:: 0.20.0\n",
        **_shared_doc_kwargs
    )
    @Appender(_shared_docs["aggregate"])
    def aggregate(self, func, axis=0, *args, **kwargs):
        axis = self._get_axis_number(axis)

        result = None
        try:
            result, how = self._aggregate(func, axis=axis, *args, **kwargs)
        except TypeError:
            pass
        if result is None:
            return self.apply(func, axis=axis, args=args, **kwargs)
        return result

    def _aggregate(self, arg, axis=0, *args, **kwargs):
        if axis == 1:
            # NDFrame.aggregate returns a tuple, and we need to transpose
            # only result
            result, how = self.T._aggregate(arg, *args, **kwargs)
            result = result.T if result is not None else result
            return result, how
        return super()._aggregate(arg, *args, **kwargs)

    agg = aggregate

    @Appender(_shared_docs["transform"] % _shared_doc_kwargs)
    def transform(self, func, axis=0, *args, **kwargs):
        axis = self._get_axis_number(axis)
        if axis == 1:
            return self.T.transform(func, *args, **kwargs).T
        return super().transform(func, *args, **kwargs)

    def apply(
        self,
        func,
        axis=0,
        broadcast=None,
        raw=False,
        reduce=None,
        result_type=None,
        args=(),
        **kwds
    ):
        """
        Apply a function along an axis of the DataFrame.

        Objects passed to the function are Series objects whose index is
        either the DataFrame's index (``axis=0``) or the DataFrame's columns
        (``axis=1``). By default (``result_type=None``), the final return type
        is inferred from the return type of the applied function. Otherwise,
        it depends on the `result_type` argument.

        Parameters
        ----------
        func : function
            Function to apply to each column or row.
        axis : {0 or 'index', 1 or 'columns'}, default 0
            Axis along which the function is applied:

            * 0 or 'index': apply function to each column.
            * 1 or 'columns': apply function to each row.
        broadcast : bool, optional
            Only relevant for aggregation functions:

            * ``False`` or ``None`` : returns a Series whose length is the
              length of the index or the number of columns (based on the
              `axis` parameter)
            * ``True`` : results will be broadcast to the original shape
              of the frame, the original index and columns will be retained.

            .. deprecated:: 0.23.0
               This argument will be removed in a future version, replaced
               by result_type='broadcast'.

        raw : bool, default False
            Determines if row or column is passed as a Series or ndarry object:

            * ``False`` : passes each row or column as a Series to the
              function.
            * ``True`` : the passed function will receive ndarray objects
              instead.
              If you are just applying a NumPy reduction function this will
              achieve much better performance.
        reduce : bool or None, default None
            Try to apply reduction procedures. If the DataFrame is empty,
            `apply` will use `reduce` to determine whether the result
            should be a Series or a DataFrame. If ``reduce=None`` (the
            default), `apply`'s return value will be guessed by calling
            `func` on an empty Series
            (note: while guessing, exceptions raised by `func` will be
            ignored).
            If ``reduce=True`` a Series will always be returned, and if
            ``reduce=False`` a DataFrame will always be returned.

            .. deprecated:: 0.23.0
               This argument will be removed in a future version, replaced
               by ``result_type='reduce'``.

        result_type : {'expand', 'reduce', 'broadcast', None}, default None
            These only act when ``axis=1`` (columns):

            * 'expand' : list-like results will be turned into columns.
            * 'reduce' : returns a Series if possible rather than expanding
              list-like results. This is the opposite of 'expand'.
            * 'broadcast' : results will be broadcast to the original shape
              of the DataFrame, the original index and columns will be
              retained.

            The default behaviour (None) depends on the return value of the
            applied function: list-like results will be returned as a Series
            of those. However if the apply function returns a Series these
            are expanded to columns.

            .. versionadded:: 0.23.0

        args : tuple
            Positional arguments to pass to `func` in addition to the
            array/series.
        **kwds
            Additional keyword arguments to pass as keywords arguments to
            `func`.

        Returns
        -------
        Series or DataFrame
            Result of applying ``func`` along the given axis of the
            DataFrame.

        See Also
        --------
        DataFrame.applymap: For elementwise operations.
        DataFrame.aggregate: Only perform aggregating type operations.
        DataFrame.transform: Only perform transforming type operations.

        Notes
        -----
        In the current implementation apply calls `func` twice on the
        first column/row to decide whether it can take a fast or slow
        code path. This can lead to unexpected behavior if `func` has
        side-effects, as they will take effect twice for the first
        column/row.

        Examples
        --------

        >>> df = pd.DataFrame([[4, 9]] * 3, columns=['A', 'B'])
        >>> df
           A  B
        0  4  9
        1  4  9
        2  4  9

        Using a numpy universal function (in this case the same as
        ``np.sqrt(df)``):

        >>> df.apply(np.sqrt)
             A    B
        0  2.0  3.0
        1  2.0  3.0
        2  2.0  3.0

        Using a reducing function on either axis

        >>> df.apply(np.sum, axis=0)
        A    12
        B    27
        dtype: int64

        >>> df.apply(np.sum, axis=1)
        0    13
        1    13
        2    13
        dtype: int64

        Returning a list-like will result in a Series

        >>> df.apply(lambda x: [1, 2], axis=1)
        0    [1, 2]
        1    [1, 2]
        2    [1, 2]
        dtype: object

        Passing result_type='expand' will expand list-like results
        to columns of a Dataframe

        >>> df.apply(lambda x: [1, 2], axis=1, result_type='expand')
           0  1
        0  1  2
        1  1  2
        2  1  2

        Returning a Series inside the function is similar to passing
        ``result_type='expand'``. The resulting column names
        will be the Series index.

        >>> df.apply(lambda x: pd.Series([1, 2], index=['foo', 'bar']), axis=1)
           foo  bar
        0    1    2
        1    1    2
        2    1    2

        Passing ``result_type='broadcast'`` will ensure the same shape
        result, whether list-like or scalar is returned by the function,
        and broadcast it along the axis. The resulting column names will
        be the originals.

        >>> df.apply(lambda x: [1, 2], axis=1, result_type='broadcast')
           A  B
        0  1  2
        1  1  2
        2  1  2
        """
        from pandas.core.apply import frame_apply

        op = frame_apply(
            self,
            func=func,
            axis=axis,
            broadcast=broadcast,
            raw=raw,
            reduce=reduce,
            result_type=result_type,
            args=args,
            kwds=kwds,
        )
        return op.get_result()

    def applymap(self, func):
        """
        Apply a function to a Dataframe elementwise.

        This method applies a function that accepts and returns a scalar
        to every element of a DataFrame.

        Parameters
        ----------
        func : callable
            Python function, returns a single value from a single value.

        Returns
        -------
        DataFrame
            Transformed DataFrame.

        See Also
        --------
        DataFrame.apply : Apply a function along input axis of DataFrame.

        Notes
        -----
        In the current implementation applymap calls `func` twice on the
        first column/row to decide whether it can take a fast or slow
        code path. This can lead to unexpected behavior if `func` has
        side-effects, as they will take effect twice for the first
        column/row.

        Examples
        --------
        >>> df = pd.DataFrame([[1, 2.12], [3.356, 4.567]])
        >>> df
               0      1
        0  1.000  2.120
        1  3.356  4.567

        >>> df.applymap(lambda x: len(str(x)))
           0  1
        0  3  4
        1  5  5

        Note that a vectorized version of `func` often exists, which will
        be much faster. You could square each number elementwise.

        >>> df.applymap(lambda x: x**2)
                   0          1
        0   1.000000   4.494400
        1  11.262736  20.857489

        But it's better to avoid applymap in that case.

        >>> df ** 2
                   0          1
        0   1.000000   4.494400
        1  11.262736  20.857489
        """

        # if we have a dtype == 'M8[ns]', provide boxed values
        def infer(x):
            if x.empty:
                return lib.map_infer(x, func)
            return lib.map_infer(x.astype(object).values, func)

        return self.apply(infer)

    # ----------------------------------------------------------------------
    # Merging / joining methods

    def append(self, other, ignore_index=False, verify_integrity=False, sort=None):
        """
        Append rows of `other` to the end of caller, returning a new object.

        Columns in `other` that are not in the caller are added as new columns.

        Parameters
        ----------
        other : DataFrame or Series/dict-like object, or list of these
            The data to append.
        ignore_index : bool, default False
            If True, do not use the index labels.
        verify_integrity : bool, default False
            If True, raise ValueError on creating index with duplicates.
        sort : bool, default None
            Sort columns if the columns of `self` and `other` are not aligned.
            The default sorting is deprecated and will change to not-sorting
            in a future version of pandas. Explicitly pass ``sort=True`` to
            silence the warning and sort. Explicitly pass ``sort=False`` to
            silence the warning and not sort.

            .. versionadded:: 0.23.0

        Returns
        -------
        DataFrame

        See Also
        --------
        concat : General function to concatenate DataFrame or Series objects.

        Notes
        -----
        If a list of dict/series is passed and the keys are all contained in
        the DataFrame's index, the order of the columns in the resulting
        DataFrame will be unchanged.

        Iteratively appending rows to a DataFrame can be more computationally
        intensive than a single concatenate. A better solution is to append
        those rows to a list and then concatenate the list with the original
        DataFrame all at once.

        Examples
        --------

        >>> df = pd.DataFrame([[1, 2], [3, 4]], columns=list('AB'))
        >>> df
           A  B
        0  1  2
        1  3  4
        >>> df2 = pd.DataFrame([[5, 6], [7, 8]], columns=list('AB'))
        >>> df.append(df2)
           A  B
        0  1  2
        1  3  4
        0  5  6
        1  7  8

        With `ignore_index` set to True:

        >>> df.append(df2, ignore_index=True)
           A  B
        0  1  2
        1  3  4
        2  5  6
        3  7  8

        The following, while not recommended methods for generating DataFrames,
        show two ways to generate a DataFrame from multiple data sources.

        Less efficient:

        >>> df = pd.DataFrame(columns=['A'])
        >>> for i in range(5):
        ...     df = df.append({'A': i}, ignore_index=True)
        >>> df
           A
        0  0
        1  1
        2  2
        3  3
        4  4

        More efficient:

        >>> pd.concat([pd.DataFrame([i], columns=['A']) for i in range(5)],
        ...           ignore_index=True)
           A
        0  0
        1  1
        2  2
        3  3
        4  4
        """
        if isinstance(other, (Series, dict)):
            if isinstance(other, dict):
                other = Series(other)
            if other.name is None and not ignore_index:
                raise TypeError(
                    "Can only append a Series if ignore_index=True"
                    " or if the Series has a name"
                )

            if other.name is None:
                index = None
            else:
                # other must have the same index name as self, otherwise
                # index name will be reset
                index = Index([other.name], name=self.index.name)

            idx_diff = other.index.difference(self.columns)
            try:
                combined_columns = self.columns.append(idx_diff)
            except TypeError:
                combined_columns = self.columns.astype(object).append(idx_diff)
            other = other.reindex(combined_columns, copy=False)
            other = DataFrame(
                other.values.reshape((1, len(other))),
                index=index,
                columns=combined_columns,
            )
            other = other._convert(datetime=True, timedelta=True)
            if not self.columns.equals(combined_columns):
                self = self.reindex(columns=combined_columns)
        elif isinstance(other, list) and not isinstance(other[0], DataFrame):
            other = DataFrame(other)
            if (self.columns.get_indexer(other.columns) >= 0).all():
                other = other.reindex(columns=self.columns)

        from pandas.core.reshape.concat import concat

        if isinstance(other, (list, tuple)):
            to_concat = [self] + other
        else:
            to_concat = [self, other]
        return concat(
            to_concat,
            ignore_index=ignore_index,
            verify_integrity=verify_integrity,
            sort=sort,
        )

    def join(self, other, on=None, how="left", lsuffix="", rsuffix="", sort=False):
        """
        Join columns of another DataFrame.

        Join columns with `other` DataFrame either on index or on a key
        column. Efficiently join multiple DataFrame objects by index at once by
        passing a list.

        Parameters
        ----------
        other : DataFrame, Series, or list of DataFrame
            Index should be similar to one of the columns in this one. If a
            Series is passed, its name attribute must be set, and that will be
            used as the column name in the resulting joined DataFrame.
        on : str, list of str, or array-like, optional
            Column or index level name(s) in the caller to join on the index
            in `other`, otherwise joins index-on-index. If multiple
            values given, the `other` DataFrame must have a MultiIndex. Can
            pass an array as the join key if it is not already contained in
            the calling DataFrame. Like an Excel VLOOKUP operation.
        how : {'left', 'right', 'outer', 'inner'}, default 'left'
            How to handle the operation of the two objects.

            * left: use calling frame's index (or column if on is specified)
            * right: use `other`'s index.
            * outer: form union of calling frame's index (or column if on is
              specified) with `other`'s index, and sort it.
              lexicographically.
            * inner: form intersection of calling frame's index (or column if
              on is specified) with `other`'s index, preserving the order
              of the calling's one.
        lsuffix : str, default ''
            Suffix to use from left frame's overlapping columns.
        rsuffix : str, default ''
            Suffix to use from right frame's overlapping columns.
        sort : bool, default False
            Order result DataFrame lexicographically by the join key. If False,
            the order of the join key depends on the join type (how keyword).

        Returns
        -------
        DataFrame
            A dataframe containing columns from both the caller and `other`.

        See Also
        --------
        DataFrame.merge : For column(s)-on-columns(s) operations.

        Notes
        -----
        Parameters `on`, `lsuffix`, and `rsuffix` are not supported when
        passing a list of `DataFrame` objects.

        Support for specifying index levels as the `on` parameter was added
        in version 0.23.0.

        Examples
        --------
        >>> df = pd.DataFrame({'key': ['K0', 'K1', 'K2', 'K3', 'K4', 'K5'],
        ...                    'A': ['A0', 'A1', 'A2', 'A3', 'A4', 'A5']})

        >>> df
          key   A
        0  K0  A0
        1  K1  A1
        2  K2  A2
        3  K3  A3
        4  K4  A4
        5  K5  A5

        >>> other = pd.DataFrame({'key': ['K0', 'K1', 'K2'],
        ...                       'B': ['B0', 'B1', 'B2']})

        >>> other
          key   B
        0  K0  B0
        1  K1  B1
        2  K2  B2

        Join DataFrames using their indexes.

        >>> df.join(other, lsuffix='_caller', rsuffix='_other')
          key_caller   A key_other    B
        0         K0  A0        K0   B0
        1         K1  A1        K1   B1
        2         K2  A2        K2   B2
        3         K3  A3       NaN  NaN
        4         K4  A4       NaN  NaN
        5         K5  A5       NaN  NaN

        If we want to join using the key columns, we need to set key to be
        the index in both `df` and `other`. The joined DataFrame will have
        key as its index.

        >>> df.set_index('key').join(other.set_index('key'))
              A    B
        key
        K0   A0   B0
        K1   A1   B1
        K2   A2   B2
        K3   A3  NaN
        K4   A4  NaN
        K5   A5  NaN

        Another option to join using the key columns is to use the `on`
        parameter. DataFrame.join always uses `other`'s index but we can use
        any column in `df`. This method preserves the original DataFrame's
        index in the result.

        >>> df.join(other.set_index('key'), on='key')
          key   A    B
        0  K0  A0   B0
        1  K1  A1   B1
        2  K2  A2   B2
        3  K3  A3  NaN
        4  K4  A4  NaN
        5  K5  A5  NaN
        """
        return self._join_compat(
            other, on=on, how=how, lsuffix=lsuffix, rsuffix=rsuffix, sort=sort
        )

    def _join_compat(
        self, other, on=None, how="left", lsuffix="", rsuffix="", sort=False
    ):
        from pandas.core.reshape.merge import merge
        from pandas.core.reshape.concat import concat

        if isinstance(other, Series):
            if other.name is None:
                raise ValueError("Other Series must have a name")
            other = DataFrame({other.name: other})

        if isinstance(other, DataFrame):
            return merge(
                self,
                other,
                left_on=on,
                how=how,
                left_index=on is None,
                right_index=True,
                suffixes=(lsuffix, rsuffix),
                sort=sort,
            )
        else:
            if on is not None:
                raise ValueError(
                    "Joining multiple DataFrames only supported for joining on index"
                )

            frames = [self] + list(other)

            can_concat = all(df.index.is_unique for df in frames)

            # join indexes only using concat
            if can_concat:
                if how == "left":
                    res = concat(
                        frames, axis=1, join="outer", verify_integrity=True, sort=sort
                    )
                    return res.reindex(self.index, copy=False)
                else:
                    return concat(
                        frames, axis=1, join=how, verify_integrity=True, sort=sort
                    )

            joined = frames[0]

            for frame in frames[1:]:
                joined = merge(
                    joined, frame, how=how, left_index=True, right_index=True
                )

            return joined

    @Substitution("")
    @Appender(_merge_doc, indents=2)
    def merge(
        self,
        right,
        how="inner",
        on=None,
        left_on=None,
        right_on=None,
        left_index=False,
        right_index=False,
        sort=False,
        suffixes=("_x", "_y"),
        copy=True,
        indicator=False,
        validate=None,
    ):
        from pandas.core.reshape.merge import merge

        return merge(
            self,
            right,
            how=how,
            on=on,
            left_on=left_on,
            right_on=right_on,
            left_index=left_index,
            right_index=right_index,
            sort=sort,
            suffixes=suffixes,
            copy=copy,
            indicator=indicator,
            validate=validate,
        )

    def round(self, decimals=0, *args, **kwargs):
        """
        Round a DataFrame to a variable number of decimal places.

        Parameters
        ----------
        decimals : int, dict, Series
            Number of decimal places to round each column to. If an int is
            given, round each column to the same number of places.
            Otherwise dict and Series round to variable numbers of places.
            Column names should be in the keys if `decimals` is a
            dict-like, or in the index if `decimals` is a Series. Any
            columns not included in `decimals` will be left as is. Elements
            of `decimals` which are not columns of the input will be
            ignored.
        *args
            Additional keywords have no effect but might be accepted for
            compatibility with numpy.
        **kwargs
            Additional keywords have no effect but might be accepted for
            compatibility with numpy.

        Returns
        -------
        DataFrame
            A DataFrame with the affected columns rounded to the specified
            number of decimal places.

        See Also
        --------
        numpy.around : Round a numpy array to the given number of decimals.
        Series.round : Round a Series to the given number of decimals.

        Examples
        --------
        >>> df = pd.DataFrame([(.21, .32), (.01, .67), (.66, .03), (.21, .18)],
        ...                   columns=['dogs', 'cats'])
        >>> df
            dogs  cats
        0  0.21  0.32
        1  0.01  0.67
        2  0.66  0.03
        3  0.21  0.18

        By providing an integer each column is rounded to the same number
        of decimal places

        >>> df.round(1)
            dogs  cats
        0   0.2   0.3
        1   0.0   0.7
        2   0.7   0.0
        3   0.2   0.2

        With a dict, the number of places for specific columns can be
        specified with the column names as key and the number of decimal
        places as value

        >>> df.round({'dogs': 1, 'cats': 0})
            dogs  cats
        0   0.2   0.0
        1   0.0   1.0
        2   0.7   0.0
        3   0.2   0.0

        Using a Series, the number of places for specific columns can be
        specified with the column names as index and the number of
        decimal places as value

        >>> decimals = pd.Series([0, 1], index=['cats', 'dogs'])
        >>> df.round(decimals)
            dogs  cats
        0   0.2   0.0
        1   0.0   1.0
        2   0.7   0.0
        3   0.2   0.0
        """
        from pandas.core.reshape.concat import concat

        def _dict_round(df, decimals):
            for col, vals in df.items():
                try:
                    yield _series_round(vals, decimals[col])
                except KeyError:
                    yield vals

        def _series_round(s, decimals):
            if is_integer_dtype(s) or is_float_dtype(s):
                return s.round(decimals)
            return s

        nv.validate_round(args, kwargs)

        if isinstance(decimals, (dict, Series)):
            if isinstance(decimals, Series):
                if not decimals.index.is_unique:
                    raise ValueError("Index of decimals must be unique")
            new_cols = [col for col in _dict_round(self, decimals)]
        elif is_integer(decimals):
            # Dispatch to Series.round
            new_cols = [_series_round(v, decimals) for _, v in self.items()]
        else:
            raise TypeError("decimals must be an integer, a dict-like or a Series")

        if len(new_cols) > 0:
            return self._constructor(
                concat(new_cols, axis=1), index=self.index, columns=self.columns
            )
        else:
            return self

    # ----------------------------------------------------------------------
    # Statistical methods, etc.

    def corr(self, method="pearson", min_periods=1):
        """
        Compute pairwise correlation of columns, excluding NA/null values.

        Parameters
        ----------
        method : {'pearson', 'kendall', 'spearman'} or callable
            Method of correlation:

            * pearson : standard correlation coefficient
            * kendall : Kendall Tau correlation coefficient
            * spearman : Spearman rank correlation
            * callable: callable with input two 1d ndarrays
                and returning a float. Note that the returned matrix from corr
                will have 1 along the diagonals and will be symmetric
                regardless of the callable's behavior.

                .. versionadded:: 0.24.0

        min_periods : int, optional
            Minimum number of observations required per pair of columns
            to have a valid result. Currently only available for Pearson
            and Spearman correlation.

        Returns
        -------
        DataFrame
            Correlation matrix.

        See Also
        --------
        DataFrame.corrwith
        Series.corr

        Examples
        --------
        >>> def histogram_intersection(a, b):
        ...     v = np.minimum(a, b).sum().round(decimals=1)
        ...     return v
        >>> df = pd.DataFrame([(.2, .3), (.0, .6), (.6, .0), (.2, .1)],
        ...                   columns=['dogs', 'cats'])
        >>> df.corr(method=histogram_intersection)
              dogs  cats
        dogs   1.0   0.3
        cats   0.3   1.0
        """
        numeric_df = self._get_numeric_data()
        cols = numeric_df.columns
        idx = cols.copy()
        mat = numeric_df.values

        if method == "pearson":
            correl = libalgos.nancorr(ensure_float64(mat), minp=min_periods)
        elif method == "spearman":
            correl = libalgos.nancorr_spearman(ensure_float64(mat), minp=min_periods)
        elif method == "kendall" or callable(method):
            if min_periods is None:
                min_periods = 1
            mat = ensure_float64(mat).T
            corrf = nanops.get_corr_func(method)
            K = len(cols)
            correl = np.empty((K, K), dtype=float)
            mask = np.isfinite(mat)
            for i, ac in enumerate(mat):
                for j, bc in enumerate(mat):
                    if i > j:
                        continue

                    valid = mask[i] & mask[j]
                    if valid.sum() < min_periods:
                        c = np.nan
                    elif i == j:
                        c = 1.0
                    elif not valid.all():
                        c = corrf(ac[valid], bc[valid])
                    else:
                        c = corrf(ac, bc)
                    correl[i, j] = c
                    correl[j, i] = c
        else:
            raise ValueError(
                "method must be either 'pearson', "
                "'spearman', 'kendall', or a callable, "
                "'{method}' was supplied".format(method=method)
            )

        return self._constructor(correl, index=idx, columns=cols)

    def cov(self, min_periods=None):
        """
        Compute pairwise covariance of columns, excluding NA/null values.

        Compute the pairwise covariance among the series of a DataFrame.
        The returned data frame is the `covariance matrix
        <https://en.wikipedia.org/wiki/Covariance_matrix>`__ of the columns
        of the DataFrame.

        Both NA and null values are automatically excluded from the
        calculation. (See the note below about bias from missing values.)
        A threshold can be set for the minimum number of
        observations for each value created. Comparisons with observations
        below this threshold will be returned as ``NaN``.

        This method is generally used for the analysis of time series data to
        understand the relationship between different measures
        across time.

        Parameters
        ----------
        min_periods : int, optional
            Minimum number of observations required per pair of columns
            to have a valid result.

        Returns
        -------
        DataFrame
            The covariance matrix of the series of the DataFrame.

        See Also
        --------
        Series.cov : Compute covariance with another Series.
        core.window.EWM.cov: Exponential weighted sample covariance.
        core.window.Expanding.cov : Expanding sample covariance.
        core.window.Rolling.cov : Rolling sample covariance.

        Notes
        -----
        Returns the covariance matrix of the DataFrame's time series.
        The covariance is normalized by N-1.

        For DataFrames that have Series that are missing data (assuming that
        data is `missing at random
        <https://en.wikipedia.org/wiki/Missing_data#Missing_at_random>`__)
        the returned covariance matrix will be an unbiased estimate
        of the variance and covariance between the member Series.

        However, for many applications this estimate may not be acceptable
        because the estimate covariance matrix is not guaranteed to be positive
        semi-definite. This could lead to estimate correlations having
        absolute values which are greater than one, and/or a non-invertible
        covariance matrix. See `Estimation of covariance matrices
        <http://en.wikipedia.org/w/index.php?title=Estimation_of_covariance_
        matrices>`__ for more details.

        Examples
        --------
        >>> df = pd.DataFrame([(1, 2), (0, 3), (2, 0), (1, 1)],
        ...                   columns=['dogs', 'cats'])
        >>> df.cov()
                  dogs      cats
        dogs  0.666667 -1.000000
        cats -1.000000  1.666667

        >>> np.random.seed(42)
        >>> df = pd.DataFrame(np.random.randn(1000, 5),
        ...                   columns=['a', 'b', 'c', 'd', 'e'])
        >>> df.cov()
                  a         b         c         d         e
        a  0.998438 -0.020161  0.059277 -0.008943  0.014144
        b -0.020161  1.059352 -0.008543 -0.024738  0.009826
        c  0.059277 -0.008543  1.010670 -0.001486 -0.000271
        d -0.008943 -0.024738 -0.001486  0.921297 -0.013692
        e  0.014144  0.009826 -0.000271 -0.013692  0.977795

        **Minimum number of periods**

        This method also supports an optional ``min_periods`` keyword
        that specifies the required minimum number of non-NA observations for
        each column pair in order to have a valid result:

        >>> np.random.seed(42)
        >>> df = pd.DataFrame(np.random.randn(20, 3),
        ...                   columns=['a', 'b', 'c'])
        >>> df.loc[df.index[:5], 'a'] = np.nan
        >>> df.loc[df.index[5:10], 'b'] = np.nan
        >>> df.cov(min_periods=12)
                  a         b         c
        a  0.316741       NaN -0.150812
        b       NaN  1.248003  0.191417
        c -0.150812  0.191417  0.895202
        """
        numeric_df = self._get_numeric_data()
        cols = numeric_df.columns
        idx = cols.copy()
        mat = numeric_df.values

        if notna(mat).all():
            if min_periods is not None and min_periods > len(mat):
                baseCov = np.empty((mat.shape[1], mat.shape[1]))
                baseCov.fill(np.nan)
            else:
                baseCov = np.cov(mat.T)
            baseCov = baseCov.reshape((len(cols), len(cols)))
        else:
            baseCov = libalgos.nancorr(ensure_float64(mat), cov=True, minp=min_periods)

        return self._constructor(baseCov, index=idx, columns=cols)

    def corrwith(self, other, axis=0, drop=False, method="pearson"):
        """
        Compute pairwise correlation between rows or columns of DataFrame
        with rows or columns of Series or DataFrame.  DataFrames are first
        aligned along both axes before computing the correlations.

        Parameters
        ----------
        other : DataFrame, Series
            Object with which to compute correlations.
        axis : {0 or 'index', 1 or 'columns'}, default 0
            The axis to use. 0 or 'index' to compute column-wise, 1 or 'columns' for
            row-wise.
        drop : bool, default False
            Drop missing indices from result.
        method : {'pearson', 'kendall', 'spearman'} or callable
            Method of correlation:

            * pearson : standard correlation coefficient
            * kendall : Kendall Tau correlation coefficient
            * spearman : Spearman rank correlation
            * callable: callable with input two 1d ndarrays
                and returning a float.

            .. versionadded:: 0.24.0

        Returns
        -------
        Series
            Pairwise correlations.

        See Also
        --------
        DataFrame.corr
        """
        axis = self._get_axis_number(axis)
        this = self._get_numeric_data()

        if isinstance(other, Series):
            return this.apply(lambda x: other.corr(x, method=method), axis=axis)

        other = other._get_numeric_data()
        left, right = this.align(other, join="inner", copy=False)

        if axis == 1:
            left = left.T
            right = right.T

        if method == "pearson":
            # mask missing values
            left = left + right * 0
            right = right + left * 0

            # demeaned data
            ldem = left - left.mean()
            rdem = right - right.mean()

            num = (ldem * rdem).sum()
            dom = (left.count() - 1) * left.std() * right.std()

            correl = num / dom

        elif method in ["kendall", "spearman"] or callable(method):

            def c(x):
                return nanops.nancorr(x[0], x[1], method=method)

            correl = Series(
                map(c, zip(left.values.T, right.values.T)), index=left.columns
            )

        else:
            raise ValueError(
                "Invalid method {method} was passed, "
                "valid methods are: 'pearson', 'kendall', "
                "'spearman', or callable".format(method=method)
            )

        if not drop:
            # Find non-matching labels along the given axis
            # and append missing correlations (GH 22375)
            raxis = 1 if axis == 0 else 0
            result_index = this._get_axis(raxis).union(other._get_axis(raxis))
            idx_diff = result_index.difference(correl.index)

            if len(idx_diff) > 0:
                correl = correl.append(Series([np.nan] * len(idx_diff), index=idx_diff))

        return correl

    # ----------------------------------------------------------------------
    # ndarray-like stats methods

    def count(self, axis=0, level=None, numeric_only=False):
        """
        Count non-NA cells for each column or row.

        The values `None`, `NaN`, `NaT`, and optionally `numpy.inf` (depending
        on `pandas.options.mode.use_inf_as_na`) are considered NA.

        Parameters
        ----------
        axis : {0 or 'index', 1 or 'columns'}, default 0
            If 0 or 'index' counts are generated for each column.
            If 1 or 'columns' counts are generated for each **row**.
        level : int or str, optional
            If the axis is a `MultiIndex` (hierarchical), count along a
            particular `level`, collapsing into a `DataFrame`.
            A `str` specifies the level name.
        numeric_only : bool, default False
            Include only `float`, `int` or `boolean` data.

        Returns
        -------
        Series or DataFrame
            For each column/row the number of non-NA/null entries.
            If `level` is specified returns a `DataFrame`.

        See Also
        --------
        Series.count: Number of non-NA elements in a Series.
        DataFrame.shape: Number of DataFrame rows and columns (including NA
            elements).
        DataFrame.isna: Boolean same-sized DataFrame showing places of NA
            elements.

        Examples
        --------
        Constructing DataFrame from a dictionary:

        >>> df = pd.DataFrame({"Person":
        ...                    ["John", "Myla", "Lewis", "John", "Myla"],
        ...                    "Age": [24., np.nan, 21., 33, 26],
        ...                    "Single": [False, True, True, True, False]})
        >>> df
           Person   Age  Single
        0    John  24.0   False
        1    Myla   NaN    True
        2   Lewis  21.0    True
        3    John  33.0    True
        4    Myla  26.0   False

        Notice the uncounted NA values:

        >>> df.count()
        Person    5
        Age       4
        Single    5
        dtype: int64

        Counts for each **row**:

        >>> df.count(axis='columns')
        0    3
        1    2
        2    3
        3    3
        4    3
        dtype: int64

        Counts for one level of a `MultiIndex`:

        >>> df.set_index(["Person", "Single"]).count(level="Person")
                Age
        Person
        John      2
        Lewis     1
        Myla      1
        """
        axis = self._get_axis_number(axis)
        if level is not None:
            return self._count_level(level, axis=axis, numeric_only=numeric_only)

        if numeric_only:
            frame = self._get_numeric_data()
        else:
            frame = self

        # GH #423
        if len(frame._get_axis(axis)) == 0:
            result = Series(0, index=frame._get_agg_axis(axis))
        else:
            if frame._is_mixed_type or frame._data.any_extension_types:
                # the or any_extension_types is really only hit for single-
                # column frames with an extension array
                result = notna(frame).sum(axis=axis)
            else:
                # GH13407
                series_counts = notna(frame).sum(axis=axis)
                counts = series_counts.values
                result = Series(counts, index=frame._get_agg_axis(axis))

        return result.astype("int64")

    def _count_level(self, level, axis=0, numeric_only=False):
        if numeric_only:
            frame = self._get_numeric_data()
        else:
            frame = self

        count_axis = frame._get_axis(axis)
        agg_axis = frame._get_agg_axis(axis)

        if not isinstance(count_axis, ABCMultiIndex):
            raise TypeError(
                "Can only count levels on hierarchical "
                "{ax}.".format(ax=self._get_axis_name(axis))
            )

        if frame._is_mixed_type:
            # Since we have mixed types, calling notna(frame.values) might
            # upcast everything to object
            mask = notna(frame).values
        else:
            # But use the speedup when we have homogeneous dtypes
            mask = notna(frame.values)

        if axis == 1:
            # We're transposing the mask rather than frame to avoid potential
            # upcasts to object, which induces a ~20x slowdown
            mask = mask.T

        if isinstance(level, str):
            level = count_axis._get_level_number(level)

        level_index = count_axis.levels[level]
        level_codes = ensure_int64(count_axis.codes[level])
        counts = lib.count_level_2d(mask, level_codes, len(level_index), axis=0)

        result = DataFrame(counts, index=level_index, columns=agg_axis)

        if axis == 1:
            # Undo our earlier transpose
            return result.T
        else:
            return result

    def _reduce(
        self, op, name, axis=0, skipna=True, numeric_only=None, filter_type=None, **kwds
    ):
        if axis is None and filter_type == "bool":
            labels = None
            constructor = None
        else:
            # TODO: Make other agg func handle axis=None properly
            axis = self._get_axis_number(axis)
            labels = self._get_agg_axis(axis)
            constructor = self._constructor

        def f(x):
            return op(x, axis=axis, skipna=skipna, **kwds)

        # exclude timedelta/datetime unless we are uniform types
        if (
            axis == 1
            and self._is_datelike_mixed_type
            and (
                not self._is_homogeneous_type
                and not is_datetime64tz_dtype(self.dtypes[0])
            )
        ):
            numeric_only = True

        if numeric_only is None:
            try:
                values = self.values
                result = f(values)

                if filter_type == "bool" and is_object_dtype(values) and axis is None:
                    # work around https://github.com/numpy/numpy/issues/10489
                    # TODO: combine with hasattr(result, 'dtype') further down
                    # hard since we don't have `values` down there.
                    result = np.bool_(result)
            except Exception as e:

                # try by-column first
                if filter_type is None and axis == 0:
                    try:

                        # this can end up with a non-reduction
                        # but not always. if the types are mixed
                        # with datelike then need to make sure a series

                        # we only end up here if we have not specified
                        # numeric_only and yet we have tried a
                        # column-by-column reduction, where we have mixed type.
                        # So let's just do what we can
                        from pandas.core.apply import frame_apply

                        opa = frame_apply(
                            self, func=f, result_type="expand", ignore_failures=True
                        )
                        result = opa.get_result()
                        if result.ndim == self.ndim:
                            result = result.iloc[0]
                        return result
                    except Exception:
                        pass

                if filter_type is None or filter_type == "numeric":
                    data = self._get_numeric_data()
                elif filter_type == "bool":
                    data = self._get_bool_data()
                else:  # pragma: no cover
                    e = NotImplementedError(
                        "Handling exception with filter_type {f} not"
                        "implemented.".format(f=filter_type)
                    )
                    raise_with_traceback(e)
                with np.errstate(all="ignore"):
                    result = f(data.values)
                labels = data._get_agg_axis(axis)
        else:
            if numeric_only:
                if filter_type is None or filter_type == "numeric":
                    data = self._get_numeric_data()
                elif filter_type == "bool":
                    # GH 25101, # GH 24434
                    data = self._get_bool_data() if axis == 0 else self
                else:  # pragma: no cover
                    msg = (
                        "Generating numeric_only data with filter_type {f}"
                        "not supported.".format(f=filter_type)
                    )
                    raise NotImplementedError(msg)
                values = data.values
                labels = data._get_agg_axis(axis)
            else:
                values = self.values
            result = f(values)

        if hasattr(result, "dtype") and is_object_dtype(result.dtype):
            try:
                if filter_type is None or filter_type == "numeric":
                    result = result.astype(np.float64)
                elif filter_type == "bool" and notna(result).all():
                    result = result.astype(np.bool_)
            except (ValueError, TypeError):

                # try to coerce to the original dtypes item by item if we can
                if axis == 0:
                    result = coerce_to_dtypes(result, self.dtypes)

        if constructor is not None:
            result = Series(result, index=labels)
        return result

    def nunique(self, axis=0, dropna=True):
        """
        Count distinct observations over requested axis.

        Return Series with number of distinct observations. Can ignore NaN
        values.

        .. versionadded:: 0.20.0

        Parameters
        ----------
        axis : {0 or 'index', 1 or 'columns'}, default 0
            The axis to use. 0 or 'index' for row-wise, 1 or 'columns' for
            column-wise.
        dropna : bool, default True
            Don't include NaN in the counts.

        Returns
        -------
        Series

        See Also
        --------
        Series.nunique: Method nunique for Series.
        DataFrame.count: Count non-NA cells for each column or row.

        Examples
        --------
        >>> df = pd.DataFrame({'A': [1, 2, 3], 'B': [1, 1, 1]})
        >>> df.nunique()
        A    3
        B    1
        dtype: int64

        >>> df.nunique(axis=1)
        0    1
        1    2
        2    2
        dtype: int64
        """
        return self.apply(Series.nunique, axis=axis, dropna=dropna)

    def idxmin(self, axis=0, skipna=True):
        """
        Return index of first occurrence of minimum over requested axis.
        NA/null values are excluded.

        Parameters
        ----------
        axis : {0 or 'index', 1 or 'columns'}, default 0
            The axis to use. 0 or 'index' for row-wise, 1 or 'columns' for column-wise
        skipna : bool, default True
            Exclude NA/null values. If an entire row/column is NA, the result
            will be NA.

        Returns
        -------
        Series
            Indexes of minima along the specified axis.

        Raises
        ------
        ValueError
            * If the row/column is empty

        See Also
        --------
        Series.idxmin

        Notes
        -----
        This method is the DataFrame version of ``ndarray.argmin``.
        """
        axis = self._get_axis_number(axis)
        indices = nanops.nanargmin(self.values, axis=axis, skipna=skipna)
        index = self._get_axis(axis)
        result = [index[i] if i >= 0 else np.nan for i in indices]
        return Series(result, index=self._get_agg_axis(axis))

    def idxmax(self, axis=0, skipna=True):
        """
        Return index of first occurrence of maximum over requested axis.
        NA/null values are excluded.

        Parameters
        ----------
        axis : {0 or 'index', 1 or 'columns'}, default 0
            The axis to use. 0 or 'index' for row-wise, 1 or 'columns' for column-wise
        skipna : bool, default True
            Exclude NA/null values. If an entire row/column is NA, the result
            will be NA.

        Returns
        -------
        Series
            Indexes of maxima along the specified axis.

        Raises
        ------
        ValueError
            * If the row/column is empty

        See Also
        --------
        Series.idxmax

        Notes
        -----
        This method is the DataFrame version of ``ndarray.argmax``.
        """
        axis = self._get_axis_number(axis)
        indices = nanops.nanargmax(self.values, axis=axis, skipna=skipna)
        index = self._get_axis(axis)
        result = [index[i] if i >= 0 else np.nan for i in indices]
        return Series(result, index=self._get_agg_axis(axis))

    def _get_agg_axis(self, axis_num):
        """
        Let's be explicit about this.
        """
        if axis_num == 0:
            return self.columns
        elif axis_num == 1:
            return self.index
        else:
            raise ValueError("Axis must be 0 or 1 (got %r)" % axis_num)

    def mode(self, axis=0, numeric_only=False, dropna=True):
        """
        Get the mode(s) of each element along the selected axis.

        The mode of a set of values is the value that appears most often.
        It can be multiple values.

        Parameters
        ----------
        axis : {0 or 'index', 1 or 'columns'}, default 0
            The axis to iterate over while searching for the mode:

            * 0 or 'index' : get mode of each column
            * 1 or 'columns' : get mode of each row.

        numeric_only : bool, default False
            If True, only apply to numeric columns.
        dropna : bool, default True
            Don't consider counts of NaN/NaT.

            .. versionadded:: 0.24.0

        Returns
        -------
        DataFrame
            The modes of each column or row.

        See Also
        --------
        Series.mode : Return the highest frequency value in a Series.
        Series.value_counts : Return the counts of values in a Series.

        Examples
        --------
        >>> df = pd.DataFrame([('bird', 2, 2),
        ...                    ('mammal', 4, np.nan),
        ...                    ('arthropod', 8, 0),
        ...                    ('bird', 2, np.nan)],
        ...                   index=('falcon', 'horse', 'spider', 'ostrich'),
        ...                   columns=('species', 'legs', 'wings'))
        >>> df
                   species  legs  wings
        falcon        bird     2    2.0
        horse       mammal     4    NaN
        spider   arthropod     8    0.0
        ostrich       bird     2    NaN

        By default, missing values are not considered, and the mode of wings
        are both 0 and 2. The second row of species and legs contains ``NaN``,
        because they have only one mode, but the DataFrame has two rows.

        >>> df.mode()
          species  legs  wings
        0    bird   2.0    0.0
        1     NaN   NaN    2.0

        Setting ``dropna=False`` ``NaN`` values are considered and they can be
        the mode (like for wings).

        >>> df.mode(dropna=False)
          species  legs  wings
        0    bird     2    NaN

        Setting ``numeric_only=True``, only the mode of numeric columns is
        computed, and columns of other types are ignored.

        >>> df.mode(numeric_only=True)
           legs  wings
        0   2.0    0.0
        1   NaN    2.0

        To compute the mode over columns and not rows, use the axis parameter:

        >>> df.mode(axis='columns', numeric_only=True)
                   0    1
        falcon   2.0  NaN
        horse    4.0  NaN
        spider   0.0  8.0
        ostrich  2.0  NaN
        """
        data = self if not numeric_only else self._get_numeric_data()

        def f(s):
            return s.mode(dropna=dropna)

        return data.apply(f, axis=axis)

    def quantile(self, q=0.5, axis=0, numeric_only=True, interpolation="linear"):
        """
        Return values at the given quantile over requested axis.

        Parameters
        ----------
        q : float or array-like, default 0.5 (50% quantile)
            Value between 0 <= q <= 1, the quantile(s) to compute.
        axis : {0, 1, 'index', 'columns'} (default 0)
            Equals 0 or 'index' for row-wise, 1 or 'columns' for column-wise.
        numeric_only : bool, default True
            If False, the quantile of datetime and timedelta data will be
            computed as well.
        interpolation : {'linear', 'lower', 'higher', 'midpoint', 'nearest'}
            This optional parameter specifies the interpolation method to use,
            when the desired quantile lies between two data points `i` and `j`:

            * linear: `i + (j - i) * fraction`, where `fraction` is the
              fractional part of the index surrounded by `i` and `j`.
            * lower: `i`.
            * higher: `j`.
            * nearest: `i` or `j` whichever is nearest.
            * midpoint: (`i` + `j`) / 2.

        Returns
        -------
        Series or DataFrame

            If ``q`` is an array, a DataFrame will be returned where the
              index is ``q``, the columns are the columns of self, and the
              values are the quantiles.
            If ``q`` is a float, a Series will be returned where the
              index is the columns of self and the values are the quantiles.

        See Also
        --------
        core.window.Rolling.quantile: Rolling quantile.
        numpy.percentile: Numpy function to compute the percentile.

        Examples
        --------
        >>> df = pd.DataFrame(np.array([[1, 1], [2, 10], [3, 100], [4, 100]]),
        ...                   columns=['a', 'b'])
        >>> df.quantile(.1)
        a    1.3
        b    3.7
        Name: 0.1, dtype: float64
        >>> df.quantile([.1, .5])
               a     b
        0.1  1.3   3.7
        0.5  2.5  55.0

        Specifying `numeric_only=False` will also compute the quantile of
        datetime and timedelta data.

        >>> df = pd.DataFrame({'A': [1, 2],
        ...                    'B': [pd.Timestamp('2010'),
        ...                          pd.Timestamp('2011')],
        ...                    'C': [pd.Timedelta('1 days'),
        ...                          pd.Timedelta('2 days')]})
        >>> df.quantile(0.5, numeric_only=False)
        A                    1.5
        B    2010-07-02 12:00:00
        C        1 days 12:00:00
        Name: 0.5, dtype: object
        """
        self._check_percentile(q)

        data = self._get_numeric_data() if numeric_only else self
        axis = self._get_axis_number(axis)
        is_transposed = axis == 1

        if is_transposed:
            data = data.T

        if len(data.columns) == 0:
            # GH#23925 _get_numeric_data may have dropped all columns
            cols = Index([], name=self.columns.name)
            if is_list_like(q):
                return self._constructor([], index=q, columns=cols)
            return self._constructor_sliced([], index=cols, name=q)

        result = data._data.quantile(
            qs=q, axis=1, interpolation=interpolation, transposed=is_transposed
        )

        if result.ndim == 2:
            result = self._constructor(result)
        else:
            result = self._constructor_sliced(result, name=q)

        if is_transposed:
            result = result.T

        return result

    def to_timestamp(self, freq=None, how="start", axis=0, copy=True):
        """
        Cast to DatetimeIndex of timestamps, at *beginning* of period.

        Parameters
        ----------
        freq : str, default frequency of PeriodIndex
            Desired frequency.
        how : {'s', 'e', 'start', 'end'}
            Convention for converting period to timestamp; start of period
            vs. end.
        axis : {0 or 'index', 1 or 'columns'}, default 0
            The axis to convert (the index by default).
        copy : bool, default True
            If False then underlying input data is not copied.

        Returns
        -------
        DataFrame with DatetimeIndex
        """
        new_data = self._data
        if copy:
            new_data = new_data.copy()

        axis = self._get_axis_number(axis)
        if axis == 0:
            new_data.set_axis(1, self.index.to_timestamp(freq=freq, how=how))
        elif axis == 1:
            new_data.set_axis(0, self.columns.to_timestamp(freq=freq, how=how))
        else:  # pragma: no cover
            raise AssertionError("Axis must be 0 or 1. Got {ax!s}".format(ax=axis))

        return self._constructor(new_data)

    def to_period(self, freq=None, axis=0, copy=True):
        """
        Convert DataFrame from DatetimeIndex to PeriodIndex with desired
        frequency (inferred from index if not passed).

        Parameters
        ----------
        freq : str, default
            Frequency of the PeriodIndex.
        axis : {0 or 'index', 1 or 'columns'}, default 0
            The axis to convert (the index by default).
        copy : bool, default True
            If False then underlying input data is not copied.

        Returns
        -------
        TimeSeries with PeriodIndex
        """
        new_data = self._data
        if copy:
            new_data = new_data.copy()

        axis = self._get_axis_number(axis)
        if axis == 0:
            new_data.set_axis(1, self.index.to_period(freq=freq))
        elif axis == 1:
            new_data.set_axis(0, self.columns.to_period(freq=freq))
        else:  # pragma: no cover
            raise AssertionError("Axis must be 0 or 1. Got {ax!s}".format(ax=axis))

        return self._constructor(new_data)

    def isin(self, values):
        """
        Whether each element in the DataFrame is contained in values.

        Parameters
        ----------
        values : iterable, Series, DataFrame or dict
            The result will only be true at a location if all the
            labels match. If `values` is a Series, that's the index. If
            `values` is a dict, the keys must be the column names,
            which must match. If `values` is a DataFrame,
            then both the index and column labels must match.

        Returns
        -------
        DataFrame
            DataFrame of booleans showing whether each element in the DataFrame
            is contained in values.

        See Also
        --------
        DataFrame.eq: Equality test for DataFrame.
        Series.isin: Equivalent method on Series.
        Series.str.contains: Test if pattern or regex is contained within a
            string of a Series or Index.

        Examples
        --------

        >>> df = pd.DataFrame({'num_legs': [2, 4], 'num_wings': [2, 0]},
        ...                   index=['falcon', 'dog'])
        >>> df
                num_legs  num_wings
        falcon         2          2
        dog            4          0

        When ``values`` is a list check whether every value in the DataFrame
        is present in the list (which animals have 0 or 2 legs or wings)

        >>> df.isin([0, 2])
                num_legs  num_wings
        falcon      True       True
        dog        False       True

        When ``values`` is a dict, we can pass values to check for each
        column separately:

        >>> df.isin({'num_wings': [0, 3]})
                num_legs  num_wings
        falcon     False      False
        dog        False       True

        When ``values`` is a Series or DataFrame the index and column must
        match. Note that 'falcon' does not match based on the number of legs
        in df2.

        >>> other = pd.DataFrame({'num_legs': [8, 2], 'num_wings': [0, 2]},
        ...                      index=['spider', 'falcon'])
        >>> df.isin(other)
                num_legs  num_wings
        falcon      True       True
        dog        False      False
        """
        if isinstance(values, dict):
            from pandas.core.reshape.concat import concat

            values = collections.defaultdict(list, values)
            return concat(
                (
                    self.iloc[:, [i]].isin(values[col])
                    for i, col in enumerate(self.columns)
                ),
                axis=1,
            )
        elif isinstance(values, Series):
            if not values.index.is_unique:
                raise ValueError("cannot compute isin with a duplicate axis.")
            return self.eq(values.reindex_like(self), axis="index")
        elif isinstance(values, DataFrame):
            if not (values.columns.is_unique and values.index.is_unique):
                raise ValueError("cannot compute isin with a duplicate axis.")
            return self.eq(values.reindex_like(self))
        else:
            if not is_list_like(values):
                raise TypeError(
                    "only list-like or dict-like objects are "
                    "allowed to be passed to DataFrame.isin(), "
                    "you passed a "
                    "{0!r}".format(type(values).__name__)
                )
            return DataFrame(
                algorithms.isin(self.values.ravel(), values).reshape(self.shape),
                self.index,
                self.columns,
            )

    # ----------------------------------------------------------------------
    # Add plotting methods to DataFrame
    plot = CachedAccessor("plot", pandas.plotting.PlotAccessor)
    hist = pandas.plotting.hist_frame
    boxplot = pandas.plotting.boxplot_frame
    sparse = CachedAccessor("sparse", SparseFrameAccessor)


DataFrame._setup_axes(
    ["index", "columns"],
    info_axis=1,
    stat_axis=0,
    axes_are_reversed=True,
    aliases={"rows": 0},
    docs={
        "index": "The index (row labels) of the DataFrame.",
        "columns": "The column labels of the DataFrame.",
    },
)
DataFrame._add_numeric_operations()
DataFrame._add_series_or_dataframe_operations()

ops.add_flex_arithmetic_methods(DataFrame)
ops.add_special_arithmetic_methods(DataFrame)


def _from_nested_dict(data):
    # TODO: this should be seriously cythonized
    new_data = OrderedDict()
    for index, s in data.items():
        for col, v in s.items():
            new_data[col] = new_data.get(col, OrderedDict())
            new_data[col][index] = v
    return new_data


def _put_str(s, space):
    return "{s}".format(s=s)[:space].ljust(space)<|MERGE_RESOLUTION|>--- conflicted
+++ resolved
@@ -5282,11 +5282,7 @@
     def _combine_match_index(self, other, func):
         # at this point we have `self.index.equals(other.index)`
 
-<<<<<<< HEAD
-        if ops.should_series_dispatch(left, right, func):
-=======
-        if self._is_mixed_type or other._is_mixed_type:
->>>>>>> 7ae2c09d
+        if ops.should_series_dispatch(self, other, func):
             # operate column-wise; avoid costly object-casting in `.values`
             new_data = ops.dispatch_to_series(self, other, func)
         else:
