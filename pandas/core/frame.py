# pylint: disable=E1101
# pylint: disable=W0212,W0703,W0622
"""
DataFrame
---------
An efficient 2D container for potentially mixed-type time series or other
labeled data series.

Similar to its R counterpart, data.frame, except providing automatic data
alignment and a host of useful data manipulation methods having to do with the
labeling information
"""
import collections
from collections import OrderedDict
import functools
import itertools
import sys
import warnings
from textwrap import dedent
<<<<<<< HEAD
from typing import List, Set, Union
=======
from typing import List, Optional, Union
>>>>>>> de3a85c8

import numpy as np
import numpy.ma as ma

from pandas._config import get_option

from pandas._libs import lib, algos as libalgos

from pandas.util._decorators import (Appender, Substitution,
                                     rewrite_axis_style_signature,
                                     deprecate_kwarg)
from pandas.util._validators import (validate_bool_kwarg,
                                     validate_axis_style_args)

from pandas import compat
from pandas.compat import (
    PY36, Iterator, StringIO, lmap, lzip, raise_with_traceback)
from pandas.compat.numpy import function as nv
from pandas.core.dtypes.cast import (
    maybe_upcast,
    cast_scalar_to_array,
    infer_dtype_from_scalar,
    maybe_cast_to_datetime,
    maybe_infer_to_datetimelike,
    maybe_convert_platform,
    maybe_downcast_to_dtype,
    invalidate_string_dtypes,
    coerce_to_dtypes,
    maybe_upcast_putmask,
    find_common_type)
from pandas.core.dtypes.common import (
    is_dict_like,
    is_datetime64tz_dtype,
    is_object_dtype,
    is_extension_type,
    is_extension_array_dtype,
    is_datetime64_any_dtype,
    is_bool_dtype,
    is_integer_dtype,
    is_float_dtype,
    is_integer,
    is_scalar,
    is_dtype_equal,
    needs_i8_conversion,
    infer_dtype_from_object,
    ensure_float64,
    ensure_int64,
    ensure_platform_int,
    is_list_like,
    is_nested_list_like,
    is_iterator,
    is_sequence,
    is_named_tuple)
from pandas.core.dtypes.generic import (
    ABCSeries, ABCDataFrame, ABCIndexClass, ABCMultiIndex)
from pandas.core.dtypes.missing import isna, notna

from pandas.core import algorithms
from pandas.core import common as com
from pandas.core import nanops
from pandas.core import ops
from pandas.core.accessor import CachedAccessor
from pandas.core.arrays import Categorical, ExtensionArray
from pandas.core.arrays.datetimelike import (
    DatetimeLikeArrayMixin as DatetimeLikeArray
)
from pandas.core.generic import NDFrame, _shared_docs
from pandas.core.index import (Index, MultiIndex, ensure_index,
                               ensure_index_from_sequences)
from pandas.core.indexes import base as ibase
from pandas.core.indexes.datetimes import DatetimeIndex
from pandas.core.indexes.period import PeriodIndex
from pandas.core.indexing import (maybe_droplevels, convert_to_index_sliceable,
                                  check_bool_indexer)
from pandas.core.internals import BlockManager
from pandas.core.internals.construction import (
    masked_rec_array_to_mgr, get_names_from_index, to_arrays,
    reorder_arrays, init_ndarray, init_dict,
    arrays_to_mgr, sanitize_index)
from pandas.core.series import Series

from pandas.io.formats import console
from pandas.io.formats import format as fmt
from pandas.io.formats.printing import pprint_thing

import pandas.plotting._core as gfx

# ---------------------------------------------------------------------
# Docstring templates

_shared_doc_kwargs = dict(
    axes='index, columns', klass='DataFrame',
    axes_single_arg="{0 or 'index', 1 or 'columns'}",
    axis="""axis : {0 or 'index', 1 or 'columns'}, default 0
        If 0 or 'index': apply function to each column.
        If 1 or 'columns': apply function to each row.""",
    optional_by="""
        by : str or list of str
            Name or list of names to sort by.

            - if `axis` is 0 or `'index'` then `by` may contain index
              levels and/or column labels
            - if `axis` is 1 or `'columns'` then `by` may contain column
              levels and/or index labels

            .. versionchanged:: 0.23.0
               Allow specifying index or column level names.""",
    versionadded_to_excel='',
    optional_labels="""labels : array-like, optional
            New labels / index to conform the axis specified by 'axis' to.""",
    optional_axis="""axis : int or str, optional
            Axis to target. Can be either the axis name ('index', 'columns')
            or number (0, 1).""",
)

_numeric_only_doc = """numeric_only : boolean, default None
    Include only float, int, boolean data. If None, will attempt to use
    everything, then use only numeric data
"""

_merge_doc = """
Merge DataFrame or named Series objects with a database-style join.

The join is done on columns or indexes. If joining columns on
columns, the DataFrame indexes *will be ignored*. Otherwise if joining indexes
on indexes or indexes on a column or columns, the index will be passed on.

Parameters
----------%s
right : DataFrame or named Series
    Object to merge with.
how : {'left', 'right', 'outer', 'inner'}, default 'inner'
    Type of merge to be performed.

    * left: use only keys from left frame, similar to a SQL left outer join;
      preserve key order.
    * right: use only keys from right frame, similar to a SQL right outer join;
      preserve key order.
    * outer: use union of keys from both frames, similar to a SQL full outer
      join; sort keys lexicographically.
    * inner: use intersection of keys from both frames, similar to a SQL inner
      join; preserve the order of the left keys.
on : label or list
    Column or index level names to join on. These must be found in both
    DataFrames. If `on` is None and not merging on indexes then this defaults
    to the intersection of the columns in both DataFrames.
left_on : label or list, or array-like
    Column or index level names to join on in the left DataFrame. Can also
    be an array or list of arrays of the length of the left DataFrame.
    These arrays are treated as if they are columns.
right_on : label or list, or array-like
    Column or index level names to join on in the right DataFrame. Can also
    be an array or list of arrays of the length of the right DataFrame.
    These arrays are treated as if they are columns.
left_index : bool, default False
    Use the index from the left DataFrame as the join key(s). If it is a
    MultiIndex, the number of keys in the other DataFrame (either the index
    or a number of columns) must match the number of levels.
right_index : bool, default False
    Use the index from the right DataFrame as the join key. Same caveats as
    left_index.
sort : bool, default False
    Sort the join keys lexicographically in the result DataFrame. If False,
    the order of the join keys depends on the join type (how keyword).
suffixes : tuple of (str, str), default ('_x', '_y')
    Suffix to apply to overlapping column names in the left and right
    side, respectively. To raise an exception on overlapping columns use
    (False, False).
copy : bool, default True
    If False, avoid copy if possible.
indicator : bool or str, default False
    If True, adds a column to output DataFrame called "_merge" with
    information on the source of each row.
    If string, column with information on source of each row will be added to
    output DataFrame, and column will be named value of string.
    Information column is Categorical-type and takes on a value of "left_only"
    for observations whose merge key only appears in 'left' DataFrame,
    "right_only" for observations whose merge key only appears in 'right'
    DataFrame, and "both" if the observation's merge key is found in both.

validate : str, optional
    If specified, checks if merge is of specified type.

    * "one_to_one" or "1:1": check if merge keys are unique in both
      left and right datasets.
    * "one_to_many" or "1:m": check if merge keys are unique in left
      dataset.
    * "many_to_one" or "m:1": check if merge keys are unique in right
      dataset.
    * "many_to_many" or "m:m": allowed, but does not result in checks.

    .. versionadded:: 0.21.0

Returns
-------
DataFrame
    A DataFrame of the two merged objects.

See Also
--------
merge_ordered : Merge with optional filling/interpolation.
merge_asof : Merge on nearest keys.
DataFrame.join : Similar method using indices.

Notes
-----
Support for specifying index levels as the `on`, `left_on`, and
`right_on` parameters was added in version 0.23.0
Support for merging named Series objects was added in version 0.24.0

Examples
--------

>>> df1 = pd.DataFrame({'lkey': ['foo', 'bar', 'baz', 'foo'],
...                     'value': [1, 2, 3, 5]})
>>> df2 = pd.DataFrame({'rkey': ['foo', 'bar', 'baz', 'foo'],
...                     'value': [5, 6, 7, 8]})
>>> df1
    lkey value
0   foo      1
1   bar      2
2   baz      3
3   foo      5
>>> df2
    rkey value
0   foo      5
1   bar      6
2   baz      7
3   foo      8

Merge df1 and df2 on the lkey and rkey columns. The value columns have
the default suffixes, _x and _y, appended.

>>> df1.merge(df2, left_on='lkey', right_on='rkey')
  lkey  value_x rkey  value_y
0  foo        1  foo        5
1  foo        1  foo        8
2  foo        5  foo        5
3  foo        5  foo        8
4  bar        2  bar        6
5  baz        3  baz        7

Merge DataFrames df1 and df2 with specified left and right suffixes
appended to any overlapping columns.

>>> df1.merge(df2, left_on='lkey', right_on='rkey',
...           suffixes=('_left', '_right'))
  lkey  value_left rkey  value_right
0  foo           1  foo            5
1  foo           1  foo            8
2  foo           5  foo            5
3  foo           5  foo            8
4  bar           2  bar            6
5  baz           3  baz            7

Merge DataFrames df1 and df2, but raise an exception if the DataFrames have
any overlapping columns.

>>> df1.merge(df2, left_on='lkey', right_on='rkey', suffixes=(False, False))
Traceback (most recent call last):
...
ValueError: columns overlap but no suffix specified:
    Index(['value'], dtype='object')
"""


# -----------------------------------------------------------------------
# DataFrame class


class DataFrame(NDFrame):
    """
    Two-dimensional size-mutable, potentially heterogeneous tabular data
    structure with labeled axes (rows and columns). Arithmetic operations
    align on both row and column labels. Can be thought of as a dict-like
    container for Series objects. The primary pandas data structure.

    Parameters
    ----------
    data : ndarray (structured or homogeneous), Iterable, dict, or DataFrame
        Dict can contain Series, arrays, constants, or list-like objects

        .. versionchanged :: 0.23.0
           If data is a dict, argument order is maintained for Python 3.6
           and later.

    index : Index or array-like
        Index to use for resulting frame. Will default to RangeIndex if
        no indexing information part of input data and no index provided
    columns : Index or array-like
        Column labels to use for resulting frame. Will default to
        RangeIndex (0, 1, 2, ..., n) if no column labels are provided
    dtype : dtype, default None
        Data type to force. Only a single dtype is allowed. If None, infer
    copy : boolean, default False
        Copy data from inputs. Only affects DataFrame / 2d ndarray input

    See Also
    --------
    DataFrame.from_records : Constructor from tuples, also record arrays.
    DataFrame.from_dict : From dicts of Series, arrays, or dicts.
    DataFrame.from_items : From sequence of (key, value) pairs
        read_csv, pandas.read_table, pandas.read_clipboard.

    Examples
    --------
    Constructing DataFrame from a dictionary.

    >>> d = {'col1': [1, 2], 'col2': [3, 4]}
    >>> df = pd.DataFrame(data=d)
    >>> df
       col1  col2
    0     1     3
    1     2     4

    Notice that the inferred dtype is int64.

    >>> df.dtypes
    col1    int64
    col2    int64
    dtype: object

    To enforce a single dtype:

    >>> df = pd.DataFrame(data=d, dtype=np.int8)
    >>> df.dtypes
    col1    int8
    col2    int8
    dtype: object

    Constructing DataFrame from numpy ndarray:

    >>> df2 = pd.DataFrame(np.array([[1, 2, 3], [4, 5, 6], [7, 8, 9]]),
    ...                    columns=['a', 'b', 'c'])
    >>> df2
       a  b  c
    0  1  2  3
    1  4  5  6
    2  7  8  9
    """

    @property
    def _constructor(self):
        return DataFrame

    _constructor_sliced = Series
    _deprecations = NDFrame._deprecations | frozenset(
        ['get_value', 'set_value', 'from_csv', 'from_items'])
    _accessors = set()  # type: Set[str]

    @property
    def _constructor_expanddim(self):
        # TODO: Raise NotImplementedError or change note in extending.rst
        from pandas.core.panel import Panel
        return Panel

    # ----------------------------------------------------------------------
    # Constructors

    def __init__(self, data=None, index=None, columns=None, dtype=None,
                 copy=False):
        if data is None:
            data = {}
        if dtype is not None:
            dtype = self._validate_dtype(dtype)

        if isinstance(data, DataFrame):
            data = data._data

        if isinstance(data, BlockManager):
            mgr = self._init_mgr(data, axes=dict(index=index, columns=columns),
                                 dtype=dtype, copy=copy)
        elif isinstance(data, dict):
            mgr = init_dict(data, index, columns, dtype=dtype)
        elif isinstance(data, ma.MaskedArray):
            import numpy.ma.mrecords as mrecords
            # masked recarray
            if isinstance(data, mrecords.MaskedRecords):
                mgr = masked_rec_array_to_mgr(data, index, columns, dtype,
                                              copy)

            # a masked array
            else:
                mask = ma.getmaskarray(data)
                if mask.any():
                    data, fill_value = maybe_upcast(data, copy=True)
                    data.soften_mask()  # set hardmask False if it was True
                    data[mask] = fill_value
                else:
                    data = data.copy()
                mgr = init_ndarray(data, index, columns, dtype=dtype,
                                   copy=copy)

        elif isinstance(data, (np.ndarray, Series, Index)):
            if data.dtype.names:
                data_columns = list(data.dtype.names)
                data = {k: data[k] for k in data_columns}
                if columns is None:
                    columns = data_columns
                mgr = init_dict(data, index, columns, dtype=dtype)
            elif getattr(data, 'name', None) is not None:
                mgr = init_dict({data.name: data}, index, columns,
                                dtype=dtype)
            else:
                mgr = init_ndarray(data, index, columns, dtype=dtype,
                                   copy=copy)

        # For data is list-like, or Iterable (will consume into list)
        elif (isinstance(data, compat.Iterable) and
              not isinstance(data, (str, bytes))):
            if not isinstance(data, compat.Sequence):
                data = list(data)
            if len(data) > 0:
                if is_list_like(data[0]) and getattr(data[0], 'ndim', 1) == 1:
                    if is_named_tuple(data[0]) and columns is None:
                        columns = data[0]._fields
                    arrays, columns = to_arrays(data, columns, dtype=dtype)
                    columns = ensure_index(columns)

                    # set the index
                    if index is None:
                        if isinstance(data[0], Series):
                            index = get_names_from_index(data)
                        elif isinstance(data[0], Categorical):
                            index = ibase.default_index(len(data[0]))
                        else:
                            index = ibase.default_index(len(data))

                    mgr = arrays_to_mgr(arrays, columns, index, columns,
                                        dtype=dtype)
                else:
                    mgr = init_ndarray(data, index, columns, dtype=dtype,
                                       copy=copy)
            else:
                mgr = init_dict({}, index, columns, dtype=dtype)
        else:
            try:
                arr = np.array(data, dtype=dtype, copy=copy)
            except (ValueError, TypeError) as e:
                exc = TypeError('DataFrame constructor called with '
                                'incompatible data and dtype: {e}'.format(e=e))
                raise_with_traceback(exc)

            if arr.ndim == 0 and index is not None and columns is not None:
                values = cast_scalar_to_array((len(index), len(columns)),
                                              data, dtype=dtype)
                mgr = init_ndarray(values, index, columns,
                                   dtype=values.dtype, copy=False)
            else:
                raise ValueError('DataFrame constructor not properly called!')

        NDFrame.__init__(self, mgr, fastpath=True)

    # ----------------------------------------------------------------------

    @property
    def axes(self):
        """
        Return a list representing the axes of the DataFrame.

        It has the row axis labels and column axis labels as the only members.
        They are returned in that order.

        Examples
        --------
        >>> df = pd.DataFrame({'col1': [1, 2], 'col2': [3, 4]})
        >>> df.axes
        [RangeIndex(start=0, stop=2, step=1), Index(['col1', 'col2'],
        dtype='object')]
        """
        return [self.index, self.columns]

    @property
    def shape(self):
        """
        Return a tuple representing the dimensionality of the DataFrame.

        See Also
        --------
        ndarray.shape

        Examples
        --------
        >>> df = pd.DataFrame({'col1': [1, 2], 'col2': [3, 4]})
        >>> df.shape
        (2, 2)

        >>> df = pd.DataFrame({'col1': [1, 2], 'col2': [3, 4],
        ...                    'col3': [5, 6]})
        >>> df.shape
        (2, 3)
        """
        return len(self.index), len(self.columns)

    @property
    def _is_homogeneous_type(self):
        """
        Whether all the columns in a DataFrame have the same type.

        Returns
        -------
        bool

        Examples
        --------
        >>> DataFrame({"A": [1, 2], "B": [3, 4]})._is_homogeneous_type
        True
        >>> DataFrame({"A": [1, 2], "B": [3.0, 4.0]})._is_homogeneous_type
        False

        Items with the same type but different sizes are considered
        different types.

        >>> DataFrame({
        ...    "A": np.array([1, 2], dtype=np.int32),
        ...    "B": np.array([1, 2], dtype=np.int64)})._is_homogeneous_type
        False
        """
        if self._data.any_extension_types:
            return len({block.dtype for block in self._data.blocks}) == 1
        else:
            return not self._data.is_mixed_type

    # ----------------------------------------------------------------------
    # Rendering Methods

    def _repr_fits_vertical_(self):
        """
        Check length against max_rows.
        """
        max_rows = get_option("display.max_rows")
        return len(self) <= max_rows

    def _repr_fits_horizontal_(self, ignore_width=False):
        """
        Check if full repr fits in horizontal boundaries imposed by the display
        options width and max_columns.

        In case off non-interactive session, no boundaries apply.

        `ignore_width` is here so ipnb+HTML output can behave the way
        users expect. display.max_columns remains in effect.
        GH3541, GH3573
        """

        width, height = console.get_console_size()
        max_columns = get_option("display.max_columns")
        nb_columns = len(self.columns)

        # exceed max columns
        if ((max_columns and nb_columns > max_columns) or
                ((not ignore_width) and width and nb_columns > (width // 2))):
            return False

        # used by repr_html under IPython notebook or scripts ignore terminal
        # dims
        if ignore_width or not console.in_interactive_session():
            return True

        if (get_option('display.width') is not None or
                console.in_ipython_frontend()):
            # check at least the column row for excessive width
            max_rows = 1
        else:
            max_rows = get_option("display.max_rows")

        # when auto-detecting, so width=None and not in ipython front end
        # check whether repr fits horizontal by actually checking
        # the width of the rendered repr
        buf = StringIO()

        # only care about the stuff we'll actually print out
        # and to_string on entire frame may be expensive
        d = self

        if not (max_rows is None):  # unlimited rows
            # min of two, where one may be None
            d = d.iloc[:min(max_rows, len(d))]
        else:
            return True

        d.to_string(buf=buf)
        value = buf.getvalue()
        repr_width = max(len(l) for l in value.split('\n'))

        return repr_width < width

    def _info_repr(self):
        """
        True if the repr should show the info view.
        """
        info_repr_option = (get_option("display.large_repr") == "info")
        return info_repr_option and not (self._repr_fits_horizontal_() and
                                         self._repr_fits_vertical_())

    def __unicode__(self):
        """
        Return a string representation for a particular DataFrame.

        Invoked by unicode(df) in py2 only. Yields a Unicode String in both
        py2/py3.
        """
        buf = StringIO("")
        if self._info_repr():
            self.info(buf=buf)
            return buf.getvalue()

        max_rows = get_option("display.max_rows")
        max_cols = get_option("display.max_columns")
        show_dimensions = get_option("display.show_dimensions")
        if get_option("display.expand_frame_repr"):
            width, _ = console.get_console_size()
        else:
            width = None
        self.to_string(buf=buf, max_rows=max_rows, max_cols=max_cols,
                       line_width=width, show_dimensions=show_dimensions)

        return buf.getvalue()

    def _repr_html_(self):
        """
        Return a html representation for a particular DataFrame.

        Mainly for IPython notebook.
        """
        if self._info_repr():
            buf = StringIO("")
            self.info(buf=buf)
            # need to escape the <class>, should be the first line.
            val = buf.getvalue().replace('<', r'&lt;', 1)
            val = val.replace('>', r'&gt;', 1)
            return '<pre>' + val + '</pre>'

        if get_option("display.notebook_repr_html"):
            max_rows = get_option("display.max_rows")
            max_cols = get_option("display.max_columns")
            show_dimensions = get_option("display.show_dimensions")

            return self.to_html(max_rows=max_rows, max_cols=max_cols,
                                show_dimensions=show_dimensions, notebook=True)
        else:
            return None

    @Substitution(header='Write out the column names. If a list of strings '
                         'is given, it is assumed to be aliases for the '
                         'column names')
    @Substitution(shared_params=fmt.common_docstring,
                  returns=fmt.return_docstring)
    def to_string(self, buf=None, columns=None, col_space=None, header=True,
                  index=True, na_rep='NaN', formatters=None, float_format=None,
                  sparsify=None, index_names=True, justify=None,
                  max_rows=None, max_cols=None, show_dimensions=False,
                  decimal='.', line_width=None):
        """
        Render a DataFrame to a console-friendly tabular output.
        %(shared_params)s
        line_width : int, optional
            Width to wrap a line in characters.
        %(returns)s
        See Also
        --------
        to_html : Convert DataFrame to HTML.

        Examples
        --------
        >>> d = {'col1': [1, 2, 3], 'col2': [4, 5, 6]}
        >>> df = pd.DataFrame(d)
        >>> print(df.to_string())
           col1  col2
        0     1     4
        1     2     5
        2     3     6
        """

        formatter = fmt.DataFrameFormatter(self, buf=buf, columns=columns,
                                           col_space=col_space, na_rep=na_rep,
                                           formatters=formatters,
                                           float_format=float_format,
                                           sparsify=sparsify, justify=justify,
                                           index_names=index_names,
                                           header=header, index=index,
                                           max_rows=max_rows,
                                           max_cols=max_cols,
                                           show_dimensions=show_dimensions,
                                           decimal=decimal,
                                           line_width=line_width)
        formatter.to_string()

        if buf is None:
            result = formatter.buf.getvalue()
            return result

    # ----------------------------------------------------------------------

    @property
    def style(self):
        """
        Property returning a Styler object containing methods for
        building a styled HTML representation fo the DataFrame.

        See Also
        --------
        io.formats.style.Styler
        """
        from pandas.io.formats.style import Styler
        return Styler(self)

    def iteritems(self):
        r"""
        Iterator over (column name, Series) pairs.

        Iterates over the DataFrame columns, returning a tuple with
        the column name and the content as a Series.

        Yields
        ------
        label : object
            The column names for the DataFrame being iterated over.
        content : Series
            The column entries belonging to each label, as a Series.

        See Also
        --------
        DataFrame.iterrows : Iterate over DataFrame rows as
            (index, Series) pairs.
        DataFrame.itertuples : Iterate over DataFrame rows as namedtuples
            of the values.

        Examples
        --------
        >>> df = pd.DataFrame({'species': ['bear', 'bear', 'marsupial'],
        ...                   'population': [1864, 22000, 80000]},
        ...                   index=['panda', 'polar', 'koala'])
        >>> df
                species   population
        panda 	bear 	  1864
        polar 	bear 	  22000
        koala 	marsupial 80000
        >>> for label, content in df.iteritems():
        ...     print('label:', label)
        ...     print('content:', content, sep='\n')
        ...
        label: species
        content:
        panda         bear
        polar         bear
        koala    marsupial
        Name: species, dtype: object
        label: population
        content:
        panda     1864
        polar    22000
        koala    80000
        Name: population, dtype: int64
        """
        if self.columns.is_unique and hasattr(self, '_item_cache'):
            for k in self.columns:
                yield k, self._get_item_cache(k)
        else:
            for i, k in enumerate(self.columns):
                yield k, self._ixs(i, axis=1)

    def iterrows(self):
        """
        Iterate over DataFrame rows as (index, Series) pairs.

        Yields
        ------
        index : label or tuple of label
            The index of the row. A tuple for a `MultiIndex`.
        data : Series
            The data of the row as a Series.

        it : generator
            A generator that iterates over the rows of the frame.

        See Also
        --------
        itertuples : Iterate over DataFrame rows as namedtuples of the values.
        iteritems : Iterate over (column name, Series) pairs.

        Notes
        -----

        1. Because ``iterrows`` returns a Series for each row,
           it does **not** preserve dtypes across the rows (dtypes are
           preserved across columns for DataFrames). For example,

           >>> df = pd.DataFrame([[1, 1.5]], columns=['int', 'float'])
           >>> row = next(df.iterrows())[1]
           >>> row
           int      1.0
           float    1.5
           Name: 0, dtype: float64
           >>> print(row['int'].dtype)
           float64
           >>> print(df['int'].dtype)
           int64

           To preserve dtypes while iterating over the rows, it is better
           to use :meth:`itertuples` which returns namedtuples of the values
           and which is generally faster than ``iterrows``.

        2. You should **never modify** something you are iterating over.
           This is not guaranteed to work in all cases. Depending on the
           data types, the iterator returns a copy and not a view, and writing
           to it will have no effect.
        """
        columns = self.columns
        klass = self._constructor_sliced
        for k, v in zip(self.index, self.values):
            s = klass(v, index=columns, name=k)
            yield k, s

    def itertuples(self, index=True, name="Pandas"):
        """
        Iterate over DataFrame rows as namedtuples.

        Parameters
        ----------
        index : bool, default True
            If True, return the index as the first element of the tuple.
        name : str or None, default "Pandas"
            The name of the returned namedtuples or None to return regular
            tuples.

        Yields
        -------
        collections.namedtuple
            Yields a namedtuple for each row in the DataFrame with the first
            field possibly being the index and following fields being the
            column values.

        See Also
        --------
        DataFrame.iterrows : Iterate over DataFrame rows as (index, Series)
            pairs.
        DataFrame.iteritems : Iterate over (column name, Series) pairs.

        Notes
        -----
        The column names will be renamed to positional names if they are
        invalid Python identifiers, repeated, or start with an underscore.
        With a large number of columns (>255), regular tuples are returned.

        Examples
        --------
        >>> df = pd.DataFrame({'num_legs': [4, 2], 'num_wings': [0, 2]},
        ...                   index=['dog', 'hawk'])
        >>> df
              num_legs  num_wings
        dog          4          0
        hawk         2          2
        >>> for row in df.itertuples():
        ...     print(row)
        ...
        Pandas(Index='dog', num_legs=4, num_wings=0)
        Pandas(Index='hawk', num_legs=2, num_wings=2)

        By setting the `index` parameter to False we can remove the index
        as the first element of the tuple:

        >>> for row in df.itertuples(index=False):
        ...     print(row)
        ...
        Pandas(num_legs=4, num_wings=0)
        Pandas(num_legs=2, num_wings=2)

        With the `name` parameter set we set a custom name for the yielded
        namedtuples:

        >>> for row in df.itertuples(name='Animal'):
        ...     print(row)
        ...
        Animal(Index='dog', num_legs=4, num_wings=0)
        Animal(Index='hawk', num_legs=2, num_wings=2)
        """
        arrays = []
        fields = list(self.columns)
        if index:
            arrays.append(self.index)
            fields.insert(0, "Index")

        # use integer indexing because of possible duplicate column names
        arrays.extend(self.iloc[:, k] for k in range(len(self.columns)))

        # Python 3 supports at most 255 arguments to constructor, and
        # things get slow with this many fields in Python 2
        if name is not None and len(self.columns) + index < 256:
            # `rename` is unsupported in Python 2.6
            try:
                itertuple = collections.namedtuple(name, fields, rename=True)
                return map(itertuple._make, zip(*arrays))

            except Exception:
                pass

        # fallback to regular tuples
        return zip(*arrays)

    items = iteritems

    def __len__(self):
        """
        Returns length of info axis, but here we use the index.
        """
        return len(self.index)

    def dot(self, other):
        """
        Compute the matrix mutiplication between the DataFrame and other.

        This method computes the matrix product between the DataFrame and the
        values of an other Series, DataFrame or a numpy array.

        It can also be called using ``self @ other`` in Python >= 3.5.

        Parameters
        ----------
        other : Series, DataFrame or array-like
            The other object to compute the matrix product with.

        Returns
        -------
        Series or DataFrame
            If other is a Series, return the matrix product between self and
            other as a Serie. If other is a DataFrame or a numpy.array, return
            the matrix product of self and other in a DataFrame of a np.array.

        See Also
        --------
        Series.dot: Similar method for Series.

        Notes
        -----
        The dimensions of DataFrame and other must be compatible in order to
        compute the matrix multiplication.

        The dot method for Series computes the inner product, instead of the
        matrix product here.

        Examples
        --------
        Here we multiply a DataFrame with a Series.

        >>> df = pd.DataFrame([[0, 1, -2, -1], [1, 1, 1, 1]])
        >>> s = pd.Series([1, 1, 2, 1])
        >>> df.dot(s)
        0    -4
        1     5
        dtype: int64

        Here we multiply a DataFrame with another DataFrame.

        >>> other = pd.DataFrame([[0, 1], [1, 2], [-1, -1], [2, 0]])
        >>> df.dot(other)
            0   1
        0   1   4
        1   2   2

        Note that the dot method give the same result as @

        >>> df @ other
            0   1
        0   1   4
        1   2   2

        The dot method works also if other is an np.array.

        >>> arr = np.array([[0, 1], [1, 2], [-1, -1], [2, 0]])
        >>> df.dot(arr)
            0   1
        0   1   4
        1   2   2
        """
        if isinstance(other, (Series, DataFrame)):
            common = self.columns.union(other.index)
            if (len(common) > len(self.columns) or
                    len(common) > len(other.index)):
                raise ValueError('matrices are not aligned')

            left = self.reindex(columns=common, copy=False)
            right = other.reindex(index=common, copy=False)
            lvals = left.values
            rvals = right.values
        else:
            left = self
            lvals = self.values
            rvals = np.asarray(other)
            if lvals.shape[1] != rvals.shape[0]:
                raise ValueError('Dot product shape mismatch, '
                                 '{s} vs {r}'.format(s=lvals.shape,
                                                     r=rvals.shape))

        if isinstance(other, DataFrame):
            return self._constructor(np.dot(lvals, rvals), index=left.index,
                                     columns=other.columns)
        elif isinstance(other, Series):
            return Series(np.dot(lvals, rvals), index=left.index)
        elif isinstance(rvals, (np.ndarray, Index)):
            result = np.dot(lvals, rvals)
            if result.ndim == 2:
                return self._constructor(result, index=left.index)
            else:
                return Series(result, index=left.index)
        else:  # pragma: no cover
            raise TypeError('unsupported type: {oth}'.format(oth=type(other)))

    def __matmul__(self, other):
        """
        Matrix multiplication using binary `@` operator in Python>=3.5.
        """
        return self.dot(other)

    def __rmatmul__(self, other):
        """
        Matrix multiplication using binary `@` operator in Python>=3.5.
        """
        return self.T.dot(np.transpose(other)).T

    # ----------------------------------------------------------------------
    # IO methods (to / from other formats)

    @classmethod
    def from_dict(cls, data, orient='columns', dtype=None, columns=None):
        """
        Construct DataFrame from dict of array-like or dicts.

        Creates DataFrame object from dictionary by columns or by index
        allowing dtype specification.

        Parameters
        ----------
        data : dict
            Of the form {field : array-like} or {field : dict}.
        orient : {'columns', 'index'}, default 'columns'
            The "orientation" of the data. If the keys of the passed dict
            should be the columns of the resulting DataFrame, pass 'columns'
            (default). Otherwise if the keys should be rows, pass 'index'.
        dtype : dtype, default None
            Data type to force, otherwise infer.
        columns : list, default None
            Column labels to use when ``orient='index'``. Raises a ValueError
            if used with ``orient='columns'``.

            .. versionadded:: 0.23.0

        Returns
        -------
        DataFrame

        See Also
        --------
        DataFrame.from_records : DataFrame from ndarray (structured
            dtype), list of tuples, dict, or DataFrame.
        DataFrame : DataFrame object creation using constructor.

        Examples
        --------
        By default the keys of the dict become the DataFrame columns:

        >>> data = {'col_1': [3, 2, 1, 0], 'col_2': ['a', 'b', 'c', 'd']}
        >>> pd.DataFrame.from_dict(data)
           col_1 col_2
        0      3     a
        1      2     b
        2      1     c
        3      0     d

        Specify ``orient='index'`` to create the DataFrame using dictionary
        keys as rows:

        >>> data = {'row_1': [3, 2, 1, 0], 'row_2': ['a', 'b', 'c', 'd']}
        >>> pd.DataFrame.from_dict(data, orient='index')
               0  1  2  3
        row_1  3  2  1  0
        row_2  a  b  c  d

        When using the 'index' orientation, the column names can be
        specified manually:

        >>> pd.DataFrame.from_dict(data, orient='index',
        ...                        columns=['A', 'B', 'C', 'D'])
               A  B  C  D
        row_1  3  2  1  0
        row_2  a  b  c  d
        """
        index = None
        orient = orient.lower()
        if orient == 'index':
            if len(data) > 0:
                # TODO speed up Series case
                if isinstance(list(data.values())[0], (Series, dict)):
                    data = _from_nested_dict(data)
                else:
                    data, index = list(data.values()), list(data.keys())
        elif orient == 'columns':
            if columns is not None:
                raise ValueError("cannot use columns parameter with "
                                 "orient='columns'")
        else:  # pragma: no cover
            raise ValueError('only recognize index or columns for orient')

        return cls(data, index=index, columns=columns, dtype=dtype)

    def to_numpy(self, dtype=None, copy=False):
        """
        Convert the DataFrame to a NumPy array.

        .. versionadded:: 0.24.0

        By default, the dtype of the returned array will be the common NumPy
        dtype of all types in the DataFrame. For example, if the dtypes are
        ``float16`` and ``float32``, the results dtype will be ``float32``.
        This may require copying data and coercing values, which may be
        expensive.

        Parameters
        ----------
        dtype : str or numpy.dtype, optional
            The dtype to pass to :meth:`numpy.asarray`
        copy : bool, default False
            Whether to ensure that the returned value is a not a view on
            another array. Note that ``copy=False`` does not *ensure* that
            ``to_numpy()`` is no-copy. Rather, ``copy=True`` ensure that
            a copy is made, even if not strictly necessary.

        Returns
        -------
        numpy.ndarray

        See Also
        --------
        Series.to_numpy : Similar method for Series.

        Examples
        --------
        >>> pd.DataFrame({"A": [1, 2], "B": [3, 4]}).to_numpy()
        array([[1, 3],
               [2, 4]])

        With heterogenous data, the lowest common type will have to
        be used.

        >>> df = pd.DataFrame({"A": [1, 2], "B": [3.0, 4.5]})
        >>> df.to_numpy()
        array([[1. , 3. ],
               [2. , 4.5]])

        For a mix of numeric and non-numeric types, the output array will
        have object dtype.

        >>> df['C'] = pd.date_range('2000', periods=2)
        >>> df.to_numpy()
        array([[1, 3.0, Timestamp('2000-01-01 00:00:00')],
               [2, 4.5, Timestamp('2000-01-02 00:00:00')]], dtype=object)
        """
        result = np.array(self.values, dtype=dtype, copy=copy)
        return result

    def to_dict(self, orient='dict', into=dict):
        """
        Convert the DataFrame to a dictionary.

        The type of the key-value pairs can be customized with the parameters
        (see below).

        Parameters
        ----------
        orient : str {'dict', 'list', 'series', 'split', 'records', 'index'}
            Determines the type of the values of the dictionary.

            - 'dict' (default) : dict like {column -> {index -> value}}
            - 'list' : dict like {column -> [values]}
            - 'series' : dict like {column -> Series(values)}
            - 'split' : dict like
              {'index' -> [index], 'columns' -> [columns], 'data' -> [values]}
            - 'records' : list like
              [{column -> value}, ... , {column -> value}]
            - 'index' : dict like {index -> {column -> value}}

            Abbreviations are allowed. `s` indicates `series` and `sp`
            indicates `split`.

        into : class, default dict
            The collections.Mapping subclass used for all Mappings
            in the return value.  Can be the actual class or an empty
            instance of the mapping type you want.  If you want a
            collections.defaultdict, you must pass it initialized.

            .. versionadded:: 0.21.0

        Returns
        -------
        dict, list or collections.Mapping
            Return a collections.Mapping object representing the DataFrame.
            The resulting transformation depends on the `orient` parameter.

        See Also
        --------
        DataFrame.from_dict: Create a DataFrame from a dictionary.
        DataFrame.to_json: Convert a DataFrame to JSON format.

        Examples
        --------
        >>> df = pd.DataFrame({'col1': [1, 2],
        ...                    'col2': [0.5, 0.75]},
        ...                   index=['row1', 'row2'])
        >>> df
              col1  col2
        row1     1  0.50
        row2     2  0.75
        >>> df.to_dict()
        {'col1': {'row1': 1, 'row2': 2}, 'col2': {'row1': 0.5, 'row2': 0.75}}

        You can specify the return orientation.

        >>> df.to_dict('series')
        {'col1': row1    1
                 row2    2
        Name: col1, dtype: int64,
        'col2': row1    0.50
                row2    0.75
        Name: col2, dtype: float64}

        >>> df.to_dict('split')
        {'index': ['row1', 'row2'], 'columns': ['col1', 'col2'],
         'data': [[1, 0.5], [2, 0.75]]}

        >>> df.to_dict('records')
        [{'col1': 1, 'col2': 0.5}, {'col1': 2, 'col2': 0.75}]

        >>> df.to_dict('index')
        {'row1': {'col1': 1, 'col2': 0.5}, 'row2': {'col1': 2, 'col2': 0.75}}

        You can also specify the mapping type.

        >>> from collections import OrderedDict, defaultdict
        >>> df.to_dict(into=OrderedDict)
        OrderedDict([('col1', OrderedDict([('row1', 1), ('row2', 2)])),
                     ('col2', OrderedDict([('row1', 0.5), ('row2', 0.75)]))])

        If you want a `defaultdict`, you need to initialize it:

        >>> dd = defaultdict(list)
        >>> df.to_dict('records', into=dd)
        [defaultdict(<class 'list'>, {'col1': 1, 'col2': 0.5}),
         defaultdict(<class 'list'>, {'col1': 2, 'col2': 0.75})]
        """
        if not self.columns.is_unique:
            warnings.warn("DataFrame columns are not unique, some "
                          "columns will be omitted.", UserWarning,
                          stacklevel=2)
        # GH16122
        into_c = com.standardize_mapping(into)
        if orient.lower().startswith('d'):
            return into_c(
                (k, v.to_dict(into)) for k, v in compat.iteritems(self))
        elif orient.lower().startswith('l'):
            return into_c((k, v.tolist()) for k, v in compat.iteritems(self))
        elif orient.lower().startswith('sp'):
            return into_c((('index', self.index.tolist()),
                           ('columns', self.columns.tolist()),
                           ('data', [
                               list(map(com.maybe_box_datetimelike, t))
                               for t in self.itertuples(index=False, name=None)
                           ])))
        elif orient.lower().startswith('s'):
            return into_c((k, com.maybe_box_datetimelike(v))
                          for k, v in compat.iteritems(self))
        elif orient.lower().startswith('r'):
            columns = self.columns.tolist()
            rows = (dict(zip(columns, row))
                    for row in self.itertuples(index=False, name=None))
            return [
                into_c((k, com.maybe_box_datetimelike(v))
                       for k, v in compat.iteritems(row))
                for row in rows]
        elif orient.lower().startswith('i'):
            if not self.index.is_unique:
                raise ValueError(
                    "DataFrame index must be unique for orient='index'."
                )
            return into_c((t[0], dict(zip(self.columns, t[1:])))
                          for t in self.itertuples(name=None))
        else:
            raise ValueError("orient '{o}' not understood".format(o=orient))

    def to_gbq(self, destination_table, project_id=None, chunksize=None,
               reauth=False, if_exists='fail', auth_local_webserver=False,
               table_schema=None, location=None, progress_bar=True,
               credentials=None, verbose=None, private_key=None):
        """
        Write a DataFrame to a Google BigQuery table.

        This function requires the `pandas-gbq package
        <https://pandas-gbq.readthedocs.io>`__.

        See the `How to authenticate with Google BigQuery
        <https://pandas-gbq.readthedocs.io/en/latest/howto/authentication.html>`__
        guide for authentication instructions.

        Parameters
        ----------
        destination_table : str
            Name of table to be written, in the form ``dataset.tablename``.
        project_id : str, optional
            Google BigQuery Account project ID. Optional when available from
            the environment.
        chunksize : int, optional
            Number of rows to be inserted in each chunk from the dataframe.
            Set to ``None`` to load the whole dataframe at once.
        reauth : bool, default False
            Force Google BigQuery to re-authenticate the user. This is useful
            if multiple accounts are used.
        if_exists : str, default 'fail'
            Behavior when the destination table exists. Value can be one of:

            ``'fail'``
                If table exists, do nothing.
            ``'replace'``
                If table exists, drop it, recreate it, and insert data.
            ``'append'``
                If table exists, insert data. Create if does not exist.
        auth_local_webserver : bool, default False
            Use the `local webserver flow`_ instead of the `console flow`_
            when getting user credentials.

            .. _local webserver flow:
                http://google-auth-oauthlib.readthedocs.io/en/latest/reference/google_auth_oauthlib.flow.html#google_auth_oauthlib.flow.InstalledAppFlow.run_local_server
            .. _console flow:
                http://google-auth-oauthlib.readthedocs.io/en/latest/reference/google_auth_oauthlib.flow.html#google_auth_oauthlib.flow.InstalledAppFlow.run_console

            *New in version 0.2.0 of pandas-gbq*.
        table_schema : list of dicts, optional
            List of BigQuery table fields to which according DataFrame
            columns conform to, e.g. ``[{'name': 'col1', 'type':
            'STRING'},...]``. If schema is not provided, it will be
            generated according to dtypes of DataFrame columns. See
            BigQuery API documentation on available names of a field.

            *New in version 0.3.1 of pandas-gbq*.
        location : str, optional
            Location where the load job should run. See the `BigQuery locations
            documentation
            <https://cloud.google.com/bigquery/docs/dataset-locations>`__ for a
            list of available locations. The location must match that of the
            target dataset.

            *New in version 0.5.0 of pandas-gbq*.
        progress_bar : bool, default True
            Use the library `tqdm` to show the progress bar for the upload,
            chunk by chunk.

            *New in version 0.5.0 of pandas-gbq*.
        credentials : google.auth.credentials.Credentials, optional
            Credentials for accessing Google APIs. Use this parameter to
            override default credentials, such as to use Compute Engine
            :class:`google.auth.compute_engine.Credentials` or Service
            Account :class:`google.oauth2.service_account.Credentials`
            directly.

            *New in version 0.8.0 of pandas-gbq*.

            .. versionadded:: 0.24.0
        verbose : bool, deprecated
            Deprecated in pandas-gbq version 0.4.0. Use the `logging module
            to adjust verbosity instead
            <https://pandas-gbq.readthedocs.io/en/latest/intro.html#logging>`__.
        private_key : str, deprecated
            Deprecated in pandas-gbq version 0.8.0. Use the ``credentials``
            parameter and
            :func:`google.oauth2.service_account.Credentials.from_service_account_info`
            or
            :func:`google.oauth2.service_account.Credentials.from_service_account_file`
            instead.

            Service account private key in JSON format. Can be file path
            or string contents. This is useful for remote server
            authentication (eg. Jupyter/IPython notebook on remote host).

        See Also
        --------
        pandas_gbq.to_gbq : This function in the pandas-gbq library.
        read_gbq : Read a DataFrame from Google BigQuery.
        """
        from pandas.io import gbq
        return gbq.to_gbq(
            self, destination_table, project_id=project_id,
            chunksize=chunksize, reauth=reauth, if_exists=if_exists,
            auth_local_webserver=auth_local_webserver,
            table_schema=table_schema, location=location,
            progress_bar=progress_bar, credentials=credentials,
            verbose=verbose, private_key=private_key)

    @classmethod
    def from_records(cls, data, index=None, exclude=None, columns=None,
                     coerce_float=False, nrows=None):
        """
        Convert structured or record ndarray to DataFrame.

        Parameters
        ----------
        data : ndarray (structured dtype), list of tuples, dict, or DataFrame
        index : string, list of fields, array-like
            Field of array to use as the index, alternately a specific set of
            input labels to use
        exclude : sequence, default None
            Columns or fields to exclude
        columns : sequence, default None
            Column names to use. If the passed data do not have names
            associated with them, this argument provides names for the
            columns. Otherwise this argument indicates the order of the columns
            in the result (any names not found in the data will become all-NA
            columns)
        coerce_float : boolean, default False
            Attempt to convert values of non-string, non-numeric objects (like
            decimal.Decimal) to floating point, useful for SQL result sets
        nrows : int, default None
            Number of rows to read if data is an iterator

        Returns
        -------
        DataFrame
        """

        # Make a copy of the input columns so we can modify it
        if columns is not None:
            columns = ensure_index(columns)

        if is_iterator(data):
            if nrows == 0:
                return cls()

            try:
                first_row = next(data)
            except StopIteration:
                return cls(index=index, columns=columns)

            dtype = None
            if hasattr(first_row, 'dtype') and first_row.dtype.names:
                dtype = first_row.dtype

            values = [first_row]

            if nrows is None:
                values += data
            else:
                values.extend(itertools.islice(data, nrows - 1))

            if dtype is not None:
                data = np.array(values, dtype=dtype)
            else:
                data = values

        if isinstance(data, dict):
            if columns is None:
                columns = arr_columns = ensure_index(sorted(data))
                arrays = [data[k] for k in columns]
            else:
                arrays = []
                arr_columns = []
                for k, v in compat.iteritems(data):
                    if k in columns:
                        arr_columns.append(k)
                        arrays.append(v)

                arrays, arr_columns = reorder_arrays(arrays, arr_columns,
                                                     columns)

        elif isinstance(data, (np.ndarray, DataFrame)):
            arrays, columns = to_arrays(data, columns)
            if columns is not None:
                columns = ensure_index(columns)
            arr_columns = columns
        else:
            arrays, arr_columns = to_arrays(data, columns,
                                            coerce_float=coerce_float)

            arr_columns = ensure_index(arr_columns)
            if columns is not None:
                columns = ensure_index(columns)
            else:
                columns = arr_columns

        if exclude is None:
            exclude = set()
        else:
            exclude = set(exclude)

        result_index = None
        if index is not None:
            if (isinstance(index, str) or
                    not hasattr(index, "__iter__")):
                i = columns.get_loc(index)
                exclude.add(index)
                if len(arrays) > 0:
                    result_index = Index(arrays[i], name=index)
                else:
                    result_index = Index([], name=index)
            else:
                try:
                    index_data = [arrays[arr_columns.get_loc(field)]
                                  for field in index]
                    result_index = ensure_index_from_sequences(index_data,
                                                               names=index)

                    exclude.update(index)
                except Exception:
                    result_index = index

        if any(exclude):
            arr_exclude = [x for x in exclude if x in arr_columns]
            to_remove = [arr_columns.get_loc(col) for col in arr_exclude]
            arrays = [v for i, v in enumerate(arrays) if i not in to_remove]

            arr_columns = arr_columns.drop(arr_exclude)
            columns = columns.drop(exclude)

        mgr = arrays_to_mgr(arrays, arr_columns, result_index, columns)

        return cls(mgr)

    def to_records(self, index=True, convert_datetime64=None,
                   column_dtypes=None, index_dtypes=None):
        """
        Convert DataFrame to a NumPy record array.

        Index will be included as the first field of the record array if
        requested.

        Parameters
        ----------
        index : bool, default True
            Include index in resulting record array, stored in 'index'
            field or using the index label, if set.
        convert_datetime64 : bool, default None
            .. deprecated:: 0.23.0

            Whether to convert the index to datetime.datetime if it is a
            DatetimeIndex.
        column_dtypes : str, type, dict, default None
            .. versionadded:: 0.24.0

            If a string or type, the data type to store all columns. If
            a dictionary, a mapping of column names and indices (zero-indexed)
            to specific data types.
        index_dtypes : str, type, dict, default None
            .. versionadded:: 0.24.0

            If a string or type, the data type to store all index levels. If
            a dictionary, a mapping of index level names and indices
            (zero-indexed) to specific data types.

            This mapping is applied only if `index=True`.

        Returns
        -------
        numpy.recarray
            NumPy ndarray with the DataFrame labels as fields and each row
            of the DataFrame as entries.

        See Also
        --------
        DataFrame.from_records: Convert structured or record ndarray
            to DataFrame.
        numpy.recarray: An ndarray that allows field access using
            attributes, analogous to typed columns in a
            spreadsheet.

        Examples
        --------
        >>> df = pd.DataFrame({'A': [1, 2], 'B': [0.5, 0.75]},
        ...                   index=['a', 'b'])
        >>> df
           A     B
        a  1  0.50
        b  2  0.75
        >>> df.to_records()
        rec.array([('a', 1, 0.5 ), ('b', 2, 0.75)],
                  dtype=[('index', 'O'), ('A', '<i8'), ('B', '<f8')])

        If the DataFrame index has no label then the recarray field name
        is set to 'index'. If the index has a label then this is used as the
        field name:

        >>> df.index = df.index.rename("I")
        >>> df.to_records()
        rec.array([('a', 1, 0.5 ), ('b', 2, 0.75)],
                  dtype=[('I', 'O'), ('A', '<i8'), ('B', '<f8')])

        The index can be excluded from the record array:

        >>> df.to_records(index=False)
        rec.array([(1, 0.5 ), (2, 0.75)],
                  dtype=[('A', '<i8'), ('B', '<f8')])

        Data types can be specified for the columns:

        >>> df.to_records(column_dtypes={"A": "int32"})
        rec.array([('a', 1, 0.5 ), ('b', 2, 0.75)],
                  dtype=[('I', 'O'), ('A', '<i4'), ('B', '<f8')])

        As well as for the index:

        >>> df.to_records(index_dtypes="<S2")
        rec.array([(b'a', 1, 0.5 ), (b'b', 2, 0.75)],
                  dtype=[('I', 'S2'), ('A', '<i8'), ('B', '<f8')])

        >>> index_dtypes = "<S{}".format(df.index.str.len().max())
        >>> df.to_records(index_dtypes=index_dtypes)
        rec.array([(b'a', 1, 0.5 ), (b'b', 2, 0.75)],
                  dtype=[('I', 'S1'), ('A', '<i8'), ('B', '<f8')])
        """

        if convert_datetime64 is not None:
            warnings.warn("The 'convert_datetime64' parameter is "
                          "deprecated and will be removed in a future "
                          "version",
                          FutureWarning, stacklevel=2)

        if index:
            if is_datetime64_any_dtype(self.index) and convert_datetime64:
                ix_vals = [self.index.to_pydatetime()]
            else:
                if isinstance(self.index, MultiIndex):
                    # array of tuples to numpy cols. copy copy copy
                    ix_vals = lmap(np.array, zip(*self.index.values))
                else:
                    ix_vals = [self.index.values]

            arrays = ix_vals + [self[c].get_values() for c in self.columns]

            count = 0
            index_names = list(self.index.names)

            if isinstance(self.index, MultiIndex):
                for i, n in enumerate(index_names):
                    if n is None:
                        index_names[i] = 'level_%d' % count
                        count += 1
            elif index_names[0] is None:
                index_names = ['index']

            names = lmap(str, index_names) + lmap(str, self.columns)
        else:
            arrays = [self[c].get_values() for c in self.columns]
            names = lmap(str, self.columns)
            index_names = []

        index_len = len(index_names)
        formats = []

        for i, v in enumerate(arrays):
            index = i

            # When the names and arrays are collected, we
            # first collect those in the DataFrame's index,
            # followed by those in its columns.
            #
            # Thus, the total length of the array is:
            # len(index_names) + len(DataFrame.columns).
            #
            # This check allows us to see whether we are
            # handling a name / array in the index or column.
            if index < index_len:
                dtype_mapping = index_dtypes
                name = index_names[index]
            else:
                index -= index_len
                dtype_mapping = column_dtypes
                name = self.columns[index]

            # We have a dictionary, so we get the data type
            # associated with the index or column (which can
            # be denoted by its name in the DataFrame or its
            # position in DataFrame's array of indices or
            # columns, whichever is applicable.
            if is_dict_like(dtype_mapping):
                if name in dtype_mapping:
                    dtype_mapping = dtype_mapping[name]
                elif index in dtype_mapping:
                    dtype_mapping = dtype_mapping[index]
                else:
                    dtype_mapping = None

            # If no mapping can be found, use the array's
            # dtype attribute for formatting.
            #
            # A valid dtype must either be a type or
            # string naming a type.
            if dtype_mapping is None:
                formats.append(v.dtype)
            elif isinstance(dtype_mapping, (type, np.dtype, str)):
                formats.append(dtype_mapping)
            else:
                element = "row" if i < index_len else "column"
                msg = ("Invalid dtype {dtype} specified for "
                       "{element} {name}").format(dtype=dtype_mapping,
                                                  element=element, name=name)
                raise ValueError(msg)

        return np.rec.fromarrays(
            arrays,
            dtype={'names': names, 'formats': formats}
        )

    @classmethod
    def from_items(cls, items, columns=None, orient='columns'):
        """
        Construct a DataFrame from a list of tuples.

        .. deprecated:: 0.23.0
          `from_items` is deprecated and will be removed in a future version.
          Use :meth:`DataFrame.from_dict(dict(items)) <DataFrame.from_dict>`
          instead.
          :meth:`DataFrame.from_dict(OrderedDict(items)) <DataFrame.from_dict>`
          may be used to preserve the key order.

        Convert (key, value) pairs to DataFrame. The keys will be the axis
        index (usually the columns, but depends on the specified
        orientation). The values should be arrays or Series.

        Parameters
        ----------
        items : sequence of (key, value) pairs
            Values should be arrays or Series.
        columns : sequence of column labels, optional
            Must be passed if orient='index'.
        orient : {'columns', 'index'}, default 'columns'
            The "orientation" of the data. If the keys of the
            input correspond to column labels, pass 'columns'
            (default). Otherwise if the keys correspond to the index,
            pass 'index'.

        Returns
        -------
        DataFrame
        """

        warnings.warn("from_items is deprecated. Please use "
                      "DataFrame.from_dict(dict(items), ...) instead. "
                      "DataFrame.from_dict(OrderedDict(items)) may be used to "
                      "preserve the key order.",
                      FutureWarning, stacklevel=2)

        keys, values = lzip(*items)

        if orient == 'columns':
            if columns is not None:
                columns = ensure_index(columns)

                idict = dict(items)
                if len(idict) < len(items):
                    if not columns.equals(ensure_index(keys)):
                        raise ValueError('With non-unique item names, passed '
                                         'columns must be identical')
                    arrays = values
                else:
                    arrays = [idict[k] for k in columns if k in idict]
            else:
                columns = ensure_index(keys)
                arrays = values

            # GH 17312
            # Provide more informative error msg when scalar values passed
            try:
                return cls._from_arrays(arrays, columns, None)

            except ValueError:
                if not is_nested_list_like(values):
                    raise ValueError('The value in each (key, value) pair '
                                     'must be an array, Series, or dict')

        elif orient == 'index':
            if columns is None:
                raise TypeError("Must pass columns with orient='index'")

            keys = ensure_index(keys)

            # GH 17312
            # Provide more informative error msg when scalar values passed
            try:
                arr = np.array(values, dtype=object).T
                data = [lib.maybe_convert_objects(v) for v in arr]
                return cls._from_arrays(data, columns, keys)

            except TypeError:
                if not is_nested_list_like(values):
                    raise ValueError('The value in each (key, value) pair '
                                     'must be an array, Series, or dict')

        else:  # pragma: no cover
            raise ValueError("'orient' must be either 'columns' or 'index'")

    @classmethod
    def _from_arrays(cls, arrays, columns, index, dtype=None):
        mgr = arrays_to_mgr(arrays, columns, index, columns, dtype=dtype)
        return cls(mgr)

    @classmethod
    def from_csv(cls, path, header=0, sep=',', index_col=0, parse_dates=True,
                 encoding=None, tupleize_cols=None,
                 infer_datetime_format=False):
        """
        Read CSV file.

        .. deprecated:: 0.21.0
            Use :func:`read_csv` instead.

        It is preferable to use the more powerful :func:`read_csv`
        for most general purposes, but ``from_csv`` makes for an easy
        roundtrip to and from a file (the exact counterpart of
        ``to_csv``), especially with a DataFrame of time series data.

        This method only differs from the preferred :func:`read_csv`
        in some defaults:

        - `index_col` is ``0`` instead of ``None`` (take first column as index
          by default)
        - `parse_dates` is ``True`` instead of ``False`` (try parsing the index
          as datetime by default)

        So a ``pd.DataFrame.from_csv(path)`` can be replaced by
        ``pd.read_csv(path, index_col=0, parse_dates=True)``.

        Parameters
        ----------
        path : string file path or file handle / StringIO
        header : int, default 0
            Row to use as header (skip prior rows)
        sep : string, default ','
            Field delimiter
        index_col : int or sequence, default 0
            Column to use for index. If a sequence is given, a MultiIndex
            is used. Different default from read_table
        parse_dates : boolean, default True
            Parse dates. Different default from read_table
        tupleize_cols : boolean, default False
            write multi_index columns as a list of tuples (if True)
            or new (expanded format) if False)
        infer_datetime_format : boolean, default False
            If True and `parse_dates` is True for a column, try to infer the
            datetime format based on the first datetime string. If the format
            can be inferred, there often will be a large parsing speed-up.

        Returns
        -------
        DataFrame

        See Also
        --------
        read_csv
        """

        warnings.warn("from_csv is deprecated. Please use read_csv(...) "
                      "instead. Note that some of the default arguments are "
                      "different, so please refer to the documentation "
                      "for from_csv when changing your function calls",
                      FutureWarning, stacklevel=2)

        from pandas.io.parsers import read_csv
        return read_csv(path, header=header, sep=sep,
                        parse_dates=parse_dates, index_col=index_col,
                        encoding=encoding, tupleize_cols=tupleize_cols,
                        infer_datetime_format=infer_datetime_format)

    def to_sparse(self, fill_value=None, kind='block'):
        """
        Convert to SparseDataFrame.

        Implement the sparse version of the DataFrame meaning that any data
        matching a specific value it's omitted in the representation.
        The sparse DataFrame allows for a more efficient storage.

        Parameters
        ----------
        fill_value : float, default None
            The specific value that should be omitted in the representation.
        kind : {'block', 'integer'}, default 'block'
            The kind of the SparseIndex tracking where data is not equal to
            the fill value:

            - 'block' tracks only the locations and sizes of blocks of data.
            - 'integer' keeps an array with all the locations of the data.

            In most cases 'block' is recommended, since it's more memory
            efficient.

        Returns
        -------
        SparseDataFrame
            The sparse representation of the DataFrame.

        See Also
        --------
        DataFrame.to_dense :
            Converts the DataFrame back to the its dense form.

        Examples
        --------
        >>> df = pd.DataFrame([(np.nan, np.nan),
        ...                    (1., np.nan),
        ...                    (np.nan, 1.)])
        >>> df
             0    1
        0  NaN  NaN
        1  1.0  NaN
        2  NaN  1.0
        >>> type(df)
        <class 'pandas.core.frame.DataFrame'>

        >>> sdf = df.to_sparse()
        >>> sdf
             0    1
        0  NaN  NaN
        1  1.0  NaN
        2  NaN  1.0
        >>> type(sdf)
        <class 'pandas.core.sparse.frame.SparseDataFrame'>
        """
        from pandas.core.sparse.api import SparseDataFrame
        return SparseDataFrame(self._series, index=self.index,
                               columns=self.columns, default_kind=kind,
                               default_fill_value=fill_value)

    def to_panel(self):
        """
        Transform long (stacked) format (DataFrame) into wide (3D, Panel)
        format.

        .. deprecated:: 0.20.0

        Currently the index of the DataFrame must be a 2-level MultiIndex. This
        may be generalized later

        Returns
        -------
        Panel
        """
        raise NotImplementedError("Panel is being removed in pandas 0.25.0.")

    @deprecate_kwarg(old_arg_name='encoding', new_arg_name=None)
    def to_stata(self, fname, convert_dates=None, write_index=True,
                 encoding="latin-1", byteorder=None, time_stamp=None,
                 data_label=None, variable_labels=None, version=114,
                 convert_strl=None):
        """
        Export DataFrame object to Stata dta format.

        Writes the DataFrame to a Stata dataset file.
        "dta" files contain a Stata dataset.

        Parameters
        ----------
        fname : str, buffer or path object
            String, path object (pathlib.Path or py._path.local.LocalPath) or
            object implementing a binary write() function. If using a buffer
            then the buffer will not be automatically closed after the file
            data has been written.
        convert_dates : dict
            Dictionary mapping columns containing datetime types to stata
            internal format to use when writing the dates. Options are 'tc',
            'td', 'tm', 'tw', 'th', 'tq', 'ty'. Column can be either an integer
            or a name. Datetime columns that do not have a conversion type
            specified will be converted to 'tc'. Raises NotImplementedError if
            a datetime column has timezone information.
        write_index : bool
            Write the index to Stata dataset.
        encoding : str
            Default is latin-1. Unicode is not supported.
        byteorder : str
            Can be ">", "<", "little", or "big". default is `sys.byteorder`.
        time_stamp : datetime
            A datetime to use as file creation date.  Default is the current
            time.
        data_label : str, optional
            A label for the data set.  Must be 80 characters or smaller.
        variable_labels : dict
            Dictionary containing columns as keys and variable labels as
            values. Each label must be 80 characters or smaller.

            .. versionadded:: 0.19.0

        version : {114, 117}, default 114
            Version to use in the output dta file.  Version 114 can be used
            read by Stata 10 and later.  Version 117 can be read by Stata 13
            or later. Version 114 limits string variables to 244 characters or
            fewer while 117 allows strings with lengths up to 2,000,000
            characters.

            .. versionadded:: 0.23.0

        convert_strl : list, optional
            List of column names to convert to string columns to Stata StrL
            format. Only available if version is 117.  Storing strings in the
            StrL format can produce smaller dta files if strings have more than
            8 characters and values are repeated.

            .. versionadded:: 0.23.0

        Raises
        ------
        NotImplementedError
            * If datetimes contain timezone information
            * Column dtype is not representable in Stata
        ValueError
            * Columns listed in convert_dates are neither datetime64[ns]
              or datetime.datetime
            * Column listed in convert_dates is not in DataFrame
            * Categorical label contains more than 32,000 characters

            .. versionadded:: 0.19.0

        See Also
        --------
        read_stata : Import Stata data files.
        io.stata.StataWriter : Low-level writer for Stata data files.
        io.stata.StataWriter117 : Low-level writer for version 117 files.

        Examples
        --------
        >>> df = pd.DataFrame({'animal': ['falcon', 'parrot', 'falcon',
        ...                               'parrot'],
        ...                    'speed': [350, 18, 361, 15]})
        >>> df.to_stata('animals.dta')  # doctest: +SKIP
        """
        kwargs = {}
        if version not in (114, 117):
            raise ValueError('Only formats 114 and 117 supported.')
        if version == 114:
            if convert_strl is not None:
                raise ValueError('strl support is only available when using '
                                 'format 117')
            from pandas.io.stata import StataWriter as statawriter
        else:
            from pandas.io.stata import StataWriter117 as statawriter
            kwargs['convert_strl'] = convert_strl

        writer = statawriter(fname, self, convert_dates=convert_dates,
                             byteorder=byteorder, time_stamp=time_stamp,
                             data_label=data_label, write_index=write_index,
                             variable_labels=variable_labels, **kwargs)
        writer.write_file()

    def to_feather(self, fname):
        """
        Write out the binary feather-format for DataFrames.

        .. versionadded:: 0.20.0

        Parameters
        ----------
        fname : str
            string file path
        """
        from pandas.io.feather_format import to_feather
        to_feather(self, fname)

    def to_parquet(self, fname, engine='auto', compression='snappy',
                   index=None, partition_cols=None, **kwargs):
        """
        Write a DataFrame to the binary parquet format.

        .. versionadded:: 0.21.0

        This function writes the dataframe as a `parquet file
        <https://parquet.apache.org/>`_. You can choose different parquet
        backends, and have the option of compression. See
        :ref:`the user guide <io.parquet>` for more details.

        Parameters
        ----------
        fname : str
            File path or Root Directory path. Will be used as Root Directory
            path while writing a partitioned dataset.

            .. versionchanged:: 0.24.0

        engine : {'auto', 'pyarrow', 'fastparquet'}, default 'auto'
            Parquet library to use. If 'auto', then the option
            ``io.parquet.engine`` is used. The default ``io.parquet.engine``
            behavior is to try 'pyarrow', falling back to 'fastparquet' if
            'pyarrow' is unavailable.
        compression : {'snappy', 'gzip', 'brotli', None}, default 'snappy'
            Name of the compression to use. Use ``None`` for no compression.
        index : bool, default None
            If ``True``, include the dataframe's index(es) in the file output.
            If ``False``, they will not be written to the file. If ``None``,
            the behavior depends on the chosen engine.

            .. versionadded:: 0.24.0

        partition_cols : list, optional, default None
            Column names by which to partition the dataset
            Columns are partitioned in the order they are given

            .. versionadded:: 0.24.0

        **kwargs
            Additional arguments passed to the parquet library. See
            :ref:`pandas io <io.parquet>` for more details.

        See Also
        --------
        read_parquet : Read a parquet file.
        DataFrame.to_csv : Write a csv file.
        DataFrame.to_sql : Write to a sql table.
        DataFrame.to_hdf : Write to hdf.

        Notes
        -----
        This function requires either the `fastparquet
        <https://pypi.org/project/fastparquet>`_ or `pyarrow
        <https://arrow.apache.org/docs/python/>`_ library.

        Examples
        --------
        >>> df = pd.DataFrame(data={'col1': [1, 2], 'col2': [3, 4]})
        >>> df.to_parquet('df.parquet.gzip',
        ...               compression='gzip')  # doctest: +SKIP
        >>> pd.read_parquet('df.parquet.gzip')  # doctest: +SKIP
           col1  col2
        0     1     3
        1     2     4
        """
        from pandas.io.parquet import to_parquet
        to_parquet(self, fname, engine,
                   compression=compression, index=index,
                   partition_cols=partition_cols, **kwargs)

    @Substitution(header='Whether to print column labels, default True')
    @Substitution(shared_params=fmt.common_docstring,
                  returns=fmt.return_docstring)
    def to_html(self, buf=None, columns=None, col_space=None, header=True,
                index=True, na_rep='NaN', formatters=None, float_format=None,
                sparsify=None, index_names=True, justify=None, max_rows=None,
                max_cols=None, show_dimensions=False, decimal='.',
                bold_rows=True, classes=None, escape=True, notebook=False,
                border=None, table_id=None, render_links=False):
        """
        Render a DataFrame as an HTML table.
        %(shared_params)s
        bold_rows : bool, default True
            Make the row labels bold in the output.
        classes : str or list or tuple, default None
            CSS class(es) to apply to the resulting html table.
        escape : bool, default True
            Convert the characters <, >, and & to HTML-safe sequences.
        notebook : {True, False}, default False
            Whether the generated HTML is for IPython Notebook.
        border : int
            A ``border=border`` attribute is included in the opening
            `<table>` tag. Default ``pd.options.html.border``.

            .. versionadded:: 0.19.0

        table_id : str, optional
            A css id is included in the opening `<table>` tag if specified.

            .. versionadded:: 0.23.0

        render_links : bool, default False
            Convert URLs to HTML links.

            .. versionadded:: 0.24.0
        %(returns)s
        See Also
        --------
        to_string : Convert DataFrame to a string.
        """

        if (justify is not None and
                justify not in fmt._VALID_JUSTIFY_PARAMETERS):
            raise ValueError("Invalid value for justify parameter")

        formatter = fmt.DataFrameFormatter(self, buf=buf, columns=columns,
                                           col_space=col_space, na_rep=na_rep,
                                           formatters=formatters,
                                           float_format=float_format,
                                           sparsify=sparsify, justify=justify,
                                           index_names=index_names,
                                           header=header, index=index,
                                           bold_rows=bold_rows, escape=escape,
                                           max_rows=max_rows,
                                           max_cols=max_cols,
                                           show_dimensions=show_dimensions,
                                           decimal=decimal, table_id=table_id,
                                           render_links=render_links)
        # TODO: a generic formatter wld b in DataFrameFormatter
        formatter.to_html(classes=classes, notebook=notebook, border=border)

        if buf is None:
            return formatter.buf.getvalue()

    # ----------------------------------------------------------------------

    def info(self, verbose=None, buf=None, max_cols=None, memory_usage=None,
             null_counts=None):
        """
        Print a concise summary of a DataFrame.

        This method prints information about a DataFrame including
        the index dtype and column dtypes, non-null values and memory usage.

        Parameters
        ----------
        verbose : bool, optional
            Whether to print the full summary. By default, the setting in
            ``pandas.options.display.max_info_columns`` is followed.
        buf : writable buffer, defaults to sys.stdout
            Where to send the output. By default, the output is printed to
            sys.stdout. Pass a writable buffer if you need to further process
            the output.
        max_cols : int, optional
            When to switch from the verbose to the truncated output. If the
            DataFrame has more than `max_cols` columns, the truncated output
            is used. By default, the setting in
            ``pandas.options.display.max_info_columns`` is used.
        memory_usage : bool, str, optional
            Specifies whether total memory usage of the DataFrame
            elements (including the index) should be displayed. By default,
            this follows the ``pandas.options.display.memory_usage`` setting.

            True always show memory usage. False never shows memory usage.
            A value of 'deep' is equivalent to "True with deep introspection".
            Memory usage is shown in human-readable units (base-2
            representation). Without deep introspection a memory estimation is
            made based in column dtype and number of rows assuming values
            consume the same memory amount for corresponding dtypes. With deep
            memory introspection, a real memory usage calculation is performed
            at the cost of computational resources.
        null_counts : bool, optional
            Whether to show the non-null counts. By default, this is shown
            only if the frame is smaller than
            ``pandas.options.display.max_info_rows`` and
            ``pandas.options.display.max_info_columns``. A value of True always
            shows the counts, and False never shows the counts.

        Returns
        -------
        None
            This method prints a summary of a DataFrame and returns None.

        See Also
        --------
        DataFrame.describe: Generate descriptive statistics of DataFrame
            columns.
        DataFrame.memory_usage: Memory usage of DataFrame columns.

        Examples
        --------
        >>> int_values = [1, 2, 3, 4, 5]
        >>> text_values = ['alpha', 'beta', 'gamma', 'delta', 'epsilon']
        >>> float_values = [0.0, 0.25, 0.5, 0.75, 1.0]
        >>> df = pd.DataFrame({"int_col": int_values, "text_col": text_values,
        ...                   "float_col": float_values})
        >>> df
           int_col text_col  float_col
        0        1    alpha       0.00
        1        2     beta       0.25
        2        3    gamma       0.50
        3        4    delta       0.75
        4        5  epsilon       1.00

        Prints information of all columns:

        >>> df.info(verbose=True)
        <class 'pandas.core.frame.DataFrame'>
        RangeIndex: 5 entries, 0 to 4
        Data columns (total 3 columns):
        int_col      5 non-null int64
        text_col     5 non-null object
        float_col    5 non-null float64
        dtypes: float64(1), int64(1), object(1)
        memory usage: 200.0+ bytes

        Prints a summary of columns count and its dtypes but not per column
        information:

        >>> df.info(verbose=False)
        <class 'pandas.core.frame.DataFrame'>
        RangeIndex: 5 entries, 0 to 4
        Columns: 3 entries, int_col to float_col
        dtypes: float64(1), int64(1), object(1)
        memory usage: 200.0+ bytes

        Pipe output of DataFrame.info to buffer instead of sys.stdout, get
        buffer content and writes to a text file:

        >>> import io
        >>> buffer = io.StringIO()
        >>> df.info(buf=buffer)
        >>> s = buffer.getvalue()
        >>> with open("df_info.txt", "w",
        ...           encoding="utf-8") as f:  # doctest: +SKIP
        ...     f.write(s)
        260

        The `memory_usage` parameter allows deep introspection mode, specially
        useful for big DataFrames and fine-tune memory optimization:

        >>> random_strings_array = np.random.choice(['a', 'b', 'c'], 10 ** 6)
        >>> df = pd.DataFrame({
        ...     'column_1': np.random.choice(['a', 'b', 'c'], 10 ** 6),
        ...     'column_2': np.random.choice(['a', 'b', 'c'], 10 ** 6),
        ...     'column_3': np.random.choice(['a', 'b', 'c'], 10 ** 6)
        ... })
        >>> df.info()
        <class 'pandas.core.frame.DataFrame'>
        RangeIndex: 1000000 entries, 0 to 999999
        Data columns (total 3 columns):
        column_1    1000000 non-null object
        column_2    1000000 non-null object
        column_3    1000000 non-null object
        dtypes: object(3)
        memory usage: 22.9+ MB

        >>> df.info(memory_usage='deep')
        <class 'pandas.core.frame.DataFrame'>
        RangeIndex: 1000000 entries, 0 to 999999
        Data columns (total 3 columns):
        column_1    1000000 non-null object
        column_2    1000000 non-null object
        column_3    1000000 non-null object
        dtypes: object(3)
        memory usage: 188.8 MB
        """

        if buf is None:  # pragma: no cover
            buf = sys.stdout

        lines = []

        lines.append(str(type(self)))
        lines.append(self.index._summary())

        if len(self.columns) == 0:
            lines.append('Empty {name}'.format(name=type(self).__name__))
            fmt.buffer_put_lines(buf, lines)
            return

        cols = self.columns

        # hack
        if max_cols is None:
            max_cols = get_option('display.max_info_columns',
                                  len(self.columns) + 1)

        max_rows = get_option('display.max_info_rows', len(self) + 1)

        if null_counts is None:
            show_counts = ((len(self.columns) <= max_cols) and
                           (len(self) < max_rows))
        else:
            show_counts = null_counts
        exceeds_info_cols = len(self.columns) > max_cols

        def _verbose_repr():
            lines.append('Data columns (total %d columns):' %
                         len(self.columns))
            space = max(len(pprint_thing(k)) for k in self.columns) + 4
            counts = None

            tmpl = "{count}{dtype}"
            if show_counts:
                counts = self.count()
                if len(cols) != len(counts):  # pragma: no cover
                    raise AssertionError(
                        'Columns must equal counts '
                        '({cols:d} != {counts:d})'.format(
                            cols=len(cols), counts=len(counts)))
                tmpl = "{count} non-null {dtype}"

            dtypes = self.dtypes
            for i, col in enumerate(self.columns):
                dtype = dtypes.iloc[i]
                col = pprint_thing(col)

                count = ""
                if show_counts:
                    count = counts.iloc[i]

                lines.append(_put_str(col, space) + tmpl.format(count=count,
                                                                dtype=dtype))

        def _non_verbose_repr():
            lines.append(self.columns._summary(name='Columns'))

        def _sizeof_fmt(num, size_qualifier):
            # returns size in human readable format
            for x in ['bytes', 'KB', 'MB', 'GB', 'TB']:
                if num < 1024.0:
                    return ("{num:3.1f}{size_q} "
                            "{x}".format(num=num, size_q=size_qualifier, x=x))
                num /= 1024.0
            return "{num:3.1f}{size_q} {pb}".format(num=num,
                                                    size_q=size_qualifier,
                                                    pb='PB')

        if verbose:
            _verbose_repr()
        elif verbose is False:  # specifically set to False, not nesc None
            _non_verbose_repr()
        else:
            if exceeds_info_cols:
                _non_verbose_repr()
            else:
                _verbose_repr()

        counts = self.get_dtype_counts()
        dtypes = ['{k}({kk:d})'.format(k=k[0], kk=k[1]) for k
                  in sorted(compat.iteritems(counts))]
        lines.append('dtypes: {types}'.format(types=', '.join(dtypes)))

        if memory_usage is None:
            memory_usage = get_option('display.memory_usage')
        if memory_usage:
            # append memory usage of df to display
            size_qualifier = ''
            if memory_usage == 'deep':
                deep = True
            else:
                # size_qualifier is just a best effort; not guaranteed to catch
                # all cases (e.g., it misses categorical data even with object
                # categories)
                deep = False
                if ('object' in counts or
                        self.index._is_memory_usage_qualified()):
                    size_qualifier = '+'
            mem_usage = self.memory_usage(index=True, deep=deep).sum()
            lines.append("memory usage: {mem}\n".format(
                mem=_sizeof_fmt(mem_usage, size_qualifier)))

        fmt.buffer_put_lines(buf, lines)

    def memory_usage(self, index=True, deep=False):
        """
        Return the memory usage of each column in bytes.

        The memory usage can optionally include the contribution of
        the index and elements of `object` dtype.

        This value is displayed in `DataFrame.info` by default. This can be
        suppressed by setting ``pandas.options.display.memory_usage`` to False.

        Parameters
        ----------
        index : bool, default True
            Specifies whether to include the memory usage of the DataFrame's
            index in returned Series. If ``index=True``, the memory usage of
            the index is the first item in the output.
        deep : bool, default False
            If True, introspect the data deeply by interrogating
            `object` dtypes for system-level memory consumption, and include
            it in the returned values.

        Returns
        -------
        Series
            A Series whose index is the original column names and whose values
            is the memory usage of each column in bytes.

        See Also
        --------
        numpy.ndarray.nbytes : Total bytes consumed by the elements of an
            ndarray.
        Series.memory_usage : Bytes consumed by a Series.
        Categorical : Memory-efficient array for string values with
            many repeated values.
        DataFrame.info : Concise summary of a DataFrame.

        Examples
        --------
        >>> dtypes = ['int64', 'float64', 'complex128', 'object', 'bool']
        >>> data = dict([(t, np.ones(shape=5000).astype(t))
        ...              for t in dtypes])
        >>> df = pd.DataFrame(data)
        >>> df.head()
           int64  float64  complex128 object  bool
        0      1      1.0      (1+0j)      1  True
        1      1      1.0      (1+0j)      1  True
        2      1      1.0      (1+0j)      1  True
        3      1      1.0      (1+0j)      1  True
        4      1      1.0      (1+0j)      1  True

        >>> df.memory_usage()
        Index            80
        int64         40000
        float64       40000
        complex128    80000
        object        40000
        bool           5000
        dtype: int64

        >>> df.memory_usage(index=False)
        int64         40000
        float64       40000
        complex128    80000
        object        40000
        bool           5000
        dtype: int64

        The memory footprint of `object` dtype columns is ignored by default:

        >>> df.memory_usage(deep=True)
        Index             80
        int64          40000
        float64        40000
        complex128     80000
        object        160000
        bool            5000
        dtype: int64

        Use a Categorical for efficient storage of an object-dtype column with
        many repeated values.

        >>> df['object'].astype('category').memory_usage(deep=True)
        5168
        """
        result = Series([c.memory_usage(index=False, deep=deep)
                         for col, c in self.iteritems()], index=self.columns)
        if index:
            result = Series(self.index.memory_usage(deep=deep),
                            index=['Index']).append(result)
        return result

    def transpose(self, *args, **kwargs):
        """
        Transpose index and columns.

        Reflect the DataFrame over its main diagonal by writing rows as columns
        and vice-versa. The property :attr:`.T` is an accessor to the method
        :meth:`transpose`.

        Parameters
        ----------
        copy : bool, default False
            If True, the underlying data is copied. Otherwise (default), no
            copy is made if possible.
        *args, **kwargs
            Additional keywords have no effect but might be accepted for
            compatibility with numpy.

        Returns
        -------
        DataFrame
            The transposed DataFrame.

        See Also
        --------
        numpy.transpose : Permute the dimensions of a given array.

        Notes
        -----
        Transposing a DataFrame with mixed dtypes will result in a homogeneous
        DataFrame with the `object` dtype. In such a case, a copy of the data
        is always made.

        Examples
        --------
        **Square DataFrame with homogeneous dtype**

        >>> d1 = {'col1': [1, 2], 'col2': [3, 4]}
        >>> df1 = pd.DataFrame(data=d1)
        >>> df1
           col1  col2
        0     1     3
        1     2     4

        >>> df1_transposed = df1.T # or df1.transpose()
        >>> df1_transposed
              0  1
        col1  1  2
        col2  3  4

        When the dtype is homogeneous in the original DataFrame, we get a
        transposed DataFrame with the same dtype:

        >>> df1.dtypes
        col1    int64
        col2    int64
        dtype: object
        >>> df1_transposed.dtypes
        0    int64
        1    int64
        dtype: object

        **Non-square DataFrame with mixed dtypes**

        >>> d2 = {'name': ['Alice', 'Bob'],
        ...       'score': [9.5, 8],
        ...       'employed': [False, True],
        ...       'kids': [0, 0]}
        >>> df2 = pd.DataFrame(data=d2)
        >>> df2
            name  score  employed  kids
        0  Alice    9.5     False     0
        1    Bob    8.0      True     0

        >>> df2_transposed = df2.T # or df2.transpose()
        >>> df2_transposed
                      0     1
        name      Alice   Bob
        score       9.5     8
        employed  False  True
        kids          0     0

        When the DataFrame has mixed dtypes, we get a transposed DataFrame with
        the `object` dtype:

        >>> df2.dtypes
        name         object
        score       float64
        employed       bool
        kids          int64
        dtype: object
        >>> df2_transposed.dtypes
        0    object
        1    object
        dtype: object
        """
        nv.validate_transpose(args, dict())
        return super(DataFrame, self).transpose(1, 0, **kwargs)

    T = property(transpose)

    # ----------------------------------------------------------------------
    # Picklability

    # legacy pickle formats
    def _unpickle_frame_compat(self, state):  # pragma: no cover
        if len(state) == 2:  # pragma: no cover
            series, idx = state
            columns = sorted(series)
        else:
            series, cols, idx = state
            columns = com._unpickle_array(cols)

        index = com._unpickle_array(idx)
        self._data = self._init_dict(series, index, columns, None)

    def _unpickle_matrix_compat(self, state):  # pragma: no cover
        # old unpickling
        (vals, idx, cols), object_state = state

        index = com._unpickle_array(idx)
        dm = DataFrame(vals, index=index, columns=com._unpickle_array(cols),
                       copy=False)

        if object_state is not None:
            ovals, _, ocols = object_state
            objects = DataFrame(ovals, index=index,
                                columns=com._unpickle_array(ocols), copy=False)

            dm = dm.join(objects)

        self._data = dm._data

    # ----------------------------------------------------------------------
    # Getting and setting elements

    def get_value(self, index, col, takeable=False):
        """
        Quickly retrieve single value at passed column and index.

        .. deprecated:: 0.21.0
            Use .at[] or .iat[] accessors instead.

        Parameters
        ----------
        index : row label
        col : column label
        takeable : interpret the index/col as indexers, default False

        Returns
        -------
        scalar
        """

        warnings.warn("get_value is deprecated and will be removed "
                      "in a future release. Please use "
                      ".at[] or .iat[] accessors instead", FutureWarning,
                      stacklevel=2)
        return self._get_value(index, col, takeable=takeable)

    def _get_value(self, index, col, takeable=False):

        if takeable:
            series = self._iget_item_cache(col)
            return com.maybe_box_datetimelike(series._values[index])

        series = self._get_item_cache(col)
        engine = self.index._engine

        try:
            return engine.get_value(series._values, index)
        except (TypeError, ValueError):

            # we cannot handle direct indexing
            # use positional
            col = self.columns.get_loc(col)
            index = self.index.get_loc(index)
            return self._get_value(index, col, takeable=True)
    _get_value.__doc__ = get_value.__doc__

    def set_value(self, index, col, value, takeable=False):
        """
        Put single value at passed column and index.

        .. deprecated:: 0.21.0
            Use .at[] or .iat[] accessors instead.

        Parameters
        ----------
        index : row label
        col : column label
        value : scalar
        takeable : interpret the index/col as indexers, default False

        Returns
        -------
        DataFrame
            If label pair is contained, will be reference to calling DataFrame,
            otherwise a new object.
        """
        warnings.warn("set_value is deprecated and will be removed "
                      "in a future release. Please use "
                      ".at[] or .iat[] accessors instead", FutureWarning,
                      stacklevel=2)
        return self._set_value(index, col, value, takeable=takeable)

    def _set_value(self, index, col, value, takeable=False):
        try:
            if takeable is True:
                series = self._iget_item_cache(col)
                return series._set_value(index, value, takeable=True)

            series = self._get_item_cache(col)
            engine = self.index._engine
            engine.set_value(series._values, index, value)
            return self
        except (KeyError, TypeError):

            # set using a non-recursive method & reset the cache
            if takeable:
                self.iloc[index, col] = value
            else:
                self.loc[index, col] = value
            self._item_cache.pop(col, None)

            return self
    _set_value.__doc__ = set_value.__doc__

    def _ixs(self, i, axis=0):
        """
        Parameters
        ----------
        i : int, slice, or sequence of integers
        axis : int

        Notes
        -----
        If slice passed, the resulting data will be a view.
        """
        # irow
        if axis == 0:
            if isinstance(i, slice):
                return self[i]
            else:
                label = self.index[i]
                if isinstance(label, Index):
                    # a location index by definition
                    result = self.take(i, axis=axis)
                    copy = True
                else:
                    new_values = self._data.fast_xs(i)
                    if is_scalar(new_values):
                        return new_values

                    # if we are a copy, mark as such
                    copy = (isinstance(new_values, np.ndarray) and
                            new_values.base is None)
                    result = self._constructor_sliced(new_values,
                                                      index=self.columns,
                                                      name=self.index[i],
                                                      dtype=new_values.dtype)
                result._set_is_copy(self, copy=copy)
                return result

        # icol
        else:
            label = self.columns[i]
            if isinstance(i, slice):
                # need to return view
                lab_slice = slice(label[0], label[-1])
                return self.loc[:, lab_slice]
            else:
                if isinstance(label, Index):
                    return self._take(i, axis=1)

                index_len = len(self.index)

                # if the values returned are not the same length
                # as the index (iow a not found value), iget returns
                # a 0-len ndarray. This is effectively catching
                # a numpy error (as numpy should really raise)
                values = self._data.iget(i)

                if index_len and not len(values):
                    values = np.array([np.nan] * index_len, dtype=object)
                result = self._box_col_values(values, label)

                # this is a cached value, mark it so
                result._set_as_cached(label, self)

                return result

    def __getitem__(self, key):
        key = lib.item_from_zerodim(key)
        key = com.apply_if_callable(key, self)

        # shortcut if the key is in columns
        try:
            if self.columns.is_unique and key in self.columns:
                if self.columns.nlevels > 1:
                    return self._getitem_multilevel(key)
                return self._get_item_cache(key)
        except (TypeError, ValueError):
            # The TypeError correctly catches non hashable "key" (e.g. list)
            # The ValueError can be removed once GH #21729 is fixed
            pass

        # Do we have a slicer (on rows)?
        indexer = convert_to_index_sliceable(self, key)
        if indexer is not None:
            return self._slice(indexer, axis=0)

        # Do we have a (boolean) DataFrame?
        if isinstance(key, DataFrame):
            return self._getitem_frame(key)

        # Do we have a (boolean) 1d indexer?
        if com.is_bool_indexer(key):
            return self._getitem_bool_array(key)

        # We are left with two options: a single key, and a collection of keys,
        # We interpret tuples as collections only for non-MultiIndex
        is_single_key = isinstance(key, tuple) or not is_list_like(key)

        if is_single_key:
            if self.columns.nlevels > 1:
                return self._getitem_multilevel(key)
            indexer = self.columns.get_loc(key)
            if is_integer(indexer):
                indexer = [indexer]
        else:
            if is_iterator(key):
                key = list(key)
            indexer = self.loc._convert_to_indexer(key, axis=1,
                                                   raise_missing=True)

        # take() does not accept boolean indexers
        if getattr(indexer, "dtype", None) == bool:
            indexer = np.where(indexer)[0]

        data = self._take(indexer, axis=1)

        if is_single_key:
            # What does looking for a single key in a non-unique index return?
            # The behavior is inconsistent. It returns a Series, except when
            # - the key itself is repeated (test on data.shape, #9519), or
            # - we have a MultiIndex on columns (test on self.columns, #21309)
            if data.shape[1] == 1 and not isinstance(self.columns, MultiIndex):
                data = data[key]

        return data

    def _getitem_bool_array(self, key):
        # also raises Exception if object array with NA values
        # warning here just in case -- previously __setitem__ was
        # reindexing but __getitem__ was not; it seems more reasonable to
        # go with the __setitem__ behavior since that is more consistent
        # with all other indexing behavior
        if isinstance(key, Series) and not key.index.equals(self.index):
            warnings.warn("Boolean Series key will be reindexed to match "
                          "DataFrame index.", UserWarning, stacklevel=3)
        elif len(key) != len(self.index):
            raise ValueError('Item wrong length %d instead of %d.' %
                             (len(key), len(self.index)))

        # check_bool_indexer will throw exception if Series key cannot
        # be reindexed to match DataFrame rows
        key = check_bool_indexer(self.index, key)
        indexer = key.nonzero()[0]
        return self._take(indexer, axis=0)

    def _getitem_multilevel(self, key):
        loc = self.columns.get_loc(key)
        if isinstance(loc, (slice, Series, np.ndarray, Index)):
            new_columns = self.columns[loc]
            result_columns = maybe_droplevels(new_columns, key)
            if self._is_mixed_type:
                result = self.reindex(columns=new_columns)
                result.columns = result_columns
            else:
                new_values = self.values[:, loc]
                result = self._constructor(new_values, index=self.index,
                                           columns=result_columns)
                result = result.__finalize__(self)

            # If there is only one column being returned, and its name is
            # either an empty string, or a tuple with an empty string as its
            # first element, then treat the empty string as a placeholder
            # and return the column as if the user had provided that empty
            # string in the key. If the result is a Series, exclude the
            # implied empty string from its name.
            if len(result.columns) == 1:
                top = result.columns[0]
                if isinstance(top, tuple):
                    top = top[0]
                if top == '':
                    result = result['']
                    if isinstance(result, Series):
                        result = self._constructor_sliced(result,
                                                          index=self.index,
                                                          name=key)

            result._set_is_copy(self)
            return result
        else:
            return self._get_item_cache(key)

    def _getitem_frame(self, key):
        if key.values.size and not is_bool_dtype(key.values):
            raise ValueError('Must pass DataFrame with boolean values only')
        return self.where(key)

    def query(self, expr, inplace=False, **kwargs):
        """
        Query the columns of a DataFrame with a boolean expression.

        Parameters
        ----------
        expr : str
            The query string to evaluate.  You can refer to variables
            in the environment by prefixing them with an '@' character like
            ``@a + b``.

            .. versionadded:: 0.25.0

            You can refer to column names that contain spaces by surrounding
            them in backticks.

            For example, if one of your columns is called ``a a`` and you want
            to sum it with ``b``, your query should be ```a a` + b``.

        inplace : bool
            Whether the query should modify the data in place or return
            a modified copy.
        **kwargs
            See the documentation for :func:`eval` for complete details
            on the keyword arguments accepted by :meth:`DataFrame.query`.

            .. versionadded:: 0.18.0

        Returns
        -------
        DataFrame
            DataFrame resulting from the provided query expression.

        See Also
        --------
        eval : Evaluate a string describing operations on
            DataFrame columns.
        DataFrame.eval : Evaluate a string describing operations on
            DataFrame columns.

        Notes
        -----
        The result of the evaluation of this expression is first passed to
        :attr:`DataFrame.loc` and if that fails because of a
        multidimensional key (e.g., a DataFrame) then the result will be passed
        to :meth:`DataFrame.__getitem__`.

        This method uses the top-level :func:`eval` function to
        evaluate the passed query.

        The :meth:`~pandas.DataFrame.query` method uses a slightly
        modified Python syntax by default. For example, the ``&`` and ``|``
        (bitwise) operators have the precedence of their boolean cousins,
        :keyword:`and` and :keyword:`or`. This *is* syntactically valid Python,
        however the semantics are different.

        You can change the semantics of the expression by passing the keyword
        argument ``parser='python'``. This enforces the same semantics as
        evaluation in Python space. Likewise, you can pass ``engine='python'``
        to evaluate an expression using Python itself as a backend. This is not
        recommended as it is inefficient compared to using ``numexpr`` as the
        engine.

        The :attr:`DataFrame.index` and
        :attr:`DataFrame.columns` attributes of the
        :class:`~pandas.DataFrame` instance are placed in the query namespace
        by default, which allows you to treat both the index and columns of the
        frame as a column in the frame.
        The identifier ``index`` is used for the frame index; you can also
        use the name of the index to identify it in a query. Please note that
        Python keywords may not be used as identifiers.

        For further details and examples see the ``query`` documentation in
        :ref:`indexing <indexing.query>`.

        Examples
        --------
        >>> df = pd.DataFrame({'A': range(1, 6),
        ...                    'B': range(10, 0, -2),
        ...                    'C C': range(10, 5, -1)})
        >>> df
           A   B  C C
        0  1  10   10
        1  2   8    9
        2  3   6    8
        3  4   4    7
        4  5   2    6
        >>> df.query('A > B')
           A  B  C C
        4  5  2    6

        The previous expression is equivalent to

        >>> df[df.A > df.B]
           A  B  C C
        4  5  2    6

        For columns with spaces in their name, you can use backtick quoting.

        >>> df.query('B == `C C`')
           A   B  C C
        0  1  10   10

        The previous expression is equivalent to

        >>> df[df.B == df['C C']]
           A   B  C C
        0  1  10   10
        """
        inplace = validate_bool_kwarg(inplace, 'inplace')
        if not isinstance(expr, str):
            msg = "expr must be a string to be evaluated, {0} given"
            raise ValueError(msg.format(type(expr)))
        kwargs['level'] = kwargs.pop('level', 0) + 1
        kwargs['target'] = None
        res = self.eval(expr, **kwargs)

        try:
            new_data = self.loc[res]
        except ValueError:
            # when res is multi-dimensional loc raises, but this is sometimes a
            # valid query
            new_data = self[res]

        if inplace:
            self._update_inplace(new_data)
        else:
            return new_data

    def eval(self, expr, inplace=False, **kwargs):
        """
        Evaluate a string describing operations on DataFrame columns.

        Operates on columns only, not specific rows or elements.  This allows
        `eval` to run arbitrary code, which can make you vulnerable to code
        injection if you pass user input to this function.

        Parameters
        ----------
        expr : str
            The expression string to evaluate.
        inplace : bool, default False
            If the expression contains an assignment, whether to perform the
            operation inplace and mutate the existing DataFrame. Otherwise,
            a new DataFrame is returned.

            .. versionadded:: 0.18.0.
        kwargs : dict
            See the documentation for :func:`eval` for complete details
            on the keyword arguments accepted by
            :meth:`~pandas.DataFrame.query`.

        Returns
        -------
        ndarray, scalar, or pandas object
            The result of the evaluation.

        See Also
        --------
        DataFrame.query : Evaluates a boolean expression to query the columns
            of a frame.
        DataFrame.assign : Can evaluate an expression or function to create new
            values for a column.
        eval : Evaluate a Python expression as a string using various
            backends.

        Notes
        -----
        For more details see the API documentation for :func:`~eval`.
        For detailed examples see :ref:`enhancing performance with eval
        <enhancingperf.eval>`.

        Examples
        --------
        >>> df = pd.DataFrame({'A': range(1, 6), 'B': range(10, 0, -2)})
        >>> df
           A   B
        0  1  10
        1  2   8
        2  3   6
        3  4   4
        4  5   2
        >>> df.eval('A + B')
        0    11
        1    10
        2     9
        3     8
        4     7
        dtype: int64

        Assignment is allowed though by default the original DataFrame is not
        modified.

        >>> df.eval('C = A + B')
           A   B   C
        0  1  10  11
        1  2   8  10
        2  3   6   9
        3  4   4   8
        4  5   2   7
        >>> df
           A   B
        0  1  10
        1  2   8
        2  3   6
        3  4   4
        4  5   2

        Use ``inplace=True`` to modify the original DataFrame.

        >>> df.eval('C = A + B', inplace=True)
        >>> df
           A   B   C
        0  1  10  11
        1  2   8  10
        2  3   6   9
        3  4   4   8
        4  5   2   7
        """
        from pandas.core.computation.eval import eval as _eval

        inplace = validate_bool_kwarg(inplace, 'inplace')
        resolvers = kwargs.pop('resolvers', None)
        kwargs['level'] = kwargs.pop('level', 0) + 1
        if resolvers is None:
            index_resolvers = self._get_index_resolvers()
            column_resolvers = \
                self._get_space_character_free_column_resolvers()
            resolvers = column_resolvers, index_resolvers
        if 'target' not in kwargs:
            kwargs['target'] = self
        kwargs['resolvers'] = kwargs.get('resolvers', ()) + tuple(resolvers)
        return _eval(expr, inplace=inplace, **kwargs)

    def select_dtypes(self, include=None, exclude=None):
        """
        Return a subset of the DataFrame's columns based on the column dtypes.

        Parameters
        ----------
        include, exclude : scalar or list-like
            A selection of dtypes or strings to be included/excluded. At least
            one of these parameters must be supplied.

        Returns
        -------
        DataFrame
            The subset of the frame including the dtypes in ``include`` and
            excluding the dtypes in ``exclude``.

        Raises
        ------
        ValueError
            * If both of ``include`` and ``exclude`` are empty
            * If ``include`` and ``exclude`` have overlapping elements
            * If any kind of string dtype is passed in.

        Notes
        -----
        * To select all *numeric* types, use ``np.number`` or ``'number'``
        * To select strings you must use the ``object`` dtype, but note that
          this will return *all* object dtype columns
        * See the `numpy dtype hierarchy
          <http://docs.scipy.org/doc/numpy/reference/arrays.scalars.html>`__
        * To select datetimes, use ``np.datetime64``, ``'datetime'`` or
          ``'datetime64'``
        * To select timedeltas, use ``np.timedelta64``, ``'timedelta'`` or
          ``'timedelta64'``
        * To select Pandas categorical dtypes, use ``'category'``
        * To select Pandas datetimetz dtypes, use ``'datetimetz'`` (new in
          0.20.0) or ``'datetime64[ns, tz]'``

        Examples
        --------
        >>> df = pd.DataFrame({'a': [1, 2] * 3,
        ...                    'b': [True, False] * 3,
        ...                    'c': [1.0, 2.0] * 3})
        >>> df
                a      b  c
        0       1   True  1.0
        1       2  False  2.0
        2       1   True  1.0
        3       2  False  2.0
        4       1   True  1.0
        5       2  False  2.0

        >>> df.select_dtypes(include='bool')
           b
        0  True
        1  False
        2  True
        3  False
        4  True
        5  False

        >>> df.select_dtypes(include=['float64'])
           c
        0  1.0
        1  2.0
        2  1.0
        3  2.0
        4  1.0
        5  2.0

        >>> df.select_dtypes(exclude=['int'])
               b    c
        0   True  1.0
        1  False  2.0
        2   True  1.0
        3  False  2.0
        4   True  1.0
        5  False  2.0
        """
        def _get_info_slice(obj, indexer):
            """Slice the info axis of `obj` with `indexer`."""
            if not hasattr(obj, '_info_axis_number'):
                msg = 'object of type {typ!r} has no info axis'
                raise TypeError(msg.format(typ=type(obj).__name__))
            slices = [slice(None)] * obj.ndim
            slices[obj._info_axis_number] = indexer
            return tuple(slices)

        if not is_list_like(include):
            include = (include,) if include is not None else ()
        if not is_list_like(exclude):
            exclude = (exclude,) if exclude is not None else ()

        selection = tuple(map(frozenset, (include, exclude)))

        if not any(selection):
            raise ValueError('at least one of include or exclude must be '
                             'nonempty')

        # convert the myriad valid dtypes object to a single representation
        include, exclude = map(
            lambda x: frozenset(map(infer_dtype_from_object, x)), selection)
        for dtypes in (include, exclude):
            invalidate_string_dtypes(dtypes)

        # can't both include AND exclude!
        if not include.isdisjoint(exclude):
            raise ValueError('include and exclude overlap on {inc_ex}'.format(
                inc_ex=(include & exclude)))

        # empty include/exclude -> defaults to True
        # three cases (we've already raised if both are empty)
        # case 1: empty include, nonempty exclude
        # we have True, True, ... True for include, same for exclude
        # in the loop below we get the excluded
        # and when we call '&' below we get only the excluded
        # case 2: nonempty include, empty exclude
        # same as case 1, but with include
        # case 3: both nonempty
        # the "union" of the logic of case 1 and case 2:
        # we get the included and excluded, and return their logical and
        include_these = Series(not bool(include), index=self.columns)
        exclude_these = Series(not bool(exclude), index=self.columns)

        def is_dtype_instance_mapper(idx, dtype):
            return idx, functools.partial(issubclass, dtype.type)

        for idx, f in itertools.starmap(is_dtype_instance_mapper,
                                        enumerate(self.dtypes)):
            if include:  # checks for the case of empty include or exclude
                include_these.iloc[idx] = any(map(f, include))
            if exclude:
                exclude_these.iloc[idx] = not any(map(f, exclude))

        dtype_indexer = include_these & exclude_these
        return self.loc[_get_info_slice(self, dtype_indexer)]

    def _box_item_values(self, key, values):
        items = self.columns[self.columns.get_loc(key)]
        if values.ndim == 2:
            return self._constructor(values.T, columns=items, index=self.index)
        else:
            return self._box_col_values(values, items)

    def _box_col_values(self, values, items):
        """
        Provide boxed values for a column.
        """
        klass = self._constructor_sliced
        return klass(values, index=self.index, name=items, fastpath=True)

    def __setitem__(self, key, value):
        key = com.apply_if_callable(key, self)

        # see if we can slice the rows
        indexer = convert_to_index_sliceable(self, key)
        if indexer is not None:
            return self._setitem_slice(indexer, value)

        if isinstance(key, DataFrame) or getattr(key, 'ndim', None) == 2:
            self._setitem_frame(key, value)
        elif isinstance(key, (Series, np.ndarray, list, Index)):
            self._setitem_array(key, value)
        else:
            # set column
            self._set_item(key, value)

    def _setitem_slice(self, key, value):
        self._check_setitem_copy()
        self.loc._setitem_with_indexer(key, value)

    def _setitem_array(self, key, value):
        # also raises Exception if object array with NA values
        if com.is_bool_indexer(key):
            if len(key) != len(self.index):
                raise ValueError('Item wrong length %d instead of %d!' %
                                 (len(key), len(self.index)))
            key = check_bool_indexer(self.index, key)
            indexer = key.nonzero()[0]
            self._check_setitem_copy()
            self.loc._setitem_with_indexer(indexer, value)
        else:
            if isinstance(value, DataFrame):
                if len(value.columns) != len(key):
                    raise ValueError('Columns must be same length as key')
                for k1, k2 in zip(key, value.columns):
                    self[k1] = value[k2]
            else:
                indexer = self.loc._convert_to_indexer(key, axis=1)
                self._check_setitem_copy()
                self.loc._setitem_with_indexer((slice(None), indexer), value)

    def _setitem_frame(self, key, value):
        # support boolean setting with DataFrame input, e.g.
        # df[df > df2] = 0
        if isinstance(key, np.ndarray):
            if key.shape != self.shape:
                raise ValueError(
                    'Array conditional must be same shape as self'
                )
            key = self._constructor(key, **self._construct_axes_dict())

        if key.values.size and not is_bool_dtype(key.values):
            raise TypeError(
                'Must pass DataFrame or 2-d ndarray with boolean values only'
            )

        self._check_inplace_setting(value)
        self._check_setitem_copy()
        self._where(-key, value, inplace=True)

    def _ensure_valid_index(self, value):
        """
        Ensure that if we don't have an index, that we can create one from the
        passed value.
        """
        # GH5632, make sure that we are a Series convertible
        if not len(self.index) and is_list_like(value):
            try:
                value = Series(value)
            except (ValueError, NotImplementedError, TypeError):
                raise ValueError('Cannot set a frame with no defined index '
                                 'and a value that cannot be converted to a '
                                 'Series')

            self._data = self._data.reindex_axis(value.index.copy(), axis=1,
                                                 fill_value=np.nan)

    def _set_item(self, key, value):
        """
        Add series to DataFrame in specified column.

        If series is a numpy-array (not a Series/TimeSeries), it must be the
        same length as the DataFrames index or an error will be thrown.

        Series/TimeSeries will be conformed to the DataFrames index to
        ensure homogeneity.
        """

        self._ensure_valid_index(value)
        value = self._sanitize_column(key, value)
        NDFrame._set_item(self, key, value)

        # check if we are modifying a copy
        # try to set first as we want an invalid
        # value exception to occur first
        if len(self):
            self._check_setitem_copy()

    def insert(self, loc, column, value, allow_duplicates=False):
        """
        Insert column into DataFrame at specified location.

        Raises a ValueError if `column` is already contained in the DataFrame,
        unless `allow_duplicates` is set to True.

        Parameters
        ----------
        loc : int
            Insertion index. Must verify 0 <= loc <= len(columns)
        column : string, number, or hashable object
            label of the inserted column
        value : int, Series, or array-like
        allow_duplicates : bool, optional
        """
        self._ensure_valid_index(value)
        value = self._sanitize_column(column, value, broadcast=False)
        self._data.insert(loc, column, value,
                          allow_duplicates=allow_duplicates)

    def assign(self, **kwargs):
        r"""
        Assign new columns to a DataFrame.

        Returns a new object with all original columns in addition to new ones.
        Existing columns that are re-assigned will be overwritten.

        Parameters
        ----------
        **kwargs : dict of {str: callable or Series}
            The column names are keywords. If the values are
            callable, they are computed on the DataFrame and
            assigned to the new columns. The callable must not
            change input DataFrame (though pandas doesn't check it).
            If the values are not callable, (e.g. a Series, scalar, or array),
            they are simply assigned.

        Returns
        -------
        DataFrame
            A new DataFrame with the new columns in addition to
            all the existing columns.

        Notes
        -----
        Assigning multiple columns within the same ``assign`` is possible.
        For Python 3.6 and above, later items in '\*\*kwargs' may refer to
        newly created or modified columns in 'df'; items are computed and
        assigned into 'df' in order.  For Python 3.5 and below, the order of
        keyword arguments is not specified, you cannot refer to newly created
        or modified columns. All items are computed first, and then assigned
        in alphabetical order.

        .. versionchanged :: 0.23.0

           Keyword argument order is maintained for Python 3.6 and later.

        Examples
        --------
        >>> df = pd.DataFrame({'temp_c': [17.0, 25.0]},
        ...                   index=['Portland', 'Berkeley'])
        >>> df
                  temp_c
        Portland    17.0
        Berkeley    25.0

        Where the value is a callable, evaluated on `df`:

        >>> df.assign(temp_f=lambda x: x.temp_c * 9 / 5 + 32)
                  temp_c  temp_f
        Portland    17.0    62.6
        Berkeley    25.0    77.0

        Alternatively, the same behavior can be achieved by directly
        referencing an existing Series or sequence:

        >>> df.assign(temp_f=df['temp_c'] * 9 / 5 + 32)
                  temp_c  temp_f
        Portland    17.0    62.6
        Berkeley    25.0    77.0

        In Python 3.6+, you can create multiple columns within the same assign
        where one of the columns depends on another one defined within the same
        assign:

        >>> df.assign(temp_f=lambda x: x['temp_c'] * 9 / 5 + 32,
        ...           temp_k=lambda x: (x['temp_f'] +  459.67) * 5 / 9)
                  temp_c  temp_f  temp_k
        Portland    17.0    62.6  290.15
        Berkeley    25.0    77.0  298.15
        """
        data = self.copy()

        # >= 3.6 preserve order of kwargs
        if PY36:
            for k, v in kwargs.items():
                data[k] = com.apply_if_callable(v, data)
        else:
            # <= 3.5: do all calculations first...
            results = OrderedDict()
            for k, v in kwargs.items():
                results[k] = com.apply_if_callable(v, data)

            # <= 3.5 and earlier
            results = sorted(results.items())
            # ... and then assign
            for k, v in results:
                data[k] = v
        return data

    def _sanitize_column(self, key, value, broadcast=True):
        """
        Ensures new columns (which go into the BlockManager as new blocks) are
        always copied and converted into an array.

        Parameters
        ----------
        key : object
        value : scalar, Series, or array-like
        broadcast : bool, default True
            If ``key`` matches multiple duplicate column names in the
            DataFrame, this parameter indicates whether ``value`` should be
            tiled so that the returned array contains a (duplicated) column for
            each occurrence of the key. If False, ``value`` will not be tiled.

        Returns
        -------
        numpy.ndarray
        """

        def reindexer(value):
            # reindex if necessary

            if value.index.equals(self.index) or not len(self.index):
                value = value._values.copy()
            else:

                # GH 4107
                try:
                    value = value.reindex(self.index)._values
                except Exception as e:

                    # duplicate axis
                    if not value.index.is_unique:
                        raise e

                    # other
                    raise TypeError('incompatible index of inserted column '
                                    'with frame index')
            return value

        if isinstance(value, Series):
            value = reindexer(value)

        elif isinstance(value, DataFrame):
            # align right-hand-side columns if self.columns
            # is multi-index and self[key] is a sub-frame
            if isinstance(self.columns, MultiIndex) and key in self.columns:
                loc = self.columns.get_loc(key)
                if isinstance(loc, (slice, Series, np.ndarray, Index)):
                    cols = maybe_droplevels(self.columns[loc], key)
                    if len(cols) and not cols.equals(value.columns):
                        value = value.reindex(cols, axis=1)
            # now align rows
            value = reindexer(value).T

        elif isinstance(value, ExtensionArray):
            # Explicitly copy here, instead of in sanitize_index,
            # as sanitize_index won't copy an EA, even with copy=True
            value = value.copy()
            value = sanitize_index(value, self.index, copy=False)

        elif isinstance(value, Index) or is_sequence(value):

            # turn me into an ndarray
            value = sanitize_index(value, self.index, copy=False)
            if not isinstance(value, (np.ndarray, Index)):
                if isinstance(value, list) and len(value) > 0:
                    value = maybe_convert_platform(value)
                else:
                    value = com.asarray_tuplesafe(value)
            elif value.ndim == 2:
                value = value.copy().T
            elif isinstance(value, Index):
                value = value.copy(deep=True)
            else:
                value = value.copy()

            # possibly infer to datetimelike
            if is_object_dtype(value.dtype):
                value = maybe_infer_to_datetimelike(value)

        else:
            # cast ignores pandas dtypes. so save the dtype first
            infer_dtype, _ = infer_dtype_from_scalar(
                value, pandas_dtype=True)

            # upcast
            value = cast_scalar_to_array(len(self.index), value)
            value = maybe_cast_to_datetime(value, infer_dtype)

        # return internal types directly
        if is_extension_type(value) or is_extension_array_dtype(value):
            return value

        # broadcast across multiple columns if necessary
        if broadcast and key in self.columns and value.ndim == 1:
            if (not self.columns.is_unique or
                    isinstance(self.columns, MultiIndex)):
                existing_piece = self[key]
                if isinstance(existing_piece, DataFrame):
                    value = np.tile(value, (len(existing_piece.columns), 1))

        return np.atleast_2d(np.asarray(value))

    @property
    def _series(self):
        return {item: Series(self._data.iget(idx), index=self.index, name=item)
                for idx, item in enumerate(self.columns)}

    def lookup(self, row_labels, col_labels):
        """
        Label-based "fancy indexing" function for DataFrame.

        Given equal-length arrays of row and column labels, return an
        array of the values corresponding to each (row, col) pair.

        Parameters
        ----------
        row_labels : sequence
            The row labels to use for lookup
        col_labels : sequence
            The column labels to use for lookup

        Notes
        -----
        Akin to::

            result = [df.get_value(row, col)
                      for row, col in zip(row_labels, col_labels)]

        Examples
        --------
        values : ndarray
            The found values
        """
        n = len(row_labels)
        if n != len(col_labels):
            raise ValueError('Row labels must have same size as column labels')

        thresh = 1000
        if not self._is_mixed_type or n > thresh:
            values = self.values
            ridx = self.index.get_indexer(row_labels)
            cidx = self.columns.get_indexer(col_labels)
            if (ridx == -1).any():
                raise KeyError('One or more row labels was not found')
            if (cidx == -1).any():
                raise KeyError('One or more column labels was not found')
            flat_index = ridx * len(self.columns) + cidx
            result = values.flat[flat_index]
        else:
            result = np.empty(n, dtype='O')
            for i, (r, c) in enumerate(zip(row_labels, col_labels)):
                result[i] = self._get_value(r, c)

        if is_object_dtype(result):
            result = lib.maybe_convert_objects(result)

        return result

    # ----------------------------------------------------------------------
    # Reindexing and alignment

    def _reindex_axes(self, axes, level, limit, tolerance, method, fill_value,
                      copy):
        frame = self

        columns = axes['columns']
        if columns is not None:
            frame = frame._reindex_columns(columns, method, copy, level,
                                           fill_value, limit, tolerance)

        index = axes['index']
        if index is not None:
            frame = frame._reindex_index(index, method, copy, level,
                                         fill_value, limit, tolerance)

        return frame

    def _reindex_index(self, new_index, method, copy, level, fill_value=np.nan,
                       limit=None, tolerance=None):
        new_index, indexer = self.index.reindex(new_index, method=method,
                                                level=level, limit=limit,
                                                tolerance=tolerance)
        return self._reindex_with_indexers({0: [new_index, indexer]},
                                           copy=copy, fill_value=fill_value,
                                           allow_dups=False)

    def _reindex_columns(self, new_columns, method, copy, level,
                         fill_value=None, limit=None, tolerance=None):
        new_columns, indexer = self.columns.reindex(new_columns, method=method,
                                                    level=level, limit=limit,
                                                    tolerance=tolerance)
        return self._reindex_with_indexers({1: [new_columns, indexer]},
                                           copy=copy, fill_value=fill_value,
                                           allow_dups=False)

    def _reindex_multi(self, axes, copy, fill_value):
        """
        We are guaranteed non-Nones in the axes.
        """

        new_index, row_indexer = self.index.reindex(axes['index'])
        new_columns, col_indexer = self.columns.reindex(axes['columns'])

        if row_indexer is not None and col_indexer is not None:
            indexer = row_indexer, col_indexer
            new_values = algorithms.take_2d_multi(self.values, indexer,
                                                  fill_value=fill_value)
            return self._constructor(new_values, index=new_index,
                                     columns=new_columns)
        else:
            return self._reindex_with_indexers({0: [new_index, row_indexer],
                                                1: [new_columns, col_indexer]},
                                               copy=copy,
                                               fill_value=fill_value)

    @Appender(_shared_docs['align'] % _shared_doc_kwargs)
    def align(self, other, join='outer', axis=None, level=None, copy=True,
              fill_value=None, method=None, limit=None, fill_axis=0,
              broadcast_axis=None):
        return super(DataFrame, self).align(other, join=join, axis=axis,
                                            level=level, copy=copy,
                                            fill_value=fill_value,
                                            method=method, limit=limit,
                                            fill_axis=fill_axis,
                                            broadcast_axis=broadcast_axis)

    @Substitution(**_shared_doc_kwargs)
    @Appender(NDFrame.reindex.__doc__)
    @rewrite_axis_style_signature('labels', [('method', None),
                                             ('copy', True),
                                             ('level', None),
                                             ('fill_value', np.nan),
                                             ('limit', None),
                                             ('tolerance', None)])
    def reindex(self, *args, **kwargs):
        axes = validate_axis_style_args(self, args, kwargs, 'labels',
                                        'reindex')
        kwargs.update(axes)
        # Pop these, since the values are in `kwargs` under different names
        kwargs.pop('axis', None)
        kwargs.pop('labels', None)
        return super(DataFrame, self).reindex(**kwargs)

    @Appender(_shared_docs['reindex_axis'] % _shared_doc_kwargs)
    def reindex_axis(self, labels, axis=0, method=None, level=None, copy=True,
                     limit=None, fill_value=np.nan):
        return super(DataFrame,
                     self).reindex_axis(labels=labels, axis=axis,
                                        method=method, level=level, copy=copy,
                                        limit=limit, fill_value=fill_value)

    def drop(self, labels=None, axis=0, index=None, columns=None,
             level=None, inplace=False, errors='raise'):
        """
        Drop specified labels from rows or columns.

        Remove rows or columns by specifying label names and corresponding
        axis, or by specifying directly index or column names. When using a
        multi-index, labels on different levels can be removed by specifying
        the level.

        Parameters
        ----------
        labels : single label or list-like
            Index or column labels to drop.
        axis : {0 or 'index', 1 or 'columns'}, default 0
            Whether to drop labels from the index (0 or 'index') or
            columns (1 or 'columns').
        index : single label or list-like
            Alternative to specifying axis (``labels, axis=0``
            is equivalent to ``index=labels``).

            .. versionadded:: 0.21.0
        columns : single label or list-like
            Alternative to specifying axis (``labels, axis=1``
            is equivalent to ``columns=labels``).

            .. versionadded:: 0.21.0
        level : int or level name, optional
            For MultiIndex, level from which the labels will be removed.
        inplace : bool, default False
            If True, do operation inplace and return None.
        errors : {'ignore', 'raise'}, default 'raise'
            If 'ignore', suppress error and only existing labels are
            dropped.

        Returns
        -------
        DataFrame
            DataFrame without the removed index or column labels.

        Raises
        ------
        KeyError
            If any of the labels is not found in the selected axis.

        See Also
        --------
        DataFrame.loc : Label-location based indexer for selection by label.
        DataFrame.dropna : Return DataFrame with labels on given axis omitted
            where (all or any) data are missing.
        DataFrame.drop_duplicates : Return DataFrame with duplicate rows
            removed, optionally only considering certain columns.
        Series.drop : Return Series with specified index labels removed.

        Examples
        --------
        >>> df = pd.DataFrame(np.arange(12).reshape(3, 4),
        ...                   columns=['A', 'B', 'C', 'D'])
        >>> df
           A  B   C   D
        0  0  1   2   3
        1  4  5   6   7
        2  8  9  10  11

        Drop columns

        >>> df.drop(['B', 'C'], axis=1)
           A   D
        0  0   3
        1  4   7
        2  8  11

        >>> df.drop(columns=['B', 'C'])
           A   D
        0  0   3
        1  4   7
        2  8  11

        Drop a row by index

        >>> df.drop([0, 1])
           A  B   C   D
        2  8  9  10  11

        Drop columns and/or rows of MultiIndex DataFrame

        >>> midx = pd.MultiIndex(levels=[['lama', 'cow', 'falcon'],
        ...                              ['speed', 'weight', 'length']],
        ...                      codes=[[0, 0, 0, 1, 1, 1, 2, 2, 2],
        ...                             [0, 1, 2, 0, 1, 2, 0, 1, 2]])
        >>> df = pd.DataFrame(index=midx, columns=['big', 'small'],
        ...                   data=[[45, 30], [200, 100], [1.5, 1], [30, 20],
        ...                         [250, 150], [1.5, 0.8], [320, 250],
        ...                         [1, 0.8], [0.3, 0.2]])
        >>> df
                        big     small
        lama    speed   45.0    30.0
                weight  200.0   100.0
                length  1.5     1.0
        cow     speed   30.0    20.0
                weight  250.0   150.0
                length  1.5     0.8
        falcon  speed   320.0   250.0
                weight  1.0     0.8
                length  0.3     0.2

        >>> df.drop(index='cow', columns='small')
                        big
        lama    speed   45.0
                weight  200.0
                length  1.5
        falcon  speed   320.0
                weight  1.0
                length  0.3

        >>> df.drop(index='length', level=1)
                        big     small
        lama    speed   45.0    30.0
                weight  200.0   100.0
        cow     speed   30.0    20.0
                weight  250.0   150.0
        falcon  speed   320.0   250.0
                weight  1.0     0.8
        """
        return super(DataFrame, self).drop(labels=labels, axis=axis,
                                           index=index, columns=columns,
                                           level=level, inplace=inplace,
                                           errors=errors)

    @rewrite_axis_style_signature('mapper', [('copy', True),
                                             ('inplace', False),
                                             ('level', None),
                                             ('errors', 'ignore')])
    def rename(self, *args, **kwargs):
        """
        Alter axes labels.

        Function / dict values must be unique (1-to-1). Labels not contained in
        a dict / Series will be left as-is. Extra labels listed don't throw an
        error.

        See the :ref:`user guide <basics.rename>` for more.

        Parameters
        ----------
        mapper : dict-like or function
            Dict-like or functions transformations to apply to
            that axis' values. Use either ``mapper`` and ``axis`` to
            specify the axis to target with ``mapper``, or ``index`` and
            ``columns``.
        index : dict-like or function
            Alternative to specifying axis (``mapper, axis=0``
            is equivalent to ``index=mapper``).
        columns : dict-like or function
            Alternative to specifying axis (``mapper, axis=1``
            is equivalent to ``columns=mapper``).
        axis : int or str
            Axis to target with ``mapper``. Can be either the axis name
            ('index', 'columns') or number (0, 1). The default is 'index'.
        copy : bool, default True
            Also copy underlying data.
        inplace : bool, default False
            Whether to return a new DataFrame. If True then value of copy is
            ignored.
        level : int or level name, default None
            In case of a MultiIndex, only rename labels in the specified
            level.
        errors : {'ignore', 'raise'}, default 'ignore'
            If 'raise', raise a `KeyError` when a dict-like `mapper`, `index`,
            or `columns` contains labels that are not present in the Index
            being transformed.
            If 'ignore', existing keys will be renamed and extra keys will be
            ignored.

        Returns
        -------
        DataFrame
            DataFrame with the renamed axis labels.

        Raises
        ------
        KeyError
            If any of the labels is not found in the selected axis and
            "errors='raise'".

        See Also
        --------
        DataFrame.rename_axis : Set the name of the axis.

        Examples
        --------

        ``DataFrame.rename`` supports two calling conventions

        * ``(index=index_mapper, columns=columns_mapper, ...)``
        * ``(mapper, axis={'index', 'columns'}, ...)``

        We *highly* recommend using keyword arguments to clarify your
        intent.

        >>> df = pd.DataFrame({"A": [1, 2, 3], "B": [4, 5, 6]})
        >>> df.rename(index=str, columns={"A": "a", "B": "c"})
           a  c
        0  1  4
        1  2  5
        2  3  6

        >>> df.rename(index=str, columns={"A": "a", "C": "c"})
           a  B
        0  1  4
        1  2  5
        2  3  6

        >>> df.rename(index=str, columns={"A": "a", "C": "c"}, errors="raise")
        Traceback (most recent call last):
        KeyError: ['C'] not found in axis

        Using axis-style parameters

        >>> df.rename(str.lower, axis='columns')
           a  b
        0  1  4
        1  2  5
        2  3  6

        >>> df.rename({1: 2, 2: 4}, axis='index')
           A  B
        0  1  4
        2  2  5
        4  3  6
        """
        axes = validate_axis_style_args(self, args, kwargs, 'mapper', 'rename')
        kwargs.update(axes)
        # Pop these, since the values are in `kwargs` under different names
        kwargs.pop('axis', None)
        kwargs.pop('mapper', None)
        return super(DataFrame, self).rename(**kwargs)

    @Substitution(**_shared_doc_kwargs)
    @Appender(NDFrame.fillna.__doc__)
    def fillna(self, value=None, method=None, axis=None, inplace=False,
               limit=None, downcast=None, **kwargs):
        return super(DataFrame,
                     self).fillna(value=value, method=method, axis=axis,
                                  inplace=inplace, limit=limit,
                                  downcast=downcast, **kwargs)

    @Appender(_shared_docs['replace'] % _shared_doc_kwargs)
    def replace(self, to_replace=None, value=None, inplace=False, limit=None,
                regex=False, method='pad'):
        return super(DataFrame, self).replace(to_replace=to_replace,
                                              value=value, inplace=inplace,
                                              limit=limit, regex=regex,
                                              method=method)

    @Appender(_shared_docs['shift'] % _shared_doc_kwargs)
    def shift(self, periods=1, freq=None, axis=0, fill_value=None):
        return super(DataFrame, self).shift(periods=periods, freq=freq,
                                            axis=axis, fill_value=fill_value)

    def set_index(self, keys, drop=True, append=False, inplace=False,
                  verify_integrity=False):
        """
        Set the DataFrame index using existing columns.

        Set the DataFrame index (row labels) using one or more existing
        columns or arrays (of the correct length). The index can replace the
        existing index or expand on it.

        Parameters
        ----------
        keys : label or array-like or list of labels/arrays
            This parameter can be either a single column key, a single array of
            the same length as the calling DataFrame, or a list containing an
            arbitrary combination of column keys and arrays. Here, "array"
            encompasses :class:`Series`, :class:`Index`, ``np.ndarray``, and
            instances of :class:`abc.Iterator`.
        drop : bool, default True
            Delete columns to be used as the new index.
        append : bool, default False
            Whether to append columns to existing index.
        inplace : bool, default False
            Modify the DataFrame in place (do not create a new object).
        verify_integrity : bool, default False
            Check the new index for duplicates. Otherwise defer the check until
            necessary. Setting to False will improve the performance of this
            method.

        Returns
        -------
        DataFrame
            Changed row labels.

        See Also
        --------
        DataFrame.reset_index : Opposite of set_index.
        DataFrame.reindex : Change to new indices or expand indices.
        DataFrame.reindex_like : Change to same indices as other DataFrame.

        Examples
        --------
        >>> df = pd.DataFrame({'month': [1, 4, 7, 10],
        ...                    'year': [2012, 2014, 2013, 2014],
        ...                    'sale': [55, 40, 84, 31]})
        >>> df
           month  year  sale
        0      1  2012    55
        1      4  2014    40
        2      7  2013    84
        3     10  2014    31

        Set the index to become the 'month' column:

        >>> df.set_index('month')
               year  sale
        month
        1      2012    55
        4      2014    40
        7      2013    84
        10     2014    31

        Create a MultiIndex using columns 'year' and 'month':

        >>> df.set_index(['year', 'month'])
                    sale
        year  month
        2012  1     55
        2014  4     40
        2013  7     84
        2014  10    31

        Create a MultiIndex using an Index and a column:

        >>> df.set_index([pd.Index([1, 2, 3, 4]), 'year'])
                 month  sale
           year
        1  2012  1      55
        2  2014  4      40
        3  2013  7      84
        4  2014  10     31

        Create a MultiIndex using two Series:

        >>> s = pd.Series([1, 2, 3, 4])
        >>> df.set_index([s, s**2])
              month  year  sale
        1 1       1  2012    55
        2 4       4  2014    40
        3 9       7  2013    84
        4 16     10  2014    31
        """
        inplace = validate_bool_kwarg(inplace, 'inplace')
        if not isinstance(keys, list):
            keys = [keys]

        err_msg = ('The parameter "keys" may be a column key, one-dimensional '
                   'array, or a list containing only valid column keys and '
                   'one-dimensional arrays.')

        missing = []
        for col in keys:
            if isinstance(col, (ABCIndexClass, ABCSeries, np.ndarray,
                                list, Iterator)):
                # arrays are fine as long as they are one-dimensional
                # iterators get converted to list below
                if getattr(col, 'ndim', 1) != 1:
                    raise ValueError(err_msg)
            else:
                # everything else gets tried as a key; see GH 24969
                try:
                    found = col in self.columns
                except TypeError:
                    raise TypeError(err_msg + ' Received column of '
                                    'type {}'.format(type(col)))
                else:
                    if not found:
                        missing.append(col)

        if missing:
            raise KeyError('None of {} are in the columns'.format(missing))

        if inplace:
            frame = self
        else:
            frame = self.copy()

        arrays = []
        names = []
        if append:
            names = [x for x in self.index.names]
            if isinstance(self.index, ABCMultiIndex):
                for i in range(self.index.nlevels):
                    arrays.append(self.index._get_level_values(i))
            else:
                arrays.append(self.index)

        to_remove = []
        for col in keys:
            if isinstance(col, ABCMultiIndex):
                for n in range(col.nlevels):
                    arrays.append(col._get_level_values(n))
                names.extend(col.names)
            elif isinstance(col, (ABCIndexClass, ABCSeries)):
                # if Index then not MultiIndex (treated above)
                arrays.append(col)
                names.append(col.name)
            elif isinstance(col, (list, np.ndarray)):
                arrays.append(col)
                names.append(None)
            elif isinstance(col, Iterator):
                arrays.append(list(col))
                names.append(None)
            # from here, col can only be a column label
            else:
                arrays.append(frame[col]._values)
                names.append(col)
                if drop:
                    to_remove.append(col)

            if len(arrays[-1]) != len(self):
                # check newest element against length of calling frame, since
                # ensure_index_from_sequences would not raise for append=False.
                raise ValueError('Length mismatch: Expected {len_self} rows, '
                                 'received array of length {len_col}'.format(
                                     len_self=len(self),
                                     len_col=len(arrays[-1])
                                 ))

        index = ensure_index_from_sequences(arrays, names)

        if verify_integrity and not index.is_unique:
            duplicates = index[index.duplicated()].unique()
            raise ValueError('Index has duplicate keys: {dup}'.format(
                dup=duplicates))

        # use set to handle duplicate column names gracefully in case of drop
        for c in set(to_remove):
            del frame[c]

        # clear up memory usage
        index._cleanup()

        frame.index = index

        if not inplace:
            return frame

    def reset_index(self, level=None, drop=False, inplace=False, col_level=0,
                    col_fill=''):
        """
        Reset the index, or a level of it.

        Reset the index of the DataFrame, and use the default one instead.
        If the DataFrame has a MultiIndex, this method can remove one or more
        levels.

        Parameters
        ----------
        level : int, str, tuple, or list, default None
            Only remove the given levels from the index. Removes all levels by
            default.
        drop : bool, default False
            Do not try to insert index into dataframe columns. This resets
            the index to the default integer index.
        inplace : bool, default False
            Modify the DataFrame in place (do not create a new object).
        col_level : int or str, default 0
            If the columns have multiple levels, determines which level the
            labels are inserted into. By default it is inserted into the first
            level.
        col_fill : object, default ''
            If the columns have multiple levels, determines how the other
            levels are named. If None then the index name is repeated.

        Returns
        -------
        DataFrame
            DataFrame with the new index.

        See Also
        --------
        DataFrame.set_index : Opposite of reset_index.
        DataFrame.reindex : Change to new indices or expand indices.
        DataFrame.reindex_like : Change to same indices as other DataFrame.

        Examples
        --------
        >>> df = pd.DataFrame([('bird', 389.0),
        ...                    ('bird', 24.0),
        ...                    ('mammal', 80.5),
        ...                    ('mammal', np.nan)],
        ...                   index=['falcon', 'parrot', 'lion', 'monkey'],
        ...                   columns=('class', 'max_speed'))
        >>> df
                 class  max_speed
        falcon    bird      389.0
        parrot    bird       24.0
        lion    mammal       80.5
        monkey  mammal        NaN

        When we reset the index, the old index is added as a column, and a
        new sequential index is used:

        >>> df.reset_index()
            index   class  max_speed
        0  falcon    bird      389.0
        1  parrot    bird       24.0
        2    lion  mammal       80.5
        3  monkey  mammal        NaN

        We can use the `drop` parameter to avoid the old index being added as
        a column:

        >>> df.reset_index(drop=True)
            class  max_speed
        0    bird      389.0
        1    bird       24.0
        2  mammal       80.5
        3  mammal        NaN

        You can also use `reset_index` with `MultiIndex`.

        >>> index = pd.MultiIndex.from_tuples([('bird', 'falcon'),
        ...                                    ('bird', 'parrot'),
        ...                                    ('mammal', 'lion'),
        ...                                    ('mammal', 'monkey')],
        ...                                   names=['class', 'name'])
        >>> columns = pd.MultiIndex.from_tuples([('speed', 'max'),
        ...                                      ('species', 'type')])
        >>> df = pd.DataFrame([(389.0, 'fly'),
        ...                    ( 24.0, 'fly'),
        ...                    ( 80.5, 'run'),
        ...                    (np.nan, 'jump')],
        ...                   index=index,
        ...                   columns=columns)
        >>> df
                       speed species
                         max    type
        class  name
        bird   falcon  389.0     fly
               parrot   24.0     fly
        mammal lion     80.5     run
               monkey    NaN    jump

        If the index has multiple levels, we can reset a subset of them:

        >>> df.reset_index(level='class')
                 class  speed species
                          max    type
        name
        falcon    bird  389.0     fly
        parrot    bird   24.0     fly
        lion    mammal   80.5     run
        monkey  mammal    NaN    jump

        If we are not dropping the index, by default, it is placed in the top
        level. We can place it in another level:

        >>> df.reset_index(level='class', col_level=1)
                        speed species
                 class    max    type
        name
        falcon    bird  389.0     fly
        parrot    bird   24.0     fly
        lion    mammal   80.5     run
        monkey  mammal    NaN    jump

        When the index is inserted under another level, we can specify under
        which one with the parameter `col_fill`:

        >>> df.reset_index(level='class', col_level=1, col_fill='species')
                      species  speed species
                        class    max    type
        name
        falcon           bird  389.0     fly
        parrot           bird   24.0     fly
        lion           mammal   80.5     run
        monkey         mammal    NaN    jump

        If we specify a nonexistent level for `col_fill`, it is created:

        >>> df.reset_index(level='class', col_level=1, col_fill='genus')
                        genus  speed species
                        class    max    type
        name
        falcon           bird  389.0     fly
        parrot           bird   24.0     fly
        lion           mammal   80.5     run
        monkey         mammal    NaN    jump
        """
        inplace = validate_bool_kwarg(inplace, 'inplace')
        if inplace:
            new_obj = self
        else:
            new_obj = self.copy()

        def _maybe_casted_values(index, labels=None):
            values = index._values
            if not isinstance(index, (PeriodIndex, DatetimeIndex)):
                if values.dtype == np.object_:
                    values = lib.maybe_convert_objects(values)

            # if we have the labels, extract the values with a mask
            if labels is not None:
                mask = labels == -1

                # we can have situations where the whole mask is -1,
                # meaning there is nothing found in labels, so make all nan's
                if mask.all():
                    values = np.empty(len(mask))
                    values.fill(np.nan)
                else:
                    values = values.take(labels)

                    # TODO(https://github.com/pandas-dev/pandas/issues/24206)
                    # Push this into maybe_upcast_putmask?
                    # We can't pass EAs there right now. Looks a bit
                    # complicated.
                    # So we unbox the ndarray_values, op, re-box.
                    values_type = type(values)
                    values_dtype = values.dtype

                    if issubclass(values_type, DatetimeLikeArray):
                        values = values._data

                    if mask.any():
                        values, changed = maybe_upcast_putmask(
                            values, mask, np.nan)

                    if issubclass(values_type, DatetimeLikeArray):
                        values = values_type(values, dtype=values_dtype)

            return values

        new_index = ibase.default_index(len(new_obj))
        if level is not None:
            if not isinstance(level, (tuple, list)):
                level = [level]
            level = [self.index._get_level_number(lev) for lev in level]
            if len(level) < self.index.nlevels:
                new_index = self.index.droplevel(level)

        if not drop:
            if isinstance(self.index, MultiIndex):
                names = [n if n is not None else ('level_%d' % i)
                         for (i, n) in enumerate(self.index.names)]
                to_insert = lzip(self.index.levels, self.index.codes)
            else:
                default = 'index' if 'index' not in self else 'level_0'
                names = ([default] if self.index.name is None
                         else [self.index.name])
                to_insert = ((self.index, None),)

            multi_col = isinstance(self.columns, MultiIndex)
            for i, (lev, lab) in reversed(list(enumerate(to_insert))):
                if not (level is None or i in level):
                    continue
                name = names[i]
                if multi_col:
                    col_name = (list(name) if isinstance(name, tuple)
                                else [name])
                    if col_fill is None:
                        if len(col_name) not in (1, self.columns.nlevels):
                            raise ValueError("col_fill=None is incompatible "
                                             "with incomplete column name "
                                             "{}".format(name))
                        col_fill = col_name[0]

                    lev_num = self.columns._get_level_number(col_level)
                    name_lst = [col_fill] * lev_num + col_name
                    missing = self.columns.nlevels - len(name_lst)
                    name_lst += [col_fill] * missing
                    name = tuple(name_lst)
                # to ndarray and maybe infer different dtype
                level_values = _maybe_casted_values(lev, lab)
                new_obj.insert(0, name, level_values)

        new_obj.index = new_index
        if not inplace:
            return new_obj

    # ----------------------------------------------------------------------
    # Reindex-based selection methods

    @Appender(_shared_docs['isna'] % _shared_doc_kwargs)
    def isna(self):
        return super(DataFrame, self).isna()

    @Appender(_shared_docs['isna'] % _shared_doc_kwargs)
    def isnull(self):
        return super(DataFrame, self).isnull()

    @Appender(_shared_docs['notna'] % _shared_doc_kwargs)
    def notna(self):
        return super(DataFrame, self).notna()

    @Appender(_shared_docs['notna'] % _shared_doc_kwargs)
    def notnull(self):
        return super(DataFrame, self).notnull()

    def dropna(self, axis=0, how='any', thresh=None, subset=None,
               inplace=False):
        """
        Remove missing values.

        See the :ref:`User Guide <missing_data>` for more on which values are
        considered missing, and how to work with missing data.

        Parameters
        ----------
        axis : {0 or 'index', 1 or 'columns'}, default 0
            Determine if rows or columns which contain missing values are
            removed.

            * 0, or 'index' : Drop rows which contain missing values.
            * 1, or 'columns' : Drop columns which contain missing value.

            .. deprecated:: 0.23.0

               Pass tuple or list to drop on multiple axes.
               Only a single axis is allowed.

        how : {'any', 'all'}, default 'any'
            Determine if row or column is removed from DataFrame, when we have
            at least one NA or all NA.

            * 'any' : If any NA values are present, drop that row or column.
            * 'all' : If all values are NA, drop that row or column.

        thresh : int, optional
            Require that many non-NA values.
        subset : array-like, optional
            Labels along other axis to consider, e.g. if you are dropping rows
            these would be a list of columns to include.
        inplace : bool, default False
            If True, do operation inplace and return None.

        Returns
        -------
        DataFrame
            DataFrame with NA entries dropped from it.

        See Also
        --------
        DataFrame.isna: Indicate missing values.
        DataFrame.notna : Indicate existing (non-missing) values.
        DataFrame.fillna : Replace missing values.
        Series.dropna : Drop missing values.
        Index.dropna : Drop missing indices.

        Examples
        --------
        >>> df = pd.DataFrame({"name": ['Alfred', 'Batman', 'Catwoman'],
        ...                    "toy": [np.nan, 'Batmobile', 'Bullwhip'],
        ...                    "born": [pd.NaT, pd.Timestamp("1940-04-25"),
        ...                             pd.NaT]})
        >>> df
               name        toy       born
        0    Alfred        NaN        NaT
        1    Batman  Batmobile 1940-04-25
        2  Catwoman   Bullwhip        NaT

        Drop the rows where at least one element is missing.

        >>> df.dropna()
             name        toy       born
        1  Batman  Batmobile 1940-04-25

        Drop the columns where at least one element is missing.

        >>> df.dropna(axis='columns')
               name
        0    Alfred
        1    Batman
        2  Catwoman

        Drop the rows where all elements are missing.

        >>> df.dropna(how='all')
               name        toy       born
        0    Alfred        NaN        NaT
        1    Batman  Batmobile 1940-04-25
        2  Catwoman   Bullwhip        NaT

        Keep only the rows with at least 2 non-NA values.

        >>> df.dropna(thresh=2)
               name        toy       born
        1    Batman  Batmobile 1940-04-25
        2  Catwoman   Bullwhip        NaT

        Define in which columns to look for missing values.

        >>> df.dropna(subset=['name', 'born'])
               name        toy       born
        1    Batman  Batmobile 1940-04-25

        Keep the DataFrame with valid entries in the same variable.

        >>> df.dropna(inplace=True)
        >>> df
             name        toy       born
        1  Batman  Batmobile 1940-04-25
        """
        inplace = validate_bool_kwarg(inplace, 'inplace')
        if isinstance(axis, (tuple, list)):
            # GH20987
            msg = ("supplying multiple axes to axis is deprecated and "
                   "will be removed in a future version.")
            warnings.warn(msg, FutureWarning, stacklevel=2)

            result = self
            for ax in axis:
                result = result.dropna(how=how, thresh=thresh, subset=subset,
                                       axis=ax)
        else:
            axis = self._get_axis_number(axis)
            agg_axis = 1 - axis

            agg_obj = self
            if subset is not None:
                ax = self._get_axis(agg_axis)
                indices = ax.get_indexer_for(subset)
                check = indices == -1
                if check.any():
                    raise KeyError(list(np.compress(check, subset)))
                agg_obj = self.take(indices, axis=agg_axis)

            count = agg_obj.count(axis=agg_axis)

            if thresh is not None:
                mask = count >= thresh
            elif how == 'any':
                mask = count == len(agg_obj._get_axis(agg_axis))
            elif how == 'all':
                mask = count > 0
            else:
                if how is not None:
                    raise ValueError('invalid how option: {h}'.format(h=how))
                else:
                    raise TypeError('must specify how or thresh')

            result = self.loc(axis=axis)[mask]

        if inplace:
            self._update_inplace(result)
        else:
            return result

    def drop_duplicates(self, subset=None, keep='first', inplace=False):
        """
        Return DataFrame with duplicate rows removed, optionally only
        considering certain columns. Indexes, including time indexes
        are ignored.

        Parameters
        ----------
        subset : column label or sequence of labels, optional
            Only consider certain columns for identifying duplicates, by
            default use all of the columns
        keep : {'first', 'last', False}, default 'first'
            - ``first`` : Drop duplicates except for the first occurrence.
            - ``last`` : Drop duplicates except for the last occurrence.
            - False : Drop all duplicates.
        inplace : boolean, default False
            Whether to drop duplicates in place or to return a copy

        Returns
        -------
        DataFrame
        """
        if self.empty:
            return self.copy()

        inplace = validate_bool_kwarg(inplace, 'inplace')
        duplicated = self.duplicated(subset, keep=keep)

        if inplace:
            inds, = (-duplicated)._ndarray_values.nonzero()
            new_data = self._data.take(inds)
            self._update_inplace(new_data)
        else:
            return self[-duplicated]

    def duplicated(self, subset=None, keep='first'):
        """
        Return boolean Series denoting duplicate rows, optionally only
        considering certain columns.

        Parameters
        ----------
        subset : column label or sequence of labels, optional
            Only consider certain columns for identifying duplicates, by
            default use all of the columns
        keep : {'first', 'last', False}, default 'first'
            - ``first`` : Mark duplicates as ``True`` except for the
              first occurrence.
            - ``last`` : Mark duplicates as ``True`` except for the
              last occurrence.
            - False : Mark all duplicates as ``True``.

        Returns
        -------
        Series
        """
        from pandas.core.sorting import get_group_index
        from pandas._libs.hashtable import duplicated_int64, _SIZE_HINT_LIMIT

        if self.empty:
            return Series(dtype=bool)

        def f(vals):
            labels, shape = algorithms.factorize(
                vals, size_hint=min(len(self), _SIZE_HINT_LIMIT))
            return labels.astype('i8', copy=False), len(shape)

        if subset is None:
            subset = self.columns
        elif (not np.iterable(subset) or
              isinstance(subset, str) or
              isinstance(subset, tuple) and subset in self.columns):
            subset = subset,

        # Verify all columns in subset exist in the queried dataframe
        # Otherwise, raise a KeyError, same as if you try to __getitem__ with a
        # key that doesn't exist.
        diff = Index(subset).difference(self.columns)
        if not diff.empty:
            raise KeyError(diff)

        vals = (col.values for name, col in self.iteritems()
                if name in subset)
        labels, shape = map(list, zip(*map(f, vals)))

        ids = get_group_index(labels, shape, sort=False, xnull=False)
        return Series(duplicated_int64(ids, keep), index=self.index)

    # ----------------------------------------------------------------------
    # Sorting

    @Substitution(**_shared_doc_kwargs)
    @Appender(NDFrame.sort_values.__doc__)
    def sort_values(self, by, axis=0, ascending=True, inplace=False,
                    kind='quicksort', na_position='last'):
        inplace = validate_bool_kwarg(inplace, 'inplace')
        axis = self._get_axis_number(axis)

        if not isinstance(by, list):
            by = [by]
        if is_sequence(ascending) and len(by) != len(ascending):
            raise ValueError('Length of ascending (%d) != length of by (%d)' %
                             (len(ascending), len(by)))
        if len(by) > 1:
            from pandas.core.sorting import lexsort_indexer

            keys = [self._get_label_or_level_values(x, axis=axis)
                    for x in by]
            indexer = lexsort_indexer(keys, orders=ascending,
                                      na_position=na_position)
            indexer = ensure_platform_int(indexer)
        else:
            from pandas.core.sorting import nargsort

            by = by[0]
            k = self._get_label_or_level_values(by, axis=axis)

            if isinstance(ascending, (tuple, list)):
                ascending = ascending[0]

            indexer = nargsort(k, kind=kind, ascending=ascending,
                               na_position=na_position)

        new_data = self._data.take(indexer,
                                   axis=self._get_block_manager_axis(axis),
                                   verify=False)

        if inplace:
            return self._update_inplace(new_data)
        else:
            return self._constructor(new_data).__finalize__(self)

    @Substitution(**_shared_doc_kwargs)
    @Appender(NDFrame.sort_index.__doc__)
    def sort_index(self, axis=0, level=None, ascending=True, inplace=False,
                   kind='quicksort', na_position='last', sort_remaining=True,
                   by=None):

        # TODO: this can be combined with Series.sort_index impl as
        # almost identical

        inplace = validate_bool_kwarg(inplace, 'inplace')
        # 10726
        if by is not None:
            warnings.warn("by argument to sort_index is deprecated, "
                          "please use .sort_values(by=...)",
                          FutureWarning, stacklevel=2)
            if level is not None:
                raise ValueError("unable to simultaneously sort by and level")
            return self.sort_values(by, axis=axis, ascending=ascending,
                                    inplace=inplace)

        axis = self._get_axis_number(axis)
        labels = self._get_axis(axis)

        # make sure that the axis is lexsorted to start
        # if not we need to reconstruct to get the correct indexer
        labels = labels._sort_levels_monotonic()
        if level is not None:

            new_axis, indexer = labels.sortlevel(level, ascending=ascending,
                                                 sort_remaining=sort_remaining)

        elif isinstance(labels, MultiIndex):
            from pandas.core.sorting import lexsort_indexer

            indexer = lexsort_indexer(labels._get_codes_for_sorting(),
                                      orders=ascending,
                                      na_position=na_position)
        else:
            from pandas.core.sorting import nargsort

            # Check monotonic-ness before sort an index
            # GH11080
            if ((ascending and labels.is_monotonic_increasing) or
                    (not ascending and labels.is_monotonic_decreasing)):
                if inplace:
                    return
                else:
                    return self.copy()

            indexer = nargsort(labels, kind=kind, ascending=ascending,
                               na_position=na_position)

        baxis = self._get_block_manager_axis(axis)
        new_data = self._data.take(indexer,
                                   axis=baxis,
                                   verify=False)

        # reconstruct axis if needed
        new_data.axes[baxis] = new_data.axes[baxis]._sort_levels_monotonic()

        if inplace:
            return self._update_inplace(new_data)
        else:
            return self._constructor(new_data).__finalize__(self)

    def nlargest(self, n, columns, keep='first'):
        """
        Return the first `n` rows ordered by `columns` in descending order.

        Return the first `n` rows with the largest values in `columns`, in
        descending order. The columns that are not specified are returned as
        well, but not used for ordering.

        This method is equivalent to
        ``df.sort_values(columns, ascending=False).head(n)``, but more
        performant.

        Parameters
        ----------
        n : int
            Number of rows to return.
        columns : label or list of labels
            Column label(s) to order by.
        keep : {'first', 'last', 'all'}, default 'first'
            Where there are duplicate values:

            - `first` : prioritize the first occurrence(s)
            - `last` : prioritize the last occurrence(s)
            - ``all`` : do not drop any duplicates, even it means
                        selecting more than `n` items.

            .. versionadded:: 0.24.0

        Returns
        -------
        DataFrame
            The first `n` rows ordered by the given columns in descending
            order.

        See Also
        --------
        DataFrame.nsmallest : Return the first `n` rows ordered by `columns` in
            ascending order.
        DataFrame.sort_values : Sort DataFrame by the values.
        DataFrame.head : Return the first `n` rows without re-ordering.

        Notes
        -----
        This function cannot be used with all column types. For example, when
        specifying columns with `object` or `category` dtypes, ``TypeError`` is
        raised.

        Examples
        --------
        >>> df = pd.DataFrame({'population': [59000000, 65000000, 434000,
        ...                                   434000, 434000, 337000, 11300,
        ...                                   11300, 11300],
        ...                    'GDP': [1937894, 2583560 , 12011, 4520, 12128,
        ...                            17036, 182, 38, 311],
        ...                    'alpha-2': ["IT", "FR", "MT", "MV", "BN",
        ...                                "IS", "NR", "TV", "AI"]},
        ...                   index=["Italy", "France", "Malta",
        ...                          "Maldives", "Brunei", "Iceland",
        ...                          "Nauru", "Tuvalu", "Anguilla"])
        >>> df
                  population      GDP alpha-2
        Italy       59000000  1937894      IT
        France      65000000  2583560      FR
        Malta         434000    12011      MT
        Maldives      434000     4520      MV
        Brunei        434000    12128      BN
        Iceland       337000    17036      IS
        Nauru          11300      182      NR
        Tuvalu         11300       38      TV
        Anguilla       11300      311      AI

        In the following example, we will use ``nlargest`` to select the three
        rows having the largest values in column "population".

        >>> df.nlargest(3, 'population')
                population      GDP alpha-2
        France    65000000  2583560      FR
        Italy     59000000  1937894      IT
        Malta       434000    12011      MT

        When using ``keep='last'``, ties are resolved in reverse order:

        >>> df.nlargest(3, 'population', keep='last')
                population      GDP alpha-2
        France    65000000  2583560      FR
        Italy     59000000  1937894      IT
        Brunei      434000    12128      BN

        When using ``keep='all'``, all duplicate items are maintained:

        >>> df.nlargest(3, 'population', keep='all')
                  population      GDP alpha-2
        France      65000000  2583560      FR
        Italy       59000000  1937894      IT
        Malta         434000    12011      MT
        Maldives      434000     4520      MV
        Brunei        434000    12128      BN

        To order by the largest values in column "population" and then "GDP",
        we can specify multiple columns like in the next example.

        >>> df.nlargest(3, ['population', 'GDP'])
                population      GDP alpha-2
        France    65000000  2583560      FR
        Italy     59000000  1937894      IT
        Brunei      434000    12128      BN
        """
        return algorithms.SelectNFrame(self,
                                       n=n,
                                       keep=keep,
                                       columns=columns).nlargest()

    def nsmallest(self, n, columns, keep='first'):
        """
        Return the first `n` rows ordered by `columns` in ascending order.

        Return the first `n` rows with the smallest values in `columns`, in
        ascending order. The columns that are not specified are returned as
        well, but not used for ordering.

        This method is equivalent to
        ``df.sort_values(columns, ascending=True).head(n)``, but more
        performant.

        Parameters
        ----------
        n : int
            Number of items to retrieve.
        columns : list or str
            Column name or names to order by.
        keep : {'first', 'last', 'all'}, default 'first'
            Where there are duplicate values:

            - ``first`` : take the first occurrence.
            - ``last`` : take the last occurrence.
            - ``all`` : do not drop any duplicates, even it means
              selecting more than `n` items.

            .. versionadded:: 0.24.0

        Returns
        -------
        DataFrame

        See Also
        --------
        DataFrame.nlargest : Return the first `n` rows ordered by `columns` in
            descending order.
        DataFrame.sort_values : Sort DataFrame by the values.
        DataFrame.head : Return the first `n` rows without re-ordering.

        Examples
        --------
        >>> df = pd.DataFrame({'population': [59000000, 65000000, 434000,
        ...                                   434000, 434000, 337000, 11300,
        ...                                   11300, 11300],
        ...                    'GDP': [1937894, 2583560 , 12011, 4520, 12128,
        ...                            17036, 182, 38, 311],
        ...                    'alpha-2': ["IT", "FR", "MT", "MV", "BN",
        ...                                "IS", "NR", "TV", "AI"]},
        ...                   index=["Italy", "France", "Malta",
        ...                          "Maldives", "Brunei", "Iceland",
        ...                          "Nauru", "Tuvalu", "Anguilla"])
        >>> df
                  population      GDP alpha-2
        Italy       59000000  1937894      IT
        France      65000000  2583560      FR
        Malta         434000    12011      MT
        Maldives      434000     4520      MV
        Brunei        434000    12128      BN
        Iceland       337000    17036      IS
        Nauru          11300      182      NR
        Tuvalu         11300       38      TV
        Anguilla       11300      311      AI

        In the following example, we will use ``nsmallest`` to select the
        three rows having the smallest values in column "a".

        >>> df.nsmallest(3, 'population')
                  population  GDP alpha-2
        Nauru          11300  182      NR
        Tuvalu         11300   38      TV
        Anguilla       11300  311      AI

        When using ``keep='last'``, ties are resolved in reverse order:

        >>> df.nsmallest(3, 'population', keep='last')
                  population  GDP alpha-2
        Anguilla       11300  311      AI
        Tuvalu         11300   38      TV
        Nauru          11300  182      NR

        When using ``keep='all'``, all duplicate items are maintained:

        >>> df.nsmallest(3, 'population', keep='all')
                  population  GDP alpha-2
        Nauru          11300  182      NR
        Tuvalu         11300   38      TV
        Anguilla       11300  311      AI

        To order by the largest values in column "a" and then "c", we can
        specify multiple columns like in the next example.

        >>> df.nsmallest(3, ['population', 'GDP'])
                  population  GDP alpha-2
        Tuvalu         11300   38      TV
        Nauru          11300  182      NR
        Anguilla       11300  311      AI
        """
        return algorithms.SelectNFrame(self,
                                       n=n,
                                       keep=keep,
                                       columns=columns).nsmallest()

    def swaplevel(self, i=-2, j=-1, axis=0):
        """
        Swap levels i and j in a MultiIndex on a particular axis.

        Parameters
        ----------
        i, j : int, string (can be mixed)
            Level of index to be swapped. Can pass level name as string.

        Returns
        -------
        DataFrame

        .. versionchanged:: 0.18.1

           The indexes ``i`` and ``j`` are now optional, and default to
           the two innermost levels of the index.
        """
        result = self.copy()

        axis = self._get_axis_number(axis)
        if axis == 0:
            result.index = result.index.swaplevel(i, j)
        else:
            result.columns = result.columns.swaplevel(i, j)
        return result

    def reorder_levels(self, order, axis=0):
        """
        Rearrange index levels using input order. May not drop or
        duplicate levels.

        Parameters
        ----------
        order : list of int or list of str
            List representing new level order. Reference level by number
            (position) or by key (label).
        axis : int
            Where to reorder levels.

        Returns
        -------
        type of caller (new object)
        """
        axis = self._get_axis_number(axis)
        if not isinstance(self._get_axis(axis),
                          MultiIndex):  # pragma: no cover
            raise TypeError('Can only reorder levels on a hierarchical axis.')

        result = self.copy()

        if axis == 0:
            result.index = result.index.reorder_levels(order)
        else:
            result.columns = result.columns.reorder_levels(order)
        return result

    # ----------------------------------------------------------------------
    # Arithmetic / combination related

    def _combine_frame(self, other, func, fill_value=None, level=None):
        this, other = self.align(other, join='outer', level=level, copy=False)
        new_index, new_columns = this.index, this.columns

        def _arith_op(left, right):
            # for the mixed_type case where we iterate over columns,
            # _arith_op(left, right) is equivalent to
            # left._binop(right, func, fill_value=fill_value)
            left, right = ops.fill_binop(left, right, fill_value)
            return func(left, right)

        if ops.should_series_dispatch(this, other, func):
            # iterate over columns
            return ops.dispatch_to_series(this, other, _arith_op)
        else:
            result = _arith_op(this.values, other.values)
            return self._constructor(result,
                                     index=new_index, columns=new_columns,
                                     copy=False)

    def _combine_match_index(self, other, func, level=None):
        left, right = self.align(other, join='outer', axis=0, level=level,
                                 copy=False)
        assert left.index.equals(right.index)

        if left._is_mixed_type or right._is_mixed_type:
            # operate column-wise; avoid costly object-casting in `.values`
            return ops.dispatch_to_series(left, right, func)
        else:
            # fastpath --> operate directly on values
            with np.errstate(all="ignore"):
                new_data = func(left.values.T, right.values).T
            return self._constructor(new_data,
                                     index=left.index, columns=self.columns,
                                     copy=False)

    def _combine_match_columns(self, other, func, level=None):
        assert isinstance(other, Series)
        left, right = self.align(other, join='outer', axis=1, level=level,
                                 copy=False)
        assert left.columns.equals(right.index)
        return ops.dispatch_to_series(left, right, func, axis="columns")

    def _combine_const(self, other, func):
        assert lib.is_scalar(other) or np.ndim(other) == 0
        return ops.dispatch_to_series(self, other, func)

    def combine(self, other, func, fill_value=None, overwrite=True):
        """
        Perform column-wise combine with another DataFrame.

        Combines a DataFrame with `other` DataFrame using `func`
        to element-wise combine columns. The row and column indexes of the
        resulting DataFrame will be the union of the two.

        Parameters
        ----------
        other : DataFrame
            The DataFrame to merge column-wise.
        func : function
            Function that takes two series as inputs and return a Series or a
            scalar. Used to merge the two dataframes column by columns.
        fill_value : scalar value, default None
            The value to fill NaNs with prior to passing any column to the
            merge func.
        overwrite : bool, default True
            If True, columns in `self` that do not exist in `other` will be
            overwritten with NaNs.

        Returns
        -------
        DataFrame
            Combination of the provided DataFrames.

        See Also
        --------
        DataFrame.combine_first : Combine two DataFrame objects and default to
            non-null values in frame calling the method.

        Examples
        --------
        Combine using a simple function that chooses the smaller column.

        >>> df1 = pd.DataFrame({'A': [0, 0], 'B': [4, 4]})
        >>> df2 = pd.DataFrame({'A': [1, 1], 'B': [3, 3]})
        >>> take_smaller = lambda s1, s2: s1 if s1.sum() < s2.sum() else s2
        >>> df1.combine(df2, take_smaller)
           A  B
        0  0  3
        1  0  3

        Example using a true element-wise combine function.

        >>> df1 = pd.DataFrame({'A': [5, 0], 'B': [2, 4]})
        >>> df2 = pd.DataFrame({'A': [1, 1], 'B': [3, 3]})
        >>> df1.combine(df2, np.minimum)
           A  B
        0  1  2
        1  0  3

        Using `fill_value` fills Nones prior to passing the column to the
        merge function.

        >>> df1 = pd.DataFrame({'A': [0, 0], 'B': [None, 4]})
        >>> df2 = pd.DataFrame({'A': [1, 1], 'B': [3, 3]})
        >>> df1.combine(df2, take_smaller, fill_value=-5)
           A    B
        0  0 -5.0
        1  0  4.0

        However, if the same element in both dataframes is None, that None
        is preserved

        >>> df1 = pd.DataFrame({'A': [0, 0], 'B': [None, 4]})
        >>> df2 = pd.DataFrame({'A': [1, 1], 'B': [None, 3]})
        >>> df1.combine(df2, take_smaller, fill_value=-5)
            A    B
        0  0 -5.0
        1  0  3.0

        Example that demonstrates the use of `overwrite` and behavior when
        the axis differ between the dataframes.

        >>> df1 = pd.DataFrame({'A': [0, 0], 'B': [4, 4]})
        >>> df2 = pd.DataFrame({'B': [3, 3], 'C': [-10, 1], }, index=[1, 2])
        >>> df1.combine(df2, take_smaller)
             A    B     C
        0  NaN  NaN   NaN
        1  NaN  3.0 -10.0
        2  NaN  3.0   1.0

        >>> df1.combine(df2, take_smaller, overwrite=False)
             A    B     C
        0  0.0  NaN   NaN
        1  0.0  3.0 -10.0
        2  NaN  3.0   1.0

        Demonstrating the preference of the passed in dataframe.

        >>> df2 = pd.DataFrame({'B': [3, 3], 'C': [1, 1], }, index=[1, 2])
        >>> df2.combine(df1, take_smaller)
           A    B   C
        0  0.0  NaN NaN
        1  0.0  3.0 NaN
        2  NaN  3.0 NaN

        >>> df2.combine(df1, take_smaller, overwrite=False)
             A    B   C
        0  0.0  NaN NaN
        1  0.0  3.0 1.0
        2  NaN  3.0 1.0
        """
        other_idxlen = len(other.index)  # save for compare

        this, other = self.align(other, copy=False)
        new_index = this.index

        if other.empty and len(new_index) == len(self.index):
            return self.copy()

        if self.empty and len(other) == other_idxlen:
            return other.copy()

        # sorts if possible
        new_columns = this.columns.union(other.columns)
        do_fill = fill_value is not None
        result = {}
        for col in new_columns:
            series = this[col]
            otherSeries = other[col]

            this_dtype = series.dtype
            other_dtype = otherSeries.dtype

            this_mask = isna(series)
            other_mask = isna(otherSeries)

            # don't overwrite columns unecessarily
            # DO propagate if this column is not in the intersection
            if not overwrite and other_mask.all():
                result[col] = this[col].copy()
                continue

            if do_fill:
                series = series.copy()
                otherSeries = otherSeries.copy()
                series[this_mask] = fill_value
                otherSeries[other_mask] = fill_value

            if col not in self.columns:
                # If self DataFrame does not have col in other DataFrame,
                # try to promote series, which is all NaN, as other_dtype.
                new_dtype = other_dtype
                try:
                    series = series.astype(new_dtype, copy=False)
                except ValueError:
                    # e.g. new_dtype is integer types
                    pass
            else:
                # if we have different dtypes, possibly promote
                new_dtype = find_common_type([this_dtype, other_dtype])
                if not is_dtype_equal(this_dtype, new_dtype):
                    series = series.astype(new_dtype)
                if not is_dtype_equal(other_dtype, new_dtype):
                    otherSeries = otherSeries.astype(new_dtype)

            arr = func(series, otherSeries)
            arr = maybe_downcast_to_dtype(arr, this_dtype)

            result[col] = arr

        # convert_objects just in case
        return self._constructor(result, index=new_index,
                                 columns=new_columns)

    def combine_first(self, other):
        """
        Update null elements with value in the same location in `other`.

        Combine two DataFrame objects by filling null values in one DataFrame
        with non-null values from other DataFrame. The row and column indexes
        of the resulting DataFrame will be the union of the two.

        Parameters
        ----------
        other : DataFrame
            Provided DataFrame to use to fill null values.

        Returns
        -------
        DataFrame

        See Also
        --------
        DataFrame.combine : Perform series-wise operation on two DataFrames
            using a given function.

        Examples
        --------

        >>> df1 = pd.DataFrame({'A': [None, 0], 'B': [None, 4]})
        >>> df2 = pd.DataFrame({'A': [1, 1], 'B': [3, 3]})
        >>> df1.combine_first(df2)
             A    B
        0  1.0  3.0
        1  0.0  4.0

        Null values still persist if the location of that null value
        does not exist in `other`

        >>> df1 = pd.DataFrame({'A': [None, 0], 'B': [4, None]})
        >>> df2 = pd.DataFrame({'B': [3, 3], 'C': [1, 1]}, index=[1, 2])
        >>> df1.combine_first(df2)
             A    B    C
        0  NaN  4.0  NaN
        1  0.0  3.0  1.0
        2  NaN  3.0  1.0
        """
        import pandas.core.computation.expressions as expressions

        def extract_values(arr):
            # Does two things:
            # 1. maybe gets the values from the Series / Index
            # 2. convert datelike to i8
            if isinstance(arr, (ABCIndexClass, ABCSeries)):
                arr = arr._values

            if needs_i8_conversion(arr):
                if is_extension_array_dtype(arr.dtype):
                    arr = arr.asi8
                else:
                    arr = arr.view('i8')
            return arr

        def combiner(x, y):
            mask = isna(x)
            if isinstance(mask, (ABCIndexClass, ABCSeries)):
                mask = mask._values

            x_values = extract_values(x)
            y_values = extract_values(y)

            # If the column y in other DataFrame is not in first DataFrame,
            # just return y_values.
            if y.name not in self.columns:
                return y_values

            return expressions.where(mask, y_values, x_values)

        return self.combine(other, combiner, overwrite=False)

    @deprecate_kwarg(old_arg_name='raise_conflict', new_arg_name='errors',
                     mapping={False: 'ignore', True: 'raise'})
    def update(self, other, join='left', overwrite=True, filter_func=None,
               errors='ignore'):
        """
        Modify in place using non-NA values from another DataFrame.

        Aligns on indices. There is no return value.

        Parameters
        ----------
        other : DataFrame, or object coercible into a DataFrame
            Should have at least one matching index/column label
            with the original DataFrame. If a Series is passed,
            its name attribute must be set, and that will be
            used as the column name to align with the original DataFrame.
        join : {'left'}, default 'left'
            Only left join is implemented, keeping the index and columns of the
            original object.
        overwrite : bool, default True
            How to handle non-NA values for overlapping keys:

            * True: overwrite original DataFrame's values
              with values from `other`.
            * False: only update values that are NA in
              the original DataFrame.

        filter_func : callable(1d-array) -> bool 1d-array, optional
            Can choose to replace values other than NA. Return True for values
            that should be updated.
        errors : {'raise', 'ignore'}, default 'ignore'
            If 'raise', will raise a ValueError if the DataFrame and `other`
            both contain non-NA data in the same place.

            .. versionchanged :: 0.24.0
               Changed from `raise_conflict=False|True`
               to `errors='ignore'|'raise'`.

        Returns
        -------
        None : method directly changes calling object

        Raises
        ------
        ValueError
            * When `errors='raise'` and there's overlapping non-NA data.
            * When `errors` is not either `'ignore'` or `'raise'`
        NotImplementedError
            * If `join != 'left'`

        See Also
        --------
        dict.update : Similar method for dictionaries.
        DataFrame.merge : For column(s)-on-columns(s) operations.

        Examples
        --------
        >>> df = pd.DataFrame({'A': [1, 2, 3],
        ...                    'B': [400, 500, 600]})
        >>> new_df = pd.DataFrame({'B': [4, 5, 6],
        ...                        'C': [7, 8, 9]})
        >>> df.update(new_df)
        >>> df
           A  B
        0  1  4
        1  2  5
        2  3  6

        The DataFrame's length does not increase as a result of the update,
        only values at matching index/column labels are updated.

        >>> df = pd.DataFrame({'A': ['a', 'b', 'c'],
        ...                    'B': ['x', 'y', 'z']})
        >>> new_df = pd.DataFrame({'B': ['d', 'e', 'f', 'g', 'h', 'i']})
        >>> df.update(new_df)
        >>> df
           A  B
        0  a  d
        1  b  e
        2  c  f

        For Series, it's name attribute must be set.

        >>> df = pd.DataFrame({'A': ['a', 'b', 'c'],
        ...                    'B': ['x', 'y', 'z']})
        >>> new_column = pd.Series(['d', 'e'], name='B', index=[0, 2])
        >>> df.update(new_column)
        >>> df
           A  B
        0  a  d
        1  b  y
        2  c  e
        >>> df = pd.DataFrame({'A': ['a', 'b', 'c'],
        ...                    'B': ['x', 'y', 'z']})
        >>> new_df = pd.DataFrame({'B': ['d', 'e']}, index=[1, 2])
        >>> df.update(new_df)
        >>> df
           A  B
        0  a  x
        1  b  d
        2  c  e

        If `other` contains NaNs the corresponding values are not updated
        in the original dataframe.

        >>> df = pd.DataFrame({'A': [1, 2, 3],
        ...                    'B': [400, 500, 600]})
        >>> new_df = pd.DataFrame({'B': [4, np.nan, 6]})
        >>> df.update(new_df)
        >>> df
           A      B
        0  1    4.0
        1  2  500.0
        2  3    6.0
        """
        import pandas.core.computation.expressions as expressions
        # TODO: Support other joins
        if join != 'left':  # pragma: no cover
            raise NotImplementedError("Only left join is supported")
        if errors not in ['ignore', 'raise']:
            raise ValueError("The parameter errors must be either "
                             "'ignore' or 'raise'")

        if not isinstance(other, DataFrame):
            other = DataFrame(other)

        other = other.reindex_like(self)

        for col in self.columns:
            this = self[col]._values
            that = other[col]._values
            if filter_func is not None:
                with np.errstate(all='ignore'):
                    mask = ~filter_func(this) | isna(that)
            else:
                if errors == 'raise':
                    mask_this = notna(that)
                    mask_that = notna(this)
                    if any(mask_this & mask_that):
                        raise ValueError("Data overlaps.")

                if overwrite:
                    mask = isna(that)
                else:
                    mask = notna(this)

            # don't overwrite columns unecessarily
            if mask.all():
                continue

            self[col] = expressions.where(mask, this, that)

    # ----------------------------------------------------------------------
    # Data reshaping

    _shared_docs['pivot'] = """
        Return reshaped DataFrame organized by given index / column values.

        Reshape data (produce a "pivot" table) based on column values. Uses
        unique values from specified `index` / `columns` to form axes of the
        resulting DataFrame. This function does not support data
        aggregation, multiple values will result in a MultiIndex in the
        columns. See the :ref:`User Guide <reshaping>` for more on reshaping.

        Parameters
        ----------%s
        index : string or object, optional
            Column to use to make new frame's index. If None, uses
            existing index.
        columns : string or object
            Column to use to make new frame's columns.
        values : string, object or a list of the previous, optional
            Column(s) to use for populating new frame's values. If not
            specified, all remaining columns will be used and the result will
            have hierarchically indexed columns.

            .. versionchanged :: 0.23.0
               Also accept list of column names.

        Returns
        -------
        DataFrame
            Returns reshaped DataFrame.

        Raises
        ------
        ValueError:
            When there are any `index`, `columns` combinations with multiple
            values. `DataFrame.pivot_table` when you need to aggregate.

        See Also
        --------
        DataFrame.pivot_table : Generalization of pivot that can handle
            duplicate values for one index/column pair.
        DataFrame.unstack : Pivot based on the index values instead of a
            column.

        Notes
        -----
        For finer-tuned control, see hierarchical indexing documentation along
        with the related stack/unstack methods.

        Examples
        --------
        >>> df = pd.DataFrame({'foo': ['one', 'one', 'one', 'two', 'two',
        ...                            'two'],
        ...                    'bar': ['A', 'B', 'C', 'A', 'B', 'C'],
        ...                    'baz': [1, 2, 3, 4, 5, 6],
        ...                    'zoo': ['x', 'y', 'z', 'q', 'w', 't']})
        >>> df
            foo   bar  baz  zoo
        0   one   A    1    x
        1   one   B    2    y
        2   one   C    3    z
        3   two   A    4    q
        4   two   B    5    w
        5   two   C    6    t

        >>> df.pivot(index='foo', columns='bar', values='baz')
        bar  A   B   C
        foo
        one  1   2   3
        two  4   5   6

        >>> df.pivot(index='foo', columns='bar')['baz']
        bar  A   B   C
        foo
        one  1   2   3
        two  4   5   6

        >>> df.pivot(index='foo', columns='bar', values=['baz', 'zoo'])
              baz       zoo
        bar   A  B  C   A  B  C
        foo
        one   1  2  3   x  y  z
        two   4  5  6   q  w  t

        A ValueError is raised if there are any duplicates.

        >>> df = pd.DataFrame({"foo": ['one', 'one', 'two', 'two'],
        ...                    "bar": ['A', 'A', 'B', 'C'],
        ...                    "baz": [1, 2, 3, 4]})
        >>> df
           foo bar  baz
        0  one   A    1
        1  one   A    2
        2  two   B    3
        3  two   C    4

        Notice that the first two rows are the same for our `index`
        and `columns` arguments.

        >>> df.pivot(index='foo', columns='bar', values='baz')
        Traceback (most recent call last):
           ...
        ValueError: Index contains duplicate entries, cannot reshape
        """

    @Substitution('')
    @Appender(_shared_docs['pivot'])
    def pivot(self, index=None, columns=None, values=None):
        from pandas.core.reshape.pivot import pivot
        return pivot(self, index=index, columns=columns, values=values)

    _shared_docs['pivot_table'] = """
        Create a spreadsheet-style pivot table as a DataFrame. The levels in
        the pivot table will be stored in MultiIndex objects (hierarchical
        indexes) on the index and columns of the result DataFrame.

        Parameters
        ----------%s
        values : column to aggregate, optional
        index : column, Grouper, array, or list of the previous
            If an array is passed, it must be the same length as the data. The
            list can contain any of the other types (except list).
            Keys to group by on the pivot table index.  If an array is passed,
            it is being used as the same manner as column values.
        columns : column, Grouper, array, or list of the previous
            If an array is passed, it must be the same length as the data. The
            list can contain any of the other types (except list).
            Keys to group by on the pivot table column.  If an array is passed,
            it is being used as the same manner as column values.
        aggfunc : function, list of functions, dict, default numpy.mean
            If list of functions passed, the resulting pivot table will have
            hierarchical columns whose top level are the function names
            (inferred from the function objects themselves)
            If dict is passed, the key is column to aggregate and value
            is function or list of functions
        fill_value : scalar, default None
            Value to replace missing values with
        margins : boolean, default False
            Add all row / columns (e.g. for subtotal / grand totals)
        dropna : boolean, default True
            Do not include columns whose entries are all NaN
        margins_name : string, default 'All'
            Name of the row / column that will contain the totals
            when margins is True.

        Returns
        -------
        DataFrame

        See Also
        --------
        DataFrame.pivot : Pivot without aggregation that can handle
            non-numeric data.

        Examples
        --------
        >>> df = pd.DataFrame({"A": ["foo", "foo", "foo", "foo", "foo",
        ...                          "bar", "bar", "bar", "bar"],
        ...                    "B": ["one", "one", "one", "two", "two",
        ...                          "one", "one", "two", "two"],
        ...                    "C": ["small", "large", "large", "small",
        ...                          "small", "large", "small", "small",
        ...                          "large"],
        ...                    "D": [1, 2, 2, 3, 3, 4, 5, 6, 7],
        ...                    "E": [2, 4, 5, 5, 6, 6, 8, 9, 9]})
        >>> df
             A    B      C  D  E
        0  foo  one  small  1  2
        1  foo  one  large  2  4
        2  foo  one  large  2  5
        3  foo  two  small  3  5
        4  foo  two  small  3  6
        5  bar  one  large  4  6
        6  bar  one  small  5  8
        7  bar  two  small  6  9
        8  bar  two  large  7  9

        This first example aggregates values by taking the sum.

        >>> table = pd.pivot_table(df, values='D', index=['A', 'B'],
        ...                     columns=['C'], aggfunc=np.sum)
        >>> table
        C        large  small
        A   B
        bar one    4.0    5.0
            two    7.0    6.0
        foo one    4.0    1.0
            two    NaN    6.0

        We can also fill missing values using the `fill_value` parameter.

        >>> table = pd.pivot_table(df, values='D', index=['A', 'B'],
        ...                     columns=['C'], aggfunc=np.sum, fill_value=0)
        >>> table
        C        large  small
        A   B
        bar one      4      5
            two      7      6
        foo one      4      1
            two      0      6

        The next example aggregates by taking the mean across multiple columns.

        >>> table = pd.pivot_table(df, values=['D', 'E'], index=['A', 'C'],
        ...                     aggfunc={'D': np.mean,
        ...                              'E': np.mean})
        >>> table
                        D         E
        A   C
        bar large  5.500000  7.500000
            small  5.500000  8.500000
        foo large  2.000000  4.500000
            small  2.333333  4.333333

        We can also calculate multiple types of aggregations for any given
        value column.

        >>> table = pd.pivot_table(df, values=['D', 'E'], index=['A', 'C'],
        ...                     aggfunc={'D': np.mean,
        ...                              'E': [min, max, np.mean]})
        >>> table
                        D    E
                    mean  max      mean  min
        A   C
        bar large  5.500000  9.0  7.500000  6.0
            small  5.500000  9.0  8.500000  8.0
        foo large  2.000000  5.0  4.500000  4.0
            small  2.333333  6.0  4.333333  2.0
        """

    @Substitution('')
    @Appender(_shared_docs['pivot_table'])
    def pivot_table(self, values=None, index=None, columns=None,
                    aggfunc='mean', fill_value=None, margins=False,
                    dropna=True, margins_name='All'):
        from pandas.core.reshape.pivot import pivot_table
        return pivot_table(self, values=values, index=index, columns=columns,
                           aggfunc=aggfunc, fill_value=fill_value,
                           margins=margins, dropna=dropna,
                           margins_name=margins_name)

    def stack(self, level=-1, dropna=True):
        """
        Stack the prescribed level(s) from columns to index.

        Return a reshaped DataFrame or Series having a multi-level
        index with one or more new inner-most levels compared to the current
        DataFrame. The new inner-most levels are created by pivoting the
        columns of the current dataframe:

          - if the columns have a single level, the output is a Series;
          - if the columns have multiple levels, the new index
            level(s) is (are) taken from the prescribed level(s) and
            the output is a DataFrame.

        The new index levels are sorted.

        Parameters
        ----------
        level : int, str, list, default -1
            Level(s) to stack from the column axis onto the index
            axis, defined as one index or label, or a list of indices
            or labels.
        dropna : bool, default True
            Whether to drop rows in the resulting Frame/Series with
            missing values. Stacking a column level onto the index
            axis can create combinations of index and column values
            that are missing from the original dataframe. See Examples
            section.

        Returns
        -------
        DataFrame or Series
            Stacked dataframe or series.

        See Also
        --------
        DataFrame.unstack : Unstack prescribed level(s) from index axis
             onto column axis.
        DataFrame.pivot : Reshape dataframe from long format to wide
             format.
        DataFrame.pivot_table : Create a spreadsheet-style pivot table
             as a DataFrame.

        Notes
        -----
        The function is named by analogy with a collection of books
        being reorganized from being side by side on a horizontal
        position (the columns of the dataframe) to being stacked
        vertically on top of each other (in the index of the
        dataframe).

        Examples
        --------
        **Single level columns**

        >>> df_single_level_cols = pd.DataFrame([[0, 1], [2, 3]],
        ...                                     index=['cat', 'dog'],
        ...                                     columns=['weight', 'height'])

        Stacking a dataframe with a single level column axis returns a Series:

        >>> df_single_level_cols
             weight height
        cat       0      1
        dog       2      3
        >>> df_single_level_cols.stack()
        cat  weight    0
             height    1
        dog  weight    2
             height    3
        dtype: int64

        **Multi level columns: simple case**

        >>> multicol1 = pd.MultiIndex.from_tuples([('weight', 'kg'),
        ...                                        ('weight', 'pounds')])
        >>> df_multi_level_cols1 = pd.DataFrame([[1, 2], [2, 4]],
        ...                                     index=['cat', 'dog'],
        ...                                     columns=multicol1)

        Stacking a dataframe with a multi-level column axis:

        >>> df_multi_level_cols1
             weight
                 kg    pounds
        cat       1        2
        dog       2        4
        >>> df_multi_level_cols1.stack()
                    weight
        cat kg           1
            pounds       2
        dog kg           2
            pounds       4

        **Missing values**

        >>> multicol2 = pd.MultiIndex.from_tuples([('weight', 'kg'),
        ...                                        ('height', 'm')])
        >>> df_multi_level_cols2 = pd.DataFrame([[1.0, 2.0], [3.0, 4.0]],
        ...                                     index=['cat', 'dog'],
        ...                                     columns=multicol2)

        It is common to have missing values when stacking a dataframe
        with multi-level columns, as the stacked dataframe typically
        has more values than the original dataframe. Missing values
        are filled with NaNs:

        >>> df_multi_level_cols2
            weight height
                kg      m
        cat    1.0    2.0
        dog    3.0    4.0
        >>> df_multi_level_cols2.stack()
                height  weight
        cat kg     NaN     1.0
            m      2.0     NaN
        dog kg     NaN     3.0
            m      4.0     NaN

        **Prescribing the level(s) to be stacked**

        The first parameter controls which level or levels are stacked:

        >>> df_multi_level_cols2.stack(0)
                     kg    m
        cat height  NaN  2.0
            weight  1.0  NaN
        dog height  NaN  4.0
            weight  3.0  NaN
        >>> df_multi_level_cols2.stack([0, 1])
        cat  height  m     2.0
             weight  kg    1.0
        dog  height  m     4.0
             weight  kg    3.0
        dtype: float64

        **Dropping missing values**

        >>> df_multi_level_cols3 = pd.DataFrame([[None, 1.0], [2.0, 3.0]],
        ...                                     index=['cat', 'dog'],
        ...                                     columns=multicol2)

        Note that rows where all values are missing are dropped by
        default but this behaviour can be controlled via the dropna
        keyword parameter:

        >>> df_multi_level_cols3
            weight height
                kg      m
        cat    NaN    1.0
        dog    2.0    3.0
        >>> df_multi_level_cols3.stack(dropna=False)
                height  weight
        cat kg     NaN     NaN
            m      1.0     NaN
        dog kg     NaN     2.0
            m      3.0     NaN
        >>> df_multi_level_cols3.stack(dropna=True)
                height  weight
        cat m      1.0     NaN
        dog kg     NaN     2.0
            m      3.0     NaN
        """
        from pandas.core.reshape.reshape import stack, stack_multiple

        if isinstance(level, (tuple, list)):
            return stack_multiple(self, level, dropna=dropna)
        else:
            return stack(self, level, dropna=dropna)

    def unstack(self, level=-1, fill_value=None):
        """
        Pivot a level of the (necessarily hierarchical) index labels, returning
        a DataFrame having a new level of column labels whose inner-most level
        consists of the pivoted index labels.

        If the index is not a MultiIndex, the output will be a Series
        (the analogue of stack when the columns are not a MultiIndex).

        The level involved will automatically get sorted.

        Parameters
        ----------
        level : int, string, or list of these, default -1 (last level)
            Level(s) of index to unstack, can pass level name
        fill_value : replace NaN with this value if the unstack produces
            missing values

            .. versionadded:: 0.18.0

        Returns
        -------
        Series or DataFrame

        See Also
        --------
        DataFrame.pivot : Pivot a table based on column values.
        DataFrame.stack : Pivot a level of the column labels (inverse operation
            from `unstack`).

        Examples
        --------
        >>> index = pd.MultiIndex.from_tuples([('one', 'a'), ('one', 'b'),
        ...                                    ('two', 'a'), ('two', 'b')])
        >>> s = pd.Series(np.arange(1.0, 5.0), index=index)
        >>> s
        one  a   1.0
             b   2.0
        two  a   3.0
             b   4.0
        dtype: float64

        >>> s.unstack(level=-1)
             a   b
        one  1.0  2.0
        two  3.0  4.0

        >>> s.unstack(level=0)
           one  two
        a  1.0   3.0
        b  2.0   4.0

        >>> df = s.unstack(level=0)
        >>> df.unstack()
        one  a  1.0
             b  2.0
        two  a  3.0
             b  4.0
        dtype: float64
        """
        from pandas.core.reshape.reshape import unstack
        return unstack(self, level, fill_value)

    _shared_docs['melt'] = ("""
    Unpivot a DataFrame from wide format to long format, optionally
    leaving identifier variables set.

    This function is useful to massage a DataFrame into a format where one
    or more columns are identifier variables (`id_vars`), while all other
    columns, considered measured variables (`value_vars`), are "unpivoted" to
    the row axis, leaving just two non-identifier columns, 'variable' and
    'value'.
    %(versionadded)s
    Parameters
    ----------
    frame : DataFrame
    id_vars : tuple, list, or ndarray, optional
        Column(s) to use as identifier variables.
    value_vars : tuple, list, or ndarray, optional
        Column(s) to unpivot. If not specified, uses all columns that
        are not set as `id_vars`.
    var_name : scalar
        Name to use for the 'variable' column. If None it uses
        ``frame.columns.name`` or 'variable'.
    value_name : scalar, default 'value'
        Name to use for the 'value' column.
    col_level : int or string, optional
        If columns are a MultiIndex then use this level to melt.

    See Also
    --------
    %(other)s
    pivot_table
    DataFrame.pivot

    Examples
    --------
    >>> df = pd.DataFrame({'A': {0: 'a', 1: 'b', 2: 'c'},
    ...                    'B': {0: 1, 1: 3, 2: 5},
    ...                    'C': {0: 2, 1: 4, 2: 6}})
    >>> df
       A  B  C
    0  a  1  2
    1  b  3  4
    2  c  5  6

    >>> %(caller)sid_vars=['A'], value_vars=['B'])
       A variable  value
    0  a        B      1
    1  b        B      3
    2  c        B      5

    >>> %(caller)sid_vars=['A'], value_vars=['B', 'C'])
       A variable  value
    0  a        B      1
    1  b        B      3
    2  c        B      5
    3  a        C      2
    4  b        C      4
    5  c        C      6

    The names of 'variable' and 'value' columns can be customized:

    >>> %(caller)sid_vars=['A'], value_vars=['B'],
    ...         var_name='myVarname', value_name='myValname')
       A myVarname  myValname
    0  a         B          1
    1  b         B          3
    2  c         B          5

    If you have multi-index columns:

    >>> df.columns = [list('ABC'), list('DEF')]
    >>> df
       A  B  C
       D  E  F
    0  a  1  2
    1  b  3  4
    2  c  5  6

    >>> %(caller)scol_level=0, id_vars=['A'], value_vars=['B'])
       A variable  value
    0  a        B      1
    1  b        B      3
    2  c        B      5

    >>> %(caller)sid_vars=[('A', 'D')], value_vars=[('B', 'E')])
      (A, D) variable_0 variable_1  value
    0      a          B          E      1
    1      b          B          E      3
    2      c          B          E      5
    """)

    @Appender(_shared_docs['melt'] %
              dict(caller='df.melt(',
                   versionadded='.. versionadded:: 0.20.0\n',
                   other='melt'))
    def melt(self, id_vars=None, value_vars=None, var_name=None,
             value_name='value', col_level=None):
        from pandas.core.reshape.melt import melt
        return melt(self, id_vars=id_vars, value_vars=value_vars,
                    var_name=var_name, value_name=value_name,
                    col_level=col_level)

    # ----------------------------------------------------------------------
    # Time series-related

    def diff(self, periods=1, axis=0):
        """
        First discrete difference of element.

        Calculates the difference of a DataFrame element compared with another
        element in the DataFrame (default is the element in the same column
        of the previous row).

        Parameters
        ----------
        periods : int, default 1
            Periods to shift for calculating difference, accepts negative
            values.
        axis : {0 or 'index', 1 or 'columns'}, default 0
            Take difference over rows (0) or columns (1).

            .. versionadded:: 0.16.1.

        Returns
        -------
        DataFrame

        See Also
        --------
        Series.diff: First discrete difference for a Series.
        DataFrame.pct_change: Percent change over given number of periods.
        DataFrame.shift: Shift index by desired number of periods with an
            optional time freq.

        Examples
        --------
        Difference with previous row

        >>> df = pd.DataFrame({'a': [1, 2, 3, 4, 5, 6],
        ...                    'b': [1, 1, 2, 3, 5, 8],
        ...                    'c': [1, 4, 9, 16, 25, 36]})
        >>> df
           a  b   c
        0  1  1   1
        1  2  1   4
        2  3  2   9
        3  4  3  16
        4  5  5  25
        5  6  8  36

        >>> df.diff()
             a    b     c
        0  NaN  NaN   NaN
        1  1.0  0.0   3.0
        2  1.0  1.0   5.0
        3  1.0  1.0   7.0
        4  1.0  2.0   9.0
        5  1.0  3.0  11.0

        Difference with previous column

        >>> df.diff(axis=1)
            a    b     c
        0 NaN  0.0   0.0
        1 NaN -1.0   3.0
        2 NaN -1.0   7.0
        3 NaN -1.0  13.0
        4 NaN  0.0  20.0
        5 NaN  2.0  28.0

        Difference with 3rd previous row

        >>> df.diff(periods=3)
             a    b     c
        0  NaN  NaN   NaN
        1  NaN  NaN   NaN
        2  NaN  NaN   NaN
        3  3.0  2.0  15.0
        4  3.0  4.0  21.0
        5  3.0  6.0  27.0

        Difference with following row

        >>> df.diff(periods=-1)
             a    b     c
        0 -1.0  0.0  -3.0
        1 -1.0 -1.0  -5.0
        2 -1.0 -1.0  -7.0
        3 -1.0 -2.0  -9.0
        4 -1.0 -3.0 -11.0
        5  NaN  NaN   NaN
        """
        bm_axis = self._get_block_manager_axis(axis)
        new_data = self._data.diff(n=periods, axis=bm_axis)
        return self._constructor(new_data)

    # ----------------------------------------------------------------------
    # Function application

    def _gotitem(self,
                 key: Union[str, List[str]],
                 ndim: int,
                 subset: Optional[Union[Series, ABCDataFrame]] = None,
                 ) -> Union[Series, ABCDataFrame]:
        """
        Sub-classes to define. Return a sliced object.

        Parameters
        ----------
        key : string / list of selections
        ndim : 1,2
            requested ndim of result
        subset : object, default None
            subset to act on
        """
        if subset is None:
            subset = self
        elif subset.ndim == 1:  # is Series
            return subset

        # TODO: _shallow_copy(subset)?
        return subset[key]

    _agg_summary_and_see_also_doc = dedent("""
    The aggregation operations are always performed over an axis, either the
    index (default) or the column axis. This behavior is different from
    `numpy` aggregation functions (`mean`, `median`, `prod`, `sum`, `std`,
    `var`), where the default is to compute the aggregation of the flattened
    array, e.g., ``numpy.mean(arr_2d)`` as opposed to ``numpy.mean(arr_2d,
    axis=0)``.

    `agg` is an alias for `aggregate`. Use the alias.

    See Also
    --------
    DataFrame.apply : Perform any type of operations.
    DataFrame.transform : Perform transformation type operations.
    core.groupby.GroupBy : Perform operations over groups.
    core.resample.Resampler : Perform operations over resampled bins.
    core.window.Rolling : Perform operations over rolling window.
    core.window.Expanding : Perform operations over expanding window.
    core.window.EWM : Perform operation over exponential weighted
        window.
    """)

    _agg_examples_doc = dedent("""
    Examples
    --------
    >>> df = pd.DataFrame([[1, 2, 3],
    ...                    [4, 5, 6],
    ...                    [7, 8, 9],
    ...                    [np.nan, np.nan, np.nan]],
    ...                   columns=['A', 'B', 'C'])

    Aggregate these functions over the rows.

    >>> df.agg(['sum', 'min'])
            A     B     C
    sum  12.0  15.0  18.0
    min   1.0   2.0   3.0

    Different aggregations per column.

    >>> df.agg({'A' : ['sum', 'min'], 'B' : ['min', 'max']})
            A    B
    max   NaN  8.0
    min   1.0  2.0
    sum  12.0  NaN

    Aggregate over the columns.

    >>> df.agg("mean", axis="columns")
    0    2.0
    1    5.0
    2    8.0
    3    NaN
    dtype: float64
    """)

    @Substitution(see_also=_agg_summary_and_see_also_doc,
                  examples=_agg_examples_doc,
                  versionadded='.. versionadded:: 0.20.0',
                  **_shared_doc_kwargs)
    @Appender(_shared_docs['aggregate'])
    def aggregate(self, func, axis=0, *args, **kwargs):
        axis = self._get_axis_number(axis)

        result = None
        try:
            result, how = self._aggregate(func, axis=axis, *args, **kwargs)
        except TypeError:
            pass
        if result is None:
            return self.apply(func, axis=axis, args=args, **kwargs)
        return result

    def _aggregate(self, arg, axis=0, *args, **kwargs):
        if axis == 1:
            # NDFrame.aggregate returns a tuple, and we need to transpose
            # only result
            result, how = (super(DataFrame, self.T)
                           ._aggregate(arg, *args, **kwargs))
            result = result.T if result is not None else result
            return result, how
        return super(DataFrame, self)._aggregate(arg, *args, **kwargs)

    agg = aggregate

    @Appender(_shared_docs['transform'] % _shared_doc_kwargs)
    def transform(self, func, axis=0, *args, **kwargs):
        axis = self._get_axis_number(axis)
        if axis == 1:
            return super(DataFrame, self.T).transform(func, *args, **kwargs).T
        return super(DataFrame, self).transform(func, *args, **kwargs)

    def apply(self, func, axis=0, broadcast=None, raw=False, reduce=None,
              result_type=None, args=(), **kwds):
        """
        Apply a function along an axis of the DataFrame.

        Objects passed to the function are Series objects whose index is
        either the DataFrame's index (``axis=0``) or the DataFrame's columns
        (``axis=1``). By default (``result_type=None``), the final return type
        is inferred from the return type of the applied function. Otherwise,
        it depends on the `result_type` argument.

        Parameters
        ----------
        func : function
            Function to apply to each column or row.
        axis : {0 or 'index', 1 or 'columns'}, default 0
            Axis along which the function is applied:

            * 0 or 'index': apply function to each column.
            * 1 or 'columns': apply function to each row.
        broadcast : bool, optional
            Only relevant for aggregation functions:

            * ``False`` or ``None`` : returns a Series whose length is the
              length of the index or the number of columns (based on the
              `axis` parameter)
            * ``True`` : results will be broadcast to the original shape
              of the frame, the original index and columns will be retained.

            .. deprecated:: 0.23.0
               This argument will be removed in a future version, replaced
               by result_type='broadcast'.

        raw : bool, default False
            * ``False`` : passes each row or column as a Series to the
              function.
            * ``True`` : the passed function will receive ndarray objects
              instead.
              If you are just applying a NumPy reduction function this will
              achieve much better performance.
        reduce : bool or None, default None
            Try to apply reduction procedures. If the DataFrame is empty,
            `apply` will use `reduce` to determine whether the result
            should be a Series or a DataFrame. If ``reduce=None`` (the
            default), `apply`'s return value will be guessed by calling
            `func` on an empty Series
            (note: while guessing, exceptions raised by `func` will be
            ignored).
            If ``reduce=True`` a Series will always be returned, and if
            ``reduce=False`` a DataFrame will always be returned.

            .. deprecated:: 0.23.0
               This argument will be removed in a future version, replaced
               by ``result_type='reduce'``.

        result_type : {'expand', 'reduce', 'broadcast', None}, default None
            These only act when ``axis=1`` (columns):

            * 'expand' : list-like results will be turned into columns.
            * 'reduce' : returns a Series if possible rather than expanding
              list-like results. This is the opposite of 'expand'.
            * 'broadcast' : results will be broadcast to the original shape
              of the DataFrame, the original index and columns will be
              retained.

            The default behaviour (None) depends on the return value of the
            applied function: list-like results will be returned as a Series
            of those. However if the apply function returns a Series these
            are expanded to columns.

            .. versionadded:: 0.23.0

        args : tuple
            Positional arguments to pass to `func` in addition to the
            array/series.
        **kwds
            Additional keyword arguments to pass as keywords arguments to
            `func`.

        Returns
        -------
        Series or DataFrame
            Result of applying ``func`` along the given axis of the
            DataFrame.

        See Also
        --------
        DataFrame.applymap: For elementwise operations.
        DataFrame.aggregate: Only perform aggregating type operations.
        DataFrame.transform: Only perform transforming type operations.

        Notes
        -----
        In the current implementation apply calls `func` twice on the
        first column/row to decide whether it can take a fast or slow
        code path. This can lead to unexpected behavior if `func` has
        side-effects, as they will take effect twice for the first
        column/row.

        Examples
        --------

        >>> df = pd.DataFrame([[4, 9]] * 3, columns=['A', 'B'])
        >>> df
           A  B
        0  4  9
        1  4  9
        2  4  9

        Using a numpy universal function (in this case the same as
        ``np.sqrt(df)``):

        >>> df.apply(np.sqrt)
             A    B
        0  2.0  3.0
        1  2.0  3.0
        2  2.0  3.0

        Using a reducing function on either axis

        >>> df.apply(np.sum, axis=0)
        A    12
        B    27
        dtype: int64

        >>> df.apply(np.sum, axis=1)
        0    13
        1    13
        2    13
        dtype: int64

        Retuning a list-like will result in a Series

        >>> df.apply(lambda x: [1, 2], axis=1)
        0    [1, 2]
        1    [1, 2]
        2    [1, 2]
        dtype: object

        Passing result_type='expand' will expand list-like results
        to columns of a Dataframe

        >>> df.apply(lambda x: [1, 2], axis=1, result_type='expand')
           0  1
        0  1  2
        1  1  2
        2  1  2

        Returning a Series inside the function is similar to passing
        ``result_type='expand'``. The resulting column names
        will be the Series index.

        >>> df.apply(lambda x: pd.Series([1, 2], index=['foo', 'bar']), axis=1)
           foo  bar
        0    1    2
        1    1    2
        2    1    2

        Passing ``result_type='broadcast'`` will ensure the same shape
        result, whether list-like or scalar is returned by the function,
        and broadcast it along the axis. The resulting column names will
        be the originals.

        >>> df.apply(lambda x: [1, 2], axis=1, result_type='broadcast')
           A  B
        0  1  2
        1  1  2
        2  1  2
        """
        from pandas.core.apply import frame_apply
        op = frame_apply(self,
                         func=func,
                         axis=axis,
                         broadcast=broadcast,
                         raw=raw,
                         reduce=reduce,
                         result_type=result_type,
                         args=args,
                         kwds=kwds)
        return op.get_result()

    def applymap(self, func):
        """
        Apply a function to a Dataframe elementwise.

        This method applies a function that accepts and returns a scalar
        to every element of a DataFrame.

        Parameters
        ----------
        func : callable
            Python function, returns a single value from a single value.

        Returns
        -------
        DataFrame
            Transformed DataFrame.

        See Also
        --------
        DataFrame.apply : Apply a function along input axis of DataFrame.

        Notes
        -----
        In the current implementation applymap calls `func` twice on the
        first column/row to decide whether it can take a fast or slow
        code path. This can lead to unexpected behavior if `func` has
        side-effects, as they will take effect twice for the first
        column/row.

        Examples
        --------
        >>> df = pd.DataFrame([[1, 2.12], [3.356, 4.567]])
        >>> df
               0      1
        0  1.000  2.120
        1  3.356  4.567

        >>> df.applymap(lambda x: len(str(x)))
           0  1
        0  3  4
        1  5  5

        Note that a vectorized version of `func` often exists, which will
        be much faster. You could square each number elementwise.

        >>> df.applymap(lambda x: x**2)
                   0          1
        0   1.000000   4.494400
        1  11.262736  20.857489

        But it's better to avoid applymap in that case.

        >>> df ** 2
                   0          1
        0   1.000000   4.494400
        1  11.262736  20.857489
        """

        # if we have a dtype == 'M8[ns]', provide boxed values
        def infer(x):
            if x.empty:
                return lib.map_infer(x, func)
            return lib.map_infer(x.astype(object).values, func)

        return self.apply(infer)

    # ----------------------------------------------------------------------
    # Merging / joining methods

    def append(self, other, ignore_index=False,
               verify_integrity=False, sort=None):
        """
        Append rows of `other` to the end of caller, returning a new object.

        Columns in `other` that are not in the caller are added as new columns.

        Parameters
        ----------
        other : DataFrame or Series/dict-like object, or list of these
            The data to append.
        ignore_index : boolean, default False
            If True, do not use the index labels.
        verify_integrity : boolean, default False
            If True, raise ValueError on creating index with duplicates.
        sort : boolean, default None
            Sort columns if the columns of `self` and `other` are not aligned.
            The default sorting is deprecated and will change to not-sorting
            in a future version of pandas. Explicitly pass ``sort=True`` to
            silence the warning and sort. Explicitly pass ``sort=False`` to
            silence the warning and not sort.

            .. versionadded:: 0.23.0

        Returns
        -------
        DataFrame

        See Also
        --------
        concat : General function to concatenate DataFrame, Series
            or Panel objects.

        Notes
        -----
        If a list of dict/series is passed and the keys are all contained in
        the DataFrame's index, the order of the columns in the resulting
        DataFrame will be unchanged.

        Iteratively appending rows to a DataFrame can be more computationally
        intensive than a single concatenate. A better solution is to append
        those rows to a list and then concatenate the list with the original
        DataFrame all at once.

        Examples
        --------

        >>> df = pd.DataFrame([[1, 2], [3, 4]], columns=list('AB'))
        >>> df
           A  B
        0  1  2
        1  3  4
        >>> df2 = pd.DataFrame([[5, 6], [7, 8]], columns=list('AB'))
        >>> df.append(df2)
           A  B
        0  1  2
        1  3  4
        0  5  6
        1  7  8

        With `ignore_index` set to True:

        >>> df.append(df2, ignore_index=True)
           A  B
        0  1  2
        1  3  4
        2  5  6
        3  7  8

        The following, while not recommended methods for generating DataFrames,
        show two ways to generate a DataFrame from multiple data sources.

        Less efficient:

        >>> df = pd.DataFrame(columns=['A'])
        >>> for i in range(5):
        ...     df = df.append({'A': i}, ignore_index=True)
        >>> df
           A
        0  0
        1  1
        2  2
        3  3
        4  4

        More efficient:

        >>> pd.concat([pd.DataFrame([i], columns=['A']) for i in range(5)],
        ...           ignore_index=True)
           A
        0  0
        1  1
        2  2
        3  3
        4  4
        """
        if isinstance(other, (Series, dict)):
            if isinstance(other, dict):
                other = Series(other)
            if other.name is None and not ignore_index:
                raise TypeError('Can only append a Series if ignore_index=True'
                                ' or if the Series has a name')

            if other.name is None:
                index = None
            else:
                # other must have the same index name as self, otherwise
                # index name will be reset
                index = Index([other.name], name=self.index.name)

            idx_diff = other.index.difference(self.columns)
            try:
                combined_columns = self.columns.append(idx_diff)
            except TypeError:
                combined_columns = self.columns.astype(object).append(idx_diff)
            other = other.reindex(combined_columns, copy=False)
            other = DataFrame(other.values.reshape((1, len(other))),
                              index=index,
                              columns=combined_columns)
            other = other._convert(datetime=True, timedelta=True)
            if not self.columns.equals(combined_columns):
                self = self.reindex(columns=combined_columns)
        elif isinstance(other, list) and not isinstance(other[0], DataFrame):
            other = DataFrame(other)
            if (self.columns.get_indexer(other.columns) >= 0).all():
                other = other.loc[:, self.columns]

        from pandas.core.reshape.concat import concat
        if isinstance(other, (list, tuple)):
            to_concat = [self] + other
        else:
            to_concat = [self, other]
        return concat(to_concat, ignore_index=ignore_index,
                      verify_integrity=verify_integrity,
                      sort=sort)

    def join(self, other, on=None, how='left', lsuffix='', rsuffix='',
             sort=False):
        """
        Join columns of another DataFrame.

        Join columns with `other` DataFrame either on index or on a key
        column. Efficiently join multiple DataFrame objects by index at once by
        passing a list.

        Parameters
        ----------
        other : DataFrame, Series, or list of DataFrame
            Index should be similar to one of the columns in this one. If a
            Series is passed, its name attribute must be set, and that will be
            used as the column name in the resulting joined DataFrame.
        on : str, list of str, or array-like, optional
            Column or index level name(s) in the caller to join on the index
            in `other`, otherwise joins index-on-index. If multiple
            values given, the `other` DataFrame must have a MultiIndex. Can
            pass an array as the join key if it is not already contained in
            the calling DataFrame. Like an Excel VLOOKUP operation.
        how : {'left', 'right', 'outer', 'inner'}, default 'left'
            How to handle the operation of the two objects.

            * left: use calling frame's index (or column if on is specified)
            * right: use `other`'s index.
            * outer: form union of calling frame's index (or column if on is
              specified) with `other`'s index, and sort it.
              lexicographically.
            * inner: form intersection of calling frame's index (or column if
              on is specified) with `other`'s index, preserving the order
              of the calling's one.
        lsuffix : str, default ''
            Suffix to use from left frame's overlapping columns.
        rsuffix : str, default ''
            Suffix to use from right frame's overlapping columns.
        sort : bool, default False
            Order result DataFrame lexicographically by the join key. If False,
            the order of the join key depends on the join type (how keyword).

        Returns
        -------
        DataFrame
            A dataframe containing columns from both the caller and `other`.

        See Also
        --------
        DataFrame.merge : For column(s)-on-columns(s) operations.

        Notes
        -----
        Parameters `on`, `lsuffix`, and `rsuffix` are not supported when
        passing a list of `DataFrame` objects.

        Support for specifying index levels as the `on` parameter was added
        in version 0.23.0.

        Examples
        --------
        >>> df = pd.DataFrame({'key': ['K0', 'K1', 'K2', 'K3', 'K4', 'K5'],
        ...                    'A': ['A0', 'A1', 'A2', 'A3', 'A4', 'A5']})

        >>> df
          key   A
        0  K0  A0
        1  K1  A1
        2  K2  A2
        3  K3  A3
        4  K4  A4
        5  K5  A5

        >>> other = pd.DataFrame({'key': ['K0', 'K1', 'K2'],
        ...                       'B': ['B0', 'B1', 'B2']})

        >>> other
          key   B
        0  K0  B0
        1  K1  B1
        2  K2  B2

        Join DataFrames using their indexes.

        >>> df.join(other, lsuffix='_caller', rsuffix='_other')
          key_caller   A key_other    B
        0         K0  A0        K0   B0
        1         K1  A1        K1   B1
        2         K2  A2        K2   B2
        3         K3  A3       NaN  NaN
        4         K4  A4       NaN  NaN
        5         K5  A5       NaN  NaN

        If we want to join using the key columns, we need to set key to be
        the index in both `df` and `other`. The joined DataFrame will have
        key as its index.

        >>> df.set_index('key').join(other.set_index('key'))
              A    B
        key
        K0   A0   B0
        K1   A1   B1
        K2   A2   B2
        K3   A3  NaN
        K4   A4  NaN
        K5   A5  NaN

        Another option to join using the key columns is to use the `on`
        parameter. DataFrame.join always uses `other`'s index but we can use
        any column in `df`. This method preserves the original DataFrame's
        index in the result.

        >>> df.join(other.set_index('key'), on='key')
          key   A    B
        0  K0  A0   B0
        1  K1  A1   B1
        2  K2  A2   B2
        3  K3  A3  NaN
        4  K4  A4  NaN
        5  K5  A5  NaN
        """
        # For SparseDataFrame's benefit
        return self._join_compat(other, on=on, how=how, lsuffix=lsuffix,
                                 rsuffix=rsuffix, sort=sort)

    def _join_compat(self, other, on=None, how='left', lsuffix='', rsuffix='',
                     sort=False):
        from pandas.core.reshape.merge import merge
        from pandas.core.reshape.concat import concat

        if isinstance(other, Series):
            if other.name is None:
                raise ValueError('Other Series must have a name')
            other = DataFrame({other.name: other})

        if isinstance(other, DataFrame):
            return merge(self, other, left_on=on, how=how,
                         left_index=on is None, right_index=True,
                         suffixes=(lsuffix, rsuffix), sort=sort)
        else:
            if on is not None:
                raise ValueError('Joining multiple DataFrames only supported'
                                 ' for joining on index')

            frames = [self] + list(other)

            can_concat = all(df.index.is_unique for df in frames)

            # join indexes only using concat
            if can_concat:
                if how == 'left':
                    how = 'outer'
                    join_axes = [self.index]
                else:
                    join_axes = None
                return concat(frames, axis=1, join=how, join_axes=join_axes,
                              verify_integrity=True)

            joined = frames[0]

            for frame in frames[1:]:
                joined = merge(joined, frame, how=how, left_index=True,
                               right_index=True)

            return joined

    @Substitution('')
    @Appender(_merge_doc, indents=2)
    def merge(self, right, how='inner', on=None, left_on=None, right_on=None,
              left_index=False, right_index=False, sort=False,
              suffixes=('_x', '_y'), copy=True, indicator=False,
              validate=None):
        from pandas.core.reshape.merge import merge
        return merge(self, right, how=how, on=on, left_on=left_on,
                     right_on=right_on, left_index=left_index,
                     right_index=right_index, sort=sort, suffixes=suffixes,
                     copy=copy, indicator=indicator, validate=validate)

    def round(self, decimals=0, *args, **kwargs):
        """
        Round a DataFrame to a variable number of decimal places.

        Parameters
        ----------
        decimals : int, dict, Series
            Number of decimal places to round each column to. If an int is
            given, round each column to the same number of places.
            Otherwise dict and Series round to variable numbers of places.
            Column names should be in the keys if `decimals` is a
            dict-like, or in the index if `decimals` is a Series. Any
            columns not included in `decimals` will be left as is. Elements
            of `decimals` which are not columns of the input will be
            ignored.
        *args
            Additional keywords have no effect but might be accepted for
            compatibility with numpy.
        **kwargs
            Additional keywords have no effect but might be accepted for
            compatibility with numpy.

        Returns
        -------
        DataFrame
            A DataFrame with the affected columns rounded to the specified
            number of decimal places.

        See Also
        --------
        numpy.around : Round a numpy array to the given number of decimals.
        Series.round : Round a Series to the given number of decimals.

        Examples
        --------
        >>> df = pd.DataFrame([(.21, .32), (.01, .67), (.66, .03), (.21, .18)],
        ...                   columns=['dogs', 'cats'])
        >>> df
            dogs  cats
        0  0.21  0.32
        1  0.01  0.67
        2  0.66  0.03
        3  0.21  0.18

        By providing an integer each column is rounded to the same number
        of decimal places

        >>> df.round(1)
            dogs  cats
        0   0.2   0.3
        1   0.0   0.7
        2   0.7   0.0
        3   0.2   0.2

        With a dict, the number of places for specific columns can be
        specfified with the column names as key and the number of decimal
        places as value

        >>> df.round({'dogs': 1, 'cats': 0})
            dogs  cats
        0   0.2   0.0
        1   0.0   1.0
        2   0.7   0.0
        3   0.2   0.0

        Using a Series, the number of places for specific columns can be
        specfified with the column names as index and the number of
        decimal places as value

        >>> decimals = pd.Series([0, 1], index=['cats', 'dogs'])
        >>> df.round(decimals)
            dogs  cats
        0   0.2   0.0
        1   0.0   1.0
        2   0.7   0.0
        3   0.2   0.0
        """
        from pandas.core.reshape.concat import concat

        def _dict_round(df, decimals):
            for col, vals in df.iteritems():
                try:
                    yield _series_round(vals, decimals[col])
                except KeyError:
                    yield vals

        def _series_round(s, decimals):
            if is_integer_dtype(s) or is_float_dtype(s):
                return s.round(decimals)
            return s

        nv.validate_round(args, kwargs)

        if isinstance(decimals, (dict, Series)):
            if isinstance(decimals, Series):
                if not decimals.index.is_unique:
                    raise ValueError("Index of decimals must be unique")
            new_cols = [col for col in _dict_round(self, decimals)]
        elif is_integer(decimals):
            # Dispatch to Series.round
            new_cols = [_series_round(v, decimals)
                        for _, v in self.iteritems()]
        else:
            raise TypeError("decimals must be an integer, a dict-like or a "
                            "Series")

        if len(new_cols) > 0:
            return self._constructor(concat(new_cols, axis=1),
                                     index=self.index,
                                     columns=self.columns)
        else:
            return self

    # ----------------------------------------------------------------------
    # Statistical methods, etc.

    def corr(self, method='pearson', min_periods=1):
        """
        Compute pairwise correlation of columns, excluding NA/null values.

        Parameters
        ----------
        method : {'pearson', 'kendall', 'spearman'} or callable
            * pearson : standard correlation coefficient
            * kendall : Kendall Tau correlation coefficient
            * spearman : Spearman rank correlation
            * callable: callable with input two 1d ndarrays
                and returning a float. Note that the returned matrix from corr
                will have 1 along the diagonals and will be symmetric
                regardless of the callable's behavior
                .. versionadded:: 0.24.0

        min_periods : int, optional
            Minimum number of observations required per pair of columns
            to have a valid result. Currently only available for Pearson
            and Spearman correlation.

        Returns
        -------
        DataFrame
            Correlation matrix.

        See Also
        --------
        DataFrame.corrwith
        Series.corr

        Examples
        --------
        >>> def histogram_intersection(a, b):
        ...     v = np.minimum(a, b).sum().round(decimals=1)
        ...     return v
        >>> df = pd.DataFrame([(.2, .3), (.0, .6), (.6, .0), (.2, .1)],
        ...                   columns=['dogs', 'cats'])
        >>> df.corr(method=histogram_intersection)
              dogs  cats
        dogs   1.0   0.3
        cats   0.3   1.0
        """
        numeric_df = self._get_numeric_data()
        cols = numeric_df.columns
        idx = cols.copy()
        mat = numeric_df.values

        if method == 'pearson':
            correl = libalgos.nancorr(ensure_float64(mat), minp=min_periods)
        elif method == 'spearman':
            correl = libalgos.nancorr_spearman(ensure_float64(mat),
                                               minp=min_periods)
        elif method == 'kendall' or callable(method):
            if min_periods is None:
                min_periods = 1
            mat = ensure_float64(mat).T
            corrf = nanops.get_corr_func(method)
            K = len(cols)
            correl = np.empty((K, K), dtype=float)
            mask = np.isfinite(mat)
            for i, ac in enumerate(mat):
                for j, bc in enumerate(mat):
                    if i > j:
                        continue

                    valid = mask[i] & mask[j]
                    if valid.sum() < min_periods:
                        c = np.nan
                    elif i == j:
                        c = 1.
                    elif not valid.all():
                        c = corrf(ac[valid], bc[valid])
                    else:
                        c = corrf(ac, bc)
                    correl[i, j] = c
                    correl[j, i] = c
        else:
            raise ValueError("method must be either 'pearson', "
                             "'spearman', 'kendall', or a callable, "
                             "'{method}' was supplied".format(method=method))

        return self._constructor(correl, index=idx, columns=cols)

    def cov(self, min_periods=None):
        """
        Compute pairwise covariance of columns, excluding NA/null values.

        Compute the pairwise covariance among the series of a DataFrame.
        The returned data frame is the `covariance matrix
        <https://en.wikipedia.org/wiki/Covariance_matrix>`__ of the columns
        of the DataFrame.

        Both NA and null values are automatically excluded from the
        calculation. (See the note below about bias from missing values.)
        A threshold can be set for the minimum number of
        observations for each value created. Comparisons with observations
        below this threshold will be returned as ``NaN``.

        This method is generally used for the analysis of time series data to
        understand the relationship between different measures
        across time.

        Parameters
        ----------
        min_periods : int, optional
            Minimum number of observations required per pair of columns
            to have a valid result.

        Returns
        -------
        DataFrame
            The covariance matrix of the series of the DataFrame.

        See Also
        --------
        Series.cov : Compute covariance with another Series.
        core.window.EWM.cov: Exponential weighted sample covariance.
        core.window.Expanding.cov : Expanding sample covariance.
        core.window.Rolling.cov : Rolling sample covariance.

        Notes
        -----
        Returns the covariance matrix of the DataFrame's time series.
        The covariance is normalized by N-1.

        For DataFrames that have Series that are missing data (assuming that
        data is `missing at random
        <https://en.wikipedia.org/wiki/Missing_data#Missing_at_random>`__)
        the returned covariance matrix will be an unbiased estimate
        of the variance and covariance between the member Series.

        However, for many applications this estimate may not be acceptable
        because the estimate covariance matrix is not guaranteed to be positive
        semi-definite. This could lead to estimate correlations having
        absolute values which are greater than one, and/or a non-invertible
        covariance matrix. See `Estimation of covariance matrices
        <http://en.wikipedia.org/w/index.php?title=Estimation_of_covariance_
        matrices>`__ for more details.

        Examples
        --------
        >>> df = pd.DataFrame([(1, 2), (0, 3), (2, 0), (1, 1)],
        ...                   columns=['dogs', 'cats'])
        >>> df.cov()
                  dogs      cats
        dogs  0.666667 -1.000000
        cats -1.000000  1.666667

        >>> np.random.seed(42)
        >>> df = pd.DataFrame(np.random.randn(1000, 5),
        ...                   columns=['a', 'b', 'c', 'd', 'e'])
        >>> df.cov()
                  a         b         c         d         e
        a  0.998438 -0.020161  0.059277 -0.008943  0.014144
        b -0.020161  1.059352 -0.008543 -0.024738  0.009826
        c  0.059277 -0.008543  1.010670 -0.001486 -0.000271
        d -0.008943 -0.024738 -0.001486  0.921297 -0.013692
        e  0.014144  0.009826 -0.000271 -0.013692  0.977795

        **Minimum number of periods**

        This method also supports an optional ``min_periods`` keyword
        that specifies the required minimum number of non-NA observations for
        each column pair in order to have a valid result:

        >>> np.random.seed(42)
        >>> df = pd.DataFrame(np.random.randn(20, 3),
        ...                   columns=['a', 'b', 'c'])
        >>> df.loc[df.index[:5], 'a'] = np.nan
        >>> df.loc[df.index[5:10], 'b'] = np.nan
        >>> df.cov(min_periods=12)
                  a         b         c
        a  0.316741       NaN -0.150812
        b       NaN  1.248003  0.191417
        c -0.150812  0.191417  0.895202
        """
        numeric_df = self._get_numeric_data()
        cols = numeric_df.columns
        idx = cols.copy()
        mat = numeric_df.values

        if notna(mat).all():
            if min_periods is not None and min_periods > len(mat):
                baseCov = np.empty((mat.shape[1], mat.shape[1]))
                baseCov.fill(np.nan)
            else:
                baseCov = np.cov(mat.T)
            baseCov = baseCov.reshape((len(cols), len(cols)))
        else:
            baseCov = libalgos.nancorr(ensure_float64(mat), cov=True,
                                       minp=min_periods)

        return self._constructor(baseCov, index=idx, columns=cols)

    def corrwith(self, other, axis=0, drop=False, method='pearson'):
        """
        Compute pairwise correlation between rows or columns of DataFrame
        with rows or columns of Series or DataFrame.  DataFrames are first
        aligned along both axes before computing the correlations.

        Parameters
        ----------
        other : DataFrame, Series
            Object with which to compute correlations.
        axis : {0 or 'index', 1 or 'columns'}, default 0
            0 or 'index' to compute column-wise, 1 or 'columns' for row-wise.
        drop : bool, default False
            Drop missing indices from result.
        method : {'pearson', 'kendall', 'spearman'} or callable
            * pearson : standard correlation coefficient
            * kendall : Kendall Tau correlation coefficient
            * spearman : Spearman rank correlation
            * callable: callable with input two 1d ndarrays
                and returning a float

            .. versionadded:: 0.24.0

        Returns
        -------
        Series
            Pairwise correlations.

        See Also
        -------
        DataFrame.corr
        """
        axis = self._get_axis_number(axis)
        this = self._get_numeric_data()

        if isinstance(other, Series):
            return this.apply(lambda x: other.corr(x, method=method),
                              axis=axis)

        other = other._get_numeric_data()
        left, right = this.align(other, join='inner', copy=False)

        if axis == 1:
            left = left.T
            right = right.T

        if method == 'pearson':
            # mask missing values
            left = left + right * 0
            right = right + left * 0

            # demeaned data
            ldem = left - left.mean()
            rdem = right - right.mean()

            num = (ldem * rdem).sum()
            dom = (left.count() - 1) * left.std() * right.std()

            correl = num / dom

        elif method in ['kendall', 'spearman'] or callable(method):
            def c(x):
                return nanops.nancorr(x[0], x[1], method=method)

            correl = Series(map(c,
                                zip(left.values.T, right.values.T)),
                            index=left.columns)

        else:
            raise ValueError("Invalid method {method} was passed, "
                             "valid methods are: 'pearson', 'kendall', "
                             "'spearman', or callable".
                             format(method=method))

        if not drop:
            # Find non-matching labels along the given axis
            # and append missing correlations (GH 22375)
            raxis = 1 if axis == 0 else 0
            result_index = (this._get_axis(raxis).
                            union(other._get_axis(raxis)))
            idx_diff = result_index.difference(correl.index)

            if len(idx_diff) > 0:
                correl = correl.append(Series([np.nan] * len(idx_diff),
                                              index=idx_diff))

        return correl

    # ----------------------------------------------------------------------
    # ndarray-like stats methods

    def count(self, axis=0, level=None, numeric_only=False):
        """
        Count non-NA cells for each column or row.

        The values `None`, `NaN`, `NaT`, and optionally `numpy.inf` (depending
        on `pandas.options.mode.use_inf_as_na`) are considered NA.

        Parameters
        ----------
        axis : {0 or 'index', 1 or 'columns'}, default 0
            If 0 or 'index' counts are generated for each column.
            If 1 or 'columns' counts are generated for each **row**.
        level : int or str, optional
            If the axis is a `MultiIndex` (hierarchical), count along a
            particular `level`, collapsing into a `DataFrame`.
            A `str` specifies the level name.
        numeric_only : bool, default False
            Include only `float`, `int` or `boolean` data.

        Returns
        -------
        Series or DataFrame
            For each column/row the number of non-NA/null entries.
            If `level` is specified returns a `DataFrame`.

        See Also
        --------
        Series.count: Number of non-NA elements in a Series.
        DataFrame.shape: Number of DataFrame rows and columns (including NA
            elements).
        DataFrame.isna: Boolean same-sized DataFrame showing places of NA
            elements.

        Examples
        --------
        Constructing DataFrame from a dictionary:

        >>> df = pd.DataFrame({"Person":
        ...                    ["John", "Myla", "Lewis", "John", "Myla"],
        ...                    "Age": [24., np.nan, 21., 33, 26],
        ...                    "Single": [False, True, True, True, False]})
        >>> df
           Person   Age  Single
        0    John  24.0   False
        1    Myla   NaN    True
        2   Lewis  21.0    True
        3    John  33.0    True
        4    Myla  26.0   False

        Notice the uncounted NA values:

        >>> df.count()
        Person    5
        Age       4
        Single    5
        dtype: int64

        Counts for each **row**:

        >>> df.count(axis='columns')
        0    3
        1    2
        2    3
        3    3
        4    3
        dtype: int64

        Counts for one level of a `MultiIndex`:

        >>> df.set_index(["Person", "Single"]).count(level="Person")
                Age
        Person
        John      2
        Lewis     1
        Myla      1
        """
        axis = self._get_axis_number(axis)
        if level is not None:
            return self._count_level(level, axis=axis,
                                     numeric_only=numeric_only)

        if numeric_only:
            frame = self._get_numeric_data()
        else:
            frame = self

        # GH #423
        if len(frame._get_axis(axis)) == 0:
            result = Series(0, index=frame._get_agg_axis(axis))
        else:
            if frame._is_mixed_type or frame._data.any_extension_types:
                # the or any_extension_types is really only hit for single-
                # column frames with an extension array
                result = notna(frame).sum(axis=axis)
            else:
                # GH13407
                series_counts = notna(frame).sum(axis=axis)
                counts = series_counts.values
                result = Series(counts, index=frame._get_agg_axis(axis))

        return result.astype('int64')

    def _count_level(self, level, axis=0, numeric_only=False):
        if numeric_only:
            frame = self._get_numeric_data()
        else:
            frame = self

        count_axis = frame._get_axis(axis)
        agg_axis = frame._get_agg_axis(axis)

        if not isinstance(count_axis, MultiIndex):
            raise TypeError("Can only count levels on hierarchical "
                            "{ax}.".format(ax=self._get_axis_name(axis)))

        if frame._is_mixed_type:
            # Since we have mixed types, calling notna(frame.values) might
            # upcast everything to object
            mask = notna(frame).values
        else:
            # But use the speedup when we have homogeneous dtypes
            mask = notna(frame.values)

        if axis == 1:
            # We're transposing the mask rather than frame to avoid potential
            # upcasts to object, which induces a ~20x slowdown
            mask = mask.T

        if isinstance(level, str):
            level = count_axis._get_level_number(level)

        level_index = count_axis.levels[level]
        level_codes = ensure_int64(count_axis.codes[level])
        counts = lib.count_level_2d(mask, level_codes, len(level_index),
                                    axis=0)

        result = DataFrame(counts, index=level_index, columns=agg_axis)

        if axis == 1:
            # Undo our earlier transpose
            return result.T
        else:
            return result

    def _reduce(self, op, name, axis=0, skipna=True, numeric_only=None,
                filter_type=None, **kwds):
        if axis is None and filter_type == 'bool':
            labels = None
            constructor = None
        else:
            # TODO: Make other agg func handle axis=None properly
            axis = self._get_axis_number(axis)
            labels = self._get_agg_axis(axis)
            constructor = self._constructor

        def f(x):
            return op(x, axis=axis, skipna=skipna, **kwds)

        # exclude timedelta/datetime unless we are uniform types
        if (axis == 1 and self._is_datelike_mixed_type
                and (not self._is_homogeneous_type
                     and not is_datetime64tz_dtype(self.dtypes[0]))):
            numeric_only = True

        if numeric_only is None:
            try:
                values = self.values
                result = f(values)

                if (filter_type == 'bool' and is_object_dtype(values) and
                        axis is None):
                    # work around https://github.com/numpy/numpy/issues/10489
                    # TODO: combine with hasattr(result, 'dtype') further down
                    # hard since we don't have `values` down there.
                    result = np.bool_(result)
            except Exception as e:

                # try by-column first
                if filter_type is None and axis == 0:
                    try:

                        # this can end up with a non-reduction
                        # but not always. if the types are mixed
                        # with datelike then need to make sure a series

                        # we only end up here if we have not specified
                        # numeric_only and yet we have tried a
                        # column-by-column reduction, where we have mixed type.
                        # So let's just do what we can
                        from pandas.core.apply import frame_apply
                        opa = frame_apply(self,
                                          func=f,
                                          result_type='expand',
                                          ignore_failures=True)
                        result = opa.get_result()
                        if result.ndim == self.ndim:
                            result = result.iloc[0]
                        return result
                    except Exception:
                        pass

                if filter_type is None or filter_type == 'numeric':
                    data = self._get_numeric_data()
                elif filter_type == 'bool':
                    data = self._get_bool_data()
                else:  # pragma: no cover
                    e = NotImplementedError(
                        "Handling exception with filter_type {f} not"
                        "implemented.".format(f=filter_type))
                    raise_with_traceback(e)
                with np.errstate(all='ignore'):
                    result = f(data.values)
                labels = data._get_agg_axis(axis)
        else:
            if numeric_only:
                if filter_type is None or filter_type == 'numeric':
                    data = self._get_numeric_data()
                elif filter_type == 'bool':
                    # GH 25101, # GH 24434
                    data = self._get_bool_data() if axis == 0 else self
                else:  # pragma: no cover
                    msg = ("Generating numeric_only data with filter_type {f}"
                           "not supported.".format(f=filter_type))
                    raise NotImplementedError(msg)
                values = data.values
                labels = data._get_agg_axis(axis)
            else:
                values = self.values
            result = f(values)

        if hasattr(result, 'dtype') and is_object_dtype(result.dtype):
            try:
                if filter_type is None or filter_type == 'numeric':
                    result = result.astype(np.float64)
                elif filter_type == 'bool' and notna(result).all():
                    result = result.astype(np.bool_)
            except (ValueError, TypeError):

                # try to coerce to the original dtypes item by item if we can
                if axis == 0:
                    result = coerce_to_dtypes(result, self.dtypes)

        if constructor is not None:
            result = Series(result, index=labels)
        return result

    def nunique(self, axis=0, dropna=True):
        """
        Count distinct observations over requested axis.

        Return Series with number of distinct observations. Can ignore NaN
        values.

        .. versionadded:: 0.20.0

        Parameters
        ----------
        axis : {0 or 'index', 1 or 'columns'}, default 0
            The axis to use. 0 or 'index' for row-wise, 1 or 'columns' for
            column-wise.
        dropna : bool, default True
            Don't include NaN in the counts.

        Returns
        -------
        Series

        See Also
        --------
        Series.nunique: Method nunique for Series.
        DataFrame.count: Count non-NA cells for each column or row.

        Examples
        --------
        >>> df = pd.DataFrame({'A': [1, 2, 3], 'B': [1, 1, 1]})
        >>> df.nunique()
        A    3
        B    1
        dtype: int64

        >>> df.nunique(axis=1)
        0    1
        1    2
        2    2
        dtype: int64
        """
        return self.apply(Series.nunique, axis=axis, dropna=dropna)

    def idxmin(self, axis=0, skipna=True):
        """
        Return index of first occurrence of minimum over requested axis.
        NA/null values are excluded.

        Parameters
        ----------
        axis : {0 or 'index', 1 or 'columns'}, default 0
            0 or 'index' for row-wise, 1 or 'columns' for column-wise
        skipna : boolean, default True
            Exclude NA/null values. If an entire row/column is NA, the result
            will be NA.

        Returns
        -------
        Series
            Indexes of minima along the specified axis.

        Raises
        ------
        ValueError
            * If the row/column is empty

        See Also
        --------
        Series.idxmin

        Notes
        -----
        This method is the DataFrame version of ``ndarray.argmin``.
        """
        axis = self._get_axis_number(axis)
        indices = nanops.nanargmin(self.values, axis=axis, skipna=skipna)
        index = self._get_axis(axis)
        result = [index[i] if i >= 0 else np.nan for i in indices]
        return Series(result, index=self._get_agg_axis(axis))

    def idxmax(self, axis=0, skipna=True):
        """
        Return index of first occurrence of maximum over requested axis.
        NA/null values are excluded.

        Parameters
        ----------
        axis : {0 or 'index', 1 or 'columns'}, default 0
            0 or 'index' for row-wise, 1 or 'columns' for column-wise
        skipna : boolean, default True
            Exclude NA/null values. If an entire row/column is NA, the result
            will be NA.

        Returns
        -------
        Series
            Indexes of maxima along the specified axis.

        Raises
        ------
        ValueError
            * If the row/column is empty

        See Also
        --------
        Series.idxmax

        Notes
        -----
        This method is the DataFrame version of ``ndarray.argmax``.
        """
        axis = self._get_axis_number(axis)
        indices = nanops.nanargmax(self.values, axis=axis, skipna=skipna)
        index = self._get_axis(axis)
        result = [index[i] if i >= 0 else np.nan for i in indices]
        return Series(result, index=self._get_agg_axis(axis))

    def _get_agg_axis(self, axis_num):
        """
        Let's be explicit about this.
        """
        if axis_num == 0:
            return self.columns
        elif axis_num == 1:
            return self.index
        else:
            raise ValueError('Axis must be 0 or 1 (got %r)' % axis_num)

    def mode(self, axis=0, numeric_only=False, dropna=True):
        """
        Get the mode(s) of each element along the selected axis.

        The mode of a set of values is the value that appears most often.
        It can be multiple values.

        Parameters
        ----------
        axis : {0 or 'index', 1 or 'columns'}, default 0
            The axis to iterate over while searching for the mode:

            * 0 or 'index' : get mode of each column
            * 1 or 'columns' : get mode of each row
        numeric_only : bool, default False
            If True, only apply to numeric columns.
        dropna : bool, default True
            Don't consider counts of NaN/NaT.

            .. versionadded:: 0.24.0

        Returns
        -------
        DataFrame
            The modes of each column or row.

        See Also
        --------
        Series.mode : Return the highest frequency value in a Series.
        Series.value_counts : Return the counts of values in a Series.

        Examples
        --------
        >>> df = pd.DataFrame([('bird', 2, 2),
        ...                    ('mammal', 4, np.nan),
        ...                    ('arthropod', 8, 0),
        ...                    ('bird', 2, np.nan)],
        ...                   index=('falcon', 'horse', 'spider', 'ostrich'),
        ...                   columns=('species', 'legs', 'wings'))
        >>> df
                   species  legs  wings
        falcon        bird     2    2.0
        horse       mammal     4    NaN
        spider   arthropod     8    0.0
        ostrich       bird     2    NaN

        By default, missing values are not considered, and the mode of wings
        are both 0 and 2. The second row of species and legs contains ``NaN``,
        because they have only one mode, but the DataFrame has two rows.

        >>> df.mode()
          species  legs  wings
        0    bird   2.0    0.0
        1     NaN   NaN    2.0

        Setting ``dropna=False`` ``NaN`` values are considered and they can be
        the mode (like for wings).

        >>> df.mode(dropna=False)
          species  legs  wings
        0    bird     2    NaN

        Setting ``numeric_only=True``, only the mode of numeric columns is
        computed, and columns of other types are ignored.

        >>> df.mode(numeric_only=True)
           legs  wings
        0   2.0    0.0
        1   NaN    2.0

        To compute the mode over columns and not rows, use the axis parameter:

        >>> df.mode(axis='columns', numeric_only=True)
                   0    1
        falcon   2.0  NaN
        horse    4.0  NaN
        spider   0.0  8.0
        ostrich  2.0  NaN
        """
        data = self if not numeric_only else self._get_numeric_data()

        def f(s):
            return s.mode(dropna=dropna)

        return data.apply(f, axis=axis)

    def quantile(self, q=0.5, axis=0, numeric_only=True,
                 interpolation='linear'):
        """
        Return values at the given quantile over requested axis.

        Parameters
        ----------
        q : float or array-like, default 0.5 (50% quantile)
            Value between 0 <= q <= 1, the quantile(s) to compute.
        axis : {0, 1, 'index', 'columns'} (default 0)
            Equals 0 or 'index' for row-wise, 1 or 'columns' for column-wise.
        numeric_only : bool, default True
            If False, the quantile of datetime and timedelta data will be
            computed as well.
        interpolation : {'linear', 'lower', 'higher', 'midpoint', 'nearest'}
            This optional parameter specifies the interpolation method to use,
            when the desired quantile lies between two data points `i` and `j`:

            * linear: `i + (j - i) * fraction`, where `fraction` is the
              fractional part of the index surrounded by `i` and `j`.
            * lower: `i`.
            * higher: `j`.
            * nearest: `i` or `j` whichever is nearest.
            * midpoint: (`i` + `j`) / 2.

            .. versionadded:: 0.18.0

        Returns
        -------
        Series or DataFrame

            If ``q`` is an array, a DataFrame will be returned where the
              index is ``q``, the columns are the columns of self, and the
              values are the quantiles.
            If ``q`` is a float, a Series will be returned where the
              index is the columns of self and the values are the quantiles.

        See Also
        --------
        core.window.Rolling.quantile: Rolling quantile.
        numpy.percentile: Numpy function to compute the percentile.

        Examples
        --------
        >>> df = pd.DataFrame(np.array([[1, 1], [2, 10], [3, 100], [4, 100]]),
        ...                   columns=['a', 'b'])
        >>> df.quantile(.1)
        a    1.3
        b    3.7
        Name: 0.1, dtype: float64
        >>> df.quantile([.1, .5])
               a     b
        0.1  1.3   3.7
        0.5  2.5  55.0

        Specifying `numeric_only=False` will also compute the quantile of
        datetime and timedelta data.

        >>> df = pd.DataFrame({'A': [1, 2],
        ...                    'B': [pd.Timestamp('2010'),
        ...                          pd.Timestamp('2011')],
        ...                    'C': [pd.Timedelta('1 days'),
        ...                          pd.Timedelta('2 days')]})
        >>> df.quantile(0.5, numeric_only=False)
        A                    1.5
        B    2010-07-02 12:00:00
        C        1 days 12:00:00
        Name: 0.5, dtype: object
        """
        self._check_percentile(q)

        data = self._get_numeric_data() if numeric_only else self
        axis = self._get_axis_number(axis)
        is_transposed = axis == 1

        if is_transposed:
            data = data.T

        result = data._data.quantile(qs=q,
                                     axis=1,
                                     interpolation=interpolation,
                                     transposed=is_transposed)

        if result.ndim == 2:
            result = self._constructor(result)
        else:
            result = self._constructor_sliced(result, name=q)

        if is_transposed:
            result = result.T

        return result

    def to_timestamp(self, freq=None, how='start', axis=0, copy=True):
        """
        Cast to DatetimeIndex of timestamps, at *beginning* of period.

        Parameters
        ----------
        freq : str, default frequency of PeriodIndex
            Desired frequency.
        how : {'s', 'e', 'start', 'end'}
            Convention for converting period to timestamp; start of period
            vs. end.
        axis : {0 or 'index', 1 or 'columns'}, default 0
            The axis to convert (the index by default).
        copy : bool, default True
            If False then underlying input data is not copied.

        Returns
        -------
        DataFrame with DatetimeIndex
        """
        new_data = self._data
        if copy:
            new_data = new_data.copy()

        axis = self._get_axis_number(axis)
        if axis == 0:
            new_data.set_axis(1, self.index.to_timestamp(freq=freq, how=how))
        elif axis == 1:
            new_data.set_axis(0, self.columns.to_timestamp(freq=freq, how=how))
        else:  # pragma: no cover
            raise AssertionError('Axis must be 0 or 1. Got {ax!s}'.format(
                ax=axis))

        return self._constructor(new_data)

    def to_period(self, freq=None, axis=0, copy=True):
        """
        Convert DataFrame from DatetimeIndex to PeriodIndex with desired
        frequency (inferred from index if not passed).

        Parameters
        ----------
        freq : str, default
            Frequency of the PeriodIndex.
        axis : {0 or 'index', 1 or 'columns'}, default 0
            The axis to convert (the index by default).
        copy : bool, default True
            If False then underlying input data is not copied.

        Returns
        -------
        TimeSeries with PeriodIndex
        """
        new_data = self._data
        if copy:
            new_data = new_data.copy()

        axis = self._get_axis_number(axis)
        if axis == 0:
            new_data.set_axis(1, self.index.to_period(freq=freq))
        elif axis == 1:
            new_data.set_axis(0, self.columns.to_period(freq=freq))
        else:  # pragma: no cover
            raise AssertionError('Axis must be 0 or 1. Got {ax!s}'.format(
                ax=axis))

        return self._constructor(new_data)

    def isin(self, values):
        """
        Whether each element in the DataFrame is contained in values.

        Parameters
        ----------
        values : iterable, Series, DataFrame or dict
            The result will only be true at a location if all the
            labels match. If `values` is a Series, that's the index. If
            `values` is a dict, the keys must be the column names,
            which must match. If `values` is a DataFrame,
            then both the index and column labels must match.

        Returns
        -------
        DataFrame
            DataFrame of booleans showing whether each element in the DataFrame
            is contained in values.

        See Also
        --------
        DataFrame.eq: Equality test for DataFrame.
        Series.isin: Equivalent method on Series.
        Series.str.contains: Test if pattern or regex is contained within a
            string of a Series or Index.

        Examples
        --------

        >>> df = pd.DataFrame({'num_legs': [2, 4], 'num_wings': [2, 0]},
        ...                   index=['falcon', 'dog'])
        >>> df
                num_legs  num_wings
        falcon         2          2
        dog            4          0

        When ``values`` is a list check whether every value in the DataFrame
        is present in the list (which animals have 0 or 2 legs or wings)

        >>> df.isin([0, 2])
                num_legs  num_wings
        falcon      True       True
        dog        False       True

        When ``values`` is a dict, we can pass values to check for each
        column separately:

        >>> df.isin({'num_wings': [0, 3]})
                num_legs  num_wings
        falcon     False      False
        dog        False       True

        When ``values`` is a Series or DataFrame the index and column must
        match. Note that 'falcon' does not match based on the number of legs
        in df2.

        >>> other = pd.DataFrame({'num_legs': [8, 2], 'num_wings': [0, 2]},
        ...                      index=['spider', 'falcon'])
        >>> df.isin(other)
                num_legs  num_wings
        falcon      True       True
        dog        False      False
        """
        if isinstance(values, dict):
            from pandas.core.reshape.concat import concat
            values = collections.defaultdict(list, values)
            return concat((self.iloc[:, [i]].isin(values[col])
                           for i, col in enumerate(self.columns)), axis=1)
        elif isinstance(values, Series):
            if not values.index.is_unique:
                raise ValueError("cannot compute isin with "
                                 "a duplicate axis.")
            return self.eq(values.reindex_like(self), axis='index')
        elif isinstance(values, DataFrame):
            if not (values.columns.is_unique and values.index.is_unique):
                raise ValueError("cannot compute isin with "
                                 "a duplicate axis.")
            return self.eq(values.reindex_like(self))
        else:
            if not is_list_like(values):
                raise TypeError("only list-like or dict-like objects are "
                                "allowed to be passed to DataFrame.isin(), "
                                "you passed a "
                                "{0!r}".format(type(values).__name__))
            return DataFrame(
                algorithms.isin(self.values.ravel(),
                                values).reshape(self.shape), self.index,
                self.columns)

    # ----------------------------------------------------------------------
    # Add plotting methods to DataFrame
    plot = CachedAccessor("plot", gfx.FramePlotMethods)
    hist = gfx.hist_frame
    boxplot = gfx.boxplot_frame


DataFrame._setup_axes(['index', 'columns'], info_axis=1, stat_axis=0,
                      axes_are_reversed=True, aliases={'rows': 0},
                      docs={
                          'index': 'The index (row labels) of the DataFrame.',
                          'columns': 'The column labels of the DataFrame.'})
DataFrame._add_numeric_operations()
DataFrame._add_series_or_dataframe_operations()

ops.add_flex_arithmetic_methods(DataFrame)
ops.add_special_arithmetic_methods(DataFrame)


def _from_nested_dict(data):
    # TODO: this should be seriously cythonized
    new_data = OrderedDict()
    for index, s in compat.iteritems(data):
        for col, v in compat.iteritems(s):
            new_data[col] = new_data.get(col, OrderedDict())
            new_data[col][index] = v
    return new_data


def _put_str(s, space):
    return '{s}'.format(s=s)[:space].ljust(space)<|MERGE_RESOLUTION|>--- conflicted
+++ resolved
@@ -17,11 +17,7 @@
 import sys
 import warnings
 from textwrap import dedent
-<<<<<<< HEAD
-from typing import List, Set, Union
-=======
-from typing import List, Optional, Union
->>>>>>> de3a85c8
+from typing import List, Optional, Set, Union
 
 import numpy as np
 import numpy.ma as ma
