--- conflicted
+++ resolved
@@ -63,12 +63,9 @@
     ensure_platform_int,
     infer_dtype_from_object,
     is_bool_dtype,
-<<<<<<< HEAD
     is_dataclass_instance,
     is_datetime64_any_dtype,
     is_datetime64tz_dtype,
-=======
->>>>>>> f7b3dec6
     is_dict_like,
     is_dtype_equal,
     is_extension_array_dtype,
