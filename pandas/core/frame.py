"""
DataFrame
---------
An efficient 2D container for potentially mixed-type time series or other
labeled data series.

Similar to its R counterpart, data.frame, except providing automatic data
alignment and a host of useful data manipulation methods having to do with the
labeling information
"""

from __future__ import annotations

import collections
from collections import abc
from collections.abc import (
    Callable,
    Hashable,
    Iterable,
    Iterator,
    Mapping,
    Sequence,
)
import functools
from io import StringIO
import itertools
import operator
import sys
from textwrap import dedent
from typing import (
    TYPE_CHECKING,
    Any,
    Literal,
    Self,
    cast,
    overload,
)
import warnings

import numpy as np
from numpy import ma

from pandas._config import get_option

from pandas._libs import (
    algos as libalgos,
    lib,
    properties,
)
from pandas._libs.hashtable import duplicated
from pandas._libs.internals import SetitemMixin
from pandas._libs.lib import is_range_indexer
from pandas.compat import PYPY
from pandas.compat._constants import (
    REF_COUNT,
    WARNING_CHECK_DISABLED,
)
from pandas.compat._optional import import_optional_dependency
from pandas.compat.numpy import function as nv
from pandas.errors import (
    ChainedAssignmentError,
    InvalidIndexError,
    Pandas4Warning,
)
from pandas.errors.cow import (
    _chained_assignment_method_msg,
)
from pandas.util._decorators import (
    Appender,
    Substitution,
    deprecate_nonkeyword_arguments,
    doc,
    set_module,
)
from pandas.util._exceptions import (
    find_stack_level,
)
from pandas.util._validators import (
    validate_ascending,
    validate_bool_kwarg,
    validate_percentile,
)

from pandas.core.dtypes.cast import (
    LossySetitemError,
    can_hold_element,
    construct_1d_arraylike_from_scalar,
    construct_2d_arraylike_from_scalar,
    find_common_type,
    infer_dtype_from_scalar,
    invalidate_string_dtypes,
    maybe_downcast_to_dtype,
)
from pandas.core.dtypes.common import (
    infer_dtype_from_object,
    is_1d_only_ea_dtype,
    is_array_like,
    is_bool_dtype,
    is_dataclass,
    is_dict_like,
    is_float,
    is_float_dtype,
    is_hashable,
    is_integer,
    is_integer_dtype,
    is_iterator,
    is_list_like,
    is_scalar,
    is_sequence,
    is_string_dtype,
    needs_i8_conversion,
    pandas_dtype,
)
from pandas.core.dtypes.concat import concat_compat
from pandas.core.dtypes.dtypes import (
    ArrowDtype,
    BaseMaskedDtype,
    ExtensionDtype,
)
from pandas.core.dtypes.generic import (
    ABCIndex,
    ABCSeries,
)
from pandas.core.dtypes.missing import (
    isna,
    notna,
)

from pandas.core import (
    algorithms,
    common as com,
    nanops,
    ops,
    roperator,
)
from pandas.core.accessor import Accessor
from pandas.core.apply import reconstruct_and_relabel_result
from pandas.core.array_algos.take import take_2d_multi
from pandas.core.arraylike import OpsMixin
from pandas.core.arrays import (
    BaseMaskedArray,
    DatetimeArray,
    ExtensionArray,
    PeriodArray,
    TimedeltaArray,
)
from pandas.core.arrays.sparse import SparseFrameAccessor
from pandas.core.arrays.string_ import StringDtype
from pandas.core.construction import (
    ensure_wrapped_if_datetimelike,
    sanitize_array,
    sanitize_masked_array,
)
from pandas.core.generic import (
    NDFrame,
    make_doc,
)
from pandas.core.indexers import check_key_length
from pandas.core.indexes.api import (
    DatetimeIndex,
    Index,
    PeriodIndex,
    default_index,
    ensure_index,
    ensure_index_from_sequences,
)
from pandas.core.indexes.multi import (
    MultiIndex,
    maybe_droplevels,
)
from pandas.core.indexing import (
    check_bool_indexer,
    check_dict_or_set_indexers,
)
from pandas.core.internals import BlockManager
from pandas.core.internals.construction import (
    arrays_to_mgr,
    dataclasses_to_dicts,
    dict_to_mgr,
    ndarray_to_mgr,
    nested_data_to_arrays,
    rec_array_to_mgr,
    reorder_arrays,
    to_arrays,
    treat_as_nested,
)
from pandas.core.methods import selectn
from pandas.core.reshape.melt import melt
from pandas.core.series import Series
from pandas.core.shared_docs import _shared_docs
from pandas.core.sorting import (
    get_group_index,
    lexsort_indexer,
    nargsort,
)

from pandas.io.common import get_handle
from pandas.io.formats import (
    console,
    format as fmt,
)
from pandas.io.formats.info import (
    INFO_DOCSTRING,
    DataFrameInfo,
    frame_sub_kwargs,
)
import pandas.plotting

if TYPE_CHECKING:
    import datetime

    from pandas._libs.internals import BlockValuesRefs
    from pandas._typing import (
        AggFuncType,
        AnyAll,
        AnyArrayLike,
        ArrayLike,
        Axes,
        Axis,
        AxisInt,
        ColspaceArgType,
        CompressionOptions,
        CorrelationMethod,
        DropKeep,
        Dtype,
        DtypeObj,
        FilePath,
        FloatFormatType,
        FormattersType,
        Frequency,
        FromDictOrient,
        HashableT,
        HashableT2,
        IgnoreRaise,
        IndexKeyFunc,
        IndexLabel,
        JoinValidate,
        Level,
        ListLike,
        MergeHow,
        MergeValidate,
        MutableMappingT,
        NaPosition,
        NsmallestNlargestKeep,
        ParquetCompressionOptions,
        PythonFuncType,
        QuantileInterpolation,
        ReadBuffer,
        ReindexMethod,
        Renamer,
        Scalar,
        SequenceNotStr,
        SortKind,
        StorageOptions,
        Suffixes,
        T,
        ToStataByteorder,
        ToTimestampHow,
        UpdateJoin,
        ValueKeyFunc,
        WriteBuffer,
        XMLParsers,
        npt,
    )

    from pandas.core.groupby.generic import DataFrameGroupBy
    from pandas.core.interchange.dataframe_protocol import DataFrame as DataFrameXchg
    from pandas.core.internals.managers import SingleBlockManager

    from pandas.io.formats.style import Styler

# ---------------------------------------------------------------------
# Docstring templates

_shared_doc_kwargs = {
    "axes": "index, columns",
    "klass": "DataFrame",
    "axes_single_arg": "{0 or 'index', 1 or 'columns'}",
    "axis": """axis : {0 or 'index', 1 or 'columns'}, default 0
        If 0 or 'index': apply function to each column.
        If 1 or 'columns': apply function to each row.""",
    "inplace": """
    inplace : bool, default False
        Whether to modify the DataFrame rather than creating a new one.""",
    "optional_by": """
by : str or list of str
    Name or list of names to sort by.

    - if `axis` is 0 or `'index'` then `by` may contain index
      levels and/or column labels.
    - if `axis` is 1 or `'columns'` then `by` may contain column
      levels and/or index labels.""",
    "optional_reindex": """
labels : array-like, optional
    New labels / index to conform the axis specified by 'axis' to.
index : array-like, optional
    New labels for the index. Preferably an Index object to avoid
    duplicating data.
columns : array-like, optional
    New labels for the columns. Preferably an Index object to avoid
    duplicating data.
axis : int or str, optional
    Axis to target. Can be either the axis name ('index', 'columns')
    or number (0, 1).""",
}

_merge_doc = """
Merge DataFrame or named Series objects with a database-style join.

A named Series object is treated as a DataFrame with a single named column.

The join is done on columns or indexes. If joining columns on
columns, the DataFrame indexes *will be ignored*. Otherwise if joining indexes
on indexes or indexes on a column or columns, the index will be passed on.
When performing a cross merge, no column specifications to merge on are
allowed.

.. warning::

    If both key columns contain rows where the key is a null value, those
    rows will be matched against each other. This is different from usual SQL
    join behaviour and can lead to unexpected results.

Parameters
----------%s
right : DataFrame or named Series
    Object to merge with.
how : {'left', 'right', 'outer', 'inner', 'cross', 'left_anti', 'right_anti'},
    default 'inner'
    Type of merge to be performed.

    * left: use only keys from left frame, similar to a SQL left outer join;
      preserve key order.
    * right: use only keys from right frame, similar to a SQL right outer join;
      preserve key order.
    * outer: use union of keys from both frames, similar to a SQL full outer
      join; sort keys lexicographically.
    * inner: use intersection of keys from both frames, similar to a SQL inner
      join; preserve the order of the left keys.
    * cross: creates the cartesian product from both frames, preserves the order
      of the left keys.
    * left_anti: use only keys from left frame that are not in right frame, similar
      to SQL left anti join; preserve key order.
    * right_anti: use only keys from right frame that are not in left frame, similar
      to SQL right anti join; preserve key order.
on : Hashable or a sequence of the previous
    Column or index level names to join on. These must be found in both
    DataFrames. If `on` is None and not merging on indexes then this defaults
    to the intersection of the columns in both DataFrames.
left_on : Hashable or a sequence of the previous, or array-like
    Column or index level names to join on in the left DataFrame. Can also
    be an array or list of arrays of the length of the left DataFrame.
    These arrays are treated as if they are columns.
right_on : Hashable or a sequence of the previous, or array-like
    Column or index level names to join on in the right DataFrame. Can also
    be an array or list of arrays of the length of the right DataFrame.
    These arrays are treated as if they are columns.
left_index : bool, default False
    Use the index from the left DataFrame as the join key(s). If it is a
    MultiIndex, the number of keys in the other DataFrame (either the index
    or a number of columns) must match the number of levels.
right_index : bool, default False
    Use the index from the right DataFrame as the join key. Same caveats as
    left_index.
sort : bool, default False
    Sort the join keys lexicographically in the result DataFrame. If False,
    the order of the join keys depends on the join type (how keyword).
suffixes : list-like, default is ("_x", "_y")
    A length-2 sequence where each element is optionally a string
    indicating the suffix to add to overlapping column names in
    `left` and `right` respectively. Pass a value of `None` instead
    of a string to indicate that the column name from `left` or
    `right` should be left as-is, with no suffix. At least one of the
    values must not be None.
copy : bool, default False
    If False, avoid copy if possible.

    .. note::
        The `copy` keyword will change behavior in pandas 3.0.
        `Copy-on-Write
        <https://pandas.pydata.org/docs/dev/user_guide/copy_on_write.html>`__
        will be enabled by default, which means that all methods with a
        `copy` keyword will use a lazy copy mechanism to defer the copy and
        ignore the `copy` keyword. The `copy` keyword will be removed in a
        future version of pandas.

        You can already get the future behavior and improvements through
        enabling copy on write ``pd.options.mode.copy_on_write = True``

    .. deprecated:: 3.0.0
indicator : bool or str, default False
    If True, adds a column to the output DataFrame called "_merge" with
    information on the source of each row. The column can be given a different
    name by providing a string argument. The column will have a Categorical
    type with the value of "left_only" for observations whose merge key only
    appears in the left DataFrame, "right_only" for observations
    whose merge key only appears in the right DataFrame, and "both"
    if the observation's merge key is found in both DataFrames.

validate : str, optional
    If specified, checks if merge is of specified type.

    * "one_to_one" or "1:1": check if merge keys are unique in both
      left and right datasets.
    * "one_to_many" or "1:m": check if merge keys are unique in left
      dataset.
    * "many_to_one" or "m:1": check if merge keys are unique in right
      dataset.
    * "many_to_many" or "m:m": allowed, but does not result in checks.

Returns
-------
DataFrame
    A DataFrame of the two merged objects.

See Also
--------
merge_ordered : Merge with optional filling/interpolation.
merge_asof : Merge on nearest keys.
DataFrame.join : Similar method using indices.

Examples
--------
>>> df1 = pd.DataFrame({'lkey': ['foo', 'bar', 'baz', 'foo'],
...                     'value': [1, 2, 3, 5]})
>>> df2 = pd.DataFrame({'rkey': ['foo', 'bar', 'baz', 'foo'],
...                     'value': [5, 6, 7, 8]})
>>> df1
    lkey value
0   foo      1
1   bar      2
2   baz      3
3   foo      5
>>> df2
    rkey value
0   foo      5
1   bar      6
2   baz      7
3   foo      8

Merge df1 and df2 on the lkey and rkey columns. The value columns have
the default suffixes, _x and _y, appended.

>>> df1.merge(df2, left_on='lkey', right_on='rkey')
  lkey  value_x rkey  value_y
0  foo        1  foo        5
1  foo        1  foo        8
2  bar        2  bar        6
3  baz        3  baz        7
4  foo        5  foo        5
5  foo        5  foo        8

Merge DataFrames df1 and df2 with specified left and right suffixes
appended to any overlapping columns.

>>> df1.merge(df2, left_on='lkey', right_on='rkey',
...           suffixes=('_left', '_right'))
  lkey  value_left rkey  value_right
0  foo           1  foo            5
1  foo           1  foo            8
2  bar           2  bar            6
3  baz           3  baz            7
4  foo           5  foo            5
5  foo           5  foo            8

Merge DataFrames df1 and df2, but raise an exception if the DataFrames have
any overlapping columns.

>>> df1.merge(df2, left_on='lkey', right_on='rkey', suffixes=(False, False))
Traceback (most recent call last):
...
ValueError: columns overlap but no suffix specified:
    Index(['value'], dtype='object')

>>> df1 = pd.DataFrame({'a': ['foo', 'bar'], 'b': [1, 2]})
>>> df2 = pd.DataFrame({'a': ['foo', 'baz'], 'c': [3, 4]})
>>> df1
      a  b
0   foo  1
1   bar  2
>>> df2
      a  c
0   foo  3
1   baz  4

>>> df1.merge(df2, how='inner', on='a')
      a  b  c
0   foo  1  3

>>> df1.merge(df2, how='left', on='a')
      a  b  c
0   foo  1  3.0
1   bar  2  NaN

>>> df1 = pd.DataFrame({'left': ['foo', 'bar']})
>>> df2 = pd.DataFrame({'right': [7, 8]})
>>> df1
    left
0   foo
1   bar
>>> df2
    right
0   7
1   8

>>> df1.merge(df2, how='cross')
   left  right
0   foo      7
1   foo      8
2   bar      7
3   bar      8
"""


# -----------------------------------------------------------------------
# DataFrame class


@set_module("pandas")
class DataFrame(SetitemMixin, NDFrame, OpsMixin):
    """
    Two-dimensional, size-mutable, potentially heterogeneous tabular data.

    Data structure also contains labeled axes (rows and columns).
    Arithmetic operations align on both row and column labels. Can be
    thought of as a dict-like container for Series objects. The primary
    pandas data structure.

    Parameters
    ----------
    data : ndarray (structured or homogeneous), Iterable, dict, or DataFrame
        Dict can contain Series, arrays, constants, dataclass or list-like objects. If
        data is a dict, column order follows insertion-order. If a dict contains Series
        which have an index defined, it is aligned by its index. This alignment also
        occurs if data is a Series or a DataFrame itself. Alignment is done on
        Series/DataFrame inputs.

        If data is a list of dicts, column order follows insertion-order.

    index : Index or array-like
        Index to use for resulting frame. Will default to RangeIndex if
        no indexing information part of input data and no index provided.
    columns : Index or array-like
        Column labels to use for resulting frame when data does not have them,
        defaulting to RangeIndex(0, 1, 2, ..., n). If data contains column labels,
        will perform column selection instead.
    dtype : dtype, default None
        Data type to force. Only a single dtype is allowed. If None, infer.
        If ``data`` is DataFrame then is ignored.
    copy : bool or None, default None
        Copy data from inputs.
        For dict data, the default of None behaves like ``copy=True``.  For DataFrame
        or 2d ndarray input, the default of None behaves like ``copy=False``.
        If data is a dict containing one or more Series (possibly of different dtypes),
        ``copy=False`` will ensure that these inputs are not copied.

        .. versionchanged:: 1.3.0

    See Also
    --------
    DataFrame.from_records : Constructor from tuples, also record arrays.
    DataFrame.from_dict : From dicts of Series, arrays, or dicts.
    read_csv : Read a comma-separated values (csv) file into DataFrame.
    read_table : Read general delimited file into DataFrame.
    read_clipboard : Read text from clipboard into DataFrame.

    Notes
    -----
    Please reference the :ref:`User Guide <basics.dataframe>` for more information.

    Examples
    --------
    Constructing DataFrame from a dictionary.

    >>> d = {"col1": [1, 2], "col2": [3, 4]}
    >>> df = pd.DataFrame(data=d)
    >>> df
       col1  col2
    0     1     3
    1     2     4

    Notice that the inferred dtype is int64.

    >>> df.dtypes
    col1    int64
    col2    int64
    dtype: object

    To enforce a single dtype:

    >>> df = pd.DataFrame(data=d, dtype=np.int8)
    >>> df.dtypes
    col1    int8
    col2    int8
    dtype: object

    Constructing DataFrame from a dictionary including Series:

    >>> d = {"col1": [0, 1, 2, 3], "col2": pd.Series([2, 3], index=[2, 3])}
    >>> pd.DataFrame(data=d, index=[0, 1, 2, 3])
       col1  col2
    0     0   NaN
    1     1   NaN
    2     2   2.0
    3     3   3.0

    Constructing DataFrame from numpy ndarray:

    >>> df2 = pd.DataFrame(
    ...     np.array([[1, 2, 3], [4, 5, 6], [7, 8, 9]]), columns=["a", "b", "c"]
    ... )
    >>> df2
       a  b  c
    0  1  2  3
    1  4  5  6
    2  7  8  9

    Constructing DataFrame from a numpy ndarray that has labeled columns:

    >>> data = np.array(
    ...     [(1, 2, 3), (4, 5, 6), (7, 8, 9)],
    ...     dtype=[("a", "i4"), ("b", "i4"), ("c", "i4")],
    ... )
    >>> df3 = pd.DataFrame(data, columns=["c", "a"])
    >>> df3
       c  a
    0  3  1
    1  6  4
    2  9  7

    Constructing DataFrame from dataclass:

    >>> from dataclasses import make_dataclass
    >>> Point = make_dataclass("Point", [("x", int), ("y", int)])
    >>> pd.DataFrame([Point(0, 0), Point(0, 3), Point(2, 3)])
       x  y
    0  0  0
    1  0  3
    2  2  3

    Constructing DataFrame from Series/DataFrame:

    >>> ser = pd.Series([1, 2, 3], index=["a", "b", "c"])
    >>> df = pd.DataFrame(data=ser, index=["a", "c"])
    >>> df
       0
    a  1
    c  3

    >>> df1 = pd.DataFrame([1, 2, 3], index=["a", "b", "c"], columns=["x"])
    >>> df2 = pd.DataFrame(data=df1, index=["a", "c"])
    >>> df2
       x
    a  1
    c  3
    """

    _internal_names_set = {"columns", "index"} | NDFrame._internal_names_set
    _typ = "dataframe"
    _HANDLED_TYPES = (Series, Index, ExtensionArray, np.ndarray)
    _accessors: set[str] = {"sparse"}
    _hidden_attrs: frozenset[str] = NDFrame._hidden_attrs | frozenset([])
    _mgr: BlockManager

    # similar to __array_priority__, positions DataFrame before Series, Index,
    #  and ExtensionArray.  Should NOT be overridden by subclasses.
    __pandas_priority__ = 4000

    # override those to avoid inheriting from SetitemMixin (cython generates
    # them by default)
    __reduce__ = object.__reduce__
    __setstate__ = NDFrame.__setstate__

    @property
    def _constructor(self) -> type[DataFrame]:
        return DataFrame

    def _constructor_from_mgr(self, mgr, axes) -> DataFrame:
        df = DataFrame._from_mgr(mgr, axes=axes)

        if type(self) is DataFrame:
            # This would also work `if self._constructor is DataFrame`, but
            #  this check is slightly faster, benefiting the most-common case.
            return df

        elif type(self).__name__ == "GeoDataFrame":
            # Shim until geopandas can override their _constructor_from_mgr
            #  bc they have different behavior for Managers than for DataFrames
            return self._constructor(mgr)

        # We assume that the subclass __init__ knows how to handle a
        #  pd.DataFrame object.
        return self._constructor(df)

    _constructor_sliced: Callable[..., Series] = Series

    def _constructor_sliced_from_mgr(self, mgr, axes) -> Series:
        ser = Series._from_mgr(mgr, axes)
        ser._name = None  # caller is responsible for setting real name

        if type(self) is DataFrame:
            # This would also work `if self._constructor_sliced is Series`, but
            #  this check is slightly faster, benefiting the most-common case.
            return ser

        # We assume that the subclass __init__ knows how to handle a
        #  pd.Series object.
        return self._constructor_sliced(ser)

    # ----------------------------------------------------------------------
    # Constructors

    def __init__(
        self,
        data=None,
        index: Axes | None = None,
        columns: Axes | None = None,
        dtype: Dtype | None = None,
        copy: bool | None = None,
    ) -> None:
        allow_mgr = False
        if dtype is not None:
            dtype = self._validate_dtype(dtype)

        if isinstance(data, DataFrame):
            data = data._mgr
            allow_mgr = True
            if not copy:
                # if not copying data, ensure to still return a shallow copy
                # to avoid the result sharing the same Manager
                data = data.copy(deep=False)

        if isinstance(data, BlockManager):
            if not allow_mgr:
                # GH#52419
                warnings.warn(
                    f"Passing a {type(data).__name__} to {type(self).__name__} "
                    "is deprecated and will raise in a future version. "
                    "Use public APIs instead.",
                    Pandas4Warning,
                    stacklevel=2,
                )

            data = data.copy(deep=False)
            # first check if a Manager is passed without any other arguments
            # -> use fastpath (without checking Manager type)
            if index is None and columns is None and dtype is None and not copy:
                # GH#33357 fastpath
                NDFrame.__init__(self, data)
                return

        # GH47215
        if isinstance(index, set):
            raise ValueError("index cannot be a set")
        if isinstance(columns, set):
            raise ValueError("columns cannot be a set")

        if copy is None:
            if isinstance(data, dict):
                # retain pre-GH#38939 default behavior
                copy = True
            elif not isinstance(data, (Index, DataFrame, Series)):
                copy = True
            else:
                copy = False

        if data is None:
            index = index if index is not None else default_index(0)
            columns = columns if columns is not None else default_index(0)
            dtype = dtype if dtype is not None else pandas_dtype(object)
            data = []

        if isinstance(data, BlockManager):
            mgr = self._init_mgr(
                data, axes={"index": index, "columns": columns}, dtype=dtype, copy=copy
            )

        elif isinstance(data, dict):
            # GH#38939 de facto copy defaults to False only in non-dict cases
            mgr = dict_to_mgr(data, index, columns, dtype=dtype, copy=copy)
        elif isinstance(data, ma.MaskedArray):
            from numpy.ma import mrecords

            # masked recarray
            if isinstance(data, mrecords.MaskedRecords):
                raise TypeError(
                    "MaskedRecords are not supported. Pass "
                    "{name: data[name] for name in data.dtype.names} "
                    "instead"
                )

            # a masked array
            data = sanitize_masked_array(data)
            mgr = ndarray_to_mgr(
                data,
                index,
                columns,
                dtype=dtype,
                copy=copy,
            )

        elif isinstance(data, (np.ndarray, Series, Index, ExtensionArray)):
            if data.dtype.names:
                # i.e. numpy structured array
                data = cast(np.ndarray, data)
                mgr = rec_array_to_mgr(
                    data,
                    index,
                    columns,
                    dtype,
                    copy,
                )
            elif isinstance(data, (ABCSeries, ABCIndex)) and data.name is not None:
                # i.e. Series/Index with non-None name
                mgr = dict_to_mgr(
                    # error: Item "ndarray" of "Union[ndarray, Series, Index]" has no
                    # attribute "name"
                    {data.name: data},
                    index,
                    columns,
                    dtype=dtype,
                    copy=copy,
                )
            else:
                mgr = ndarray_to_mgr(
                    data,
                    index,
                    columns,
                    dtype=dtype,
                    copy=copy,
                )

        # For data is list-like, or Iterable (will consume into list)
        elif is_list_like(data):
            if not isinstance(data, abc.Sequence):
                if hasattr(data, "__array__"):
                    # GH#44616 big perf improvement for e.g. pytorch tensor
                    data = np.asarray(data)
                else:
                    data = list(data)
            if len(data) > 0:
                if is_dataclass(data[0]):
                    data = dataclasses_to_dicts(data)
                if not isinstance(data, np.ndarray) and treat_as_nested(data):
                    # exclude ndarray as we may have cast it a few lines above
                    if columns is not None:
                        columns = ensure_index(columns)
                    arrays, columns, index = nested_data_to_arrays(
                        # error: Argument 3 to "nested_data_to_arrays" has incompatible
                        # type "Optional[Collection[Any]]"; expected "Optional[Index]"
                        data,
                        columns,
                        index,  # type: ignore[arg-type]
                        dtype,
                    )
                    mgr = arrays_to_mgr(
                        arrays,
                        columns,
                        index,
                        dtype=dtype,
                    )
                else:
                    mgr = ndarray_to_mgr(
                        data,
                        index,
                        columns,
                        dtype=dtype,
                        copy=copy,
                    )
            else:
                mgr = dict_to_mgr(
                    {},
                    index,
                    columns if columns is not None else default_index(0),
                    dtype=dtype,
                )
        # For data is scalar
        else:
            if index is None or columns is None:
                raise ValueError("DataFrame constructor not properly called!")

            index = ensure_index(index)
            columns = ensure_index(columns)

            if not dtype:
                dtype, _ = infer_dtype_from_scalar(data)

            # For data is a scalar extension dtype
            if isinstance(dtype, ExtensionDtype):
                # TODO(EA2D): special case not needed with 2D EAs

                values = [
                    construct_1d_arraylike_from_scalar(data, len(index), dtype)
                    for _ in range(len(columns))
                ]
                mgr = arrays_to_mgr(values, columns, index, dtype=None)
            else:
                arr2d = construct_2d_arraylike_from_scalar(
                    data,
                    len(index),
                    len(columns),
                    dtype,
                    copy,
                )

                mgr = ndarray_to_mgr(
                    arr2d,
                    index,
                    columns,
                    dtype=arr2d.dtype,
                    copy=False,
                )

        NDFrame.__init__(self, mgr)

    # ----------------------------------------------------------------------

    def __dataframe__(
        self, nan_as_null: bool = False, allow_copy: bool = True
    ) -> DataFrameXchg:
        """
        Return the dataframe interchange object implementing the interchange protocol.

        .. note::

           For new development, we highly recommend using the Arrow C Data Interface
           alongside the Arrow PyCapsule Interface instead of the interchange protocol

        .. warning::

            Due to severe implementation issues, we recommend only considering using the
            interchange protocol in the following cases:

            - converting to pandas: for pandas >= 2.0.3
            - converting from pandas: for pandas >= 3.0.0

        Parameters
        ----------
        nan_as_null : bool, default False
            `nan_as_null` is DEPRECATED and has no effect. Please avoid using
            it; it will be removed in a future release.
        allow_copy : bool, default True
            Whether to allow memory copying when exporting. If set to False
            it would cause non-zero-copy exports to fail.

        Returns
        -------
        DataFrame interchange object
            The object which consuming library can use to ingress the dataframe.

        See Also
        --------
        DataFrame.from_records : Constructor from tuples, also record arrays.
        DataFrame.from_dict : From dicts of Series, arrays, or dicts.

        Notes
        -----
        Details on the interchange protocol:
        https://data-apis.org/dataframe-protocol/latest/index.html

        Examples
        --------
        >>> df_not_necessarily_pandas = pd.DataFrame({"A": [1, 2], "B": [3, 4]})
        >>> interchange_object = df_not_necessarily_pandas.__dataframe__()
        >>> interchange_object.column_names()
        Index(['A', 'B'], dtype='object')
        >>> df_pandas = pd.api.interchange.from_dataframe(
        ...     interchange_object.select_columns_by_name(["A"])
        ... )
        >>> df_pandas
             A
        0    1
        1    2

        These methods (``column_names``, ``select_columns_by_name``) should work
        for any dataframe library which implements the interchange protocol.
        """

        from pandas.core.interchange.dataframe import PandasDataFrameXchg

        return PandasDataFrameXchg(self, allow_copy=allow_copy)

    def __arrow_c_stream__(self, requested_schema=None):
        """
        Export the pandas DataFrame as an Arrow C stream PyCapsule.

        This relies on pyarrow to convert the pandas DataFrame to the Arrow
        format (and follows the default behaviour of ``pyarrow.Table.from_pandas``
        in its handling of the index, i.e. store the index as a column except
        for RangeIndex).
        This conversion is not necessarily zero-copy.

        Parameters
        ----------
        requested_schema : PyCapsule, default None
            The schema to which the dataframe should be casted, passed as a
            PyCapsule containing a C ArrowSchema representation of the
            requested schema.

        Returns
        -------
        PyCapsule
        """
        pa = import_optional_dependency("pyarrow", min_version="14.0.0")
        if requested_schema is not None:
            requested_schema = pa.Schema._import_from_c_capsule(requested_schema)
        table = pa.Table.from_pandas(self, schema=requested_schema)
        return table.__arrow_c_stream__()

    # ----------------------------------------------------------------------

    @property
    def axes(self) -> list[Index]:
        """
        Return a list representing the axes of the DataFrame.

        It has the row axis labels and column axis labels as the only members.
        They are returned in that order.

        See Also
        --------
        DataFrame.index: The index (row labels) of the DataFrame.
        DataFrame.columns: The column labels of the DataFrame.

        Examples
        --------
        >>> df = pd.DataFrame({"col1": [1, 2], "col2": [3, 4]})
        >>> df.axes
        [RangeIndex(start=0, stop=2, step=1), Index(['col1', 'col2'], dtype='str')]
        """
        return [self.index, self.columns]

    @property
    def shape(self) -> tuple[int, int]:
        """
        Return a tuple representing the dimensionality of the DataFrame.

        Unlike the `len()` method, which only returns the number of rows, `shape`
        provides both row and column counts, making it a more informative method for
        understanding dataset size.

        See Also
        --------
        numpy.ndarray.shape : Tuple of array dimensions.

        Examples
        --------
        >>> df = pd.DataFrame({"col1": [1, 2], "col2": [3, 4]})
        >>> df.shape
        (2, 2)

        >>> df = pd.DataFrame({"col1": [1, 2], "col2": [3, 4], "col3": [5, 6]})
        >>> df.shape
        (2, 3)
        """
        return len(self.index), len(self.columns)

    @property
    def _is_homogeneous_type(self) -> bool:
        """
        Whether all the columns in a DataFrame have the same type.

        Returns
        -------
        bool

        Examples
        --------
        >>> DataFrame({"A": [1, 2], "B": [3, 4]})._is_homogeneous_type
        True
        >>> DataFrame({"A": [1, 2], "B": [3.0, 4.0]})._is_homogeneous_type
        False

        Items with the same type but different sizes are considered
        different types.

        >>> DataFrame(
        ...     {
        ...         "A": np.array([1, 2], dtype=np.int32),
        ...         "B": np.array([1, 2], dtype=np.int64),
        ...     }
        ... )._is_homogeneous_type
        False
        """
        # The "<" part of "<=" here is for empty DataFrame cases
        return len({block.values.dtype for block in self._mgr.blocks}) <= 1

    @property
    def _can_fast_transpose(self) -> bool:
        """
        Can we transpose this DataFrame without creating any new array objects.
        """
        blocks = self._mgr.blocks
        if len(blocks) != 1:
            return False

        dtype = blocks[0].dtype
        # TODO(EA2D) special case would be unnecessary with 2D EAs
        return not is_1d_only_ea_dtype(dtype)

    @property
    def _values(self) -> np.ndarray | DatetimeArray | TimedeltaArray | PeriodArray:
        """
        Analogue to ._values that may return a 2D ExtensionArray.
        """
        mgr = self._mgr

        blocks = mgr.blocks
        if len(blocks) != 1:
            return ensure_wrapped_if_datetimelike(self.values)

        arr = blocks[0].values
        if arr.ndim == 1:
            # non-2D ExtensionArray
            return self.values

        # more generally, whatever we allow in NDArrayBackedExtensionBlock
        arr = cast("np.ndarray | DatetimeArray | TimedeltaArray | PeriodArray", arr)
        return arr.T

    # ----------------------------------------------------------------------
    # Rendering Methods

    def _repr_fits_vertical_(self) -> bool:
        """
        Check length against max_rows.
        """
        max_rows = get_option("display.max_rows")
        return len(self) <= max_rows

    def _repr_fits_horizontal_(self) -> bool:
        """
        Check if full repr fits in horizontal boundaries imposed by the display
        options width and max_columns.
        """
        width, height = console.get_console_size()
        max_columns = get_option("display.max_columns")
        nb_columns = len(self.columns)

        # exceed max columns
        if (max_columns and nb_columns > max_columns) or (
            width and nb_columns > (width // 2)
        ):
            return False

        # used by repr_html under IPython notebook or scripts ignore terminal
        # dims
        if width is None or not console.in_interactive_session():
            return True

        if get_option("display.width") is not None or console.in_ipython_frontend():
            # check at least the column row for excessive width
            max_rows = 1
        else:
            max_rows = get_option("display.max_rows")

        # when auto-detecting, so width=None and not in ipython front end
        # check whether repr fits horizontal by actually checking
        # the width of the rendered repr
        buf = StringIO()

        # only care about the stuff we'll actually print out
        # and to_string on entire frame may be expensive
        d = self

        if max_rows is not None:  # unlimited rows
            # min of two, where one may be None
            d = d.iloc[: min(max_rows, len(d))]
        else:
            return True

        d.to_string(buf=buf)
        value = buf.getvalue()
        repr_width = max(len(line) for line in value.split("\n"))

        return repr_width < width

    def _info_repr(self) -> bool:
        """
        True if the repr should show the info view.
        """
        info_repr_option = get_option("display.large_repr") == "info"
        return info_repr_option and not (
            self._repr_fits_horizontal_() and self._repr_fits_vertical_()
        )

    def __repr__(self) -> str:
        """
        Return a string representation for a particular DataFrame.
        """
        if self._info_repr():
            buf = StringIO()
            self.info(buf=buf)
            return buf.getvalue()

        repr_params = fmt.get_dataframe_repr_params()
        return self.to_string(**repr_params)

    def _repr_html_(self) -> str | None:
        """
        Return a html representation for a particular DataFrame.

        Mainly for IPython notebook.
        """
        if self._info_repr():
            buf = StringIO()
            self.info(buf=buf)
            # need to escape the <class>, should be the first line.
            val = buf.getvalue().replace("<", r"&lt;", 1)
            val = val.replace(">", r"&gt;", 1)
            return f"<pre>{val}</pre>"

        if get_option("display.notebook_repr_html"):
            max_rows = get_option("display.max_rows")
            min_rows = get_option("display.min_rows")
            max_cols = get_option("display.max_columns")
            show_dimensions = get_option("display.show_dimensions")
            show_floats = get_option("display.float_format")

            formatter = fmt.DataFrameFormatter(
                self,
                columns=None,
                col_space=None,
                na_rep="NaN",
                formatters=None,
                float_format=show_floats,
                sparsify=None,
                justify=None,
                index_names=True,
                header=True,
                index=True,
                bold_rows=True,
                escape=True,
                max_rows=max_rows,
                min_rows=min_rows,
                max_cols=max_cols,
                show_dimensions=show_dimensions,
                decimal=".",
            )
            return fmt.DataFrameRenderer(formatter).to_html(notebook=True)
        else:
            return None

    @overload
    def to_string(
        self,
        buf: None = ...,
        *,
        columns: Axes | None = ...,
        col_space: int | list[int] | dict[Hashable, int] | None = ...,
        header: bool | SequenceNotStr[str] = ...,
        index: bool = ...,
        na_rep: str = ...,
        formatters: fmt.FormattersType | None = ...,
        float_format: fmt.FloatFormatType | None = ...,
        sparsify: bool | None = ...,
        index_names: bool = ...,
        justify: str | None = ...,
        max_rows: int | None = ...,
        max_cols: int | None = ...,
        show_dimensions: bool = ...,
        decimal: str = ...,
        line_width: int | None = ...,
        min_rows: int | None = ...,
        max_colwidth: int | None = ...,
        encoding: str | None = ...,
    ) -> str: ...

    @overload
    def to_string(
        self,
        buf: FilePath | WriteBuffer[str],
        *,
        columns: Axes | None = ...,
        col_space: int | list[int] | dict[Hashable, int] | None = ...,
        header: bool | SequenceNotStr[str] = ...,
        index: bool = ...,
        na_rep: str = ...,
        formatters: fmt.FormattersType | None = ...,
        float_format: fmt.FloatFormatType | None = ...,
        sparsify: bool | None = ...,
        index_names: bool = ...,
        justify: str | None = ...,
        max_rows: int | None = ...,
        max_cols: int | None = ...,
        show_dimensions: bool = ...,
        decimal: str = ...,
        line_width: int | None = ...,
        min_rows: int | None = ...,
        max_colwidth: int | None = ...,
        encoding: str | None = ...,
    ) -> None: ...

    @Substitution(
        header_type="bool or list of str",
        header="Write out the column names. If a list of columns "
        "is given, it is assumed to be aliases for the "
        "column names",
        col_space_type="int, list or dict of int",
        col_space="The minimum width of each column. If a list of ints is given "
        "every integers corresponds with one column. If a dict is given, the key "
        "references the column, while the value defines the space to use.",
    )
    @Substitution(shared_params=fmt.common_docstring, returns=fmt.return_docstring)
    def to_string(
        self,
        buf: FilePath | WriteBuffer[str] | None = None,
        *,
        columns: Axes | None = None,
        col_space: int | list[int] | dict[Hashable, int] | None = None,
        header: bool | SequenceNotStr[str] = True,
        index: bool = True,
        na_rep: str = "NaN",
        formatters: fmt.FormattersType | None = None,
        float_format: fmt.FloatFormatType | None = None,
        sparsify: bool | None = None,
        index_names: bool = True,
        justify: str | None = None,
        max_rows: int | None = None,
        max_cols: int | None = None,
        show_dimensions: bool = False,
        decimal: str = ".",
        line_width: int | None = None,
        min_rows: int | None = None,
        max_colwidth: int | None = None,
        encoding: str | None = None,
    ) -> str | None:
        """
        Render a DataFrame to a console-friendly tabular output.
        %(shared_params)s
        line_width : int, optional
            Width to wrap a line in characters.
        min_rows : int, optional
            The number of rows to display in the console in a truncated repr
            (when number of rows is above `max_rows`).
        max_colwidth : int, optional
            Max width to truncate each column in characters. By default, no limit.
        encoding : str, default "utf-8"
            Set character encoding.
        %(returns)s
        See Also
        --------
        to_html : Convert DataFrame to HTML.

        Examples
        --------
        >>> d = {"col1": [1, 2, 3], "col2": [4, 5, 6]}
        >>> df = pd.DataFrame(d)
        >>> print(df.to_string())
           col1  col2
        0     1     4
        1     2     5
        2     3     6
        """
        from pandas import option_context

        with option_context("display.max_colwidth", max_colwidth):
            formatter = fmt.DataFrameFormatter(
                self,
                columns=columns,
                col_space=col_space,
                na_rep=na_rep,
                formatters=formatters,
                float_format=float_format,
                sparsify=sparsify,
                justify=justify,
                index_names=index_names,
                header=header,
                index=index,
                min_rows=min_rows,
                max_rows=max_rows,
                max_cols=max_cols,
                show_dimensions=show_dimensions,
                decimal=decimal,
            )
            return fmt.DataFrameRenderer(formatter).to_string(
                buf=buf,
                encoding=encoding,
                line_width=line_width,
            )

    def _get_values_for_csv(
        self,
        *,
        float_format: FloatFormatType | None,
        date_format: str | None,
        decimal: str,
        na_rep: str,
        quoting,  # int csv.QUOTE_FOO from stdlib
    ) -> DataFrame:
        # helper used by to_csv
        mgr = self._mgr.get_values_for_csv(
            float_format=float_format,
            date_format=date_format,
            decimal=decimal,
            na_rep=na_rep,
            quoting=quoting,
        )
        return self._constructor_from_mgr(mgr, axes=mgr.axes)

    # ----------------------------------------------------------------------

    @property
    def style(self) -> Styler:
        """
        Returns a Styler object.

        Contains methods for building a styled HTML representation of the DataFrame.

        See Also
        --------
        io.formats.style.Styler : Helps style a DataFrame or Series according to the
            data with HTML and CSS.

        Examples
        --------
        >>> df = pd.DataFrame({"A": [1, 2, 3]})
        >>> df.style  # doctest: +SKIP

        Please see
        `Table Visualization <../../user_guide/style.ipynb>`_ for more examples.
        """
        # Raise AttributeError so that inspect works even if jinja2 is not installed.
        has_jinja2 = import_optional_dependency("jinja2", errors="ignore")
        if not has_jinja2:
            raise AttributeError("The '.style' accessor requires jinja2")

        from pandas.io.formats.style import Styler

        return Styler(self)

    _shared_docs["items"] = r"""
        Iterate over (column name, Series) pairs.

        Iterates over the DataFrame columns, returning a tuple with
        the column name and the content as a Series.

        Yields
        ------
        label : object
            The column names for the DataFrame being iterated over.
        content : Series
            The column entries belonging to each label, as a Series.

        See Also
        --------
        DataFrame.iterrows : Iterate over DataFrame rows as
            (index, Series) pairs.
        DataFrame.itertuples : Iterate over DataFrame rows as namedtuples
            of the values.

        Examples
        --------
        >>> df = pd.DataFrame({'species': ['bear', 'bear', 'marsupial'],
        ...                   'population': [1864, 22000, 80000]},
        ...                   index=['panda', 'polar', 'koala'])
        >>> df
                species   population
        panda   bear      1864
        polar   bear      22000
        koala   marsupial 80000
        >>> for label, content in df.items():
        ...     print(f'label: {label}')
        ...     print(f'content: {content}', sep='\n')
        ...
        label: species
        content:
        panda         bear
        polar         bear
        koala    marsupial
        Name: species, dtype: object
        label: population
        content:
        panda     1864
        polar    22000
        koala    80000
        Name: population, dtype: int64
        """

    def items(self) -> Iterable[tuple[Hashable, Series]]:
        r"""
        Iterate over (column name, Series) pairs.

        Iterates over the DataFrame columns, returning a tuple with
        the column name and the content as a Series.

        Yields
        ------
        label : object
            The column names for the DataFrame being iterated over.
        content : Series
            The column entries belonging to each label, as a Series.

        See Also
        --------
        DataFrame.iterrows : Iterate over DataFrame rows as
            (index, Series) pairs.
        DataFrame.itertuples : Iterate over DataFrame rows as namedtuples
            of the values.

        Examples
        --------
        >>> df = pd.DataFrame(
        ...     {
        ...         "species": ["bear", "bear", "marsupial"],
        ...         "population": [1864, 22000, 80000],
        ...     },
        ...     index=["panda", "polar", "koala"],
        ... )
        >>> df
                species   population
        panda   bear      1864
        polar   bear      22000
        koala   marsupial 80000
        >>> for label, content in df.items():
        ...     print(f"label: {label}")
        ...     print(f"content: {content}", sep="\n")
        label: species
        content:
        panda         bear
        polar         bear
        koala    marsupial
        Name: species, dtype: object
        label: population
        content:
        panda     1864
        polar    22000
        koala    80000
        Name: population, dtype: int64
        """
        for i, k in enumerate(self.columns):
            yield k, self._ixs(i, axis=1)

    def iterrows(self) -> Iterable[tuple[Hashable, Series]]:
        """
        Iterate over DataFrame rows as (index, Series) pairs.

        Yields
        ------
        index : label or tuple of label
            The index of the row. A tuple for a `MultiIndex`.
        data : Series
            The data of the row as a Series.

        See Also
        --------
        DataFrame.itertuples : Iterate over DataFrame rows as namedtuples of the values.
        DataFrame.items : Iterate over (column name, Series) pairs.

        Notes
        -----
        1. Because ``iterrows`` returns a Series for each row,
           it does **not** preserve dtypes across the rows (dtypes are
           preserved across columns for DataFrames).

           To preserve dtypes while iterating over the rows, it is better
           to use :meth:`itertuples` which returns namedtuples of the values
           and which is generally faster than ``iterrows``.

        2. You should **never modify** something you are iterating over.
           This is not guaranteed to work in all cases. Depending on the
           data types, the iterator returns a copy and not a view, and writing
           to it will have no effect.

        Examples
        --------

        >>> df = pd.DataFrame([[1, 1.5]], columns=["int", "float"])
        >>> row = next(df.iterrows())[1]
        >>> row
        int      1.0
        float    1.5
        Name: 0, dtype: float64
        >>> print(row["int"].dtype)
        float64
        >>> print(df["int"].dtype)
        int64
        """
        columns = self.columns
        klass = self._constructor_sliced
        for k, v in zip(self.index, self.values, strict=True):
            s = klass(v, index=columns, name=k).__finalize__(self)
            if self._mgr.is_single_block:
                s._mgr.add_references(self._mgr)
            yield k, s

    def itertuples(
        self, index: bool = True, name: str | None = "Pandas"
    ) -> Iterable[tuple[Any, ...]]:
        """
        Iterate over DataFrame rows as namedtuples.

        Parameters
        ----------
        index : bool, default True
            If True, return the index as the first element of the tuple.
        name : str or None, default "Pandas"
            The name of the returned namedtuples or None to return regular
            tuples.

        Returns
        -------
        iterator
            An object to iterate over namedtuples for each row in the
            DataFrame with the first field possibly being the index and
            following fields being the column values.

        See Also
        --------
        DataFrame.iterrows : Iterate over DataFrame rows as (index, Series)
            pairs.
        DataFrame.items : Iterate over (column name, Series) pairs.

        Notes
        -----
        The column names will be renamed to positional names if they are
        invalid Python identifiers, repeated, or start with an underscore.

        Examples
        --------
        >>> df = pd.DataFrame(
        ...     {"num_legs": [4, 2], "num_wings": [0, 2]}, index=["dog", "hawk"]
        ... )
        >>> df
              num_legs  num_wings
        dog          4          0
        hawk         2          2
        >>> for row in df.itertuples():
        ...     print(row)
        Pandas(Index='dog', num_legs=4, num_wings=0)
        Pandas(Index='hawk', num_legs=2, num_wings=2)

        By setting the `index` parameter to False we can remove the index
        as the first element of the tuple:

        >>> for row in df.itertuples(index=False):
        ...     print(row)
        Pandas(num_legs=4, num_wings=0)
        Pandas(num_legs=2, num_wings=2)

        With the `name` parameter set we set a custom name for the yielded
        namedtuples:

        >>> for row in df.itertuples(name="Animal"):
        ...     print(row)
        Animal(Index='dog', num_legs=4, num_wings=0)
        Animal(Index='hawk', num_legs=2, num_wings=2)
        """
        arrays = []
        fields = list(self.columns)
        if index:
            arrays.append(self.index)
            fields.insert(0, "Index")

        # use integer indexing because of possible duplicate column names
        arrays.extend(self.iloc[:, k] for k in range(len(self.columns)))

        if name is not None:
            # https://github.com/python/mypy/issues/9046
            # error: namedtuple() expects a string literal as the first argument
            itertuple = collections.namedtuple(  # type: ignore[misc]
                name, fields, rename=True
            )
            return map(itertuple._make, zip(*arrays, strict=True))

        # fallback to regular tuples
        return zip(*arrays, strict=True)

    def __len__(self) -> int:
        """
        Returns length of info axis, but here we use the index.
        """
        return len(self.index)

    @overload
    def dot(self, other: Series) -> Series: ...

    @overload
    def dot(self, other: DataFrame | Index | ArrayLike) -> DataFrame: ...

    def dot(self, other: AnyArrayLike | DataFrame) -> DataFrame | Series:
        """
        Compute the matrix multiplication between the DataFrame and other.

        This method computes the matrix product between the DataFrame and the
        values of an other Series, DataFrame or a numpy array.

        It can also be called using ``self @ other``.

        Parameters
        ----------
        other : Series, DataFrame or array-like
            The other object to compute the matrix product with.

        Returns
        -------
        Series or DataFrame
            If other is a Series, return the matrix product between self and
            other as a Series. If other is a DataFrame or a numpy.array, return
            the matrix product of self and other in a DataFrame of a np.array.

        See Also
        --------
        Series.dot: Similar method for Series.

        Notes
        -----
        The dimensions of DataFrame and other must be compatible in order to
        compute the matrix multiplication. In addition, the column names of
        DataFrame and the index of other must contain the same values, as they
        will be aligned prior to the multiplication.

        The dot method for Series computes the inner product, instead of the
        matrix product here.

        Examples
        --------
        Here we multiply a DataFrame with a Series.

        >>> df = pd.DataFrame([[0, 1, -2, -1], [1, 1, 1, 1]])
        >>> s = pd.Series([1, 1, 2, 1])
        >>> df.dot(s)
        0    -4
        1     5
        dtype: int64

        Here we multiply a DataFrame with another DataFrame.

        >>> other = pd.DataFrame([[0, 1], [1, 2], [-1, -1], [2, 0]])
        >>> df.dot(other)
            0   1
        0   1   4
        1   2   2

        Note that the dot method give the same result as @

        >>> df @ other
            0   1
        0   1   4
        1   2   2

        The dot method works also if other is an np.array.

        >>> arr = np.array([[0, 1], [1, 2], [-1, -1], [2, 0]])
        >>> df.dot(arr)
            0   1
        0   1   4
        1   2   2

        Note how shuffling of the objects does not change the result.

        >>> s2 = s.reindex([1, 0, 2, 3])
        >>> df.dot(s2)
        0    -4
        1     5
        dtype: int64
        """
        if isinstance(other, (Series, DataFrame)):
            common = self.columns.union(other.index)
            if len(common) > len(self.columns) or len(common) > len(other.index):
                raise ValueError("matrices are not aligned")

            left = self.reindex(columns=common)
            right = other.reindex(index=common)
            lvals = left.values
            rvals = right._values
        else:
            left = self
            lvals = self.values
            rvals = np.asarray(other)
            if lvals.shape[1] != rvals.shape[0]:
                raise ValueError(
                    f"Dot product shape mismatch, {lvals.shape} vs {rvals.shape}"
                )

        if isinstance(other, DataFrame):
            common_type = find_common_type(list(self.dtypes) + list(other.dtypes))
            return self._constructor(
                np.dot(lvals, rvals),
                index=left.index,
                columns=other.columns,
                copy=False,
                dtype=common_type,
            )
        elif isinstance(other, Series):
            common_type = find_common_type(list(self.dtypes) + [other.dtypes])
            return self._constructor_sliced(
                np.dot(lvals, rvals), index=left.index, copy=False, dtype=common_type
            )
        elif isinstance(rvals, (np.ndarray, Index)):
            result = np.dot(lvals, rvals)
            if result.ndim == 2:
                return self._constructor(result, index=left.index, copy=False)
            else:
                return self._constructor_sliced(result, index=left.index, copy=False)
        else:  # pragma: no cover
            raise TypeError(f"unsupported type: {type(other)}")

    @overload
    def __matmul__(self, other: Series) -> Series: ...

    @overload
    def __matmul__(self, other: AnyArrayLike | DataFrame) -> DataFrame | Series: ...

    def __matmul__(self, other: AnyArrayLike | DataFrame) -> DataFrame | Series:
        """
        Matrix multiplication using binary `@` operator.
        """
        return self.dot(other)

    def __rmatmul__(self, other) -> DataFrame:
        """
        Matrix multiplication using binary `@` operator.
        """
        try:
            return self.T.dot(np.transpose(other)).T
        except ValueError as err:
            if "shape mismatch" not in str(err):
                raise
            # GH#21581 give exception message for original shapes
            msg = f"shapes {np.shape(other)} and {self.shape} not aligned"
            raise ValueError(msg) from err

    # ----------------------------------------------------------------------
    # IO methods (to / from other formats)

    @classmethod
    def from_dict(
        cls,
        data: dict,
        orient: FromDictOrient = "columns",
        dtype: Dtype | None = None,
        columns: Axes | None = None,
    ) -> DataFrame:
        """
        Construct DataFrame from dict of array-like or dicts.

        Creates DataFrame object from dictionary by columns or by index
        allowing dtype specification.

        Parameters
        ----------
        data : dict
            Of the form {field : array-like} or {field : dict}.
        orient : {'columns', 'index', 'tight'}, default 'columns'
            The "orientation" of the data. If the keys of the passed dict
            should be the columns of the resulting DataFrame, pass 'columns'
            (default). Otherwise if the keys should be rows, pass 'index'.
            If 'tight', assume a dict with keys ['index', 'columns', 'data',
            'index_names', 'column_names'].

            .. versionadded:: 1.4.0
               'tight' as an allowed value for the ``orient`` argument

        dtype : dtype, default None
            Data type to force after DataFrame construction, otherwise infer.
        columns : list, default None
            Column labels to use when ``orient='index'``. Raises a ValueError
            if used with ``orient='columns'`` or ``orient='tight'``.

        Returns
        -------
        DataFrame

        See Also
        --------
        DataFrame.from_records : DataFrame from structured ndarray, sequence
            of tuples or dicts, or DataFrame.
        DataFrame : DataFrame object creation using constructor.
        DataFrame.to_dict : Convert the DataFrame to a dictionary.

        Examples
        --------
        By default the keys of the dict become the DataFrame columns:

        >>> data = {"col_1": [3, 2, 1, 0], "col_2": ["a", "b", "c", "d"]}
        >>> pd.DataFrame.from_dict(data)
           col_1 col_2
        0      3     a
        1      2     b
        2      1     c
        3      0     d

        Specify ``orient='index'`` to create the DataFrame using dictionary
        keys as rows:

        >>> data = {"row_1": [3, 2, 1, 0], "row_2": ["a", "b", "c", "d"]}
        >>> pd.DataFrame.from_dict(data, orient="index")
               0  1  2  3
        row_1  3  2  1  0
        row_2  a  b  c  d

        When using the 'index' orientation, the column names can be
        specified manually:

        >>> pd.DataFrame.from_dict(data, orient="index", columns=["A", "B", "C", "D"])
               A  B  C  D
        row_1  3  2  1  0
        row_2  a  b  c  d

        Specify ``orient='tight'`` to create the DataFrame using a 'tight'
        format:

        >>> data = {
        ...     "index": [("a", "b"), ("a", "c")],
        ...     "columns": [("x", 1), ("y", 2)],
        ...     "data": [[1, 3], [2, 4]],
        ...     "index_names": ["n1", "n2"],
        ...     "column_names": ["z1", "z2"],
        ... }
        >>> pd.DataFrame.from_dict(data, orient="tight")
        z1     x  y
        z2     1  2
        n1 n2
        a  b   1  3
           c   2  4
        """
        index: list | Index | None = None
        orient = orient.lower()  # type: ignore[assignment]
        if orient == "index":
            if len(data) > 0:
                # TODO speed up Series case
                if isinstance(next(iter(data.values())), (Series, dict)):
                    data = _from_nested_dict(data)
                else:
                    index = list(data.keys())
                    # error: Incompatible types in assignment (expression has type
                    # "List[Any]", variable has type "Dict[Any, Any]")
                    data = list(data.values())  # type: ignore[assignment]
        elif orient in ("columns", "tight"):
            if columns is not None:
                raise ValueError(f"cannot use columns parameter with orient='{orient}'")
        else:  # pragma: no cover
            raise ValueError(
                f"Expected 'index', 'columns' or 'tight' for orient parameter. "
                f"Got '{orient}' instead"
            )

        if orient != "tight":
            return cls(data, index=index, columns=columns, dtype=dtype)
        else:
            realdata = data["data"]

            def create_index(indexlist, namelist) -> Index:
                index: Index
                if len(namelist) > 1:
                    index = MultiIndex.from_tuples(indexlist, names=namelist)
                else:
                    index = Index(indexlist, name=namelist[0])
                return index

            index = create_index(data["index"], data["index_names"])
            columns = create_index(data["columns"], data["column_names"])
            return cls(realdata, index=index, columns=columns, dtype=dtype)

    def to_numpy(
        self,
        dtype: npt.DTypeLike | None = None,
        copy: bool = False,
        na_value: object = lib.no_default,
    ) -> np.ndarray:
        """
        Convert the DataFrame to a NumPy array.

        By default, the dtype of the returned array will be the common NumPy
        dtype of all types in the DataFrame. For example, if the dtypes are
        ``float16`` and ``float32``, the results dtype will be ``float32``.
        This may require copying data and coercing values, which may be
        expensive.

        Parameters
        ----------
        dtype : str or numpy.dtype, optional
            The dtype to pass to :meth:`numpy.asarray`.
        copy : bool, default False
            Whether to ensure that the returned value is not a view on
            another array. Note that ``copy=False`` does not *ensure* that
            ``to_numpy()`` is no-copy. Rather, ``copy=True`` ensure that
            a copy is made, even if not strictly necessary.
        na_value : Any, optional
            The value to use for missing values. The default value depends
            on `dtype` and the dtypes of the DataFrame columns.

        Returns
        -------
        numpy.ndarray
            The NumPy array representing the values in the DataFrame.

        See Also
        --------
        Series.to_numpy : Similar method for Series.

        Examples
        --------
        >>> pd.DataFrame({"A": [1, 2], "B": [3, 4]}).to_numpy()
        array([[1, 3],
               [2, 4]])

        With heterogeneous data, the lowest common type will have to
        be used.

        >>> df = pd.DataFrame({"A": [1, 2], "B": [3.0, 4.5]})
        >>> df.to_numpy()
        array([[1. , 3. ],
               [2. , 4.5]])

        For a mix of numeric and non-numeric types, the output array will
        have object dtype.

        >>> df["C"] = pd.date_range("2000", periods=2)
        >>> df.to_numpy()
        array([[1, 3.0, Timestamp('2000-01-01 00:00:00')],
               [2, 4.5, Timestamp('2000-01-02 00:00:00')]], dtype=object)
        """
        if dtype is not None:
            dtype = np.dtype(dtype)
        result = self._mgr.as_array(dtype=dtype, copy=copy, na_value=na_value)
        if result.dtype is not dtype:
            result = np.asarray(result, dtype=dtype)

        return result

    @overload
    def to_dict(
        self,
        orient: Literal["dict", "list", "series", "split", "tight", "index"] = ...,
        *,
        into: type[MutableMappingT] | MutableMappingT,
        index: bool = ...,
    ) -> MutableMappingT: ...

    @overload
    def to_dict(
        self,
        orient: Literal["records"],
        *,
        into: type[MutableMappingT] | MutableMappingT,
        index: bool = ...,
    ) -> list[MutableMappingT]: ...

    @overload
    def to_dict(
        self,
        orient: Literal["dict", "list", "series", "split", "tight", "index"] = ...,
        *,
        into: type[dict] = ...,
        index: bool = ...,
    ) -> dict: ...

    @overload
    def to_dict(
        self,
        orient: Literal["records"],
        *,
        into: type[dict] = ...,
        index: bool = ...,
    ) -> list[dict]: ...

    # error: Incompatible default for argument "into" (default has type "type
    # [dict[Any, Any]]", argument has type "type[MutableMappingT] | MutableMappingT")
    def to_dict(
        self,
        orient: Literal[
            "dict", "list", "series", "split", "tight", "records", "index"
        ] = "dict",
        *,
        into: type[MutableMappingT] | MutableMappingT = dict,  # type: ignore[assignment]
        index: bool = True,
    ) -> MutableMappingT | list[MutableMappingT]:
        """
        Convert the DataFrame to a dictionary.

        The type of the key-value pairs can be customized with the parameters
        (see below).

        Parameters
        ----------
        orient : str {'dict', 'list', 'series', 'split', 'tight', 'records', 'index'}
            Determines the type of the values of the dictionary.

            - 'dict' (default) : dict like {column -> {index -> value}}
            - 'list' : dict like {column -> [values]}
            - 'series' : dict like {column -> Series(values)}
            - 'split' : dict like
              {'index' -> [index], 'columns' -> [columns], 'data' -> [values]}
            - 'tight' : dict like
              {'index' -> [index], 'columns' -> [columns], 'data' -> [values],
              'index_names' -> [index.names], 'column_names' -> [column.names]}
            - 'records' : list like
              [{column -> value}, ... , {column -> value}]
            - 'index' : dict like {index -> {column -> value}}

            .. versionadded:: 1.4.0
                'tight' as an allowed value for the ``orient`` argument

        into : class, default dict
            The collections.abc.MutableMapping subclass used for all Mappings
            in the return value.  Can be the actual class or an empty
            instance of the mapping type you want.  If you want a
            collections.defaultdict, you must pass it initialized.

        index : bool, default True
            Whether to include the index item (and index_names item if `orient`
            is 'tight') in the returned dictionary. Can only be ``False``
            when `orient` is 'split' or 'tight'. Note that when `orient` is
            'records', this parameter does not take effect (index item always
            not included).

            .. versionadded:: 2.0.0

        Returns
        -------
        dict, list or collections.abc.MutableMapping
            Return a collections.abc.MutableMapping object representing the
            DataFrame. The resulting transformation depends on the `orient`
            parameter.

        See Also
        --------
        DataFrame.from_dict: Create a DataFrame from a dictionary.
        DataFrame.to_json: Convert a DataFrame to JSON format.

        Examples
        --------
        >>> df = pd.DataFrame(
        ...     {"col1": [1, 2], "col2": [0.5, 0.75]}, index=["row1", "row2"]
        ... )
        >>> df
              col1  col2
        row1     1  0.50
        row2     2  0.75
        >>> df.to_dict()
        {'col1': {'row1': 1, 'row2': 2}, 'col2': {'row1': 0.5, 'row2': 0.75}}

        You can specify the return orientation.

        >>> df.to_dict("series")
        {'col1': row1    1
                 row2    2
        Name: col1, dtype: int64,
        'col2': row1    0.50
                row2    0.75
        Name: col2, dtype: float64}

        >>> df.to_dict("split")
        {'index': ['row1', 'row2'], 'columns': ['col1', 'col2'],
         'data': [[1, 0.5], [2, 0.75]]}

        >>> df.to_dict("records")
        [{'col1': 1, 'col2': 0.5}, {'col1': 2, 'col2': 0.75}]

        >>> df.to_dict("index")
        {'row1': {'col1': 1, 'col2': 0.5}, 'row2': {'col1': 2, 'col2': 0.75}}

        >>> df.to_dict("tight")
        {'index': ['row1', 'row2'], 'columns': ['col1', 'col2'],
         'data': [[1, 0.5], [2, 0.75]], 'index_names': [None], 'column_names': [None]}

        You can also specify the mapping type.

        >>> from collections import OrderedDict, defaultdict
        >>> df.to_dict(into=OrderedDict)
        OrderedDict([('col1', OrderedDict([('row1', 1), ('row2', 2)])),
                     ('col2', OrderedDict([('row1', 0.5), ('row2', 0.75)]))])

        If you want a `defaultdict`, you need to initialize it:

        >>> dd = defaultdict(list)
        >>> df.to_dict("records", into=dd)
        [defaultdict(<class 'list'>, {'col1': 1, 'col2': 0.5}),
         defaultdict(<class 'list'>, {'col1': 2, 'col2': 0.75})]
        """
        from pandas.core.methods.to_dict import to_dict

        return to_dict(self, orient, into=into, index=index)

    @classmethod
    def from_records(
        cls,
        data,
        index=None,
        exclude=None,
        columns=None,
        coerce_float: bool = False,
        nrows: int | None = None,
    ) -> DataFrame:
        """
        Convert structured or record ndarray to DataFrame.

        Creates a DataFrame object from a structured ndarray, or iterable of
        tuples or dicts.

        Parameters
        ----------
        data : structured ndarray, iterable of tuples or dicts
            Structured input data.
        index : str, list of fields, array-like
            Field of array to use as the index, alternately a specific set of
            input labels to use.
        exclude : sequence, default None
            Columns or fields to exclude.
        columns : sequence, default None
            Column names to use. If the passed data do not have names
            associated with them, this argument provides names for the
            columns. Otherwise, this argument indicates the order of the columns
            in the result (any names not found in the data will become all-NA
            columns) and limits the data to these columns if not all column names
            are provided.
        coerce_float : bool, default False
            Attempt to convert values of non-string, non-numeric objects (like
            decimal.Decimal) to floating point, useful for SQL result sets.
        nrows : int, default None
            Number of rows to read if data is an iterator.

        Returns
        -------
        DataFrame

        See Also
        --------
        DataFrame.from_dict : DataFrame from dict of array-like or dicts.
        DataFrame : DataFrame object creation using constructor.

        Examples
        --------
        Data can be provided as a structured ndarray:

        >>> data = np.array(
        ...     [(3, "a"), (2, "b"), (1, "c"), (0, "d")],
        ...     dtype=[("col_1", "i4"), ("col_2", "U1")],
        ... )
        >>> pd.DataFrame.from_records(data)
           col_1 col_2
        0      3     a
        1      2     b
        2      1     c
        3      0     d

        Data can be provided as a list of dicts:

        >>> data = [
        ...     {"col_1": 3, "col_2": "a"},
        ...     {"col_1": 2, "col_2": "b"},
        ...     {"col_1": 1, "col_2": "c"},
        ...     {"col_1": 0, "col_2": "d"},
        ... ]
        >>> pd.DataFrame.from_records(data)
           col_1 col_2
        0      3     a
        1      2     b
        2      1     c
        3      0     d

        Data can be provided as a list of tuples with corresponding columns:

        >>> data = [(3, "a"), (2, "b"), (1, "c"), (0, "d")]
        >>> pd.DataFrame.from_records(data, columns=["col_1", "col_2"])
           col_1 col_2
        0      3     a
        1      2     b
        2      1     c
        3      0     d
        """
        if isinstance(data, DataFrame):
            raise TypeError(
                "Passing a DataFrame to DataFrame.from_records is not supported. Use "
                "set_index and/or drop to modify the DataFrame instead.",
            )

        result_index = None

        # Make a copy of the input columns so we can modify it
        if columns is not None:
            columns = ensure_index(columns)

        def maybe_reorder(
            arrays: list[ArrayLike], arr_columns: Index, columns: Index, index
        ) -> tuple[list[ArrayLike], Index, Index | None]:
            """
            If our desired 'columns' do not match the data's pre-existing 'arr_columns',
            we re-order our arrays.  This is like a preemptive (cheap) reindex.
            """
            if len(arrays):
                length = len(arrays[0])
            else:
                length = 0

            result_index = None
            if len(arrays) == 0 and index is None and length == 0:
                result_index = default_index(0)

            arrays, arr_columns = reorder_arrays(arrays, arr_columns, columns, length)
            return arrays, arr_columns, result_index

        if is_iterator(data):
            if nrows == 0:
                return cls(index=index, columns=columns)

            try:
                first_row = next(data)
            except StopIteration:
                return cls(index=index, columns=columns)

            dtype = None
            if hasattr(first_row, "dtype") and first_row.dtype.names:
                dtype = first_row.dtype

            values = [first_row]

            if nrows is None:
                values += data
            else:
                values.extend(itertools.islice(data, nrows - 1))

            if dtype is not None:
                data = np.array(values, dtype=dtype)
            else:
                data = values

        if isinstance(data, dict):
            if columns is None:
                columns = arr_columns = ensure_index(sorted(data))
                arrays = [data[k] for k in columns]
            else:
                arrays = []
                arr_columns_list = []
                for k, v in data.items():
                    if k in columns:
                        arr_columns_list.append(k)
                        arrays.append(v)

                arr_columns = Index(arr_columns_list)
                arrays, arr_columns, result_index = maybe_reorder(
                    arrays, arr_columns, columns, index
                )

        elif isinstance(data, np.ndarray):
            arrays, columns = to_arrays(data, columns)
            arr_columns = columns
        else:
            arrays, arr_columns = to_arrays(data, columns)
            if coerce_float:
                for i, arr in enumerate(arrays):
                    if arr.dtype == object:
                        # error: Argument 1 to "maybe_convert_objects" has
                        # incompatible type "Union[ExtensionArray, ndarray]";
                        # expected "ndarray"
                        arrays[i] = lib.maybe_convert_objects(
                            arr,  # type: ignore[arg-type]
                            try_float=True,
                        )

            arr_columns = ensure_index(arr_columns)
            if columns is None:
                columns = arr_columns
            else:
                arrays, arr_columns, result_index = maybe_reorder(
                    arrays, arr_columns, columns, index
                )

        if exclude is None:
            exclude = set()
        else:
            exclude = set(exclude)

        if index is not None:
            if isinstance(index, str) or not hasattr(index, "__iter__"):
                i = columns.get_loc(index)
                exclude.add(index)
                if len(arrays) > 0:
                    result_index = Index(arrays[i], name=index)
                else:
                    result_index = Index([], name=index)
            else:
                try:
                    index_data = [arrays[arr_columns.get_loc(field)] for field in index]
                except (KeyError, TypeError):
                    # raised by get_loc, see GH#29258
                    result_index = index
                else:
                    result_index = ensure_index_from_sequences(index_data, names=index)
                    exclude.update(index)

        if any(exclude):
            arr_exclude = (x for x in exclude if x in arr_columns)
            to_remove = {arr_columns.get_loc(col) for col in arr_exclude}  # pyright: ignore[reportUnhashable]
            arrays = [v for i, v in enumerate(arrays) if i not in to_remove]

            columns = columns.drop(exclude)

        mgr = arrays_to_mgr(arrays, columns, result_index)
        df = DataFrame._from_mgr(mgr, axes=mgr.axes)
        if cls is not DataFrame:
            return cls(df, copy=False)
        return df

    def to_records(
        self, index: bool = True, column_dtypes=None, index_dtypes=None
    ) -> np.rec.recarray:
        """
        Convert DataFrame to a NumPy record array.

        Index will be included as the first field of the record array if
        requested.

        Parameters
        ----------
        index : bool, default True
            Include index in resulting record array, stored in 'index'
            field or using the index label, if set.
        column_dtypes : str, type, dict, default None
            If a string or type, the data type to store all columns. If
            a dictionary, a mapping of column names and indices (zero-indexed)
            to specific data types.
        index_dtypes : str, type, dict, default None
            If a string or type, the data type to store all index levels. If
            a dictionary, a mapping of index level names and indices
            (zero-indexed) to specific data types.

            This mapping is applied only if `index=True`.

        Returns
        -------
        numpy.rec.recarray
            NumPy ndarray with the DataFrame labels as fields and each row
            of the DataFrame as entries.

        See Also
        --------
        DataFrame.from_records: Convert structured or record ndarray
            to DataFrame.
        numpy.rec.recarray: An ndarray that allows field access using
            attributes, analogous to typed columns in a
            spreadsheet.

        Examples
        --------
        >>> df = pd.DataFrame({"A": [1, 2], "B": [0.5, 0.75]}, index=["a", "b"])
        >>> df
           A     B
        a  1  0.50
        b  2  0.75
        >>> df.to_records()
        rec.array([('a', 1, 0.5 ), ('b', 2, 0.75)],
                  dtype=[('index', 'O'), ('A', '<i8'), ('B', '<f8')])

        If the DataFrame index has no label then the recarray field name
        is set to 'index'. If the index has a label then this is used as the
        field name:

        >>> df.index = df.index.rename("I")
        >>> df.to_records()
        rec.array([('a', 1, 0.5 ), ('b', 2, 0.75)],
                  dtype=[('I', 'O'), ('A', '<i8'), ('B', '<f8')])

        The index can be excluded from the record array:

        >>> df.to_records(index=False)
        rec.array([(1, 0.5 ), (2, 0.75)],
                  dtype=[('A', '<i8'), ('B', '<f8')])

        Data types can be specified for the columns:

        >>> df.to_records(column_dtypes={"A": "int32"})
        rec.array([('a', 1, 0.5 ), ('b', 2, 0.75)],
                  dtype=[('I', 'O'), ('A', '<i4'), ('B', '<f8')])

        As well as for the index:

        >>> df.to_records(index_dtypes="<S2")
        rec.array([(b'a', 1, 0.5 ), (b'b', 2, 0.75)],
                  dtype=[('I', 'S2'), ('A', '<i8'), ('B', '<f8')])

        >>> index_dtypes = f"<S{df.index.str.len().max()}"
        >>> df.to_records(index_dtypes=index_dtypes)
        rec.array([(b'a', 1, 0.5 ), (b'b', 2, 0.75)],
                  dtype=[('I', 'S1'), ('A', '<i8'), ('B', '<f8')])
        """
        if index:
            ix_vals = [
                np.asarray(self.index.get_level_values(i))
                for i in range(self.index.nlevels)
            ]

            arrays = ix_vals + [
                np.asarray(self.iloc[:, i]) for i in range(len(self.columns))
            ]

            index_names = list(self.index.names)

            if isinstance(self.index, MultiIndex):
                index_names = com.fill_missing_names(index_names)
            elif index_names[0] is None:
                index_names = ["index"]

            names = [str(name) for name in itertools.chain(index_names, self.columns)]
        else:
            arrays = [np.asarray(self.iloc[:, i]) for i in range(len(self.columns))]
            names = [str(c) for c in self.columns]
            index_names = []

        index_len = len(index_names)
        formats = []

        for i, v in enumerate(arrays):
            index_int = i

            # When the names and arrays are collected, we
            # first collect those in the DataFrame's index,
            # followed by those in its columns.
            #
            # Thus, the total length of the array is:
            # len(index_names) + len(DataFrame.columns).
            #
            # This check allows us to see whether we are
            # handling a name / array in the index or column.
            if index_int < index_len:
                dtype_mapping = index_dtypes
                name = index_names[index_int]
            else:
                index_int -= index_len
                dtype_mapping = column_dtypes
                name = self.columns[index_int]

            # We have a dictionary, so we get the data type
            # associated with the index or column (which can
            # be denoted by its name in the DataFrame or its
            # position in DataFrame's array of indices or
            # columns, whichever is applicable.
            if is_dict_like(dtype_mapping):
                if name in dtype_mapping:
                    dtype_mapping = dtype_mapping[name]
                elif index_int in dtype_mapping:
                    dtype_mapping = dtype_mapping[index_int]
                else:
                    dtype_mapping = None

            # If no mapping can be found, use the array's
            # dtype attribute for formatting.
            #
            # A valid dtype must either be a type or
            # string naming a type.
            if dtype_mapping is None:
                formats.append(v.dtype)
            elif isinstance(dtype_mapping, (type, np.dtype, str)):
                # error: Argument 1 to "append" of "list" has incompatible
                # type "Union[type, dtype[Any], str]"; expected "dtype[Any]"
                formats.append(dtype_mapping)  # type: ignore[arg-type]
            else:
                element = "row" if i < index_len else "column"
                msg = f"Invalid dtype {dtype_mapping} specified for {element} {name}"
                raise ValueError(msg)

        return np.rec.fromarrays(arrays, dtype={"names": names, "formats": formats})

    @classmethod
    def _from_arrays(
        cls,
        arrays,
        columns,
        index,
        dtype: Dtype | None = None,
        verify_integrity: bool = True,
    ) -> Self:
        """
        Create DataFrame from a list of arrays corresponding to the columns.

        Parameters
        ----------
        arrays : list-like of arrays
            Each array in the list corresponds to one column, in order.
        columns : list-like, Index
            The column names for the resulting DataFrame.
        index : list-like, Index
            The rows labels for the resulting DataFrame.
        dtype : dtype, optional
            Optional dtype to enforce for all arrays.
        verify_integrity : bool, default True
            Validate and homogenize all input. If set to False, it is assumed
            that all elements of `arrays` are actual arrays how they will be
            stored in a block (numpy ndarray or ExtensionArray), have the same
            length as and are aligned with the index, and that `columns` and
            `index` are ensured to be an Index object.

        Returns
        -------
        DataFrame
        """
        if dtype is not None:
            dtype = pandas_dtype(dtype)

        columns = ensure_index(columns)
        if len(columns) != len(arrays):
            raise ValueError("len(columns) must match len(arrays)")
        mgr = arrays_to_mgr(
            arrays,
            columns,
            index,
            dtype=dtype,
            verify_integrity=verify_integrity,
        )
        return cls._from_mgr(mgr, axes=mgr.axes)

    @doc(
        storage_options=_shared_docs["storage_options"],
        compression_options=_shared_docs["compression_options"] % "path",
    )
    def to_stata(
        self,
        path: FilePath | WriteBuffer[bytes],
        *,
        convert_dates: dict[Hashable, str] | None = None,
        write_index: bool = True,
        byteorder: ToStataByteorder | None = None,
        time_stamp: datetime.datetime | None = None,
        data_label: str | None = None,
        variable_labels: dict[Hashable, str] | None = None,
        version: int | None = 114,
        convert_strl: Sequence[Hashable] | None = None,
        compression: CompressionOptions = "infer",
        storage_options: StorageOptions | None = None,
        value_labels: dict[Hashable, dict[float, str]] | None = None,
    ) -> None:
        """
        Export DataFrame object to Stata dta format.

        Writes the DataFrame to a Stata dataset file.
        "dta" files contain a Stata dataset.

        Parameters
        ----------
        path : str, path object, or buffer
            String, path object (implementing ``os.PathLike[str]``), or file-like
            object implementing a binary ``write()`` function.

        convert_dates : dict
            Dictionary mapping columns containing datetime types to stata
            internal format to use when writing the dates. Options are 'tc',
            'td', 'tm', 'tw', 'th', 'tq', 'ty'. Column can be either an integer
            or a name. Datetime columns that do not have a conversion type
            specified will be converted to 'tc'. Raises NotImplementedError if
            a datetime column has timezone information.
        write_index : bool
            Write the index to Stata dataset.
        byteorder : str
            Can be ">", "<", "little", or "big". default is `sys.byteorder`.
        time_stamp : datetime
            A datetime to use as file creation date.  Default is the current
            time.
        data_label : str, optional
            A label for the data set.  Must be 80 characters or smaller.
        variable_labels : dict
            Dictionary containing columns as keys and variable labels as
            values. Each label must be 80 characters or smaller.
        version : {{114, 117, 118, 119, None}}, default 114
            Version to use in the output dta file. Set to None to let pandas
            decide between 118 or 119 formats depending on the number of
            columns in the frame. Version 114 can be read by Stata 10 and
            later. Version 117 can be read by Stata 13 or later. Version 118
            is supported in Stata 14 and later. Version 119 is supported in
            Stata 15 and later. Version 114 limits string variables to 244
            characters or fewer while versions 117 and later allow strings
            with lengths up to 2,000,000 characters. Versions 118 and 119
            support Unicode characters, and version 119 supports more than
            32,767 variables.

            Version 119 should usually only be used when the number of
            variables exceeds the capacity of dta format 118. Exporting
            smaller datasets in format 119 may have unintended consequences,
            and, as of November 2020, Stata SE cannot read version 119 files.

        convert_strl : list, optional
            List of column names to convert to string columns to Stata StrL
            format. Only available if version is 117.  Storing strings in the
            StrL format can produce smaller dta files if strings have more than
            8 characters and values are repeated.
        {compression_options}

            .. versionchanged:: 1.4.0 Zstandard support.

        {storage_options}

        value_labels : dict of dicts
            Dictionary containing columns as keys and dictionaries of column value
            to labels as values. Labels for a single variable must be 32,000
            characters or smaller.

            .. versionadded:: 1.4.0

        Raises
        ------
        NotImplementedError
            * If datetimes contain timezone information
            * Column dtype is not representable in Stata
        ValueError
            * Columns listed in convert_dates are neither datetime64[ns]
              or datetime.datetime
            * Column listed in convert_dates is not in DataFrame
            * Categorical label contains more than 32,000 characters

        See Also
        --------
        read_stata : Import Stata data files.
        io.stata.StataWriter : Low-level writer for Stata data files.
        io.stata.StataWriter117 : Low-level writer for version 117 files.

        Examples
        --------
        >>> df = pd.DataFrame(
        ...     [["falcon", 350], ["parrot", 18]], columns=["animal", "parrot"]
        ... )
        >>> df.to_stata("animals.dta")  # doctest: +SKIP
        """
        if version not in (114, 117, 118, 119, None):
            raise ValueError("Only formats 114, 117, 118 and 119 are supported.")
        if version == 114:
            if convert_strl is not None:
                raise ValueError("strl is not supported in format 114")
            from pandas.io.stata import StataWriter as statawriter
        elif version == 117:
            # Incompatible import of "statawriter" (imported name has type
            # "Type[StataWriter117]", local name has type "Type[StataWriter]")
            from pandas.io.stata import (  # type: ignore[assignment]
                StataWriter117 as statawriter,
            )
        else:  # versions 118 and 119
            # Incompatible import of "statawriter" (imported name has type
            # "Type[StataWriter117]", local name has type "Type[StataWriter]")
            from pandas.io.stata import (  # type: ignore[assignment]
                StataWriterUTF8 as statawriter,
            )

        kwargs: dict[str, Any] = {}
        if version is None or version >= 117:
            # strl conversion is only supported >= 117
            kwargs["convert_strl"] = convert_strl
        if version is None or version >= 118:
            # Specifying the version is only supported for UTF8 (118 or 119)
            kwargs["version"] = version

        writer = statawriter(
            path,
            self,
            convert_dates=convert_dates,
            byteorder=byteorder,
            time_stamp=time_stamp,
            data_label=data_label,
            write_index=write_index,
            variable_labels=variable_labels,
            compression=compression,
            storage_options=storage_options,
            value_labels=value_labels,
            **kwargs,
        )
        writer.write_file()

    def to_feather(self, path: FilePath | WriteBuffer[bytes], **kwargs) -> None:
        """
        Write a DataFrame to the binary Feather format.

        Parameters
        ----------
        path : str, path object, file-like object
            String, path object (implementing ``os.PathLike[str]``), or file-like
            object implementing a binary ``write()`` function. If a string or a path,
            it will be used as Root Directory path when writing a partitioned dataset.
        **kwargs :
            Additional keywords passed to :func:`pyarrow.feather.write_feather`.
            This includes the `compression`, `compression_level`, `chunksize`
            and `version` keywords.

        See Also
        --------
        DataFrame.to_parquet : Write a DataFrame to the binary parquet format.
        DataFrame.to_excel : Write object to an Excel sheet.
        DataFrame.to_sql : Write to a sql table.
        DataFrame.to_csv : Write a csv file.
        DataFrame.to_json : Convert the object to a JSON string.
        DataFrame.to_html : Render a DataFrame as an HTML table.
        DataFrame.to_string : Convert DataFrame to a string.

        Notes
        -----
        This function writes the dataframe as a `feather file
        <https://arrow.apache.org/docs/python/feather.html>`_. Requires a default
        index. For saving the DataFrame with your custom index use a method that
        supports custom indices e.g. `to_parquet`.

        Examples
        --------
        >>> df = pd.DataFrame([[1, 2, 3], [4, 5, 6]])
        >>> df.to_feather("file.feather")  # doctest: +SKIP
        """
        from pandas.io.feather_format import to_feather

        to_feather(self, path, **kwargs)

    @overload
    def to_markdown(
        self,
        buf: None = ...,
        *,
        mode: str = ...,
        index: bool = ...,
        storage_options: StorageOptions | None = ...,
        **kwargs,
    ) -> str: ...

    @overload
    def to_markdown(
        self,
        buf: FilePath | WriteBuffer[str],
        *,
        mode: str = ...,
        index: bool = ...,
        storage_options: StorageOptions | None = ...,
        **kwargs,
    ) -> None: ...

    @overload
    def to_markdown(
        self,
        buf: FilePath | WriteBuffer[str] | None,
        *,
        mode: str = ...,
        index: bool = ...,
        storage_options: StorageOptions | None = ...,
        **kwargs,
    ) -> str | None: ...

    def to_markdown(
        self,
        buf: FilePath | WriteBuffer[str] | None = None,
        *,
        mode: str = "wt",
        index: bool = True,
        storage_options: StorageOptions | None = None,
        **kwargs,
    ) -> str | None:
        """
        Print DataFrame in Markdown-friendly format.

        Parameters
        ----------
        buf : str, Path or StringIO-like, optional, default None
            Buffer to write to. If None, the output is returned as a string.
        mode : str, optional
            Mode in which file is opened, "wt" by default.
        index : bool, optional, default True
            Add index (row) labels.

        storage_options : dict, optional
            Extra options that make sense for a particular storage connection, e.g.
            host, port, username, password, etc. For HTTP(S) URLs the key-value pairs
            are forwarded to ``urllib.request.Request`` as header options. For other
            URLs (e.g. starting with "s3://", and "gcs://") the key-value pairs are
            forwarded to ``fsspec.open``. Please see ``fsspec`` and ``urllib`` for more
            details, and for more examples on storage options refer `here
            <https://pandas.pydata.org/docs/user_guide/io.html?
            highlight=storage_options#reading-writing-remote-files>`_.

        **kwargs
            These parameters will be passed to `tabulate <https://pypi.org/project/tabulate>`_.

        Returns
        -------
        str
            DataFrame in Markdown-friendly format.

        See Also
        --------
        DataFrame.to_html : Render DataFrame to HTML-formatted table.
        DataFrame.to_latex : Render DataFrame to LaTeX-formatted table.

        Notes
        -----
        Requires the `tabulate <https://pypi.org/project/tabulate>`_ package.

        Examples
        --------
        >>> df = pd.DataFrame(
        ...     data={"animal_1": ["elk", "pig"], "animal_2": ["dog", "quetzal"]}
        ... )
        >>> print(df.to_markdown())
        |    | animal_1   | animal_2   |
        |---:|:-----------|:-----------|
        |  0 | elk        | dog        |
        |  1 | pig        | quetzal    |

        Output markdown with a tabulate option.

        >>> print(df.to_markdown(tablefmt="grid"))
        +----+------------+------------+
        |    | animal_1   | animal_2   |
        +====+============+============+
        |  0 | elk        | dog        |
        +----+------------+------------+
        |  1 | pig        | quetzal    |
        +----+------------+------------+
        """
        if "showindex" in kwargs:
            raise ValueError("Pass 'index' instead of 'showindex")

        kwargs.setdefault("headers", "keys")
        kwargs.setdefault("tablefmt", "pipe")
        kwargs.setdefault("showindex", index)
        tabulate = import_optional_dependency("tabulate")
        result = tabulate.tabulate(self, **kwargs)
        if buf is None:
            return result

        with get_handle(buf, mode, storage_options=storage_options) as handles:
            handles.handle.write(result)
        return None

    @overload
    def to_parquet(
        self,
        path: None = ...,
        *,
        engine: Literal["auto", "pyarrow", "fastparquet"] = ...,
        compression: ParquetCompressionOptions = ...,
        index: bool | None = ...,
        partition_cols: list[str] | None = ...,
        storage_options: StorageOptions = ...,
        **kwargs,
    ) -> bytes: ...

    @overload
    def to_parquet(
        self,
        path: FilePath | WriteBuffer[bytes],
        *,
        engine: Literal["auto", "pyarrow", "fastparquet"] = ...,
        compression: ParquetCompressionOptions = ...,
        index: bool | None = ...,
        partition_cols: list[str] | None = ...,
        storage_options: StorageOptions = ...,
        **kwargs,
    ) -> None: ...

    @doc(storage_options=_shared_docs["storage_options"])
    def to_parquet(
        self,
        path: FilePath | WriteBuffer[bytes] | None = None,
        *,
        engine: Literal["auto", "pyarrow", "fastparquet"] = "auto",
        compression: ParquetCompressionOptions = "snappy",
        index: bool | None = None,
        partition_cols: list[str] | None = None,
        storage_options: StorageOptions | None = None,
        **kwargs,
    ) -> bytes | None:
        """
        Write a DataFrame to the binary parquet format.

        This function writes the dataframe as a `parquet file
        <https://parquet.apache.org/>`_. You can choose different parquet
        backends, and have the option of compression. See
        :ref:`the user guide <io.parquet>` for more details.

        Parameters
        ----------
        path : str, path object, file-like object, or None, default None
            String, path object (implementing ``os.PathLike[str]``), or file-like
            object implementing a binary ``write()`` function. If None, the result is
            returned as bytes. If a string or path, it will be used as Root Directory
            path when writing a partitioned dataset.
        engine : {{'auto', 'pyarrow', 'fastparquet'}}, default 'auto'
            Parquet library to use. If 'auto', then the option
            ``io.parquet.engine`` is used. The default ``io.parquet.engine``
            behavior is to try 'pyarrow', falling back to 'fastparquet' if
            'pyarrow' is unavailable.
        compression : str or None, default 'snappy'
            Name of the compression to use. Use ``None`` for no compression.
            Supported options: 'snappy', 'gzip', 'brotli', 'lz4', 'zstd'.
        index : bool, default None
            If ``True``, include the dataframe's index(es) in the file output.
            If ``False``, they will not be written to the file.
            If ``None``, similar to ``True`` the dataframe's index(es)
            will be saved. However, instead of being saved as values,
            the RangeIndex will be stored as a range in the metadata so it
            doesn't require much space and is faster. Other indexes will
            be included as columns in the file output.
        partition_cols : list, optional, default None
            Column names by which to partition the dataset.
            Columns are partitioned in the order they are given.
            Must be None if path is not a string.
        {storage_options}

        **kwargs
            Additional arguments passed to the parquet library. See
            :ref:`pandas io <io.parquet>` for more details.

        Returns
        -------
        bytes if no path argument is provided else None
            Returns the DataFrame converted to the binary parquet format as bytes if no
            path argument. Returns None and writes the DataFrame to the specified
            location in the Parquet format if the path argument is provided.

        See Also
        --------
        read_parquet : Read a parquet file.
        DataFrame.to_orc : Write an orc file.
        DataFrame.to_csv : Write a csv file.
        DataFrame.to_sql : Write to a sql table.
        DataFrame.to_hdf : Write to hdf.

        Notes
        -----
        * This function requires either the `fastparquet
          <https://pypi.org/project/fastparquet>`_ or `pyarrow
          <https://arrow.apache.org/docs/python/>`_ library.
        * When saving a DataFrame with categorical columns to parquet,
          the file size may increase due to the inclusion of all possible
          categories, not just those present in the data. This behavior
          is expected and consistent with pandas' handling of categorical data.
          To manage file size and ensure a more predictable roundtrip process,
          consider using :meth:`Categorical.remove_unused_categories` on the
          DataFrame before saving.

        Examples
        --------
        >>> df = pd.DataFrame(data={{"col1": [1, 2], "col2": [3, 4]}})
        >>> df.to_parquet("df.parquet.gzip", compression="gzip")  # doctest: +SKIP
        >>> pd.read_parquet("df.parquet.gzip")  # doctest: +SKIP
           col1  col2
        0     1     3
        1     2     4

        If you want to get a buffer to the parquet content you can use a io.BytesIO
        object, as long as you don't use partition_cols, which creates multiple files.

        >>> import io
        >>> f = io.BytesIO()
        >>> df.to_parquet(f)
        >>> f.seek(0)
        0
        >>> content = f.read()
        """
        from pandas.io.parquet import to_parquet

        return to_parquet(
            self,
            path,
            engine,
            compression=compression,
            index=index,
            partition_cols=partition_cols,
            storage_options=storage_options,
            **kwargs,
        )

    @overload
    def to_orc(
        self,
        path: None = ...,
        *,
        engine: Literal["pyarrow"] = ...,
        index: bool | None = ...,
        engine_kwargs: dict[str, Any] | None = ...,
    ) -> bytes: ...

    @overload
    def to_orc(
        self,
        path: FilePath | WriteBuffer[bytes],
        *,
        engine: Literal["pyarrow"] = ...,
        index: bool | None = ...,
        engine_kwargs: dict[str, Any] | None = ...,
    ) -> None: ...

    @overload
    def to_orc(
        self,
        path: FilePath | WriteBuffer[bytes] | None,
        *,
        engine: Literal["pyarrow"] = ...,
        index: bool | None = ...,
        engine_kwargs: dict[str, Any] | None = ...,
    ) -> bytes | None: ...

    def to_orc(
        self,
        path: FilePath | WriteBuffer[bytes] | None = None,
        *,
        engine: Literal["pyarrow"] = "pyarrow",
        index: bool | None = None,
        engine_kwargs: dict[str, Any] | None = None,
    ) -> bytes | None:
        """
        Write a DataFrame to the Optimized Row Columnar (ORC) format.

        .. versionadded:: 1.5.0

        Parameters
        ----------
        path : str, file-like object or None, default None
            If a string, it will be used as Root Directory path
            when writing a partitioned dataset. By file-like object,
            we refer to objects with a write() method, such as a file handle
            (e.g. via builtin open function). If path is None,
            a bytes object is returned.
        engine : {'pyarrow'}, default 'pyarrow'
            ORC library to use.
        index : bool, optional
            If ``True``, include the dataframe's index(es) in the file output.
            If ``False``, they will not be written to the file.
            If ``None``, similar to ``infer`` the dataframe's index(es)
            will be saved. However, instead of being saved as values,
            the RangeIndex will be stored as a range in the metadata so it
            doesn't require much space and is faster. Other indexes will
            be included as columns in the file output.
        engine_kwargs : dict[str, Any] or None, default None
            Additional keyword arguments passed to :func:`pyarrow.orc.write_table`.

        Returns
        -------
        bytes if no ``path`` argument is provided else None
            Bytes object with DataFrame data if ``path`` is not specified else None.

        Raises
        ------
        NotImplementedError
            Dtype of one or more columns is category, unsigned integers, interval,
            period or sparse.
        ValueError
            engine is not pyarrow.

        See Also
        --------
        read_orc : Read a ORC file.
        DataFrame.to_parquet : Write a parquet file.
        DataFrame.to_csv : Write a csv file.
        DataFrame.to_sql : Write to a sql table.
        DataFrame.to_hdf : Write to hdf.

        Notes
        -----
        * Find more information on ORC
          `here <https://en.wikipedia.org/wiki/Apache_ORC>`__.
        * Before using this function you should read the :ref:`user guide about
          ORC <io.orc>` and :ref:`install optional dependencies <install.warn_orc>`.
        * This function requires `pyarrow <https://arrow.apache.org/docs/python/>`_
          library.
        * For supported dtypes please refer to `supported ORC features in Arrow
          <https://arrow.apache.org/docs/cpp/orc.html#data-types>`__.
        * Currently timezones in datetime columns are not preserved when a
          dataframe is converted into ORC files.

        Examples
        --------
        >>> df = pd.DataFrame(data={"col1": [1, 2], "col2": [4, 3]})
        >>> df.to_orc("df.orc")  # doctest: +SKIP
        >>> pd.read_orc("df.orc")  # doctest: +SKIP
           col1  col2
        0     1     4
        1     2     3

        If you want to get a buffer to the orc content you can write it to io.BytesIO

        >>> import io
        >>> b = io.BytesIO(df.to_orc())  # doctest: +SKIP
        >>> b.seek(0)  # doctest: +SKIP
        0
        >>> content = b.read()  # doctest: +SKIP
        """
        from pandas.io.orc import to_orc

        return to_orc(
            self, path, engine=engine, index=index, engine_kwargs=engine_kwargs
        )

    @overload
    def to_html(
        self,
        buf: FilePath | WriteBuffer[str],
        *,
        columns: Axes | None = ...,
        col_space: ColspaceArgType | None = ...,
        header: bool = ...,
        index: bool = ...,
        na_rep: str = ...,
        formatters: FormattersType | None = ...,
        float_format: FloatFormatType | None = ...,
        sparsify: bool | None = ...,
        index_names: bool = ...,
        justify: str | None = ...,
        max_rows: int | None = ...,
        max_cols: int | None = ...,
        show_dimensions: bool | str = ...,
        decimal: str = ...,
        bold_rows: bool = ...,
        classes: str | list | tuple | None = ...,
        escape: bool = ...,
        notebook: bool = ...,
        border: int | bool | None = ...,
        table_id: str | None = ...,
        render_links: bool = ...,
        encoding: str | None = ...,
    ) -> None: ...

    @overload
    def to_html(
        self,
        buf: None = ...,
        *,
        columns: Axes | None = ...,
        col_space: ColspaceArgType | None = ...,
        header: bool = ...,
        index: bool = ...,
        na_rep: str = ...,
        formatters: FormattersType | None = ...,
        float_format: FloatFormatType | None = ...,
        sparsify: bool | None = ...,
        index_names: bool = ...,
        justify: str | None = ...,
        max_rows: int | None = ...,
        max_cols: int | None = ...,
        show_dimensions: bool | str = ...,
        decimal: str = ...,
        bold_rows: bool = ...,
        classes: str | list | tuple | None = ...,
        escape: bool = ...,
        notebook: bool = ...,
        border: int | bool | None = ...,
        table_id: str | None = ...,
        render_links: bool = ...,
        encoding: str | None = ...,
    ) -> str: ...

    @Substitution(
        header_type="bool",
        header="Whether to print column labels, default True",
        col_space_type="str or int, list or dict of int or str",
        col_space="The minimum width of each column in CSS length "
        "units.  An int is assumed to be px units.",
    )
    @Substitution(shared_params=fmt.common_docstring, returns=fmt.return_docstring)
    def to_html(
        self,
        buf: FilePath | WriteBuffer[str] | None = None,
        *,
        columns: Axes | None = None,
        col_space: ColspaceArgType | None = None,
        header: bool = True,
        index: bool = True,
        na_rep: str = "NaN",
        formatters: FormattersType | None = None,
        float_format: FloatFormatType | None = None,
        sparsify: bool | None = None,
        index_names: bool = True,
        justify: str | None = None,
        max_rows: int | None = None,
        max_cols: int | None = None,
        show_dimensions: bool | str = False,
        decimal: str = ".",
        bold_rows: bool = True,
        classes: str | list | tuple | None = None,
        escape: bool = True,
        notebook: bool = False,
        border: int | bool | None = None,
        table_id: str | None = None,
        render_links: bool = False,
        encoding: str | None = None,
    ) -> str | None:
        """
        Render a DataFrame as an HTML table.
        %(shared_params)s
        bold_rows : bool, default True
            Make the row labels bold in the output.
        classes : str or list or tuple, default None
            CSS class(es) to apply to the resulting html table.
        escape : bool, default True
            Convert the characters <, >, and & to HTML-safe sequences.
        notebook : {True, False}, default False
            Whether the generated HTML is for IPython Notebook.
        border : int or bool
            When an integer value is provided, it sets the border attribute in
            the opening tag, specifying the thickness of the border.
            If ``False`` or ``0`` is passed, the border attribute will not
            be present in the ``<table>`` tag.
            The default value for this parameter is governed by
            ``pd.options.display.html.border``.
        table_id : str, optional
            A css id is included in the opening `<table>` tag if specified.
        render_links : bool, default False
            Convert URLs to HTML links.
        encoding : str, default "utf-8"
            Set character encoding.
        %(returns)s
        See Also
        --------
        to_string : Convert DataFrame to a string.

        Examples
        --------
        >>> df = pd.DataFrame(data={"col1": [1, 2], "col2": [4, 3]})
        >>> html_string = '''<table border="1" class="dataframe">
        ...   <thead>
        ...     <tr style="text-align: right;">
        ...       <th></th>
        ...       <th>col1</th>
        ...       <th>col2</th>
        ...     </tr>
        ...   </thead>
        ...   <tbody>
        ...     <tr>
        ...       <th>0</th>
        ...       <td>1</td>
        ...       <td>4</td>
        ...     </tr>
        ...     <tr>
        ...       <th>1</th>
        ...       <td>2</td>
        ...       <td>3</td>
        ...     </tr>
        ...   </tbody>
        ... </table>'''
        >>> assert html_string == df.to_html()
        """
        if justify is not None and justify not in fmt.VALID_JUSTIFY_PARAMETERS:
            raise ValueError("Invalid value for justify parameter")

        formatter = fmt.DataFrameFormatter(
            self,
            columns=columns,
            col_space=col_space,
            na_rep=na_rep,
            header=header,
            index=index,
            formatters=formatters,
            float_format=float_format,
            bold_rows=bold_rows,
            sparsify=sparsify,
            justify=justify,
            index_names=index_names,
            escape=escape,
            decimal=decimal,
            max_rows=max_rows,
            max_cols=max_cols,
            show_dimensions=show_dimensions,
        )
        # TODO: a generic formatter wld b in DataFrameFormatter
        return fmt.DataFrameRenderer(formatter).to_html(
            buf=buf,
            classes=classes,
            notebook=notebook,
            border=border,
            encoding=encoding,
            table_id=table_id,
            render_links=render_links,
        )

    @overload
    def to_xml(
        self,
        path_or_buffer: None = ...,
        *,
        index: bool = ...,
        root_name: str | None = ...,
        row_name: str | None = ...,
        na_rep: str | None = ...,
        attr_cols: list[str] | None = ...,
        elem_cols: list[str] | None = ...,
        namespaces: dict[str | None, str] | None = ...,
        prefix: str | None = ...,
        encoding: str = ...,
        xml_declaration: bool | None = ...,
        pretty_print: bool | None = ...,
        parser: XMLParsers | None = ...,
        stylesheet: FilePath | ReadBuffer[str] | ReadBuffer[bytes] | None = ...,
        compression: CompressionOptions = ...,
        storage_options: StorageOptions | None = ...,
    ) -> str: ...

    @overload
    def to_xml(
        self,
        path_or_buffer: FilePath | WriteBuffer[bytes] | WriteBuffer[str],
        *,
        index: bool = ...,
        root_name: str | None = ...,
        row_name: str | None = ...,
        na_rep: str | None = ...,
        attr_cols: list[str] | None = ...,
        elem_cols: list[str] | None = ...,
        namespaces: dict[str | None, str] | None = ...,
        prefix: str | None = ...,
        encoding: str = ...,
        xml_declaration: bool | None = ...,
        pretty_print: bool | None = ...,
        parser: XMLParsers | None = ...,
        stylesheet: FilePath | ReadBuffer[str] | ReadBuffer[bytes] | None = ...,
        compression: CompressionOptions = ...,
        storage_options: StorageOptions | None = ...,
    ) -> None: ...

    @doc(
        storage_options=_shared_docs["storage_options"],
        compression_options=_shared_docs["compression_options"] % "path_or_buffer",
    )
    def to_xml(
        self,
        path_or_buffer: FilePath | WriteBuffer[bytes] | WriteBuffer[str] | None = None,
        *,
        index: bool = True,
        root_name: str | None = "data",
        row_name: str | None = "row",
        na_rep: str | None = None,
        attr_cols: list[str] | None = None,
        elem_cols: list[str] | None = None,
        namespaces: dict[str | None, str] | None = None,
        prefix: str | None = None,
        encoding: str = "utf-8",
        xml_declaration: bool | None = True,
        pretty_print: bool | None = True,
        parser: XMLParsers | None = "lxml",
        stylesheet: FilePath | ReadBuffer[str] | ReadBuffer[bytes] | None = None,
        compression: CompressionOptions = "infer",
        storage_options: StorageOptions | None = None,
    ) -> str | None:
        """
        Render a DataFrame to an XML document.

        .. versionadded:: 1.3.0

        Parameters
        ----------
        path_or_buffer : str, path object, file-like object, or None, default None
            String, path object (implementing ``os.PathLike[str]``), or file-like
            object implementing a ``write()`` function. If None, the result is returned
            as a string.
        index : bool, default True
            Whether to include index in XML document.
        root_name : str, default 'data'
            The name of root element in XML document.
        row_name : str, default 'row'
            The name of row element in XML document.
        na_rep : str, optional
            Missing data representation.
        attr_cols : list-like, optional
            List of columns to write as attributes in row element.
            Hierarchical columns will be flattened with underscore
            delimiting the different levels.
        elem_cols : list-like, optional
            List of columns to write as children in row element. By default,
            all columns output as children of row element. Hierarchical
            columns will be flattened with underscore delimiting the
            different levels.
        namespaces : dict, optional
            All namespaces to be defined in root element. Keys of dict
            should be prefix names and values of dict corresponding URIs.
            Default namespaces should be given empty string key. For
            example, ::

                namespaces = {{"": "https://example.com"}}

        prefix : str, optional
            Namespace prefix to be used for every element and/or attribute
            in document. This should be one of the keys in ``namespaces``
            dict.
        encoding : str, default 'utf-8'
            Encoding of the resulting document.
        xml_declaration : bool, default True
            Whether to include the XML declaration at start of document.
        pretty_print : bool, default True
            Whether output should be pretty printed with indentation and
            line breaks.
        parser : {{'lxml','etree'}}, default 'lxml'
            Parser module to use for building of tree. Only 'lxml' and
            'etree' are supported. With 'lxml', the ability to use XSLT
            stylesheet is supported.
        stylesheet : str, path object or file-like object, optional
            A URL, file-like object, or a raw string containing an XSLT
            script used to transform the raw XML output. Script should use
            layout of elements and attributes from original output. This
            argument requires ``lxml`` to be installed. Only XSLT 1.0
            scripts and not later versions is currently supported.
        {compression_options}

            .. versionchanged:: 1.4.0 Zstandard support.

        {storage_options}

        Returns
        -------
        None or str
            If ``io`` is None, returns the resulting XML format as a
            string. Otherwise returns None.

        See Also
        --------
        to_json : Convert the pandas object to a JSON string.
        to_html : Convert DataFrame to a html.

        Examples
        --------
        >>> df = pd.DataFrame(
        ...     [["square", 360, 4], ["circle", 360, np.nan], ["triangle", 180, 3]],
        ...     columns=["shape", "degrees", "sides"],
        ... )

        >>> df.to_xml()  # doctest: +SKIP
        <?xml version='1.0' encoding='utf-8'?>
        <data>
          <row>
            <index>0</index>
            <shape>square</shape>
            <degrees>360</degrees>
            <sides>4.0</sides>
          </row>
          <row>
            <index>1</index>
            <shape>circle</shape>
            <degrees>360</degrees>
            <sides/>
          </row>
          <row>
            <index>2</index>
            <shape>triangle</shape>
            <degrees>180</degrees>
            <sides>3.0</sides>
          </row>
        </data>

        >>> df.to_xml(
        ...     attr_cols=["index", "shape", "degrees", "sides"]
        ... )  # doctest: +SKIP
        <?xml version='1.0' encoding='utf-8'?>
        <data>
          <row index="0" shape="square" degrees="360" sides="4.0"/>
          <row index="1" shape="circle" degrees="360"/>
          <row index="2" shape="triangle" degrees="180" sides="3.0"/>
        </data>

        >>> df.to_xml(
        ...     namespaces={{"doc": "https://example.com"}}, prefix="doc"
        ... )  # doctest: +SKIP
        <?xml version='1.0' encoding='utf-8'?>
        <doc:data xmlns:doc="https://example.com">
          <doc:row>
            <doc:index>0</doc:index>
            <doc:shape>square</doc:shape>
            <doc:degrees>360</doc:degrees>
            <doc:sides>4.0</doc:sides>
          </doc:row>
          <doc:row>
            <doc:index>1</doc:index>
            <doc:shape>circle</doc:shape>
            <doc:degrees>360</doc:degrees>
            <doc:sides/>
          </doc:row>
          <doc:row>
            <doc:index>2</doc:index>
            <doc:shape>triangle</doc:shape>
            <doc:degrees>180</doc:degrees>
            <doc:sides>3.0</doc:sides>
          </doc:row>
        </doc:data>
        """

        from pandas.io.formats.xml import (
            EtreeXMLFormatter,
            LxmlXMLFormatter,
        )

        lxml = import_optional_dependency("lxml.etree", errors="ignore")

        TreeBuilder: type[EtreeXMLFormatter | LxmlXMLFormatter]

        if parser == "lxml":
            if lxml is not None:
                TreeBuilder = LxmlXMLFormatter
            else:
                raise ImportError(
                    "lxml not found, please install or use the etree parser."
                )

        elif parser == "etree":
            TreeBuilder = EtreeXMLFormatter

        else:
            raise ValueError("Values for parser can only be lxml or etree.")

        xml_formatter = TreeBuilder(
            self,
            path_or_buffer=path_or_buffer,
            index=index,
            root_name=root_name,
            row_name=row_name,
            na_rep=na_rep,
            attr_cols=attr_cols,
            elem_cols=elem_cols,
            namespaces=namespaces,
            prefix=prefix,
            encoding=encoding,
            xml_declaration=xml_declaration,
            pretty_print=pretty_print,
            stylesheet=stylesheet,
            compression=compression,
            storage_options=storage_options,
        )

        return xml_formatter.write_output()

    def to_iceberg(
        self,
        table_identifier: str,
        catalog_name: str | None = None,
        *,
        catalog_properties: dict[str, Any] | None = None,
        location: str | None = None,
        append: bool = False,
        snapshot_properties: dict[str, str] | None = None,
    ) -> None:
        """
        Write a DataFrame to an Apache Iceberg table.

        .. versionadded:: 3.0.0

        .. warning::

           to_iceberg is experimental and may change without warning.

        Parameters
        ----------
        table_identifier : str
            Table identifier.
        catalog_name : str, optional
            The name of the catalog.
        catalog_properties : dict of {str: str}, optional
            The properties that are used next to the catalog configuration.
        location : str, optional
            Location for the table.
        append : bool, default False
            If ``True``, append data to the table, instead of replacing the content.
        snapshot_properties : dict of {str: str}, optional
            Custom properties to be added to the snapshot summary

        See Also
        --------
        read_iceberg : Read an Apache Iceberg table.
        DataFrame.to_parquet : Write a DataFrame in Parquet format.

        Examples
        --------
        >>> df = pd.DataFrame(data={"col1": [1, 2], "col2": [4, 3]})
        >>> df.to_iceberg("my_table", catalog_name="my_catalog")  # doctest: +SKIP
        """
        from pandas.io.iceberg import to_iceberg

        to_iceberg(
            self,
            table_identifier,
            catalog_name,
            catalog_properties=catalog_properties,
            location=location,
            append=append,
            snapshot_properties=snapshot_properties,
        )

    # ----------------------------------------------------------------------
    @doc(INFO_DOCSTRING, **frame_sub_kwargs)
    def info(
        self,
        verbose: bool | None = None,
        buf: WriteBuffer[str] | None = None,
        max_cols: int | None = None,
        memory_usage: bool | str | None = None,
        show_counts: bool | None = None,
    ) -> None:
        info = DataFrameInfo(
            data=self,
            memory_usage=memory_usage,
        )
        info.render(
            buf=buf,
            max_cols=max_cols,
            verbose=verbose,
            show_counts=show_counts,
        )

    def memory_usage(self, index: bool = True, deep: bool = False) -> Series:
        """
        Return the memory usage of each column in bytes.

        The memory usage can optionally include the contribution of
        the index and elements of `object` dtype.

        This value is displayed in `DataFrame.info` by default. This can be
        suppressed by setting ``pandas.options.display.memory_usage`` to False.

        Parameters
        ----------
        index : bool, default True
            Specifies whether to include the memory usage of the DataFrame's
            index in returned Series. If ``index=True``, the memory usage of
            the index is the first item in the output.
        deep : bool, default False
            If True, introspect the data deeply by interrogating
            `object` dtypes for system-level memory consumption, and include
            it in the returned values.

        Returns
        -------
        Series
            A Series whose index is the original column names and whose values
            is the memory usage of each column in bytes.

        See Also
        --------
        numpy.ndarray.nbytes : Total bytes consumed by the elements of an
            ndarray.
        Series.memory_usage : Bytes consumed by a Series.
        Categorical : Memory-efficient array for string values with
            many repeated values.
        DataFrame.info : Concise summary of a DataFrame.

        Notes
        -----
        See the :ref:`Frequently Asked Questions <df-memory-usage>` for more
        details.

        Examples
        --------
        >>> dtypes = ["int64", "float64", "complex128", "object", "bool"]
        >>> data = dict([(t, np.ones(shape=5000, dtype=int).astype(t)) for t in dtypes])
        >>> df = pd.DataFrame(data)
        >>> df.head()
           int64  float64            complex128  object  bool
        0      1      1.0              1.0+0.0j       1  True
        1      1      1.0              1.0+0.0j       1  True
        2      1      1.0              1.0+0.0j       1  True
        3      1      1.0              1.0+0.0j       1  True
        4      1      1.0              1.0+0.0j       1  True

        >>> df.memory_usage()
        Index           128
        int64         40000
        float64       40000
        complex128    80000
        object        40000
        bool           5000
        dtype: int64

        >>> df.memory_usage(index=False)
        int64         40000
        float64       40000
        complex128    80000
        object        40000
        bool           5000
        dtype: int64

        The memory footprint of `object` dtype columns is ignored by default:

        >>> df.memory_usage(deep=True)
        Index            128
        int64          40000
        float64        40000
        complex128     80000
        object        180000
        bool            5000
        dtype: int64

        Use a Categorical for efficient storage of an object-dtype column with
        many repeated values.

        >>> df["object"].astype("category").memory_usage(deep=True)
        5136
        """
        result = self._constructor_sliced(
            [c.memory_usage(index=False, deep=deep) for col, c in self.items()],
            index=self.columns,
            dtype=np.intp,
        )
        if index:
            index_memory_usage = self._constructor_sliced(
                self.index.memory_usage(deep=deep), index=["Index"]
            )
            result = index_memory_usage._append_internal(result)
        return result

    def transpose(
        self,
        *args,
        copy: bool | lib.NoDefault = lib.no_default,
    ) -> DataFrame:
        """
        Transpose index and columns.

        Reflect the DataFrame over its main diagonal by writing rows as columns
        and vice-versa. The property :attr:`.T` is an accessor to the method
        :meth:`transpose`.

        Parameters
        ----------
        *args : tuple, optional
            Accepted for compatibility with NumPy.
        copy : bool, default False
            Whether to copy the data after transposing, even for DataFrames
            with a single dtype.

            Note that a copy is always required for mixed dtype DataFrames,
            or for DataFrames with any extension types.

            .. note::
                The `copy` keyword will change behavior in pandas 3.0.
                `Copy-on-Write
                <https://pandas.pydata.org/docs/dev/user_guide/copy_on_write.html>`__
                will be enabled by default, which means that all methods with a
                `copy` keyword will use a lazy copy mechanism to defer the copy and
                ignore the `copy` keyword. The `copy` keyword will be removed in a
                future version of pandas.

                You can already get the future behavior and improvements through
                enabling copy on write ``pd.options.mode.copy_on_write = True``

            .. deprecated:: 3.0.0

        Returns
        -------
        DataFrame
            The transposed DataFrame.

        See Also
        --------
        numpy.transpose : Permute the dimensions of a given array.

        Notes
        -----
        Transposing a DataFrame with mixed dtypes will result in a homogeneous
        DataFrame with the `object` dtype. In such a case, a copy of the data
        is always made.

        Examples
        --------
        **Square DataFrame with homogeneous dtype**

        >>> d1 = {"col1": [1, 2], "col2": [3, 4]}
        >>> df1 = pd.DataFrame(data=d1)
        >>> df1
           col1  col2
        0     1     3
        1     2     4

        >>> df1_transposed = df1.T  # or df1.transpose()
        >>> df1_transposed
              0  1
        col1  1  2
        col2  3  4

        When the dtype is homogeneous in the original DataFrame, we get a
        transposed DataFrame with the same dtype:

        >>> df1.dtypes
        col1    int64
        col2    int64
        dtype: object
        >>> df1_transposed.dtypes
        0    int64
        1    int64
        dtype: object

        **Non-square DataFrame with mixed dtypes**

        >>> d2 = {
        ...     "name": ["Alice", "Bob"],
        ...     "score": [9.5, 8],
        ...     "employed": [False, True],
        ...     "kids": [0, 0],
        ... }
        >>> df2 = pd.DataFrame(data=d2)
        >>> df2
            name  score  employed  kids
        0  Alice    9.5     False     0
        1    Bob    8.0      True     0

        >>> df2_transposed = df2.T  # or df2.transpose()
        >>> df2_transposed
                      0     1
        name      Alice   Bob
        score       9.5   8.0
        employed  False  True
        kids          0     0

        When the DataFrame has mixed dtypes, we get a transposed DataFrame with
        the `object` dtype:

        >>> df2.dtypes
        name         object
        score       float64
        employed       bool
        kids          int64
        dtype: object
        >>> df2_transposed.dtypes
        0    object
        1    object
        dtype: object
        """
        self._check_copy_deprecation(copy)
        nv.validate_transpose(args, {})
        # construct the args

        first_dtype = self.dtypes.iloc[0] if len(self.columns) else None

        if self._can_fast_transpose:
            # Note: tests pass without this, but this improves perf quite a bit.
            new_vals = self._values.T

            result = self._constructor(
                new_vals,
                index=self.columns,
                columns=self.index,
                copy=False,
                dtype=new_vals.dtype,
            )
            if len(self) > 0:
                result._mgr.add_references(self._mgr)

        elif (
            self._is_homogeneous_type
            and first_dtype is not None
            and isinstance(first_dtype, ExtensionDtype)
        ):
            new_values: list
            if isinstance(first_dtype, BaseMaskedDtype):
                # We have masked arrays with the same dtype. We can transpose faster.
                from pandas.core.arrays.masked import (
                    transpose_homogeneous_masked_arrays,
                )

                new_values = transpose_homogeneous_masked_arrays(
                    cast(Sequence[BaseMaskedArray], self._iter_column_arrays())
                )
            elif isinstance(first_dtype, ArrowDtype):
                # We have arrow EAs with the same dtype. We can transpose faster.
                from pandas.core.arrays.arrow.array import (
                    ArrowExtensionArray,
                    transpose_homogeneous_pyarrow,
                )

                new_values = transpose_homogeneous_pyarrow(
                    cast(Sequence[ArrowExtensionArray], self._iter_column_arrays())
                )
            else:
                # We have other EAs with the same dtype. We preserve dtype in transpose.
                arr_typ = first_dtype.construct_array_type()
                values = self.values
                new_values = [
                    arr_typ._from_sequence(row, dtype=first_dtype) for row in values
                ]

            result = type(self)._from_arrays(
                new_values,
                index=self.columns,
                columns=self.index,
                verify_integrity=False,
            )

        else:
            new_arr = self.values.T
            result = self._constructor(
                new_arr,
                index=self.columns,
                columns=self.index,
                dtype=new_arr.dtype,
                # We already made a copy (more than one block)
                copy=False,
            )

        return result.__finalize__(self, method="transpose")

    @property
    def T(self) -> DataFrame:
        """
        The transpose of the DataFrame.

        Returns
        -------
        DataFrame
            The transposed DataFrame.

        See Also
        --------
        DataFrame.transpose : Transpose index and columns.

        Examples
        --------
        >>> df = pd.DataFrame({"col1": [1, 2], "col2": [3, 4]})
        >>> df
           col1  col2
        0     1     3
        1     2     4

        >>> df.T
              0  1
        col1  1  2
        col2  3  4
        """
        return self.transpose()

    # ----------------------------------------------------------------------
    # Indexing Methods

    def _ixs(self, i: int, axis: AxisInt = 0) -> Series:
        """
        Parameters
        ----------
        i : int
        axis : int

        Returns
        -------
        Series
        """
        # irow
        if axis == 0:
            new_mgr = self._mgr.fast_xs(i)

            result = self._constructor_sliced_from_mgr(new_mgr, axes=new_mgr.axes)
            result._name = self.index[i]
            return result.__finalize__(self)

        # icol
        else:
            col_mgr = self._mgr.iget(i)
            return self._box_col_values(col_mgr, i)

    def _get_column_array(self, i: int) -> ArrayLike:
        """
        Get the values of the i'th column (ndarray or ExtensionArray, as stored
        in the Block)

        Warning! The returned array is a view but doesn't handle Copy-on-Write,
        so this should be used with caution (for read-only purposes).
        """
        return self._mgr.iget_values(i)

    def _iter_column_arrays(self) -> Iterator[ArrayLike]:
        """
        Iterate over the arrays of all columns in order.
        This returns the values as stored in the Block (ndarray or ExtensionArray).

        Warning! The returned array is a view but doesn't handle Copy-on-Write,
        so this should be used with caution (for read-only purposes).
        """
        for i in range(len(self.columns)):
            yield self._get_column_array(i)

    def __getitem__(self, key):
        check_dict_or_set_indexers(key)
        key = lib.item_from_zerodim(key)
        key = com.apply_if_callable(key, self)

        if is_hashable(key) and not is_iterator(key) and not isinstance(key, slice):
            # is_iterator to exclude generator e.g. test_getitem_listlike
            # As of Python 3.12, slice is hashable which breaks MultiIndex (GH#57500)

            # shortcut if the key is in columns
            is_mi = isinstance(self.columns, MultiIndex)
            # GH#45316 Return view if key is not duplicated
            # Only use drop_duplicates with duplicates for performance
            if not is_mi and (
                (self.columns.is_unique and key in self.columns)
                or key in self.columns.drop_duplicates(keep=False)
            ):
                return self._get_item(key)

            elif is_mi and self.columns.is_unique and key in self.columns:
                return self._getitem_multilevel(key)

        # Do we have a slicer (on rows)?
        if isinstance(key, slice):
            return self._getitem_slice(key)

        # Do we have a (boolean) DataFrame?
        if isinstance(key, DataFrame):
            return self.where(key)

        # Do we have a (boolean) 1d indexer?
        if com.is_bool_indexer(key):
            return self._getitem_bool_array(key)

        # We are left with two options: a single key, and a collection of keys,
        # We interpret tuples as collections only for non-MultiIndex
        is_single_key = isinstance(key, tuple) or not is_list_like(key)

        if is_single_key:
            if self.columns.nlevels > 1:
                return self._getitem_multilevel(key)
            indexer = self.columns.get_loc(key)
            if is_integer(indexer):
                indexer = [indexer]
        else:
            if is_iterator(key):
                key = list(key)
            indexer = self.columns._get_indexer_strict(key, "columns")[1]

        # take() does not accept boolean indexers
        if getattr(indexer, "dtype", None) == bool:
            indexer = np.where(indexer)[0]

        if isinstance(indexer, slice):
            return self._slice(indexer, axis=1)

        data = self.take(indexer, axis=1)

        if is_single_key:
            # What does looking for a single key in a non-unique index return?
            # The behavior is inconsistent. It returns a Series, except when
            # - the key itself is repeated (test on data.shape, #9519), or
            # - we have a MultiIndex on columns (test on self.columns, #21309)
            if data.shape[1] == 1 and not isinstance(self.columns, MultiIndex):
                # GH#26490 using data[key] can cause RecursionError
                return data._get_item(key)

        return data

    def _getitem_bool_array(self, key):
        # also raises Exception if object array with NA values
        # warning here just in case -- previously __setitem__ was
        # reindexing but __getitem__ was not; it seems more reasonable to
        # go with the __setitem__ behavior since that is more consistent
        # with all other indexing behavior
        if isinstance(key, Series) and not key.index.equals(self.index):
            warnings.warn(
                "Boolean Series key will be reindexed to match DataFrame index.",
                UserWarning,
                stacklevel=find_stack_level(),
            )
        elif len(key) != len(self.index):
            raise ValueError(
                f"Item wrong length {len(key)} instead of {len(self.index)}."
            )

        # check_bool_indexer will throw exception if Series key cannot
        # be reindexed to match DataFrame rows
        key = check_bool_indexer(self.index, key)

        if key.all():
            return self.copy(deep=False)

        indexer = key.nonzero()[0]
        return self.take(indexer, axis=0)

    def _getitem_multilevel(self, key):
        # self.columns is a MultiIndex
        loc = self.columns.get_loc(key)
        if isinstance(loc, (slice, np.ndarray)):
            new_columns = self.columns[loc]
            result_columns = maybe_droplevels(new_columns, key)
            result = self.iloc[:, loc]
            result.columns = result_columns

            # If there is only one column being returned, and its name is
            # either an empty string, or a tuple with an empty string as its
            # first element, then treat the empty string as a placeholder
            # and return the column as if the user had provided that empty
            # string in the key. If the result is a Series, exclude the
            # implied empty string from its name.
            if len(result.columns) == 1:
                # e.g. test_frame_getitem_multicolumn_empty_level,
                #  test_frame_mixed_depth_get, test_loc_setitem_single_column_slice
                top = result.columns[0]
                if isinstance(top, tuple):
                    top = top[0]
                if top == "":
                    result = result[""]
                    if isinstance(result, Series):
                        result = self._constructor_sliced(
                            result, index=self.index, name=key
                        )

            return result
        else:
            # loc is neither a slice nor ndarray, so must be an int
            return self._ixs(loc, axis=1)

    def _get_value(self, index, col, takeable: bool = False) -> Scalar:
        """
        Quickly retrieve single value at passed column and index.

        Parameters
        ----------
        index : row label
        col : column label
        takeable : interpret the index/col as indexers, default False

        Returns
        -------
        scalar

        Notes
        -----
        Assumes that both `self.index._index_as_unique` and
        `self.columns._index_as_unique`; Caller is responsible for checking.
        """
        if takeable:
            series = self._ixs(col, axis=1)
            return series._values[index]

        series = self._get_item(col)

        if not isinstance(self.index, MultiIndex):
            # CategoricalIndex: Trying to use the engine fastpath may give incorrect
            #  results if our categories are integers that dont match our codes
            # IntervalIndex: IntervalTree has no get_loc
            row = self.index.get_loc(index)
            return series._values[row]

        # For MultiIndex going through engine effectively restricts us to
        #  same-length tuples; see test_get_set_value_no_partial_indexing
        loc = self.index._engine.get_loc(index)
        return series._values[loc]

    def isetitem(self, loc, value) -> None:
        """
        Set the given value in the column with position `loc`.

        This is a positional analogue to ``__setitem__``.

        Parameters
        ----------
        loc : int or sequence of ints
            Index position for the column.
        value : scalar or arraylike
            Value(s) for the column.

        See Also
        --------
        DataFrame.iloc : Purely integer-location based indexing for selection by
            position.

        Notes
        -----
        ``frame.isetitem(loc, value)`` is an in-place method as it will
        modify the DataFrame in place (not returning a new object). In contrast to
        ``frame.iloc[:, i] = value`` which will try to update the existing values in
        place, ``frame.isetitem(loc, value)`` will not update the values of the column
        itself in place, it will instead insert a new array.

        In cases where ``frame.columns`` is unique, this is equivalent to
        ``frame[frame.columns[i]] = value``.

        Examples
        --------
        >>> df = pd.DataFrame({"A": [1, 2], "B": [3, 4]})
        >>> df.isetitem(1, [5, 6])
        >>> df
              A  B
        0     1  5
        1     2  6
        """
        if isinstance(value, DataFrame):
            if is_integer(loc):
                loc = [loc]

            if len(loc) != len(value.columns):
                raise ValueError(
                    f"Got {len(loc)} positions but value has {len(value.columns)} "
                    f"columns."
                )

            for i, idx in enumerate(loc):
                arraylike, refs = self._sanitize_column(value.iloc[:, i])
                self._iset_item_mgr(idx, arraylike, inplace=False, refs=refs)
            return

        arraylike, refs = self._sanitize_column(value)
        self._iset_item_mgr(loc, arraylike, inplace=False, refs=refs)

    # def __setitem__() is implemented in SetitemMixin and dispatches to this method
    def _setitem(self, key, value) -> None:
        """
        Set item(s) in DataFrame by key.

        This method allows you to set the values of one or more columns in the
        DataFrame using a key. If the key does not exist, a new
        column will be created.

        Parameters
        ----------
        key : The object(s) in the index which are to be assigned to
            Column label(s) to set. Can be a single column name, list of column names,
            or tuple for MultiIndex columns.
        value : scalar, array-like, Series, or DataFrame
            Value(s) to set for the specified key(s).

        Returns
        -------
        None
            This method does not return a value.

        See Also
        --------
        DataFrame.loc : Access and set values by label-based indexing.
        DataFrame.iloc : Access and set values by position-based indexing.
        DataFrame.assign : Assign new columns to a DataFrame.

        Notes
        -----
        When assigning a Series to a DataFrame column, pandas aligns the Series
        by index labels, not by position. This means:

        * Values from the Series are matched to DataFrame rows by index label
        * If a Series index label doesn't exist in the DataFrame index, it's ignored
        * If a DataFrame index label doesn't exist in the Series index, NaN is assigned
        * The order of values in the Series doesn't matter; only the index labels matter

        Examples
        --------
        Basic column assignment:

        >>> df = pd.DataFrame({"A": [1, 2, 3]})
        >>> df["B"] = [4, 5, 6]  # Assigns by position
        >>> df
            A  B
        0  1  4
        1  2  5
        2  3  6

        Series assignment with index alignment:

        >>> df = pd.DataFrame({"A": [1, 2, 3]}, index=[0, 1, 2])
        >>> s = pd.Series([10, 20], index=[1, 3])  # Note: index 3 doesn't exist in df
        >>> df["B"] = s  # Assigns by index label, not position
        >>> df
            A   B
        0  1 NaN
        1  2  10
        2  3 NaN

        Series assignment with partial index match:

        >>> df = pd.DataFrame({"A": [1, 2, 3, 4]}, index=["a", "b", "c", "d"])
        >>> s = pd.Series([100, 200], index=["b", "d"])
        >>> df["B"] = s
        >>> df
            A    B
        a  1  NaN
        b  2  100
        c  3  NaN
        d  4  200

        Series index labels NOT in DataFrame, ignored:

        >>> df = pd.DataFrame({"A": [1, 2, 3]}, index=["x", "y", "z"])
        >>> s = pd.Series([10, 20, 30, 40, 50], index=["x", "y", "a", "b", "z"])
        >>> df["B"] = s
        >>> df
           A   B
        x  1  10
        y  2  20
        z  3  50
        # Values for 'a' and 'b' are completely ignored!
        """
<<<<<<< HEAD
=======
        if not PYPY and not WARNING_CHECK_DISABLED:
            if sys.getrefcount(self) <= REF_COUNT + 1:
                warnings.warn(
                    _chained_assignment_msg, ChainedAssignmentError, stacklevel=2
                )

>>>>>>> 10102e61
        key = com.apply_if_callable(key, self)

        # see if we can slice the rows
        if isinstance(key, slice):
            slc = self.index._convert_slice_indexer(key, kind="getitem")
            return self._setitem_slice(slc, value)

        if isinstance(key, DataFrame) or getattr(key, "ndim", None) == 2:
            self._setitem_frame(key, value)
        elif isinstance(key, (Series, np.ndarray, list, Index)):
            self._setitem_array(key, value)
        elif isinstance(value, DataFrame):
            self._set_item_frame_value(key, value)
        elif (
            is_list_like(value)
            and not self.columns.is_unique
            and 1 < len(self.columns.get_indexer_for([key])) == len(value)
        ):
            # Column to set is duplicated
            self._setitem_array([key], value)
        else:
            # set column
            self._set_item(key, value)

    def _setitem_slice(self, key: slice, value) -> None:
        # NB: we can't just use self.loc[key] = value because that
        #  operates on labels and we need to operate positional for
        #  backwards-compat, xref GH#31469
        self.iloc[key] = value

    def _setitem_array(self, key, value) -> None:
        # also raises Exception if object array with NA values
        if com.is_bool_indexer(key):
            # bool indexer is indexing along rows
            if len(key) != len(self.index):
                raise ValueError(
                    f"Item wrong length {len(key)} instead of {len(self.index)}!"
                )
            key = check_bool_indexer(self.index, key)
            indexer = key.nonzero()[0]
            if isinstance(value, DataFrame):
                # GH#39931 reindex since iloc does not align
                value = value.reindex(self.index.take(indexer))
            self.iloc[indexer] = value

        else:
            # Note: unlike self.iloc[:, indexer] = value, this will
            #  never try to overwrite values inplace

            if isinstance(value, DataFrame):
                check_key_length(self.columns, key, value)
                for k1, k2 in zip(key, value.columns, strict=False):
                    self[k1] = value[k2]

            elif not is_list_like(value):
                for col in key:
                    self[col] = value

            elif isinstance(value, np.ndarray) and value.ndim == 2:
                self._iset_not_inplace(key, value)

            elif np.ndim(value) > 1:
                # list of lists
                value = DataFrame(value).values
                self._setitem_array(key, value)

            else:
                self._iset_not_inplace(key, value)

    def _iset_not_inplace(self, key, value) -> None:
        # GH#39510 when setting with df[key] = obj with a list-like key and
        #  list-like value, we iterate over those listlikes and set columns
        #  one at a time.  This is different from dispatching to
        #  `self.loc[:, key]= value`  because loc.__setitem__ may overwrite
        #  data inplace, whereas this will insert new arrays.

        def igetitem(obj, i: int):
            # Note: we catch DataFrame obj before getting here, but
            #  hypothetically would return obj.iloc[:, i]
            if isinstance(obj, np.ndarray):
                return obj[..., i]
            else:
                return obj[i]

        if self.columns.is_unique:
            if np.shape(value)[-1] != len(key):
                raise ValueError("Columns must be same length as key")

            for i, col in enumerate(key):
                self[col] = igetitem(value, i)

        else:
            ilocs = self.columns.get_indexer_non_unique(key)[0]
            if (ilocs < 0).any():
                # key entries not in self.columns
                raise NotImplementedError

            if np.shape(value)[-1] != len(ilocs):
                raise ValueError("Columns must be same length as key")

            assert np.ndim(value) <= 2

            orig_columns = self.columns

            # Using self.iloc[:, i] = ... may set values inplace, which
            #  by convention we do not do in __setitem__
            try:
                self.columns = Index(range(len(self.columns)))
                for i, iloc in enumerate(ilocs):
                    self[iloc] = igetitem(value, i)
            finally:
                self.columns = orig_columns

    def _setitem_frame(self, key, value) -> None:
        # support boolean setting with DataFrame input, e.g.
        # df[df > df2] = 0
        if isinstance(key, np.ndarray):
            if key.shape != self.shape:
                raise ValueError("Array conditional must be same shape as self")
            key = self._constructor(key, **self._construct_axes_dict(), copy=False)

        if key.size and not all(is_bool_dtype(blk.dtype) for blk in key._mgr.blocks):
            raise TypeError(
                "Must pass DataFrame or 2-d ndarray with boolean values only"
            )

        self._where(-key, value, inplace=True)

    def _set_item_frame_value(self, key, value: DataFrame) -> None:
        self._ensure_valid_index(value)

        # align columns
        if key in self.columns:
            loc = self.columns.get_loc(key)
            cols = self.columns[loc]
            len_cols = 1 if is_scalar(cols) or isinstance(cols, tuple) else len(cols)
            if len_cols != len(value.columns):
                raise ValueError("Columns must be same length as key")

            # align right-hand-side columns if self.columns
            # is multi-index and self[key] is a sub-frame
            if isinstance(self.columns, MultiIndex) and isinstance(
                loc, (slice, Series, np.ndarray, Index)
            ):
                cols_droplevel = maybe_droplevels(cols, key)
                if (
                    not isinstance(cols_droplevel, MultiIndex)
                    and is_string_dtype(cols_droplevel.dtype)
                    and not cols_droplevel.any()
                ):
                    # if cols_droplevel contains only empty strings,
                    # value.reindex(cols_droplevel, axis=1) would be full of NaNs
                    # see GH#62518 and GH#61841
                    return
                if len(cols_droplevel) and not cols_droplevel.equals(value.columns):
                    value = value.reindex(cols_droplevel, axis=1)

                for col, col_droplevel in zip(cols, cols_droplevel, strict=True):
                    self[col] = value[col_droplevel]
                return

            if is_scalar(cols):
                self[cols] = value[value.columns[0]]
                return

            locs: np.ndarray | list
            if isinstance(loc, slice):
                locs = np.arange(loc.start, loc.stop, loc.step)
            elif is_scalar(loc):
                locs = [loc]
            else:
                locs = loc.nonzero()[0]

            return self.isetitem(locs, value)

        if len(value.columns) > 1:
            raise ValueError(
                "Cannot set a DataFrame with multiple columns to the single "
                f"column {key}"
            )
        elif len(value.columns) == 0:
            raise ValueError(
                f"Cannot set a DataFrame without columns to the column {key}"
            )

        self[key] = value[value.columns[0]]

    def _iset_item_mgr(
        self,
        loc: int | slice | np.ndarray,
        value,
        inplace: bool = False,
        refs: BlockValuesRefs | None = None,
    ) -> None:
        # when called from _set_item_mgr loc can be anything returned from get_loc
        self._mgr.iset(loc, value, inplace=inplace, refs=refs)

    def _set_item_mgr(
        self, key, value: ArrayLike, refs: BlockValuesRefs | None = None
    ) -> None:
        try:
            loc = self._info_axis.get_loc(key)
        except KeyError:
            # This item wasn't present, just insert at end
            self._mgr.insert(len(self._info_axis), key, value, refs)
        else:
            self._iset_item_mgr(loc, value, refs=refs)

    def _iset_item(self, loc: int, value: Series, inplace: bool = True) -> None:
        # We are only called from _replace_columnwise which guarantees that
        # no reindex is necessary
        self._iset_item_mgr(loc, value._values, inplace=inplace, refs=value._references)

    def _set_item(self, key, value) -> None:
        """
        Add series to DataFrame in specified column.

        If series is a numpy-array (not a Series/TimeSeries), it must be the
        same length as the DataFrames index or an error will be thrown.

        Series/TimeSeries will be conformed to the DataFrames index to
        ensure homogeneity.
        """
        value, refs = self._sanitize_column(value)

        if (
            key in self.columns
            and value.ndim == 1
            and not isinstance(value.dtype, ExtensionDtype)
        ):
            # broadcast across multiple columns if necessary
            if not self.columns.is_unique or isinstance(self.columns, MultiIndex):
                existing_piece = self[key]
                if isinstance(existing_piece, DataFrame):
                    value = np.tile(value, (len(existing_piece.columns), 1)).T
                    refs = None

        self._set_item_mgr(key, value, refs)

    def _set_value(
        self, index: IndexLabel, col, value: Scalar, takeable: bool = False
    ) -> None:
        """
        Put single value at passed column and index.

        Parameters
        ----------
        index : Label
            row label
        col : Label
            column label
        value : scalar
        takeable : bool, default False
            Sets whether or not index/col interpreted as indexers
        """
        try:
            if takeable:
                icol = col
                iindex = cast(int, index)
            else:
                icol = self.columns.get_loc(col)
                iindex = self.index.get_loc(index)
            self._mgr.column_setitem(icol, iindex, value, inplace_only=True)

        except (KeyError, TypeError, ValueError, LossySetitemError):
            # get_loc might raise a KeyError for missing labels (falling back
            #  to (i)loc will do expansion of the index)
            # column_setitem will do validation that may raise TypeError,
            #  ValueError, or LossySetitemError
            # set using a non-recursive method & reset the cache
            if takeable:
                self.iloc[index, col] = value
            else:
                self.loc[index, col] = value

        except InvalidIndexError as ii_err:
            # GH48729: Seems like you are trying to assign a value to a
            # row when only scalar options are permitted
            raise InvalidIndexError(
                f"You can only assign a scalar value not a {type(value)}"
            ) from ii_err

    def _ensure_valid_index(self, value) -> None:
        """
        Ensure that if we don't have an index, that we can create one from the
        passed value.
        """
        # GH5632, make sure that we are a Series convertible
        if not len(self.index) and is_list_like(value) and len(value):
            if not isinstance(value, DataFrame):
                try:
                    value = Series(value)
                except (ValueError, NotImplementedError, TypeError) as err:
                    raise ValueError(
                        "Cannot set a frame with no defined index "
                        "and a value that cannot be converted to a Series"
                    ) from err

            # GH31368 preserve name of index
            index_copy = value.index.copy()
            if self.index.name is not None:
                index_copy.name = self.index.name

            self._mgr = self._mgr.reindex_axis(index_copy, axis=1, fill_value=np.nan)

    def _box_col_values(self, values: SingleBlockManager, loc: int) -> Series:
        """
        Provide boxed values for a column.
        """
        # Lookup in columns so that if e.g. a str datetime was passed
        #  we attach the Timestamp object as the name.
        name = self.columns[loc]
        # We get index=self.index bc values is a SingleBlockManager
        obj = self._constructor_sliced_from_mgr(values, axes=values.axes)
        obj._name = name
        return obj.__finalize__(self)

    def _get_item(self, item: Hashable) -> Series:
        loc = self.columns.get_loc(item)
        return self._ixs(loc, axis=1)

    # ----------------------------------------------------------------------
    # Unsorted

    @overload
    def query(
        self,
        expr: str,
        *,
        parser: Literal["pandas", "python"] = ...,
        engine: Literal["python", "numexpr"] | None = ...,
        local_dict: dict[str, Any] | None = ...,
        global_dict: dict[str, Any] | None = ...,
        resolvers: list[Mapping] | None = ...,
        level: int = ...,
        inplace: Literal[False] = ...,
    ) -> DataFrame: ...

    @overload
    def query(
        self,
        expr: str,
        *,
        parser: Literal["pandas", "python"] = ...,
        engine: Literal["python", "numexpr"] | None = ...,
        local_dict: dict[str, Any] | None = ...,
        global_dict: dict[str, Any] | None = ...,
        resolvers: list[Mapping] | None = ...,
        level: int = ...,
        inplace: Literal[True],
    ) -> None: ...

    @overload
    def query(
        self,
        expr: str,
        *,
        parser: Literal["pandas", "python"] = ...,
        engine: Literal["python", "numexpr"] | None = ...,
        local_dict: dict[str, Any] | None = ...,
        global_dict: dict[str, Any] | None = ...,
        resolvers: list[Mapping] | None = ...,
        level: int = ...,
        inplace: bool = ...,
    ) -> DataFrame | None: ...

    def query(
        self,
        expr: str,
        *,
        parser: Literal["pandas", "python"] = "pandas",
        engine: Literal["python", "numexpr"] | None = None,
        local_dict: dict[str, Any] | None = None,
        global_dict: dict[str, Any] | None = None,
        resolvers: list[Mapping] | None = None,
        level: int = 0,
        inplace: bool = False,
    ) -> DataFrame | None:
        """
        Query the columns of a DataFrame with a boolean expression.

        .. warning::

            This method can run arbitrary code which can make you vulnerable to code
            injection if you pass user input to this function.

        Parameters
        ----------
        expr : str
            The query string to evaluate.

            See the documentation for :func:`eval` for details of
            supported operations and functions in the query string.

            See the documentation for :meth:`DataFrame.eval` for details on
            referring to column names and variables in the query string.
        parser : {'pandas', 'python'}, default 'pandas'
            The parser to use to construct the syntax tree from the expression. The
            default of ``'pandas'`` parses code slightly different than standard
            Python. Alternatively, you can parse an expression using the
            ``'python'`` parser to retain strict Python semantics.  See the
            :ref:`enhancing performance <enhancingperf.eval>` documentation for
            more details.
        engine : {'python', 'numexpr'}, default 'numexpr'

            The engine used to evaluate the expression. Supported engines are

            - None : tries to use ``numexpr``, falls back to ``python``
            - ``'numexpr'`` : This default engine evaluates pandas objects using
              numexpr for large speed ups in complex expressions with large frames.
            - ``'python'`` : Performs operations as if you had ``eval``'d in top
              level python. This engine is generally not that useful.

            More backends may be available in the future.
        local_dict : dict or None, optional
            A dictionary of local variables, taken from locals() by default.
        global_dict : dict or None, optional
            A dictionary of global variables, taken from globals() by default.
        resolvers : list of dict-like or None, optional
            A list of objects implementing the ``__getitem__`` special method that
            you can use to inject an additional collection of namespaces to use for
            variable lookup. For example, this is used in the
            :meth:`~DataFrame.query` method to inject the
            ``DataFrame.index`` and ``DataFrame.columns``
            variables that refer to their respective :class:`~pandas.DataFrame`
            instance attributes.
        level : int, optional
            The number of prior stack frames to traverse and add to the current
            scope. Most users will **not** need to change this parameter.
        inplace : bool
            Whether to modify the DataFrame rather than creating a new one.

        Returns
        -------
        DataFrame or None
            DataFrame resulting from the provided query expression or
            None if ``inplace=True``.

        See Also
        --------
        eval : Evaluate a string describing operations on
            DataFrame columns.
        DataFrame.eval : Evaluate a string describing operations on
            DataFrame columns.

        Notes
        -----
        The result of the evaluation of this expression is first passed to
        :attr:`DataFrame.loc` and if that fails because of a
        multidimensional key (e.g., a DataFrame) then the result will be passed
        to :meth:`DataFrame.__getitem__`.

        This method uses the top-level :func:`eval` function to
        evaluate the passed query.

        The :meth:`~pandas.DataFrame.query` method uses a slightly
        modified Python syntax by default. For example, the ``&`` and ``|``
        (bitwise) operators have the precedence of their boolean cousins,
        :keyword:`and` and :keyword:`or`. This *is* syntactically valid Python,
        however the semantics are different.

        You can change the semantics of the expression by passing the keyword
        argument ``parser='python'``. This enforces the same semantics as
        evaluation in Python space. Likewise, you can pass ``engine='python'``
        to evaluate an expression using Python itself as a backend. This is not
        recommended as it is inefficient compared to using ``numexpr`` as the
        engine.

        The :attr:`DataFrame.index` and
        :attr:`DataFrame.columns` attributes of the
        :class:`~pandas.DataFrame` instance are placed in the query namespace
        by default, which allows you to treat both the index and columns of the
        frame as a column in the frame.
        The identifier ``index`` is used for the frame index; you can also
        use the name of the index to identify it in a query. Please note that
        Python keywords may not be used as identifiers.

        For further details and examples see the ``query`` documentation in
        :ref:`indexing <indexing.query>`.

        *Backtick quoted variables*

        Backtick quoted variables are parsed as literal Python code and
        are converted internally to a Python valid identifier.
        This can lead to the following problems.

        During parsing a number of disallowed characters inside the backtick
        quoted string are replaced by strings that are allowed as a Python identifier.
        These characters include all operators in Python, the space character, the
        question mark, the exclamation mark, the dollar sign, and the euro sign.

        A backtick can be escaped by double backticks.

        See also the `Python documentation about lexical analysis
        <https://docs.python.org/3/reference/lexical_analysis.html>`__
        in combination with the source code in :mod:`pandas.core.computation.parsing`.

        Examples
        --------
        >>> df = pd.DataFrame(
        ...     {"A": range(1, 6), "B": range(10, 0, -2), "C&C": range(10, 5, -1)}
        ... )
        >>> df
           A   B  C&C
        0  1  10   10
        1  2   8    9
        2  3   6    8
        3  4   4    7
        4  5   2    6
        >>> df.query("A > B")
           A  B  C&C
        4  5  2    6

        The previous expression is equivalent to

        >>> df[df.A > df.B]
           A  B  C&C
        4  5  2    6

        For columns with spaces in their name, you can use backtick quoting.

        >>> df.query("B == `C&C`")
           A   B  C&C
        0  1  10   10

        The previous expression is equivalent to

        >>> df[df.B == df["C&C"]]
           A   B  C&C
        0  1  10   10

        Using local variable:

        >>> local_var = 2
        >>> df.query("A <= @local_var")
        A   B  C&C
        0  1  10   10
        1  2   8    9
        """
        inplace = validate_bool_kwarg(inplace, "inplace")
        if not isinstance(expr, str):
            msg = f"expr must be a string to be evaluated, {type(expr)} given"
            raise ValueError(msg)

        res = self.eval(
            expr,
            level=level + 1,
            parser=parser,
            target=None,
            engine=engine,
            local_dict=local_dict,
            global_dict=global_dict,
            resolvers=resolvers or (),
        )

        try:
            result = self.loc[res]
        except ValueError:
            # when res is multi-dimensional loc raises, but this is sometimes a
            # valid query
            result = self[res]

        if inplace:
            self._update_inplace(result)
            return None
        else:
            return result

    @overload
    def eval(self, expr: str, *, inplace: Literal[False] = ..., **kwargs) -> Any: ...

    @overload
    def eval(self, expr: str, *, inplace: Literal[True], **kwargs) -> None: ...

    def eval(self, expr: str, *, inplace: bool = False, **kwargs) -> Any | None:
        """
        Evaluate a string describing operations on DataFrame columns.

        .. warning::

            This method can run arbitrary code which can make you vulnerable to code
            injection if you pass user input to this function.

        Operates on columns only, not specific rows or elements.  This allows
        `eval` to run arbitrary code, which can make you vulnerable to code
        injection if you pass user input to this function.

        Parameters
        ----------
        expr : str
            The expression string to evaluate.

            You can refer to variables
            in the environment by prefixing them with an '@' character like
            ``@a + b``.

            You can refer to column names that are not valid Python variable names
            by surrounding them in backticks. Thus, column names containing spaces
            or punctuation (besides underscores) or starting with digits must be
            surrounded by backticks. (For example, a column named "Area (cm^2)" would
            be referenced as ```Area (cm^2)```). Column names which are Python keywords
            (like "if", "for", "import", etc) cannot be used.

            For example, if one of your columns is called ``a a`` and you want
            to sum it with ``b``, your query should be ```a a` + b``.

            See the documentation for :func:`eval` for full details of
            supported operations and functions in the expression string.
        inplace : bool, default False
            If the expression contains an assignment, whether to perform the
            operation inplace and mutate the existing DataFrame. Otherwise,
            a new DataFrame is returned.
        **kwargs
            See the documentation for :func:`eval` for complete details
            on the keyword arguments accepted by
            :meth:`~pandas.DataFrame.eval`.

        Returns
        -------
        ndarray, scalar, pandas object, or None
            The result of the evaluation or None if ``inplace=True``.

        See Also
        --------
        DataFrame.query : Evaluates a boolean expression to query the columns
            of a frame.
        DataFrame.assign : Can evaluate an expression or function to create new
            values for a column.
        eval : Evaluate a Python expression as a string using various
            backends.

        Notes
        -----
        For more details see the API documentation for :func:`~eval`.
        For detailed examples see :ref:`enhancing performance with eval
        <enhancingperf.eval>`.

        Examples
        --------
        >>> df = pd.DataFrame(
        ...     {"A": range(1, 6), "B": range(10, 0, -2), "C&C": range(10, 5, -1)}
        ... )
        >>> df
           A   B  C&C
        0  1  10   10
        1  2   8    9
        2  3   6    8
        3  4   4    7
        4  5   2    6
        >>> df.eval("A + B")
        0    11
        1    10
        2     9
        3     8
        4     7
        dtype: int64

        Assignment is allowed though by default the original DataFrame is not
        modified.

        >>> df.eval("D = A + B")
           A   B  C&C   D
        0  1  10   10  11
        1  2   8    9  10
        2  3   6    8   9
        3  4   4    7   8
        4  5   2    6   7
        >>> df
           A   B  C&C
        0  1  10   10
        1  2   8    9
        2  3   6    8
        3  4   4    7
        4  5   2    6

        Multiple columns can be assigned to using multi-line expressions:

        >>> df.eval(
        ...     '''
        ... D = A + B
        ... E = A - B
        ... '''
        ... )
           A   B  C&C   D  E
        0  1  10   10  11 -9
        1  2   8    9  10 -6
        2  3   6    8   9 -3
        3  4   4    7   8  0
        4  5   2    6   7  3

        For columns with spaces or other disallowed characters in their name, you can
        use backtick quoting.

        >>> df.eval("B * `C&C`")
        0    100
        1     72
        2     48
        3     28
        4     12

        Local variables shall be explicitly referenced using ``@``
        character in front of the name:

        >>> local_var = 2
        >>> df.eval("@local_var * A")
        0     2
        1     4
        2     6
        3     8
        4    10
        """
        from pandas.core.computation.eval import eval as _eval

        inplace = validate_bool_kwarg(inplace, "inplace")
        kwargs["level"] = kwargs.pop("level", 0) + 1
        index_resolvers = self._get_index_resolvers()
        column_resolvers = self._get_cleaned_column_resolvers()
        resolvers = column_resolvers, index_resolvers
        if "target" not in kwargs:
            kwargs["target"] = self
        kwargs["resolvers"] = tuple(kwargs.get("resolvers", ())) + resolvers

        return _eval(expr, inplace=inplace, **kwargs)

    def select_dtypes(self, include=None, exclude=None) -> DataFrame:
        """
        Return a subset of the DataFrame's columns based on the column dtypes.

        This method allows for filtering columns based on their data types.
        It is useful when working with heterogeneous DataFrames where operations
        need to be performed on a specific subset of data types.

        Parameters
        ----------
        include, exclude : scalar or list-like
            A selection of dtypes or strings to be included/excluded. At least
            one of these parameters must be supplied.

        Returns
        -------
        DataFrame
            The subset of the frame including the dtypes in ``include`` and
            excluding the dtypes in ``exclude``.

        Raises
        ------
        ValueError
            * If both of ``include`` and ``exclude`` are empty
            * If ``include`` and ``exclude`` have overlapping elements
        TypeError
            * If any kind of string dtype is passed in.

        See Also
        --------
        DataFrame.dtypes: Return Series with the data type of each column.

        Notes
        -----
        * To select all *numeric* types, use ``np.number`` or ``'number'``
        * To select strings you must use the ``object`` dtype, but note that
          this will return *all* object dtype columns. With
          ``pd.options.future.infer_string`` enabled, using ``"str"`` will
          work to select all string columns.
        * See the `numpy dtype hierarchy
          <https://numpy.org/doc/stable/reference/arrays.scalars.html>`__
        * To select datetimes, use ``np.datetime64``, ``'datetime'`` or
          ``'datetime64'``
        * To select timedeltas, use ``np.timedelta64``, ``'timedelta'`` or
          ``'timedelta64'``
        * To select Pandas categorical dtypes, use ``'category'``
        * To select Pandas datetimetz dtypes, use ``'datetimetz'``
          or ``'datetime64[ns, tz]'``

        Examples
        --------
        >>> df = pd.DataFrame(
        ...     {"a": [1, 2] * 3, "b": [True, False] * 3, "c": [1.0, 2.0] * 3}
        ... )
        >>> df
                a      b  c
        0       1   True  1.0
        1       2  False  2.0
        2       1   True  1.0
        3       2  False  2.0
        4       1   True  1.0
        5       2  False  2.0

        >>> df.select_dtypes(include="bool")
           b
        0  True
        1  False
        2  True
        3  False
        4  True
        5  False

        >>> df.select_dtypes(include=["float64"])
           c
        0  1.0
        1  2.0
        2  1.0
        3  2.0
        4  1.0
        5  2.0

        >>> df.select_dtypes(exclude=["int64"])
               b    c
        0   True  1.0
        1  False  2.0
        2   True  1.0
        3  False  2.0
        4   True  1.0
        5  False  2.0
        """
        if not is_list_like(include):
            include = (include,) if include is not None else ()
        if not is_list_like(exclude):
            exclude = (exclude,) if exclude is not None else ()

        selection = (frozenset(include), frozenset(exclude))

        if not any(selection):
            raise ValueError("at least one of include or exclude must be nonempty")

        # convert the myriad valid dtypes object to a single representation
        def check_int_infer_dtype(dtypes):
            converted_dtypes: list[type] = []
            for dtype in dtypes:
                # Numpy maps int to different types (int32, in64) on Windows and Linux
                # see https://github.com/numpy/numpy/issues/9464
                if (isinstance(dtype, str) and dtype == "int") or (dtype is int):
                    converted_dtypes.append(np.int32)
                    converted_dtypes.append(np.int64)
                elif dtype == "float" or dtype is float:
                    # GH#42452 : np.dtype("float") coerces to np.float64 from Numpy 1.20
                    converted_dtypes.extend([np.float64, np.float32])
                else:
                    converted_dtypes.append(infer_dtype_from_object(dtype))
            return frozenset(converted_dtypes)

        include = check_int_infer_dtype(include)
        exclude = check_int_infer_dtype(exclude)

        for dtypes in (include, exclude):
            invalidate_string_dtypes(dtypes)

        # can't both include AND exclude!
        if not include.isdisjoint(exclude):
            raise ValueError(f"include and exclude overlap on {(include & exclude)}")

        def dtype_predicate(dtype: DtypeObj, dtypes_set) -> bool:
            # GH 46870: BooleanDtype._is_numeric == True but should be excluded
            dtype = dtype if not isinstance(dtype, ArrowDtype) else dtype.numpy_dtype
            return (
                issubclass(dtype.type, tuple(dtypes_set))
                or (
                    np.number in dtypes_set
                    and getattr(dtype, "_is_numeric", False)
                    and not is_bool_dtype(dtype)
                )
                # backwards compat for the default `str` dtype being selected by object
                or (
                    isinstance(dtype, StringDtype)
                    and dtype.na_value is np.nan
                    and np.object_ in dtypes_set
                )
            )

        def predicate(arr: ArrayLike) -> bool:
            dtype = arr.dtype
            if include:
                if not dtype_predicate(dtype, include):
                    return False

            if exclude:
                if dtype_predicate(dtype, exclude):
                    return False

            return True

        mgr = self._mgr._get_data_subset(predicate).copy(deep=False)
        return self._constructor_from_mgr(mgr, axes=mgr.axes).__finalize__(self)

    def insert(
        self,
        loc: int,
        column: Hashable,
        value: object,
        allow_duplicates: bool | lib.NoDefault = lib.no_default,
    ) -> None:
        """
        Insert column into DataFrame at specified location.

        Raises a ValueError if `column` is already contained in the DataFrame,
        unless `allow_duplicates` is set to True.

        Parameters
        ----------
        loc : int
            Insertion index. Must verify 0 <= loc <= len(columns).
        column : str, number, or hashable object
            Label of the inserted column.
        value : Scalar, Series, or array-like
            Content of the inserted column.
        allow_duplicates : bool, optional, default lib.no_default
            Allow duplicate column labels to be created.

        See Also
        --------
        Index.insert : Insert new item by index.

        Examples
        --------
        >>> df = pd.DataFrame({"col1": [1, 2], "col2": [3, 4]})
        >>> df
           col1  col2
        0     1     3
        1     2     4
        >>> df.insert(1, "newcol", [99, 99])
        >>> df
           col1  newcol  col2
        0     1      99     3
        1     2      99     4
        >>> df.insert(0, "col1", [100, 100], allow_duplicates=True)
        >>> df
           col1  col1  newcol  col2
        0   100     1      99     3
        1   100     2      99     4

        Notice that pandas uses index alignment in case of `value` from type `Series`:

        >>> df.insert(0, "col0", pd.Series([5, 6], index=[1, 2]))
        >>> df
           col0  col1  col1  newcol  col2
        0   NaN   100     1      99     3
        1   5.0   100     2      99     4
        """
        if allow_duplicates is lib.no_default:
            allow_duplicates = False
        if allow_duplicates and not self.flags.allows_duplicate_labels:
            raise ValueError(
                "Cannot specify 'allow_duplicates=True' when "
                "'self.flags.allows_duplicate_labels' is False."
            )
        if not allow_duplicates and column in self.columns:
            # Should this be a different kind of error??
            raise ValueError(f"cannot insert {column}, already exists")
        if not is_integer(loc):
            raise TypeError("loc must be int")
        # convert non stdlib ints to satisfy typing checks
        loc = int(loc)
        if isinstance(value, DataFrame) and len(value.columns) > 1:
            raise ValueError(
                f"Expected a one-dimensional object, got a DataFrame with "
                f"{len(value.columns)} columns instead."
            )
        elif isinstance(value, DataFrame):
            value = value.iloc[:, 0]

        value, refs = self._sanitize_column(value)
        self._mgr.insert(loc, column, value, refs=refs)

    def assign(self, **kwargs) -> DataFrame:
        r"""
        Assign new columns to a DataFrame.

        Returns a new object with all original columns in addition to new ones.
        Existing columns that are re-assigned will be overwritten.

        Parameters
        ----------
        **kwargs : callable or Series
            The column names are keywords. If the values are
            callable, they are computed on the DataFrame and
            assigned to the new columns. The callable must not
            change input DataFrame (though pandas doesn't check it).
            If the values are not callable, (e.g. a Series, scalar, or array),
            they are simply assigned.

        Returns
        -------
        DataFrame
            A new DataFrame with the new columns in addition to
            all the existing columns.

        See Also
        --------
        DataFrame.loc : Select a subset of a DataFrame by labels.
        DataFrame.iloc : Select a subset of a DataFrame by positions.

        Notes
        -----
        Assigning multiple columns within the same ``assign`` is possible.
        Later items in '\*\*kwargs' may refer to newly created or modified
        columns in 'df'; items are computed and assigned into 'df' in order.

        Examples
        --------
        >>> df = pd.DataFrame({"temp_c": [17.0, 25.0]}, index=["Portland", "Berkeley"])
        >>> df
                  temp_c
        Portland    17.0
        Berkeley    25.0

        Where the value is a callable, evaluated on `df`:

        >>> df.assign(temp_f=lambda x: x.temp_c * 9 / 5 + 32)
                  temp_c  temp_f
        Portland    17.0    62.6
        Berkeley    25.0    77.0

        Alternatively, the same behavior can be achieved by directly
        referencing an existing Series or sequence:

        >>> df.assign(temp_f=df["temp_c"] * 9 / 5 + 32)
                  temp_c  temp_f
        Portland    17.0    62.6
        Berkeley    25.0    77.0

        or by using :meth:`pandas.col`:

        >>> df.assign(temp_f=pd.col("temp_c") * 9 / 5 + 32)
                  temp_c  temp_f
        Portland    17.0    62.6
        Berkeley    25.0    77.0

        You can create multiple columns within the same assign where one
        of the columns depends on another one defined within the same assign:

        >>> df.assign(
        ...     temp_f=lambda x: x["temp_c"] * 9 / 5 + 32,
        ...     temp_k=lambda x: (x["temp_f"] + 459.67) * 5 / 9,
        ... )
                  temp_c  temp_f  temp_k
        Portland    17.0    62.6  290.15
        Berkeley    25.0    77.0  298.15
        """
        data = self.copy(deep=False)

        for k, v in kwargs.items():
            data[k] = com.apply_if_callable(v, data)
        return data

    def _sanitize_column(self, value) -> tuple[ArrayLike, BlockValuesRefs | None]:
        """
        Ensures new columns (which go into the BlockManager as new blocks) are
        always copied (or a reference is being tracked to them under CoW)
        and converted into an array.

        Parameters
        ----------
        value : scalar, Series, or array-like

        Returns
        -------
        tuple of numpy.ndarray or ExtensionArray and optional BlockValuesRefs
        """
        self._ensure_valid_index(value)

        # Using a DataFrame would mean coercing values to one dtype
        assert not isinstance(value, DataFrame)
        if is_dict_like(value):
            if not isinstance(value, Series):
                value = Series(value)
            return _reindex_for_setitem(value, self.index)

        if is_list_like(value):
            com.require_length_match(value, self.index)
        return sanitize_array(value, self.index, copy=True, allow_2d=True), None

    @property
    def _series(self):
        return {item: self._ixs(idx, axis=1) for idx, item in enumerate(self.columns)}

    # ----------------------------------------------------------------------
    # Reindexing and alignment

    def _reindex_multi(self, axes: dict[str, Index], fill_value) -> DataFrame:
        """
        We are guaranteed non-Nones in the axes.
        """

        new_index, row_indexer = self.index.reindex(axes["index"])
        new_columns, col_indexer = self.columns.reindex(axes["columns"])

        if row_indexer is not None and col_indexer is not None:
            # Fastpath. By doing two 'take's at once we avoid making an
            #  unnecessary copy.
            # We only get here with `self._can_fast_transpose`, which (almost)
            #  ensures that self.values is cheap. It may be worth making this
            #  condition more specific.
            indexer = row_indexer, col_indexer
            new_values = take_2d_multi(self.values, indexer, fill_value=fill_value)
            return self._constructor(
                new_values, index=new_index, columns=new_columns, copy=False
            )
        else:
            return self._reindex_with_indexers(
                {0: [new_index, row_indexer], 1: [new_columns, col_indexer]},
                fill_value=fill_value,
            )

    @Appender(
        """
        Examples
        --------
        >>> df = pd.DataFrame({"A": [1, 2, 3], "B": [4, 5, 6]})

        Change the row labels.

        >>> df.set_axis(['a', 'b', 'c'], axis='index')
           A  B
        a  1  4
        b  2  5
        c  3  6

        Change the column labels.

        >>> df.set_axis(['I', 'II'], axis='columns')
           I  II
        0  1   4
        1  2   5
        2  3   6
        """
    )
    @Substitution(
        klass=_shared_doc_kwargs["klass"],
        axes_single_arg=_shared_doc_kwargs["axes_single_arg"],
        extended_summary_sub=" column or",
        axis_description_sub=", and 1 identifies the columns",
        see_also_sub=" or columns",
    )
    @Appender(NDFrame.set_axis.__doc__)
    def set_axis(
        self,
        labels,
        *,
        axis: Axis = 0,
        copy: bool | lib.NoDefault = lib.no_default,
    ) -> DataFrame:
        return super().set_axis(labels, axis=axis, copy=copy)

    @doc(
        NDFrame.reindex,
        klass=_shared_doc_kwargs["klass"],
        optional_reindex=_shared_doc_kwargs["optional_reindex"],
    )
    def reindex(
        self,
        labels=None,
        *,
        index=None,
        columns=None,
        axis: Axis | None = None,
        method: ReindexMethod | None = None,
        copy: bool | lib.NoDefault = lib.no_default,
        level: Level | None = None,
        fill_value: Scalar | None = np.nan,
        limit: int | None = None,
        tolerance=None,
    ) -> DataFrame:
        return super().reindex(
            labels=labels,
            index=index,
            columns=columns,
            axis=axis,
            method=method,
            level=level,
            fill_value=fill_value,
            limit=limit,
            tolerance=tolerance,
            copy=copy,
        )

    @overload
    def drop(
        self,
        labels: IndexLabel | ListLike = ...,
        *,
        axis: Axis = ...,
        index: IndexLabel | ListLike = ...,
        columns: IndexLabel | ListLike = ...,
        level: Level = ...,
        inplace: Literal[True],
        errors: IgnoreRaise = ...,
    ) -> None: ...

    @overload
    def drop(
        self,
        labels: IndexLabel | ListLike = ...,
        *,
        axis: Axis = ...,
        index: IndexLabel | ListLike = ...,
        columns: IndexLabel | ListLike = ...,
        level: Level = ...,
        inplace: Literal[False] = ...,
        errors: IgnoreRaise = ...,
    ) -> DataFrame: ...

    @overload
    def drop(
        self,
        labels: IndexLabel | ListLike = ...,
        *,
        axis: Axis = ...,
        index: IndexLabel | ListLike = ...,
        columns: IndexLabel | ListLike = ...,
        level: Level = ...,
        inplace: bool = ...,
        errors: IgnoreRaise = ...,
    ) -> DataFrame | None: ...

    def drop(
        self,
        labels: IndexLabel | ListLike = None,
        *,
        axis: Axis = 0,
        index: IndexLabel | ListLike = None,
        columns: IndexLabel | ListLike = None,
        level: Level | None = None,
        inplace: bool = False,
        errors: IgnoreRaise = "raise",
    ) -> DataFrame | None:
        """
        Drop specified labels from rows or columns.

        Remove rows or columns by specifying label names and corresponding
        axis, or by directly specifying index or column names. When using a
        multi-index, labels on different levels can be removed by specifying
        the level. See the :ref:`user guide <advanced.shown_levels>`
        for more information about the now unused levels.

        Parameters
        ----------
        labels : single label or iterable of labels
            Index or column labels to drop. A tuple will be used as a single
            label and not treated as an iterable.
        axis : {0 or 'index', 1 or 'columns'}, default 0
            Whether to drop labels from the index (0 or 'index') or
            columns (1 or 'columns').
        index : single label or iterable of labels
            Alternative to specifying axis (``labels, axis=0``
            is equivalent to ``index=labels``).
        columns : single label or iterable of labels
            Alternative to specifying axis (``labels, axis=1``
            is equivalent to ``columns=labels``).
        level : int or level name, optional
            For MultiIndex, level from which the labels will be removed.
        inplace : bool, default False
            If False, return a copy. Otherwise, do operation
            in place and return None.
        errors : {'ignore', 'raise'}, default 'raise'
            If 'ignore', suppress error and only existing labels are
            dropped.

        Returns
        -------
        DataFrame or None
            Returns DataFrame or None DataFrame with the specified
            index or column labels removed or None if inplace=True.

        Raises
        ------
        KeyError
            If any of the labels is not found in the selected axis.

        See Also
        --------
        DataFrame.loc : Label-location based indexer for selection by label.
        DataFrame.dropna : Return DataFrame with labels on given axis omitted
            where (all or any) data are missing.
        DataFrame.drop_duplicates : Return DataFrame with duplicate rows
            removed, optionally only considering certain columns.
        Series.drop : Return Series with specified index labels removed.

        Examples
        --------
        >>> df = pd.DataFrame(np.arange(12).reshape(3, 4), columns=["A", "B", "C", "D"])
        >>> df
           A  B   C   D
        0  0  1   2   3
        1  4  5   6   7
        2  8  9  10  11

        Drop columns

        >>> df.drop(["B", "C"], axis=1)
           A   D
        0  0   3
        1  4   7
        2  8  11

        >>> df.drop(columns=["B", "C"])
           A   D
        0  0   3
        1  4   7
        2  8  11

        Drop a row by index

        >>> df.drop([0, 1])
           A  B   C   D
        2  8  9  10  11

        Drop columns and/or rows of MultiIndex DataFrame

        >>> midx = pd.MultiIndex(
        ...     levels=[["llama", "cow", "falcon"], ["speed", "weight", "length"]],
        ...     codes=[[0, 0, 0, 1, 1, 1, 2, 2, 2], [0, 1, 2, 0, 1, 2, 0, 1, 2]],
        ... )
        >>> df = pd.DataFrame(
        ...     index=midx,
        ...     columns=["big", "small"],
        ...     data=[
        ...         [45, 30],
        ...         [200, 100],
        ...         [1.5, 1],
        ...         [30, 20],
        ...         [250, 150],
        ...         [1.5, 0.8],
        ...         [320, 250],
        ...         [1, 0.8],
        ...         [0.3, 0.2],
        ...     ],
        ... )
        >>> df
                        big     small
        llama   speed   45.0    30.0
                weight  200.0   100.0
                length  1.5     1.0
        cow     speed   30.0    20.0
                weight  250.0   150.0
                length  1.5     0.8
        falcon  speed   320.0   250.0
                weight  1.0     0.8
                length  0.3     0.2

        Drop a specific index combination from the MultiIndex
        DataFrame, i.e., drop the combination ``'falcon'`` and
        ``'weight'``, which deletes only the corresponding row

        >>> df.drop(index=("falcon", "weight"))
                        big     small
        llama   speed   45.0    30.0
                weight  200.0   100.0
                length  1.5     1.0
        cow     speed   30.0    20.0
                weight  250.0   150.0
                length  1.5     0.8
        falcon  speed   320.0   250.0
                length  0.3     0.2

        >>> df.drop(index="cow", columns="small")
                        big
        llama   speed   45.0
                weight  200.0
                length  1.5
        falcon  speed   320.0
                weight  1.0
                length  0.3

        >>> df.drop(index="length", level=1)
                        big     small
        llama   speed   45.0    30.0
                weight  200.0   100.0
        cow     speed   30.0    20.0
                weight  250.0   150.0
        falcon  speed   320.0   250.0
                weight  1.0     0.8
        """
        return super().drop(
            labels=labels,
            axis=axis,
            index=index,
            columns=columns,
            level=level,
            inplace=inplace,
            errors=errors,
        )

    @overload
    def rename(
        self,
        mapper: Renamer | None = ...,
        *,
        index: Renamer | None = ...,
        columns: Renamer | None = ...,
        axis: Axis | None = ...,
        copy: bool | lib.NoDefault = lib.no_default,
        inplace: Literal[True],
        level: Level = ...,
        errors: IgnoreRaise = ...,
    ) -> None: ...

    @overload
    def rename(
        self,
        mapper: Renamer | None = ...,
        *,
        index: Renamer | None = ...,
        columns: Renamer | None = ...,
        axis: Axis | None = ...,
        copy: bool | lib.NoDefault = lib.no_default,
        inplace: Literal[False] = ...,
        level: Level = ...,
        errors: IgnoreRaise = ...,
    ) -> DataFrame: ...

    @overload
    def rename(
        self,
        mapper: Renamer | None = ...,
        *,
        index: Renamer | None = ...,
        columns: Renamer | None = ...,
        axis: Axis | None = ...,
        copy: bool | lib.NoDefault = lib.no_default,
        inplace: bool = ...,
        level: Level = ...,
        errors: IgnoreRaise = ...,
    ) -> DataFrame | None: ...

    def rename(
        self,
        mapper: Renamer | None = None,
        *,
        index: Renamer | None = None,
        columns: Renamer | None = None,
        axis: Axis | None = None,
        copy: bool | lib.NoDefault = lib.no_default,
        inplace: bool = False,
        level: Level | None = None,
        errors: IgnoreRaise = "ignore",
    ) -> DataFrame | None:
        """
        Rename columns or index labels.

        Function / dict values must be unique (1-to-1). Labels not contained in
        a dict / Series will be left as-is. Extra labels listed don't throw an
        error.

        See the :ref:`user guide <basics.rename>` for more.

        Parameters
        ----------
        mapper : dict-like or function
            Dict-like or function transformations to apply to
            that axis' values. Use either ``mapper`` and ``axis`` to
            specify the axis to target with ``mapper``, or ``index`` and
            ``columns``.
        index : dict-like or function
            Alternative to specifying axis (``mapper, axis=0``
            is equivalent to ``index=mapper``).
        columns : dict-like or function
            Alternative to specifying axis (``mapper, axis=1``
            is equivalent to ``columns=mapper``).
        axis : {0 or 'index', 1 or 'columns'}, default 0
            Axis to target with ``mapper``. Can be either the axis name
            ('index', 'columns') or number (0, 1). The default is 'index'.
        copy : bool, default False
            Also copy underlying data.

            .. note::
                The `copy` keyword will change behavior in pandas 3.0.
                `Copy-on-Write
                <https://pandas.pydata.org/docs/dev/user_guide/copy_on_write.html>`__
                will be enabled by default, which means that all methods with a
                `copy` keyword will use a lazy copy mechanism to defer the copy and
                ignore the `copy` keyword. The `copy` keyword will be removed in a
                future version of pandas.

                You can already get the future behavior and improvements through
                enabling copy on write ``pd.options.mode.copy_on_write = True``

            .. deprecated:: 3.0.0
        inplace : bool, default False
            Whether to modify the DataFrame rather than creating a new one.
            If True then value of copy is ignored.
        level : int or level name, default None
            In case of a MultiIndex, only rename labels in the specified
            level.
        errors : {'ignore', 'raise'}, default 'ignore'
            If 'raise', raise a `KeyError` when a dict-like `mapper`, `index`,
            or `columns` contains labels that are not present in the Index
            being transformed.
            If 'ignore', existing keys will be renamed and extra keys will be
            ignored.

        Returns
        -------
        DataFrame or None
            DataFrame with the renamed axis labels or None if ``inplace=True``.

        Raises
        ------
        KeyError
            If any of the labels is not found in the selected axis and
            "errors='raise'".

        See Also
        --------
        DataFrame.rename_axis : Set the name of the axis.

        Examples
        --------
        ``DataFrame.rename`` supports two calling conventions

        * ``(index=index_mapper, columns=columns_mapper, ...)``
        * ``(mapper, axis={'index', 'columns'}, ...)``

        We *highly* recommend using keyword arguments to clarify your
        intent.

        Rename columns using a mapping:

        >>> df = pd.DataFrame({"A": [1, 2, 3], "B": [4, 5, 6]})
        >>> df.rename(columns={"A": "a", "B": "c"})
           a  c
        0  1  4
        1  2  5
        2  3  6

        Rename index using a mapping:

        >>> df.rename(index={0: "x", 1: "y", 2: "z"})
           A  B
        x  1  4
        y  2  5
        z  3  6

        Cast index labels to a different type:

        >>> df.index
        RangeIndex(start=0, stop=3, step=1)
        >>> df.rename(index=str).index
        Index(['0', '1', '2'], dtype='object')

        >>> df.rename(columns={"A": "a", "B": "b", "C": "c"}, errors="raise")
        Traceback (most recent call last):
        KeyError: ['C'] not found in axis

        Using axis-style parameters:

        >>> df.rename(str.lower, axis="columns")
           a  b
        0  1  4
        1  2  5
        2  3  6

        >>> df.rename({1: 2, 2: 4}, axis="index")
           A  B
        0  1  4
        2  2  5
        4  3  6
        """
        self._check_copy_deprecation(copy)
        return super()._rename(
            mapper=mapper,
            index=index,
            columns=columns,
            axis=axis,
            inplace=inplace,
            level=level,
            errors=errors,
        )

    def pop(self, item: Hashable) -> Series:
        """
        Return item and drop it from DataFrame. Raise KeyError if not found.

        Parameters
        ----------
        item : label
            Label of column to be popped.

        Returns
        -------
        Series
            Series representing the item that is dropped.

        See Also
        --------
        DataFrame.drop: Drop specified labels from rows or columns.
        DataFrame.drop_duplicates: Return DataFrame with duplicate rows removed.

        Examples
        --------
        >>> df = pd.DataFrame(
        ...     [
        ...         ("falcon", "bird", 389.0),
        ...         ("parrot", "bird", 24.0),
        ...         ("lion", "mammal", 80.5),
        ...         ("monkey", "mammal", np.nan),
        ...     ],
        ...     columns=("name", "class", "max_speed"),
        ... )
        >>> df
             name   class  max_speed
        0  falcon    bird      389.0
        1  parrot    bird       24.0
        2    lion  mammal       80.5
        3  monkey  mammal        NaN

        >>> df.pop("class")
        0      bird
        1      bird
        2    mammal
        3    mammal
        Name: class, dtype: object

        >>> df
             name  max_speed
        0  falcon      389.0
        1  parrot       24.0
        2    lion       80.5
        3  monkey        NaN
        """
        return super().pop(item=item)

    @overload
    def _replace_columnwise(
        self, mapping: dict[Hashable, tuple[Any, Any]], inplace: Literal[True], regex
    ) -> None: ...

    @overload
    def _replace_columnwise(
        self, mapping: dict[Hashable, tuple[Any, Any]], inplace: Literal[False], regex
    ) -> Self: ...

    def _replace_columnwise(
        self, mapping: dict[Hashable, tuple[Any, Any]], inplace: bool, regex
    ) -> Self | None:
        """
        Dispatch to Series.replace column-wise.

        Parameters
        ----------
        mapping : dict
            of the form {col: (target, value)}
        inplace : bool
        regex : bool or same types as `to_replace` in DataFrame.replace

        Returns
        -------
        DataFrame or None
        """
        # Operate column-wise
        res = self if inplace else self.copy(deep=False)
        ax = self.columns

        for i, ax_value in enumerate(ax):
            if ax_value in mapping:
                ser = self.iloc[:, i]

                target, value = mapping[ax_value]
                newobj = ser.replace(target, value, regex=regex)

                res._iset_item(i, newobj, inplace=inplace)

        if inplace:
            return None
        return res.__finalize__(self)

    @doc(NDFrame.shift, klass=_shared_doc_kwargs["klass"])
    def shift(
        self,
        periods: int | Sequence[int] = 1,
        freq: Frequency | None = None,
        axis: Axis = 0,
        fill_value: Hashable = lib.no_default,
        suffix: str | None = None,
    ) -> DataFrame:
        if freq is not None and fill_value is not lib.no_default:
            # GH#53832
            raise ValueError(
                "Passing a 'freq' together with a 'fill_value' is not allowed."
            )

        if self.empty and freq is None:
            return self.copy()

        axis = self._get_axis_number(axis)

        if is_list_like(periods):
            periods = cast(Sequence, periods)
            if axis == 1:
                raise ValueError(
                    "If `periods` contains multiple shifts, `axis` cannot be 1."
                )
            if len(periods) == 0:
                raise ValueError("If `periods` is an iterable, it cannot be empty.")
            from pandas.core.reshape.concat import concat

            shifted_dataframes = []
            for period in periods:
                if not is_integer(period):
                    raise TypeError(
                        f"Periods must be integer, but {period} is {type(period)}."
                    )
                period = cast(int, period)
                shifted_dataframes.append(
                    super()
                    .shift(periods=period, freq=freq, axis=axis, fill_value=fill_value)
                    .add_suffix(f"{suffix}_{period}" if suffix else f"_{period}")
                )
            return concat(shifted_dataframes, axis=1)
        elif suffix:
            raise ValueError("Cannot specify `suffix` if `periods` is an int.")
        periods = cast(int, periods)

        ncols = len(self.columns)
        if axis == 1 and periods != 0 and ncols > 0 and freq is None:
            if fill_value is lib.no_default:
                # We will infer fill_value to match the closest column

                # Use a column that we know is valid for our column's dtype GH#38434
                label = self.columns[0]

                if periods > 0:
                    result = self.iloc[:, :-periods]
                    for col in range(min(ncols, abs(periods))):
                        # TODO(EA2D): doing this in a loop unnecessary with 2D EAs
                        # Define filler inside loop so we get a copy
                        filler = self.iloc[:, 0].shift(len(self))
                        result.insert(0, label, filler, allow_duplicates=True)
                else:
                    result = self.iloc[:, -periods:]
                    for col in range(min(ncols, abs(periods))):
                        # Define filler inside loop so we get a copy
                        filler = self.iloc[:, -1].shift(len(self))
                        result.insert(
                            len(result.columns), label, filler, allow_duplicates=True
                        )

                result.columns = self.columns.copy()
                return result
            elif len(self._mgr.blocks) > 1 or (
                # If we only have one block and we know that we can't
                #  keep the same dtype (i.e. the _can_hold_element check)
                #  then we can go through the reindex_indexer path
                #  (and avoid casting logic in the Block method).
                not can_hold_element(self._mgr.blocks[0].values, fill_value)
            ):
                # GH#35488 we need to watch out for multi-block cases
                # We only get here with fill_value not-lib.no_default
                nper = abs(periods)
                nper = min(nper, ncols)
                if periods > 0:
                    indexer = np.array(
                        [-1] * nper + list(range(ncols - periods)), dtype=np.intp
                    )
                else:
                    indexer = np.array(
                        list(range(nper, ncols)) + [-1] * nper, dtype=np.intp
                    )
                mgr = self._mgr.reindex_indexer(
                    self.columns,
                    indexer,
                    axis=0,
                    fill_value=fill_value,
                    allow_dups=True,
                )
                res_df = self._constructor_from_mgr(mgr, axes=mgr.axes)
                return res_df.__finalize__(self, method="shift")
            else:
                return self.T.shift(periods=periods, fill_value=fill_value).T

        return super().shift(
            periods=periods, freq=freq, axis=axis, fill_value=fill_value
        )

    @overload
    def set_index(
        self,
        keys,
        *,
        drop: bool = ...,
        append: bool = ...,
        inplace: Literal[False] = ...,
        verify_integrity: bool = ...,
    ) -> DataFrame: ...

    @overload
    def set_index(
        self,
        keys,
        *,
        drop: bool = ...,
        append: bool = ...,
        inplace: Literal[True],
        verify_integrity: bool = ...,
    ) -> None: ...

    def set_index(
        self,
        keys,
        *,
        drop: bool = True,
        append: bool = False,
        inplace: bool = False,
        verify_integrity: bool = False,
    ) -> DataFrame | None:
        """
        Set the DataFrame index using existing columns.

        Set the DataFrame index (row labels) using one or more existing
        columns or arrays (of the correct length). The index can replace the
        existing index or expand on it.

        Parameters
        ----------
        keys : label or array-like or list of labels/arrays
            This parameter can be either a single column key, a single array of
            the same length as the calling DataFrame, or a list containing an
            arbitrary combination of column keys and arrays. Here, "array"
            encompasses :class:`Series`, :class:`Index`, ``np.ndarray``, and
            instances of :class:`~collections.abc.Iterator`.
        drop : bool, default True
            Delete columns to be used as the new index.
        append : bool, default False
            Whether to append columns to existing index.
            Setting to True will add the new columns to existing index.
            When set to False, the current index will be dropped from the DataFrame.
        inplace : bool, default False
            Whether to modify the DataFrame rather than creating a new one.
        verify_integrity : bool, default False
            Check the new index for duplicates. Otherwise defer the check until
            necessary. Setting to False will improve the performance of this
            method.

        Returns
        -------
        DataFrame or None
            Changed row labels or None if ``inplace=True``.

        See Also
        --------
        DataFrame.reset_index : Opposite of set_index.
        DataFrame.reindex : Change to new indices or expand indices.
        DataFrame.reindex_like : Change to same indices as other DataFrame.

        Examples
        --------
        >>> df = pd.DataFrame(
        ...     {
        ...         "month": [1, 4, 7, 10],
        ...         "year": [2012, 2014, 2013, 2014],
        ...         "sale": [55, 40, 84, 31],
        ...     }
        ... )
        >>> df
           month  year  sale
        0      1  2012    55
        1      4  2014    40
        2      7  2013    84
        3     10  2014    31

        Set the index to become the 'month' column:

        >>> df.set_index("month")
               year  sale
        month
        1      2012    55
        4      2014    40
        7      2013    84
        10     2014    31

        Create a MultiIndex using columns 'year' and 'month':

        >>> df.set_index(["year", "month"])
                    sale
        year  month
        2012  1     55
        2014  4     40
        2013  7     84
        2014  10    31

        Create a MultiIndex using an Index and a column:

        >>> df.set_index([pd.Index([1, 2, 3, 4]), "year"])
                 month  sale
           year
        1  2012  1      55
        2  2014  4      40
        3  2013  7      84
        4  2014  10     31

        Create a MultiIndex using two Series:

        >>> s = pd.Series([1, 2, 3, 4])
        >>> df.set_index([s, s**2])
              month  year  sale
        1 1       1  2012    55
        2 4       4  2014    40
        3 9       7  2013    84
        4 16     10  2014    31

        Append a column to the existing index:

        >>> df = df.set_index("month")
        >>> df.set_index("year", append=True)
                      sale
        month  year
        1      2012    55
        4      2014    40
        7      2013    84
        10     2014    31

        >>> df.set_index("year", append=False)
               sale
        year
        2012    55
        2014    40
        2013    84
        2014    31
        """
        inplace = validate_bool_kwarg(inplace, "inplace")
        self._check_inplace_and_allows_duplicate_labels(inplace)
        if not isinstance(keys, list):
            keys = [keys]

        err_msg = (
            'The parameter "keys" may be a column key, one-dimensional '
            "array, or a list containing only valid column keys and "
            "one-dimensional arrays."
        )

        missing: list[Hashable] = []
        for col in keys:
            if isinstance(col, (Index, Series, np.ndarray, list, abc.Iterator)):
                # arrays are fine as long as they are one-dimensional
                # iterators get converted to list below
                if getattr(col, "ndim", 1) != 1:
                    raise ValueError(err_msg)
            else:
                # everything else gets tried as a key; see GH 24969
                try:
                    found = col in self.columns
                except TypeError as err:
                    raise TypeError(
                        f"{err_msg}. Received column of type {type(col)}"
                    ) from err
                else:
                    if not found:
                        missing.append(col)

        if missing:
            raise KeyError(f"None of {missing} are in the columns")

        if inplace:
            frame = self
        else:
            frame = self.copy(deep=False)

        arrays: list[Index] = []
        names: list[Hashable] = []
        if append:
            names = list(self.index.names)
            if isinstance(self.index, MultiIndex):
                arrays.extend(
                    self.index._get_level_values(i) for i in range(self.index.nlevels)
                )
            else:
                arrays.append(self.index)

        to_remove: set[Hashable] = set()
        for col in keys:
            if isinstance(col, MultiIndex):
                arrays.extend(col._get_level_values(n) for n in range(col.nlevels))
                names.extend(col.names)
            elif isinstance(col, (Index, Series)):
                # if Index then not MultiIndex (treated above)

                # error: Argument 1 to "append" of "list" has incompatible type
                #  "Union[Index, Series]"; expected "Index"
                arrays.append(col)  # type: ignore[arg-type]
                names.append(col.name)
            elif isinstance(col, (list, np.ndarray)):
                # error: Argument 1 to "append" of "list" has incompatible type
                # "Union[List[Any], ndarray]"; expected "Index"
                arrays.append(col)  # type: ignore[arg-type]
                names.append(None)
            elif isinstance(col, abc.Iterator):
                # error: Argument 1 to "append" of "list" has incompatible type
                # "List[Any]"; expected "Index"
                arrays.append(list(col))  # type: ignore[arg-type]
                names.append(None)
            # from here, col can only be a column label
            else:
                arrays.append(frame[col])
                names.append(col)
                if drop:
                    to_remove.add(col)

            if len(arrays[-1]) != len(self):
                # check newest element against length of calling frame, since
                # ensure_index_from_sequences would not raise for append=False.
                raise ValueError(
                    f"Length mismatch: Expected {len(self)} rows, "
                    f"received array of length {len(arrays[-1])}"
                )

        index = ensure_index_from_sequences(arrays, names)

        if verify_integrity and not index.is_unique:
            duplicates = index[index.duplicated()].unique()
            raise ValueError(f"Index has duplicate keys: {duplicates}")

        # use set to handle duplicate column names gracefully in case of drop
        for c in to_remove:
            del frame[c]

        # clear up memory usage
        index._cleanup()

        frame.index = index

        if not inplace:
            return frame
        return None

    @overload
    def reset_index(
        self,
        level: IndexLabel = ...,
        *,
        drop: bool = ...,
        inplace: Literal[False] = ...,
        col_level: Hashable = ...,
        col_fill: Hashable = ...,
        allow_duplicates: bool | lib.NoDefault = ...,
        names: Hashable | Sequence[Hashable] | None = None,
    ) -> DataFrame: ...

    @overload
    def reset_index(
        self,
        level: IndexLabel = ...,
        *,
        drop: bool = ...,
        inplace: Literal[True],
        col_level: Hashable = ...,
        col_fill: Hashable = ...,
        allow_duplicates: bool | lib.NoDefault = ...,
        names: Hashable | Sequence[Hashable] | None = None,
    ) -> None: ...

    @overload
    def reset_index(
        self,
        level: IndexLabel = ...,
        *,
        drop: bool = ...,
        inplace: bool = ...,
        col_level: Hashable = ...,
        col_fill: Hashable = ...,
        allow_duplicates: bool | lib.NoDefault = ...,
        names: Hashable | Sequence[Hashable] | None = None,
    ) -> DataFrame | None: ...

    def reset_index(
        self,
        level: IndexLabel | None = None,
        *,
        drop: bool = False,
        inplace: bool = False,
        col_level: Hashable = 0,
        col_fill: Hashable = "",
        allow_duplicates: bool | lib.NoDefault = lib.no_default,
        names: Hashable | Sequence[Hashable] | None = None,
    ) -> DataFrame | None:
        """
        Reset the index, or a level of it.

        Reset the index of the DataFrame, and use the default one instead.
        If the DataFrame has a MultiIndex, this method can remove one or more
        levels.

        Parameters
        ----------
        level : int, str, tuple, or list, default None
            Only remove the given levels from the index. Removes all levels by
            default.
        drop : bool, default False
            Do not try to insert index into dataframe columns. This resets
            the index to the default integer index.
        inplace : bool, default False
            Whether to modify the DataFrame rather than creating a new one.
        col_level : int or str, default 0
            If the columns have multiple levels, determines which level the
            labels are inserted into. By default it is inserted into the first
            level.
        col_fill : object, default ''
            If the columns have multiple levels, determines how the other
            levels are named. If None then the index name is repeated.
        allow_duplicates : bool, optional, default lib.no_default
            Allow duplicate column labels to be created.

            .. versionadded:: 1.5.0

        names : int, str or 1-dimensional list, default None
            Using the given string, rename the DataFrame column which contains the
            index data. If the DataFrame has a MultiIndex, this has to be a list
            with length equal to the number of levels.

            .. versionadded:: 1.5.0

        Returns
        -------
        DataFrame or None
            DataFrame with the new index or None if ``inplace=True``.

        See Also
        --------
        DataFrame.set_index : Opposite of reset_index.
        DataFrame.reindex : Change to new indices or expand indices.
        DataFrame.reindex_like : Change to same indices as other DataFrame.

        Examples
        --------
        >>> df = pd.DataFrame(
        ...     [("bird", 389.0), ("bird", 24.0), ("mammal", 80.5), ("mammal", np.nan)],
        ...     index=["falcon", "parrot", "lion", "monkey"],
        ...     columns=("class", "max_speed"),
        ... )
        >>> df
                 class  max_speed
        falcon    bird      389.0
        parrot    bird       24.0
        lion    mammal       80.5
        monkey  mammal        NaN

        When we reset the index, the old index is added as a column, and a
        new sequential index is used:

        >>> df.reset_index()
            index   class  max_speed
        0  falcon    bird      389.0
        1  parrot    bird       24.0
        2    lion  mammal       80.5
        3  monkey  mammal        NaN

        We can use the `drop` parameter to avoid the old index being added as
        a column:

        >>> df.reset_index(drop=True)
            class  max_speed
        0    bird      389.0
        1    bird       24.0
        2  mammal       80.5
        3  mammal        NaN

        You can also use `reset_index` with `MultiIndex`.

        >>> index = pd.MultiIndex.from_tuples(
        ...     [
        ...         ("bird", "falcon"),
        ...         ("bird", "parrot"),
        ...         ("mammal", "lion"),
        ...         ("mammal", "monkey"),
        ...     ],
        ...     names=["class", "name"],
        ... )
        >>> columns = pd.MultiIndex.from_tuples([("speed", "max"), ("species", "type")])
        >>> df = pd.DataFrame(
        ...     [(389.0, "fly"), (24.0, "fly"), (80.5, "run"), (np.nan, "jump")],
        ...     index=index,
        ...     columns=columns,
        ... )
        >>> df
                       speed species
                         max    type
        class  name
        bird   falcon  389.0     fly
               parrot   24.0     fly
        mammal lion     80.5     run
               monkey    NaN    jump

        Using the `names` parameter, choose a name for the index column:

        >>> df.reset_index(names=["classes", "names"])
          classes   names  speed species
                             max    type
        0    bird  falcon  389.0     fly
        1    bird  parrot   24.0     fly
        2  mammal    lion   80.5     run
        3  mammal  monkey    NaN    jump

        If the index has multiple levels, we can reset a subset of them:

        >>> df.reset_index(level="class")
                 class  speed species
                          max    type
        name
        falcon    bird  389.0     fly
        parrot    bird   24.0     fly
        lion    mammal   80.5     run
        monkey  mammal    NaN    jump

        If we are not dropping the index, by default, it is placed in the top
        level. We can place it in another level:

        >>> df.reset_index(level="class", col_level=1)
                        speed species
                 class    max    type
        name
        falcon    bird  389.0     fly
        parrot    bird   24.0     fly
        lion    mammal   80.5     run
        monkey  mammal    NaN    jump

        When the index is inserted under another level, we can specify under
        which one with the parameter `col_fill`:

        >>> df.reset_index(level="class", col_level=1, col_fill="species")
                      species  speed species
                        class    max    type
        name
        falcon           bird  389.0     fly
        parrot           bird   24.0     fly
        lion           mammal   80.5     run
        monkey         mammal    NaN    jump

        If we specify a nonexistent level for `col_fill`, it is created:

        >>> df.reset_index(level="class", col_level=1, col_fill="genus")
                        genus  speed species
                        class    max    type
        name
        falcon           bird  389.0     fly
        parrot           bird   24.0     fly
        lion           mammal   80.5     run
        monkey         mammal    NaN    jump
        """
        inplace = validate_bool_kwarg(inplace, "inplace")
        self._check_inplace_and_allows_duplicate_labels(inplace)
        if inplace:
            new_obj = self
        else:
            new_obj = self.copy(deep=False)
        if allow_duplicates is not lib.no_default:
            allow_duplicates = validate_bool_kwarg(allow_duplicates, "allow_duplicates")

        new_index = default_index(len(new_obj))
        if level is not None:
            if not isinstance(level, (tuple, list)):
                level = [level]
            level = [self.index._get_level_number(lev) for lev in level]
            if len(level) < self.index.nlevels:
                new_index = self.index.droplevel(level)

        if not drop:
            to_insert: Iterable[tuple[Any, Any | None]]

            default = "index" if "index" not in self else "level_0"
            names = self.index._get_default_index_names(names, default)

            if isinstance(self.index, MultiIndex):
                to_insert = zip(
                    reversed(self.index.levels),
                    reversed(self.index.codes),
                    strict=True,
                )
            else:
                to_insert = ((self.index, None),)

            multi_col = isinstance(self.columns, MultiIndex)
            for j, (lev, lab) in enumerate(to_insert, start=1):
                i = self.index.nlevels - j
                if level is not None and i not in level:
                    continue
                name = names[i]
                if multi_col:
                    col_name = list(name) if isinstance(name, tuple) else [name]
                    if col_fill is None:
                        if len(col_name) not in (1, self.columns.nlevels):
                            raise ValueError(
                                "col_fill=None is incompatible "
                                f"with incomplete column name {name}"
                            )
                        col_fill = col_name[0]

                    lev_num = self.columns._get_level_number(col_level)
                    name_lst = [col_fill] * lev_num + col_name
                    missing = self.columns.nlevels - len(name_lst)
                    name_lst += [col_fill] * missing
                    name = tuple(name_lst)

                # to ndarray and maybe infer different dtype
                level_values = lev._values
                if level_values.dtype == np.object_:
                    level_values = lib.maybe_convert_objects(level_values)

                if lab is not None:
                    # if we have the codes, extract the values with a mask
                    level_values = algorithms.take(
                        level_values, lab, allow_fill=True, fill_value=lev._na_value
                    )

                new_obj.insert(
                    0,
                    name,
                    level_values,
                    allow_duplicates=allow_duplicates,
                )

        new_obj.index = new_index
        if not inplace:
            return new_obj

        return None

    # ----------------------------------------------------------------------
    # Reindex-based selection methods

    @doc(NDFrame.isna, klass=_shared_doc_kwargs["klass"])
    def isna(self) -> DataFrame:
        res_mgr = self._mgr.isna(func=isna)
        result = self._constructor_from_mgr(res_mgr, axes=res_mgr.axes)
        return result.__finalize__(self, method="isna")

    @doc(NDFrame.isna, klass=_shared_doc_kwargs["klass"])
    def isnull(self) -> DataFrame:
        """
        DataFrame.isnull is an alias for DataFrame.isna.
        """
        return self.isna()

    @doc(NDFrame.notna, klass=_shared_doc_kwargs["klass"])
    def notna(self) -> DataFrame:
        return ~self.isna()

    @doc(NDFrame.notna, klass=_shared_doc_kwargs["klass"])
    def notnull(self) -> DataFrame:
        """
        DataFrame.notnull is an alias for DataFrame.notna.
        """
        return ~self.isna()

    @overload
    def dropna(
        self,
        *,
        axis: Axis = ...,
        how: AnyAll | lib.NoDefault = ...,
        thresh: int | lib.NoDefault = ...,
        subset: IndexLabel = ...,
        inplace: Literal[False] = ...,
        ignore_index: bool = ...,
    ) -> DataFrame: ...

    @overload
    def dropna(
        self,
        *,
        axis: Axis = ...,
        how: AnyAll | lib.NoDefault = ...,
        thresh: int | lib.NoDefault = ...,
        subset: IndexLabel = ...,
        inplace: Literal[True],
        ignore_index: bool = ...,
    ) -> None: ...

    def dropna(
        self,
        *,
        axis: Axis = 0,
        how: AnyAll | lib.NoDefault = lib.no_default,
        thresh: int | lib.NoDefault = lib.no_default,
        subset: IndexLabel | AnyArrayLike | None = None,
        inplace: bool = False,
        ignore_index: bool = False,
    ) -> DataFrame | None:
        """
        Remove missing values.

        See the :ref:`User Guide <missing_data>` for more on which values are
        considered missing, and how to work with missing data.

        Parameters
        ----------
        axis : {0 or 'index', 1 or 'columns'}, default 0
            Determine if rows or columns which contain missing values are
            removed.

            * 0, or 'index' : Drop rows which contain missing values.
            * 1, or 'columns' : Drop columns which contain missing value.

            Only a single axis is allowed.

        how : {'any', 'all'}, default 'any'
            Determine if row or column is removed from DataFrame, when we have
            at least one NA or all NA.

            * 'any' : If any NA values are present, drop that row or column.
            * 'all' : If all values are NA, drop that row or column.

        thresh : int, optional
            Require that many non-NA values. Cannot be combined with how.
        subset : column label or iterable of labels, optional
            Labels along other axis to consider, e.g. if you are dropping rows
            these would be a list of columns to include.
        inplace : bool, default False
            Whether to modify the DataFrame rather than creating a new one.
        ignore_index : bool, default ``False``
            If ``True``, the resulting axis will be labeled 0, 1, …, n - 1.

            .. versionadded:: 2.0.0

        Returns
        -------
        DataFrame or None
            DataFrame with NA entries dropped from it or None if ``inplace=True``.

        See Also
        --------
        DataFrame.isna: Indicate missing values.
        DataFrame.notna : Indicate existing (non-missing) values.
        DataFrame.fillna : Replace missing values.
        Series.dropna : Drop missing values.
        Index.dropna : Drop missing indices.

        Examples
        --------
        >>> df = pd.DataFrame(
        ...     {
        ...         "name": ["Alfred", "Batman", "Catwoman"],
        ...         "toy": [np.nan, "Batmobile", "Bullwhip"],
        ...         "born": [pd.NaT, pd.Timestamp("1940-04-25"), pd.NaT],
        ...     }
        ... )
        >>> df
               name        toy       born
        0    Alfred        NaN        NaT
        1    Batman  Batmobile 1940-04-25
        2  Catwoman   Bullwhip        NaT

        Drop the rows where at least one element is missing.

        >>> df.dropna()
             name        toy       born
        1  Batman  Batmobile 1940-04-25

        Drop the columns where at least one element is missing.

        >>> df.dropna(axis="columns")
               name
        0    Alfred
        1    Batman
        2  Catwoman

        Drop the rows where all elements are missing.

        >>> df.dropna(how="all")
               name        toy       born
        0    Alfred        NaN        NaT
        1    Batman  Batmobile 1940-04-25
        2  Catwoman   Bullwhip        NaT

        Keep only the rows with at least 2 non-NA values.

        >>> df.dropna(thresh=2)
               name        toy       born
        1    Batman  Batmobile 1940-04-25
        2  Catwoman   Bullwhip        NaT

        Define in which columns to look for missing values.

        >>> df.dropna(subset=["name", "toy"])
               name        toy       born
        1    Batman  Batmobile 1940-04-25
        2  Catwoman   Bullwhip        NaT
        """
        if (how is not lib.no_default) and (thresh is not lib.no_default):
            raise TypeError(
                "You cannot set both the how and thresh arguments at the same time."
            )

        if how is lib.no_default:
            how = "any"

        inplace = validate_bool_kwarg(inplace, "inplace")
        if isinstance(axis, (tuple, list)):
            # GH20987
            raise TypeError("supplying multiple axes to axis is no longer supported.")

        axis = self._get_axis_number(axis)
        agg_axis = 1 - axis

        agg_obj = self
        if subset is not None:
            # subset needs to be list
            if not is_list_like(subset):
                subset = [cast(Hashable, subset)]
            ax = self._get_axis(agg_axis)
            indices = ax.get_indexer_for(subset)
            check = indices == -1
            if check.any():
                raise KeyError(np.array(subset)[check].tolist())
            agg_obj = self.take(indices, axis=agg_axis)

        if thresh is not lib.no_default:
            count = agg_obj.count(axis=agg_axis)
            mask = count >= thresh
        elif how == "any":
            # faster equivalent to 'agg_obj.count(agg_axis) == self.shape[agg_axis]'
            mask = notna(agg_obj).all(axis=agg_axis, bool_only=False)
        elif how == "all":
            # faster equivalent to 'agg_obj.count(agg_axis) > 0'
            mask = notna(agg_obj).any(axis=agg_axis, bool_only=False)
        else:
            raise ValueError(f"invalid how option: {how}")

        if np.all(mask):
            result = self.copy(deep=False)
        else:
            result = self.loc(axis=axis)[mask]

        if ignore_index:
            result.index = default_index(len(result))

        if not inplace:
            return result
        self._update_inplace(result)
        return None

    @overload
    def drop_duplicates(
        self,
        subset: Hashable | Iterable[Hashable] | None = ...,
        *,
        keep: DropKeep = ...,
        inplace: Literal[True],
        ignore_index: bool = ...,
    ) -> None: ...

    @overload
    def drop_duplicates(
        self,
        subset: Hashable | Iterable[Hashable] | None = ...,
        *,
        keep: DropKeep = ...,
        inplace: Literal[False] = ...,
        ignore_index: bool = ...,
    ) -> DataFrame: ...

    @overload
    def drop_duplicates(
        self,
        subset: Hashable | Iterable[Hashable] | None = ...,
        *,
        keep: DropKeep = ...,
        inplace: bool = ...,
        ignore_index: bool = ...,
    ) -> DataFrame | None: ...

    def drop_duplicates(
        self,
        subset: Hashable | Iterable[Hashable] | None = None,
        *,
        keep: DropKeep = "first",
        inplace: bool = False,
        ignore_index: bool = False,
    ) -> DataFrame | None:
        """
        Return DataFrame with duplicate rows removed.

        Considering certain columns is optional. Indexes, including time indexes
        are ignored.

        Parameters
        ----------
        subset : column label or iterable of labels, optional
            Only consider certain columns for identifying duplicates, by
            default use all of the columns.
        keep : {'first', 'last', ``False``}, default 'first'
            Determines which duplicates (if any) to keep.

            - 'first' : Drop duplicates except for the first occurrence.
            - 'last' : Drop duplicates except for the last occurrence.
            - ``False`` : Drop all duplicates.

        inplace : bool, default ``False``
            Whether to modify the DataFrame rather than creating a new one.
        ignore_index : bool, default ``False``
            If ``True``, the resulting axis will be labeled 0, 1, …, n - 1.

        Returns
        -------
        DataFrame or None
            DataFrame with duplicates removed or None if ``inplace=True``.

        See Also
        --------
        DataFrame.value_counts: Count unique combinations of columns.

        Notes
        -----
        This method requires columns specified by ``subset`` to be of hashable type.
        Passing unhashable columns will raise a ``TypeError``.

        Examples
        --------
        Consider dataset containing ramen rating.

        >>> df = pd.DataFrame(
        ...     {
        ...         "brand": ["Yum Yum", "Yum Yum", "Indomie", "Indomie", "Indomie"],
        ...         "style": ["cup", "cup", "cup", "pack", "pack"],
        ...         "rating": [4, 4, 3.5, 15, 5],
        ...     }
        ... )
        >>> df
            brand style  rating
        0  Yum Yum   cup     4.0
        1  Yum Yum   cup     4.0
        2  Indomie   cup     3.5
        3  Indomie  pack    15.0
        4  Indomie  pack     5.0

        By default, it removes duplicate rows based on all columns.

        >>> df.drop_duplicates()
            brand style  rating
        0  Yum Yum   cup     4.0
        2  Indomie   cup     3.5
        3  Indomie  pack    15.0
        4  Indomie  pack     5.0

        To remove duplicates on specific column(s), use ``subset``.

        >>> df.drop_duplicates(subset=["brand"])
            brand style  rating
        0  Yum Yum   cup     4.0
        2  Indomie   cup     3.5

        To remove duplicates and keep last occurrences, use ``keep``.

        >>> df.drop_duplicates(subset=["brand", "style"], keep="last")
            brand style  rating
        1  Yum Yum   cup     4.0
        2  Indomie   cup     3.5
        4  Indomie  pack     5.0
        """
        if self.empty:
            return self.copy(deep=False)

        inplace = validate_bool_kwarg(inplace, "inplace")
        ignore_index = validate_bool_kwarg(ignore_index, "ignore_index")

        result = self[-self.duplicated(subset, keep=keep)]
        if ignore_index:
            result.index = default_index(len(result))

        if inplace:
            self._update_inplace(result)
            return None
        else:
            return result

    def duplicated(
        self,
        subset: Hashable | Iterable[Hashable] | None = None,
        keep: DropKeep = "first",
    ) -> Series:
        """
        Return boolean Series denoting duplicate rows.

        Considering certain columns is optional.

        Parameters
        ----------
        subset : column label or iterable of labels, optional
            Only consider certain columns for identifying duplicates, by
            default use all of the columns.
        keep : {'first', 'last', False}, default 'first'
            Determines which duplicates (if any) to mark.

            - ``first`` : Mark duplicates as ``True`` except for the first occurrence.
            - ``last`` : Mark duplicates as ``True`` except for the last occurrence.
            - False : Mark all duplicates as ``True``.

        Returns
        -------
        Series
            Boolean series for each duplicated rows.

        See Also
        --------
        Index.duplicated : Equivalent method on index.
        Series.duplicated : Equivalent method on Series.
        Series.drop_duplicates : Remove duplicate values from Series.
        DataFrame.drop_duplicates : Remove duplicate values from DataFrame.

        Examples
        --------
        Consider dataset containing ramen rating.

        >>> df = pd.DataFrame(
        ...     {
        ...         "brand": ["Yum Yum", "Yum Yum", "Indomie", "Indomie", "Indomie"],
        ...         "style": ["cup", "cup", "cup", "pack", "pack"],
        ...         "rating": [4, 4, 3.5, 15, 5],
        ...     }
        ... )
        >>> df
            brand style  rating
        0  Yum Yum   cup     4.0
        1  Yum Yum   cup     4.0
        2  Indomie   cup     3.5
        3  Indomie  pack    15.0
        4  Indomie  pack     5.0

        By default, for each set of duplicated values, the first occurrence
        is set on False and all others on True.

        >>> df.duplicated()
        0    False
        1     True
        2    False
        3    False
        4    False
        dtype: bool

        By using 'last', the last occurrence of each set of duplicated values
        is set on False and all others on True.

        >>> df.duplicated(keep="last")
        0     True
        1    False
        2    False
        3    False
        4    False
        dtype: bool

        By setting ``keep`` on False, all duplicates are True.

        >>> df.duplicated(keep=False)
        0     True
        1     True
        2    False
        3    False
        4    False
        dtype: bool

        To find duplicates on specific column(s), use ``subset``.

        >>> df.duplicated(subset=["brand"])
        0    False
        1     True
        2    False
        3     True
        4     True
        dtype: bool
        """

        if self.empty:
            return self._constructor_sliced(dtype=bool)

        def f(vals) -> tuple[np.ndarray, int]:
            labels, shape = algorithms.factorize(vals, size_hint=len(self))
            return labels.astype("i8"), len(shape)

        if subset is None:
            subset = self.columns
        elif (
            not np.iterable(subset)
            or isinstance(subset, str)
            or (isinstance(subset, tuple) and subset in self.columns)
        ):
            subset = (subset,)

        #  needed for mypy since can't narrow types using np.iterable
        subset = cast(Sequence, subset)

        # Verify all columns in subset exist in the queried dataframe
        # Otherwise, raise a KeyError, same as if you try to __getitem__ with a
        # key that doesn't exist.
        diff = set(subset) - set(self.columns)
        if diff:
            raise KeyError(Index(diff))

        if len(subset) == 1 and self.columns.is_unique:
            # GH#45236 This is faster than get_group_index below
            result = self[next(iter(subset))].duplicated(keep)
            result.name = None
        else:
            vals = (col.values for name, col in self.items() if name in subset)
            labels, shape = map(list, zip(*map(f, vals), strict=True))

            ids = get_group_index(labels, tuple(shape), sort=False, xnull=False)
            result = self._constructor_sliced(duplicated(ids, keep), index=self.index)
        return result.__finalize__(self, method="duplicated")

    # ----------------------------------------------------------------------
    # Sorting
    # error: Signature of "sort_values" incompatible with supertype "NDFrame"
    @overload  # type: ignore[override]
    def sort_values(
        self,
        by: IndexLabel,
        *,
        axis: Axis = ...,
        ascending=...,
        inplace: Literal[False] = ...,
        kind: SortKind = ...,
        na_position: NaPosition = ...,
        ignore_index: bool = ...,
        key: ValueKeyFunc = ...,
    ) -> DataFrame: ...

    @overload
    def sort_values(
        self,
        by: IndexLabel,
        *,
        axis: Axis = ...,
        ascending=...,
        inplace: Literal[True],
        kind: SortKind = ...,
        na_position: str = ...,
        ignore_index: bool = ...,
        key: ValueKeyFunc = ...,
    ) -> None: ...

    def sort_values(
        self,
        by: IndexLabel,
        *,
        axis: Axis = 0,
        ascending: bool | list[bool] | tuple[bool, ...] = True,
        inplace: bool = False,
        kind: SortKind = "quicksort",
        na_position: str = "last",
        ignore_index: bool = False,
        key: ValueKeyFunc | None = None,
    ) -> DataFrame | None:
        """
        Sort by the values along either axis.

        Parameters
        ----------
        by : str or list of str
            Name or list of names to sort by.

            - if `axis` is 0 or `'index'` then `by` may contain index
              levels and/or column labels.
            - if `axis` is 1 or `'columns'` then `by` may contain column
              levels and/or index labels.
        axis : "{0 or 'index', 1 or 'columns'}", default 0
             Axis to be sorted.
        ascending : bool or list of bool, default True
             Sort ascending vs. descending. Specify list for multiple sort
             orders.  If this is a list of bools, must match the length of
             the by.
        inplace : bool, default False
             If True, perform operation in-place.
        kind : {'quicksort', 'mergesort', 'heapsort', 'stable'}, default 'quicksort'
             Choice of sorting algorithm. See also :func:`numpy.sort` for more
             information. `mergesort` and `stable` are the only stable algorithms. For
             DataFrames, this option is only applied when sorting on a single
             column or label.
        na_position : {'first', 'last'}, default 'last'
             Puts NaNs at the beginning if `first`; `last` puts NaNs at the
             end.
        ignore_index : bool, default False
             If True, the resulting axis will be labeled 0, 1, …, n - 1.
        key : callable, optional
            Apply the key function to the values
            before sorting. This is similar to the `key` argument in the
            builtin :meth:`sorted` function, with the notable difference that
            this `key` function should be *vectorized*. It should expect a
            ``Series`` and return a Series with the same shape as the input.
            It will be applied to each column in `by` independently. The values in the
            returned Series will be used as the keys for sorting.

        Returns
        -------
        DataFrame or None
            DataFrame with sorted values or None if ``inplace=True``.

        See Also
        --------
        DataFrame.sort_index : Sort a DataFrame by the index.
        Series.sort_values : Similar method for a Series.

        Examples
        --------
        >>> df = pd.DataFrame(
        ...     {
        ...         "col1": ["A", "A", "B", np.nan, "D", "C"],
        ...         "col2": [2, 1, 9, 8, 7, 4],
        ...         "col3": [0, 1, 9, 4, 2, 3],
        ...         "col4": ["a", "B", "c", "D", "e", "F"],
        ...     }
        ... )
        >>> df
          col1  col2  col3 col4
        0    A     2     0    a
        1    A     1     1    B
        2    B     9     9    c
        3  NaN     8     4    D
        4    D     7     2    e
        5    C     4     3    F

        **Sort by a single column**

        In this case, we are sorting the rows according to values in ``col1``:

        >>> df.sort_values(by=["col1"])
          col1  col2  col3 col4
        0    A     2     0    a
        1    A     1     1    B
        2    B     9     9    c
        5    C     4     3    F
        4    D     7     2    e
        3  NaN     8     4    D

        **Sort by multiple columns**

        You can also provide multiple columns to ``by`` argument, as shown below.
        In this example, the rows are first sorted according to ``col1``, and then
        the rows that have an identical value in ``col1`` are sorted according
        to ``col2``.

        >>> df.sort_values(by=["col1", "col2"])
          col1  col2  col3 col4
        1    A     1     1    B
        0    A     2     0    a
        2    B     9     9    c
        5    C     4     3    F
        4    D     7     2    e
        3  NaN     8     4    D

        **Sort in a descending order**

        The sort order can be reversed using ``ascending`` argument, as shown below:

        >>> df.sort_values(by="col1", ascending=False)
          col1  col2  col3 col4
        4    D     7     2    e
        5    C     4     3    F
        2    B     9     9    c
        0    A     2     0    a
        1    A     1     1    B
        3  NaN     8     4    D

        **Placing any** ``NA`` **first**

        Note that in the above example, the rows that contain an ``NA`` value in their
        ``col1`` are placed at the end of the dataframe. This behavior can be modified
        via ``na_position`` argument, as shown below:

        >>> df.sort_values(by="col1", ascending=False, na_position="first")
          col1  col2  col3 col4
        3  NaN     8     4    D
        4    D     7     2    e
        5    C     4     3    F
        2    B     9     9    c
        0    A     2     0    a
        1    A     1     1    B

        **Customized sort order**

        The ``key`` argument allows for a further customization of sorting behaviour.
        For example, you may want
        to ignore the `letter's case <https://en.wikipedia.org/wiki/Letter_case>`__
        when sorting strings:

        >>> df.sort_values(by="col4", key=lambda col: col.str.lower())
           col1  col2  col3 col4
        0    A     2     0    a
        1    A     1     1    B
        2    B     9     9    c
        3  NaN     8     4    D
        4    D     7     2    e
        5    C     4     3    F

        Another typical example is
        `natural sorting <https://en.wikipedia.org/wiki/Natural_sort_order>`__.
        This can be done using
        ``natsort`` `package <https://github.com/SethMMorton/natsort>`__,
        which provides a function to generate a key
        to sort data in their natural order:

        >>> df = pd.DataFrame(
        ...     {
        ...         "hours": ["0hr", "128hr", "0hr", "64hr", "64hr", "128hr"],
        ...         "mins": [
        ...             "10mins",
        ...             "40mins",
        ...             "40mins",
        ...             "40mins",
        ...             "10mins",
        ...             "10mins",
        ...         ],
        ...         "value": [10, 20, 30, 40, 50, 60],
        ...     }
        ... )
        >>> df
           hours    mins  value
        0    0hr  10mins     10
        1  128hr  40mins     20
        2    0hr  40mins     30
        3   64hr  40mins     40
        4   64hr  10mins     50
        5  128hr  10mins     60
        >>> from natsort import natsort_keygen
        >>> df.sort_values(
        ...     by=["hours", "mins"],
        ...     key=natsort_keygen(),
        ... )
           hours    mins  value
        0    0hr  10mins     10
        2    0hr  40mins     30
        4   64hr  10mins     50
        3   64hr  40mins     40
        5  128hr  10mins     60
        1  128hr  40mins     20
        """
        inplace = validate_bool_kwarg(inplace, "inplace")
        axis = self._get_axis_number(axis)
        ascending = validate_ascending(ascending)
        if not isinstance(by, list):
            by = [by]
        # error: Argument 1 to "len" has incompatible type "Union[bool, List[bool]]";
        # expected "Sized"
        if is_sequence(ascending) and (
            len(by) != len(ascending)  # type: ignore[arg-type]
        ):
            # error: Argument 1 to "len" has incompatible type "Union[bool,
            # List[bool]]"; expected "Sized"
            raise ValueError(
                f"Length of ascending ({len(ascending)})"  # type: ignore[arg-type]
                f" != length of by ({len(by)})"
            )
        if len(by) > 1:
            keys = (self._get_label_or_level_values(x, axis=axis) for x in by)

            # need to rewrap columns in Series to apply key function
            if key is not None:
                keys_data = [
                    Series(k, name=name) for (k, name) in zip(keys, by, strict=True)
                ]
            else:
                # error: Argument 1 to "list" has incompatible type
                # "Generator[ExtensionArray | ndarray[Any, Any], None, None]";
                # expected "Iterable[Series]"
                keys_data = list(keys)  # type: ignore[arg-type]

            indexer = lexsort_indexer(
                keys_data, orders=ascending, na_position=na_position, key=key
            )
        elif by:
            # len(by) == 1

            k = self._get_label_or_level_values(by[0], axis=axis)

            # need to rewrap column in Series to apply key function
            if key is not None:
                # error: Incompatible types in assignment (expression has type
                # "Series", variable has type "ndarray")
                k = Series(k, name=by[0])  # type: ignore[assignment]

            if isinstance(ascending, (tuple, list)):
                ascending = ascending[0]

            indexer = nargsort(
                k, kind=kind, ascending=ascending, na_position=na_position, key=key
            )
        else:
            if inplace:
                return self._update_inplace(self)
            else:
                return self.copy(deep=False)

        if is_range_indexer(indexer, len(indexer)):
            result = self.copy(deep=False)
            if ignore_index:
                result.index = default_index(len(result))

            if inplace:
                return self._update_inplace(result)
            else:
                return result

        new_data = self._mgr.take(
            indexer, axis=self._get_block_manager_axis(axis), verify=False
        )

        if ignore_index:
            new_data.set_axis(
                self._get_block_manager_axis(axis), default_index(len(indexer))
            )

        result = self._constructor_from_mgr(new_data, axes=new_data.axes)
        if inplace:
            return self._update_inplace(result)
        else:
            return result.__finalize__(self, method="sort_values")

    @overload
    def sort_index(
        self,
        *,
        axis: Axis = ...,
        level: IndexLabel = ...,
        ascending: bool | Sequence[bool] = ...,
        inplace: Literal[True],
        kind: SortKind = ...,
        na_position: NaPosition = ...,
        sort_remaining: bool = ...,
        ignore_index: bool = ...,
        key: IndexKeyFunc = ...,
    ) -> None: ...

    @overload
    def sort_index(
        self,
        *,
        axis: Axis = ...,
        level: IndexLabel = ...,
        ascending: bool | Sequence[bool] = ...,
        inplace: Literal[False] = ...,
        kind: SortKind = ...,
        na_position: NaPosition = ...,
        sort_remaining: bool = ...,
        ignore_index: bool = ...,
        key: IndexKeyFunc = ...,
    ) -> DataFrame: ...

    @overload
    def sort_index(
        self,
        *,
        axis: Axis = ...,
        level: IndexLabel = ...,
        ascending: bool | Sequence[bool] = ...,
        inplace: bool = ...,
        kind: SortKind = ...,
        na_position: NaPosition = ...,
        sort_remaining: bool = ...,
        ignore_index: bool = ...,
        key: IndexKeyFunc = ...,
    ) -> DataFrame | None: ...

    def sort_index(
        self,
        *,
        axis: Axis = 0,
        level: IndexLabel | None = None,
        ascending: bool | Sequence[bool] = True,
        inplace: bool = False,
        kind: SortKind = "quicksort",
        na_position: NaPosition = "last",
        sort_remaining: bool = True,
        ignore_index: bool = False,
        key: IndexKeyFunc | None = None,
    ) -> DataFrame | None:
        """
        Sort object by labels (along an axis).

        Returns a new DataFrame sorted by label if `inplace` argument is
        ``False``, otherwise updates the original DataFrame and returns None.

        Parameters
        ----------
        axis : {0 or 'index', 1 or 'columns'}, default 0
            The axis along which to sort.  The value 0 identifies the rows,
            and 1 identifies the columns.
        level : int or level name or list of ints or list of level names
            If not None, sort on values in specified index level(s).
        ascending : bool or list-like of bools, default True
            Sort ascending vs. descending. When the index is a MultiIndex the
            sort direction can be controlled for each level individually.
        inplace : bool, default False
            Whether to modify the DataFrame rather than creating a new one.
        kind : {'quicksort', 'mergesort', 'heapsort', 'stable'}, default 'quicksort'
            Choice of sorting algorithm. See also :func:`numpy.sort` for more
            information. `mergesort` and `stable` are the only stable algorithms. For
            DataFrames, this option is only applied when sorting on a single
            column or label.
        na_position : {'first', 'last'}, default 'last'
            Puts NaNs at the beginning if `first`; `last` puts NaNs at the end.
            Not implemented for MultiIndex.
        sort_remaining : bool, default True
            If True and sorting by level and index is multilevel, sort by other
            levels too (in order) after sorting by specified level.
        ignore_index : bool, default False
            If True, the resulting axis will be labeled 0, 1, …, n - 1.
        key : callable, optional
            If not None, apply the key function to the index values
            before sorting. This is similar to the `key` argument in the
            builtin :meth:`sorted` function, with the notable difference that
            this `key` function should be *vectorized*. It should expect an
            ``Index`` and return an ``Index`` of the same shape. For MultiIndex
            inputs, the key is applied *per level*.

        Returns
        -------
        DataFrame or None
            The original DataFrame sorted by the labels or None if ``inplace=True``.

        See Also
        --------
        Series.sort_index : Sort Series by the index.
        DataFrame.sort_values : Sort DataFrame by the value.
        Series.sort_values : Sort Series by the value.

        Examples
        --------
        >>> df = pd.DataFrame(
        ...     [1, 2, 3, 4, 5], index=[100, 29, 234, 1, 150], columns=["A"]
        ... )
        >>> df.sort_index()
             A
        1    4
        29   2
        100  1
        150  5
        234  3

        By default, it sorts in ascending order, to sort in descending order,
        use ``ascending=False``

        >>> df.sort_index(ascending=False)
             A
        234  3
        150  5
        100  1
        29   2
        1    4

        A key function can be specified which is applied to the index before
        sorting. For a ``MultiIndex`` this is applied to each level separately.

        >>> df = pd.DataFrame({"a": [1, 2, 3, 4]}, index=["A", "b", "C", "d"])
        >>> df.sort_index(key=lambda x: x.str.lower())
           a
        A  1
        b  2
        C  3
        d  4
        """
        return super().sort_index(
            axis=axis,
            level=level,
            ascending=ascending,
            inplace=inplace,
            kind=kind,
            na_position=na_position,
            sort_remaining=sort_remaining,
            ignore_index=ignore_index,
            key=key,
        )

    def value_counts(
        self,
        subset: IndexLabel | None = None,
        normalize: bool = False,
        sort: bool = True,
        ascending: bool = False,
        dropna: bool = True,
    ) -> Series:
        """
        Return a Series containing the frequency of each distinct row in the DataFrame.

        Parameters
        ----------
        subset : Hashable or a sequence of the previous, optional
            Columns to use when counting unique combinations.
        normalize : bool, default False
            Return proportions rather than frequencies.
        sort : bool, default True
            Sort by frequencies when True. Preserve the order of the data when False.

            .. versionchanged:: 3.0.0

                Prior to 3.0.0, ``sort=False`` would sort by the columns values.
        ascending : bool, default False
            Sort in ascending order.
        dropna : bool, default True
            Do not include counts of rows that contain NA values.

            .. versionadded:: 1.3.0

        Returns
        -------
        Series
            Series containing the frequency of each distinct row in the DataFrame.

        See Also
        --------
        Series.value_counts: Equivalent method on Series.

        Notes
        -----
        The returned Series will have a MultiIndex with one level per input
        column but an Index (non-multi) for a single label. By default, rows
        that contain any NA values are omitted from the result. By default,
        the resulting Series will be sorted by frequencies in descending order so that
        the first element is the most frequently-occurring row.

        Examples
        --------
        >>> df = pd.DataFrame(
        ...     {"num_legs": [2, 4, 4, 6], "num_wings": [2, 0, 0, 0]},
        ...     index=["falcon", "dog", "cat", "ant"],
        ... )
        >>> df
                num_legs  num_wings
        falcon         2          2
        dog            4          0
        cat            4          0
        ant            6          0

        >>> df.value_counts()
        num_legs  num_wings
        4         0            2
        2         2            1
        6         0            1
        Name: count, dtype: int64

        >>> df.value_counts(sort=False)
        num_legs  num_wings
        2         2            1
        4         0            2
        6         0            1
        Name: count, dtype: int64

        >>> df.value_counts(ascending=True)
        num_legs  num_wings
        2         2            1
        6         0            1
        4         0            2
        Name: count, dtype: int64

        >>> df.value_counts(normalize=True)
        num_legs  num_wings
        4         0            0.50
        2         2            0.25
        6         0            0.25
        Name: proportion, dtype: float64

        With `dropna` set to `False` we can also count rows with NA values.

        >>> df = pd.DataFrame(
        ...     {
        ...         "first_name": ["John", "Anne", "John", "Beth"],
        ...         "middle_name": ["Smith", pd.NA, pd.NA, "Louise"],
        ...     }
        ... )
        >>> df
          first_name middle_name
        0       John       Smith
        1       Anne        <NA>
        2       John        <NA>
        3       Beth      Louise

        >>> df.value_counts()
        first_name  middle_name
        Beth        Louise         1
        John        Smith          1
        Name: count, dtype: int64

        >>> df.value_counts(dropna=False)
        first_name  middle_name
        Anne        NaN            1
        Beth        Louise         1
        John        Smith          1
                    NaN            1
        Name: count, dtype: int64

        >>> df.value_counts("first_name")
        first_name
        John    2
        Anne    1
        Beth    1
        Name: count, dtype: int64
        """
        if subset is None:
            subset = self.columns.tolist()

        name = "proportion" if normalize else "count"
        counts = self.groupby(
            subset, sort=False, dropna=dropna, observed=False
        )._grouper.size()
        counts.name = name

        if sort:
            counts = counts.sort_values(ascending=ascending)
        if normalize:
            counts /= counts.sum()

        # Force MultiIndex for a list_like subset with a single column
        if is_list_like(subset) and len(subset) == 1:  # type: ignore[arg-type]
            counts.index = MultiIndex.from_arrays(
                [counts.index], names=[counts.index.name]
            )

        return counts

    def nlargest(
        self, n: int, columns: IndexLabel, keep: NsmallestNlargestKeep = "first"
    ) -> DataFrame:
        """
        Return the first `n` rows ordered by `columns` in descending order.

        Return the first `n` rows with the largest values in `columns`, in
        descending order. The columns that are not specified are returned as
        well, but not used for ordering.

        This method is equivalent to
        ``df.sort_values(columns, ascending=False).head(n)``, but more
        performant.

        Parameters
        ----------
        n : int
            Number of rows to return.
        columns : Hashable or a sequence of the previous
            Column label(s) to order by.
        keep : {'first', 'last', 'all'}, default 'first'
            Where there are duplicate values:

            - ``first`` : prioritize the first occurrence(s)
            - ``last`` : prioritize the last occurrence(s)
            - ``all`` : keep all the ties of the smallest item even if it means
              selecting more than ``n`` items.

        Returns
        -------
        DataFrame
            The first `n` rows ordered by the given columns in descending
            order.

        See Also
        --------
        DataFrame.nsmallest : Return the first `n` rows ordered by `columns` in
            ascending order.
        DataFrame.sort_values : Sort DataFrame by the values.
        DataFrame.head : Return the first `n` rows without re-ordering.

        Notes
        -----
        This function cannot be used with all column types. For example, when
        specifying columns with `object` or `category` dtypes, ``TypeError`` is
        raised.

        Examples
        --------
        >>> df = pd.DataFrame(
        ...     {
        ...         "population": [
        ...             59000000,
        ...             65000000,
        ...             434000,
        ...             434000,
        ...             434000,
        ...             337000,
        ...             11300,
        ...             11300,
        ...             11300,
        ...         ],
        ...         "GDP": [1937894, 2583560, 12011, 4520, 12128, 17036, 182, 38, 311],
        ...         "alpha-2": ["IT", "FR", "MT", "MV", "BN", "IS", "NR", "TV", "AI"],
        ...     },
        ...     index=[
        ...         "Italy",
        ...         "France",
        ...         "Malta",
        ...         "Maldives",
        ...         "Brunei",
        ...         "Iceland",
        ...         "Nauru",
        ...         "Tuvalu",
        ...         "Anguilla",
        ...     ],
        ... )
        >>> df
                  population      GDP alpha-2
        Italy       59000000  1937894      IT
        France      65000000  2583560      FR
        Malta         434000    12011      MT
        Maldives      434000     4520      MV
        Brunei        434000    12128      BN
        Iceland       337000    17036      IS
        Nauru          11300      182      NR
        Tuvalu         11300       38      TV
        Anguilla       11300      311      AI

        In the following example, we will use ``nlargest`` to select the three
        rows having the largest values in column "population".

        >>> df.nlargest(3, "population")
                population      GDP alpha-2
        France    65000000  2583560      FR
        Italy     59000000  1937894      IT
        Malta       434000    12011      MT

        When using ``keep='last'``, ties are resolved in reverse order:

        >>> df.nlargest(3, "population", keep="last")
                population      GDP alpha-2
        France    65000000  2583560      FR
        Italy     59000000  1937894      IT
        Brunei      434000    12128      BN

        When using ``keep='all'``, the number of element kept can go beyond ``n``
        if there are duplicate values for the smallest element, all the
        ties are kept:

        >>> df.nlargest(3, "population", keep="all")
                  population      GDP alpha-2
        France      65000000  2583560      FR
        Italy       59000000  1937894      IT
        Malta         434000    12011      MT
        Maldives      434000     4520      MV
        Brunei        434000    12128      BN

        However, ``nlargest`` does not keep ``n`` distinct largest elements:

        >>> df.nlargest(5, "population", keep="all")
                  population      GDP alpha-2
        France      65000000  2583560      FR
        Italy       59000000  1937894      IT
        Malta         434000    12011      MT
        Maldives      434000     4520      MV
        Brunei        434000    12128      BN

        To order by the largest values in column "population" and then "GDP",
        we can specify multiple columns like in the next example.

        >>> df.nlargest(3, ["population", "GDP"])
                population      GDP alpha-2
        France    65000000  2583560      FR
        Italy     59000000  1937894      IT
        Brunei      434000    12128      BN
        """
        return selectn.SelectNFrame(self, n=n, keep=keep, columns=columns).nlargest()

    def nsmallest(
        self, n: int, columns: IndexLabel, keep: NsmallestNlargestKeep = "first"
    ) -> DataFrame:
        """
        Return the first `n` rows ordered by `columns` in ascending order.

        Return the first `n` rows with the smallest values in `columns`, in
        ascending order. The columns that are not specified are returned as
        well, but not used for ordering.

        This method is equivalent to
        ``df.sort_values(columns, ascending=True).head(n)``, but more
        performant.

        Parameters
        ----------
        n : int
            Number of items to retrieve.
        columns : list or str
            Column name or names to order by.
        keep : {'first', 'last', 'all'}, default 'first'
            Where there are duplicate values:

            - ``first`` : take the first occurrence.
            - ``last`` : take the last occurrence.
            - ``all`` : keep all the ties of the largest item even if it means
              selecting more than ``n`` items.

        Returns
        -------
        DataFrame
            DataFrame with the first `n` rows ordered by `columns` in ascending order.

        See Also
        --------
        DataFrame.nlargest : Return the first `n` rows ordered by `columns` in
            descending order.
        DataFrame.sort_values : Sort DataFrame by the values.
        DataFrame.head : Return the first `n` rows without re-ordering.

        Examples
        --------
        >>> df = pd.DataFrame(
        ...     {
        ...         "population": [
        ...             59000000,
        ...             65000000,
        ...             434000,
        ...             434000,
        ...             434000,
        ...             337000,
        ...             337000,
        ...             11300,
        ...             11300,
        ...         ],
        ...         "GDP": [1937894, 2583560, 12011, 4520, 12128, 17036, 182, 38, 311],
        ...         "alpha-2": ["IT", "FR", "MT", "MV", "BN", "IS", "NR", "TV", "AI"],
        ...     },
        ...     index=[
        ...         "Italy",
        ...         "France",
        ...         "Malta",
        ...         "Maldives",
        ...         "Brunei",
        ...         "Iceland",
        ...         "Nauru",
        ...         "Tuvalu",
        ...         "Anguilla",
        ...     ],
        ... )
        >>> df
                  population      GDP alpha-2
        Italy       59000000  1937894      IT
        France      65000000  2583560      FR
        Malta         434000    12011      MT
        Maldives      434000     4520      MV
        Brunei        434000    12128      BN
        Iceland       337000    17036      IS
        Nauru         337000      182      NR
        Tuvalu         11300       38      TV
        Anguilla       11300      311      AI

        In the following example, we will use ``nsmallest`` to select the
        three rows having the smallest values in column "population".

        >>> df.nsmallest(3, "population")
                  population    GDP alpha-2
        Tuvalu         11300     38      TV
        Anguilla       11300    311      AI
        Iceland       337000  17036      IS

        When using ``keep='last'``, ties are resolved in reverse order:

        >>> df.nsmallest(3, "population", keep="last")
                  population  GDP alpha-2
        Anguilla       11300  311      AI
        Tuvalu         11300   38      TV
        Nauru         337000  182      NR

        When using ``keep='all'``, the number of element kept can go beyond ``n``
        if there are duplicate values for the largest element, all the
        ties are kept.

        >>> df.nsmallest(3, "population", keep="all")
                  population    GDP alpha-2
        Tuvalu         11300     38      TV
        Anguilla       11300    311      AI
        Iceland       337000  17036      IS
        Nauru         337000    182      NR

        However, ``nsmallest`` does not keep ``n`` distinct
        smallest elements:

        >>> df.nsmallest(4, "population", keep="all")
                  population    GDP alpha-2
        Tuvalu         11300     38      TV
        Anguilla       11300    311      AI
        Iceland       337000  17036      IS
        Nauru         337000    182      NR

        To order by the smallest values in column "population" and then "GDP", we can
        specify multiple columns like in the next example.

        >>> df.nsmallest(3, ["population", "GDP"])
                  population  GDP alpha-2
        Tuvalu         11300   38      TV
        Anguilla       11300  311      AI
        Nauru         337000  182      NR
        """
        return selectn.SelectNFrame(self, n=n, keep=keep, columns=columns).nsmallest()

    def swaplevel(self, i: Axis = -2, j: Axis = -1, axis: Axis = 0) -> DataFrame:
        """
        Swap levels i and j in a :class:`MultiIndex`.

        Default is to swap the two innermost levels of the index.

        Parameters
        ----------
        i, j : int or str
            Levels of the indices to be swapped. Can pass level name as string.
        axis : {0 or 'index', 1 or 'columns'}, default 0
                    The axis to swap levels on. 0 or 'index' for row-wise, 1 or
                    'columns' for column-wise.

        Returns
        -------
        DataFrame
            DataFrame with levels swapped in MultiIndex.

        See Also
        --------
        DataFrame.reorder_levels: Reorder levels of MultiIndex.
        DataFrame.sort_index: Sort MultiIndex.

        Examples
        --------
        >>> df = pd.DataFrame(
        ...     {"Grade": ["A", "B", "A", "C"]},
        ...     index=[
        ...         ["Final exam", "Final exam", "Coursework", "Coursework"],
        ...         ["History", "Geography", "History", "Geography"],
        ...         ["January", "February", "March", "April"],
        ...     ],
        ... )
        >>> df
                                            Grade
        Final exam  History     January      A
                    Geography   February     B
        Coursework  History     March        A
                    Geography   April        C

        In the following example, we will swap the levels of the indices.
        Here, we will swap the levels column-wise, but levels can be swapped row-wise
        in a similar manner. Note that column-wise is the default behaviour.
        By not supplying any arguments for i and j, we swap the last and second to
        last indices.

        >>> df.swaplevel()
                                            Grade
        Final exam  January     History         A
                    February    Geography       B
        Coursework  March       History         A
                    April       Geography       C

        By supplying one argument, we can choose which index to swap the last
        index with. We can for example swap the first index with the last one as
        follows.

        >>> df.swaplevel(0)
                                            Grade
        January     History     Final exam      A
        February    Geography   Final exam      B
        March       History     Coursework      A
        April       Geography   Coursework      C

        We can also define explicitly which indices we want to swap by supplying values
        for both i and j. Here, we for example swap the first and second indices.

        >>> df.swaplevel(0, 1)
                                            Grade
        History     Final exam  January         A
        Geography   Final exam  February        B
        History     Coursework  March           A
        Geography   Coursework  April           C
        """
        result = self.copy(deep=False)

        axis = self._get_axis_number(axis)

        if not isinstance(result._get_axis(axis), MultiIndex):  # pragma: no cover
            raise TypeError("Can only swap levels on a hierarchical axis.")

        if axis == 0:
            assert isinstance(result.index, MultiIndex)
            result.index = result.index.swaplevel(i, j)
        else:
            assert isinstance(result.columns, MultiIndex)
            result.columns = result.columns.swaplevel(i, j)
        return result

    def reorder_levels(self, order: Sequence[int | str], axis: Axis = 0) -> DataFrame:
        """
        Rearrange index or column levels using input ``order``.

        May not drop or duplicate levels.

        Parameters
        ----------
        order : list of int or list of str
            List representing new level order. Reference level by number
            (position) or by key (label).
        axis : {0 or 'index', 1 or 'columns'}, default 0
            Where to reorder levels.

        Returns
        -------
        DataFrame
            DataFrame with indices or columns with reordered levels.

        See Also
        --------
            DataFrame.swaplevel : Swap levels i and j in a MultiIndex.

        Examples
        --------
        >>> data = {
        ...     "class": ["Mammals", "Mammals", "Reptiles"],
        ...     "diet": ["Omnivore", "Carnivore", "Carnivore"],
        ...     "species": ["Humans", "Dogs", "Snakes"],
        ... }
        >>> df = pd.DataFrame(data, columns=["class", "diet", "species"])
        >>> df = df.set_index(["class", "diet"])
        >>> df
                                          species
        class      diet
        Mammals    Omnivore                Humans
                   Carnivore                 Dogs
        Reptiles   Carnivore               Snakes

        Let's reorder the levels of the index:

        >>> df.reorder_levels(["diet", "class"])
                                          species
        diet      class
        Omnivore  Mammals                  Humans
        Carnivore Mammals                    Dogs
                  Reptiles                 Snakes
        """
        axis = self._get_axis_number(axis)
        if not isinstance(self._get_axis(axis), MultiIndex):  # pragma: no cover
            raise TypeError("Can only reorder levels on a hierarchical axis.")

        result = self.copy(deep=False)

        if axis == 0:
            assert isinstance(result.index, MultiIndex)
            result.index = result.index.reorder_levels(order)
        else:
            assert isinstance(result.columns, MultiIndex)
            result.columns = result.columns.reorder_levels(order)
        return result

    # ----------------------------------------------------------------------
    # Arithmetic Methods

    def _cmp_method(self, other, op):
        axis: Literal[1] = 1  # only relevant for Series other case

        self, other = self._align_for_op(other, axis, flex=False, level=None)

        # See GH#4537 for discussion of scalar op behavior
        new_data = self._dispatch_frame_op(other, op, axis=axis)
        return self._construct_result(new_data, other=other)

    def _arith_method(self, other, op):
        if self._should_reindex_frame_op(other, op, 1, None, None):
            return self._arith_method_with_reindex(other, op)

        axis: Literal[1] = 1  # only relevant for Series other case
        other = ops.maybe_prepare_scalar_for_op(other, (self.shape[axis],))

        self, other = self._align_for_op(other, axis, flex=True, level=None)

        with np.errstate(all="ignore"):
            new_data = self._dispatch_frame_op(other, op, axis=axis)
        return self._construct_result(new_data, other=other)

    _logical_method = _arith_method

    def _dispatch_frame_op(
        self, right, func: Callable, axis: AxisInt | None = None
    ) -> DataFrame:
        """
        Evaluate the frame operation func(left, right) by evaluating
        column-by-column, dispatching to the Series implementation.

        Parameters
        ----------
        right : scalar, Series, or DataFrame
        func : arithmetic or comparison operator
        axis : {None, 0, 1}

        Returns
        -------
        DataFrame

        Notes
        -----
        Caller is responsible for setting np.errstate where relevant.
        """
        # Get the appropriate array-op to apply to each column/block's values.
        array_op = ops.get_array_op(func)

        right = lib.item_from_zerodim(right)
        if not is_list_like(right):
            # i.e. scalar, faster than checking np.ndim(right) == 0
            bm = self._mgr.apply(array_op, right=right)
            return self._constructor_from_mgr(bm, axes=bm.axes)

        elif isinstance(right, DataFrame):
            assert self.index.equals(right.index)
            assert self.columns.equals(right.columns)
            # TODO: The previous assertion `assert right._indexed_same(self)`
            #  fails in cases with empty columns reached via
            #  _frame_arith_method_with_reindex

            # TODO operate_blockwise expects a manager of the same type
            bm = self._mgr.operate_blockwise(
                right._mgr,
                array_op,
            )
            return self._constructor_from_mgr(bm, axes=bm.axes)

        elif isinstance(right, Series) and axis == 1:
            # axis=1 means we want to operate row-by-row
            assert right.index.equals(self.columns)

            right = right._values
            # maybe_align_as_frame ensures we do not have an ndarray here
            assert not isinstance(right, np.ndarray)

            arrays = [
                array_op(_left, _right)
                for _left, _right in zip(self._iter_column_arrays(), right, strict=True)
            ]

        elif isinstance(right, Series):
            assert right.index.equals(self.index)
            right = right._values

            arrays = [array_op(left, right) for left in self._iter_column_arrays()]

        else:
            raise NotImplementedError(right)

        return type(self)._from_arrays(
            arrays, self.columns, self.index, verify_integrity=False
        )

    def _combine_frame(self, other: DataFrame, func, fill_value=None):
        # at this point we have `self._indexed_same(other)`

        if fill_value is None:
            # since _arith_op may be called in a loop, avoid function call
            #  overhead if possible by doing this check once
            _arith_op = func

        else:

            def _arith_op(left, right):
                # for the mixed_type case where we iterate over columns,
                # _arith_op(left, right) is equivalent to
                # left._binop(right, func, fill_value=fill_value)
                left, right = ops.fill_binop(left, right, fill_value)
                return func(left, right)

        new_data = self._dispatch_frame_op(other, _arith_op)
        return new_data

    def _arith_method_with_reindex(self, right: DataFrame, op) -> DataFrame:
        """
        For DataFrame-with-DataFrame operations that require reindexing,
        operate only on shared columns, then reindex.

        Parameters
        ----------
        right : DataFrame
        op : binary operator

        Returns
        -------
        DataFrame
        """
        left = self

        # GH#31623, only operate on shared columns
        cols, lcol_indexer, rcol_indexer = left.columns.join(
            right.columns, how="inner", return_indexers=True
        )

        new_left = left if lcol_indexer is None else left.iloc[:, lcol_indexer]
        new_right = right if rcol_indexer is None else right.iloc[:, rcol_indexer]

        # GH#60498 For MultiIndex column alignment
        if isinstance(cols, MultiIndex):
            # When overwriting column names, make a shallow copy so as to not modify
            # the input DFs
            new_left = new_left.copy(deep=False)
            new_right = new_right.copy(deep=False)
            new_left.columns = cols
            new_right.columns = cols

        result = op(new_left, new_right)

        # Do the join on the columns instead of using left._align_for_op
        #  to avoid constructing two potentially large/sparse DataFrames
        join_columns = left.columns.join(right.columns, how="outer")

        if result.columns.has_duplicates:
            # Avoid reindexing with a duplicate axis.
            # https://github.com/pandas-dev/pandas/issues/35194
            indexer, _ = result.columns.get_indexer_non_unique(join_columns)
            indexer = algorithms.unique1d(indexer)
            result = result._reindex_with_indexers(
                {1: [join_columns, indexer]}, allow_dups=True
            )
        else:
            result = result.reindex(join_columns, axis=1)

        return result

    def _should_reindex_frame_op(self, right, op, axis: int, fill_value, level) -> bool:
        """
        Check if this is an operation between DataFrames that will need to reindex.
        """
        if op is operator.pow or op is roperator.rpow:
            # GH#32685 pow has special semantics for operating with null values
            return False

        if not isinstance(right, DataFrame):
            return False

        if (
            (
                isinstance(self.columns, MultiIndex)
                or isinstance(right.columns, MultiIndex)
            )
            and not self.columns.equals(right.columns)
            and fill_value is None
        ):
            # GH#60498 Reindex if MultiIndexe columns are not matching
            # GH#60903 Don't reindex if fill_value is provided
            return True

        if fill_value is None and level is None and axis == 1:
            # TODO: any other cases we should handle here?

            # Intersection is always unique so we have to check the unique columns
            left_uniques = self.columns.unique()
            right_uniques = right.columns.unique()
            cols = left_uniques.intersection(right_uniques)
            if len(cols) and not (
                len(cols) == len(left_uniques) and len(cols) == len(right_uniques)
            ):
                # TODO: is there a shortcut available when len(cols) == 0?
                return True

        return False

    def _align_for_op(
        self,
        other,
        axis: AxisInt,
        flex: bool | None = False,
        level: Level | None = None,
    ):
        """
        Convert rhs to meet lhs dims if input is list, tuple or np.ndarray.

        Parameters
        ----------
        other : Any
        axis : int
        flex : bool or None, default False
            Whether this is a flex op, in which case we reindex.
            None indicates not to check for alignment.
        level : int or level name, default None

        Returns
        -------
        left : DataFrame
        right : Any
        """
        left, right = self, other

        def to_series(right):
            msg = (
                "Unable to coerce to Series, "
                "length must be {req_len}: given {given_len}"
            )

            # pass dtype to avoid doing inference, which would break consistency
            #  with Index/Series ops
            dtype = None
            if getattr(right, "dtype", None) == object:
                # can't pass right.dtype unconditionally as that would break on e.g.
                #  datetime64[h] ndarray
                dtype = object

            if axis == 0:
                if len(left.index) != len(right):
                    raise ValueError(
                        msg.format(req_len=len(left.index), given_len=len(right))
                    )
                right = left._constructor_sliced(right, index=left.index, dtype=dtype)
            else:
                if len(left.columns) != len(right):
                    raise ValueError(
                        msg.format(req_len=len(left.columns), given_len=len(right))
                    )
                right = left._constructor_sliced(right, index=left.columns, dtype=dtype)
            return right

        if isinstance(right, np.ndarray):
            if right.ndim == 1:
                right = to_series(right)

            elif right.ndim == 2:
                # We need to pass dtype=right.dtype to retain object dtype
                #  otherwise we lose consistency with Index and array ops
                dtype = None
                if right.dtype == object:
                    # can't pass right.dtype unconditionally as that would break on e.g.
                    #  datetime64[h] ndarray
                    dtype = object

                if right.shape == left.shape:
                    right = left._constructor(
                        right, index=left.index, columns=left.columns, dtype=dtype
                    )

                elif right.shape[0] == left.shape[0] and right.shape[1] == 1:
                    # Broadcast across columns
                    right = np.broadcast_to(right, left.shape)
                    right = left._constructor(
                        right, index=left.index, columns=left.columns, dtype=dtype
                    )

                elif right.shape[1] == left.shape[1] and right.shape[0] == 1:
                    # Broadcast along rows
                    right = to_series(right[0, :])

                else:
                    raise ValueError(
                        "Unable to coerce to DataFrame, shape "
                        f"must be {left.shape}: given {right.shape}"
                    )

            elif right.ndim > 2:
                raise ValueError(
                    "Unable to coerce to Series/DataFrame, "
                    f"dimension must be <= 2: {right.shape}"
                )

        elif is_list_like(right) and not isinstance(right, (Series, DataFrame)):
            # GH#36702. Raise when attempting arithmetic with list of array-like.
            if any(is_array_like(el) for el in right):
                raise ValueError(
                    f"Unable to coerce list of {type(right[0])} to Series/DataFrame"
                )
            # GH#17901
            right = to_series(right)

        if flex is not None and isinstance(right, DataFrame):
            if not left._indexed_same(right):
                if flex:
                    left, right = left.align(right, join="outer", level=level)
                else:
                    raise ValueError(
                        "Can only compare identically-labeled (both index and columns) "
                        "DataFrame objects"
                    )
        elif isinstance(right, Series):
            # axis=1 is default for DataFrame-with-Series op
            axis = axis if axis is not None else 1
            if not flex:
                if not left.axes[axis].equals(right.index):
                    raise ValueError(
                        "Operands are not aligned. Do "
                        "`left, right = left.align(right, axis=1)` "
                        "before operating."
                    )

            left, right = left.align(
                right,
                join="outer",
                axis=axis,
                level=level,
            )
            right = left._maybe_align_series_as_frame(right, axis)
        return left, right

    def _maybe_align_series_as_frame(self, series: Series, axis: AxisInt):
        """
        If the Series operand is not EA-dtype, we can broadcast to 2D and operate
        blockwise.
        """
        rvalues = series._values
        if not isinstance(rvalues, np.ndarray):
            # TODO(EA2D): no need to special-case with 2D EAs
            if rvalues.dtype in ("datetime64[ns]", "timedelta64[ns]"):
                # We can losslessly+cheaply cast to ndarray
                rvalues = np.asarray(rvalues)
            else:
                return series

        if axis == 0:
            rvalues = rvalues.reshape(-1, 1)
        else:
            rvalues = rvalues.reshape(1, -1)

        rvalues = np.broadcast_to(rvalues, self.shape)
        # pass dtype to avoid doing inference
        return self._constructor(
            rvalues,
            index=self.index,
            columns=self.columns,
            dtype=rvalues.dtype,
        ).__finalize__(series)

    def _flex_arith_method(
        self, other, op, *, axis: Axis = "columns", level=None, fill_value=None
    ):
        axis = self._get_axis_number(axis) if axis is not None else 1

        if self._should_reindex_frame_op(other, op, axis, fill_value, level):
            return self._arith_method_with_reindex(other, op)

        if isinstance(other, Series) and fill_value is not None:
            # TODO: We could allow this in cases where we end up going
            #  through the DataFrame path
            raise NotImplementedError(f"fill_value {fill_value} not supported.")

        other = ops.maybe_prepare_scalar_for_op(other, self.shape)
        self, other = self._align_for_op(other, axis, flex=True, level=level)

        with np.errstate(all="ignore"):
            if isinstance(other, DataFrame):
                # Another DataFrame
                new_data = self._combine_frame(other, op, fill_value)

            elif isinstance(other, Series):
                new_data = self._dispatch_frame_op(other, op, axis=axis)
            else:
                # in this case we always have `np.ndim(other) == 0`
                if fill_value is not None:
                    self = self.fillna(fill_value)

                new_data = self._dispatch_frame_op(other, op)

        return self._construct_result(new_data, other=other)

    def _construct_result(self, result, other) -> DataFrame:
        """
        Wrap the result of an arithmetic, comparison, or logical operation.

        Parameters
        ----------
        result : DataFrame

        Returns
        -------
        DataFrame
        """
        out = self._constructor(result, copy=False).__finalize__(self)
        # Pin columns instead of passing to constructor for compat with
        #  non-unique columns case
        out.columns = self.columns
        out.index = self.index
        out = out.__finalize__(other)
        return out

    def __divmod__(self, other) -> tuple[DataFrame, DataFrame]:
        # Naive implementation, room for optimization
        div = self // other
        mod = self - div * other
        return div, mod

    def __rdivmod__(self, other) -> tuple[DataFrame, DataFrame]:
        # Naive implementation, room for optimization
        div = other // self
        mod = other - div * self
        return div, mod

    def _flex_cmp_method(self, other, op, *, axis: Axis = "columns", level=None):
        axis = self._get_axis_number(axis) if axis is not None else 1

        self, other = self._align_for_op(other, axis, flex=True, level=level)

        new_data = self._dispatch_frame_op(other, op, axis=axis)
        return self._construct_result(new_data, other=other)

    @Appender(ops.make_flex_doc("eq", "dataframe"))
    def eq(self, other, axis: Axis = "columns", level=None) -> DataFrame:
        return self._flex_cmp_method(other, operator.eq, axis=axis, level=level)

    @Appender(ops.make_flex_doc("ne", "dataframe"))
    def ne(self, other, axis: Axis = "columns", level=None) -> DataFrame:
        return self._flex_cmp_method(other, operator.ne, axis=axis, level=level)

    @Appender(ops.make_flex_doc("le", "dataframe"))
    def le(self, other, axis: Axis = "columns", level=None) -> DataFrame:
        return self._flex_cmp_method(other, operator.le, axis=axis, level=level)

    @Appender(ops.make_flex_doc("lt", "dataframe"))
    def lt(self, other, axis: Axis = "columns", level=None) -> DataFrame:
        return self._flex_cmp_method(other, operator.lt, axis=axis, level=level)

    @Appender(ops.make_flex_doc("ge", "dataframe"))
    def ge(self, other, axis: Axis = "columns", level=None) -> DataFrame:
        return self._flex_cmp_method(other, operator.ge, axis=axis, level=level)

    @Appender(ops.make_flex_doc("gt", "dataframe"))
    def gt(self, other, axis: Axis = "columns", level=None) -> DataFrame:
        return self._flex_cmp_method(other, operator.gt, axis=axis, level=level)

    @Appender(ops.make_flex_doc("add", "dataframe"))
    def add(
        self, other, axis: Axis = "columns", level=None, fill_value=None
    ) -> DataFrame:
        return self._flex_arith_method(
            other, operator.add, level=level, fill_value=fill_value, axis=axis
        )

    @Appender(ops.make_flex_doc("radd", "dataframe"))
    def radd(
        self, other, axis: Axis = "columns", level=None, fill_value=None
    ) -> DataFrame:
        return self._flex_arith_method(
            other, roperator.radd, level=level, fill_value=fill_value, axis=axis
        )

    @Appender(ops.make_flex_doc("sub", "dataframe"))
    def sub(
        self, other, axis: Axis = "columns", level=None, fill_value=None
    ) -> DataFrame:
        return self._flex_arith_method(
            other, operator.sub, level=level, fill_value=fill_value, axis=axis
        )

    subtract = sub

    @Appender(ops.make_flex_doc("rsub", "dataframe"))
    def rsub(
        self, other, axis: Axis = "columns", level=None, fill_value=None
    ) -> DataFrame:
        return self._flex_arith_method(
            other, roperator.rsub, level=level, fill_value=fill_value, axis=axis
        )

    @Appender(ops.make_flex_doc("mul", "dataframe"))
    def mul(
        self, other, axis: Axis = "columns", level=None, fill_value=None
    ) -> DataFrame:
        return self._flex_arith_method(
            other, operator.mul, level=level, fill_value=fill_value, axis=axis
        )

    multiply = mul

    @Appender(ops.make_flex_doc("rmul", "dataframe"))
    def rmul(
        self, other, axis: Axis = "columns", level=None, fill_value=None
    ) -> DataFrame:
        return self._flex_arith_method(
            other, roperator.rmul, level=level, fill_value=fill_value, axis=axis
        )

    @Appender(ops.make_flex_doc("truediv", "dataframe"))
    def truediv(
        self, other, axis: Axis = "columns", level=None, fill_value=None
    ) -> DataFrame:
        return self._flex_arith_method(
            other, operator.truediv, level=level, fill_value=fill_value, axis=axis
        )

    div = truediv
    divide = truediv

    @Appender(ops.make_flex_doc("rtruediv", "dataframe"))
    def rtruediv(
        self, other, axis: Axis = "columns", level=None, fill_value=None
    ) -> DataFrame:
        return self._flex_arith_method(
            other, roperator.rtruediv, level=level, fill_value=fill_value, axis=axis
        )

    rdiv = rtruediv

    @Appender(ops.make_flex_doc("floordiv", "dataframe"))
    def floordiv(
        self, other, axis: Axis = "columns", level=None, fill_value=None
    ) -> DataFrame:
        return self._flex_arith_method(
            other, operator.floordiv, level=level, fill_value=fill_value, axis=axis
        )

    @Appender(ops.make_flex_doc("rfloordiv", "dataframe"))
    def rfloordiv(
        self, other, axis: Axis = "columns", level=None, fill_value=None
    ) -> DataFrame:
        return self._flex_arith_method(
            other, roperator.rfloordiv, level=level, fill_value=fill_value, axis=axis
        )

    @Appender(ops.make_flex_doc("mod", "dataframe"))
    def mod(
        self, other, axis: Axis = "columns", level=None, fill_value=None
    ) -> DataFrame:
        return self._flex_arith_method(
            other, operator.mod, level=level, fill_value=fill_value, axis=axis
        )

    @Appender(ops.make_flex_doc("rmod", "dataframe"))
    def rmod(
        self, other, axis: Axis = "columns", level=None, fill_value=None
    ) -> DataFrame:
        return self._flex_arith_method(
            other, roperator.rmod, level=level, fill_value=fill_value, axis=axis
        )

    @Appender(ops.make_flex_doc("pow", "dataframe"))
    def pow(
        self, other, axis: Axis = "columns", level=None, fill_value=None
    ) -> DataFrame:
        return self._flex_arith_method(
            other, operator.pow, level=level, fill_value=fill_value, axis=axis
        )

    @Appender(ops.make_flex_doc("rpow", "dataframe"))
    def rpow(
        self, other, axis: Axis = "columns", level=None, fill_value=None
    ) -> DataFrame:
        return self._flex_arith_method(
            other, roperator.rpow, level=level, fill_value=fill_value, axis=axis
        )

    # ----------------------------------------------------------------------
    # Combination-Related

    @doc(
        _shared_docs["compare"],
        dedent(
            """
        Returns
        -------
        DataFrame
            DataFrame that shows the differences stacked side by side.

            The resulting index will be a MultiIndex with 'self' and 'other'
            stacked alternately at the inner level.

        Raises
        ------
        ValueError
            When the two DataFrames don't have identical labels or shape.

        See Also
        --------
        Series.compare : Compare with another Series and show differences.
        DataFrame.equals : Test whether two objects contain the same elements.

        Notes
        -----
        Matching NaNs will not appear as a difference.

        Can only compare identically-labeled
        (i.e. same shape, identical row and column labels) DataFrames

        Examples
        --------
        >>> df = pd.DataFrame(
        ...     {{
        ...         "col1": ["a", "a", "b", "b", "a"],
        ...         "col2": [1.0, 2.0, 3.0, np.nan, 5.0],
        ...         "col3": [1.0, 2.0, 3.0, 4.0, 5.0]
        ...     }},
        ...     columns=["col1", "col2", "col3"],
        ... )
        >>> df
          col1  col2  col3
        0    a   1.0   1.0
        1    a   2.0   2.0
        2    b   3.0   3.0
        3    b   NaN   4.0
        4    a   5.0   5.0

        >>> df2 = df.copy()
        >>> df2.loc[0, 'col1'] = 'c'
        >>> df2.loc[2, 'col3'] = 4.0
        >>> df2
          col1  col2  col3
        0    c   1.0   1.0
        1    a   2.0   2.0
        2    b   3.0   4.0
        3    b   NaN   4.0
        4    a   5.0   5.0

        Align the differences on columns

        >>> df.compare(df2)
          col1       col3
          self other self other
        0    a     c  NaN   NaN
        2  NaN   NaN  3.0   4.0

        Assign result_names

        >>> df.compare(df2, result_names=("left", "right"))
          col1       col3
          left right left right
        0    a     c  NaN   NaN
        2  NaN   NaN  3.0   4.0

        Stack the differences on rows

        >>> df.compare(df2, align_axis=0)
                col1  col3
        0 self     a   NaN
          other    c   NaN
        2 self   NaN   3.0
          other  NaN   4.0

        Keep the equal values

        >>> df.compare(df2, keep_equal=True)
          col1       col3
          self other self other
        0    a     c  1.0   1.0
        2    b     b  3.0   4.0

        Keep all original rows and columns

        >>> df.compare(df2, keep_shape=True)
          col1       col2       col3
          self other self other self other
        0    a     c  NaN   NaN  NaN   NaN
        1  NaN   NaN  NaN   NaN  NaN   NaN
        2  NaN   NaN  NaN   NaN  3.0   4.0
        3  NaN   NaN  NaN   NaN  NaN   NaN
        4  NaN   NaN  NaN   NaN  NaN   NaN

        Keep all original rows and columns and also all original values

        >>> df.compare(df2, keep_shape=True, keep_equal=True)
          col1       col2       col3
          self other self other self other
        0    a     c  1.0   1.0  1.0   1.0
        1    a     a  2.0   2.0  2.0   2.0
        2    b     b  3.0   3.0  3.0   4.0
        3    b     b  NaN   NaN  4.0   4.0
        4    a     a  5.0   5.0  5.0   5.0
        """
        ),
        klass=_shared_doc_kwargs["klass"],
    )
    def compare(
        self,
        other: DataFrame,
        align_axis: Axis = 1,
        keep_shape: bool = False,
        keep_equal: bool = False,
        result_names: Suffixes = ("self", "other"),
    ) -> DataFrame:
        return super().compare(
            other=other,
            align_axis=align_axis,
            keep_shape=keep_shape,
            keep_equal=keep_equal,
            result_names=result_names,
        )

    def combine(
        self,
        other: DataFrame,
        func: Callable[[Series, Series], Series | Hashable],
        fill_value=None,
        overwrite: bool = True,
    ) -> DataFrame:
        """
        Perform column-wise combine with another DataFrame.

        Combines a DataFrame with `other` DataFrame using `func`
        to element-wise combine columns. The row and column indexes of the
        resulting DataFrame will be the union of the two.

        Parameters
        ----------
        other : DataFrame
            The DataFrame to merge column-wise.
        func : function
            Function that takes two series as inputs and return a Series or a
            scalar. Used to merge the two dataframes column by columns.
        fill_value : scalar value, default None
            The value to fill NaNs with prior to passing any column to the
            merge func.
        overwrite : bool, default True
            If True, columns in `self` that do not exist in `other` will be
            overwritten with NaNs.

        Returns
        -------
        DataFrame
            Combination of the provided DataFrames.

        See Also
        --------
        DataFrame.combine_first : Combine two DataFrame objects and default to
            non-null values in frame calling the method.

        Examples
        --------
        Combine using a simple function that chooses the smaller column.

        >>> df1 = pd.DataFrame({"A": [0, 0], "B": [4, 4]})
        >>> df2 = pd.DataFrame({"A": [1, 1], "B": [3, 3]})
        >>> take_smaller = lambda s1, s2: s1 if s1.sum() < s2.sum() else s2
        >>> df1.combine(df2, take_smaller)
           A  B
        0  0  3
        1  0  3

        Example using a true element-wise combine function.

        >>> df1 = pd.DataFrame({"A": [5, 0], "B": [2, 4]})
        >>> df2 = pd.DataFrame({"A": [1, 1], "B": [3, 3]})
        >>> df1.combine(df2, np.minimum)
           A  B
        0  1  2
        1  0  3

        Using `fill_value` fills Nones prior to passing the column to the
        merge function.

        >>> df1 = pd.DataFrame({"A": [0, 0], "B": [None, 4]})
        >>> df2 = pd.DataFrame({"A": [1, 1], "B": [3, 3]})
        >>> df1.combine(df2, take_smaller, fill_value=-5)
           A    B
        0  0 -5.0
        1  0  4.0

        However, if the same element in both dataframes is None, that None
        is preserved

        >>> df1 = pd.DataFrame({"A": [0, 0], "B": [None, 4]})
        >>> df2 = pd.DataFrame({"A": [1, 1], "B": [None, 3]})
        >>> df1.combine(df2, take_smaller, fill_value=-5)
            A    B
        0  0 -5.0
        1  0  3.0

        Example that demonstrates the use of `overwrite` and behavior when
        the axis differ between the dataframes.

        >>> df1 = pd.DataFrame({"A": [0, 0], "B": [4, 4]})
        >>> df2 = pd.DataFrame(
        ...     {
        ...         "B": [3, 3],
        ...         "C": [-10, 1],
        ...     },
        ...     index=[1, 2],
        ... )
        >>> df1.combine(df2, take_smaller)
             A    B     C
        0  NaN  NaN   NaN
        1  NaN  3.0 -10.0
        2  NaN  3.0   1.0

        >>> df1.combine(df2, take_smaller, overwrite=False)
             A    B     C
        0  0.0  NaN   NaN
        1  0.0  3.0 -10.0
        2  NaN  3.0   1.0

        Demonstrating the preference of the passed in dataframe.

        >>> df2 = pd.DataFrame(
        ...     {
        ...         "B": [3, 3],
        ...         "C": [1, 1],
        ...     },
        ...     index=[1, 2],
        ... )
        >>> df2.combine(df1, take_smaller)
           A    B   C
        0  0.0  NaN NaN
        1  0.0  3.0 NaN
        2  NaN  3.0 NaN

        >>> df2.combine(df1, take_smaller, overwrite=False)
             A    B   C
        0  0.0  NaN NaN
        1  0.0  3.0 1.0
        2  NaN  3.0 1.0
        """
        other_idxlen = len(other.index)  # save for compare
        other_columns = other.columns

        this, other = self.align(other)
        new_index = this.index

        if other.empty and len(new_index) == len(self.index):
            return self.copy()

        if self.empty and len(other) == other_idxlen:
            return other.copy()

        # preserve column order
        new_columns = self.columns.union(other_columns, sort=False)
        do_fill = fill_value is not None
        result = {}
        for col in new_columns:
            series = this[col]
            other_series = other[col]

            this_dtype = series.dtype
            other_dtype = other_series.dtype

            this_mask = isna(series)
            other_mask = isna(other_series)

            # don't overwrite columns unnecessarily
            # DO propagate if this column is not in the intersection
            if not overwrite and other_mask.all():
                result[col] = this[col].copy()
                continue

            if do_fill:
                series = series.copy()
                other_series = other_series.copy()
                series[this_mask] = fill_value
                other_series[other_mask] = fill_value

            if col not in self.columns:
                # If self DataFrame does not have col in other DataFrame,
                # try to promote series, which is all NaN, as other_dtype.
                new_dtype = other_dtype
                try:
                    series = series.astype(new_dtype)
                except ValueError:
                    # e.g. new_dtype is integer types
                    pass
            else:
                # if we have different dtypes, possibly promote
                new_dtype = find_common_type([this_dtype, other_dtype])
                series = series.astype(new_dtype)
                other_series = other_series.astype(new_dtype)

            arr = func(series, other_series)
            if isinstance(new_dtype, np.dtype):
                # if new_dtype is an EA Dtype, then `func` is expected to return
                # the correct dtype without any additional casting
                # error: No overload variant of "maybe_downcast_to_dtype" matches
                # argument types "Union[Series, Hashable]", "dtype[Any]"
                arr = maybe_downcast_to_dtype(  # type: ignore[call-overload]
                    arr, new_dtype
                )

            result[col] = arr

        # convert_objects just in case
        frame_result = self._constructor(result, index=new_index, columns=new_columns)
        return frame_result.__finalize__(self, method="combine")

    def combine_first(self, other: DataFrame) -> DataFrame:
        """
        Update null elements with value in the same location in `other`.

        Combine two DataFrame objects by filling null values in one DataFrame
        with non-null values from other DataFrame. The row and column indexes
        of the resulting DataFrame will be the union of the two. The resulting
        dataframe contains the 'first' dataframe values and overrides the
        second one values where both first.loc[index, col] and
        second.loc[index, col] are not missing values, upon calling
        first.combine_first(second).

        Parameters
        ----------
        other : DataFrame
            Provided DataFrame to use to fill null values.

        Returns
        -------
        DataFrame
            The result of combining the provided DataFrame with the other object.

        See Also
        --------
        DataFrame.combine : Perform series-wise operation on two DataFrames
            using a given function.

        Examples
        --------
        >>> df1 = pd.DataFrame({"A": [None, 0], "B": [None, 4]})
        >>> df2 = pd.DataFrame({"A": [1, 1], "B": [3, 3]})
        >>> df1.combine_first(df2)
             A    B
        0  1.0  3.0
        1  0.0  4.0

        Null values still persist if the location of that null value
        does not exist in `other`

        >>> df1 = pd.DataFrame({"A": [None, 0], "B": [4, None]})
        >>> df2 = pd.DataFrame({"B": [3, 3], "C": [1, 1]}, index=[1, 2])
        >>> df1.combine_first(df2)
             A    B    C
        0  NaN  4.0  NaN
        1  0.0  3.0  1.0
        2  NaN  3.0  1.0
        """
        from pandas.core.computation import expressions

        def combiner(x: Series, y: Series):
            mask = x.isna()._values

            x_values = x._values
            y_values = y._values

            # If the column y in other DataFrame is not in first DataFrame,
            # just return y_values.
            if y.name not in self.columns:
                return y_values

            return expressions.where(mask, y_values, x_values)

        if len(other) == 0:
            combined = self.reindex(
                self.columns.append(other.columns.difference(self.columns)), axis=1
            )
            combined = combined.astype(other.dtypes)
        else:
            combined = self.combine(other, combiner, overwrite=False)

        dtypes = {
            col: find_common_type([self.dtypes[col], other.dtypes[col]])
            for col in self.columns.intersection(other.columns)
            if combined.dtypes[col] != self.dtypes[col]
        }

        if dtypes:
            combined = combined.astype(dtypes)

        return combined.__finalize__(self, method="combine_first")

    def update(
        self,
        other,
        join: UpdateJoin = "left",
        overwrite: bool = True,
        filter_func=None,
        errors: IgnoreRaise = "ignore",
    ) -> None:
        """
        Modify in place using non-NA values from another DataFrame.

        Aligns on indices. There is no return value.

        Parameters
        ----------
        other : DataFrame, or object coercible into a DataFrame
            Should have at least one matching index/column label
            with the original DataFrame. If a Series is passed,
            its name attribute must be set, and that will be
            used as the column name to align with the original DataFrame.
        join : {'left'}, default 'left'
            Only left join is implemented, keeping the index and columns of the
            original object.
        overwrite : bool, default True
            How to handle non-NA values for overlapping keys:

            * True: overwrite original DataFrame's values
              with values from `other`.
            * False: only update values that are NA in
              the original DataFrame.

        filter_func : callable(1d-array) -> bool 1d-array, optional
            Can choose to replace values other than NA. Return True for values
            that should be updated.
        errors : {'raise', 'ignore'}, default 'ignore'
            If 'raise', will raise a ValueError if the DataFrame and `other`
            both contain non-NA data in the same place.

        Returns
        -------
        None
            This method directly changes calling object.

        Raises
        ------
        ValueError
            * When `errors='raise'` and there's overlapping non-NA data.
            * When `errors` is not either `'ignore'` or `'raise'`
        NotImplementedError
            * If `join != 'left'`

        See Also
        --------
        dict.update : Similar method for dictionaries.
        DataFrame.merge : For column(s)-on-column(s) operations.

        Notes
        -----
        1. Duplicate indices on `other` are not supported and raises `ValueError`.

        Examples
        --------
        >>> df = pd.DataFrame({"A": [1, 2, 3], "B": [400, 500, 600]})
        >>> new_df = pd.DataFrame({"B": [4, 5, 6], "C": [7, 8, 9]})
        >>> df.update(new_df)
        >>> df
           A  B
        0  1  4
        1  2  5
        2  3  6

        The DataFrame's length does not increase as a result of the update,
        only values at matching index/column labels are updated.

        >>> df = pd.DataFrame({"A": ["a", "b", "c"], "B": ["x", "y", "z"]})
        >>> new_df = pd.DataFrame({"B": ["d", "e", "f", "g", "h", "i"]})
        >>> df.update(new_df)
        >>> df
           A  B
        0  a  d
        1  b  e
        2  c  f

        >>> df = pd.DataFrame({"A": ["a", "b", "c"], "B": ["x", "y", "z"]})
        >>> new_df = pd.DataFrame({"B": ["d", "f"]}, index=[0, 2])
        >>> df.update(new_df)
        >>> df
           A  B
        0  a  d
        1  b  y
        2  c  f

        For Series, its name attribute must be set.

        >>> df = pd.DataFrame({"A": ["a", "b", "c"], "B": ["x", "y", "z"]})
        >>> new_column = pd.Series(["d", "e", "f"], name="B")
        >>> df.update(new_column)
        >>> df
           A  B
        0  a  d
        1  b  e
        2  c  f

        If `other` contains NaNs the corresponding values are not updated
        in the original dataframe.

        >>> df = pd.DataFrame({"A": [1, 2, 3], "B": [400.0, 500.0, 600.0]})
        >>> new_df = pd.DataFrame({"B": [4, np.nan, 6]})
        >>> df.update(new_df)
        >>> df
           A      B
        0  1    4.0
        1  2  500.0
        2  3    6.0
        """
        if not PYPY and not WARNING_CHECK_DISABLED:
            if sys.getrefcount(self) <= REF_COUNT:
                warnings.warn(
                    _chained_assignment_method_msg,
                    ChainedAssignmentError,
                    stacklevel=2,
                )

        # TODO: Support other joins
        if join != "left":  # pragma: no cover
            raise NotImplementedError("Only left join is supported")
        if errors not in ["ignore", "raise"]:
            raise ValueError("The parameter errors must be either 'ignore' or 'raise'")

        if not isinstance(other, DataFrame):
            other = DataFrame(other)

        if other.index.has_duplicates:
            raise ValueError("Update not allowed with duplicate indexes on other.")

        index_intersection = other.index.intersection(self.index)
        if index_intersection.empty:
            raise ValueError(
                "Update not allowed when the index on `other` has no intersection "
                "with this dataframe."
            )

        other = other.reindex(index_intersection)
        this_data = self.loc[index_intersection]

        for col in self.columns.intersection(other.columns):
            this = this_data[col]
            that = other[col]

            if filter_func is not None:
                mask = ~filter_func(this) | isna(that)
            else:
                if errors == "raise":
                    mask_this = notna(that)
                    mask_that = notna(this)
                    if any(mask_this & mask_that):
                        raise ValueError("Data overlaps.")

                if overwrite:
                    mask = isna(that)
                else:
                    mask = notna(this)

            # don't overwrite columns unnecessarily
            if mask.all():
                continue

            self.loc[index_intersection, col] = this.where(mask, that)

    # ----------------------------------------------------------------------
    # Data reshaping
    @Appender(
        dedent(
            """
        Examples
        --------
        >>> df = pd.DataFrame({'Animal': ['Falcon', 'Falcon',
        ...                               'Parrot', 'Parrot'],
        ...                    'Max Speed': [380., 370., 24., 26.]})
        >>> df
           Animal  Max Speed
        0  Falcon      380.0
        1  Falcon      370.0
        2  Parrot       24.0
        3  Parrot       26.0
        >>> df.groupby(['Animal']).mean()
                Max Speed
        Animal
        Falcon      375.0
        Parrot       25.0

        **Hierarchical Indexes**

        We can groupby different levels of a hierarchical index
        using the `level` parameter:

        >>> arrays = [['Falcon', 'Falcon', 'Parrot', 'Parrot'],
        ...           ['Captive', 'Wild', 'Captive', 'Wild']]
        >>> index = pd.MultiIndex.from_arrays(arrays, names=('Animal', 'Type'))
        >>> df = pd.DataFrame({'Max Speed': [390., 350., 30., 20.]},
        ...                   index=index)
        >>> df
                        Max Speed
        Animal Type
        Falcon Captive      390.0
               Wild         350.0
        Parrot Captive       30.0
               Wild          20.0
        >>> df.groupby(level=0).mean()
                Max Speed
        Animal
        Falcon      370.0
        Parrot       25.0
        >>> df.groupby(level="Type").mean()
                 Max Speed
        Type
        Captive      210.0
        Wild         185.0

        We can also choose to include NA in group keys or not by setting
        `dropna` parameter, the default setting is `True`.

        >>> arr = [[1, 2, 3], [1, None, 4], [2, 1, 3], [1, 2, 2]]
        >>> df = pd.DataFrame(arr, columns=["a", "b", "c"])

        >>> df.groupby(by=["b"]).sum()
            a   c
        b
        1.0 2   3
        2.0 2   5

        >>> df.groupby(by=["b"], dropna=False).sum()
            a   c
        b
        1.0 2   3
        2.0 2   5
        NaN 1   4

        >>> arr = [["a", 12, 12], [None, 12.3, 33.], ["b", 12.3, 123], ["a", 1, 1]]
        >>> df = pd.DataFrame(arr, columns=["a", "b", "c"])

        >>> df.groupby(by="a").sum()
            b     c
        a
        a   13.0   13.0
        b   12.3  123.0

        >>> df.groupby(by="a", dropna=False).sum()
            b     c
        a
        a   13.0   13.0
        b   12.3  123.0
        NaN 12.3   33.0

        When using ``.apply()``, use ``group_keys`` to include or exclude the
        group keys. The ``group_keys`` argument defaults to ``True`` (include).

        >>> df = pd.DataFrame({'Animal': ['Falcon', 'Falcon',
        ...                               'Parrot', 'Parrot'],
        ...                    'Max Speed': [380., 370., 24., 26.]})
        >>> df.groupby("Animal", group_keys=True)[['Max Speed']].apply(lambda x: x)
                  Max Speed
        Animal
        Falcon 0      380.0
               1      370.0
        Parrot 2       24.0
               3       26.0

        >>> df.groupby("Animal", group_keys=False)[['Max Speed']].apply(lambda x: x)
           Max Speed
        0      380.0
        1      370.0
        2       24.0
        3       26.0
        """
        )
    )
    @Appender(_shared_docs["groupby"] % _shared_doc_kwargs)
    @deprecate_nonkeyword_arguments(
        Pandas4Warning, allowed_args=["self", "by", "level"], name="groupby"
    )
    def groupby(
        self,
        by=None,
        level: IndexLabel | None = None,
        as_index: bool = True,
        sort: bool = True,
        group_keys: bool = True,
        observed: bool = True,
        dropna: bool = True,
    ) -> DataFrameGroupBy:
        from pandas.core.groupby.generic import DataFrameGroupBy

        if level is None and by is None:
            raise TypeError("You have to supply one of 'by' and 'level'")

        return DataFrameGroupBy(
            obj=self,
            keys=by,
            level=level,
            as_index=as_index,
            sort=sort,
            group_keys=group_keys,
            observed=observed,
            dropna=dropna,
        )

    _shared_docs["pivot"] = """
        Return reshaped DataFrame organized by given index / column values.

        Reshape data (produce a "pivot" table) based on column values. Uses
        unique values from specified `index` / `columns` to form axes of the
        resulting DataFrame. This function does not support data
        aggregation, multiple values will result in a MultiIndex in the
        columns. See the :ref:`User Guide <reshaping>` for more on reshaping.

        Parameters
        ----------%s
        columns : Hashable or a sequence of the previous
            Column to use to make new frame's columns.
        index : Hashable or a sequence of the previous, optional
            Column to use to make new frame's index. If not given, uses existing index.
        values : Hashable or a sequence of the previous, optional
            Column(s) to use for populating new frame's values. If not
            specified, all remaining columns will be used and the result will
            have hierarchically indexed columns.

        Returns
        -------
        DataFrame
            Returns reshaped DataFrame.

        Raises
        ------
        ValueError:
            When there are any `index`, `columns` combinations with multiple
            values. `DataFrame.pivot_table` when you need to aggregate.

        See Also
        --------
        DataFrame.pivot_table : Generalization of pivot that can handle
            duplicate values for one index/column pair.
        DataFrame.unstack : Pivot based on the index values instead of a
            column.
        wide_to_long : Wide panel to long format. Less flexible but more
            user-friendly than melt.

        Notes
        -----
        For finer-tuned control, see hierarchical indexing documentation along
        with the related stack/unstack methods.

        Reference :ref:`the user guide <reshaping.pivot>` for more examples.

        Examples
        --------
        >>> df = pd.DataFrame({'foo': ['one', 'one', 'one', 'two', 'two',
        ...                            'two'],
        ...                    'bar': ['A', 'B', 'C', 'A', 'B', 'C'],
        ...                    'baz': [1, 2, 3, 4, 5, 6],
        ...                    'zoo': ['x', 'y', 'z', 'q', 'w', 't']})
        >>> df
            foo   bar  baz  zoo
        0   one   A    1    x
        1   one   B    2    y
        2   one   C    3    z
        3   two   A    4    q
        4   two   B    5    w
        5   two   C    6    t

        >>> df.pivot(index='foo', columns='bar', values='baz')
        bar  A   B   C
        foo
        one  1   2   3
        two  4   5   6

        >>> df.pivot(index='foo', columns='bar')['baz']
        bar  A   B   C
        foo
        one  1   2   3
        two  4   5   6

        >>> df.pivot(index='foo', columns='bar', values=['baz', 'zoo'])
              baz       zoo
        bar   A  B  C   A  B  C
        foo
        one   1  2  3   x  y  z
        two   4  5  6   q  w  t

        You could also assign a list of column names or a list of index names.

        >>> df = pd.DataFrame({
        ...                   "lev1": [1, 1, 1, 2, 2, 2],
        ...                   "lev2": [1, 1, 2, 1, 1, 2],
        ...                   "lev3": [1, 2, 1, 2, 1, 2],
        ...                   "lev4": [1, 2, 3, 4, 5, 6],
        ...                   "values": [0, 1, 2, 3, 4, 5]})
        >>> df
            lev1 lev2 lev3 lev4 values
        0   1    1    1    1    0
        1   1    1    2    2    1
        2   1    2    1    3    2
        3   2    1    2    4    3
        4   2    1    1    5    4
        5   2    2    2    6    5

        >>> df.pivot(index="lev1", columns=["lev2", "lev3"], values="values")
        lev2    1         2
        lev3    1    2    1    2
        lev1
        1     0.0  1.0  2.0  NaN
        2     4.0  3.0  NaN  5.0

        >>> df.pivot(index=["lev1", "lev2"], columns=["lev3"], values="values")
              lev3    1    2
        lev1  lev2
           1     1  0.0  1.0
                 2  2.0  NaN
           2     1  4.0  3.0
                 2  NaN  5.0

        A ValueError is raised if there are any duplicates.

        >>> df = pd.DataFrame({"foo": ['one', 'one', 'two', 'two'],
        ...                    "bar": ['A', 'A', 'B', 'C'],
        ...                    "baz": [1, 2, 3, 4]})
        >>> df
           foo bar  baz
        0  one   A    1
        1  one   A    2
        2  two   B    3
        3  two   C    4

        Notice that the first two rows are the same for our `index`
        and `columns` arguments.

        >>> df.pivot(index='foo', columns='bar', values='baz')
        Traceback (most recent call last):
           ...
        ValueError: Index contains duplicate entries, cannot reshape
        """

    @Substitution("")
    @Appender(_shared_docs["pivot"])
    def pivot(
        self, *, columns, index=lib.no_default, values=lib.no_default
    ) -> DataFrame:
        from pandas.core.reshape.pivot import pivot

        return pivot(self, index=index, columns=columns, values=values)

    _shared_docs["pivot_table"] = """
        Create a spreadsheet-style pivot table as a DataFrame.

        The levels in the pivot table will be stored in MultiIndex objects
        (hierarchical indexes) on the index and columns of the result DataFrame.

        Parameters
        ----------%s
        values : list-like or scalar, optional
            Column or columns to aggregate.
        index : column, Grouper, array, or sequence of the previous
            Keys to group by on the pivot table index. If a list is passed,
            it can contain any of the other types (except list). If an array is
            passed, it must be the same length as the data and will be used in
            the same manner as column values.
        columns : column, Grouper, array, or sequence of the previous
            Keys to group by on the pivot table column. If a list is passed,
            it can contain any of the other types (except list). If an array is
            passed, it must be the same length as the data and will be used in
            the same manner as column values.
        aggfunc : function, list of functions, dict, default "mean"
            If a list of functions is passed, the resulting pivot table will have
            hierarchical columns whose top level are the function names
            (inferred from the function objects themselves).
            If a dict is passed, the key is column to aggregate and the value is
            function or list of functions. If ``margin=True``, aggfunc will be
            used to calculate the partial aggregates.
        fill_value : scalar, default None
            Value to replace missing values with (in the resulting pivot table,
            after aggregation).
        margins : bool, default False
            If ``margins=True``, special ``All`` columns and rows
            will be added with partial group aggregates across the categories
            on the rows and columns.
        dropna : bool, default True
            Do not include columns whose entries are all NaN. If True,

            * rows with an NA value in any column will be omitted before computing
              margins,
            * index/column keys containing NA values will be dropped (see ``dropna``
              parameter in :meth:`DataFrame.groupby`).

        margins_name : str, default 'All'
            Name of the row / column that will contain the totals
            when margins is True.
        observed : bool, default False
            This only applies if any of the groupers are Categoricals.
            If True: only show observed values for categorical groupers.
            If False: show all values for categorical groupers.

            .. versionchanged:: 3.0.0

                The default value is now ``True``.

        sort : bool, default True
            Specifies if the result should be sorted.

            .. versionadded:: 1.3.0

        **kwargs : dict
            Optional keyword arguments to pass to ``aggfunc``.

            .. versionadded:: 3.0.0

        Returns
        -------
        DataFrame
            An Excel style pivot table.

        See Also
        --------
        DataFrame.pivot : Pivot without aggregation that can handle
            non-numeric data.
        DataFrame.melt: Unpivot a DataFrame from wide to long format,
            optionally leaving identifiers set.
        wide_to_long : Wide panel to long format. Less flexible but more
            user-friendly than melt.

        Notes
        -----
        Reference :ref:`the user guide <reshaping.pivot>` for more examples.

        Examples
        --------
        >>> df = pd.DataFrame({"A": ["foo", "foo", "foo", "foo", "foo",
        ...                          "bar", "bar", "bar", "bar"],
        ...                    "B": ["one", "one", "one", "two", "two",
        ...                          "one", "one", "two", "two"],
        ...                    "C": ["small", "large", "large", "small",
        ...                          "small", "large", "small", "small",
        ...                          "large"],
        ...                    "D": [1, 2, 2, 3, 3, 4, 5, 6, 7],
        ...                    "E": [2, 4, 5, 5, 6, 6, 8, 9, 9]})
        >>> df
             A    B      C  D  E
        0  foo  one  small  1  2
        1  foo  one  large  2  4
        2  foo  one  large  2  5
        3  foo  two  small  3  5
        4  foo  two  small  3  6
        5  bar  one  large  4  6
        6  bar  one  small  5  8
        7  bar  two  small  6  9
        8  bar  two  large  7  9

        This first example aggregates values by taking the sum.

        >>> table = pd.pivot_table(df, values='D', index=['A', 'B'],
        ...                        columns=['C'], aggfunc="sum")
        >>> table
        C        large  small
        A   B
        bar one    4.0    5.0
            two    7.0    6.0
        foo one    4.0    1.0
            two    NaN    6.0

        We can also fill missing values using the `fill_value` parameter.

        >>> table = pd.pivot_table(df, values='D', index=['A', 'B'],
        ...                        columns=['C'], aggfunc="sum", fill_value=0)
        >>> table
        C        large  small
        A   B
        bar one      4      5
            two      7      6
        foo one      4      1
            two      0      6

        The next example aggregates by taking the mean across multiple columns.

        >>> table = pd.pivot_table(df, values=['D', 'E'], index=['A', 'C'],
        ...                        aggfunc={'D': "mean", 'E': "mean"})
        >>> table
                        D         E
        A   C
        bar large  5.500000  7.500000
            small  5.500000  8.500000
        foo large  2.000000  4.500000
            small  2.333333  4.333333

        We can also calculate multiple types of aggregations for any given
        value column.

        >>> table = pd.pivot_table(df, values=['D', 'E'], index=['A', 'C'],
        ...                        aggfunc={'D': "mean",
        ...                                 'E': ["min", "max", "mean"]})
        >>> table
                          D   E
                       mean max      mean  min
        A   C
        bar large  5.500000   9  7.500000    6
            small  5.500000   9  8.500000    8
        foo large  2.000000   5  4.500000    4
            small  2.333333   6  4.333333    2
        """

    @Substitution("")
    @Appender(_shared_docs["pivot_table"])
    def pivot_table(
        self,
        values=None,
        index=None,
        columns=None,
        aggfunc: AggFuncType = "mean",
        fill_value=None,
        margins: bool = False,
        dropna: bool = True,
        margins_name: Level = "All",
        observed: bool = True,
        sort: bool = True,
        **kwargs,
    ) -> DataFrame:
        from pandas.core.reshape.pivot import pivot_table

        return pivot_table(
            self,
            values=values,
            index=index,
            columns=columns,
            aggfunc=aggfunc,
            fill_value=fill_value,
            margins=margins,
            dropna=dropna,
            margins_name=margins_name,
            observed=observed,
            sort=sort,
            **kwargs,
        )

    def stack(
        self,
        level: IndexLabel = -1,
        dropna: bool | lib.NoDefault = lib.no_default,
        sort: bool | lib.NoDefault = lib.no_default,
        future_stack: bool = True,
    ):
        """
        Stack the prescribed level(s) from columns to index.

        Return a reshaped DataFrame or Series having a multi-level
        index with one or more new inner-most levels compared to the current
        DataFrame. The new inner-most levels are created by pivoting the
        columns of the current dataframe:

        - if the columns have a single level, the output is a Series;
        - if the columns have multiple levels, the new index level(s) is (are)
          taken from the prescribed level(s) and the output is a DataFrame.

        Parameters
        ----------
        level : int, str, list, default -1
            Level(s) to stack from the column axis onto the index
            axis, defined as one index or label, or a list of indices
            or labels.
        dropna : bool, default True
            Whether to drop rows in the resulting Frame/Series with
            missing values. Stacking a column level onto the index
            axis can create combinations of index and column values
            that are missing from the original dataframe. See Examples
            section.
        sort : bool, default True
            Whether to sort the levels of the resulting MultiIndex.
        future_stack : bool, default True
            Whether to use the new implementation that will replace the current
            implementation in pandas 3.0. When True, dropna and sort have no impact
            on the result and must remain unspecified. See :ref:`pandas 2.1.0 Release
            notes <whatsnew_210.enhancements.new_stack>` for more details.

        Returns
        -------
        DataFrame or Series
            Stacked dataframe or series.

        See Also
        --------
        DataFrame.unstack : Unstack prescribed level(s) from index axis
             onto column axis.
        DataFrame.pivot : Reshape dataframe from long format to wide
             format.
        DataFrame.pivot_table : Create a spreadsheet-style pivot table
             as a DataFrame.

        Notes
        -----
        The function is named by analogy with a collection of books
        being reorganized from being side by side on a horizontal
        position (the columns of the dataframe) to being stacked
        vertically on top of each other (in the index of the
        dataframe).

        Reference :ref:`the user guide <reshaping.stacking>` for more examples.

        Examples
        --------
        **Single level columns**

        >>> df_single_level_cols = pd.DataFrame(
        ...     [[0, 1], [2, 3]], index=["cat", "dog"], columns=["weight", "height"]
        ... )

        Stacking a dataframe with a single level column axis returns a Series:

        >>> df_single_level_cols
             weight height
        cat       0      1
        dog       2      3
        >>> df_single_level_cols.stack()
        cat  weight    0
             height    1
        dog  weight    2
             height    3
        dtype: int64

        **Multi level columns: simple case**

        >>> multicol1 = pd.MultiIndex.from_tuples(
        ...     [("weight", "kg"), ("weight", "pounds")]
        ... )
        >>> df_multi_level_cols1 = pd.DataFrame(
        ...     [[1, 2], [2, 4]], index=["cat", "dog"], columns=multicol1
        ... )

        Stacking a dataframe with a multi-level column axis:

        >>> df_multi_level_cols1
             weight
                 kg    pounds
        cat       1        2
        dog       2        4
        >>> df_multi_level_cols1.stack()
                    weight
        cat kg           1
            pounds       2
        dog kg           2
            pounds       4

        **Missing values**

        >>> multicol2 = pd.MultiIndex.from_tuples([("weight", "kg"), ("height", "m")])
        >>> df_multi_level_cols2 = pd.DataFrame(
        ...     [[1.0, 2.0], [3.0, 4.0]], index=["cat", "dog"], columns=multicol2
        ... )

        It is common to have missing values when stacking a dataframe
        with multi-level columns, as the stacked dataframe typically
        has more values than the original dataframe. Missing values
        are filled with NaNs:

        >>> df_multi_level_cols2
            weight height
                kg      m
        cat    1.0    2.0
        dog    3.0    4.0
        >>> df_multi_level_cols2.stack()
                weight  height
        cat kg     1.0     NaN
            m      NaN     2.0
        dog kg     3.0     NaN
            m      NaN     4.0

        **Prescribing the level(s) to be stacked**

        The first parameter controls which level or levels are stacked:

        >>> df_multi_level_cols2.stack(0)
                     kg    m
        cat weight  1.0  NaN
            height  NaN  2.0
        dog weight  3.0  NaN
            height  NaN  4.0
        >>> df_multi_level_cols2.stack([0, 1])
        cat  weight  kg    1.0
             height  m     2.0
        dog  weight  kg    3.0
             height  m     4.0
        dtype: float64
        """
        if not future_stack:
            from pandas.core.reshape.reshape import (
                stack,
                stack_multiple,
            )

            warnings.warn(
                "The previous implementation of stack is deprecated and will be "
                "removed in a future version of pandas. See the What's New notes "
                "for pandas 2.1.0 for details. Do not specify the future_stack "
                "argument to adopt the new implementation and silence this warning.",
                Pandas4Warning,
                stacklevel=find_stack_level(),
            )

            if dropna is lib.no_default:
                dropna = True
            if sort is lib.no_default:
                sort = True

            if isinstance(level, (tuple, list)):
                result = stack_multiple(self, level, dropna=dropna, sort=sort)
            else:
                result = stack(self, level, dropna=dropna, sort=sort)
        else:
            from pandas.core.reshape.reshape import stack_v3

            if dropna is not lib.no_default:
                raise ValueError(
                    "dropna must be unspecified as the new "
                    "implementation does not introduce rows of NA values. This "
                    "argument will be removed in a future version of pandas."
                )

            if sort is not lib.no_default:
                raise ValueError(
                    "Cannot specify sort, this argument will be "
                    "removed in a future version of pandas. Sort the result using "
                    ".sort_index instead."
                )

            if (
                isinstance(level, (tuple, list))
                and not all(lev in self.columns.names for lev in level)
                and not all(isinstance(lev, int) for lev in level)
            ):
                raise ValueError(
                    "level should contain all level names or all level "
                    "numbers, not a mixture of the two."
                )

            if not isinstance(level, (tuple, list)):
                level = [level]
            level = [self.columns._get_level_number(lev) for lev in level]
            result = stack_v3(self, level)

        return result.__finalize__(self, method="stack")

    def explode(
        self,
        column: IndexLabel,
        ignore_index: bool = False,
    ) -> DataFrame:
        """
        Transform each element of a list-like to a row, replicating index values.

        Parameters
        ----------
        column : IndexLabel
            Column(s) to explode.
            For multiple columns, specify a non-empty list with each element
            be str or tuple, and all specified columns their list-like data
            on same row of the frame must have matching length.

            .. versionadded:: 1.3.0
                Multi-column explode

        ignore_index : bool, default False
            If True, the resulting index will be labeled 0, 1, …, n - 1.

        Returns
        -------
        DataFrame
            Exploded lists to rows of the subset columns;
            index will be duplicated for these rows.

        Raises
        ------
        ValueError :
            * If columns of the frame are not unique.
            * If specified columns to explode is empty list.
            * If specified columns to explode have not matching count of
              elements rowwise in the frame.

        See Also
        --------
        DataFrame.unstack : Pivot a level of the (necessarily hierarchical)
            index labels.
        DataFrame.melt : Unpivot a DataFrame from wide format to long format.
        Series.explode : Explode a DataFrame from list-like columns to long format.

        Notes
        -----
        This routine will explode list-likes including lists, tuples, sets,
        Series, and np.ndarray. The result dtype of the subset rows will
        be object. Scalars will be returned unchanged, and empty list-likes will
        result in a np.nan for that row. In addition, the ordering of rows in the
        output will be non-deterministic when exploding sets.

        Reference :ref:`the user guide <reshaping.explode>` for more examples.

        Examples
        --------
        >>> df = pd.DataFrame(
        ...     {
        ...         "A": [[0, 1, 2], "foo", [], [3, 4]],
        ...         "B": 1,
        ...         "C": [["a", "b", "c"], np.nan, [], ["d", "e"]],
        ...     }
        ... )
        >>> df
                   A  B          C
        0  [0, 1, 2]  1  [a, b, c]
        1        foo  1        NaN
        2         []  1         []
        3     [3, 4]  1     [d, e]

        Single-column explode.

        >>> df.explode("A")
             A  B          C
        0    0  1  [a, b, c]
        0    1  1  [a, b, c]
        0    2  1  [a, b, c]
        1  foo  1        NaN
        2  NaN  1         []
        3    3  1     [d, e]
        3    4  1     [d, e]

        Multi-column explode.

        >>> df.explode(list("AC"))
             A  B    C
        0    0  1    a
        0    1  1    b
        0    2  1    c
        1  foo  1  NaN
        2  NaN  1  NaN
        3    3  1    d
        3    4  1    e
        """
        if not self.columns.is_unique:
            duplicate_cols = self.columns[self.columns.duplicated()].tolist()
            raise ValueError(
                f"DataFrame columns must be unique. Duplicate columns: {duplicate_cols}"
            )

        columns: list[Hashable]
        if is_scalar(column) or isinstance(column, tuple):
            columns = [column]
        elif isinstance(column, list) and all(
            is_scalar(c) or isinstance(c, tuple) for c in column
        ):
            if not column:
                raise ValueError("column must be nonempty")
            if len(column) > len(set(column)):
                raise ValueError("column must be unique")
            columns = column
        else:
            raise ValueError("column must be a scalar, tuple, or list thereof")

        df = self.reset_index(drop=True)
        if len(columns) == 1:
            result = df[columns[0]].explode()
        else:
            mylen = lambda x: len(x) if (is_list_like(x) and len(x) > 0) else 1
            counts0 = self[columns[0]].apply(mylen)
            for c in columns[1:]:
                if not all(counts0 == self[c].apply(mylen)):
                    raise ValueError("columns must have matching element counts")
            result = DataFrame({c: df[c].explode() for c in columns})
        result = df.drop(columns, axis=1).join(result)
        if ignore_index:
            result.index = default_index(len(result))
        else:
            result.index = self.index.take(result.index)
        result = result.reindex(columns=self.columns)

        return result.__finalize__(self, method="explode")

    def unstack(
        self, level: IndexLabel = -1, fill_value=None, sort: bool = True
    ) -> DataFrame | Series:
        """
        Pivot a level of the (necessarily hierarchical) index labels.

        Returns a DataFrame having a new level of column labels whose inner-most level
        consists of the pivoted index labels.

        If the index is not a MultiIndex, the output will be a Series
        (the analogue of stack when the columns are not a MultiIndex).

        Parameters
        ----------
        level : int, str, or list of these, default -1 (last level)
            Level(s) of index to unstack, can pass level name.
        fill_value : scalar
            Replace NaN with this value if the unstack produces missing values.
        sort : bool, default True
            Sort the level(s) in the resulting MultiIndex columns.

        Returns
        -------
        Series or DataFrame
            If index is a MultiIndex: DataFrame with pivoted index labels as new
            inner-most level column labels, else Series.

        See Also
        --------
        DataFrame.pivot : Pivot a table based on column values.
        DataFrame.stack : Pivot a level of the column labels (inverse operation
            from `unstack`).

        Notes
        -----
        Reference :ref:`the user guide <reshaping.stacking>` for more examples.

        Examples
        --------
        >>> index = pd.MultiIndex.from_tuples(
        ...     [("one", "a"), ("one", "b"), ("two", "a"), ("two", "b")]
        ... )
        >>> s = pd.Series(np.arange(1.0, 5.0), index=index)
        >>> s
        one  a   1.0
             b   2.0
        two  a   3.0
             b   4.0
        dtype: float64

        >>> s.unstack(level=-1)
             a   b
        one  1.0  2.0
        two  3.0  4.0

        >>> s.unstack(level=0)
           one  two
        a  1.0   3.0
        b  2.0   4.0

        >>> df = s.unstack(level=0)
        >>> df.unstack()
        one  a  1.0
             b  2.0
        two  a  3.0
             b  4.0
        dtype: float64
        """
        from pandas.core.reshape.reshape import unstack

        result = unstack(self, level, fill_value, sort)

        return result.__finalize__(self, method="unstack")

    def melt(
        self,
        id_vars=None,
        value_vars=None,
        var_name=None,
        value_name: Hashable = "value",
        col_level: Level | None = None,
        ignore_index: bool = True,
    ) -> DataFrame:
        """
        Unpivot DataFrame from wide to long format, optionally leaving identifiers set.

        This function is useful to massage a DataFrame into a format where one
        or more columns are identifier variables (`id_vars`), while all other
        columns, considered measured variables (`value_vars`), are "unpivoted" to
        the row axis, leaving just two non-identifier columns, 'variable' and
        'value'.

        Parameters
        ----------
        id_vars : scalar, tuple, list, or ndarray, optional
            Column(s) to use as identifier variables.
        value_vars : scalar, tuple, list, or ndarray, optional
            Column(s) to unpivot. If not specified, uses all columns that
            are not set as `id_vars`.
        var_name : scalar, default None
            Name to use for the 'variable' column. If None it uses
            ``frame.columns.name`` or 'variable'.
        value_name : scalar, default 'value'
            Name to use for the 'value' column, can't be an existing column label.
        col_level : scalar, optional
            If columns are a MultiIndex then use this level to melt.
        ignore_index : bool, default True
            If True, original index is ignored. If False, original index is retained.
            Index labels will be repeated as necessary.

        Returns
        -------
        DataFrame
            Unpivoted DataFrame.

        See Also
        --------
        melt : Identical method.
        pivot_table : Create a spreadsheet-style pivot table as a DataFrame.
        DataFrame.pivot : Return reshaped DataFrame organized
            by given index / column values.
        DataFrame.explode : Explode a DataFrame from list-like
                columns to long format.

        Notes
        -----
        Reference :ref:`the user guide <reshaping.melt>` for more examples.

        Examples
        --------
        >>> df = pd.DataFrame(
        ...     {
        ...         "A": {0: "a", 1: "b", 2: "c"},
        ...         "B": {0: 1, 1: 3, 2: 5},
        ...         "C": {0: 2, 1: 4, 2: 6},
        ...     }
        ... )
        >>> df
        A  B  C
        0  a  1  2
        1  b  3  4
        2  c  5  6

        >>> df.melt(id_vars=["A"], value_vars=["B"])
        A variable  value
        0  a        B      1
        1  b        B      3
        2  c        B      5

        >>> df.melt(id_vars=["A"], value_vars=["B", "C"])
        A variable  value
        0  a        B      1
        1  b        B      3
        2  c        B      5
        3  a        C      2
        4  b        C      4
        5  c        C      6

        The names of 'variable' and 'value' columns can be customized:

        >>> df.melt(
        ...     id_vars=["A"],
        ...     value_vars=["B"],
        ...     var_name="myVarname",
        ...     value_name="myValname",
        ... )
        A myVarname  myValname
        0  a         B          1
        1  b         B          3
        2  c         B          5

        Original index values can be kept around:

        >>> df.melt(id_vars=["A"], value_vars=["B", "C"], ignore_index=False)
        A variable  value
        0  a        B      1
        1  b        B      3
        2  c        B      5
        0  a        C      2
        1  b        C      4
        2  c        C      6

        If you have multi-index columns:

        >>> df.columns = [list("ABC"), list("DEF")]
        >>> df
        A  B  C
        D  E  F
        0  a  1  2
        1  b  3  4
        2  c  5  6

        >>> df.melt(col_level=0, id_vars=["A"], value_vars=["B"])
        A variable  value
        0  a        B      1
        1  b        B      3
        2  c        B      5

        >>> df.melt(id_vars=[("A", "D")], value_vars=[("B", "E")])
        (A, D) variable_0 variable_1  value
        0      a          B          E      1
        1      b          B          E      3
        2      c          B          E      5
        """
        return melt(
            self,
            id_vars=id_vars,
            value_vars=value_vars,
            var_name=var_name,
            value_name=value_name,
            col_level=col_level,
            ignore_index=ignore_index,
        ).__finalize__(self, method="melt")

    # ----------------------------------------------------------------------
    # Time series-related

    @doc(
        Series.diff,
        klass="DataFrame",
        extra_params="axis : {0 or 'index', 1 or 'columns'}, default 0\n    "
        "Take difference over rows (0) or columns (1).\n",
        other_klass="Series",
        examples=dedent(
            """
        Difference with previous row

        >>> df = pd.DataFrame({'a': [1, 2, 3, 4, 5, 6],
        ...                    'b': [1, 1, 2, 3, 5, 8],
        ...                    'c': [1, 4, 9, 16, 25, 36]})
        >>> df
           a  b   c
        0  1  1   1
        1  2  1   4
        2  3  2   9
        3  4  3  16
        4  5  5  25
        5  6  8  36

        >>> df.diff()
             a    b     c
        0  NaN  NaN   NaN
        1  1.0  0.0   3.0
        2  1.0  1.0   5.0
        3  1.0  1.0   7.0
        4  1.0  2.0   9.0
        5  1.0  3.0  11.0

        Difference with previous column

        >>> df.diff(axis=1)
            a  b   c
        0 NaN  0   0
        1 NaN -1   3
        2 NaN -1   7
        3 NaN -1  13
        4 NaN  0  20
        5 NaN  2  28

        Difference with 3rd previous row

        >>> df.diff(periods=3)
             a    b     c
        0  NaN  NaN   NaN
        1  NaN  NaN   NaN
        2  NaN  NaN   NaN
        3  3.0  2.0  15.0
        4  3.0  4.0  21.0
        5  3.0  6.0  27.0

        Difference with following row

        >>> df.diff(periods=-1)
             a    b     c
        0 -1.0  0.0  -3.0
        1 -1.0 -1.0  -5.0
        2 -1.0 -1.0  -7.0
        3 -1.0 -2.0  -9.0
        4 -1.0 -3.0 -11.0
        5  NaN  NaN   NaN

        Overflow in input dtype

        >>> df = pd.DataFrame({'a': [1, 0]}, dtype=np.uint8)
        >>> df.diff()
               a
        0    NaN
        1  255.0"""
        ),
    )
    def diff(self, periods: int = 1, axis: Axis = 0) -> DataFrame:
        if not lib.is_integer(periods):
            if not (is_float(periods) and periods.is_integer()):
                raise ValueError("periods must be an integer")
            periods = int(periods)

        axis = self._get_axis_number(axis)
        if axis == 1:
            if periods != 0:
                # in the periods == 0 case, this is equivalent diff of 0 periods
                #  along axis=0, and the Manager method may be somewhat more
                #  performant, so we dispatch in that case.
                return self - self.shift(periods, axis=axis)
            # With periods=0 this is equivalent to a diff with axis=0
            axis = 0

        new_data = self._mgr.diff(n=periods)
        res_df = self._constructor_from_mgr(new_data, axes=new_data.axes)
        return res_df.__finalize__(self, "diff")

    # ----------------------------------------------------------------------
    # Function application

    def _gotitem(
        self,
        key: IndexLabel,
        ndim: int,
        subset: DataFrame | Series | None = None,
    ) -> DataFrame | Series:
        """
        Sub-classes to define. Return a sliced object.

        Parameters
        ----------
        key : string / list of selections
        ndim : {1, 2}
            requested ndim of result
        subset : object, default None
            subset to act on
        """
        if subset is None:
            subset = self
        elif subset.ndim == 1:  # is Series
            return subset

        # TODO: _shallow_copy(subset)?
        return subset[key]

    _agg_see_also_doc = dedent(
        """
    See Also
    --------
    DataFrame.apply : Perform any type of operations.
    DataFrame.transform : Perform transformation type operations.
    DataFrame.groupby : Perform operations over groups.
    DataFrame.resample : Perform operations over resampled bins.
    DataFrame.rolling : Perform operations over rolling window.
    DataFrame.expanding : Perform operations over expanding window.
    core.window.ewm.ExponentialMovingWindow : Perform operation over exponential
        weighted window.
    """
    )

    _agg_examples_doc = dedent(
        """
    Examples
    --------
    >>> df = pd.DataFrame([[1, 2, 3],
    ...                    [4, 5, 6],
    ...                    [7, 8, 9],
    ...                    [np.nan, np.nan, np.nan]],
    ...                   columns=['A', 'B', 'C'])

    Aggregate these functions over the rows.

    >>> df.agg(['sum', 'min'])
            A     B     C
    sum  12.0  15.0  18.0
    min   1.0   2.0   3.0

    Different aggregations per column.

    >>> df.agg({'A' : ['sum', 'min'], 'B' : ['min', 'max']})
            A    B
    sum  12.0  NaN
    min   1.0  2.0
    max   NaN  8.0

    Aggregate different functions over the columns and rename the index of the resulting
    DataFrame.

    >>> df.agg(x=('A', 'max'), y=('B', 'min'), z=('C', 'mean'))
         A    B    C
    x  7.0  NaN  NaN
    y  NaN  2.0  NaN
    z  NaN  NaN  6.0

    Aggregate over the columns.

    >>> df.agg("mean", axis="columns")
    0    2.0
    1    5.0
    2    8.0
    3    NaN
    dtype: float64
    """
    )

    @doc(
        _shared_docs["aggregate"],
        klass=_shared_doc_kwargs["klass"],
        axis=_shared_doc_kwargs["axis"],
        see_also=_agg_see_also_doc,
        examples=_agg_examples_doc,
    )
    def aggregate(self, func=None, axis: Axis = 0, *args, **kwargs):
        from pandas.core.apply import frame_apply

        axis = self._get_axis_number(axis)

        op = frame_apply(self, func=func, axis=axis, args=args, kwargs=kwargs)
        result = op.agg()
        result = reconstruct_and_relabel_result(result, func, **kwargs)
        return result

    agg = aggregate

    @doc(
        _shared_docs["transform"],
        klass=_shared_doc_kwargs["klass"],
        axis=_shared_doc_kwargs["axis"],
    )
    def transform(
        self, func: AggFuncType, axis: Axis = 0, *args, **kwargs
    ) -> DataFrame:
        from pandas.core.apply import frame_apply

        op = frame_apply(self, func=func, axis=axis, args=args, kwargs=kwargs)
        result = op.transform()
        assert isinstance(result, DataFrame)
        return result

    def apply(
        self,
        func: AggFuncType,
        axis: Axis = 0,
        raw: bool = False,
        result_type: Literal["expand", "reduce", "broadcast"] | None = None,
        args=(),
        by_row: Literal[False, "compat"] = "compat",
        engine: Callable | None | Literal["python", "numba"] = None,
        engine_kwargs: dict[str, bool] | None = None,
        **kwargs,
    ):
        """
        Apply a function along an axis of the DataFrame.

        Objects passed to the function are Series objects whose index is
        either the DataFrame's index (``axis=0``) or the DataFrame's columns
        (``axis=1``). By default (``result_type=None``), the final return type
        is inferred from the return type of the applied function. Otherwise,
        it depends on the `result_type` argument. The return type of the applied
        function is inferred based on the first computed result obtained after
        applying the function to a Series object.

        Parameters
        ----------
        func : function
            Function to apply to each column or row.
        axis : {0 or 'index', 1 or 'columns'}, default 0
            Axis along which the function is applied:

            * 0 or 'index': apply function to each column.
            * 1 or 'columns': apply function to each row.

        raw : bool, default False
            Determines if row or column is passed as a Series or ndarray object:

            * ``False`` : passes each row or column as a Series to the
              function.
            * ``True`` : the passed function will receive ndarray objects
              instead.
              If you are just applying a NumPy reduction function this will
              achieve much better performance.

        result_type : {'expand', 'reduce', 'broadcast', None}, default None
            These only act when ``axis=1`` (columns):

            * 'expand' : list-like results will be turned into columns.
            * 'reduce' : returns a Series if possible rather than expanding
              list-like results. This is the opposite of 'expand'.
            * 'broadcast' : results will be broadcast to the original shape
              of the DataFrame, the original index and columns will be
              retained.

            The default behaviour (None) depends on the return value of the
            applied function: list-like results will be returned as a Series
            of those. However if the apply function returns a Series these
            are expanded to columns.
        args : tuple
            Positional arguments to pass to `func` in addition to the
            array/series.
        by_row : False or "compat", default "compat"
            Only has an effect when ``func`` is a listlike or dictlike of funcs
            and the func isn't a string.
            If "compat", will if possible first translate the func into pandas
            methods (e.g. ``Series().apply(np.sum)`` will be translated to
            ``Series().sum()``). If that doesn't work, will try call to apply again with
            ``by_row=True`` and if that fails, will call apply again with
            ``by_row=False`` (backward compatible).
            If False, the funcs will be passed the whole Series at once.

            .. versionadded:: 2.1.0

        engine : decorator or {'python', 'numba'}, optional
            Choose the execution engine to use. If not provided the function
            will be executed by the regular Python interpreter.

            Other options include JIT compilers such Numba and Bodo, which in some
            cases can speed up the execution. To use an executor you can provide
            the decorators ``numba.jit``, ``numba.njit`` or ``bodo.jit``. You can
            also provide the decorator with parameters, like ``numba.jit(nogit=True)``.

            Not all functions can be executed with all execution engines. In general,
            JIT compilers will require type stability in the function (no variable
            should change data type during the execution). And not all pandas and
            NumPy APIs are supported. Check the engine documentation [1]_ and [2]_
            for limitations.

            .. warning::

                String parameters will stop being supported in a future pandas version.

            .. versionadded:: 2.2.0

        engine_kwargs : dict
            Pass keyword arguments to the engine.
            This is currently only used by the numba engine,
            see the documentation for the engine argument for more information.

        **kwargs
            Additional keyword arguments to pass as keywords arguments to
            `func`.

        Returns
        -------
        Series or DataFrame
            Result of applying ``func`` along the given axis of the
            DataFrame.

        See Also
        --------
        DataFrame.map: For elementwise operations.
        DataFrame.aggregate: Only perform aggregating type operations.
        DataFrame.transform: Only perform transforming type operations.

        Notes
        -----
        Functions that mutate the passed object can produce unexpected
        behavior or errors and are not supported. See :ref:`gotchas.udf-mutation`
        for more details.

        References
        ----------
        .. [1] `Numba documentation
                <https://numba.readthedocs.io/en/stable/index.html>`_
        .. [2] `Bodo documentation
                <https://docs.bodo.ai/latest/>`/

        Examples
        --------
        >>> df = pd.DataFrame([[4, 9]] * 3, columns=["A", "B"])
        >>> df
           A  B
        0  4  9
        1  4  9
        2  4  9

        Using a numpy universal function (in this case the same as
        ``np.sqrt(df)``):

        >>> df.apply(np.sqrt)
             A    B
        0  2.0  3.0
        1  2.0  3.0
        2  2.0  3.0

        Using a reducing function on either axis

        >>> df.apply(np.sum, axis=0)
        A    12
        B    27
        dtype: int64

        >>> df.apply(np.sum, axis=1)
        0    13
        1    13
        2    13
        dtype: int64

        Returning a list-like will result in a Series

        >>> df.apply(lambda x: [1, 2], axis=1)
        0    [1, 2]
        1    [1, 2]
        2    [1, 2]
        dtype: object

        Passing ``result_type='expand'`` will expand list-like results
        to columns of a Dataframe

        >>> df.apply(lambda x: [1, 2], axis=1, result_type="expand")
           0  1
        0  1  2
        1  1  2
        2  1  2

        Returning a Series inside the function is similar to passing
        ``result_type='expand'``. The resulting column names
        will be the Series index.

        >>> df.apply(lambda x: pd.Series([1, 2], index=["foo", "bar"]), axis=1)
           foo  bar
        0    1    2
        1    1    2
        2    1    2

        Passing ``result_type='broadcast'`` will ensure the same shape
        result, whether list-like or scalar is returned by the function,
        and broadcast it along the axis. The resulting column names will
        be the originals.

        >>> df.apply(lambda x: [1, 2], axis=1, result_type="broadcast")
           A  B
        0  1  2
        1  1  2
        2  1  2

        Advanced users can speed up their code by using a Just-in-time (JIT) compiler
        with ``apply``. The main JIT compilers available for pandas are Numba and Bodo.
        In general, JIT compilation is only possible when the function passed to
        ``apply`` has type stability (variables in the function do not change their
        type during the execution).

        >>> import bodo
        >>> df.apply(lambda x: x.A + x.B, axis=1, engine=bodo.jit)

        Note that JIT compilation is only recommended for functions that take a
        significant amount of time to run. Fast functions are unlikely to run faster
        with JIT compilation.
        """
        if engine is None or isinstance(engine, str):
            from pandas.core.apply import frame_apply

            if engine is None:
                engine = "python"

            if engine not in ["python", "numba"]:
                raise ValueError(f"Unknown engine '{engine}'")

            op = frame_apply(
                self,
                func=func,
                axis=axis,
                raw=raw,
                result_type=result_type,
                by_row=by_row,
                engine=engine,
                engine_kwargs=engine_kwargs,
                args=args,
                kwargs=kwargs,
            )
            return op.apply().__finalize__(self, method="apply")
        elif hasattr(engine, "__pandas_udf__"):
            if result_type is not None:
                raise NotImplementedError(
                    f"{result_type=} only implemented for the default engine"
                )

            agg_axis = self._get_agg_axis(self._get_axis_number(axis))

            # one axis is empty
            if not all(self.shape):
                func = cast(Callable, func)
                try:
                    if axis == 0:
                        r = func(Series([], dtype=np.float64), *args, **kwargs)
                    else:
                        r = func(
                            Series(index=self.columns, dtype=np.float64),
                            *args,
                            **kwargs,
                        )
                except Exception:
                    pass
                else:
                    if not isinstance(r, Series):
                        if len(agg_axis):
                            r = func(Series([], dtype=np.float64), *args, **kwargs)
                        else:
                            r = np.nan

                        return self._constructor_sliced(r, index=agg_axis)
                return self.copy()

            data: DataFrame | np.ndarray = self
            if raw:
                # This will upcast the whole DataFrame to the same type,
                # and likely result in an object 2D array.
                # We should probably pass a list of 1D arrays instead, at
                # lest for ``axis=0``
                data = self.values
            result = engine.__pandas_udf__.apply(
                data=data,
                func=func,
                args=args,
                kwargs=kwargs,
                decorator=engine,
                axis=axis,
            )
            if raw:
                if result.ndim == 2:
                    return self._constructor(
                        result, index=self.index, columns=self.columns
                    )
                else:
                    return self._constructor_sliced(result, index=agg_axis)
            return result
        else:
            raise ValueError(f"Unknown engine {engine}")

    def map(
        self, func: PythonFuncType, na_action: Literal["ignore"] | None = None, **kwargs
    ) -> DataFrame:
        """
        Apply a function to a Dataframe elementwise.

        .. versionadded:: 2.1.0

           DataFrame.applymap was deprecated and renamed to DataFrame.map.

        This method applies a function that accepts and returns a scalar
        to every element of a DataFrame.

        Parameters
        ----------
        func : callable
            Python function, returns a single value from a single value.
        na_action : {None, 'ignore'}, default None
            If 'ignore', propagate NaN values, without passing them to func.
        **kwargs
            Additional keyword arguments to pass as keywords arguments to
            `func`.

        Returns
        -------
        DataFrame
            Transformed DataFrame.

        See Also
        --------
        DataFrame.apply : Apply a function along input axis of DataFrame.
        DataFrame.replace: Replace values given in `to_replace` with `value`.
        Series.map : Apply a function elementwise on a Series.

        Examples
        --------
        >>> df = pd.DataFrame([[1, 2.12], [3.356, 4.567]])
        >>> df
               0      1
        0  1.000  2.120
        1  3.356  4.567

        >>> df.map(lambda x: len(str(x)))
           0  1
        0  3  4
        1  5  5

        Like Series.map, NA values can be ignored:

        >>> df_copy = df.copy()
        >>> df_copy.iloc[0, 0] = pd.NA
        >>> df_copy.map(lambda x: len(str(x)), na_action="ignore")
             0  1
        0  NaN  4
        1  5.0  5

        It is also possible to use `map` with functions that are not
        `lambda` functions:

        >>> df.map(round, ndigits=1)
             0    1
        0  1.0  2.1
        1  3.4  4.6

        Note that a vectorized version of `func` often exists, which will
        be much faster. You could square each number elementwise.

        >>> df.map(lambda x: x**2)
                   0          1
        0   1.000000   4.494400
        1  11.262736  20.857489

        But it's better to avoid map in that case.

        >>> df**2
                   0          1
        0   1.000000   4.494400
        1  11.262736  20.857489
        """
        if na_action not in {"ignore", None}:
            raise ValueError(f"na_action must be 'ignore' or None. Got {na_action!r}")

        if self.empty:
            return self.copy()

        func = functools.partial(func, **kwargs)

        def infer(x):
            return x._map_values(func, na_action=na_action)

        return self.apply(infer).__finalize__(self, "map")

    # ----------------------------------------------------------------------
    # Merging / joining methods

    def _append_internal(
        self,
        other: Series,
        ignore_index: bool = False,
    ) -> DataFrame:
        assert isinstance(other, Series), type(other)

        if other.name is None and not ignore_index:
            raise TypeError(
                "Can only append a Series if ignore_index=True "
                "or if the Series has a name"
            )

        index = Index(
            [other.name],
            name=(
                self.index.names
                if isinstance(self.index, MultiIndex)
                else self.index.name
            ),
        )

        row_df = other.to_frame().T
        if isinstance(self.index.dtype, ExtensionDtype):
            # GH#41626 retain e.g. CategoricalDtype if reached via
            #  df.loc[key] = item
            row_df.index = self.index.array._cast_pointwise_result(row_df.index._values)

        # infer_objects is needed for
        #  test_append_empty_frame_to_series_with_dateutil_tz
        row_df = row_df.infer_objects().rename_axis(index.names)

        from pandas.core.reshape.concat import concat

        result = concat(
            [self, row_df],
            ignore_index=ignore_index,
        )
        return result.__finalize__(self, method="append")

    def join(
        self,
        other: DataFrame | Series | Iterable[DataFrame | Series],
        on: IndexLabel | None = None,
        how: MergeHow = "left",
        lsuffix: str = "",
        rsuffix: str = "",
        sort: bool = False,
        validate: JoinValidate | None = None,
    ) -> DataFrame:
        """
        Join columns of another DataFrame.

        Join columns with `other` DataFrame either on index or on a key
        column. Efficiently join multiple DataFrame objects by index at once by
        passing a list.

        Parameters
        ----------
        other : DataFrame, Series, or a list containing any combination of them
            Index should be similar to one of the columns in this one. If a
            Series is passed, its name attribute must be set, and that will be
            used as the column name in the resulting joined DataFrame.
        on : str, list of str, or array-like, optional
            Column or index level name(s) in the caller to join on the index
            in `other`, otherwise joins index-on-index. If multiple
            values given, the `other` DataFrame must have a MultiIndex. Can
            pass an array as the join key if it is not already contained in
            the calling DataFrame. Like an Excel VLOOKUP operation.
        how : {'left', 'right', 'outer', 'inner', 'cross', 'left_anti', 'right_anti'},
            default 'left'
            How to handle the operation of the two objects.

            * left: use calling frame's index (or column if on is specified)
            * right: use `other`'s index.
            * outer: form union of calling frame's index (or column if on is
              specified) with `other`'s index, and sort it lexicographically.
            * inner: form intersection of calling frame's index (or column if
              on is specified) with `other`'s index, preserving the order
              of the calling's one.
            * cross: creates the cartesian product from both frames, preserves the order
              of the left keys.
            * left_anti: use set difference of calling frame's index and `other`'s
              index.
            * right_anti: use set difference of `other`'s index and calling frame's
              index.
        lsuffix : str, default ''
            Suffix to use from left frame's overlapping columns.
        rsuffix : str, default ''
            Suffix to use from right frame's overlapping columns.
        sort : bool, default False
            Order result DataFrame lexicographically by the join key. If False,
            the order of the join key depends on the join type (how keyword).
        validate : str, optional
            If specified, checks if join is of specified type.

            * "one_to_one" or "1:1": check if join keys are unique in both left
              and right datasets.
            * "one_to_many" or "1:m": check if join keys are unique in left dataset.
            * "many_to_one" or "m:1": check if join keys are unique in right dataset.
            * "many_to_many" or "m:m": allowed, but does not result in checks.

            .. versionadded:: 1.5.0

        Returns
        -------
        DataFrame
            A dataframe containing columns from both the caller and `other`.

        See Also
        --------
        DataFrame.merge : For column(s)-on-column(s) operations.

        Notes
        -----
        Parameters `on`, `lsuffix`, and `rsuffix` are not supported when
        passing a list of `DataFrame` objects.

        Examples
        --------
        >>> df = pd.DataFrame(
        ...     {
        ...         "key": ["K0", "K1", "K2", "K3", "K4", "K5"],
        ...         "A": ["A0", "A1", "A2", "A3", "A4", "A5"],
        ...     }
        ... )

        >>> df
          key   A
        0  K0  A0
        1  K1  A1
        2  K2  A2
        3  K3  A3
        4  K4  A4
        5  K5  A5

        >>> other = pd.DataFrame({"key": ["K0", "K1", "K2"], "B": ["B0", "B1", "B2"]})

        >>> other
          key   B
        0  K0  B0
        1  K1  B1
        2  K2  B2

        Join DataFrames using their indexes.

        >>> df.join(other, lsuffix="_caller", rsuffix="_other")
          key_caller   A key_other    B
        0         K0  A0        K0   B0
        1         K1  A1        K1   B1
        2         K2  A2        K2   B2
        3         K3  A3       NaN  NaN
        4         K4  A4       NaN  NaN
        5         K5  A5       NaN  NaN

        If we want to join using the key columns, we need to set key to be
        the index in both `df` and `other`. The joined DataFrame will have
        key as its index.

        >>> df.set_index("key").join(other.set_index("key"))
              A    B
        key
        K0   A0   B0
        K1   A1   B1
        K2   A2   B2
        K3   A3  NaN
        K4   A4  NaN
        K5   A5  NaN

        Another option to join using the key columns is to use the `on`
        parameter. DataFrame.join always uses `other`'s index but we can use
        any column in `df`. This method preserves the original DataFrame's
        index in the result.

        >>> df.join(other.set_index("key"), on="key")
          key   A    B
        0  K0  A0   B0
        1  K1  A1   B1
        2  K2  A2   B2
        3  K3  A3  NaN
        4  K4  A4  NaN
        5  K5  A5  NaN

        Using non-unique key values shows how they are matched.

        >>> df = pd.DataFrame(
        ...     {
        ...         "key": ["K0", "K1", "K1", "K3", "K0", "K1"],
        ...         "A": ["A0", "A1", "A2", "A3", "A4", "A5"],
        ...     }
        ... )

        >>> df
          key   A
        0  K0  A0
        1  K1  A1
        2  K1  A2
        3  K3  A3
        4  K0  A4
        5  K1  A5

        >>> df.join(other.set_index("key"), on="key", validate="m:1")
          key   A    B
        0  K0  A0   B0
        1  K1  A1   B1
        2  K1  A2   B1
        3  K3  A3  NaN
        4  K0  A4   B0
        5  K1  A5   B1
        """
        from pandas.core.reshape.concat import concat
        from pandas.core.reshape.merge import merge

        if isinstance(other, Series):
            if other.name is None:
                raise ValueError("Other Series must have a name")
            other = DataFrame({other.name: other})

        if isinstance(other, DataFrame):
            if how == "cross":
                return merge(
                    self,
                    other,
                    how=how,
                    on=on,
                    suffixes=(lsuffix, rsuffix),
                    sort=sort,
                    validate=validate,
                )
            return merge(
                self,
                other,
                left_on=on,
                how=how,
                left_index=on is None,
                right_index=True,
                suffixes=(lsuffix, rsuffix),
                sort=sort,
                validate=validate,
            )
        else:
            if on is not None:
                raise ValueError(
                    "Joining multiple DataFrames only supported for joining on index"
                )

            if rsuffix or lsuffix:
                raise ValueError(
                    "Suffixes not supported when joining multiple DataFrames"
                )

            # Mypy thinks the RHS is a
            # "Union[DataFrame, Series, Iterable[Union[DataFrame, Series]]]" whereas
            # the LHS is an "Iterable[DataFrame]", but in reality both types are
            # "Iterable[Union[DataFrame, Series]]" due to the if statements
            frames = [cast("DataFrame | Series", self)] + list(other)

            can_concat = all(df.index.is_unique for df in frames)

            # join indexes only using concat
            if can_concat:
                if how == "left":
                    res = concat(
                        frames, axis=1, join="outer", verify_integrity=True, sort=sort
                    )
                    return res.reindex(self.index)
                else:
                    return concat(
                        frames, axis=1, join=how, verify_integrity=True, sort=sort
                    )

            joined = frames[0]

            for frame in frames[1:]:
                joined = merge(
                    joined,
                    frame,
                    how=how,
                    left_index=True,
                    right_index=True,
                    validate=validate,
                )

            return joined

    @Substitution("")
    @Appender(_merge_doc, indents=2)
    def merge(
        self,
        right: DataFrame | Series,
        how: MergeHow = "inner",
        on: IndexLabel | AnyArrayLike | None = None,
        left_on: IndexLabel | AnyArrayLike | None = None,
        right_on: IndexLabel | AnyArrayLike | None = None,
        left_index: bool = False,
        right_index: bool = False,
        sort: bool = False,
        suffixes: Suffixes = ("_x", "_y"),
        copy: bool | lib.NoDefault = lib.no_default,
        indicator: str | bool = False,
        validate: MergeValidate | None = None,
    ) -> DataFrame:
        self._check_copy_deprecation(copy)

        from pandas.core.reshape.merge import merge

        return merge(
            self,
            right,
            how=how,
            on=on,
            left_on=left_on,
            right_on=right_on,
            left_index=left_index,
            right_index=right_index,
            sort=sort,
            suffixes=suffixes,
            indicator=indicator,
            validate=validate,
        )

    def round(
        self, decimals: int | dict[IndexLabel, int] | Series = 0, *args, **kwargs
    ) -> DataFrame:
        """
        Round numeric columns in a DataFrame to a variable number of decimal places.

        Parameters
        ----------
        decimals : int, dict, Series
            Number of decimal places to round each column to. If an int is
            given, round each column to the same number of places.
            Otherwise dict and Series round to variable numbers of places.
            Column names should be in the keys if `decimals` is a
            dict-like, or in the index if `decimals` is a Series. Any
            columns not included in `decimals` will be left as is. Elements
            of `decimals` which are not columns of the input will be
            ignored.
        *args
            Additional keywords have no effect but might be accepted for
            compatibility with numpy.
        **kwargs
            Additional keywords have no effect but might be accepted for
            compatibility with numpy.

        Returns
        -------
        DataFrame
            A DataFrame with the affected columns rounded to the specified
            number of decimal places.

        See Also
        --------
        numpy.around : Round a numpy array to the given number of decimals.
        Series.round : Round a Series to the given number of decimals.

        Notes
        -----
        For values exactly halfway between rounded decimal values, pandas rounds
        to the nearest even value (e.g. -0.5 and 0.5 round to 0.0, 1.5 and 2.5
        round to 2.0, etc.).

        Examples
        --------
        >>> df = pd.DataFrame(
        ...     [(0.21, 0.32), (0.01, 0.67), (0.66, 0.03), (0.21, 0.18)],
        ...     columns=["dogs", "cats"],
        ... )
        >>> df
            dogs  cats
        0  0.21  0.32
        1  0.01  0.67
        2  0.66  0.03
        3  0.21  0.18

        By providing an integer each column is rounded to the same number
        of decimal places

        >>> df.round(1)
            dogs  cats
        0   0.2   0.3
        1   0.0   0.7
        2   0.7   0.0
        3   0.2   0.2

        With a dict, the number of places for specific columns can be
        specified with the column names as key and the number of decimal
        places as value

        >>> df.round({"dogs": 1, "cats": 0})
            dogs  cats
        0   0.2   0.0
        1   0.0   1.0
        2   0.7   0.0
        3   0.2   0.0

        Using a Series, the number of places for specific columns can be
        specified with the column names as index and the number of
        decimal places as value

        >>> decimals = pd.Series([0, 1], index=["cats", "dogs"])
        >>> df.round(decimals)
            dogs  cats
        0   0.2   0.0
        1   0.0   1.0
        2   0.7   0.0
        3   0.2   0.0
        """
        from pandas.core.reshape.concat import concat

        def _dict_round(df: DataFrame, decimals) -> Iterator[Series]:
            for col, vals in df.items():
                try:
                    yield _series_round(vals, decimals[col])
                except KeyError:
                    yield vals

        def _series_round(ser: Series, decimals: int) -> Series:
            if is_integer_dtype(ser.dtype) or is_float_dtype(ser.dtype):
                return ser.round(decimals)
            return ser

        nv.validate_round(args, kwargs)

        if isinstance(decimals, (dict, Series)):
            if isinstance(decimals, Series) and not decimals.index.is_unique:
                raise ValueError("Index of decimals must be unique")
            if is_dict_like(decimals) and not all(
                is_integer(value) for _, value in decimals.items()
            ):
                raise TypeError("Values in decimals must be integers")
            new_cols = list(_dict_round(self, decimals))
        elif is_integer(decimals):
            # Dispatch to Block.round
            # Argument "decimals" to "round" of "BaseBlockManager" has incompatible
            # type "Union[int, integer[Any]]"; expected "int"
            new_mgr = self._mgr.round(
                decimals=decimals,  # type: ignore[arg-type]
            )
            return self._constructor_from_mgr(new_mgr, axes=new_mgr.axes).__finalize__(
                self, method="round"
            )
        else:
            raise TypeError("decimals must be an integer, a dict-like or a Series")

        if new_cols is not None and len(new_cols) > 0:
            return self._constructor(
                concat(new_cols, axis=1), index=self.index, columns=self.columns
            ).__finalize__(self, method="round")
        else:
            return self.copy(deep=False)

    # ----------------------------------------------------------------------
    # Statistical methods, etc.

    def corr(
        self,
        method: CorrelationMethod = "pearson",
        min_periods: int = 1,
        numeric_only: bool = False,
    ) -> DataFrame:
        """
        Compute pairwise correlation of columns, excluding NA/null values.

        Parameters
        ----------
        method : {'pearson', 'kendall', 'spearman'} or callable
            Method of correlation:

            * pearson : standard correlation coefficient
            * kendall : Kendall Tau correlation coefficient
            * spearman : Spearman rank correlation
            * callable: callable with input two 1d ndarrays
                and returning a float. Note that the returned matrix from corr
                will have 1 along the diagonals and will be symmetric
                regardless of the callable's behavior.
        min_periods : int, optional
            Minimum number of observations required per pair of columns
            to have a valid result. Currently only available for Pearson
            and Spearman correlation.
        numeric_only : bool, default False
            Include only `float`, `int` or `boolean` data.

            .. versionadded:: 1.5.0

            .. versionchanged:: 2.0.0
                The default value of ``numeric_only`` is now ``False``.

        Returns
        -------
        DataFrame
            Correlation matrix.

        See Also
        --------
        DataFrame.corrwith : Compute pairwise correlation with another
            DataFrame or Series.
        Series.corr : Compute the correlation between two Series.

        Notes
        -----
        Pearson, Kendall and Spearman correlation are currently computed using pairwise complete observations.

        * `Pearson correlation coefficient <https://en.wikipedia.org/wiki/Pearson_correlation_coefficient>`_
        * `Kendall rank correlation coefficient <https://en.wikipedia.org/wiki/Kendall_rank_correlation_coefficient>`_
        * `Spearman's rank correlation coefficient <https://en.wikipedia.org/wiki/Spearman%27s_rank_correlation_coefficient>`_

        Examples
        --------
        >>> def histogram_intersection(a, b):
        ...     v = np.minimum(a, b).sum().round(decimals=1)
        ...     return v
        >>> df = pd.DataFrame(
        ...     [(0.2, 0.3), (0.0, 0.6), (0.6, 0.0), (0.2, 0.1)],
        ...     columns=["dogs", "cats"],
        ... )
        >>> df.corr(method=histogram_intersection)
              dogs  cats
        dogs   1.0   0.3
        cats   0.3   1.0

        >>> df = pd.DataFrame(
        ...     [(1, 1), (2, np.nan), (np.nan, 3), (4, 4)], columns=["dogs", "cats"]
        ... )
        >>> df.corr(min_periods=3)
              dogs  cats
        dogs   1.0   NaN
        cats   NaN   1.0
        """  # noqa: E501
        data = self._get_numeric_data() if numeric_only else self
        cols = data.columns
        idx = cols.copy()
        mat = data.to_numpy(dtype=float, na_value=np.nan, copy=False)

        if method == "pearson":
            correl = libalgos.nancorr(mat, minp=min_periods)
        elif method == "spearman":
            correl = libalgos.nancorr_spearman(mat, minp=min_periods)
        elif method == "kendall" or callable(method):
            if min_periods is None:
                min_periods = 1
            mat = mat.T
            corrf = nanops.get_corr_func(method)
            K = len(cols)
            correl = np.empty((K, K), dtype=float)
            mask = np.isfinite(mat)
            for i, ac in enumerate(mat):
                for j, bc in enumerate(mat):
                    if i > j:
                        continue

                    valid = mask[i] & mask[j]
                    if valid.sum() < min_periods:
                        c = np.nan
                    elif i == j:
                        c = 1.0
                    elif not valid.all():
                        c = corrf(ac[valid], bc[valid])
                    else:
                        c = corrf(ac, bc)
                    correl[i, j] = c
                    correl[j, i] = c
        else:
            raise ValueError(
                "method must be either 'pearson', "
                "'spearman', 'kendall', or a callable, "
                f"'{method}' was supplied"
            )

        result = self._constructor(correl, index=idx, columns=cols, copy=False)
        return result.__finalize__(self, method="corr")

    def cov(
        self,
        min_periods: int | None = None,
        ddof: int | None = 1,
        numeric_only: bool = False,
    ) -> DataFrame:
        """
        Compute pairwise covariance of columns, excluding NA/null values.

        Compute the pairwise covariance among the series of a DataFrame.
        The returned data frame is the `covariance matrix
        <https://en.wikipedia.org/wiki/Covariance_matrix>`__ of the columns
        of the DataFrame.

        Both NA and null values are automatically excluded from the
        calculation. (See the note below about bias from missing values.)
        A threshold can be set for the minimum number of
        observations for each value created. Comparisons with observations
        below this threshold will be returned as ``NaN``.

        This method is generally used for the analysis of time series data to
        understand the relationship between different measures
        across time.

        Parameters
        ----------
        min_periods : int, optional
            Minimum number of observations required per pair of columns
            to have a valid result.

        ddof : int, default 1
            Delta degrees of freedom.  The divisor used in calculations
            is ``N - ddof``, where ``N`` represents the number of elements.
            This argument is applicable only when no ``nan`` is in the dataframe.

        numeric_only : bool, default False
            Include only `float`, `int` or `boolean` data.

            .. versionadded:: 1.5.0

            .. versionchanged:: 2.0.0
                The default value of ``numeric_only`` is now ``False``.

        Returns
        -------
        DataFrame
            The covariance matrix of the series of the DataFrame.

        See Also
        --------
        Series.cov : Compute covariance with another Series.
        core.window.ewm.ExponentialMovingWindow.cov : Exponential weighted sample
            covariance.
        core.window.expanding.Expanding.cov : Expanding sample covariance.
        core.window.rolling.Rolling.cov : Rolling sample covariance.

        Notes
        -----
        Returns the covariance matrix of the DataFrame's time series.
        The covariance is normalized by N-ddof.

        For DataFrames that have Series that are missing data (assuming that
        data is `missing at random
        <https://en.wikipedia.org/wiki/Missing_data#Missing_at_random>`__)
        the returned covariance matrix will be an unbiased estimate
        of the variance and covariance between the member Series.

        However, for many applications this estimate may not be acceptable
        because the estimate covariance matrix is not guaranteed to be positive
        semi-definite. This could lead to estimate correlations having
        absolute values which are greater than one, and/or a non-invertible
        covariance matrix. See `Estimation of covariance matrices
        <https://en.wikipedia.org/w/index.php?title=Estimation_of_covariance_
        matrices>`__ for more details.

        Examples
        --------
        >>> df = pd.DataFrame(
        ...     [(1, 2), (0, 3), (2, 0), (1, 1)], columns=["dogs", "cats"]
        ... )
        >>> df.cov()
                  dogs      cats
        dogs  0.666667 -1.000000
        cats -1.000000  1.666667

        >>> np.random.seed(42)
        >>> df = pd.DataFrame(
        ...     np.random.randn(1000, 5), columns=["a", "b", "c", "d", "e"]
        ... )
        >>> df.cov()
                  a         b         c         d         e
        a  0.998438 -0.020161  0.059277 -0.008943  0.014144
        b -0.020161  1.059352 -0.008543 -0.024738  0.009826
        c  0.059277 -0.008543  1.010670 -0.001486 -0.000271
        d -0.008943 -0.024738 -0.001486  0.921297 -0.013692
        e  0.014144  0.009826 -0.000271 -0.013692  0.977795

        **Minimum number of periods**

        This method also supports an optional ``min_periods`` keyword
        that specifies the required minimum number of non-NA observations for
        each column pair in order to have a valid result:

        >>> np.random.seed(42)
        >>> df = pd.DataFrame(np.random.randn(20, 3), columns=["a", "b", "c"])
        >>> df.loc[df.index[:5], "a"] = np.nan
        >>> df.loc[df.index[5:10], "b"] = np.nan
        >>> df.cov(min_periods=12)
                  a         b         c
        a  0.316741       NaN -0.150812
        b       NaN  1.248003  0.191417
        c -0.150812  0.191417  0.895202
        """
        data = self._get_numeric_data() if numeric_only else self
        if any(blk.dtype.kind in "mM" for blk in self._mgr.blocks):
            msg = (
                "DataFrame contains columns with dtype datetime64 "
                "or timedelta64, which are not supported for cov."
            )
            raise TypeError(msg)
        cols = data.columns
        idx = cols.copy()
        mat = data.to_numpy(dtype=float, na_value=np.nan, copy=False)

        if notna(mat).all():
            if min_periods is not None and min_periods > len(mat):
                base_cov = np.empty((mat.shape[1], mat.shape[1]))
                base_cov.fill(np.nan)
            else:
                base_cov = np.cov(mat.T, ddof=ddof)
            base_cov = base_cov.reshape((len(cols), len(cols)))
        else:
            base_cov = libalgos.nancorr(mat, cov=True, minp=min_periods)

        result = self._constructor(base_cov, index=idx, columns=cols, copy=False)
        return result.__finalize__(self, method="cov")

    def corrwith(
        self,
        other: DataFrame | Series,
        axis: Axis = 0,
        drop: bool = False,
        method: CorrelationMethod = "pearson",
        numeric_only: bool = False,
        min_periods: int | None = None,
    ) -> Series:
        """
        Compute pairwise correlation.

        Pairwise correlation is computed between rows or columns of
        DataFrame with rows or columns of Series or DataFrame. DataFrames
        are first aligned along both axes before computing the
        correlations.

        Parameters
        ----------
        other : DataFrame, Series
            Object with which to compute correlations.
        axis : {0 or 'index', 1 or 'columns'}, default 0
            The axis to use. 0 or 'index' to compute row-wise, 1 or 'columns' for
            column-wise.
        drop : bool, default False
            Drop missing indices from result.
        method : {'pearson', 'kendall', 'spearman'} or callable
            Method of correlation:

            * pearson : standard correlation coefficient
            * kendall : Kendall Tau correlation coefficient
            * spearman : Spearman rank correlation
            * callable: callable with input two 1d ndarrays
                and returning a float.

        numeric_only : bool, default False
            Include only `float`, `int` or `boolean` data.

        min_periods : int, optional
            Minimum number of observations needed to have a valid result.

            .. versionadded:: 1.5.0

            .. versionchanged:: 2.0.0
                The default value of ``numeric_only`` is now ``False``.

        Returns
        -------
        Series
            Pairwise correlations.

        See Also
        --------
        DataFrame.corr : Compute pairwise correlation of columns.

        Examples
        --------
        >>> index = ["a", "b", "c", "d", "e"]
        >>> columns = ["one", "two", "three", "four"]
        >>> df1 = pd.DataFrame(
        ...     np.arange(20).reshape(5, 4), index=index, columns=columns
        ... )
        >>> df2 = pd.DataFrame(
        ...     np.arange(16).reshape(4, 4), index=index[:4], columns=columns
        ... )
        >>> df1.corrwith(df2)
        one      1.0
        two      1.0
        three    1.0
        four     1.0
        dtype: float64

        >>> df2.corrwith(df1, axis=1)
        a    1.0
        b    1.0
        c    1.0
        d    1.0
        e    NaN
        dtype: float64
        """
        axis = self._get_axis_number(axis)
        this = self._get_numeric_data() if numeric_only else self

        if isinstance(other, Series):
            return this.apply(
                lambda x: other.corr(x, method=method, min_periods=min_periods),
                axis=axis,
            )

        if numeric_only:
            other = other._get_numeric_data()
        left, right = this.align(other, join="inner")

        if axis == 1:
            left = left.T
            right = right.T

        if method == "pearson":
            # mask missing values
            left = left + right * 0
            right = right + left * 0

            # demeaned data
            ldem = left - left.mean(numeric_only=numeric_only)
            rdem = right - right.mean(numeric_only=numeric_only)

            num = (ldem * rdem).sum()
            dom = (
                (left.count() - 1)
                * left.std(numeric_only=numeric_only)
                * right.std(numeric_only=numeric_only)
            )

            correl = num / dom

        elif method in ["kendall", "spearman"] or callable(method):

            def c(x):
                return nanops.nancorr(x[0], x[1], method=method)

            correl = self._constructor_sliced(
                map(c, zip(left.values.T, right.values.T, strict=True)),
                index=left.columns,
                copy=False,
            )

        else:
            raise ValueError(
                f"Invalid method {method} was passed, "
                "valid methods are: 'pearson', 'kendall', "
                "'spearman', or callable"
            )

        if not drop:
            # Find non-matching labels along the given axis
            # and append missing correlations (GH 22375)
            raxis: AxisInt = 1 if axis == 0 else 0
            result_index = this._get_axis(raxis).union(other._get_axis(raxis))
            idx_diff = result_index.difference(correl.index)

            if len(idx_diff) > 0:
                correl = correl._append_internal(
                    Series([np.nan] * len(idx_diff), index=idx_diff)
                )

        return correl

    # ----------------------------------------------------------------------
    # ndarray-like stats methods

    def count(self, axis: Axis = 0, numeric_only: bool = False) -> Series:
        """
        Count non-NA cells for each column or row.

        The values `None`, `NaN`, `NaT`, ``pandas.NA`` are considered NA.

        Parameters
        ----------
        axis : {0 or 'index', 1 or 'columns'}, default 0
            If 0 or 'index' counts are generated for each column.
            If 1 or 'columns' counts are generated for each row.
        numeric_only : bool, default False
            Include only `float`, `int` or `boolean` data.

        Returns
        -------
        Series
            For each column/row the number of non-NA/null entries.

        See Also
        --------
        Series.count: Number of non-NA elements in a Series.
        DataFrame.value_counts: Count unique combinations of columns.
        DataFrame.shape: Number of DataFrame rows and columns (including NA
            elements).
        DataFrame.isna: Boolean same-sized DataFrame showing places of NA
            elements.

        Examples
        --------
        Constructing DataFrame from a dictionary:

        >>> df = pd.DataFrame(
        ...     {
        ...         "Person": ["John", "Myla", "Lewis", "John", "Myla"],
        ...         "Age": [24.0, np.nan, 21.0, 33, 26],
        ...         "Single": [False, True, True, True, False],
        ...     }
        ... )
        >>> df
           Person   Age  Single
        0    John  24.0   False
        1    Myla   NaN    True
        2   Lewis  21.0    True
        3    John  33.0    True
        4    Myla  26.0   False

        Notice the uncounted NA values:

        >>> df.count()
        Person    5
        Age       4
        Single    5
        dtype: int64

        Counts for each **row**:

        >>> df.count(axis="columns")
        0    3
        1    2
        2    3
        3    3
        4    3
        dtype: int64
        """
        axis = self._get_axis_number(axis)

        if numeric_only:
            frame = self._get_numeric_data()
        else:
            frame = self

        # GH #423
        if len(frame._get_axis(axis)) == 0:
            result = self._constructor_sliced(0, index=frame._get_agg_axis(axis))
        else:
            result = notna(frame).sum(axis=axis)

        return result.astype("int64").__finalize__(self, method="count")

    def _reduce(
        self,
        op,
        name: str,
        *,
        axis: Axis = 0,
        skipna: bool = True,
        numeric_only: bool = False,
        filter_type=None,
        **kwds,
    ):
        assert filter_type is None or filter_type == "bool", filter_type
        out_dtype = "bool" if filter_type == "bool" else None

        if axis is not None:
            axis = self._get_axis_number(axis)

        def func(values: np.ndarray):
            # We only use this in the case that operates on self.values
            return op(values, axis=axis, skipna=skipna, **kwds)

        def blk_func(values, axis: Axis = 1):
            if isinstance(values, ExtensionArray):
                if not is_1d_only_ea_dtype(values.dtype):
                    return values._reduce(name, axis=1, skipna=skipna, **kwds)
                return values._reduce(name, skipna=skipna, keepdims=True, **kwds)
            else:
                return op(values, axis=axis, skipna=skipna, **kwds)

        def _get_data() -> DataFrame:
            if filter_type is None:
                data = self._get_numeric_data()
            else:
                # GH#25101, GH#24434
                assert filter_type == "bool"
                data = self._get_bool_data()
            return data

        # Case with EAs see GH#35881
        df = self
        if numeric_only:
            df = _get_data()
        if axis is None:
            dtype = find_common_type([block.values.dtype for block in df._mgr.blocks])
            if isinstance(dtype, ExtensionDtype):
                df = df.astype(dtype)
                arr = concat_compat(list(df._iter_column_arrays()))
                return arr._reduce(name, skipna=skipna, keepdims=False, **kwds)
            return func(df.values)
        elif axis == 1:
            if len(df.index) == 0:
                # Taking a transpose would result in no columns, losing the dtype.
                # In the empty case, reducing along axis 0 or 1 gives the same
                # result dtype, so reduce with axis=0 and ignore values
                result = df._reduce(
                    op,
                    name,
                    axis=0,
                    skipna=skipna,
                    numeric_only=False,
                    filter_type=filter_type,
                    **kwds,
                ).iloc[:0]
                result.index = df.index
                return result

            # kurtosis excluded since groupby does not implement it
            if df.shape[1] and name != "kurt":
                dtype = find_common_type(
                    [block.values.dtype for block in df._mgr.blocks]
                )
                if isinstance(dtype, ExtensionDtype):
                    # GH 54341: fastpath for EA-backed axis=1 reductions
                    # This flattens the frame into a single 1D array while keeping
                    # track of the row and column indices of the original frame. Once
                    # flattened, grouping by the row indices and aggregating should
                    # be equivalent to transposing the original frame and aggregating
                    # with axis=0.
                    name = {"argmax": "idxmax", "argmin": "idxmin"}.get(name, name)
                    df = df.astype(dtype)
                    arr = concat_compat(list(df._iter_column_arrays()))
                    nrows, ncols = df.shape
                    row_index = np.tile(np.arange(nrows), ncols)
                    col_index = np.repeat(np.arange(ncols), nrows)
                    ser = Series(arr, index=col_index, copy=False)
                    if name == "all":
                        # Behavior here appears incorrect; preserving
                        # for backwards compatibility for now.
                        # See https://github.com/pandas-dev/pandas/issues/57171
                        skipna = True
                    result = ser.groupby(row_index).agg(name, **kwds, skipna=skipna)
                    result.index = df.index
                    return result

            df = df.T

        # After possibly _get_data and transposing, we are now in the
        #  simple case where we can use BlockManager.reduce
        res = df._mgr.reduce(blk_func)
        out = df._constructor_from_mgr(res, axes=res.axes).iloc[0]
        if out_dtype is not None and out.dtype != "boolean":
            out = out.astype(out_dtype)
        elif (df._mgr.get_dtypes() == object).any() and name not in ["any", "all"]:
            out = out.astype(object)
        elif len(self) == 0 and out.dtype == object and name in ("sum", "prod"):
            # Even if we are object dtype, follow numpy and return
            #  float64, see test_apply_funcs_over_empty
            out = out.astype(np.float64)

        return out

    def _reduce_axis1(self, name: str, func, skipna: bool) -> Series:
        """
        Special case for _reduce to try to avoid a potentially-expensive transpose.

        Apply the reduction block-wise along axis=1 and then reduce the resulting
        1D arrays.
        """
        if name == "all":
            result = np.ones(len(self), dtype=bool)
            ufunc = np.logical_and
        elif name == "any":
            result = np.zeros(len(self), dtype=bool)
            # error: Incompatible types in assignment
            # (expression has type "_UFunc_Nin2_Nout1[Literal['logical_or'],
            # Literal[20], Literal[False]]", variable has type
            # "_UFunc_Nin2_Nout1[Literal['logical_and'], Literal[20],
            # Literal[True]]")
            ufunc = np.logical_or  # type: ignore[assignment]
        else:
            raise NotImplementedError(name)

        for blocks in self._mgr.blocks:
            middle = func(blocks.values, axis=0, skipna=skipna)
            result = ufunc(result, middle)

        res_ser = self._constructor_sliced(result, index=self.index, copy=False)
        return res_ser

    # error: Signature of "any" incompatible with supertype "NDFrame"
    @overload  # type: ignore[override]
    def any(
        self,
        *,
        axis: Axis = ...,
        bool_only: bool = ...,
        skipna: bool = ...,
        **kwargs,
    ) -> Series: ...

    @overload
    def any(
        self,
        *,
        axis: None,
        bool_only: bool = ...,
        skipna: bool = ...,
        **kwargs,
    ) -> bool: ...

    @overload
    def any(
        self,
        *,
        axis: Axis | None,
        bool_only: bool = ...,
        skipna: bool = ...,
        **kwargs,
    ) -> Series | bool: ...

    @doc(make_doc("any", ndim=1))
    def any(
        self,
        *,
        axis: Axis | None = 0,
        bool_only: bool = False,
        skipna: bool = True,
        **kwargs,
    ) -> Series | bool:
        result = self._logical_func(
            "any", nanops.nanany, axis, bool_only, skipna, **kwargs
        )
        if isinstance(result, Series):
            result = result.__finalize__(self, method="any")
        return result

    @overload
    def all(
        self,
        *,
        axis: Axis = ...,
        bool_only: bool = ...,
        skipna: bool = ...,
        **kwargs,
    ) -> Series: ...

    @overload
    def all(
        self,
        *,
        axis: None,
        bool_only: bool = ...,
        skipna: bool = ...,
        **kwargs,
    ) -> bool: ...

    @overload
    def all(
        self,
        *,
        axis: Axis | None,
        bool_only: bool = ...,
        skipna: bool = ...,
        **kwargs,
    ) -> Series | bool: ...

    @deprecate_nonkeyword_arguments(Pandas4Warning, allowed_args=["self"], name="all")
    @doc(make_doc("all", ndim=1))
    def all(
        self,
        axis: Axis | None = 0,
        bool_only: bool = False,
        skipna: bool = True,
        **kwargs,
    ) -> Series | bool:
        result = self._logical_func(
            "all", nanops.nanall, axis, bool_only, skipna, **kwargs
        )
        if isinstance(result, Series):
            result = result.__finalize__(self, method="all")
        return result

    # error: Signature of "min" incompatible with supertype "NDFrame"
    @overload  # type: ignore[override]
    def min(
        self,
        *,
        axis: Axis = ...,
        skipna: bool = ...,
        numeric_only: bool = ...,
        **kwargs,
    ) -> Series: ...

    @overload
    def min(
        self,
        *,
        axis: None,
        skipna: bool = ...,
        numeric_only: bool = ...,
        **kwargs,
    ) -> Any: ...

    @overload
    def min(
        self,
        *,
        axis: Axis | None,
        skipna: bool = ...,
        numeric_only: bool = ...,
        **kwargs,
    ) -> Series | Any: ...

    @deprecate_nonkeyword_arguments(Pandas4Warning, allowed_args=["self"], name="min")
    @doc(make_doc("min", ndim=2))
    def min(
        self,
        axis: Axis | None = 0,
        skipna: bool = True,
        numeric_only: bool = False,
        **kwargs,
    ) -> Series | Any:
        result = super().min(
            axis=axis, skipna=skipna, numeric_only=numeric_only, **kwargs
        )
        if isinstance(result, Series):
            result = result.__finalize__(self, method="min")
        return result

    # error: Signature of "max" incompatible with supertype "NDFrame"
    @overload  # type: ignore[override]
    def max(
        self,
        *,
        axis: Axis = ...,
        skipna: bool = ...,
        numeric_only: bool = ...,
        **kwargs,
    ) -> Series: ...

    @overload
    def max(
        self,
        *,
        axis: None,
        skipna: bool = ...,
        numeric_only: bool = ...,
        **kwargs,
    ) -> Any: ...

    @overload
    def max(
        self,
        *,
        axis: Axis | None,
        skipna: bool = ...,
        numeric_only: bool = ...,
        **kwargs,
    ) -> Series | Any: ...

    @deprecate_nonkeyword_arguments(Pandas4Warning, allowed_args=["self"], name="max")
    @doc(make_doc("max", ndim=2))
    def max(
        self,
        axis: Axis | None = 0,
        skipna: bool = True,
        numeric_only: bool = False,
        **kwargs,
    ) -> Series | Any:
        result = super().max(
            axis=axis, skipna=skipna, numeric_only=numeric_only, **kwargs
        )
        if isinstance(result, Series):
            result = result.__finalize__(self, method="max")
        return result

    @deprecate_nonkeyword_arguments(Pandas4Warning, allowed_args=["self"], name="sum")
    def sum(
        self,
        axis: Axis | None = 0,
        skipna: bool = True,
        numeric_only: bool = False,
        min_count: int = 0,
        **kwargs,
    ) -> Series:
        """
        Return the sum of the values over the requested axis.

        This is equivalent to the method ``numpy.sum``.

        Parameters
        ----------
        axis : {index (0), columns (1)}
            Axis for the function to be applied on.
            For `Series` this parameter is unused and defaults to 0.

            .. warning::

                The behavior of DataFrame.sum with ``axis=None`` is deprecated,
                in a future version this will reduce over both axes and return a scalar
                To retain the old behavior, pass axis=0 (or do not pass axis).

            .. versionadded:: 2.0.0

        skipna : bool, default True
            Exclude NA/null values when computing the result.
        numeric_only : bool, default False
            Include only float, int, boolean columns. Not implemented for Series.
        min_count : int, default 0
            The required number of valid values to perform the operation. If fewer than
            ``min_count`` non-NA values are present the result will be NA.
        **kwargs
            Additional keyword arguments to be passed to the function.

        Returns
        -------
        Series or scalar
            Sum over requested axis.

        See Also
        --------
        Series.sum : Return the sum over Series values.
        DataFrame.mean : Return the mean of the values over the requested axis.
        DataFrame.median : Return the median of the values over the requested axis.
        DataFrame.mode : Get the mode(s) of each element along the requested axis.
        DataFrame.std : Return the standard deviation of the values over the
            requested axis.

        Examples
        --------
        >>> idx = pd.MultiIndex.from_arrays(
        ...     [["warm", "warm", "cold", "cold"], ["dog", "falcon", "fish", "spider"]],
        ...     names=["blooded", "animal"],
        ... )
        >>> s = pd.Series([4, 2, 0, 8], name="legs", index=idx)
        >>> s
        blooded  animal
        warm     dog       4
                 falcon    2
        cold     fish      0
                 spider    8
        Name: legs, dtype: int64

        >>> s.sum()
        14

        By default, the sum of an empty or all-NA Series is ``0``.

        >>> pd.Series([], dtype="float64").sum()  # min_count=0 is the default
        0.0

        This can be controlled with the ``min_count`` parameter. For example, if
        you'd like the sum of an empty series to be NaN, pass ``min_count=1``.

        >>> pd.Series([], dtype="float64").sum(min_count=1)
        nan

        Thanks to the ``skipna`` parameter, ``min_count`` handles all-NA and
        empty series identically.

        >>> pd.Series([np.nan]).sum()
        0.0

        >>> pd.Series([np.nan]).sum(min_count=1)
        nan
        """
        result = super().sum(
            axis=axis,
            skipna=skipna,
            numeric_only=numeric_only,
            min_count=min_count,
            **kwargs,
        )
        if isinstance(result, Series):
            result = result.__finalize__(self, method="sum")
        return result

    @deprecate_nonkeyword_arguments(Pandas4Warning, allowed_args=["self"], name="prod")
    def prod(
        self,
        axis: Axis | None = 0,
        skipna: bool = True,
        numeric_only: bool = False,
        min_count: int = 0,
        **kwargs,
    ) -> Series:
        """
        Return the product of the values over the requested axis.

        Parameters
        ----------
        axis : {index (0), columns (1)}
            Axis for the function to be applied on.
            For `Series` this parameter is unused and defaults to 0.

            .. warning::

                The behavior of DataFrame.prod with ``axis=None`` is deprecated,
                in a future version this will reduce over both axes and return a scalar
                To retain the old behavior, pass axis=0 (or do not pass axis).

            .. versionadded:: 2.0.0

        skipna : bool, default True
            Exclude NA/null values when computing the result.
        numeric_only : bool, default False
            Include only float, int, boolean columns. Not implemented for Series.

        min_count : int, default 0
            The required number of valid values to perform the operation. If fewer than
            ``min_count`` non-NA values are present the result will be NA.
        **kwargs
            Additional keyword arguments to be passed to the function.

        Returns
        -------
        Series or scalar
            The product of the values over the requested axis.

        See Also
        --------
        Series.sum : Return the sum.
        Series.min : Return the minimum.
        Series.max : Return the maximum.
        Series.idxmin : Return the index of the minimum.
        Series.idxmax : Return the index of the maximum.
        DataFrame.sum : Return the sum over the requested axis.
        DataFrame.min : Return the minimum over the requested axis.
        DataFrame.max : Return the maximum over the requested axis.
        DataFrame.idxmin : Return the index of the minimum over the requested axis.
        DataFrame.idxmax : Return the index of the maximum over the requested axis.

        Examples
        --------
        By default, the product of an empty or all-NA Series is ``1``

        >>> pd.Series([], dtype="float64").prod()
        1.0

        This can be controlled with the ``min_count`` parameter

        >>> pd.Series([], dtype="float64").prod(min_count=1)
        nan

        Thanks to the ``skipna`` parameter, ``min_count`` handles all-NA and
        empty series identically.

        >>> pd.Series([np.nan]).prod()
        1.0

        >>> pd.Series([np.nan]).prod(min_count=1)
        nan
        """
        result = super().prod(
            axis=axis,
            skipna=skipna,
            numeric_only=numeric_only,
            min_count=min_count,
            **kwargs,
        )
        if isinstance(result, Series):
            result = result.__finalize__(self, method="prod")
        return result

    # error: Signature of "mean" incompatible with supertype "NDFrame"
    @overload  # type: ignore[override]
    def mean(
        self,
        *,
        axis: Axis = ...,
        skipna: bool = ...,
        numeric_only: bool = ...,
        **kwargs,
    ) -> Series: ...

    @overload
    def mean(
        self,
        *,
        axis: None,
        skipna: bool = ...,
        numeric_only: bool = ...,
        **kwargs,
    ) -> Any: ...

    @overload
    def mean(
        self,
        *,
        axis: Axis | None,
        skipna: bool = ...,
        numeric_only: bool = ...,
        **kwargs,
    ) -> Series | Any: ...

    @deprecate_nonkeyword_arguments(Pandas4Warning, allowed_args=["self"], name="mean")
    @doc(make_doc("mean", ndim=2))
    def mean(
        self,
        axis: Axis | None = 0,
        skipna: bool = True,
        numeric_only: bool = False,
        **kwargs,
    ) -> Series | Any:
        result = super().mean(
            axis=axis, skipna=skipna, numeric_only=numeric_only, **kwargs
        )
        if isinstance(result, Series):
            result = result.__finalize__(self, method="mean")
        return result

    # error: Signature of "median" incompatible with supertype "NDFrame"
    @overload  # type: ignore[override]
    def median(
        self,
        *,
        axis: Axis = ...,
        skipna: bool = ...,
        numeric_only: bool = ...,
        **kwargs,
    ) -> Series: ...

    @overload
    def median(
        self,
        *,
        axis: None,
        skipna: bool = ...,
        numeric_only: bool = ...,
        **kwargs,
    ) -> Any: ...

    @overload
    def median(
        self,
        *,
        axis: Axis | None,
        skipna: bool = ...,
        numeric_only: bool = ...,
        **kwargs,
    ) -> Series | Any: ...

    @deprecate_nonkeyword_arguments(
        Pandas4Warning, allowed_args=["self"], name="median"
    )
    @doc(make_doc("median", ndim=2))
    def median(
        self,
        axis: Axis | None = 0,
        skipna: bool = True,
        numeric_only: bool = False,
        **kwargs,
    ) -> Series | Any:
        result = super().median(
            axis=axis, skipna=skipna, numeric_only=numeric_only, **kwargs
        )
        if isinstance(result, Series):
            result = result.__finalize__(self, method="median")
        return result

    # error: Signature of "sem" incompatible with supertype "NDFrame"
    @overload  # type: ignore[override]
    def sem(
        self,
        *,
        axis: Axis = ...,
        skipna: bool = ...,
        ddof: int = ...,
        numeric_only: bool = ...,
        **kwargs,
    ) -> Series: ...

    @overload
    def sem(
        self,
        *,
        axis: None,
        skipna: bool = ...,
        ddof: int = ...,
        numeric_only: bool = ...,
        **kwargs,
    ) -> Any: ...

    @overload
    def sem(
        self,
        *,
        axis: Axis | None,
        skipna: bool = ...,
        ddof: int = ...,
        numeric_only: bool = ...,
        **kwargs,
    ) -> Series | Any: ...

    @deprecate_nonkeyword_arguments(Pandas4Warning, allowed_args=["self"], name="sem")
    def sem(
        self,
        axis: Axis | None = 0,
        skipna: bool = True,
        ddof: int = 1,
        numeric_only: bool = False,
        **kwargs,
    ) -> Series | Any:
        """
        Return unbiased standard error of the mean over requested axis.

        Normalized by N-1 by default. This can be changed using the ddof argument

        Parameters
        ----------
        axis : {index (0), columns (1)}
            For `Series` this parameter is unused and defaults to 0.

            .. warning::

                The behavior of DataFrame.sem with ``axis=None`` is deprecated,
                in a future version this will reduce over both axes and return a scalar
                To retain the old behavior, pass axis=0 (or do not pass axis).

        skipna : bool, default True
            Exclude NA/null values. If an entire row/column is NA, the result
            will be NA.
        ddof : int, default 1
            Delta Degrees of Freedom. The divisor used in calculations is N - ddof,
            where N represents the number of elements.
        numeric_only : bool, default False
            Include only float, int, boolean columns. Not implemented for Series.
        **kwargs :
            Additional keywords passed.

        Returns
        -------
        Series or DataFrame (if level specified)
            Unbiased standard error of the mean over requested axis.

        See Also
        --------
        DataFrame.var : Return unbiased variance over requested axis.
        DataFrame.std : Returns sample standard deviation over requested axis.

        Examples
        --------
        >>> s = pd.Series([1, 2, 3])
        >>> s.sem().round(6)
        0.57735

        With a DataFrame

        >>> df = pd.DataFrame({"a": [1, 2], "b": [2, 3]}, index=["tiger", "zebra"])
        >>> df
               a   b
        tiger  1   2
        zebra  2   3
        >>> df.sem()
        a   0.5
        b   0.5
        dtype: float64

        Using axis=1

        >>> df.sem(axis=1)
        tiger   0.5
        zebra   0.5
        dtype: float64

        In this case, `numeric_only` should be set to `True`
        to avoid getting an error.

        >>> df = pd.DataFrame({"a": [1, 2], "b": ["T", "Z"]}, index=["tiger", "zebra"])
        >>> df.sem(numeric_only=True)
        a   0.5
        dtype: float64
        """
        result = super().sem(
            axis=axis, skipna=skipna, ddof=ddof, numeric_only=numeric_only, **kwargs
        )
        if isinstance(result, Series):
            result = result.__finalize__(self, method="sem")
        return result

    # error: Signature of "var" incompatible with supertype "NDFrame"
    @overload  # type: ignore[override]
    def var(
        self,
        *,
        axis: Axis = ...,
        skipna: bool = ...,
        ddof: int = ...,
        numeric_only: bool = ...,
        **kwargs,
    ) -> Series: ...

    @overload
    def var(
        self,
        *,
        axis: None,
        skipna: bool = ...,
        ddof: int = ...,
        numeric_only: bool = ...,
        **kwargs,
    ) -> Any: ...

    @overload
    def var(
        self,
        *,
        axis: Axis | None,
        skipna: bool = ...,
        ddof: int = ...,
        numeric_only: bool = ...,
        **kwargs,
    ) -> Series | Any: ...

    @deprecate_nonkeyword_arguments(Pandas4Warning, allowed_args=["self"], name="var")
    def var(
        self,
        axis: Axis | None = 0,
        skipna: bool = True,
        ddof: int = 1,
        numeric_only: bool = False,
        **kwargs,
    ) -> Series | Any:
        """
        Return unbiased variance over requested axis.

        Normalized by N-1 by default. This can be changed using the ddof argument.

        Parameters
        ----------
        axis : {index (0), columns (1)}
            For `Series` this parameter is unused and defaults to 0.

            .. warning::

                The behavior of DataFrame.var with ``axis=None`` is deprecated,
                in a future version this will reduce over both axes and return a scalar
                To retain the old behavior, pass axis=0 (or do not pass axis).

        skipna : bool, default True
            Exclude NA/null values. If an entire row/column is NA, the result
            will be NA.
        ddof : int, default 1
            Delta Degrees of Freedom. The divisor used in calculations is N - ddof,
            where N represents the number of elements.
        numeric_only : bool, default False
            Include only float, int, boolean columns. Not implemented for Series.
        **kwargs :
            Additional keywords passed.

        Returns
        -------
        Series or scalaer
            Unbiased variance over requested axis.

        See Also
        --------
        numpy.var : Equivalent function in NumPy.
        Series.var : Return unbiased variance over Series values.
        Series.std : Return standard deviation over Series values.
        DataFrame.std : Return standard deviation of the values over
            the requested axis.

        Examples
        --------
        >>> df = pd.DataFrame(
        ...     {
        ...         "person_id": [0, 1, 2, 3],
        ...         "age": [21, 25, 62, 43],
        ...         "height": [1.61, 1.87, 1.49, 2.01],
        ...     }
        ... ).set_index("person_id")
        >>> df
                   age  height
        person_id
        0           21    1.61
        1           25    1.87
        2           62    1.49
        3           43    2.01

        >>> df.var()
        age       352.916667
        height      0.056367
        dtype: float64

        Alternatively, ``ddof=0`` can be set to normalize by N instead of N-1:

        >>> df.var(ddof=0)
        age       264.687500
        height      0.042275
        dtype: float64
        """
        result = super().var(
            axis=axis, skipna=skipna, ddof=ddof, numeric_only=numeric_only, **kwargs
        )
        if isinstance(result, Series):
            result = result.__finalize__(self, method="var")
        return result

    # error: Signature of "std" incompatible with supertype "NDFrame"
    @overload  # type: ignore[override]
    def std(
        self,
        *,
        axis: Axis = ...,
        skipna: bool = ...,
        ddof: int = ...,
        numeric_only: bool = ...,
        **kwargs,
    ) -> Series: ...

    @overload
    def std(
        self,
        *,
        axis: None,
        skipna: bool = ...,
        ddof: int = ...,
        numeric_only: bool = ...,
        **kwargs,
    ) -> Any: ...

    @overload
    def std(
        self,
        *,
        axis: Axis | None,
        skipna: bool = ...,
        ddof: int = ...,
        numeric_only: bool = ...,
        **kwargs,
    ) -> Series | Any: ...

    @deprecate_nonkeyword_arguments(Pandas4Warning, allowed_args=["self"], name="std")
    def std(
        self,
        axis: Axis | None = 0,
        skipna: bool = True,
        ddof: int = 1,
        numeric_only: bool = False,
        **kwargs,
    ) -> Series | Any:
        """
        Return sample standard deviation over requested axis.

        Normalized by N-1 by default. This can be changed using the ddof argument.

        Parameters
        ----------
        axis : {index (0), columns (1)}
            For `Series` this parameter is unused and defaults to 0.

            .. warning::

                The behavior of DataFrame.std with ``axis=None`` is deprecated,
                in a future version this will reduce over both axes and return a scalar
                To retain the old behavior, pass axis=0 (or do not pass axis).

        skipna : bool, default True
            Exclude NA/null values. If an entire row/column is NA, the result
            will be NA.
        ddof : int, default 1
            Delta Degrees of Freedom. The divisor used in calculations is N - ddof,
            where N represents the number of elements.
        numeric_only : bool, default False
            Include only float, int, boolean columns. Not implemented for Series.
        **kwargs : dict
            Additional keyword arguments to be passed to the function.

        Returns
        -------
        Series or scalar
            Standard deviation over requested axis.

        See Also
        --------
        Series.std : Return standard deviation over Series values.
        DataFrame.mean : Return the mean of the values over the requested axis.
        DataFrame.median : Return the median of the values over the requested axis.
        DataFrame.mode : Get the mode(s) of each element along the requested axis.
        DataFrame.sum : Return the sum of the values over the requested axis.

        Notes
        -----
        To have the same behaviour as `numpy.std`, use `ddof=0` (instead of the
        default `ddof=1`)

        Examples
        --------
        >>> df = pd.DataFrame(
        ...     {
        ...         "person_id": [0, 1, 2, 3],
        ...         "age": [21, 25, 62, 43],
        ...         "height": [1.61, 1.87, 1.49, 2.01],
        ...     }
        ... ).set_index("person_id")
        >>> df
                   age  height
        person_id
        0           21    1.61
        1           25    1.87
        2           62    1.49
        3           43    2.01

        The standard deviation of the columns can be found as follows:

        >>> df.std()
        age       18.786076
        height     0.237417
        dtype: float64

        Alternatively, `ddof=0` can be set to normalize by N instead of N-1:

        >>> df.std(ddof=0)
        age       16.269219
        height     0.205609
        dtype: float64
        """
        result = super().std(
            axis=axis, skipna=skipna, ddof=ddof, numeric_only=numeric_only, **kwargs
        )
        if isinstance(result, Series):
            result = result.__finalize__(self, method="std")
        return result

    # error: Signature of "skew" incompatible with supertype "NDFrame"
    @overload  # type: ignore[override]
    def skew(
        self,
        *,
        axis: Axis = ...,
        skipna: bool = ...,
        numeric_only: bool = ...,
        **kwargs,
    ) -> Series: ...

    @overload
    def skew(
        self,
        *,
        axis: None,
        skipna: bool = ...,
        numeric_only: bool = ...,
        **kwargs,
    ) -> Any: ...

    @overload
    def skew(
        self,
        *,
        axis: Axis | None,
        skipna: bool = ...,
        numeric_only: bool = ...,
        **kwargs,
    ) -> Series | Any: ...

    @deprecate_nonkeyword_arguments(Pandas4Warning, allowed_args=["self"], name="skew")
    def skew(
        self,
        axis: Axis | None = 0,
        skipna: bool = True,
        numeric_only: bool = False,
        **kwargs,
    ) -> Series | Any:
        """
        Return unbiased skew over requested axis.

        Normalized by N-1.

        Parameters
        ----------
        axis : {index (0), columns (1)}
            Axis for the function to be applied on.
            For `Series` this parameter is unused and defaults to 0.

            For DataFrames, specifying ``axis=None`` will apply the aggregation
            across both axes.

            .. versionadded:: 2.0.0

        skipna : bool, default True
            Exclude NA/null values when computing the result.
        numeric_only : bool, default False
            Include only float, int, boolean columns.

        **kwargs
            Additional keyword arguments to be passed to the function.

        Returns
        -------
        Series or scalar
            Unbiased skew over requested axis.

        See Also
        --------
        Dataframe.kurt : Returns unbiased kurtosis over requested axis.

        Examples
        --------
        >>> s = pd.Series([1, 2, 3])
        >>> s.skew()
        0.0

        With a DataFrame

        >>> df = pd.DataFrame(
        ...     {"a": [1, 2, 3], "b": [2, 3, 4], "c": [1, 3, 5]},
        ...     index=["tiger", "zebra", "cow"],
        ... )
        >>> df
                a   b   c
        tiger   1   2   1
        zebra   2   3   3
        cow     3   4   5
        >>> df.skew()
        a   0.0
        b   0.0
        c   0.0
        dtype: float64

        Using axis=1

        >>> df.skew(axis=1)
        tiger   1.732051
        zebra  -1.732051
        cow     0.000000
        dtype: float64

        In this case, `numeric_only` should be set to `True` to avoid
        getting an error.

        >>> df = pd.DataFrame(
        ...     {"a": [1, 2, 3], "b": ["T", "Z", "X"]}, index=["tiger", "zebra", "cow"]
        ... )
        >>> df.skew(numeric_only=True)
        a   0.0
        dtype: float64
        """
        result = super().skew(
            axis=axis, skipna=skipna, numeric_only=numeric_only, **kwargs
        )
        if isinstance(result, Series):
            result = result.__finalize__(self, method="skew")
        return result

    # error: Signature of "kurt" incompatible with supertype "NDFrame"
    @overload  # type: ignore[override]
    def kurt(
        self,
        *,
        axis: Axis = ...,
        skipna: bool = ...,
        numeric_only: bool = ...,
        **kwargs,
    ) -> Series: ...

    @overload
    def kurt(
        self,
        *,
        axis: None,
        skipna: bool = ...,
        numeric_only: bool = ...,
        **kwargs,
    ) -> Any: ...

    @overload
    def kurt(
        self,
        *,
        axis: Axis | None,
        skipna: bool = ...,
        numeric_only: bool = ...,
        **kwargs,
    ) -> Series | Any: ...

    @deprecate_nonkeyword_arguments(Pandas4Warning, allowed_args=["self"], name="kurt")
    def kurt(
        self,
        axis: Axis | None = 0,
        skipna: bool = True,
        numeric_only: bool = False,
        **kwargs,
    ) -> Series | Any:
        """
        Return unbiased kurtosis over requested axis.

        Kurtosis obtained using Fisher's definition of
        kurtosis (kurtosis of normal == 0.0). Normalized by N-1.

        Parameters
        ----------
        axis : {index (0), columns (1)}
            Axis for the function to be applied on.
            For `Series` this parameter is unused and defaults to 0.

            For DataFrames, specifying ``axis=None`` will apply the aggregation
            across both axes.

            .. versionadded:: 2.0.0

        skipna : bool, default True
            Exclude NA/null values when computing the result.
        numeric_only : bool, default False
            Include only float, int, boolean columns.

        **kwargs
            Additional keyword arguments to be passed to the function.

        Returns
        -------
        Series or scalar
            Unbiased kurtosis over requested axis.

        See Also
        --------
        Dataframe.kurtosis : Returns unbiased kurtosis over requested axis.

        Examples
        --------
        >>> s = pd.Series([1, 2, 2, 3], index=["cat", "dog", "dog", "mouse"])
        >>> s
        cat    1
        dog    2
        dog    2
        mouse  3
        dtype: int64
        >>> s.kurt()
        1.5

        With a DataFrame

        >>> df = pd.DataFrame(
        ...     {"a": [1, 2, 2, 3], "b": [3, 4, 4, 4]},
        ...     index=["cat", "dog", "dog", "mouse"],
        ... )
        >>> df
               a   b
          cat  1   3
          dog  2   4
          dog  2   4
        mouse  3   4
        >>> df.kurt()
        a   1.5
        b   4.0
        dtype: float64

        With axis=None

        >>> df.kurt(axis=None).round(6)
        -0.988693

        Using axis=1

        >>> df = pd.DataFrame(
        ...     {"a": [1, 2], "b": [3, 4], "c": [3, 4], "d": [1, 2]},
        ...     index=["cat", "dog"],
        ... )
        >>> df.kurt(axis=1)
        cat   -6.0
        dog   -6.0
        dtype: float64
        """
        result = super().kurt(
            axis=axis, skipna=skipna, numeric_only=numeric_only, **kwargs
        )
        if isinstance(result, Series):
            result = result.__finalize__(self, method="kurt")
        return result

    # error: Incompatible types in assignment
    kurtosis = kurt  # type: ignore[assignment]
    product = prod

    @doc(make_doc("cummin", ndim=2))
    def cummin(
        self,
        axis: Axis = 0,
        skipna: bool = True,
        numeric_only: bool = False,
        *args,
        **kwargs,
    ) -> Self:
        data = self._get_numeric_data() if numeric_only else self
        return NDFrame.cummin(data, axis, skipna, *args, **kwargs)

    @doc(make_doc("cummax", ndim=2))
    def cummax(
        self,
        axis: Axis = 0,
        skipna: bool = True,
        numeric_only: bool = False,
        *args,
        **kwargs,
    ) -> Self:
        data = self._get_numeric_data() if numeric_only else self
        return NDFrame.cummax(data, axis, skipna, *args, **kwargs)

    @doc(make_doc("cumsum", ndim=2))
    def cumsum(
        self,
        axis: Axis = 0,
        skipna: bool = True,
        numeric_only: bool = False,
        *args,
        **kwargs,
    ) -> Self:
        data = self._get_numeric_data() if numeric_only else self
        return NDFrame.cumsum(data, axis, skipna, *args, **kwargs)

    @doc(make_doc("cumprod", 2))
    def cumprod(
        self,
        axis: Axis = 0,
        skipna: bool = True,
        numeric_only: bool = False,
        *args,
        **kwargs,
    ) -> Self:
        data = self._get_numeric_data() if numeric_only else self
        return NDFrame.cumprod(data, axis, skipna, *args, **kwargs)

    def nunique(self, axis: Axis = 0, dropna: bool = True) -> Series:
        """
        Count number of distinct elements in specified axis.

        Return Series with number of distinct elements. Can ignore NaN
        values.

        Parameters
        ----------
        axis : {0 or 'index', 1 or 'columns'}, default 0
            The axis to use. 0 or 'index' for row-wise, 1 or 'columns' for
            column-wise.
        dropna : bool, default True
            Don't include NaN in the counts.

        Returns
        -------
        Series
            Series with counts of unique values per row or column, depending on `axis`.

        See Also
        --------
        Series.nunique: Method nunique for Series.
        DataFrame.count: Count non-NA cells for each column or row.

        Examples
        --------
        >>> df = pd.DataFrame({"A": [4, 5, 6], "B": [4, 1, 1]})
        >>> df.nunique()
        A    3
        B    2
        dtype: int64

        >>> df.nunique(axis=1)
        0    1
        1    2
        2    2
        dtype: int64
        """
        return self.apply(Series.nunique, axis=axis, dropna=dropna)

    def idxmin(
        self, axis: Axis = 0, skipna: bool = True, numeric_only: bool = False
    ) -> Series:
        """
        Return index of first occurrence of minimum over requested axis.

        NA/null values are excluded.

        Parameters
        ----------
        axis : {{0 or 'index', 1 or 'columns'}}, default 0
            The axis to use. 0 or 'index' for row-wise, 1 or 'columns' for column-wise.
        skipna : bool, default True
            Exclude NA/null values. If the entire DataFrame is NA,
            or if ``skipna=False`` and there is an NA value, this method
            will raise a ``ValueError``.
        numeric_only : bool, default False
            Include only `float`, `int` or `boolean` data.

            .. versionadded:: 1.5.0

        Returns
        -------
        Series
            Indexes of minima along the specified axis.

        Raises
        ------
        ValueError
            * If the row/column is empty

        See Also
        --------
        Series.idxmin : Return index of the minimum element.

        Notes
        -----
        This method is the DataFrame version of ``ndarray.argmin``.

        Examples
        --------
        Consider a dataset containing food consumption in Argentina.

        >>> df = pd.DataFrame(
        ...     {
        ...         {
        ...             "consumption": [10.51, 103.11, 55.48],
        ...             "co2_emissions": [37.2, 19.66, 1712],
        ...         }
        ...     },
        ...     index=["Pork", "Wheat Products", "Beef"],
        ... )

        >>> df
                        consumption  co2_emissions
        Pork                  10.51         37.20
        Wheat Products       103.11         19.66
        Beef                  55.48       1712.00

        By default, it returns the index for the minimum value in each column.

        >>> df.idxmin()
        consumption                Pork
        co2_emissions    Wheat Products
        dtype: object

        To return the index for the minimum value in each row, use ``axis="columns"``.

        >>> df.idxmin(axis="columns")
        Pork                consumption
        Wheat Products    co2_emissions
        Beef                consumption
        dtype: object
        """
        axis = self._get_axis_number(axis)

        if self.empty and len(self.axes[axis]):
            axis_dtype = self.axes[axis].dtype
            return self._constructor_sliced(dtype=axis_dtype)

        if numeric_only:
            data = self._get_numeric_data()
        else:
            data = self

        res = data._reduce(
            nanops.nanargmin, "argmin", axis=axis, skipna=skipna, numeric_only=False
        )
        indices = res._values
        # indices will always be np.ndarray since axis is not N

        if (indices == -1).any():
            if skipna:
                msg = "Encountered all NA values"
            else:
                msg = "Encountered an NA values with skipna=False"
            raise ValueError(msg)

        index = data._get_axis(axis)
        result = algorithms.take(
            index._values, indices, allow_fill=True, fill_value=index._na_value
        )
        final_result = data._constructor_sliced(result, index=data._get_agg_axis(axis))
        return final_result.__finalize__(self, method="idxmin")

    def idxmax(
        self, axis: Axis = 0, skipna: bool = True, numeric_only: bool = False
    ) -> Series:
        """
        Return index of first occurrence of maximum over requested axis.

        NA/null values are excluded.

        Parameters
        ----------
        axis : {{0 or 'index', 1 or 'columns'}}, default 0
            The axis to use. 0 or 'index' for row-wise, 1 or 'columns' for column-wise.
        skipna : bool, default True
            Exclude NA/null values. If the entire DataFrame is NA,
            or if ``skipna=False`` and there is an NA value, this method
            will raise a ``ValueError``.
        numeric_only : bool, default False
            Include only `float`, `int` or `boolean` data.

            .. versionadded:: 1.5.0

        Returns
        -------
        Series
            Indexes of maxima along the specified axis.

        Raises
        ------
        ValueError
            * If the row/column is empty

        See Also
        --------
        Series.idxmax : Return index of the maximum element.

        Notes
        -----
        This method is the DataFrame version of ``ndarray.argmax``.

        Examples
        --------
        Consider a dataset containing food consumption in Argentina.

        >>> df = pd.DataFrame(
        ...     {
        ...         {
        ...             "consumption": [10.51, 103.11, 55.48],
        ...             "co2_emissions": [37.2, 19.66, 1712],
        ...         }
        ...     },
        ...     index=["Pork", "Wheat Products", "Beef"],
        ... )

        >>> df
                        consumption  co2_emissions
        Pork                  10.51         37.20
        Wheat Products       103.11         19.66
        Beef                  55.48       1712.00

        By default, it returns the index for the maximum value in each column.

        >>> df.idxmax()
        consumption     Wheat Products
        co2_emissions             Beef
        dtype: object

        To return the index for the maximum value in each row, use ``axis="columns"``.

        >>> df.idxmax(axis="columns")
        Pork              co2_emissions
        Wheat Products     consumption
        Beef              co2_emissions
        dtype: object
        """
        axis = self._get_axis_number(axis)

        if self.empty and len(self.axes[axis]):
            axis_dtype = self.axes[axis].dtype
            return self._constructor_sliced(dtype=axis_dtype)

        if numeric_only:
            data = self._get_numeric_data()
        else:
            data = self

        res = data._reduce(
            nanops.nanargmax, "argmax", axis=axis, skipna=skipna, numeric_only=False
        )
        indices = res._values
        # indices will always be 1d array since axis is not None

        if (indices == -1).any():
            if skipna:
                msg = "Encountered all NA values"
            else:
                msg = "Encountered an NA values with skipna=False"
            raise ValueError(msg)

        index = data._get_axis(axis)
        result = algorithms.take(
            index._values, indices, allow_fill=True, fill_value=index._na_value
        )
        final_result = data._constructor_sliced(result, index=data._get_agg_axis(axis))
        return final_result.__finalize__(self, method="idxmax")

    def _get_agg_axis(self, axis_num: int) -> Index:
        """
        Let's be explicit about this.
        """
        if axis_num == 0:
            return self.columns
        elif axis_num == 1:
            return self.index
        else:
            raise ValueError(f"Axis must be 0 or 1 (got {axis_num!r})")

    def mode(
        self, axis: Axis = 0, numeric_only: bool = False, dropna: bool = True
    ) -> DataFrame:
        """
        Get the mode(s) of each element along the selected axis.

        The mode of a set of values is the value that appears most often.
        It can be multiple values.

        Parameters
        ----------
        axis : {0 or 'index', 1 or 'columns'}, default 0
            The axis to iterate over while searching for the mode:

            * 0 or 'index' : get mode of each column
            * 1 or 'columns' : get mode of each row.

        numeric_only : bool, default False
            If True, only apply to numeric columns.
        dropna : bool, default True
            Don't consider counts of NaN/NaT.

        Returns
        -------
        DataFrame
            The modes of each column or row.

        See Also
        --------
        Series.mode : Return the highest frequency value in a Series.
        Series.value_counts : Return the counts of values in a Series.

        Examples
        --------
        >>> df = pd.DataFrame(
        ...     [
        ...         ("bird", 2, 2),
        ...         ("mammal", 4, np.nan),
        ...         ("arthropod", 8, 0),
        ...         ("bird", 2, np.nan),
        ...     ],
        ...     index=("falcon", "horse", "spider", "ostrich"),
        ...     columns=("species", "legs", "wings"),
        ... )
        >>> df
                   species  legs  wings
        falcon        bird     2    2.0
        horse       mammal     4    NaN
        spider   arthropod     8    0.0
        ostrich       bird     2    NaN

        By default, missing values are not considered, and the mode of wings
        are both 0 and 2. Because the resulting DataFrame has two rows,
        the second row of ``species`` and ``legs`` contains ``NaN``.

        >>> df.mode()
          species  legs  wings
        0    bird   2.0    0.0
        1     NaN   NaN    2.0

        Setting ``dropna=False`` ``NaN`` values are considered and they can be
        the mode (like for wings).

        >>> df.mode(dropna=False)
          species  legs  wings
        0    bird     2    NaN

        Setting ``numeric_only=True``, only the mode of numeric columns is
        computed, and columns of other types are ignored.

        >>> df.mode(numeric_only=True)
           legs  wings
        0   2.0    0.0
        1   NaN    2.0

        To compute the mode over columns and not rows, use the axis parameter:

        >>> df.mode(axis="columns", numeric_only=True)
                   0    1
        falcon   2.0  NaN
        horse    4.0  NaN
        spider   0.0  8.0
        ostrich  2.0  NaN
        """
        data = self if not numeric_only else self._get_numeric_data()

        def f(s):
            return s.mode(dropna=dropna)

        data = data.apply(f, axis=axis)
        # Ensure index is type stable (should always use int index)
        if data.empty:
            data.index = default_index(0)

        return data

    @overload
    def quantile(
        self,
        q: float = ...,
        axis: Axis = ...,
        numeric_only: bool = ...,
        interpolation: QuantileInterpolation = ...,
        method: Literal["single", "table"] = ...,
    ) -> Series: ...

    @overload
    def quantile(
        self,
        q: AnyArrayLike | Sequence[float],
        axis: Axis = ...,
        numeric_only: bool = ...,
        interpolation: QuantileInterpolation = ...,
        method: Literal["single", "table"] = ...,
    ) -> Series | DataFrame: ...

    @overload
    def quantile(
        self,
        q: float | AnyArrayLike | Sequence[float] = ...,
        axis: Axis = ...,
        numeric_only: bool = ...,
        interpolation: QuantileInterpolation = ...,
        method: Literal["single", "table"] = ...,
    ) -> Series | DataFrame: ...

    def quantile(
        self,
        q: float | AnyArrayLike | Sequence[float] = 0.5,
        axis: Axis = 0,
        numeric_only: bool = False,
        interpolation: QuantileInterpolation = "linear",
        method: Literal["single", "table"] = "single",
    ) -> Series | DataFrame:
        """
        Return values at the given quantile over requested axis.

        Parameters
        ----------
        q : float or array-like, default 0.5 (50% quantile)
            Value between 0 <= q <= 1, the quantile(s) to compute.
        axis : {0 or 'index', 1 or 'columns'}, default 0
            Equals 0 or 'index' for row-wise, 1 or 'columns' for column-wise.
        numeric_only : bool, default False
            Include only `float`, `int` or `boolean` data.

            .. versionchanged:: 2.0.0
                The default value of ``numeric_only`` is now ``False``.

        interpolation : {'linear', 'lower', 'higher', 'midpoint', 'nearest'}
            This optional parameter specifies the interpolation method to use,
            when the desired quantile lies between two data points `i` and `j`:

            * linear: `i + (j - i) * fraction`, where `fraction` is the
              fractional part of the index surrounded by `i` and `j`.
            * lower: `i`.
            * higher: `j`.
            * nearest: `i` or `j` whichever is nearest.
            * midpoint: (`i` + `j`) / 2.
        method : {'single', 'table'}, default 'single'
            Whether to compute quantiles per-column ('single') or over all columns
            ('table'). When 'table', the only allowed interpolation methods are
            'nearest', 'lower', and 'higher'.

        Returns
        -------
        Series or DataFrame

            If ``q`` is an array, a DataFrame will be returned where the
              index is ``q``, the columns are the columns of self, and the
              values are the quantiles.
            If ``q`` is a float, a Series will be returned where the
              index is the columns of self and the values are the quantiles.

        See Also
        --------
        core.window.rolling.Rolling.quantile: Rolling quantile.
        numpy.percentile: Numpy function to compute the percentile.

        Examples
        --------
        >>> df = pd.DataFrame(
        ...     np.array([[1, 1], [2, 10], [3, 100], [4, 100]]), columns=["a", "b"]
        ... )
        >>> df.quantile(0.1)
        a    1.3
        b    3.7
        Name: 0.1, dtype: float64
        >>> df.quantile([0.1, 0.5])
               a     b
        0.1  1.3   3.7
        0.5  2.5  55.0

        Specifying `method='table'` will compute the quantile over all columns.

        >>> df.quantile(0.1, method="table", interpolation="nearest")
        a    1
        b    1
        Name: 0.1, dtype: int64
        >>> df.quantile([0.1, 0.5], method="table", interpolation="nearest")
             a    b
        0.1  1    1
        0.5  3  100

        Specifying `numeric_only=False` will also compute the quantile of
        datetime and timedelta data.

        >>> df = pd.DataFrame(
        ...     {
        ...         "A": [1, 2],
        ...         "B": [pd.Timestamp("2010"), pd.Timestamp("2011")],
        ...         "C": [pd.Timedelta("1 days"), pd.Timedelta("2 days")],
        ...     }
        ... )
        >>> df.quantile(0.5, numeric_only=False)
        A                    1.5
        B    2010-07-02 12:00:00
        C        1 days 12:00:00
        Name: 0.5, dtype: object
        """
        validate_percentile(q)
        axis = self._get_axis_number(axis)

        if not is_list_like(q):
            # BlockManager.quantile expects listlike, so we wrap and unwrap here
            # error: List item 0 has incompatible type "float | ExtensionArray |
            # ndarray[Any, Any] | Index | Series | Sequence[float]"; expected "float"
            res_df = self.quantile(
                [q],  # type: ignore[list-item]
                axis=axis,
                numeric_only=numeric_only,
                interpolation=interpolation,
                method=method,
            )
            if method == "single":
                res = res_df.iloc[0]
            else:
                # cannot directly iloc over sparse arrays
                res = res_df.T.iloc[:, 0]
            if axis == 1 and len(self) == 0:
                # GH#41544 try to get an appropriate dtype
                dtype = find_common_type(list(self.dtypes))
                if needs_i8_conversion(dtype):
                    return res.astype(dtype)
            return res

        q = Index(q, dtype=np.float64)
        data = self._get_numeric_data() if numeric_only else self

        if axis == 1:
            data = data.T

        if len(data.columns) == 0:
            # GH#23925 _get_numeric_data may have dropped all columns
            cols = self.columns[:0]

            dtype = np.float64
            if axis == 1:
                # GH#41544 try to get an appropriate dtype
                cdtype = find_common_type(list(self.dtypes))
                if needs_i8_conversion(cdtype):
                    dtype = cdtype

            res = self._constructor([], index=q, columns=cols, dtype=dtype)
            return res.__finalize__(self, method="quantile")

        valid_method = {"single", "table"}
        if method not in valid_method:
            raise ValueError(
                f"Invalid method: {method}. Method must be in {valid_method}."
            )
        if method == "single":
            res = data._mgr.quantile(qs=q, interpolation=interpolation)
        elif method == "table":
            valid_interpolation = {"nearest", "lower", "higher"}
            if interpolation not in valid_interpolation:
                raise ValueError(
                    f"Invalid interpolation: {interpolation}. "
                    f"Interpolation must be in {valid_interpolation}"
                )
            # handle degenerate case
            if len(data) == 0:
                if data.ndim == 2:
                    dtype = find_common_type(list(self.dtypes))
                else:
                    dtype = self.dtype
                return self._constructor([], index=q, columns=data.columns, dtype=dtype)

            q_idx = np.quantile(np.arange(len(data)), q, method=interpolation)

            by = data.columns
            if len(by) > 1:
                keys = [data._get_label_or_level_values(x) for x in by]
                indexer = lexsort_indexer(keys)
            else:
                k = data._get_label_or_level_values(by[0])
                indexer = nargsort(k)

            res = data._mgr.take(indexer[q_idx], verify=False)
            res.axes[1] = q

        result = self._constructor_from_mgr(res, axes=res.axes)
        return result.__finalize__(self, method="quantile")

    def to_timestamp(
        self,
        freq: Frequency | None = None,
        how: ToTimestampHow = "start",
        axis: Axis = 0,
        copy: bool | lib.NoDefault = lib.no_default,
    ) -> DataFrame:
        """
        Cast PeriodIndex to DatetimeIndex of timestamps, at *beginning* of period.

        This can be changed to the *end* of the period, by specifying `how="e"`.

        Parameters
        ----------
        freq : str, default frequency of PeriodIndex
            Desired frequency.
        how : {'s', 'e', 'start', 'end'}
            Convention for converting period to timestamp; start of period
            vs. end.
        axis : {0 or 'index', 1 or 'columns'}, default 0
            The axis to convert (the index by default).
        copy : bool, default False
            If False then underlying input data is not copied.

            .. note::
                The `copy` keyword will change behavior in pandas 3.0.
                `Copy-on-Write
                <https://pandas.pydata.org/docs/dev/user_guide/copy_on_write.html>`__
                will be enabled by default, which means that all methods with a
                `copy` keyword will use a lazy copy mechanism to defer the copy and
                ignore the `copy` keyword. The `copy` keyword will be removed in a
                future version of pandas.

                You can already get the future behavior and improvements through
                enabling copy on write ``pd.options.mode.copy_on_write = True``

            .. deprecated:: 3.0.0

        Returns
        -------
        DataFrame with DatetimeIndex
            DataFrame with the PeriodIndex cast to DatetimeIndex.

        See Also
        --------
        DataFrame.to_period: Inverse method to cast DatetimeIndex to PeriodIndex.
        Series.to_timestamp: Equivalent method for Series.

        Examples
        --------
        >>> idx = pd.PeriodIndex(["2023", "2024"], freq="Y")
        >>> d = {"col1": [1, 2], "col2": [3, 4]}
        >>> df1 = pd.DataFrame(data=d, index=idx)
        >>> df1
              col1   col2
        2023     1      3
        2024	 2      4

        The resulting timestamps will be at the beginning of the year in this case

        >>> df1 = df1.to_timestamp()
        >>> df1
                    col1   col2
        2023-01-01     1      3
        2024-01-01     2      4
        >>> df1.index
        DatetimeIndex(['2023-01-01', '2024-01-01'], dtype='datetime64[ns]', freq=None)

        Using `freq` which is the offset that the Timestamps will have

        >>> df2 = pd.DataFrame(data=d, index=idx)
        >>> df2 = df2.to_timestamp(freq="M")
        >>> df2
                    col1   col2
        2023-01-31     1      3
        2024-01-31     2      4
        >>> df2.index
        DatetimeIndex(['2023-01-31', '2024-01-31'], dtype='datetime64[ns]', freq=None)
        """
        self._check_copy_deprecation(copy)
        new_obj = self.copy(deep=False)

        axis_name = self._get_axis_name(axis)
        old_ax = getattr(self, axis_name)
        if not isinstance(old_ax, PeriodIndex):
            raise TypeError(f"unsupported Type {type(old_ax).__name__}")

        new_ax = old_ax.to_timestamp(freq=freq, how=how)

        setattr(new_obj, axis_name, new_ax)
        return new_obj

    def to_period(
        self,
        freq: Frequency | None = None,
        axis: Axis = 0,
        copy: bool | lib.NoDefault = lib.no_default,
    ) -> DataFrame:
        """
        Convert DataFrame from DatetimeIndex to PeriodIndex.

        Convert DataFrame from DatetimeIndex to PeriodIndex with desired
        frequency (inferred from index if not passed). Either index of columns can be
        converted, depending on `axis` argument.

        Parameters
        ----------
        freq : str, default
            Frequency of the PeriodIndex.
        axis : {0 or 'index', 1 or 'columns'}, default 0
            The axis to convert (the index by default).
        copy : bool, default False
            If False then underlying input data is not copied.

            .. note::
                The `copy` keyword will change behavior in pandas 3.0.
                `Copy-on-Write
                <https://pandas.pydata.org/docs/dev/user_guide/copy_on_write.html>`__
                will be enabled by default, which means that all methods with a
                `copy` keyword will use a lazy copy mechanism to defer the copy and
                ignore the `copy` keyword. The `copy` keyword will be removed in a
                future version of pandas.

                You can already get the future behavior and improvements through
                enabling copy on write ``pd.options.mode.copy_on_write = True``

            .. deprecated:: 3.0.0

        Returns
        -------
        DataFrame
            The DataFrame with the converted PeriodIndex.

        See Also
        --------
        Series.to_period: Equivalent method for Series.
        Series.dt.to_period: Convert DateTime column values.

        Examples
        --------
        >>> idx = pd.to_datetime(
        ...     [
        ...         "2001-03-31 00:00:00",
        ...         "2002-05-31 00:00:00",
        ...         "2003-08-31 00:00:00",
        ...     ]
        ... )

        >>> idx
        DatetimeIndex(['2001-03-31', '2002-05-31', '2003-08-31'],
        dtype='datetime64[s]', freq=None)

        >>> idx.to_period("M")
        PeriodIndex(['2001-03', '2002-05', '2003-08'], dtype='period[M]')

        For the yearly frequency

        >>> idx.to_period("Y")
        PeriodIndex(['2001', '2002', '2003'], dtype='period[Y-DEC]')
        """
        self._check_copy_deprecation(copy)
        new_obj = self.copy(deep=False)

        axis_name = self._get_axis_name(axis)
        old_ax = getattr(self, axis_name)
        if not isinstance(old_ax, DatetimeIndex):
            raise TypeError(f"unsupported Type {type(old_ax).__name__}")

        new_ax = old_ax.to_period(freq=freq)

        setattr(new_obj, axis_name, new_ax)
        return new_obj

    def isin(self, values: Series | DataFrame | Sequence | Mapping) -> DataFrame:
        """
        Whether each element in the DataFrame is contained in values.

        Parameters
        ----------
        values : iterable, Series, DataFrame or dict
            The result will only be true at a location if all the
            labels match. If `values` is a Series, that's the index. If
            `values` is a dict, the keys must be the column names,
            which must match. If `values` is a DataFrame,
            then both the index and column labels must match.

        Returns
        -------
        DataFrame
            DataFrame of booleans showing whether each element in the DataFrame
            is contained in values.

        See Also
        --------
        DataFrame.eq: Equality test for DataFrame.
        Series.isin: Equivalent method on Series.
        Series.str.contains: Test if pattern or regex is contained within a
            string of a Series or Index.

        Notes
        -----
            ``__iter__`` is used (and not ``__contains__``) to iterate over values
            when checking if it contains the elements in DataFrame.

        Examples
        --------
        >>> df = pd.DataFrame(
        ...     {"num_legs": [2, 4], "num_wings": [2, 0]}, index=["falcon", "dog"]
        ... )
        >>> df
                num_legs  num_wings
        falcon         2          2
        dog            4          0

        When ``values`` is a list check whether every value in the DataFrame
        is present in the list (which animals have 0 or 2 legs or wings)

        >>> df.isin([0, 2])
                num_legs  num_wings
        falcon      True       True
        dog        False       True

        To check if ``values`` is *not* in the DataFrame, use the ``~`` operator:

        >>> ~df.isin([0, 2])
                num_legs  num_wings
        falcon     False      False
        dog         True      False

        When ``values`` is a dict, we can pass values to check for each
        column separately:

        >>> df.isin({"num_wings": [0, 3]})
                num_legs  num_wings
        falcon     False      False
        dog        False       True

        When ``values`` is a Series or DataFrame the index and column must
        match. Note that 'falcon' does not match based on the number of legs
        in other.

        >>> other = pd.DataFrame(
        ...     {"num_legs": [8, 3], "num_wings": [0, 2]}, index=["spider", "falcon"]
        ... )
        >>> df.isin(other)
                num_legs  num_wings
        falcon     False       True
        dog        False      False
        """
        if isinstance(values, dict):
            from pandas.core.reshape.concat import concat

            values = collections.defaultdict(list, values)
            result = concat(
                (
                    self.iloc[:, [i]].isin(values[col])
                    for i, col in enumerate(self.columns)
                ),
                axis=1,
            )
        elif isinstance(values, Series):
            if not values.index.is_unique:
                raise ValueError("cannot compute isin with a duplicate axis.")
            result = self.eq(values.reindex_like(self), axis="index")
        elif isinstance(values, DataFrame):
            if not (values.columns.is_unique and values.index.is_unique):
                raise ValueError("cannot compute isin with a duplicate axis.")
            result = self.eq(values.reindex_like(self))
        else:
            if not is_list_like(values):
                raise TypeError(
                    "only list-like or dict-like objects are allowed "
                    "to be passed to DataFrame.isin(), "
                    f"you passed a '{type(values).__name__}'"
                )

            def isin_(x):
                # error: Argument 2 to "isin" has incompatible type "Union[Series,
                # DataFrame, Sequence[Any], Mapping[Any, Any]]"; expected
                # "Union[Union[Union[ExtensionArray, ndarray[Any, Any]], Index,
                # Series], List[Any], range]"
                result = algorithms.isin(
                    x.ravel(),
                    values,  # type: ignore[arg-type]
                )
                return result.reshape(x.shape)

            res_mgr = self._mgr.apply(isin_)
            result = self._constructor_from_mgr(
                res_mgr,
                axes=res_mgr.axes,
            )
        return result.__finalize__(self, method="isin")

    # ----------------------------------------------------------------------
    # Add index and columns
    _AXIS_ORDERS: list[Literal["index", "columns"]] = ["index", "columns"]
    _AXIS_TO_AXIS_NUMBER: dict[Axis, int] = {
        **NDFrame._AXIS_TO_AXIS_NUMBER,
        1: 1,
        "columns": 1,
    }
    _AXIS_LEN = len(_AXIS_ORDERS)
    _info_axis_number: Literal[1] = 1
    _info_axis_name: Literal["columns"] = "columns"

    index = properties.AxisProperty(
        axis=1,
        doc="""
        The index (row labels) of the DataFrame.

        The index of a DataFrame is a series of labels that identify each row.
        The labels can be integers, strings, or any other hashable type. The index
        is used for label-based access and alignment, and can be accessed or
        modified using this attribute.

        Returns
        -------
        pandas.Index
            The index labels of the DataFrame.

        See Also
        --------
        DataFrame.columns : The column labels of the DataFrame.
        DataFrame.to_numpy : Convert the DataFrame to a NumPy array.

        Examples
        --------
        >>> df = pd.DataFrame({'Name': ['Alice', 'Bob', 'Aritra'],
        ...                    'Age': [25, 30, 35],
        ...                    'Location': ['Seattle', 'New York', 'Kona']},
        ...                   index=([10, 20, 30]))
        >>> df.index
        Index([10, 20, 30], dtype='int64')

        In this example, we create a DataFrame with 3 rows and 3 columns,
        including Name, Age, and Location information. We set the index labels to
        be the integers 10, 20, and 30. We then access the `index` attribute of the
        DataFrame, which returns an `Index` object containing the index labels.

        >>> df.index = [100, 200, 300]
        >>> df
            Name  Age Location
        100  Alice   25  Seattle
        200    Bob   30 New York
        300  Aritra  35    Kona

        In this example, we modify the index labels of the DataFrame by assigning
        a new list of labels to the `index` attribute. The DataFrame is then
        updated with the new labels, and the output shows the modified DataFrame.
        """,
    )
    columns = properties.AxisProperty(
        axis=0,
        doc="""
        The column labels of the DataFrame.

        This property holds the column names as a pandas ``Index`` object.
        It provides an immutable sequence of column labels that can be
        used for data selection, renaming, and alignment in DataFrame operations.

        Returns
        -------
        pandas.Index
            The column labels of the DataFrame.

        See Also
        --------
        DataFrame.index: The index (row labels) of the DataFrame.
        DataFrame.axes: Return a list representing the axes of the DataFrame.

        Examples
        --------
        >>> df = pd.DataFrame({'A': [1, 2], 'B': [3, 4]})
        >>> df
                A  B
        0    1  3
        1    2  4
        >>> df.columns
        Index(['A', 'B'], dtype='object')
        """,
    )

    # ----------------------------------------------------------------------
    # Add plotting methods to DataFrame
    plot = Accessor("plot", pandas.plotting.PlotAccessor)
    hist = pandas.plotting.hist_frame
    boxplot = pandas.plotting.boxplot_frame
    sparse = Accessor("sparse", SparseFrameAccessor)

    # ----------------------------------------------------------------------
    # Internal Interface Methods

    def _to_dict_of_blocks(self):
        """
        Return a dict of dtype -> Constructor Types that
        each is a homogeneous dtype.

        Internal ONLY.
        """
        mgr = self._mgr
        return {
            k: self._constructor_from_mgr(v, axes=v.axes).__finalize__(self)
            for k, v in mgr.to_iter_dict()
        }

    @property
    def values(self) -> np.ndarray:
        """
        Return a Numpy representation of the DataFrame.

        .. warning::

           We recommend using :meth:`DataFrame.to_numpy` instead.

        Only the values in the DataFrame will be returned, the axes labels
        will be removed.

        Returns
        -------
        numpy.ndarray
            The values of the DataFrame.

        See Also
        --------
        DataFrame.to_numpy : Recommended alternative to this method.
        DataFrame.index : Retrieve the index labels.
        DataFrame.columns : Retrieving the column names.

        Notes
        -----
        The dtype will be a lower-common-denominator dtype (implicit
        upcasting); that is to say if the dtypes (even of numeric types)
        are mixed, the one that accommodates all will be chosen. Use this
        with care if you are not dealing with the blocks.

        e.g. If the dtypes are float16 and float32, dtype will be upcast to
        float32.  If dtypes are int32 and uint8, dtype will be upcast to
        int32. By :func:`numpy.find_common_type` convention, mixing int64
        and uint64 will result in a float64 dtype.

        Examples
        --------
        A DataFrame where all columns are the same type (e.g., int64) results
        in an array of the same type.

        >>> df = pd.DataFrame(
        ...     {"age": [3, 29], "height": [94, 170], "weight": [31, 115]}
        ... )
        >>> df
           age  height  weight
        0    3      94      31
        1   29     170     115
        >>> df.dtypes
        age       int64
        height    int64
        weight    int64
        dtype: object
        >>> df.values
        array([[  3,  94,  31],
               [ 29, 170, 115]])

        A DataFrame with mixed type columns(e.g., str/object, int64, float32)
        results in an ndarray of the broadest type that accommodates these
        mixed types (e.g., object).

        >>> df2 = pd.DataFrame(
        ...     [
        ...         ("parrot", 24.0, "second"),
        ...         ("lion", 80.5, 1),
        ...         ("monkey", np.nan, None),
        ...     ],
        ...     columns=("name", "max_speed", "rank"),
        ... )
        >>> df2.dtypes
        name             str
        max_speed    float64
        rank          object
        dtype: object
        >>> df2.values
        array([['parrot', 24.0, 'second'],
               ['lion', 80.5, 1],
               ['monkey', nan, None]], dtype=object)
        """
        return self._mgr.as_array()


def _from_nested_dict(
    data: Mapping[HashableT, Mapping[HashableT2, T]],
) -> collections.defaultdict[HashableT2, dict[HashableT, T]]:
    new_data: collections.defaultdict[HashableT2, dict[HashableT, T]] = (
        collections.defaultdict(dict)
    )
    for index, s in data.items():
        for col, v in s.items():
            new_data[col][index] = v
    return new_data


def _reindex_for_setitem(
    value: DataFrame | Series, index: Index
) -> tuple[ArrayLike, BlockValuesRefs | None]:
    # reindex if necessary

    if value.index.equals(index) or not len(index):
        if isinstance(value, Series):
            return value._values, value._references
        return value._values.copy(), None

    # GH#4107
    try:
        reindexed_value = value.reindex(index)._values
    except ValueError as err:
        # raised in MultiIndex.from_tuples, see test_insert_error_msmgs
        if not value.index.is_unique:
            # duplicate axis
            raise err

        raise TypeError(
            "incompatible index of inserted column with frame index"
        ) from err
    return reindexed_value, None<|MERGE_RESOLUTION|>--- conflicted
+++ resolved
@@ -4357,15 +4357,6 @@
         z  3  50
         # Values for 'a' and 'b' are completely ignored!
         """
-<<<<<<< HEAD
-=======
-        if not PYPY and not WARNING_CHECK_DISABLED:
-            if sys.getrefcount(self) <= REF_COUNT + 1:
-                warnings.warn(
-                    _chained_assignment_msg, ChainedAssignmentError, stacklevel=2
-                )
-
->>>>>>> 10102e61
         key = com.apply_if_callable(key, self)
 
         # see if we can slice the rows
