"""
DataFrame
---------
An efficient 2D container for potentially mixed-type time series or other
labeled data series.

Similar to its R counterpart, data.frame, except providing automatic data
alignment and a host of useful data manipulation methods having to do with the
labeling information
"""
import collections
from collections import abc
from io import StringIO
import itertools
import sys
from textwrap import dedent
from typing import (
<<<<<<< HEAD
    Callable,
=======
    IO,
    TYPE_CHECKING,
    Any,
>>>>>>> 5d407cfe
    FrozenSet,
    Hashable,
    Iterable,
    List,
    Mapping,
    Optional,
    Sequence,
    Set,
    Tuple,
    Type,
    Union,
    cast,
)
import warnings

import numpy as np
import numpy.ma as ma

from pandas._config import get_option

from pandas._libs import algos as libalgos, lib
from pandas._typing import Axes, Dtype, FilePathOrBuffer
from pandas.compat import PY37
from pandas.compat._optional import import_optional_dependency
from pandas.compat.numpy import function as nv
from pandas.util._decorators import (
    Appender,
    Substitution,
    deprecate_kwarg,
    rewrite_axis_style_signature,
)
from pandas.util._validators import (
    validate_axis_style_args,
    validate_bool_kwarg,
    validate_percentile,
)

from pandas.core.dtypes.cast import (
    cast_scalar_to_array,
    coerce_to_dtypes,
    find_common_type,
    infer_dtype_from_scalar,
    invalidate_string_dtypes,
    maybe_cast_to_datetime,
    maybe_convert_platform,
    maybe_downcast_to_dtype,
    maybe_infer_to_datetimelike,
    maybe_upcast,
    maybe_upcast_putmask,
)
from pandas.core.dtypes.common import (
    ensure_float64,
    ensure_int64,
    ensure_platform_int,
    infer_dtype_from_object,
    is_bool_dtype,
    is_dict_like,
    is_dtype_equal,
    is_extension_array_dtype,
    is_float_dtype,
    is_hashable,
    is_integer,
    is_integer_dtype,
    is_iterator,
    is_list_like,
    is_named_tuple,
    is_object_dtype,
    is_scalar,
    is_sequence,
    needs_i8_conversion,
)
from pandas.core.dtypes.generic import (
    ABCDataFrame,
    ABCIndexClass,
    ABCMultiIndex,
    ABCSeries,
)
from pandas.core.dtypes.missing import isna, notna

<<<<<<< HEAD
from pandas._typing import Axes, Axis, Dtype, FilePathOrBuffer, Level
=======
>>>>>>> 5d407cfe
from pandas.core import algorithms, common as com, nanops, ops
from pandas.core.accessor import CachedAccessor
from pandas.core.arrays import Categorical, ExtensionArray
from pandas.core.arrays.datetimelike import DatetimeLikeArrayMixin as DatetimeLikeArray
from pandas.core.arrays.sparse import SparseFrameAccessor
from pandas.core.generic import NDFrame, _shared_docs
from pandas.core.groupby import generic as groupby_generic
from pandas.core.indexes import base as ibase
from pandas.core.indexes.api import Index, ensure_index, ensure_index_from_sequences
from pandas.core.indexes.datetimes import DatetimeIndex
from pandas.core.indexes.multi import maybe_droplevels
from pandas.core.indexes.period import PeriodIndex
from pandas.core.indexing import check_bool_indexer, convert_to_index_sliceable
from pandas.core.internals import BlockManager
from pandas.core.internals.construction import (
    arrays_to_mgr,
    get_names_from_index,
    init_dict,
    init_ndarray,
    masked_rec_array_to_mgr,
    reorder_arrays,
    sanitize_index,
    to_arrays,
)
from pandas.core.ops.missing import dispatch_fill_zeros
from pandas.core.series import Series

from pandas.io.common import get_filepath_or_buffer
from pandas.io.formats import console, format as fmt
from pandas.io.formats.printing import pprint_thing
import pandas.plotting

if TYPE_CHECKING:
    from pandas.io.formats.style import Styler

# ---------------------------------------------------------------------
# Docstring templates

_shared_doc_kwargs = dict(
    axes="index, columns",
    klass="DataFrame",
    axes_single_arg="{0 or 'index', 1 or 'columns'}",
    axis="""axis : {0 or 'index', 1 or 'columns'}, default 0
        If 0 or 'index': apply function to each column.
        If 1 or 'columns': apply function to each row.""",
    optional_by="""
        by : str or list of str
            Name or list of names to sort by.

            - if `axis` is 0 or `'index'` then `by` may contain index
              levels and/or column labels.
            - if `axis` is 1 or `'columns'` then `by` may contain column
              levels and/or index labels.

            .. versionchanged:: 0.23.0

               Allow specifying index or column level names.""",
    versionadded_to_excel="",
    optional_labels="""labels : array-like, optional
            New labels / index to conform the axis specified by 'axis' to.""",
    optional_axis="""axis : int or str, optional
            Axis to target. Can be either the axis name ('index', 'columns')
            or number (0, 1).""",
)

_numeric_only_doc = """numeric_only : boolean, default None
    Include only float, int, boolean data. If None, will attempt to use
    everything, then use only numeric data
"""

_merge_doc = """
Merge DataFrame or named Series objects with a database-style join.

The join is done on columns or indexes. If joining columns on
columns, the DataFrame indexes *will be ignored*. Otherwise if joining indexes
on indexes or indexes on a column or columns, the index will be passed on.

Parameters
----------%s
right : DataFrame or named Series
    Object to merge with.
how : {'left', 'right', 'outer', 'inner'}, default 'inner'
    Type of merge to be performed.

    * left: use only keys from left frame, similar to a SQL left outer join;
      preserve key order.
    * right: use only keys from right frame, similar to a SQL right outer join;
      preserve key order.
    * outer: use union of keys from both frames, similar to a SQL full outer
      join; sort keys lexicographically.
    * inner: use intersection of keys from both frames, similar to a SQL inner
      join; preserve the order of the left keys.
on : label or list
    Column or index level names to join on. These must be found in both
    DataFrames. If `on` is None and not merging on indexes then this defaults
    to the intersection of the columns in both DataFrames.
left_on : label or list, or array-like
    Column or index level names to join on in the left DataFrame. Can also
    be an array or list of arrays of the length of the left DataFrame.
    These arrays are treated as if they are columns.
right_on : label or list, or array-like
    Column or index level names to join on in the right DataFrame. Can also
    be an array or list of arrays of the length of the right DataFrame.
    These arrays are treated as if they are columns.
left_index : bool, default False
    Use the index from the left DataFrame as the join key(s). If it is a
    MultiIndex, the number of keys in the other DataFrame (either the index
    or a number of columns) must match the number of levels.
right_index : bool, default False
    Use the index from the right DataFrame as the join key. Same caveats as
    left_index.
sort : bool, default False
    Sort the join keys lexicographically in the result DataFrame. If False,
    the order of the join keys depends on the join type (how keyword).
suffixes : tuple of (str, str), default ('_x', '_y')
    Suffix to apply to overlapping column names in the left and right
    side, respectively. To raise an exception on overlapping columns use
    (False, False).
copy : bool, default True
    If False, avoid copy if possible.
indicator : bool or str, default False
    If True, adds a column to output DataFrame called "_merge" with
    information on the source of each row.
    If string, column with information on source of each row will be added to
    output DataFrame, and column will be named value of string.
    Information column is Categorical-type and takes on a value of "left_only"
    for observations whose merge key only appears in 'left' DataFrame,
    "right_only" for observations whose merge key only appears in 'right'
    DataFrame, and "both" if the observation's merge key is found in both.

validate : str, optional
    If specified, checks if merge is of specified type.

    * "one_to_one" or "1:1": check if merge keys are unique in both
      left and right datasets.
    * "one_to_many" or "1:m": check if merge keys are unique in left
      dataset.
    * "many_to_one" or "m:1": check if merge keys are unique in right
      dataset.
    * "many_to_many" or "m:m": allowed, but does not result in checks.

    .. versionadded:: 0.21.0

Returns
-------
DataFrame
    A DataFrame of the two merged objects.

See Also
--------
merge_ordered : Merge with optional filling/interpolation.
merge_asof : Merge on nearest keys.
DataFrame.join : Similar method using indices.

Notes
-----
Support for specifying index levels as the `on`, `left_on`, and
`right_on` parameters was added in version 0.23.0
Support for merging named Series objects was added in version 0.24.0

Examples
--------

>>> df1 = pd.DataFrame({'lkey': ['foo', 'bar', 'baz', 'foo'],
...                     'value': [1, 2, 3, 5]})
>>> df2 = pd.DataFrame({'rkey': ['foo', 'bar', 'baz', 'foo'],
...                     'value': [5, 6, 7, 8]})
>>> df1
    lkey value
0   foo      1
1   bar      2
2   baz      3
3   foo      5
>>> df2
    rkey value
0   foo      5
1   bar      6
2   baz      7
3   foo      8

Merge df1 and df2 on the lkey and rkey columns. The value columns have
the default suffixes, _x and _y, appended.

>>> df1.merge(df2, left_on='lkey', right_on='rkey')
  lkey  value_x rkey  value_y
0  foo        1  foo        5
1  foo        1  foo        8
2  foo        5  foo        5
3  foo        5  foo        8
4  bar        2  bar        6
5  baz        3  baz        7

Merge DataFrames df1 and df2 with specified left and right suffixes
appended to any overlapping columns.

>>> df1.merge(df2, left_on='lkey', right_on='rkey',
...           suffixes=('_left', '_right'))
  lkey  value_left rkey  value_right
0  foo           1  foo            5
1  foo           1  foo            8
2  foo           5  foo            5
3  foo           5  foo            8
4  bar           2  bar            6
5  baz           3  baz            7

Merge DataFrames df1 and df2, but raise an exception if the DataFrames have
any overlapping columns.

>>> df1.merge(df2, left_on='lkey', right_on='rkey', suffixes=(False, False))
Traceback (most recent call last):
...
ValueError: columns overlap but no suffix specified:
    Index(['value'], dtype='object')
"""


# -----------------------------------------------------------------------
# DataFrame class


class DataFrame(NDFrame):
    """
    Two-dimensional, size-mutable, potentially heterogeneous tabular data.

    Data structure also contains labeled axes (rows and columns).
    Arithmetic operations align on both row and column labels. Can be
    thought of as a dict-like container for Series objects. The primary
    pandas data structure.

    Parameters
    ----------
    data : ndarray (structured or homogeneous), Iterable, dict, or DataFrame
        Dict can contain Series, arrays, constants, or list-like objects.

        .. versionchanged:: 0.23.0
           If data is a dict, column order follows insertion-order for
           Python 3.6 and later.

        .. versionchanged:: 0.25.0
           If data is a list of dicts, column order follows insertion-order
           for Python 3.6 and later.

    index : Index or array-like
        Index to use for resulting frame. Will default to RangeIndex if
        no indexing information part of input data and no index provided.
    columns : Index or array-like
        Column labels to use for resulting frame. Will default to
        RangeIndex (0, 1, 2, ..., n) if no column labels are provided.
    dtype : dtype, default None
        Data type to force. Only a single dtype is allowed. If None, infer.
    copy : bool, default False
        Copy data from inputs. Only affects DataFrame / 2d ndarray input.

    See Also
    --------
    DataFrame.from_records : Constructor from tuples, also record arrays.
    DataFrame.from_dict : From dicts of Series, arrays, or dicts.
    read_csv
    read_table
    read_clipboard

    Examples
    --------
    Constructing DataFrame from a dictionary.

    >>> d = {'col1': [1, 2], 'col2': [3, 4]}
    >>> df = pd.DataFrame(data=d)
    >>> df
       col1  col2
    0     1     3
    1     2     4

    Notice that the inferred dtype is int64.

    >>> df.dtypes
    col1    int64
    col2    int64
    dtype: object

    To enforce a single dtype:

    >>> df = pd.DataFrame(data=d, dtype=np.int8)
    >>> df.dtypes
    col1    int8
    col2    int8
    dtype: object

    Constructing DataFrame from numpy ndarray:

    >>> df2 = pd.DataFrame(np.array([[1, 2, 3], [4, 5, 6], [7, 8, 9]]),
    ...                    columns=['a', 'b', 'c'])
    >>> df2
       a  b  c
    0  1  2  3
    1  4  5  6
    2  7  8  9
    """

    _typ = "dataframe"

    @property
    def _constructor(self) -> Type["DataFrame"]:
        return DataFrame

    _constructor_sliced: Type[Series] = Series
    _deprecations: FrozenSet[str] = NDFrame._deprecations | frozenset([])
    _accessors: Set[str] = {"sparse"}

    @property
    def _constructor_expanddim(self):
        raise NotImplementedError("Not supported for DataFrames!")

    # ----------------------------------------------------------------------
    # Constructors

    def __init__(
        self,
        data=None,
        index: Optional[Axes] = None,
        columns: Optional[Axes] = None,
        dtype: Optional[Dtype] = None,
        copy: bool = False,
    ):
        if data is None:
            data = {}
        if dtype is not None:
            dtype = self._validate_dtype(dtype)

        if isinstance(data, DataFrame):
            data = data._data

        if isinstance(data, BlockManager):
            mgr = self._init_mgr(
                data, axes=dict(index=index, columns=columns), dtype=dtype, copy=copy
            )
        elif isinstance(data, dict):
            mgr = init_dict(data, index, columns, dtype=dtype)
        elif isinstance(data, ma.MaskedArray):
            import numpy.ma.mrecords as mrecords

            # masked recarray
            if isinstance(data, mrecords.MaskedRecords):
                mgr = masked_rec_array_to_mgr(data, index, columns, dtype, copy)

            # a masked array
            else:
                mask = ma.getmaskarray(data)
                if mask.any():
                    data, fill_value = maybe_upcast(data, copy=True)
                    data.soften_mask()  # set hardmask False if it was True
                    data[mask] = fill_value
                else:
                    data = data.copy()
                mgr = init_ndarray(data, index, columns, dtype=dtype, copy=copy)

        elif isinstance(data, (np.ndarray, Series, Index)):
            if data.dtype.names:
                data_columns = list(data.dtype.names)
                data = {k: data[k] for k in data_columns}
                if columns is None:
                    columns = data_columns
                mgr = init_dict(data, index, columns, dtype=dtype)
            elif getattr(data, "name", None) is not None:
                mgr = init_dict({data.name: data}, index, columns, dtype=dtype)
            else:
                mgr = init_ndarray(data, index, columns, dtype=dtype, copy=copy)

        # For data is list-like, or Iterable (will consume into list)
        elif isinstance(data, abc.Iterable) and not isinstance(data, (str, bytes)):
            if not isinstance(data, (abc.Sequence, ExtensionArray)):
                data = list(data)
            if len(data) > 0:
                if is_list_like(data[0]) and getattr(data[0], "ndim", 1) == 1:
                    if is_named_tuple(data[0]) and columns is None:
                        columns = data[0]._fields
                    arrays, columns = to_arrays(data, columns, dtype=dtype)
                    columns = ensure_index(columns)

                    # set the index
                    if index is None:
                        if isinstance(data[0], Series):
                            index = get_names_from_index(data)
                        elif isinstance(data[0], Categorical):
                            index = ibase.default_index(len(data[0]))
                        else:
                            index = ibase.default_index(len(data))

                    mgr = arrays_to_mgr(arrays, columns, index, columns, dtype=dtype)
                else:
                    mgr = init_ndarray(data, index, columns, dtype=dtype, copy=copy)
            else:
                mgr = init_dict({}, index, columns, dtype=dtype)
        else:
            try:
                arr = np.array(data, dtype=dtype, copy=copy)
            except (ValueError, TypeError) as e:
                exc = TypeError(
                    "DataFrame constructor called with "
                    f"incompatible data and dtype: {e}"
                )
                raise exc from e

            if arr.ndim == 0 and index is not None and columns is not None:
                values = cast_scalar_to_array(
                    (len(index), len(columns)), data, dtype=dtype
                )
                mgr = init_ndarray(
                    values, index, columns, dtype=values.dtype, copy=False
                )
            else:
                raise ValueError("DataFrame constructor not properly called!")

        NDFrame.__init__(self, mgr, fastpath=True)

    # ----------------------------------------------------------------------

    @property
    def axes(self) -> List[Index]:
        """
        Return a list representing the axes of the DataFrame.

        It has the row axis labels and column axis labels as the only members.
        They are returned in that order.

        Examples
        --------
        >>> df = pd.DataFrame({'col1': [1, 2], 'col2': [3, 4]})
        >>> df.axes
        [RangeIndex(start=0, stop=2, step=1), Index(['col1', 'col2'],
        dtype='object')]
        """
        return [self.index, self.columns]

    @property
    def shape(self) -> Tuple[int, int]:
        """
        Return a tuple representing the dimensionality of the DataFrame.

        See Also
        --------
        ndarray.shape

        Examples
        --------
        >>> df = pd.DataFrame({'col1': [1, 2], 'col2': [3, 4]})
        >>> df.shape
        (2, 2)

        >>> df = pd.DataFrame({'col1': [1, 2], 'col2': [3, 4],
        ...                    'col3': [5, 6]})
        >>> df.shape
        (2, 3)
        """
        return len(self.index), len(self.columns)

    @property
    def _is_homogeneous_type(self) -> bool:
        """
        Whether all the columns in a DataFrame have the same type.

        Returns
        -------
        bool

        See Also
        --------
        Index._is_homogeneous_type : Whether the object has a single
            dtype.
        MultiIndex._is_homogeneous_type : Whether all the levels of a
            MultiIndex have the same dtype.

        Examples
        --------
        >>> DataFrame({"A": [1, 2], "B": [3, 4]})._is_homogeneous_type
        True
        >>> DataFrame({"A": [1, 2], "B": [3.0, 4.0]})._is_homogeneous_type
        False

        Items with the same type but different sizes are considered
        different types.

        >>> DataFrame({
        ...    "A": np.array([1, 2], dtype=np.int32),
        ...    "B": np.array([1, 2], dtype=np.int64)})._is_homogeneous_type
        False
        """
        if self._data.any_extension_types:
            return len({block.dtype for block in self._data.blocks}) == 1
        else:
            return not self._data.is_mixed_type

    # ----------------------------------------------------------------------
    # Rendering Methods

    def _repr_fits_vertical_(self) -> bool:
        """
        Check length against max_rows.
        """
        max_rows = get_option("display.max_rows")
        return len(self) <= max_rows

    def _repr_fits_horizontal_(self, ignore_width: bool = False) -> bool:
        """
        Check if full repr fits in horizontal boundaries imposed by the display
        options width and max_columns.

        In case off non-interactive session, no boundaries apply.

        `ignore_width` is here so ipnb+HTML output can behave the way
        users expect. display.max_columns remains in effect.
        GH3541, GH3573
        """
        width, height = console.get_console_size()
        max_columns = get_option("display.max_columns")
        nb_columns = len(self.columns)

        # exceed max columns
        if (max_columns and nb_columns > max_columns) or (
            (not ignore_width) and width and nb_columns > (width // 2)
        ):
            return False

        # used by repr_html under IPython notebook or scripts ignore terminal
        # dims
        if ignore_width or not console.in_interactive_session():
            return True

        if get_option("display.width") is not None or console.in_ipython_frontend():
            # check at least the column row for excessive width
            max_rows = 1
        else:
            max_rows = get_option("display.max_rows")

        # when auto-detecting, so width=None and not in ipython front end
        # check whether repr fits horizontal by actually checking
        # the width of the rendered repr
        buf = StringIO()

        # only care about the stuff we'll actually print out
        # and to_string on entire frame may be expensive
        d = self

        if not (max_rows is None):  # unlimited rows
            # min of two, where one may be None
            d = d.iloc[: min(max_rows, len(d))]
        else:
            return True

        d.to_string(buf=buf)
        value = buf.getvalue()
        repr_width = max(len(l) for l in value.split("\n"))

        return repr_width < width

    def _info_repr(self) -> bool:
        """
        True if the repr should show the info view.
        """
        info_repr_option = get_option("display.large_repr") == "info"
        return info_repr_option and not (
            self._repr_fits_horizontal_() and self._repr_fits_vertical_()
        )

    def __repr__(self) -> str:
        """
        Return a string representation for a particular DataFrame.
        """
        buf = StringIO("")
        if self._info_repr():
            self.info(buf=buf)
            return buf.getvalue()

        max_rows = get_option("display.max_rows")
        min_rows = get_option("display.min_rows")
        max_cols = get_option("display.max_columns")
        max_colwidth = get_option("display.max_colwidth")
        show_dimensions = get_option("display.show_dimensions")
        if get_option("display.expand_frame_repr"):
            width, _ = console.get_console_size()
        else:
            width = None
        self.to_string(
            buf=buf,
            max_rows=max_rows,
            min_rows=min_rows,
            max_cols=max_cols,
            line_width=width,
            max_colwidth=max_colwidth,
            show_dimensions=show_dimensions,
        )

        return buf.getvalue()

    def _repr_html_(self) -> Optional[str]:
        """
        Return a html representation for a particular DataFrame.

        Mainly for IPython notebook.
        """
        if self._info_repr():
            buf = StringIO("")
            self.info(buf=buf)
            # need to escape the <class>, should be the first line.
            val = buf.getvalue().replace("<", r"&lt;", 1)
            val = val.replace(">", r"&gt;", 1)
            return "<pre>" + val + "</pre>"

        if get_option("display.notebook_repr_html"):
            max_rows = get_option("display.max_rows")
            min_rows = get_option("display.min_rows")
            max_cols = get_option("display.max_columns")
            show_dimensions = get_option("display.show_dimensions")

            formatter = fmt.DataFrameFormatter(
                self,
                columns=None,
                col_space=None,
                na_rep="NaN",
                formatters=None,
                float_format=None,
                sparsify=None,
                justify=None,
                index_names=True,
                header=True,
                index=True,
                bold_rows=True,
                escape=True,
                max_rows=max_rows,
                min_rows=min_rows,
                max_cols=max_cols,
                show_dimensions=show_dimensions,
                decimal=".",
                table_id=None,
                render_links=False,
            )
            return formatter.to_html(notebook=True)
        else:
            return None

    @Substitution(
        header_type="bool or sequence",
        header="Write out the column names. If a list of strings "
        "is given, it is assumed to be aliases for the "
        "column names",
        col_space_type="int",
        col_space="The minimum width of each column",
    )
    @Substitution(shared_params=fmt.common_docstring, returns=fmt.return_docstring)
    def to_string(
        self,
        buf: Optional[FilePathOrBuffer[str]] = None,
        columns: Optional[Sequence[str]] = None,
        col_space: Optional[int] = None,
        header: Union[bool, Sequence[str]] = True,
        index: bool = True,
        na_rep: str = "NaN",
        formatters: Optional[fmt.formatters_type] = None,
        float_format: Optional[fmt.float_format_type] = None,
        sparsify: Optional[bool] = None,
        index_names: bool = True,
        justify: Optional[str] = None,
        max_rows: Optional[int] = None,
        min_rows: Optional[int] = None,
        max_cols: Optional[int] = None,
        show_dimensions: bool = False,
        decimal: str = ".",
        line_width: Optional[int] = None,
        max_colwidth: Optional[int] = None,
        encoding: Optional[str] = None,
    ) -> Optional[str]:
        """
        Render a DataFrame to a console-friendly tabular output.
        %(shared_params)s
        line_width : int, optional
            Width to wrap a line in characters.
        max_colwidth : int, optional
            Max width to truncate each column in characters. By default, no limit.

            .. versionadded:: 1.0.0
        encoding : str, default "utf-8"
            Set character encoding.

            .. versionadded:: 1.0
        %(returns)s
        See Also
        --------
        to_html : Convert DataFrame to HTML.

        Examples
        --------
        >>> d = {'col1': [1, 2, 3], 'col2': [4, 5, 6]}
        >>> df = pd.DataFrame(d)
        >>> print(df.to_string())
           col1  col2
        0     1     4
        1     2     5
        2     3     6
        """

        from pandas import option_context

        with option_context("display.max_colwidth", max_colwidth):
            formatter = fmt.DataFrameFormatter(
                self,
                columns=columns,
                col_space=col_space,
                na_rep=na_rep,
                formatters=formatters,
                float_format=float_format,
                sparsify=sparsify,
                justify=justify,
                index_names=index_names,
                header=header,
                index=index,
                min_rows=min_rows,
                max_rows=max_rows,
                max_cols=max_cols,
                show_dimensions=show_dimensions,
                decimal=decimal,
                line_width=line_width,
            )
            return formatter.to_string(buf=buf, encoding=encoding)

    # ----------------------------------------------------------------------

    @property
    def style(self) -> "Styler":
        """
        Returns a Styler object.

        Contains methods for building a styled HTML representation of the DataFrame.
        a styled HTML representation fo the DataFrame.

        See Also
        --------
        io.formats.style.Styler
        """
        from pandas.io.formats.style import Styler

        return Styler(self)

    _shared_docs[
        "items"
    ] = r"""
        Iterate over (column name, Series) pairs.

        Iterates over the DataFrame columns, returning a tuple with
        the column name and the content as a Series.

        Yields
        ------
        label : object
            The column names for the DataFrame being iterated over.
        content : Series
            The column entries belonging to each label, as a Series.

        See Also
        --------
        DataFrame.iterrows : Iterate over DataFrame rows as
            (index, Series) pairs.
        DataFrame.itertuples : Iterate over DataFrame rows as namedtuples
            of the values.

        Examples
        --------
        >>> df = pd.DataFrame({'species': ['bear', 'bear', 'marsupial'],
        ...                   'population': [1864, 22000, 80000]},
        ...                   index=['panda', 'polar', 'koala'])
        >>> df
                species   population
        panda   bear      1864
        polar   bear      22000
        koala   marsupial 80000
        >>> for label, content in df.items():
        ...     print('label:', label)
        ...     print('content:', content, sep='\n')
        ...
        label: species
        content:
        panda         bear
        polar         bear
        koala    marsupial
        Name: species, dtype: object
        label: population
        content:
        panda     1864
        polar    22000
        koala    80000
        Name: population, dtype: int64
        """

    @Appender(_shared_docs["items"])
    def items(self) -> Iterable[Tuple[Optional[Hashable], Series]]:
        if self.columns.is_unique and hasattr(self, "_item_cache"):
            for k in self.columns:
                yield k, self._get_item_cache(k)
        else:
            for i, k in enumerate(self.columns):
                yield k, self._ixs(i, axis=1)

    @Appender(_shared_docs["items"])
    def iteritems(self) -> Iterable[Tuple[Optional[Hashable], Series]]:
        yield from self.items()

    def iterrows(self) -> Iterable[Tuple[Optional[Hashable], Series]]:
        """
        Iterate over DataFrame rows as (index, Series) pairs.

        Yields
        ------
        index : label or tuple of label
            The index of the row. A tuple for a `MultiIndex`.
        data : Series
            The data of the row as a Series.

        it : generator
            A generator that iterates over the rows of the frame.

        See Also
        --------
        DataFrame.itertuples : Iterate over DataFrame rows as namedtuples of the values.
        DataFrame.items : Iterate over (column name, Series) pairs.

        Notes
        -----

        1. Because ``iterrows`` returns a Series for each row,
           it does **not** preserve dtypes across the rows (dtypes are
           preserved across columns for DataFrames). For example,

           >>> df = pd.DataFrame([[1, 1.5]], columns=['int', 'float'])
           >>> row = next(df.iterrows())[1]
           >>> row
           int      1.0
           float    1.5
           Name: 0, dtype: float64
           >>> print(row['int'].dtype)
           float64
           >>> print(df['int'].dtype)
           int64

           To preserve dtypes while iterating over the rows, it is better
           to use :meth:`itertuples` which returns namedtuples of the values
           and which is generally faster than ``iterrows``.

        2. You should **never modify** something you are iterating over.
           This is not guaranteed to work in all cases. Depending on the
           data types, the iterator returns a copy and not a view, and writing
           to it will have no effect.
        """
        columns = self.columns
        klass = self._constructor_sliced
        for k, v in zip(self.index, self.values):
            s = klass(v, index=columns, name=k)
            yield k, s

    def itertuples(self, index=True, name="Pandas"):
        """
        Iterate over DataFrame rows as namedtuples.

        Parameters
        ----------
        index : bool, default True
            If True, return the index as the first element of the tuple.
        name : str or None, default "Pandas"
            The name of the returned namedtuples or None to return regular
            tuples.

        Returns
        -------
        iterator
            An object to iterate over namedtuples for each row in the
            DataFrame with the first field possibly being the index and
            following fields being the column values.

        See Also
        --------
        DataFrame.iterrows : Iterate over DataFrame rows as (index, Series)
            pairs.
        DataFrame.items : Iterate over (column name, Series) pairs.

        Notes
        -----
        The column names will be renamed to positional names if they are
        invalid Python identifiers, repeated, or start with an underscore.
        On python versions < 3.7 regular tuples are returned for DataFrames
        with a large number of columns (>254).

        Examples
        --------
        >>> df = pd.DataFrame({'num_legs': [4, 2], 'num_wings': [0, 2]},
        ...                   index=['dog', 'hawk'])
        >>> df
              num_legs  num_wings
        dog          4          0
        hawk         2          2
        >>> for row in df.itertuples():
        ...     print(row)
        ...
        Pandas(Index='dog', num_legs=4, num_wings=0)
        Pandas(Index='hawk', num_legs=2, num_wings=2)

        By setting the `index` parameter to False we can remove the index
        as the first element of the tuple:

        >>> for row in df.itertuples(index=False):
        ...     print(row)
        ...
        Pandas(num_legs=4, num_wings=0)
        Pandas(num_legs=2, num_wings=2)

        With the `name` parameter set we set a custom name for the yielded
        namedtuples:

        >>> for row in df.itertuples(name='Animal'):
        ...     print(row)
        ...
        Animal(Index='dog', num_legs=4, num_wings=0)
        Animal(Index='hawk', num_legs=2, num_wings=2)
        """
        arrays = []
        fields = list(self.columns)
        if index:
            arrays.append(self.index)
            fields.insert(0, "Index")

        # use integer indexing because of possible duplicate column names
        arrays.extend(self.iloc[:, k] for k in range(len(self.columns)))

        # Python versions before 3.7 support at most 255 arguments to constructors
        can_return_named_tuples = PY37 or len(self.columns) + index < 255
        if name is not None and can_return_named_tuples:
            itertuple = collections.namedtuple(name, fields, rename=True)
            return map(itertuple._make, zip(*arrays))

        # fallback to regular tuples
        return zip(*arrays)

    def __len__(self) -> int:
        """
        Returns length of info axis, but here we use the index.
        """
        return len(self.index)

    def dot(self, other):
        """
        Compute the matrix multiplication between the DataFrame and other.

        This method computes the matrix product between the DataFrame and the
        values of an other Series, DataFrame or a numpy array.

        It can also be called using ``self @ other`` in Python >= 3.5.

        Parameters
        ----------
        other : Series, DataFrame or array-like
            The other object to compute the matrix product with.

        Returns
        -------
        Series or DataFrame
            If other is a Series, return the matrix product between self and
            other as a Serie. If other is a DataFrame or a numpy.array, return
            the matrix product of self and other in a DataFrame of a np.array.

        See Also
        --------
        Series.dot: Similar method for Series.

        Notes
        -----
        The dimensions of DataFrame and other must be compatible in order to
        compute the matrix multiplication. In addition, the column names of
        DataFrame and the index of other must contain the same values, as they
        will be aligned prior to the multiplication.

        The dot method for Series computes the inner product, instead of the
        matrix product here.

        Examples
        --------
        Here we multiply a DataFrame with a Series.

        >>> df = pd.DataFrame([[0, 1, -2, -1], [1, 1, 1, 1]])
        >>> s = pd.Series([1, 1, 2, 1])
        >>> df.dot(s)
        0    -4
        1     5
        dtype: int64

        Here we multiply a DataFrame with another DataFrame.

        >>> other = pd.DataFrame([[0, 1], [1, 2], [-1, -1], [2, 0]])
        >>> df.dot(other)
            0   1
        0   1   4
        1   2   2

        Note that the dot method give the same result as @

        >>> df @ other
            0   1
        0   1   4
        1   2   2

        The dot method works also if other is an np.array.

        >>> arr = np.array([[0, 1], [1, 2], [-1, -1], [2, 0]])
        >>> df.dot(arr)
            0   1
        0   1   4
        1   2   2

        Note how shuffling of the objects does not change the result.

        >>> s2 = s.reindex([1, 0, 2, 3])
        >>> df.dot(s2)
        0    -4
        1     5
        dtype: int64
        """
        if isinstance(other, (Series, DataFrame)):
            common = self.columns.union(other.index)
            if len(common) > len(self.columns) or len(common) > len(other.index):
                raise ValueError("matrices are not aligned")

            left = self.reindex(columns=common, copy=False)
            right = other.reindex(index=common, copy=False)
            lvals = left.values
            rvals = right.values
        else:
            left = self
            lvals = self.values
            rvals = np.asarray(other)
            if lvals.shape[1] != rvals.shape[0]:
                raise ValueError(
                    f"Dot product shape mismatch, {lvals.shape} vs {rvals.shape}"
                )

        if isinstance(other, DataFrame):
            return self._constructor(
                np.dot(lvals, rvals), index=left.index, columns=other.columns
            )
        elif isinstance(other, Series):
            return Series(np.dot(lvals, rvals), index=left.index)
        elif isinstance(rvals, (np.ndarray, Index)):
            result = np.dot(lvals, rvals)
            if result.ndim == 2:
                return self._constructor(result, index=left.index)
            else:
                return Series(result, index=left.index)
        else:  # pragma: no cover
            raise TypeError(f"unsupported type: {type(other)}")

    def __matmul__(self, other):
        """
        Matrix multiplication using binary `@` operator in Python>=3.5.
        """
        return self.dot(other)

    def __rmatmul__(self, other):
        """
        Matrix multiplication using binary `@` operator in Python>=3.5.
        """
        return self.T.dot(np.transpose(other)).T

    # ----------------------------------------------------------------------
    # IO methods (to / from other formats)

    @classmethod
    def from_dict(cls, data, orient="columns", dtype=None, columns=None) -> "DataFrame":
        """
        Construct DataFrame from dict of array-like or dicts.

        Creates DataFrame object from dictionary by columns or by index
        allowing dtype specification.

        Parameters
        ----------
        data : dict
            Of the form {field : array-like} or {field : dict}.
        orient : {'columns', 'index'}, default 'columns'
            The "orientation" of the data. If the keys of the passed dict
            should be the columns of the resulting DataFrame, pass 'columns'
            (default). Otherwise if the keys should be rows, pass 'index'.
        dtype : dtype, default None
            Data type to force, otherwise infer.
        columns : list, default None
            Column labels to use when ``orient='index'``. Raises a ValueError
            if used with ``orient='columns'``.

            .. versionadded:: 0.23.0

        Returns
        -------
        DataFrame

        See Also
        --------
        DataFrame.from_records : DataFrame from ndarray (structured
            dtype), list of tuples, dict, or DataFrame.
        DataFrame : DataFrame object creation using constructor.

        Examples
        --------
        By default the keys of the dict become the DataFrame columns:

        >>> data = {'col_1': [3, 2, 1, 0], 'col_2': ['a', 'b', 'c', 'd']}
        >>> pd.DataFrame.from_dict(data)
           col_1 col_2
        0      3     a
        1      2     b
        2      1     c
        3      0     d

        Specify ``orient='index'`` to create the DataFrame using dictionary
        keys as rows:

        >>> data = {'row_1': [3, 2, 1, 0], 'row_2': ['a', 'b', 'c', 'd']}
        >>> pd.DataFrame.from_dict(data, orient='index')
               0  1  2  3
        row_1  3  2  1  0
        row_2  a  b  c  d

        When using the 'index' orientation, the column names can be
        specified manually:

        >>> pd.DataFrame.from_dict(data, orient='index',
        ...                        columns=['A', 'B', 'C', 'D'])
               A  B  C  D
        row_1  3  2  1  0
        row_2  a  b  c  d
        """
        index = None
        orient = orient.lower()
        if orient == "index":
            if len(data) > 0:
                # TODO speed up Series case
                if isinstance(list(data.values())[0], (Series, dict)):
                    data = _from_nested_dict(data)
                else:
                    data, index = list(data.values()), list(data.keys())
        elif orient == "columns":
            if columns is not None:
                raise ValueError("cannot use columns parameter with orient='columns'")
        else:  # pragma: no cover
            raise ValueError("only recognize index or columns for orient")

        return cls(data, index=index, columns=columns, dtype=dtype)

    def to_numpy(self, dtype=None, copy=False) -> np.ndarray:
        """
        Convert the DataFrame to a NumPy array.

        .. versionadded:: 0.24.0

        By default, the dtype of the returned array will be the common NumPy
        dtype of all types in the DataFrame. For example, if the dtypes are
        ``float16`` and ``float32``, the results dtype will be ``float32``.
        This may require copying data and coercing values, which may be
        expensive.

        Parameters
        ----------
        dtype : str or numpy.dtype, optional
            The dtype to pass to :meth:`numpy.asarray`.
        copy : bool, default False
            Whether to ensure that the returned value is a not a view on
            another array. Note that ``copy=False`` does not *ensure* that
            ``to_numpy()`` is no-copy. Rather, ``copy=True`` ensure that
            a copy is made, even if not strictly necessary.

        Returns
        -------
        numpy.ndarray

        See Also
        --------
        Series.to_numpy : Similar method for Series.

        Examples
        --------
        >>> pd.DataFrame({"A": [1, 2], "B": [3, 4]}).to_numpy()
        array([[1, 3],
               [2, 4]])

        With heterogeneous data, the lowest common type will have to
        be used.

        >>> df = pd.DataFrame({"A": [1, 2], "B": [3.0, 4.5]})
        >>> df.to_numpy()
        array([[1. , 3. ],
               [2. , 4.5]])

        For a mix of numeric and non-numeric types, the output array will
        have object dtype.

        >>> df['C'] = pd.date_range('2000', periods=2)
        >>> df.to_numpy()
        array([[1, 3.0, Timestamp('2000-01-01 00:00:00')],
               [2, 4.5, Timestamp('2000-01-02 00:00:00')]], dtype=object)
        """
        result = np.array(self.values, dtype=dtype, copy=copy)
        return result

    def to_dict(self, orient="dict", into=dict):
        """
        Convert the DataFrame to a dictionary.

        The type of the key-value pairs can be customized with the parameters
        (see below).

        Parameters
        ----------
        orient : str {'dict', 'list', 'series', 'split', 'records', 'index'}
            Determines the type of the values of the dictionary.

            - 'dict' (default) : dict like {column -> {index -> value}}
            - 'list' : dict like {column -> [values]}
            - 'series' : dict like {column -> Series(values)}
            - 'split' : dict like
              {'index' -> [index], 'columns' -> [columns], 'data' -> [values]}
            - 'records' : list like
              [{column -> value}, ... , {column -> value}]
            - 'index' : dict like {index -> {column -> value}}

            Abbreviations are allowed. `s` indicates `series` and `sp`
            indicates `split`.

        into : class, default dict
            The collections.abc.Mapping subclass used for all Mappings
            in the return value.  Can be the actual class or an empty
            instance of the mapping type you want.  If you want a
            collections.defaultdict, you must pass it initialized.

            .. versionadded:: 0.21.0

        Returns
        -------
        dict, list or collections.abc.Mapping
            Return a collections.abc.Mapping object representing the DataFrame.
            The resulting transformation depends on the `orient` parameter.

        See Also
        --------
        DataFrame.from_dict: Create a DataFrame from a dictionary.
        DataFrame.to_json: Convert a DataFrame to JSON format.

        Examples
        --------
        >>> df = pd.DataFrame({'col1': [1, 2],
        ...                    'col2': [0.5, 0.75]},
        ...                   index=['row1', 'row2'])
        >>> df
              col1  col2
        row1     1  0.50
        row2     2  0.75
        >>> df.to_dict()
        {'col1': {'row1': 1, 'row2': 2}, 'col2': {'row1': 0.5, 'row2': 0.75}}

        You can specify the return orientation.

        >>> df.to_dict('series')
        {'col1': row1    1
                 row2    2
        Name: col1, dtype: int64,
        'col2': row1    0.50
                row2    0.75
        Name: col2, dtype: float64}

        >>> df.to_dict('split')
        {'index': ['row1', 'row2'], 'columns': ['col1', 'col2'],
         'data': [[1, 0.5], [2, 0.75]]}

        >>> df.to_dict('records')
        [{'col1': 1, 'col2': 0.5}, {'col1': 2, 'col2': 0.75}]

        >>> df.to_dict('index')
        {'row1': {'col1': 1, 'col2': 0.5}, 'row2': {'col1': 2, 'col2': 0.75}}

        You can also specify the mapping type.

        >>> from collections import OrderedDict, defaultdict
        >>> df.to_dict(into=OrderedDict)
        OrderedDict([('col1', OrderedDict([('row1', 1), ('row2', 2)])),
                     ('col2', OrderedDict([('row1', 0.5), ('row2', 0.75)]))])

        If you want a `defaultdict`, you need to initialize it:

        >>> dd = defaultdict(list)
        >>> df.to_dict('records', into=dd)
        [defaultdict(<class 'list'>, {'col1': 1, 'col2': 0.5}),
         defaultdict(<class 'list'>, {'col1': 2, 'col2': 0.75})]
        """
        if not self.columns.is_unique:
            warnings.warn(
                "DataFrame columns are not unique, some columns will be omitted.",
                UserWarning,
                stacklevel=2,
            )
        # GH16122
        into_c = com.standardize_mapping(into)
        if orient.lower().startswith("d"):
            return into_c((k, v.to_dict(into)) for k, v in self.items())
        elif orient.lower().startswith("l"):
            return into_c((k, v.tolist()) for k, v in self.items())
        elif orient.lower().startswith("sp"):
            return into_c(
                (
                    ("index", self.index.tolist()),
                    ("columns", self.columns.tolist()),
                    (
                        "data",
                        [
                            list(map(com.maybe_box_datetimelike, t))
                            for t in self.itertuples(index=False, name=None)
                        ],
                    ),
                )
            )
        elif orient.lower().startswith("s"):
            return into_c((k, com.maybe_box_datetimelike(v)) for k, v in self.items())
        elif orient.lower().startswith("r"):
            columns = self.columns.tolist()
            rows = (
                dict(zip(columns, row))
                for row in self.itertuples(index=False, name=None)
            )
            return [
                into_c((k, com.maybe_box_datetimelike(v)) for k, v in row.items())
                for row in rows
            ]
        elif orient.lower().startswith("i"):
            if not self.index.is_unique:
                raise ValueError("DataFrame index must be unique for orient='index'.")
            return into_c(
                (t[0], dict(zip(self.columns, t[1:])))
                for t in self.itertuples(name=None)
            )
        else:
            raise ValueError(f"orient '{orient}' not understood")

    def to_gbq(
        self,
        destination_table,
        project_id=None,
        chunksize=None,
        reauth=False,
        if_exists="fail",
        auth_local_webserver=False,
        table_schema=None,
        location=None,
        progress_bar=True,
        credentials=None,
    ) -> None:
        """
        Write a DataFrame to a Google BigQuery table.

        This function requires the `pandas-gbq package
        <https://pandas-gbq.readthedocs.io>`__.

        See the `How to authenticate with Google BigQuery
        <https://pandas-gbq.readthedocs.io/en/latest/howto/authentication.html>`__
        guide for authentication instructions.

        Parameters
        ----------
        destination_table : str
            Name of table to be written, in the form ``dataset.tablename``.
        project_id : str, optional
            Google BigQuery Account project ID. Optional when available from
            the environment.
        chunksize : int, optional
            Number of rows to be inserted in each chunk from the dataframe.
            Set to ``None`` to load the whole dataframe at once.
        reauth : bool, default False
            Force Google BigQuery to re-authenticate the user. This is useful
            if multiple accounts are used.
        if_exists : str, default 'fail'
            Behavior when the destination table exists. Value can be one of:

            ``'fail'``
                If table exists raise pandas_gbq.gbq.TableCreationError.
            ``'replace'``
                If table exists, drop it, recreate it, and insert data.
            ``'append'``
                If table exists, insert data. Create if does not exist.
        auth_local_webserver : bool, default False
            Use the `local webserver flow`_ instead of the `console flow`_
            when getting user credentials.

            .. _local webserver flow:
                http://google-auth-oauthlib.readthedocs.io/en/latest/reference/google_auth_oauthlib.flow.html#google_auth_oauthlib.flow.InstalledAppFlow.run_local_server
            .. _console flow:
                http://google-auth-oauthlib.readthedocs.io/en/latest/reference/google_auth_oauthlib.flow.html#google_auth_oauthlib.flow.InstalledAppFlow.run_console

            *New in version 0.2.0 of pandas-gbq*.
        table_schema : list of dicts, optional
            List of BigQuery table fields to which according DataFrame
            columns conform to, e.g. ``[{'name': 'col1', 'type':
            'STRING'},...]``. If schema is not provided, it will be
            generated according to dtypes of DataFrame columns. See
            BigQuery API documentation on available names of a field.

            *New in version 0.3.1 of pandas-gbq*.
        location : str, optional
            Location where the load job should run. See the `BigQuery locations
            documentation
            <https://cloud.google.com/bigquery/docs/dataset-locations>`__ for a
            list of available locations. The location must match that of the
            target dataset.

            *New in version 0.5.0 of pandas-gbq*.
        progress_bar : bool, default True
            Use the library `tqdm` to show the progress bar for the upload,
            chunk by chunk.

            *New in version 0.5.0 of pandas-gbq*.
        credentials : google.auth.credentials.Credentials, optional
            Credentials for accessing Google APIs. Use this parameter to
            override default credentials, such as to use Compute Engine
            :class:`google.auth.compute_engine.Credentials` or Service
            Account :class:`google.oauth2.service_account.Credentials`
            directly.

            *New in version 0.8.0 of pandas-gbq*.

            .. versionadded:: 0.24.0

        See Also
        --------
        pandas_gbq.to_gbq : This function in the pandas-gbq library.
        read_gbq : Read a DataFrame from Google BigQuery.
        """
        from pandas.io import gbq

        gbq.to_gbq(
            self,
            destination_table,
            project_id=project_id,
            chunksize=chunksize,
            reauth=reauth,
            if_exists=if_exists,
            auth_local_webserver=auth_local_webserver,
            table_schema=table_schema,
            location=location,
            progress_bar=progress_bar,
            credentials=credentials,
        )

    @classmethod
    def from_records(
        cls,
        data,
        index=None,
        exclude=None,
        columns=None,
        coerce_float=False,
        nrows=None,
    ) -> "DataFrame":
        """
        Convert structured or record ndarray to DataFrame.

        Parameters
        ----------
        data : ndarray (structured dtype), list of tuples, dict, or DataFrame
        index : str, list of fields, array-like
            Field of array to use as the index, alternately a specific set of
            input labels to use.
        exclude : sequence, default None
            Columns or fields to exclude.
        columns : sequence, default None
            Column names to use. If the passed data do not have names
            associated with them, this argument provides names for the
            columns. Otherwise this argument indicates the order of the columns
            in the result (any names not found in the data will become all-NA
            columns).
        coerce_float : bool, default False
            Attempt to convert values of non-string, non-numeric objects (like
            decimal.Decimal) to floating point, useful for SQL result sets.
        nrows : int, default None
            Number of rows to read if data is an iterator.

        Returns
        -------
        DataFrame
        """

        # Make a copy of the input columns so we can modify it
        if columns is not None:
            columns = ensure_index(columns)

        if is_iterator(data):
            if nrows == 0:
                return cls()

            try:
                first_row = next(data)
            except StopIteration:
                return cls(index=index, columns=columns)

            dtype = None
            if hasattr(first_row, "dtype") and first_row.dtype.names:
                dtype = first_row.dtype

            values = [first_row]

            if nrows is None:
                values += data
            else:
                values.extend(itertools.islice(data, nrows - 1))

            if dtype is not None:
                data = np.array(values, dtype=dtype)
            else:
                data = values

        if isinstance(data, dict):
            if columns is None:
                columns = arr_columns = ensure_index(sorted(data))
                arrays = [data[k] for k in columns]
            else:
                arrays = []
                arr_columns = []
                for k, v in data.items():
                    if k in columns:
                        arr_columns.append(k)
                        arrays.append(v)

                arrays, arr_columns = reorder_arrays(arrays, arr_columns, columns)

        elif isinstance(data, (np.ndarray, DataFrame)):
            arrays, columns = to_arrays(data, columns)
            if columns is not None:
                columns = ensure_index(columns)
            arr_columns = columns
        else:
            arrays, arr_columns = to_arrays(data, columns, coerce_float=coerce_float)

            arr_columns = ensure_index(arr_columns)
            if columns is not None:
                columns = ensure_index(columns)
            else:
                columns = arr_columns

        if exclude is None:
            exclude = set()
        else:
            exclude = set(exclude)

        result_index = None
        if index is not None:
            if isinstance(index, str) or not hasattr(index, "__iter__"):
                i = columns.get_loc(index)
                exclude.add(index)
                if len(arrays) > 0:
                    result_index = Index(arrays[i], name=index)
                else:
                    result_index = Index([], name=index)
            else:
                try:
                    index_data = [arrays[arr_columns.get_loc(field)] for field in index]
                except (KeyError, TypeError):
                    # raised by get_loc, see GH#29258
                    result_index = index
                else:
                    result_index = ensure_index_from_sequences(index_data, names=index)
                    exclude.update(index)

        if any(exclude):
            arr_exclude = [x for x in exclude if x in arr_columns]
            to_remove = [arr_columns.get_loc(col) for col in arr_exclude]
            arrays = [v for i, v in enumerate(arrays) if i not in to_remove]

            arr_columns = arr_columns.drop(arr_exclude)
            columns = columns.drop(exclude)

        mgr = arrays_to_mgr(arrays, arr_columns, result_index, columns)

        return cls(mgr)

    def to_records(
        self, index=True, column_dtypes=None, index_dtypes=None
    ) -> np.recarray:
        """
        Convert DataFrame to a NumPy record array.

        Index will be included as the first field of the record array if
        requested.

        Parameters
        ----------
        index : bool, default True
            Include index in resulting record array, stored in 'index'
            field or using the index label, if set.
        column_dtypes : str, type, dict, default None
            .. versionadded:: 0.24.0

            If a string or type, the data type to store all columns. If
            a dictionary, a mapping of column names and indices (zero-indexed)
            to specific data types.
        index_dtypes : str, type, dict, default None
            .. versionadded:: 0.24.0

            If a string or type, the data type to store all index levels. If
            a dictionary, a mapping of index level names and indices
            (zero-indexed) to specific data types.

            This mapping is applied only if `index=True`.

        Returns
        -------
        numpy.recarray
            NumPy ndarray with the DataFrame labels as fields and each row
            of the DataFrame as entries.

        See Also
        --------
        DataFrame.from_records: Convert structured or record ndarray
            to DataFrame.
        numpy.recarray: An ndarray that allows field access using
            attributes, analogous to typed columns in a
            spreadsheet.

        Examples
        --------
        >>> df = pd.DataFrame({'A': [1, 2], 'B': [0.5, 0.75]},
        ...                   index=['a', 'b'])
        >>> df
           A     B
        a  1  0.50
        b  2  0.75
        >>> df.to_records()
        rec.array([('a', 1, 0.5 ), ('b', 2, 0.75)],
                  dtype=[('index', 'O'), ('A', '<i8'), ('B', '<f8')])

        If the DataFrame index has no label then the recarray field name
        is set to 'index'. If the index has a label then this is used as the
        field name:

        >>> df.index = df.index.rename("I")
        >>> df.to_records()
        rec.array([('a', 1, 0.5 ), ('b', 2, 0.75)],
                  dtype=[('I', 'O'), ('A', '<i8'), ('B', '<f8')])

        The index can be excluded from the record array:

        >>> df.to_records(index=False)
        rec.array([(1, 0.5 ), (2, 0.75)],
                  dtype=[('A', '<i8'), ('B', '<f8')])

        Data types can be specified for the columns:

        >>> df.to_records(column_dtypes={"A": "int32"})
        rec.array([('a', 1, 0.5 ), ('b', 2, 0.75)],
                  dtype=[('I', 'O'), ('A', '<i4'), ('B', '<f8')])

        As well as for the index:

        >>> df.to_records(index_dtypes="<S2")
        rec.array([(b'a', 1, 0.5 ), (b'b', 2, 0.75)],
                  dtype=[('I', 'S2'), ('A', '<i8'), ('B', '<f8')])

        >>> index_dtypes = f"<S{df.index.str.len().max()}"
        >>> df.to_records(index_dtypes=index_dtypes)
        rec.array([(b'a', 1, 0.5 ), (b'b', 2, 0.75)],
                  dtype=[('I', 'S1'), ('A', '<i8'), ('B', '<f8')])
        """

        if index:
            if isinstance(self.index, ABCMultiIndex):
                # array of tuples to numpy cols. copy copy copy
                ix_vals = list(map(np.array, zip(*self.index.values)))
            else:
                ix_vals = [self.index.values]

            arrays = ix_vals + [self[c]._internal_get_values() for c in self.columns]

            count = 0
            index_names = list(self.index.names)

            if isinstance(self.index, ABCMultiIndex):
                for i, n in enumerate(index_names):
                    if n is None:
                        index_names[i] = f"level_{count}"
                        count += 1
            elif index_names[0] is None:
                index_names = ["index"]

            names = [str(name) for name in itertools.chain(index_names, self.columns)]
        else:
            arrays = [self[c]._internal_get_values() for c in self.columns]
            names = [str(c) for c in self.columns]
            index_names = []

        index_len = len(index_names)
        formats = []

        for i, v in enumerate(arrays):
            index = i

            # When the names and arrays are collected, we
            # first collect those in the DataFrame's index,
            # followed by those in its columns.
            #
            # Thus, the total length of the array is:
            # len(index_names) + len(DataFrame.columns).
            #
            # This check allows us to see whether we are
            # handling a name / array in the index or column.
            if index < index_len:
                dtype_mapping = index_dtypes
                name = index_names[index]
            else:
                index -= index_len
                dtype_mapping = column_dtypes
                name = self.columns[index]

            # We have a dictionary, so we get the data type
            # associated with the index or column (which can
            # be denoted by its name in the DataFrame or its
            # position in DataFrame's array of indices or
            # columns, whichever is applicable.
            if is_dict_like(dtype_mapping):
                if name in dtype_mapping:
                    dtype_mapping = dtype_mapping[name]
                elif index in dtype_mapping:
                    dtype_mapping = dtype_mapping[index]
                else:
                    dtype_mapping = None

            # If no mapping can be found, use the array's
            # dtype attribute for formatting.
            #
            # A valid dtype must either be a type or
            # string naming a type.
            if dtype_mapping is None:
                formats.append(v.dtype)
            elif isinstance(dtype_mapping, (type, np.dtype, str)):
                formats.append(dtype_mapping)
            else:
                element = "row" if i < index_len else "column"
                msg = f"Invalid dtype {dtype_mapping} specified for {element} {name}"
                raise ValueError(msg)

        return np.rec.fromarrays(arrays, dtype={"names": names, "formats": formats})

    @classmethod
    def _from_arrays(cls, arrays, columns, index, dtype=None) -> "DataFrame":
        mgr = arrays_to_mgr(arrays, columns, index, columns, dtype=dtype)
        return cls(mgr)

    @deprecate_kwarg(old_arg_name="fname", new_arg_name="path")
    def to_stata(
        self,
        path,
        convert_dates=None,
        write_index=True,
        byteorder=None,
        time_stamp=None,
        data_label=None,
        variable_labels=None,
        version=114,
        convert_strl=None,
    ):
        """
        Export DataFrame object to Stata dta format.

        Writes the DataFrame to a Stata dataset file.
        "dta" files contain a Stata dataset.

        Parameters
        ----------
        path : str, buffer or path object
            String, path object (pathlib.Path or py._path.local.LocalPath) or
            object implementing a binary write() function. If using a buffer
            then the buffer will not be automatically closed after the file
            data has been written.

            .. versionchanged:: 1.0.0

            Previously this was "fname"

        convert_dates : dict
            Dictionary mapping columns containing datetime types to stata
            internal format to use when writing the dates. Options are 'tc',
            'td', 'tm', 'tw', 'th', 'tq', 'ty'. Column can be either an integer
            or a name. Datetime columns that do not have a conversion type
            specified will be converted to 'tc'. Raises NotImplementedError if
            a datetime column has timezone information.
        write_index : bool
            Write the index to Stata dataset.
        byteorder : str
            Can be ">", "<", "little", or "big". default is `sys.byteorder`.
        time_stamp : datetime
            A datetime to use as file creation date.  Default is the current
            time.
        data_label : str, optional
            A label for the data set.  Must be 80 characters or smaller.
        variable_labels : dict
            Dictionary containing columns as keys and variable labels as
            values. Each label must be 80 characters or smaller.
        version : {114, 117}, default 114
            Version to use in the output dta file.  Version 114 can be used
            read by Stata 10 and later.  Version 117 can be read by Stata 13
            or later. Version 114 limits string variables to 244 characters or
            fewer while 117 allows strings with lengths up to 2,000,000
            characters.

            .. versionadded:: 0.23.0

        convert_strl : list, optional
            List of column names to convert to string columns to Stata StrL
            format. Only available if version is 117.  Storing strings in the
            StrL format can produce smaller dta files if strings have more than
            8 characters and values are repeated.

            .. versionadded:: 0.23.0

        Raises
        ------
        NotImplementedError
            * If datetimes contain timezone information
            * Column dtype is not representable in Stata
        ValueError
            * Columns listed in convert_dates are neither datetime64[ns]
              or datetime.datetime
            * Column listed in convert_dates is not in DataFrame
            * Categorical label contains more than 32,000 characters

        See Also
        --------
        read_stata : Import Stata data files.
        io.stata.StataWriter : Low-level writer for Stata data files.
        io.stata.StataWriter117 : Low-level writer for version 117 files.

        Examples
        --------
        >>> df = pd.DataFrame({'animal': ['falcon', 'parrot', 'falcon',
        ...                               'parrot'],
        ...                    'speed': [350, 18, 361, 15]})
        >>> df.to_stata('animals.dta')  # doctest: +SKIP
        """
        kwargs = {}
        if version not in (114, 117, 118):
            raise ValueError("Only formats 114, 117 and 118 are supported.")
        if version == 114:
            if convert_strl is not None:
                raise ValueError("strl is not supported in format 114")
            from pandas.io.stata import StataWriter as statawriter
        else:
            if version == 117:
                from pandas.io.stata import StataWriter117 as statawriter
            else:
                from pandas.io.stata import StataWriter118 as statawriter

            kwargs["convert_strl"] = convert_strl

        writer = statawriter(
            path,
            self,
            convert_dates=convert_dates,
            byteorder=byteorder,
            time_stamp=time_stamp,
            data_label=data_label,
            write_index=write_index,
            variable_labels=variable_labels,
            **kwargs,
        )
        writer.write_file()

    @deprecate_kwarg(old_arg_name="fname", new_arg_name="path")
    def to_feather(self, path) -> None:
        """
        Write out the binary feather-format for DataFrames.

        Parameters
        ----------
        path : str
            String file path.
        """
        from pandas.io.feather_format import to_feather

        to_feather(self, path)

    @Appender(
        """
        Examples
        --------
        >>> df = pd.DataFrame(
        ...     data={"animal_1": ["elk", "pig"], "animal_2": ["dog", "quetzal"]}
        ... )
        >>> print(df.to_markdown())
        |    | animal_1   | animal_2   |
        |---:|:-----------|:-----------|
        |  0 | elk        | dog        |
        |  1 | pig        | quetzal    |
        """
    )
    @Substitution(klass="DataFrame")
    @Appender(_shared_docs["to_markdown"])
    def to_markdown(
        self, buf: Optional[IO[str]] = None, mode: Optional[str] = None, **kwargs
    ) -> Optional[str]:
        kwargs.setdefault("headers", "keys")
        kwargs.setdefault("tablefmt", "pipe")
        tabulate = import_optional_dependency("tabulate")
        result = tabulate.tabulate(self, **kwargs)
        if buf is None:
            return result
        buf, _, _, _ = get_filepath_or_buffer(buf, mode=mode)
        assert buf is not None  # Help mypy.
        buf.writelines(result)
        return None

    @deprecate_kwarg(old_arg_name="fname", new_arg_name="path")
    def to_parquet(
        self,
        path,
        engine="auto",
        compression="snappy",
        index=None,
        partition_cols=None,
        **kwargs,
<<<<<<< HEAD
    ):
=======
    ) -> None:
>>>>>>> 5d407cfe
        """
        Write a DataFrame to the binary parquet format.

        .. versionadded:: 0.21.0

        This function writes the dataframe as a `parquet file
        <https://parquet.apache.org/>`_. You can choose different parquet
        backends, and have the option of compression. See
        :ref:`the user guide <io.parquet>` for more details.

        Parameters
        ----------
        path : str
            File path or Root Directory path. Will be used as Root Directory
            path while writing a partitioned dataset.

            .. versionchanged:: 1.0.0

            Previously this was "fname"

        engine : {'auto', 'pyarrow', 'fastparquet'}, default 'auto'
            Parquet library to use. If 'auto', then the option
            ``io.parquet.engine`` is used. The default ``io.parquet.engine``
            behavior is to try 'pyarrow', falling back to 'fastparquet' if
            'pyarrow' is unavailable.
        compression : {'snappy', 'gzip', 'brotli', None}, default 'snappy'
            Name of the compression to use. Use ``None`` for no compression.
        index : bool, default None
            If ``True``, include the dataframe's index(es) in the file output.
            If ``False``, they will not be written to the file.
            If ``None``, similar to ``True`` the dataframe's index(es)
            will be saved. However, instead of being saved as values,
            the RangeIndex will be stored as a range in the metadata so it
            doesn't require much space and is faster. Other indexes will
            be included as columns in the file output.

            .. versionadded:: 0.24.0

        partition_cols : list, optional, default None
            Column names by which to partition the dataset.
            Columns are partitioned in the order they are given.

            .. versionadded:: 0.24.0

        **kwargs
            Additional arguments passed to the parquet library. See
            :ref:`pandas io <io.parquet>` for more details.

        See Also
        --------
        read_parquet : Read a parquet file.
        DataFrame.to_csv : Write a csv file.
        DataFrame.to_sql : Write to a sql table.
        DataFrame.to_hdf : Write to hdf.

        Notes
        -----
        This function requires either the `fastparquet
        <https://pypi.org/project/fastparquet>`_ or `pyarrow
        <https://arrow.apache.org/docs/python/>`_ library.

        Examples
        --------
        >>> df = pd.DataFrame(data={'col1': [1, 2], 'col2': [3, 4]})
        >>> df.to_parquet('df.parquet.gzip',
        ...               compression='gzip')  # doctest: +SKIP
        >>> pd.read_parquet('df.parquet.gzip')  # doctest: +SKIP
           col1  col2
        0     1     3
        1     2     4
        """
        from pandas.io.parquet import to_parquet

        to_parquet(
            self,
            path,
            engine,
            compression=compression,
            index=index,
            partition_cols=partition_cols,
            **kwargs,
        )

    @Substitution(
        header_type="bool",
        header="Whether to print column labels, default True",
        col_space_type="str or int",
        col_space="The minimum width of each column in CSS length "
        "units.  An int is assumed to be px units.\n\n"
        "            .. versionadded:: 0.25.0\n"
        "                Ability to use str",
    )
    @Substitution(shared_params=fmt.common_docstring, returns=fmt.return_docstring)
    def to_html(
        self,
        buf=None,
        columns=None,
        col_space=None,
        header=True,
        index=True,
        na_rep="NaN",
        formatters=None,
        float_format=None,
        sparsify=None,
        index_names=True,
        justify=None,
        max_rows=None,
        max_cols=None,
        show_dimensions=False,
        decimal=".",
        bold_rows=True,
        classes=None,
        escape=True,
        notebook=False,
        border=None,
        table_id=None,
        render_links=False,
        encoding=None,
    ):
        """
        Render a DataFrame as an HTML table.
        %(shared_params)s
        bold_rows : bool, default True
            Make the row labels bold in the output.
        classes : str or list or tuple, default None
            CSS class(es) to apply to the resulting html table.
        escape : bool, default True
            Convert the characters <, >, and & to HTML-safe sequences.
        notebook : {True, False}, default False
            Whether the generated HTML is for IPython Notebook.
        border : int
            A ``border=border`` attribute is included in the opening
            `<table>` tag. Default ``pd.options.display.html.border``.
        encoding : str, default "utf-8"
            Set character encoding.

            .. versionadded:: 1.0

        table_id : str, optional
            A css id is included in the opening `<table>` tag if specified.

            .. versionadded:: 0.23.0

        render_links : bool, default False
            Convert URLs to HTML links.

            .. versionadded:: 0.24.0
        %(returns)s
        See Also
        --------
        to_string : Convert DataFrame to a string.
        """

        if justify is not None and justify not in fmt._VALID_JUSTIFY_PARAMETERS:
            raise ValueError("Invalid value for justify parameter")

        formatter = fmt.DataFrameFormatter(
            self,
            columns=columns,
            col_space=col_space,
            na_rep=na_rep,
            formatters=formatters,
            float_format=float_format,
            sparsify=sparsify,
            justify=justify,
            index_names=index_names,
            header=header,
            index=index,
            bold_rows=bold_rows,
            escape=escape,
            max_rows=max_rows,
            max_cols=max_cols,
            show_dimensions=show_dimensions,
            decimal=decimal,
            table_id=table_id,
            render_links=render_links,
        )
        # TODO: a generic formatter wld b in DataFrameFormatter
        return formatter.to_html(
            buf=buf,
            classes=classes,
            notebook=notebook,
            border=border,
            encoding=encoding,
        )

    # ----------------------------------------------------------------------

    def info(
        self, verbose=None, buf=None, max_cols=None, memory_usage=None, null_counts=None
    ) -> None:
        """
        Print a concise summary of a DataFrame.

        This method prints information about a DataFrame including
        the index dtype and column dtypes, non-null values and memory usage.

        Parameters
        ----------
        verbose : bool, optional
            Whether to print the full summary. By default, the setting in
            ``pandas.options.display.max_info_columns`` is followed.
        buf : writable buffer, defaults to sys.stdout
            Where to send the output. By default, the output is printed to
            sys.stdout. Pass a writable buffer if you need to further process
            the output.
        max_cols : int, optional
            When to switch from the verbose to the truncated output. If the
            DataFrame has more than `max_cols` columns, the truncated output
            is used. By default, the setting in
            ``pandas.options.display.max_info_columns`` is used.
        memory_usage : bool, str, optional
            Specifies whether total memory usage of the DataFrame
            elements (including the index) should be displayed. By default,
            this follows the ``pandas.options.display.memory_usage`` setting.

            True always show memory usage. False never shows memory usage.
            A value of 'deep' is equivalent to "True with deep introspection".
            Memory usage is shown in human-readable units (base-2
            representation). Without deep introspection a memory estimation is
            made based in column dtype and number of rows assuming values
            consume the same memory amount for corresponding dtypes. With deep
            memory introspection, a real memory usage calculation is performed
            at the cost of computational resources.
        null_counts : bool, optional
            Whether to show the non-null counts. By default, this is shown
            only if the frame is smaller than
            ``pandas.options.display.max_info_rows`` and
            ``pandas.options.display.max_info_columns``. A value of True always
            shows the counts, and False never shows the counts.

        Returns
        -------
        None
            This method prints a summary of a DataFrame and returns None.

        See Also
        --------
        DataFrame.describe: Generate descriptive statistics of DataFrame
            columns.
        DataFrame.memory_usage: Memory usage of DataFrame columns.

        Examples
        --------
        >>> int_values = [1, 2, 3, 4, 5]
        >>> text_values = ['alpha', 'beta', 'gamma', 'delta', 'epsilon']
        >>> float_values = [0.0, 0.25, 0.5, 0.75, 1.0]
        >>> df = pd.DataFrame({"int_col": int_values, "text_col": text_values,
        ...                   "float_col": float_values})
        >>> df
           int_col text_col  float_col
        0        1    alpha       0.00
        1        2     beta       0.25
        2        3    gamma       0.50
        3        4    delta       0.75
        4        5  epsilon       1.00

        Prints information of all columns:

        >>> df.info(verbose=True)
        <class 'pandas.core.frame.DataFrame'>
        RangeIndex: 5 entries, 0 to 4
        Data columns (total 3 columns):
         #   Column     Non-Null Count  Dtype
        ---  ------     --------------  -----
         0   int_col    5 non-null      int64
         1   text_col   5 non-null      object
         2   float_col  5 non-null      float64
        dtypes: float64(1), int64(1), object(1)
        memory usage: 248.0+ bytes

        Prints a summary of columns count and its dtypes but not per column
        information:

        >>> df.info(verbose=False)
        <class 'pandas.core.frame.DataFrame'>
        RangeIndex: 5 entries, 0 to 4
        Columns: 3 entries, int_col to float_col
        dtypes: float64(1), int64(1), object(1)
        memory usage: 248.0+ bytes

        Pipe output of DataFrame.info to buffer instead of sys.stdout, get
        buffer content and writes to a text file:

        >>> import io
        >>> buffer = io.StringIO()
        >>> df.info(buf=buffer)
        >>> s = buffer.getvalue()
        >>> with open("df_info.txt", "w",
        ...           encoding="utf-8") as f:  # doctest: +SKIP
        ...     f.write(s)
        260

        The `memory_usage` parameter allows deep introspection mode, specially
        useful for big DataFrames and fine-tune memory optimization:

        >>> random_strings_array = np.random.choice(['a', 'b', 'c'], 10 ** 6)
        >>> df = pd.DataFrame({
        ...     'column_1': np.random.choice(['a', 'b', 'c'], 10 ** 6),
        ...     'column_2': np.random.choice(['a', 'b', 'c'], 10 ** 6),
        ...     'column_3': np.random.choice(['a', 'b', 'c'], 10 ** 6)
        ... })
        >>> df.info()
        <class 'pandas.core.frame.DataFrame'>
        RangeIndex: 1000000 entries, 0 to 999999
        Data columns (total 3 columns):
         #   Column    Non-Null Count    Dtype
        ---  ------    --------------    -----
         0   column_1  1000000 non-null  object
         1   column_2  1000000 non-null  object
         2   column_3  1000000 non-null  object
        dtypes: object(3)
        memory usage: 22.9+ MB

        >>> df.info(memory_usage='deep')
        <class 'pandas.core.frame.DataFrame'>
        RangeIndex: 1000000 entries, 0 to 999999
        Data columns (total 3 columns):
         #   Column    Non-Null Count    Dtype
        ---  ------    --------------    -----
         0   column_1  1000000 non-null  object
         1   column_2  1000000 non-null  object
         2   column_3  1000000 non-null  object
        dtypes: object(3)
        memory usage: 188.8 MB
        """

        if buf is None:  # pragma: no cover
            buf = sys.stdout

        lines = []

        lines.append(str(type(self)))
        lines.append(self.index._summary())

        if len(self.columns) == 0:
            lines.append(f"Empty {type(self).__name__}")
            fmt.buffer_put_lines(buf, lines)
            return

        cols = self.columns
        col_count = len(self.columns)

        # hack
        if max_cols is None:
            max_cols = get_option("display.max_info_columns", len(self.columns) + 1)

        max_rows = get_option("display.max_info_rows", len(self) + 1)

        if null_counts is None:
            show_counts = (col_count <= max_cols) and (len(self) < max_rows)
        else:
            show_counts = null_counts
        exceeds_info_cols = col_count > max_cols

        def _verbose_repr():
            lines.append(f"Data columns (total {len(self.columns)} columns):")

            id_head = " # "
            column_head = "Column"
            col_space = 2

            max_col = max(len(pprint_thing(k)) for k in cols)
            len_column = len(pprint_thing(column_head))
            space = max(max_col, len_column) + col_space

            max_id = len(pprint_thing(col_count))
            len_id = len(pprint_thing(id_head))
            space_num = max(max_id, len_id) + col_space
            counts = None

            header = _put_str(id_head, space_num) + _put_str(column_head, space)
            if show_counts:
                counts = self.count()
                if len(cols) != len(counts):  # pragma: no cover
                    raise AssertionError(
                        f"Columns must equal counts ({len(cols)} != {len(counts)})"
                    )
                count_header = "Non-Null Count"
                len_count = len(count_header)
                non_null = " non-null"
                max_count = max(len(pprint_thing(k)) for k in counts) + len(non_null)
                space_count = max(len_count, max_count) + col_space
                count_temp = "{count}" + non_null
            else:
                count_header = ""
                space_count = len(count_header)
                len_count = space_count
                count_temp = "{count}"

            dtype_header = "Dtype"
            len_dtype = len(dtype_header)
            max_dtypes = max(len(pprint_thing(k)) for k in self.dtypes)
            space_dtype = max(len_dtype, max_dtypes)
            header += _put_str(count_header, space_count) + _put_str(
                dtype_header, space_dtype
            )

            lines.append(header)
            lines.append(
                _put_str("-" * len_id, space_num)
                + _put_str("-" * len_column, space)
                + _put_str("-" * len_count, space_count)
                + _put_str("-" * len_dtype, space_dtype)
            )

            for i, col in enumerate(self.columns):
                dtype = self.dtypes.iloc[i]
                col = pprint_thing(col)

                line_no = _put_str(" {num}".format(num=i), space_num)
                count = ""
                if show_counts:
                    count = counts.iloc[i]

                lines.append(
                    line_no
                    + _put_str(col, space)
                    + _put_str(count_temp.format(count=count), space_count)
                    + _put_str(dtype, space_dtype)
                )

        def _non_verbose_repr():
            lines.append(self.columns._summary(name="Columns"))

        def _sizeof_fmt(num, size_qualifier):
            # returns size in human readable format
            for x in ["bytes", "KB", "MB", "GB", "TB"]:
                if num < 1024.0:
                    return f"{num:3.1f}{size_qualifier} {x}"
                num /= 1024.0
            return f"{num:3.1f}{size_qualifier} PB"

        if verbose:
            _verbose_repr()
        elif verbose is False:  # specifically set to False, not nesc None
            _non_verbose_repr()
        else:
            if exceeds_info_cols:
                _non_verbose_repr()
            else:
                _verbose_repr()

        counts = self._data.get_dtype_counts()
        dtypes = [f"{k[0]}({k[1]:d})" for k in sorted(counts.items())]
        lines.append(f"dtypes: {', '.join(dtypes)}")

        if memory_usage is None:
            memory_usage = get_option("display.memory_usage")
        if memory_usage:
            # append memory usage of df to display
            size_qualifier = ""
            if memory_usage == "deep":
                deep = True
            else:
                # size_qualifier is just a best effort; not guaranteed to catch
                # all cases (e.g., it misses categorical data even with object
                # categories)
                deep = False
                if "object" in counts or self.index._is_memory_usage_qualified():
                    size_qualifier = "+"
            mem_usage = self.memory_usage(index=True, deep=deep).sum()
            lines.append(f"memory usage: {_sizeof_fmt(mem_usage, size_qualifier)}\n")
        fmt.buffer_put_lines(buf, lines)

    def memory_usage(self, index=True, deep=False) -> Series:
        """
        Return the memory usage of each column in bytes.

        The memory usage can optionally include the contribution of
        the index and elements of `object` dtype.

        This value is displayed in `DataFrame.info` by default. This can be
        suppressed by setting ``pandas.options.display.memory_usage`` to False.

        Parameters
        ----------
        index : bool, default True
            Specifies whether to include the memory usage of the DataFrame's
            index in returned Series. If ``index=True``, the memory usage of
            the index is the first item in the output.
        deep : bool, default False
            If True, introspect the data deeply by interrogating
            `object` dtypes for system-level memory consumption, and include
            it in the returned values.

        Returns
        -------
        Series
            A Series whose index is the original column names and whose values
            is the memory usage of each column in bytes.

        See Also
        --------
        numpy.ndarray.nbytes : Total bytes consumed by the elements of an
            ndarray.
        Series.memory_usage : Bytes consumed by a Series.
        Categorical : Memory-efficient array for string values with
            many repeated values.
        DataFrame.info : Concise summary of a DataFrame.

        Examples
        --------
        >>> dtypes = ['int64', 'float64', 'complex128', 'object', 'bool']
        >>> data = dict([(t, np.ones(shape=5000).astype(t))
        ...              for t in dtypes])
        >>> df = pd.DataFrame(data)
        >>> df.head()
           int64  float64            complex128  object  bool
        0      1      1.0    1.000000+0.000000j       1  True
        1      1      1.0    1.000000+0.000000j       1  True
        2      1      1.0    1.000000+0.000000j       1  True
        3      1      1.0    1.000000+0.000000j       1  True
        4      1      1.0    1.000000+0.000000j       1  True

        >>> df.memory_usage()
        Index           128
        int64         40000
        float64       40000
        complex128    80000
        object        40000
        bool           5000
        dtype: int64

        >>> df.memory_usage(index=False)
        int64         40000
        float64       40000
        complex128    80000
        object        40000
        bool           5000
        dtype: int64

        The memory footprint of `object` dtype columns is ignored by default:

        >>> df.memory_usage(deep=True)
        Index            128
        int64          40000
        float64        40000
        complex128     80000
        object        160000
        bool            5000
        dtype: int64

        Use a Categorical for efficient storage of an object-dtype column with
        many repeated values.

        >>> df['object'].astype('category').memory_usage(deep=True)
        5216
        """
        result = Series(
            [c.memory_usage(index=False, deep=deep) for col, c in self.items()],
            index=self.columns,
        )
        if index:
            result = Series(self.index.memory_usage(deep=deep), index=["Index"]).append(
                result
            )
        return result

    def transpose(self, *args, copy: bool = False) -> "DataFrame":
        """
        Transpose index and columns.

        Reflect the DataFrame over its main diagonal by writing rows as columns
        and vice-versa. The property :attr:`.T` is an accessor to the method
        :meth:`transpose`.

        Parameters
        ----------
        *args : tuple, optional
            Accepted for compatibility with NumPy.
        copy : bool, default False
            Whether to copy the data after transposing, even for DataFrames
            with a single dtype.

            Note that a copy is always required for mixed dtype DataFrames,
            or for DataFrames with any extension types.

        Returns
        -------
        DataFrame
            The transposed DataFrame.

        See Also
        --------
        numpy.transpose : Permute the dimensions of a given array.

        Notes
        -----
        Transposing a DataFrame with mixed dtypes will result in a homogeneous
        DataFrame with the `object` dtype. In such a case, a copy of the data
        is always made.

        Examples
        --------
        **Square DataFrame with homogeneous dtype**

        >>> d1 = {'col1': [1, 2], 'col2': [3, 4]}
        >>> df1 = pd.DataFrame(data=d1)
        >>> df1
           col1  col2
        0     1     3
        1     2     4

        >>> df1_transposed = df1.T # or df1.transpose()
        >>> df1_transposed
              0  1
        col1  1  2
        col2  3  4

        When the dtype is homogeneous in the original DataFrame, we get a
        transposed DataFrame with the same dtype:

        >>> df1.dtypes
        col1    int64
        col2    int64
        dtype: object
        >>> df1_transposed.dtypes
        0    int64
        1    int64
        dtype: object

        **Non-square DataFrame with mixed dtypes**

        >>> d2 = {'name': ['Alice', 'Bob'],
        ...       'score': [9.5, 8],
        ...       'employed': [False, True],
        ...       'kids': [0, 0]}
        >>> df2 = pd.DataFrame(data=d2)
        >>> df2
            name  score  employed  kids
        0  Alice    9.5     False     0
        1    Bob    8.0      True     0

        >>> df2_transposed = df2.T # or df2.transpose()
        >>> df2_transposed
                      0     1
        name      Alice   Bob
        score       9.5     8
        employed  False  True
        kids          0     0

        When the DataFrame has mixed dtypes, we get a transposed DataFrame with
        the `object` dtype:

        >>> df2.dtypes
        name         object
        score       float64
        employed       bool
        kids          int64
        dtype: object
        >>> df2_transposed.dtypes
        0    object
        1    object
        dtype: object
        """
        nv.validate_transpose(args, dict())
        # construct the args

        dtypes = list(self.dtypes)
        if self._is_homogeneous_type and dtypes and is_extension_array_dtype(dtypes[0]):
            # We have EAs with the same dtype. We can preserve that dtype in transpose.
            dtype = dtypes[0]
            arr_type = dtype.construct_array_type()
            values = self.values

            new_values = [arr_type._from_sequence(row, dtype=dtype) for row in values]
            result = self._constructor(
                dict(zip(self.index, new_values)), index=self.columns
            )

        else:
            new_values = self.values.T
            if copy:
                new_values = new_values.copy()
            result = self._constructor(
                new_values, index=self.columns, columns=self.index
            )

        return result.__finalize__(self)

    T = property(transpose)

    # ----------------------------------------------------------------------
    # Indexing Methods

    def _ixs(self, i: int, axis: int = 0):
        """
        Parameters
        ----------
        i : int
        axis : int

        Notes
        -----
        If slice passed, the resulting data will be a view.
        """
        # irow
        if axis == 0:
            new_values = self._data.fast_xs(i)

            # if we are a copy, mark as such
            copy = isinstance(new_values, np.ndarray) and new_values.base is None
            result = self._constructor_sliced(
                new_values,
                index=self.columns,
                name=self.index[i],
                dtype=new_values.dtype,
            )
            result._set_is_copy(self, copy=copy)
            return result

        # icol
        else:
            label = self.columns[i]

            # if the values returned are not the same length
            # as the index (iow a not found value), iget returns
            # a 0-len ndarray. This is effectively catching
            # a numpy error (as numpy should really raise)
            values = self._data.iget(i)

            if len(self.index) and not len(values):
                values = np.array([np.nan] * len(self.index), dtype=object)
            result = self._box_col_values(values, label)

            # this is a cached value, mark it so
            result._set_as_cached(label, self)

            return result

    def __getitem__(self, key):
        key = lib.item_from_zerodim(key)
        key = com.apply_if_callable(key, self)

        if is_hashable(key):
            # shortcut if the key is in columns
            if self.columns.is_unique and key in self.columns:
                if self.columns.nlevels > 1:
                    return self._getitem_multilevel(key)
                return self._get_item_cache(key)

        # Do we have a slicer (on rows)?
        indexer = convert_to_index_sliceable(self, key)
        if indexer is not None:
            # either we have a slice or we have a string that can be converted
            #  to a slice for partial-string date indexing
            return self._slice(indexer, axis=0)

        # Do we have a (boolean) DataFrame?
        if isinstance(key, DataFrame):
            return self.where(key)

        # Do we have a (boolean) 1d indexer?
        if com.is_bool_indexer(key):
            return self._getitem_bool_array(key)

        # We are left with two options: a single key, and a collection of keys,
        # We interpret tuples as collections only for non-MultiIndex
        is_single_key = isinstance(key, tuple) or not is_list_like(key)

        if is_single_key:
            if self.columns.nlevels > 1:
                return self._getitem_multilevel(key)
            indexer = self.columns.get_loc(key)
            if is_integer(indexer):
                indexer = [indexer]
        else:
            if is_iterator(key):
                key = list(key)
            indexer = self.loc._get_listlike_indexer(key, axis=1, raise_missing=True)[1]

        # take() does not accept boolean indexers
        if getattr(indexer, "dtype", None) == bool:
            indexer = np.where(indexer)[0]

        data = self.take(indexer, axis=1)

        if is_single_key:
            # What does looking for a single key in a non-unique index return?
            # The behavior is inconsistent. It returns a Series, except when
            # - the key itself is repeated (test on data.shape, #9519), or
            # - we have a MultiIndex on columns (test on self.columns, #21309)
            if data.shape[1] == 1 and not isinstance(self.columns, ABCMultiIndex):
                data = data[key]

        return data

    def _getitem_bool_array(self, key):
        # also raises Exception if object array with NA values
        # warning here just in case -- previously __setitem__ was
        # reindexing but __getitem__ was not; it seems more reasonable to
        # go with the __setitem__ behavior since that is more consistent
        # with all other indexing behavior
        if isinstance(key, Series) and not key.index.equals(self.index):
            warnings.warn(
                "Boolean Series key will be reindexed to match DataFrame index.",
                UserWarning,
                stacklevel=3,
            )
        elif len(key) != len(self.index):
            raise ValueError(
                f"Item wrong length {len(key)} instead of {len(self.index)}."
            )

        # check_bool_indexer will throw exception if Series key cannot
        # be reindexed to match DataFrame rows
        key = check_bool_indexer(self.index, key)
        indexer = key.nonzero()[0]
        return self.take(indexer, axis=0)

    def _getitem_multilevel(self, key):
        # self.columns is a MultiIndex
        loc = self.columns.get_loc(key)
        if isinstance(loc, (slice, Series, np.ndarray, Index)):
            new_columns = self.columns[loc]
            result_columns = maybe_droplevels(new_columns, key)
            if self._is_mixed_type:
                result = self.reindex(columns=new_columns)
                result.columns = result_columns
            else:
                new_values = self.values[:, loc]
                result = self._constructor(
                    new_values, index=self.index, columns=result_columns
                )
                result = result.__finalize__(self)

            # If there is only one column being returned, and its name is
            # either an empty string, or a tuple with an empty string as its
            # first element, then treat the empty string as a placeholder
            # and return the column as if the user had provided that empty
            # string in the key. If the result is a Series, exclude the
            # implied empty string from its name.
            if len(result.columns) == 1:
                top = result.columns[0]
                if isinstance(top, tuple):
                    top = top[0]
                if top == "":
                    result = result[""]
                    if isinstance(result, Series):
                        result = self._constructor_sliced(
                            result, index=self.index, name=key
                        )

            result._set_is_copy(self)
            return result
        else:
            return self._get_item_cache(key)

    def _get_value(self, index, col, takeable: bool = False):
        """
        Quickly retrieve single value at passed column and index.

        Parameters
        ----------
        index : row label
        col : column label
        takeable : interpret the index/col as indexers, default False

        Returns
        -------
        scalar
        """
        if takeable:
            series = self._iget_item_cache(col)
            return com.maybe_box_datetimelike(series._values[index])

        series = self._get_item_cache(col)
        engine = self.index._engine

        try:
            return engine.get_value(series._values, index)
        except KeyError:
            # GH 20629
            if self.index.nlevels > 1:
                # partial indexing forbidden
                raise
        except (TypeError, ValueError):
            pass

        # we cannot handle direct indexing
        # use positional
        col = self.columns.get_loc(col)
        index = self.index.get_loc(index)
        return self._get_value(index, col, takeable=True)

    def __setitem__(self, key, value):
        key = com.apply_if_callable(key, self)

        # see if we can slice the rows
        indexer = convert_to_index_sliceable(self, key)
        if indexer is not None:
            # either we have a slice or we have a string that can be converted
            #  to a slice for partial-string date indexing
            return self._setitem_slice(indexer, value)

        if isinstance(key, DataFrame) or getattr(key, "ndim", None) == 2:
            self._setitem_frame(key, value)
        elif isinstance(key, (Series, np.ndarray, list, Index)):
            self._setitem_array(key, value)
        else:
            # set column
            self._set_item(key, value)

    def _setitem_slice(self, key, value):
        self._check_setitem_copy()
        self.loc[key] = value

    def _setitem_array(self, key, value):
        # also raises Exception if object array with NA values
        if com.is_bool_indexer(key):
            if len(key) != len(self.index):
                raise ValueError(
                    f"Item wrong length {len(key)} instead of {len(self.index)}!"
                )
            key = check_bool_indexer(self.index, key)
            indexer = key.nonzero()[0]
            self._check_setitem_copy()
            self.loc._setitem_with_indexer(indexer, value)
        else:
            if isinstance(value, DataFrame):
                if len(value.columns) != len(key):
                    raise ValueError("Columns must be same length as key")
                for k1, k2 in zip(key, value.columns):
                    self[k1] = value[k2]
            else:
                indexer = self.loc._get_listlike_indexer(
                    key, axis=1, raise_missing=False
                )[1]
                self._check_setitem_copy()
                self.loc._setitem_with_indexer((slice(None), indexer), value)

    def _setitem_frame(self, key, value):
        # support boolean setting with DataFrame input, e.g.
        # df[df > df2] = 0
        if isinstance(key, np.ndarray):
            if key.shape != self.shape:
                raise ValueError("Array conditional must be same shape as self")
            key = self._constructor(key, **self._construct_axes_dict())

        if key.values.size and not is_bool_dtype(key.values):
            raise TypeError(
                "Must pass DataFrame or 2-d ndarray with boolean values only"
            )

        self._check_inplace_setting(value)
        self._check_setitem_copy()
        self._where(-key, value, inplace=True)

    def _set_item(self, key, value):
        """
        Add series to DataFrame in specified column.

        If series is a numpy-array (not a Series/TimeSeries), it must be the
        same length as the DataFrames index or an error will be thrown.

        Series/TimeSeries will be conformed to the DataFrames index to
        ensure homogeneity.
        """

        self._ensure_valid_index(value)
        value = self._sanitize_column(key, value)
        NDFrame._set_item(self, key, value)

        # check if we are modifying a copy
        # try to set first as we want an invalid
        # value exception to occur first
        if len(self):
            self._check_setitem_copy()

    def _set_value(self, index, col, value, takeable: bool = False):
        """
        Put single value at passed column and index.

        Parameters
        ----------
        index : row label
        col : column label
        value : scalar
        takeable : interpret the index/col as indexers, default False

        Returns
        -------
        DataFrame
            If label pair is contained, will be reference to calling DataFrame,
            otherwise a new object.
        """
        try:
            if takeable is True:
                series = self._iget_item_cache(col)
                return series._set_value(index, value, takeable=True)

            series = self._get_item_cache(col)
            engine = self.index._engine
            engine.set_value(series._values, index, value)
            return self
        except (KeyError, TypeError):

            # set using a non-recursive method & reset the cache
            if takeable:
                self.iloc[index, col] = value
            else:
                self.loc[index, col] = value
            self._item_cache.pop(col, None)

            return self

    def _ensure_valid_index(self, value):
        """
        Ensure that if we don't have an index, that we can create one from the
        passed value.
        """
        # GH5632, make sure that we are a Series convertible
        if not len(self.index) and is_list_like(value) and len(value):
            try:
                value = Series(value)
            except (ValueError, NotImplementedError, TypeError):
                raise ValueError(
                    "Cannot set a frame with no defined index "
                    "and a value that cannot be converted to a "
                    "Series"
                )

            self._data = self._data.reindex_axis(
                value.index.copy(), axis=1, fill_value=np.nan
            )

    def _box_item_values(self, key, values):
        items = self.columns[self.columns.get_loc(key)]
        if values.ndim == 2:
            return self._constructor(values.T, columns=items, index=self.index)
        else:
            return self._box_col_values(values, items)

    def _box_col_values(self, values, items):
        """
        Provide boxed values for a column.
        """
        klass = self._constructor_sliced
        return klass(values, index=self.index, name=items, fastpath=True)

    # ----------------------------------------------------------------------
    # Unsorted

    def query(self, expr, inplace=False, **kwargs):
        """
        Query the columns of a DataFrame with a boolean expression.

        Parameters
        ----------
        expr : str
            The query string to evaluate.

            You can refer to variables
            in the environment by prefixing them with an '@' character like
            ``@a + b``.

            You can refer to column names that contain spaces or operators by
            surrounding them in backticks. This way you can also escape
            names that start with a digit, or those that  are a Python keyword.
            Basically when it is not valid Python identifier. See notes down
            for more details.

            For example, if one of your columns is called ``a a`` and you want
            to sum it with ``b``, your query should be ```a a` + b``.

            .. versionadded:: 0.25.0
                Backtick quoting introduced.

            .. versionadded:: 1.0.0
                Expanding functionality of backtick quoting for more than only spaces.

        inplace : bool
            Whether the query should modify the data in place or return
            a modified copy.
        **kwargs
            See the documentation for :func:`eval` for complete details
            on the keyword arguments accepted by :meth:`DataFrame.query`.

        Returns
        -------
        DataFrame
            DataFrame resulting from the provided query expression.

        See Also
        --------
        eval : Evaluate a string describing operations on
            DataFrame columns.
        DataFrame.eval : Evaluate a string describing operations on
            DataFrame columns.

        Notes
        -----
        The result of the evaluation of this expression is first passed to
        :attr:`DataFrame.loc` and if that fails because of a
        multidimensional key (e.g., a DataFrame) then the result will be passed
        to :meth:`DataFrame.__getitem__`.

        This method uses the top-level :func:`eval` function to
        evaluate the passed query.

        The :meth:`~pandas.DataFrame.query` method uses a slightly
        modified Python syntax by default. For example, the ``&`` and ``|``
        (bitwise) operators have the precedence of their boolean cousins,
        :keyword:`and` and :keyword:`or`. This *is* syntactically valid Python,
        however the semantics are different.

        You can change the semantics of the expression by passing the keyword
        argument ``parser='python'``. This enforces the same semantics as
        evaluation in Python space. Likewise, you can pass ``engine='python'``
        to evaluate an expression using Python itself as a backend. This is not
        recommended as it is inefficient compared to using ``numexpr`` as the
        engine.

        The :attr:`DataFrame.index` and
        :attr:`DataFrame.columns` attributes of the
        :class:`~pandas.DataFrame` instance are placed in the query namespace
        by default, which allows you to treat both the index and columns of the
        frame as a column in the frame.
        The identifier ``index`` is used for the frame index; you can also
        use the name of the index to identify it in a query. Please note that
        Python keywords may not be used as identifiers.

        For further details and examples see the ``query`` documentation in
        :ref:`indexing <indexing.query>`.

        *Backtick quoted variables*

        Backtick quoted variables are parsed as literal Python code and
        are converted internally to a Python valid identifier.
        This can lead to the following problems.

        During parsing a number of disallowed characters inside the backtick
        quoted string are replaced by strings that are allowed as a Python identifier.
        These characters include all operators in Python, the space character, the
        question mark, the exclamation mark, the dollar sign, and the euro sign.
        For other characters that fall outside the ASCII range (U+0001..U+007F)
        and those that are not further specified in PEP 3131,
        the query parser will raise an error.
        This excludes whitespace different than the space character,
        but also the hashtag (as it is used for comments) and the backtick
        itself (backtick can also not be escaped).

        In a special case, quotes that make a pair around a backtick can
        confuse the parser.
        For example, ```it's` > `that's``` will raise an error,
        as it forms a quoted string (``'s > `that'``) with a backtick inside.

        See also the Python documentation about lexical analysis
        (https://docs.python.org/3/reference/lexical_analysis.html)
        in combination with the source code in :mod:`pandas.core.computation.parsing`.

        Examples
        --------
        >>> df = pd.DataFrame({'A': range(1, 6),
        ...                    'B': range(10, 0, -2),
        ...                    'C C': range(10, 5, -1)})
        >>> df
           A   B  C C
        0  1  10   10
        1  2   8    9
        2  3   6    8
        3  4   4    7
        4  5   2    6
        >>> df.query('A > B')
           A  B  C C
        4  5  2    6

        The previous expression is equivalent to

        >>> df[df.A > df.B]
           A  B  C C
        4  5  2    6

        For columns with spaces in their name, you can use backtick quoting.

        >>> df.query('B == `C C`')
           A   B  C C
        0  1  10   10

        The previous expression is equivalent to

        >>> df[df.B == df['C C']]
           A   B  C C
        0  1  10   10
        """
        inplace = validate_bool_kwarg(inplace, "inplace")
        if not isinstance(expr, str):
            msg = f"expr must be a string to be evaluated, {type(expr)} given"
            raise ValueError(msg)
        kwargs["level"] = kwargs.pop("level", 0) + 1
        kwargs["target"] = None
        res = self.eval(expr, **kwargs)

        try:
            new_data = self.loc[res]
        except ValueError:
            # when res is multi-dimensional loc raises, but this is sometimes a
            # valid query
            new_data = self[res]

        if inplace:
            self._update_inplace(new_data)
        else:
            return new_data

    def eval(self, expr, inplace=False, **kwargs):
        """
        Evaluate a string describing operations on DataFrame columns.

        Operates on columns only, not specific rows or elements.  This allows
        `eval` to run arbitrary code, which can make you vulnerable to code
        injection if you pass user input to this function.

        Parameters
        ----------
        expr : str
            The expression string to evaluate.
        inplace : bool, default False
            If the expression contains an assignment, whether to perform the
            operation inplace and mutate the existing DataFrame. Otherwise,
            a new DataFrame is returned.
        **kwargs
            See the documentation for :func:`eval` for complete details
            on the keyword arguments accepted by
            :meth:`~pandas.DataFrame.query`.

        Returns
        -------
        ndarray, scalar, or pandas object
            The result of the evaluation.

        See Also
        --------
        DataFrame.query : Evaluates a boolean expression to query the columns
            of a frame.
        DataFrame.assign : Can evaluate an expression or function to create new
            values for a column.
        eval : Evaluate a Python expression as a string using various
            backends.

        Notes
        -----
        For more details see the API documentation for :func:`~eval`.
        For detailed examples see :ref:`enhancing performance with eval
        <enhancingperf.eval>`.

        Examples
        --------
        >>> df = pd.DataFrame({'A': range(1, 6), 'B': range(10, 0, -2)})
        >>> df
           A   B
        0  1  10
        1  2   8
        2  3   6
        3  4   4
        4  5   2
        >>> df.eval('A + B')
        0    11
        1    10
        2     9
        3     8
        4     7
        dtype: int64

        Assignment is allowed though by default the original DataFrame is not
        modified.

        >>> df.eval('C = A + B')
           A   B   C
        0  1  10  11
        1  2   8  10
        2  3   6   9
        3  4   4   8
        4  5   2   7
        >>> df
           A   B
        0  1  10
        1  2   8
        2  3   6
        3  4   4
        4  5   2

        Use ``inplace=True`` to modify the original DataFrame.

        >>> df.eval('C = A + B', inplace=True)
        >>> df
           A   B   C
        0  1  10  11
        1  2   8  10
        2  3   6   9
        3  4   4   8
        4  5   2   7
        """
        from pandas.core.computation.eval import eval as _eval

        inplace = validate_bool_kwarg(inplace, "inplace")
        resolvers = kwargs.pop("resolvers", None)
        kwargs["level"] = kwargs.pop("level", 0) + 1
        if resolvers is None:
            index_resolvers = self._get_index_resolvers()
            column_resolvers = self._get_cleaned_column_resolvers()
            resolvers = column_resolvers, index_resolvers
        if "target" not in kwargs:
            kwargs["target"] = self
        kwargs["resolvers"] = kwargs.get("resolvers", ()) + tuple(resolvers)

        return _eval(expr, inplace=inplace, **kwargs)

    def select_dtypes(self, include=None, exclude=None) -> "DataFrame":
        """
        Return a subset of the DataFrame's columns based on the column dtypes.

        Parameters
        ----------
        include, exclude : scalar or list-like
            A selection of dtypes or strings to be included/excluded. At least
            one of these parameters must be supplied.

        Returns
        -------
        DataFrame
            The subset of the frame including the dtypes in ``include`` and
            excluding the dtypes in ``exclude``.

        Raises
        ------
        ValueError
            * If both of ``include`` and ``exclude`` are empty
            * If ``include`` and ``exclude`` have overlapping elements
            * If any kind of string dtype is passed in.

        Notes
        -----
        * To select all *numeric* types, use ``np.number`` or ``'number'``
        * To select strings you must use the ``object`` dtype, but note that
          this will return *all* object dtype columns
        * See the `numpy dtype hierarchy
          <http://docs.scipy.org/doc/numpy/reference/arrays.scalars.html>`__
        * To select datetimes, use ``np.datetime64``, ``'datetime'`` or
          ``'datetime64'``
        * To select timedeltas, use ``np.timedelta64``, ``'timedelta'`` or
          ``'timedelta64'``
        * To select Pandas categorical dtypes, use ``'category'``
        * To select Pandas datetimetz dtypes, use ``'datetimetz'`` (new in
          0.20.0) or ``'datetime64[ns, tz]'``

        Examples
        --------
        >>> df = pd.DataFrame({'a': [1, 2] * 3,
        ...                    'b': [True, False] * 3,
        ...                    'c': [1.0, 2.0] * 3})
        >>> df
                a      b  c
        0       1   True  1.0
        1       2  False  2.0
        2       1   True  1.0
        3       2  False  2.0
        4       1   True  1.0
        5       2  False  2.0

        >>> df.select_dtypes(include='bool')
           b
        0  True
        1  False
        2  True
        3  False
        4  True
        5  False

        >>> df.select_dtypes(include=['float64'])
           c
        0  1.0
        1  2.0
        2  1.0
        3  2.0
        4  1.0
        5  2.0

        >>> df.select_dtypes(exclude=['int'])
               b    c
        0   True  1.0
        1  False  2.0
        2   True  1.0
        3  False  2.0
        4   True  1.0
        5  False  2.0
        """

        if not is_list_like(include):
            include = (include,) if include is not None else ()
        if not is_list_like(exclude):
            exclude = (exclude,) if exclude is not None else ()

        selection = (frozenset(include), frozenset(exclude))

        if not any(selection):
            raise ValueError("at least one of include or exclude must be nonempty")

        # convert the myriad valid dtypes object to a single representation
        include = frozenset(infer_dtype_from_object(x) for x in include)
        exclude = frozenset(infer_dtype_from_object(x) for x in exclude)
        for dtypes in (include, exclude):
            invalidate_string_dtypes(dtypes)

        # can't both include AND exclude!
        if not include.isdisjoint(exclude):
            raise ValueError(f"include and exclude overlap on {(include & exclude)}")

        # We raise when both include and exclude are empty
        # Hence, we can just shrink the columns we want to keep
        keep_these = np.full(self.shape[1], True)

        def extract_unique_dtypes_from_dtypes_set(
            dtypes_set: FrozenSet[Dtype], unique_dtypes: np.ndarray
        ) -> List[Dtype]:
            extracted_dtypes = [
                unique_dtype
                for unique_dtype in unique_dtypes
                if issubclass(unique_dtype.type, tuple(dtypes_set))  # type: ignore
            ]
            return extracted_dtypes

        unique_dtypes = self.dtypes.unique()

        if include:
            included_dtypes = extract_unique_dtypes_from_dtypes_set(
                include, unique_dtypes
            )
            keep_these &= self.dtypes.isin(included_dtypes)

        if exclude:
            excluded_dtypes = extract_unique_dtypes_from_dtypes_set(
                exclude, unique_dtypes
            )
            keep_these &= ~self.dtypes.isin(excluded_dtypes)

        return self.iloc[:, keep_these.values]

    def insert(self, loc, column, value, allow_duplicates=False) -> None:
        """
        Insert column into DataFrame at specified location.

        Raises a ValueError if `column` is already contained in the DataFrame,
        unless `allow_duplicates` is set to True.

        Parameters
        ----------
        loc : int
            Insertion index. Must verify 0 <= loc <= len(columns).
        column : str, number, or hashable object
            Label of the inserted column.
        value : int, Series, or array-like
        allow_duplicates : bool, optional
        """
        self._ensure_valid_index(value)
        value = self._sanitize_column(column, value, broadcast=False)
        self._data.insert(loc, column, value, allow_duplicates=allow_duplicates)

    def assign(self, **kwargs) -> "DataFrame":
        r"""
        Assign new columns to a DataFrame.

        Returns a new object with all original columns in addition to new ones.
        Existing columns that are re-assigned will be overwritten.

        Parameters
        ----------
        **kwargs : dict of {str: callable or Series}
            The column names are keywords. If the values are
            callable, they are computed on the DataFrame and
            assigned to the new columns. The callable must not
            change input DataFrame (though pandas doesn't check it).
            If the values are not callable, (e.g. a Series, scalar, or array),
            they are simply assigned.

        Returns
        -------
        DataFrame
            A new DataFrame with the new columns in addition to
            all the existing columns.

        Notes
        -----
        Assigning multiple columns within the same ``assign`` is possible.
        Later items in '\*\*kwargs' may refer to newly created or modified
        columns in 'df'; items are computed and assigned into 'df' in order.

        .. versionchanged:: 0.23.0

           Keyword argument order is maintained.

        Examples
        --------
        >>> df = pd.DataFrame({'temp_c': [17.0, 25.0]},
        ...                   index=['Portland', 'Berkeley'])
        >>> df
                  temp_c
        Portland    17.0
        Berkeley    25.0

        Where the value is a callable, evaluated on `df`:

        >>> df.assign(temp_f=lambda x: x.temp_c * 9 / 5 + 32)
                  temp_c  temp_f
        Portland    17.0    62.6
        Berkeley    25.0    77.0

        Alternatively, the same behavior can be achieved by directly
        referencing an existing Series or sequence:

        >>> df.assign(temp_f=df['temp_c'] * 9 / 5 + 32)
                  temp_c  temp_f
        Portland    17.0    62.6
        Berkeley    25.0    77.0

        You can create multiple columns within the same assign where one
        of the columns depends on another one defined within the same assign:

        >>> df.assign(temp_f=lambda x: x['temp_c'] * 9 / 5 + 32,
        ...           temp_k=lambda x: (x['temp_f'] +  459.67) * 5 / 9)
                  temp_c  temp_f  temp_k
        Portland    17.0    62.6  290.15
        Berkeley    25.0    77.0  298.15
        """
        data = self.copy()

        for k, v in kwargs.items():
            data[k] = com.apply_if_callable(v, data)
        return data

    def _sanitize_column(self, key, value, broadcast=True):
        """
        Ensures new columns (which go into the BlockManager as new blocks) are
        always copied and converted into an array.

        Parameters
        ----------
        key : object
        value : scalar, Series, or array-like
        broadcast : bool, default True
            If ``key`` matches multiple duplicate column names in the
            DataFrame, this parameter indicates whether ``value`` should be
            tiled so that the returned array contains a (duplicated) column for
            each occurrence of the key. If False, ``value`` will not be tiled.

        Returns
        -------
        numpy.ndarray
        """

        def reindexer(value):
            # reindex if necessary

            if value.index.equals(self.index) or not len(self.index):
                value = value._values.copy()
            else:

                # GH 4107
                try:
                    value = value.reindex(self.index)._values
                except ValueError as err:
                    # raised in MultiIndex.from_tuples, see test_insert_error_msmgs
                    if not value.index.is_unique:
                        # duplicate axis
                        raise err

                    # other
                    raise TypeError(
                        "incompatible index of inserted column with frame index"
                    )
            return value

        if isinstance(value, Series):
            value = reindexer(value)

        elif isinstance(value, DataFrame):
            # align right-hand-side columns if self.columns
            # is multi-index and self[key] is a sub-frame
            if isinstance(self.columns, ABCMultiIndex) and key in self.columns:
                loc = self.columns.get_loc(key)
                if isinstance(loc, (slice, Series, np.ndarray, Index)):
                    cols = maybe_droplevels(self.columns[loc], key)
                    if len(cols) and not cols.equals(value.columns):
                        value = value.reindex(cols, axis=1)
            # now align rows
            value = reindexer(value).T

        elif isinstance(value, ExtensionArray):
            # Explicitly copy here, instead of in sanitize_index,
            # as sanitize_index won't copy an EA, even with copy=True
            value = value.copy()
            value = sanitize_index(value, self.index, copy=False)

        elif isinstance(value, Index) or is_sequence(value):

            # turn me into an ndarray
            value = sanitize_index(value, self.index, copy=False)
            if not isinstance(value, (np.ndarray, Index)):
                if isinstance(value, list) and len(value) > 0:
                    value = maybe_convert_platform(value)
                else:
                    value = com.asarray_tuplesafe(value)
            elif value.ndim == 2:
                value = value.copy().T
            elif isinstance(value, Index):
                value = value.copy(deep=True)
            else:
                value = value.copy()

            # possibly infer to datetimelike
            if is_object_dtype(value.dtype):
                value = maybe_infer_to_datetimelike(value)

        else:
            # cast ignores pandas dtypes. so save the dtype first
            infer_dtype, _ = infer_dtype_from_scalar(value, pandas_dtype=True)

            # upcast
            value = cast_scalar_to_array(len(self.index), value)
            value = maybe_cast_to_datetime(value, infer_dtype)

        # return internal types directly
        if is_extension_array_dtype(value):
            return value

        # broadcast across multiple columns if necessary
        if broadcast and key in self.columns and value.ndim == 1:
            if not self.columns.is_unique or isinstance(self.columns, ABCMultiIndex):
                existing_piece = self[key]
                if isinstance(existing_piece, DataFrame):
                    value = np.tile(value, (len(existing_piece.columns), 1))

        return np.atleast_2d(np.asarray(value))

    @property
    def _series(self):
        return {
            item: Series(self._data.iget(idx), index=self.index, name=item)
            for idx, item in enumerate(self.columns)
        }

    def lookup(self, row_labels, col_labels) -> np.ndarray:
        """
        Label-based "fancy indexing" function for DataFrame.

        Given equal-length arrays of row and column labels, return an
        array of the values corresponding to each (row, col) pair.

        Parameters
        ----------
        row_labels : sequence
            The row labels to use for lookup.
        col_labels : sequence
            The column labels to use for lookup.

        Returns
        -------
        numpy.ndarray

        Examples
        --------
        values : ndarray
            The found values
        """
        n = len(row_labels)
        if n != len(col_labels):
            raise ValueError("Row labels must have same size as column labels")

        thresh = 1000
        if not self._is_mixed_type or n > thresh:
            values = self.values
            ridx = self.index.get_indexer(row_labels)
            cidx = self.columns.get_indexer(col_labels)
            if (ridx == -1).any():
                raise KeyError("One or more row labels was not found")
            if (cidx == -1).any():
                raise KeyError("One or more column labels was not found")
            flat_index = ridx * len(self.columns) + cidx
            result = values.flat[flat_index]
        else:
            result = np.empty(n, dtype="O")
            for i, (r, c) in enumerate(zip(row_labels, col_labels)):
                result[i] = self._get_value(r, c)

        if is_object_dtype(result):
            result = lib.maybe_convert_objects(result)

        return result

    # ----------------------------------------------------------------------
    # Reindexing and alignment

    def _reindex_axes(self, axes, level, limit, tolerance, method, fill_value, copy):
        frame = self

        columns = axes["columns"]
        if columns is not None:
            frame = frame._reindex_columns(
                columns, method, copy, level, fill_value, limit, tolerance
            )

        index = axes["index"]
        if index is not None:
            frame = frame._reindex_index(
                index, method, copy, level, fill_value, limit, tolerance
            )

        return frame

    def _reindex_index(
        self,
        new_index,
        method,
        copy,
        level,
        fill_value=np.nan,
        limit=None,
        tolerance=None,
    ):
        new_index, indexer = self.index.reindex(
            new_index, method=method, level=level, limit=limit, tolerance=tolerance
        )
        return self._reindex_with_indexers(
            {0: [new_index, indexer]},
            copy=copy,
            fill_value=fill_value,
            allow_dups=False,
        )

    def _reindex_columns(
        self,
        new_columns,
        method,
        copy,
        level,
        fill_value=None,
        limit=None,
        tolerance=None,
    ):
        new_columns, indexer = self.columns.reindex(
            new_columns, method=method, level=level, limit=limit, tolerance=tolerance
        )
        return self._reindex_with_indexers(
            {1: [new_columns, indexer]},
            copy=copy,
            fill_value=fill_value,
            allow_dups=False,
        )

    def _reindex_multi(self, axes, copy, fill_value) -> "DataFrame":
        """
        We are guaranteed non-Nones in the axes.
        """

        new_index, row_indexer = self.index.reindex(axes["index"])
        new_columns, col_indexer = self.columns.reindex(axes["columns"])

        if row_indexer is not None and col_indexer is not None:
            indexer = row_indexer, col_indexer
            new_values = algorithms.take_2d_multi(
                self.values, indexer, fill_value=fill_value
            )
            return self._constructor(new_values, index=new_index, columns=new_columns)
        else:
            return self._reindex_with_indexers(
                {0: [new_index, row_indexer], 1: [new_columns, col_indexer]},
                copy=copy,
                fill_value=fill_value,
            )

    @Appender(_shared_docs["align"] % _shared_doc_kwargs)
    def align(
        self,
        other,
        join="outer",
        axis=None,
        level=None,
        copy=True,
        fill_value=None,
        method=None,
        limit=None,
        fill_axis=0,
        broadcast_axis=None,
    ) -> "DataFrame":
        return super().align(
            other,
            join=join,
            axis=axis,
            level=level,
            copy=copy,
            fill_value=fill_value,
            method=method,
            limit=limit,
            fill_axis=fill_axis,
            broadcast_axis=broadcast_axis,
        )

    @Substitution(**_shared_doc_kwargs)
    @Appender(NDFrame.reindex.__doc__)
    @rewrite_axis_style_signature(
        "labels",
        [
            ("method", None),
            ("copy", True),
            ("level", None),
            ("fill_value", np.nan),
            ("limit", None),
            ("tolerance", None),
        ],
    )
    def reindex(self, *args, **kwargs) -> "DataFrame":
        axes = validate_axis_style_args(self, args, kwargs, "labels", "reindex")
        kwargs.update(axes)
        # Pop these, since the values are in `kwargs` under different names
        kwargs.pop("axis", None)
        kwargs.pop("labels", None)
        return self._ensure_type(super().reindex(**kwargs))

    def drop(
        self,
        labels=None,
        axis=0,
        index=None,
        columns=None,
        level=None,
        inplace=False,
        errors="raise",
    ):
        """
        Drop specified labels from rows or columns.

        Remove rows or columns by specifying label names and corresponding
        axis, or by specifying directly index or column names. When using a
        multi-index, labels on different levels can be removed by specifying
        the level.

        Parameters
        ----------
        labels : single label or list-like
            Index or column labels to drop.
        axis : {0 or 'index', 1 or 'columns'}, default 0
            Whether to drop labels from the index (0 or 'index') or
            columns (1 or 'columns').
        index : single label or list-like
            Alternative to specifying axis (``labels, axis=0``
            is equivalent to ``index=labels``).

            .. versionadded:: 0.21.0
        columns : single label or list-like
            Alternative to specifying axis (``labels, axis=1``
            is equivalent to ``columns=labels``).

            .. versionadded:: 0.21.0
        level : int or level name, optional
            For MultiIndex, level from which the labels will be removed.
        inplace : bool, default False
            If True, do operation inplace and return None.
        errors : {'ignore', 'raise'}, default 'raise'
            If 'ignore', suppress error and only existing labels are
            dropped.

        Returns
        -------
        DataFrame
            DataFrame without the removed index or column labels.

        Raises
        ------
        KeyError
            If any of the labels is not found in the selected axis.

        See Also
        --------
        DataFrame.loc : Label-location based indexer for selection by label.
        DataFrame.dropna : Return DataFrame with labels on given axis omitted
            where (all or any) data are missing.
        DataFrame.drop_duplicates : Return DataFrame with duplicate rows
            removed, optionally only considering certain columns.
        Series.drop : Return Series with specified index labels removed.

        Examples
        --------
        >>> df = pd.DataFrame(np.arange(12).reshape(3, 4),
        ...                   columns=['A', 'B', 'C', 'D'])
        >>> df
           A  B   C   D
        0  0  1   2   3
        1  4  5   6   7
        2  8  9  10  11

        Drop columns

        >>> df.drop(['B', 'C'], axis=1)
           A   D
        0  0   3
        1  4   7
        2  8  11

        >>> df.drop(columns=['B', 'C'])
           A   D
        0  0   3
        1  4   7
        2  8  11

        Drop a row by index

        >>> df.drop([0, 1])
           A  B   C   D
        2  8  9  10  11

        Drop columns and/or rows of MultiIndex DataFrame

        >>> midx = pd.MultiIndex(levels=[['lama', 'cow', 'falcon'],
        ...                              ['speed', 'weight', 'length']],
        ...                      codes=[[0, 0, 0, 1, 1, 1, 2, 2, 2],
        ...                             [0, 1, 2, 0, 1, 2, 0, 1, 2]])
        >>> df = pd.DataFrame(index=midx, columns=['big', 'small'],
        ...                   data=[[45, 30], [200, 100], [1.5, 1], [30, 20],
        ...                         [250, 150], [1.5, 0.8], [320, 250],
        ...                         [1, 0.8], [0.3, 0.2]])
        >>> df
                        big     small
        lama    speed   45.0    30.0
                weight  200.0   100.0
                length  1.5     1.0
        cow     speed   30.0    20.0
                weight  250.0   150.0
                length  1.5     0.8
        falcon  speed   320.0   250.0
                weight  1.0     0.8
                length  0.3     0.2

        >>> df.drop(index='cow', columns='small')
                        big
        lama    speed   45.0
                weight  200.0
                length  1.5
        falcon  speed   320.0
                weight  1.0
                length  0.3

        >>> df.drop(index='length', level=1)
                        big     small
        lama    speed   45.0    30.0
                weight  200.0   100.0
        cow     speed   30.0    20.0
                weight  250.0   150.0
        falcon  speed   320.0   250.0
                weight  1.0     0.8
        """
        return super().drop(
            labels=labels,
            axis=axis,
            index=index,
            columns=columns,
            level=level,
            inplace=inplace,
            errors=errors,
        )

    @rewrite_axis_style_signature(
        "mapper",
        [("copy", True), ("inplace", False), ("level", None), ("errors", "ignore")],
    )
    def rename(
        self,
        mapper: Optional[
            Union[Mapping[Hashable, Hashable], Callable[[Hashable], Hashable]]
        ] = None,
        *,
        index: Optional[
            Union[Mapping[Hashable, Hashable], Callable[[Hashable], Hashable]]
        ] = None,
        columns: Optional[
            Union[Mapping[Hashable, Hashable], Callable[[Hashable], Hashable]]
        ] = None,
        axis: Optional[Axis] = None,
        copy: bool = True,
        inplace: bool = False,
        level: Optional[Level] = None,
        errors: str = "ignore",
    ) -> "DataFrame":

        """
        Alter axes labels.

        Function / dict values must be unique (1-to-1). Labels not contained in
        a dict / Series will be left as-is. Extra labels listed don't throw an
        error.

        See the :ref:`user guide <basics.rename>` for more.

        Parameters
        ----------
        mapper : dict-like or function
            Dict-like or functions transformations to apply to
            that axis' values. Use either ``mapper`` and ``axis`` to
            specify the axis to target with ``mapper``, or ``index`` and
            ``columns``.
        index : dict-like or function
            Alternative to specifying axis (``mapper, axis=0``
            is equivalent to ``index=mapper``).
        columns : dict-like or function
            Alternative to specifying axis (``mapper, axis=1``
            is equivalent to ``columns=mapper``).
        axis : int or str
            Axis to target with ``mapper``. Can be either the axis name
            ('index', 'columns') or number (0, 1). The default is 'index'.
        copy : bool, default True
            Also copy underlying data.
        inplace : bool, default False
            Whether to return a new DataFrame. If True then value of copy is
            ignored.
        level : int or level name, default None
            In case of a MultiIndex, only rename labels in the specified
            level.
        errors : {'ignore', 'raise'}, default 'ignore'
            If 'raise', raise a `KeyError` when a dict-like `mapper`, `index`,
            or `columns` contains labels that are not present in the Index
            being transformed.
            If 'ignore', existing keys will be renamed and extra keys will be
            ignored.

        Returns
        -------
        DataFrame
            DataFrame with the renamed axis labels.

        Raises
        ------
        KeyError
            If any of the labels is not found in the selected axis and
            "errors='raise'".

        See Also
        --------
        DataFrame.rename_axis : Set the name of the axis.

        Examples
        --------

        ``DataFrame.rename`` supports two calling conventions

        * ``(index=index_mapper, columns=columns_mapper, ...)``
        * ``(mapper, axis={'index', 'columns'}, ...)``

        We *highly* recommend using keyword arguments to clarify your
        intent.

        Rename columns using a mapping:

        >>> df = pd.DataFrame({"A": [1, 2, 3], "B": [4, 5, 6]})
        >>> df.rename(columns={"A": "a", "B": "c"})
           a  c
        0  1  4
        1  2  5
        2  3  6

        Rename index using a mapping:

        >>> df.rename(index={0: "x", 1: "y", 2: "z"})
           A  B
        x  1  4
        y  2  5
        z  3  6

        Cast index labels to a different type:

        >>> df.index
        RangeIndex(start=0, stop=3, step=1)
        >>> df.rename(index=str).index
        Index(['0', '1', '2'], dtype='object')

        >>> df.rename(columns={"A": "a", "B": "b", "C": "c"}, errors="raise")
        Traceback (most recent call last):
        KeyError: ['C'] not found in axis

        Using axis-style parameters

        >>> df.rename(str.lower, axis='columns')
           a  b
        0  1  4
        1  2  5
        2  3  6

        >>> df.rename({1: 2, 2: 4}, axis='index')
           A  B
        0  1  4
        2  2  5
        4  3  6
        """
        return super().rename(
            mapper=mapper,
            index=index,
            columns=columns,
            axis=axis,
            copy=copy,
            inplace=inplace,
            level=level,
            errors=errors,
        )

    @Substitution(**_shared_doc_kwargs)
    @Appender(NDFrame.fillna.__doc__)
    def fillna(
        self,
        value=None,
        method=None,
        axis=None,
        inplace=False,
        limit=None,
        downcast=None,
<<<<<<< HEAD
        **kwargs,
    ):
=======
    ) -> Optional["DataFrame"]:
>>>>>>> 5d407cfe
        return super().fillna(
            value=value,
            method=method,
            axis=axis,
            inplace=inplace,
            limit=limit,
            downcast=downcast,
<<<<<<< HEAD
            **kwargs,
=======
>>>>>>> 5d407cfe
        )

    @Appender(_shared_docs["replace"] % _shared_doc_kwargs)
    def replace(
        self,
        to_replace=None,
        value=None,
        inplace=False,
        limit=None,
        regex=False,
        method="pad",
    ):
        return super().replace(
            to_replace=to_replace,
            value=value,
            inplace=inplace,
            limit=limit,
            regex=regex,
            method=method,
        )

    @Appender(_shared_docs["shift"] % _shared_doc_kwargs)
    def shift(self, periods=1, freq=None, axis=0, fill_value=None) -> "DataFrame":
        return self._ensure_type(
            super().shift(periods=periods, freq=freq, axis=axis, fill_value=fill_value)
        )

    def set_index(
        self, keys, drop=True, append=False, inplace=False, verify_integrity=False
    ):
        """
        Set the DataFrame index using existing columns.

        Set the DataFrame index (row labels) using one or more existing
        columns or arrays (of the correct length). The index can replace the
        existing index or expand on it.

        Parameters
        ----------
        keys : label or array-like or list of labels/arrays
            This parameter can be either a single column key, a single array of
            the same length as the calling DataFrame, or a list containing an
            arbitrary combination of column keys and arrays. Here, "array"
            encompasses :class:`Series`, :class:`Index`, ``np.ndarray``, and
            instances of :class:`~collections.abc.Iterator`.
        drop : bool, default True
            Delete columns to be used as the new index.
        append : bool, default False
            Whether to append columns to existing index.
        inplace : bool, default False
            Modify the DataFrame in place (do not create a new object).
        verify_integrity : bool, default False
            Check the new index for duplicates. Otherwise defer the check until
            necessary. Setting to False will improve the performance of this
            method.

        Returns
        -------
        DataFrame
            Changed row labels.

        See Also
        --------
        DataFrame.reset_index : Opposite of set_index.
        DataFrame.reindex : Change to new indices or expand indices.
        DataFrame.reindex_like : Change to same indices as other DataFrame.

        Examples
        --------
        >>> df = pd.DataFrame({'month': [1, 4, 7, 10],
        ...                    'year': [2012, 2014, 2013, 2014],
        ...                    'sale': [55, 40, 84, 31]})
        >>> df
           month  year  sale
        0      1  2012    55
        1      4  2014    40
        2      7  2013    84
        3     10  2014    31

        Set the index to become the 'month' column:

        >>> df.set_index('month')
               year  sale
        month
        1      2012    55
        4      2014    40
        7      2013    84
        10     2014    31

        Create a MultiIndex using columns 'year' and 'month':

        >>> df.set_index(['year', 'month'])
                    sale
        year  month
        2012  1     55
        2014  4     40
        2013  7     84
        2014  10    31

        Create a MultiIndex using an Index and a column:

        >>> df.set_index([pd.Index([1, 2, 3, 4]), 'year'])
                 month  sale
           year
        1  2012  1      55
        2  2014  4      40
        3  2013  7      84
        4  2014  10     31

        Create a MultiIndex using two Series:

        >>> s = pd.Series([1, 2, 3, 4])
        >>> df.set_index([s, s**2])
              month  year  sale
        1 1       1  2012    55
        2 4       4  2014    40
        3 9       7  2013    84
        4 16     10  2014    31
        """
        inplace = validate_bool_kwarg(inplace, "inplace")
        if not isinstance(keys, list):
            keys = [keys]

        err_msg = (
            'The parameter "keys" may be a column key, one-dimensional '
            "array, or a list containing only valid column keys and "
            "one-dimensional arrays."
        )

        missing: List[Optional[Hashable]] = []
        for col in keys:
            if isinstance(
                col, (ABCIndexClass, ABCSeries, np.ndarray, list, abc.Iterator)
            ):
                # arrays are fine as long as they are one-dimensional
                # iterators get converted to list below
                if getattr(col, "ndim", 1) != 1:
                    raise ValueError(err_msg)
            else:
                # everything else gets tried as a key; see GH 24969
                try:
                    found = col in self.columns
                except TypeError:
                    raise TypeError(f"{err_msg}. Received column of type {type(col)}")
                else:
                    if not found:
                        missing.append(col)

        if missing:
            raise KeyError(f"None of {missing} are in the columns")

        if inplace:
            frame = self
        else:
            frame = self.copy()

        arrays = []
        names = []
        if append:
            names = list(self.index.names)
            if isinstance(self.index, ABCMultiIndex):
                for i in range(self.index.nlevels):
                    arrays.append(self.index._get_level_values(i))
            else:
                arrays.append(self.index)

        to_remove: List[Optional[Hashable]] = []
        for col in keys:
            if isinstance(col, ABCMultiIndex):
                for n in range(col.nlevels):
                    arrays.append(col._get_level_values(n))
                names.extend(col.names)
            elif isinstance(col, (ABCIndexClass, ABCSeries)):
                # if Index then not MultiIndex (treated above)
                arrays.append(col)
                names.append(col.name)
            elif isinstance(col, (list, np.ndarray)):
                arrays.append(col)
                names.append(None)
            elif isinstance(col, abc.Iterator):
                arrays.append(list(col))
                names.append(None)
            # from here, col can only be a column label
            else:
                arrays.append(frame[col]._values)
                names.append(col)
                if drop:
                    to_remove.append(col)

            if len(arrays[-1]) != len(self):
                # check newest element against length of calling frame, since
                # ensure_index_from_sequences would not raise for append=False.
                raise ValueError(
                    f"Length mismatch: Expected {len(self)} rows, "
                    f"received array of length {len(arrays[-1])}"
                )

        index = ensure_index_from_sequences(arrays, names)

        if verify_integrity and not index.is_unique:
            duplicates = index[index.duplicated()].unique()
            raise ValueError(f"Index has duplicate keys: {duplicates}")

        # use set to handle duplicate column names gracefully in case of drop
        for c in set(to_remove):
            del frame[c]

        # clear up memory usage
        index._cleanup()

        frame.index = index

        if not inplace:
            return frame

    def reset_index(
        self,
        level: Optional[Union[Hashable, Sequence[Hashable]]] = None,
        drop: bool = False,
        inplace: bool = False,
        col_level: Hashable = 0,
        col_fill: Optional[Hashable] = "",
    ) -> Optional["DataFrame"]:
        """
        Reset the index, or a level of it.

        Reset the index of the DataFrame, and use the default one instead.
        If the DataFrame has a MultiIndex, this method can remove one or more
        levels.

        Parameters
        ----------
        level : int, str, tuple, or list, default None
            Only remove the given levels from the index. Removes all levels by
            default.
        drop : bool, default False
            Do not try to insert index into dataframe columns. This resets
            the index to the default integer index.
        inplace : bool, default False
            Modify the DataFrame in place (do not create a new object).
        col_level : int or str, default 0
            If the columns have multiple levels, determines which level the
            labels are inserted into. By default it is inserted into the first
            level.
        col_fill : object, default ''
            If the columns have multiple levels, determines how the other
            levels are named. If None then the index name is repeated.

        Returns
        -------
        DataFrame or None
            DataFrame with the new index or None if ``inplace=True``.

        See Also
        --------
        DataFrame.set_index : Opposite of reset_index.
        DataFrame.reindex : Change to new indices or expand indices.
        DataFrame.reindex_like : Change to same indices as other DataFrame.

        Examples
        --------
        >>> df = pd.DataFrame([('bird', 389.0),
        ...                    ('bird', 24.0),
        ...                    ('mammal', 80.5),
        ...                    ('mammal', np.nan)],
        ...                   index=['falcon', 'parrot', 'lion', 'monkey'],
        ...                   columns=('class', 'max_speed'))
        >>> df
                 class  max_speed
        falcon    bird      389.0
        parrot    bird       24.0
        lion    mammal       80.5
        monkey  mammal        NaN

        When we reset the index, the old index is added as a column, and a
        new sequential index is used:

        >>> df.reset_index()
            index   class  max_speed
        0  falcon    bird      389.0
        1  parrot    bird       24.0
        2    lion  mammal       80.5
        3  monkey  mammal        NaN

        We can use the `drop` parameter to avoid the old index being added as
        a column:

        >>> df.reset_index(drop=True)
            class  max_speed
        0    bird      389.0
        1    bird       24.0
        2  mammal       80.5
        3  mammal        NaN

        You can also use `reset_index` with `MultiIndex`.

        >>> index = pd.MultiIndex.from_tuples([('bird', 'falcon'),
        ...                                    ('bird', 'parrot'),
        ...                                    ('mammal', 'lion'),
        ...                                    ('mammal', 'monkey')],
        ...                                   names=['class', 'name'])
        >>> columns = pd.MultiIndex.from_tuples([('speed', 'max'),
        ...                                      ('species', 'type')])
        >>> df = pd.DataFrame([(389.0, 'fly'),
        ...                    ( 24.0, 'fly'),
        ...                    ( 80.5, 'run'),
        ...                    (np.nan, 'jump')],
        ...                   index=index,
        ...                   columns=columns)
        >>> df
                       speed species
                         max    type
        class  name
        bird   falcon  389.0     fly
               parrot   24.0     fly
        mammal lion     80.5     run
               monkey    NaN    jump

        If the index has multiple levels, we can reset a subset of them:

        >>> df.reset_index(level='class')
                 class  speed species
                          max    type
        name
        falcon    bird  389.0     fly
        parrot    bird   24.0     fly
        lion    mammal   80.5     run
        monkey  mammal    NaN    jump

        If we are not dropping the index, by default, it is placed in the top
        level. We can place it in another level:

        >>> df.reset_index(level='class', col_level=1)
                        speed species
                 class    max    type
        name
        falcon    bird  389.0     fly
        parrot    bird   24.0     fly
        lion    mammal   80.5     run
        monkey  mammal    NaN    jump

        When the index is inserted under another level, we can specify under
        which one with the parameter `col_fill`:

        >>> df.reset_index(level='class', col_level=1, col_fill='species')
                      species  speed species
                        class    max    type
        name
        falcon           bird  389.0     fly
        parrot           bird   24.0     fly
        lion           mammal   80.5     run
        monkey         mammal    NaN    jump

        If we specify a nonexistent level for `col_fill`, it is created:

        >>> df.reset_index(level='class', col_level=1, col_fill='genus')
                        genus  speed species
                        class    max    type
        name
        falcon           bird  389.0     fly
        parrot           bird   24.0     fly
        lion           mammal   80.5     run
        monkey         mammal    NaN    jump
        """
        inplace = validate_bool_kwarg(inplace, "inplace")
        if inplace:
            new_obj = self
        else:
            new_obj = self.copy()

        def _maybe_casted_values(index, labels=None):
            values = index._values
            if not isinstance(index, (PeriodIndex, DatetimeIndex)):
                if values.dtype == np.object_:
                    values = lib.maybe_convert_objects(values)

            # if we have the labels, extract the values with a mask
            if labels is not None:
                mask = labels == -1

                # we can have situations where the whole mask is -1,
                # meaning there is nothing found in labels, so make all nan's
                if mask.all():
                    values = np.empty(len(mask))
                    values.fill(np.nan)
                else:
                    values = values.take(labels)

                    # TODO(https://github.com/pandas-dev/pandas/issues/24206)
                    # Push this into maybe_upcast_putmask?
                    # We can't pass EAs there right now. Looks a bit
                    # complicated.
                    # So we unbox the ndarray_values, op, re-box.
                    values_type = type(values)
                    values_dtype = values.dtype

                    if issubclass(values_type, DatetimeLikeArray):
                        values = values._data

                    if mask.any():
                        values, _ = maybe_upcast_putmask(values, mask, np.nan)

                    if issubclass(values_type, DatetimeLikeArray):
                        values = values_type(values, dtype=values_dtype)

            return values

        new_index = ibase.default_index(len(new_obj))
        if level is not None:
            if not isinstance(level, (tuple, list)):
                level = [level]
            level = [self.index._get_level_number(lev) for lev in level]
            if len(level) < self.index.nlevels:
                new_index = self.index.droplevel(level)

        if not drop:
            to_insert: Iterable[Tuple[Any, Optional[Any]]]
            if isinstance(self.index, ABCMultiIndex):
                names = [
                    (n if n is not None else f"level_{i}")
                    for i, n in enumerate(self.index.names)
                ]
                to_insert = zip(self.index.levels, self.index.codes)
            else:
                default = "index" if "index" not in self else "level_0"
                names = [default] if self.index.name is None else [self.index.name]
                to_insert = ((self.index, None),)

            multi_col = isinstance(self.columns, ABCMultiIndex)
            for i, (lev, lab) in reversed(list(enumerate(to_insert))):
                if not (level is None or i in level):
                    continue
                name = names[i]
                if multi_col:
                    col_name = list(name) if isinstance(name, tuple) else [name]
                    if col_fill is None:
                        if len(col_name) not in (1, self.columns.nlevels):
                            raise ValueError(
                                "col_fill=None is incompatible "
                                f"with incomplete column name {name}"
                            )
                        col_fill = col_name[0]

                    lev_num = self.columns._get_level_number(col_level)
                    name_lst = [col_fill] * lev_num + col_name
                    missing = self.columns.nlevels - len(name_lst)
                    name_lst += [col_fill] * missing
                    name = tuple(name_lst)
                # to ndarray and maybe infer different dtype
                level_values = _maybe_casted_values(lev, lab)
                new_obj.insert(0, name, level_values)

        new_obj.index = new_index
        if not inplace:
            return new_obj

        return None

    # ----------------------------------------------------------------------
    # Reindex-based selection methods

    @Appender(_shared_docs["isna"] % _shared_doc_kwargs)
    def isna(self) -> "DataFrame":
        return super().isna()

    @Appender(_shared_docs["isna"] % _shared_doc_kwargs)
    def isnull(self) -> "DataFrame":
        return super().isnull()

    @Appender(_shared_docs["notna"] % _shared_doc_kwargs)
    def notna(self) -> "DataFrame":
        return super().notna()

    @Appender(_shared_docs["notna"] % _shared_doc_kwargs)
    def notnull(self) -> "DataFrame":
        return super().notnull()

    def dropna(self, axis=0, how="any", thresh=None, subset=None, inplace=False):
        """
        Remove missing values.

        See the :ref:`User Guide <missing_data>` for more on which values are
        considered missing, and how to work with missing data.

        Parameters
        ----------
        axis : {0 or 'index', 1 or 'columns'}, default 0
            Determine if rows or columns which contain missing values are
            removed.

            * 0, or 'index' : Drop rows which contain missing values.
            * 1, or 'columns' : Drop columns which contain missing value.

            .. versionchanged:: 1.0.0

               Pass tuple or list to drop on multiple axes.
               Only a single axis is allowed.

        how : {'any', 'all'}, default 'any'
            Determine if row or column is removed from DataFrame, when we have
            at least one NA or all NA.

            * 'any' : If any NA values are present, drop that row or column.
            * 'all' : If all values are NA, drop that row or column.

        thresh : int, optional
            Require that many non-NA values.
        subset : array-like, optional
            Labels along other axis to consider, e.g. if you are dropping rows
            these would be a list of columns to include.
        inplace : bool, default False
            If True, do operation inplace and return None.

        Returns
        -------
        DataFrame
            DataFrame with NA entries dropped from it.

        See Also
        --------
        DataFrame.isna: Indicate missing values.
        DataFrame.notna : Indicate existing (non-missing) values.
        DataFrame.fillna : Replace missing values.
        Series.dropna : Drop missing values.
        Index.dropna : Drop missing indices.

        Examples
        --------
        >>> df = pd.DataFrame({"name": ['Alfred', 'Batman', 'Catwoman'],
        ...                    "toy": [np.nan, 'Batmobile', 'Bullwhip'],
        ...                    "born": [pd.NaT, pd.Timestamp("1940-04-25"),
        ...                             pd.NaT]})
        >>> df
               name        toy       born
        0    Alfred        NaN        NaT
        1    Batman  Batmobile 1940-04-25
        2  Catwoman   Bullwhip        NaT

        Drop the rows where at least one element is missing.

        >>> df.dropna()
             name        toy       born
        1  Batman  Batmobile 1940-04-25

        Drop the columns where at least one element is missing.

        >>> df.dropna(axis='columns')
               name
        0    Alfred
        1    Batman
        2  Catwoman

        Drop the rows where all elements are missing.

        >>> df.dropna(how='all')
               name        toy       born
        0    Alfred        NaN        NaT
        1    Batman  Batmobile 1940-04-25
        2  Catwoman   Bullwhip        NaT

        Keep only the rows with at least 2 non-NA values.

        >>> df.dropna(thresh=2)
               name        toy       born
        1    Batman  Batmobile 1940-04-25
        2  Catwoman   Bullwhip        NaT

        Define in which columns to look for missing values.

        >>> df.dropna(subset=['name', 'born'])
               name        toy       born
        1    Batman  Batmobile 1940-04-25

        Keep the DataFrame with valid entries in the same variable.

        >>> df.dropna(inplace=True)
        >>> df
             name        toy       born
        1  Batman  Batmobile 1940-04-25
        """
        inplace = validate_bool_kwarg(inplace, "inplace")
        if isinstance(axis, (tuple, list)):
            # GH20987
            raise TypeError("supplying multiple axes to axis is no longer supported.")

        axis = self._get_axis_number(axis)
        agg_axis = 1 - axis

        agg_obj = self
        if subset is not None:
            ax = self._get_axis(agg_axis)
            indices = ax.get_indexer_for(subset)
            check = indices == -1
            if check.any():
                raise KeyError(list(np.compress(check, subset)))
            agg_obj = self.take(indices, axis=agg_axis)

        count = agg_obj.count(axis=agg_axis)

        if thresh is not None:
            mask = count >= thresh
        elif how == "any":
            mask = count == len(agg_obj._get_axis(agg_axis))
        elif how == "all":
            mask = count > 0
        else:
            if how is not None:
                raise ValueError(f"invalid how option: {how}")
            else:
                raise TypeError("must specify how or thresh")

        result = self.loc(axis=axis)[mask]

        if inplace:
            self._update_inplace(result)
        else:
            return result

    def drop_duplicates(
        self,
        subset: Optional[Union[Hashable, Sequence[Hashable]]] = None,
        keep: Union[str, bool] = "first",
        inplace: bool = False,
        ignore_index: bool = False,
    ) -> Optional["DataFrame"]:
        """
        Return DataFrame with duplicate rows removed.

        Considering certain columns is optional. Indexes, including time indexes
        are ignored.

        Parameters
        ----------
        subset : column label or sequence of labels, optional
            Only consider certain columns for identifying duplicates, by
            default use all of the columns.
        keep : {'first', 'last', False}, default 'first'
            Determines which duplicates (if any) to keep.
            - ``first`` : Drop duplicates except for the first occurrence.
            - ``last`` : Drop duplicates except for the last occurrence.
            - False : Drop all duplicates.
        inplace : bool, default False
            Whether to drop duplicates in place or to return a copy.
        ignore_index : bool, default False
            If True, the resulting axis will be labeled 0, 1, …, n - 1.

            .. versionadded:: 1.0.0

        Returns
        -------
        DataFrame
            DataFrame with duplicates removed or None if ``inplace=True``.
        """
        if self.empty:
            return self.copy()

        inplace = validate_bool_kwarg(inplace, "inplace")
        duplicated = self.duplicated(subset, keep=keep)

        if inplace:
            (inds,) = (-duplicated)._ndarray_values.nonzero()
            new_data = self._data.take(inds)

            if ignore_index:
                new_data.axes[1] = ibase.default_index(len(inds))
            self._update_inplace(new_data)
        else:
            result = self[-duplicated]

            if ignore_index:
                result.index = ibase.default_index(len(result))
            return result

        return None

    def duplicated(
        self,
        subset: Optional[Union[Hashable, Sequence[Hashable]]] = None,
        keep: Union[str, bool] = "first",
    ) -> "Series":
        """
        Return boolean Series denoting duplicate rows.

        Considering certain columns is optional.

        Parameters
        ----------
        subset : column label or sequence of labels, optional
            Only consider certain columns for identifying duplicates, by
            default use all of the columns.
        keep : {'first', 'last', False}, default 'first'
            Determines which duplicates (if any) to mark.

            - ``first`` : Mark duplicates as ``True`` except for the first occurrence.
            - ``last`` : Mark duplicates as ``True`` except for the last occurrence.
            - False : Mark all duplicates as ``True``.

        Returns
        -------
        Series
        """
        from pandas.core.sorting import get_group_index
        from pandas._libs.hashtable import duplicated_int64, _SIZE_HINT_LIMIT

        if self.empty:
            return Series(dtype=bool)

        def f(vals):
            labels, shape = algorithms.factorize(
                vals, size_hint=min(len(self), _SIZE_HINT_LIMIT)
            )
            return labels.astype("i8", copy=False), len(shape)

        if subset is None:
            subset = self.columns
        elif (
            not np.iterable(subset)
            or isinstance(subset, str)
            or isinstance(subset, tuple)
            and subset in self.columns
        ):
            subset = (subset,)

        #  needed for mypy since can't narrow types using np.iterable
        subset = cast(Iterable, subset)

        # Verify all columns in subset exist in the queried dataframe
        # Otherwise, raise a KeyError, same as if you try to __getitem__ with a
        # key that doesn't exist.
        diff = Index(subset).difference(self.columns)
        if not diff.empty:
            raise KeyError(diff)

        vals = (col.values for name, col in self.items() if name in subset)
        labels, shape = map(list, zip(*map(f, vals)))

        ids = get_group_index(labels, shape, sort=False, xnull=False)
        return Series(duplicated_int64(ids, keep), index=self.index)

    # ----------------------------------------------------------------------
    # Sorting

    @Substitution(**_shared_doc_kwargs)
    @Appender(NDFrame.sort_values.__doc__)
    def sort_values(
        self,
        by,
        axis=0,
        ascending=True,
        inplace=False,
        kind="quicksort",
        na_position="last",
        ignore_index=False,
    ):
        inplace = validate_bool_kwarg(inplace, "inplace")
        axis = self._get_axis_number(axis)

        if not isinstance(by, list):
            by = [by]
        if is_sequence(ascending) and len(by) != len(ascending):
            raise ValueError(
                f"Length of ascending ({len(ascending)}) != length of by ({len(by)})"
            )
        if len(by) > 1:
            from pandas.core.sorting import lexsort_indexer

            keys = [self._get_label_or_level_values(x, axis=axis) for x in by]
            indexer = lexsort_indexer(keys, orders=ascending, na_position=na_position)
            indexer = ensure_platform_int(indexer)
        else:
            from pandas.core.sorting import nargsort

            by = by[0]
            k = self._get_label_or_level_values(by, axis=axis)

            if isinstance(ascending, (tuple, list)):
                ascending = ascending[0]

            indexer = nargsort(
                k, kind=kind, ascending=ascending, na_position=na_position
            )

        new_data = self._data.take(
            indexer, axis=self._get_block_manager_axis(axis), verify=False
        )

        if ignore_index:
            new_data.axes[1] = ibase.default_index(len(indexer))

        if inplace:
            return self._update_inplace(new_data)
        else:
            return self._constructor(new_data).__finalize__(self)

    @Substitution(**_shared_doc_kwargs)
    @Appender(NDFrame.sort_index.__doc__)
    def sort_index(
        self,
        axis=0,
        level=None,
        ascending=True,
        inplace=False,
        kind="quicksort",
        na_position="last",
        sort_remaining=True,
        ignore_index: bool = False,
    ):

        # TODO: this can be combined with Series.sort_index impl as
        # almost identical

        inplace = validate_bool_kwarg(inplace, "inplace")

        axis = self._get_axis_number(axis)
        labels = self._get_axis(axis)

        # make sure that the axis is lexsorted to start
        # if not we need to reconstruct to get the correct indexer
        labels = labels._sort_levels_monotonic()
        if level is not None:

            new_axis, indexer = labels.sortlevel(
                level, ascending=ascending, sort_remaining=sort_remaining
            )

        elif isinstance(labels, ABCMultiIndex):
            from pandas.core.sorting import lexsort_indexer

            indexer = lexsort_indexer(
                labels._get_codes_for_sorting(),
                orders=ascending,
                na_position=na_position,
            )
        else:
            from pandas.core.sorting import nargsort

            # Check monotonic-ness before sort an index
            # GH11080
            if (ascending and labels.is_monotonic_increasing) or (
                not ascending and labels.is_monotonic_decreasing
            ):
                if inplace:
                    return
                else:
                    return self.copy()

            indexer = nargsort(
                labels, kind=kind, ascending=ascending, na_position=na_position
            )

        baxis = self._get_block_manager_axis(axis)
        new_data = self._data.take(indexer, axis=baxis, verify=False)

        # reconstruct axis if needed
        new_data.axes[baxis] = new_data.axes[baxis]._sort_levels_monotonic()

        if ignore_index:
            new_data.axes[1] = ibase.default_index(len(indexer))

        if inplace:
            return self._update_inplace(new_data)
        else:
            return self._constructor(new_data).__finalize__(self)

    def nlargest(self, n, columns, keep="first") -> "DataFrame":
        """
        Return the first `n` rows ordered by `columns` in descending order.

        Return the first `n` rows with the largest values in `columns`, in
        descending order. The columns that are not specified are returned as
        well, but not used for ordering.

        This method is equivalent to
        ``df.sort_values(columns, ascending=False).head(n)``, but more
        performant.

        Parameters
        ----------
        n : int
            Number of rows to return.
        columns : label or list of labels
            Column label(s) to order by.
        keep : {'first', 'last', 'all'}, default 'first'
            Where there are duplicate values:

            - `first` : prioritize the first occurrence(s)
            - `last` : prioritize the last occurrence(s)
            - ``all`` : do not drop any duplicates, even it means
                        selecting more than `n` items.

            .. versionadded:: 0.24.0

        Returns
        -------
        DataFrame
            The first `n` rows ordered by the given columns in descending
            order.

        See Also
        --------
        DataFrame.nsmallest : Return the first `n` rows ordered by `columns` in
            ascending order.
        DataFrame.sort_values : Sort DataFrame by the values.
        DataFrame.head : Return the first `n` rows without re-ordering.

        Notes
        -----
        This function cannot be used with all column types. For example, when
        specifying columns with `object` or `category` dtypes, ``TypeError`` is
        raised.

        Examples
        --------
        >>> df = pd.DataFrame({'population': [59000000, 65000000, 434000,
        ...                                   434000, 434000, 337000, 11300,
        ...                                   11300, 11300],
        ...                    'GDP': [1937894, 2583560 , 12011, 4520, 12128,
        ...                            17036, 182, 38, 311],
        ...                    'alpha-2': ["IT", "FR", "MT", "MV", "BN",
        ...                                "IS", "NR", "TV", "AI"]},
        ...                   index=["Italy", "France", "Malta",
        ...                          "Maldives", "Brunei", "Iceland",
        ...                          "Nauru", "Tuvalu", "Anguilla"])
        >>> df
                  population      GDP alpha-2
        Italy       59000000  1937894      IT
        France      65000000  2583560      FR
        Malta         434000    12011      MT
        Maldives      434000     4520      MV
        Brunei        434000    12128      BN
        Iceland       337000    17036      IS
        Nauru          11300      182      NR
        Tuvalu         11300       38      TV
        Anguilla       11300      311      AI

        In the following example, we will use ``nlargest`` to select the three
        rows having the largest values in column "population".

        >>> df.nlargest(3, 'population')
                population      GDP alpha-2
        France    65000000  2583560      FR
        Italy     59000000  1937894      IT
        Malta       434000    12011      MT

        When using ``keep='last'``, ties are resolved in reverse order:

        >>> df.nlargest(3, 'population', keep='last')
                population      GDP alpha-2
        France    65000000  2583560      FR
        Italy     59000000  1937894      IT
        Brunei      434000    12128      BN

        When using ``keep='all'``, all duplicate items are maintained:

        >>> df.nlargest(3, 'population', keep='all')
                  population      GDP alpha-2
        France      65000000  2583560      FR
        Italy       59000000  1937894      IT
        Malta         434000    12011      MT
        Maldives      434000     4520      MV
        Brunei        434000    12128      BN

        To order by the largest values in column "population" and then "GDP",
        we can specify multiple columns like in the next example.

        >>> df.nlargest(3, ['population', 'GDP'])
                population      GDP alpha-2
        France    65000000  2583560      FR
        Italy     59000000  1937894      IT
        Brunei      434000    12128      BN
        """
        return algorithms.SelectNFrame(self, n=n, keep=keep, columns=columns).nlargest()

    def nsmallest(self, n, columns, keep="first") -> "DataFrame":
        """
        Return the first `n` rows ordered by `columns` in ascending order.

        Return the first `n` rows with the smallest values in `columns`, in
        ascending order. The columns that are not specified are returned as
        well, but not used for ordering.

        This method is equivalent to
        ``df.sort_values(columns, ascending=True).head(n)``, but more
        performant.

        Parameters
        ----------
        n : int
            Number of items to retrieve.
        columns : list or str
            Column name or names to order by.
        keep : {'first', 'last', 'all'}, default 'first'
            Where there are duplicate values:

            - ``first`` : take the first occurrence.
            - ``last`` : take the last occurrence.
            - ``all`` : do not drop any duplicates, even it means
              selecting more than `n` items.

            .. versionadded:: 0.24.0

        Returns
        -------
        DataFrame

        See Also
        --------
        DataFrame.nlargest : Return the first `n` rows ordered by `columns` in
            descending order.
        DataFrame.sort_values : Sort DataFrame by the values.
        DataFrame.head : Return the first `n` rows without re-ordering.

        Examples
        --------
        >>> df = pd.DataFrame({'population': [59000000, 65000000, 434000,
        ...                                   434000, 434000, 337000, 11300,
        ...                                   11300, 11300],
        ...                    'GDP': [1937894, 2583560 , 12011, 4520, 12128,
        ...                            17036, 182, 38, 311],
        ...                    'alpha-2': ["IT", "FR", "MT", "MV", "BN",
        ...                                "IS", "NR", "TV", "AI"]},
        ...                   index=["Italy", "France", "Malta",
        ...                          "Maldives", "Brunei", "Iceland",
        ...                          "Nauru", "Tuvalu", "Anguilla"])
        >>> df
                  population      GDP alpha-2
        Italy       59000000  1937894      IT
        France      65000000  2583560      FR
        Malta         434000    12011      MT
        Maldives      434000     4520      MV
        Brunei        434000    12128      BN
        Iceland       337000    17036      IS
        Nauru          11300      182      NR
        Tuvalu         11300       38      TV
        Anguilla       11300      311      AI

        In the following example, we will use ``nsmallest`` to select the
        three rows having the smallest values in column "a".

        >>> df.nsmallest(3, 'population')
                  population  GDP alpha-2
        Nauru          11300  182      NR
        Tuvalu         11300   38      TV
        Anguilla       11300  311      AI

        When using ``keep='last'``, ties are resolved in reverse order:

        >>> df.nsmallest(3, 'population', keep='last')
                  population  GDP alpha-2
        Anguilla       11300  311      AI
        Tuvalu         11300   38      TV
        Nauru          11300  182      NR

        When using ``keep='all'``, all duplicate items are maintained:

        >>> df.nsmallest(3, 'population', keep='all')
                  population  GDP alpha-2
        Nauru          11300  182      NR
        Tuvalu         11300   38      TV
        Anguilla       11300  311      AI

        To order by the largest values in column "a" and then "c", we can
        specify multiple columns like in the next example.

        >>> df.nsmallest(3, ['population', 'GDP'])
                  population  GDP alpha-2
        Tuvalu         11300   38      TV
        Nauru          11300  182      NR
        Anguilla       11300  311      AI
        """
        return algorithms.SelectNFrame(
            self, n=n, keep=keep, columns=columns
        ).nsmallest()

    def swaplevel(self, i=-2, j=-1, axis=0) -> "DataFrame":
        """
        Swap levels i and j in a MultiIndex on a particular axis.

        Parameters
        ----------
        i, j : int or str
            Levels of the indices to be swapped. Can pass level name as string.

        Returns
        -------
        DataFrame
        """
        result = self.copy()

        axis = self._get_axis_number(axis)
        if axis == 0:
            result.index = result.index.swaplevel(i, j)
        else:
            result.columns = result.columns.swaplevel(i, j)
        return result

    def reorder_levels(self, order, axis=0) -> "DataFrame":
        """
        Rearrange index levels using input order. May not drop or duplicate levels.

        Parameters
        ----------
        order : list of int or list of str
            List representing new level order. Reference level by number
            (position) or by key (label).
        axis : int
            Where to reorder levels.

        Returns
        -------
        DataFrame
        """
        axis = self._get_axis_number(axis)
        if not isinstance(self._get_axis(axis), ABCMultiIndex):  # pragma: no cover
            raise TypeError("Can only reorder levels on a hierarchical axis.")

        result = self.copy()

        if axis == 0:
            result.index = result.index.reorder_levels(order)
        else:
            result.columns = result.columns.reorder_levels(order)
        return result

    # ----------------------------------------------------------------------
    # Arithmetic / combination related

    def _combine_frame(self, other, func, fill_value=None, level=None):
        # at this point we have `self._indexed_same(other)`

        if fill_value is None:
            # since _arith_op may be called in a loop, avoid function call
            #  overhead if possible by doing this check once
            _arith_op = func

        else:

            def _arith_op(left, right):
                # for the mixed_type case where we iterate over columns,
                # _arith_op(left, right) is equivalent to
                # left._binop(right, func, fill_value=fill_value)
                left, right = ops.fill_binop(left, right, fill_value)
                return func(left, right)

        if ops.should_series_dispatch(self, other, func):
            # iterate over columns
            new_data = ops.dispatch_to_series(self, other, _arith_op)
        else:
            with np.errstate(all="ignore"):
                res_values = _arith_op(self.values, other.values)
            new_data = dispatch_fill_zeros(func, self.values, other.values, res_values)

        return new_data

    def _combine_match_index(self, other, func):
        # at this point we have `self.index.equals(other.index)`

        if ops.should_series_dispatch(self, other, func):
            # operate column-wise; avoid costly object-casting in `.values`
            new_data = ops.dispatch_to_series(self, other, func)
        else:
            # fastpath --> operate directly on values
            with np.errstate(all="ignore"):
                new_data = func(self.values.T, other.values).T
        return new_data

    def _construct_result(self, result) -> "DataFrame":
        """
        Wrap the result of an arithmetic, comparison, or logical operation.

        Parameters
        ----------
        result : DataFrame

        Returns
        -------
        DataFrame
        """
        out = self._constructor(result, index=self.index, copy=False)
        # Pin columns instead of passing to constructor for compat with
        #  non-unique columns case
        out.columns = self.columns
        return out

    def combine(
        self, other: "DataFrame", func, fill_value=None, overwrite=True
    ) -> "DataFrame":
        """
        Perform column-wise combine with another DataFrame.

        Combines a DataFrame with `other` DataFrame using `func`
        to element-wise combine columns. The row and column indexes of the
        resulting DataFrame will be the union of the two.

        Parameters
        ----------
        other : DataFrame
            The DataFrame to merge column-wise.
        func : function
            Function that takes two series as inputs and return a Series or a
            scalar. Used to merge the two dataframes column by columns.
        fill_value : scalar value, default None
            The value to fill NaNs with prior to passing any column to the
            merge func.
        overwrite : bool, default True
            If True, columns in `self` that do not exist in `other` will be
            overwritten with NaNs.

        Returns
        -------
        DataFrame
            Combination of the provided DataFrames.

        See Also
        --------
        DataFrame.combine_first : Combine two DataFrame objects and default to
            non-null values in frame calling the method.

        Examples
        --------
        Combine using a simple function that chooses the smaller column.

        >>> df1 = pd.DataFrame({'A': [0, 0], 'B': [4, 4]})
        >>> df2 = pd.DataFrame({'A': [1, 1], 'B': [3, 3]})
        >>> take_smaller = lambda s1, s2: s1 if s1.sum() < s2.sum() else s2
        >>> df1.combine(df2, take_smaller)
           A  B
        0  0  3
        1  0  3

        Example using a true element-wise combine function.

        >>> df1 = pd.DataFrame({'A': [5, 0], 'B': [2, 4]})
        >>> df2 = pd.DataFrame({'A': [1, 1], 'B': [3, 3]})
        >>> df1.combine(df2, np.minimum)
           A  B
        0  1  2
        1  0  3

        Using `fill_value` fills Nones prior to passing the column to the
        merge function.

        >>> df1 = pd.DataFrame({'A': [0, 0], 'B': [None, 4]})
        >>> df2 = pd.DataFrame({'A': [1, 1], 'B': [3, 3]})
        >>> df1.combine(df2, take_smaller, fill_value=-5)
           A    B
        0  0 -5.0
        1  0  4.0

        However, if the same element in both dataframes is None, that None
        is preserved

        >>> df1 = pd.DataFrame({'A': [0, 0], 'B': [None, 4]})
        >>> df2 = pd.DataFrame({'A': [1, 1], 'B': [None, 3]})
        >>> df1.combine(df2, take_smaller, fill_value=-5)
            A    B
        0  0 -5.0
        1  0  3.0

        Example that demonstrates the use of `overwrite` and behavior when
        the axis differ between the dataframes.

        >>> df1 = pd.DataFrame({'A': [0, 0], 'B': [4, 4]})
        >>> df2 = pd.DataFrame({'B': [3, 3], 'C': [-10, 1], }, index=[1, 2])
        >>> df1.combine(df2, take_smaller)
             A    B     C
        0  NaN  NaN   NaN
        1  NaN  3.0 -10.0
        2  NaN  3.0   1.0

        >>> df1.combine(df2, take_smaller, overwrite=False)
             A    B     C
        0  0.0  NaN   NaN
        1  0.0  3.0 -10.0
        2  NaN  3.0   1.0

        Demonstrating the preference of the passed in dataframe.

        >>> df2 = pd.DataFrame({'B': [3, 3], 'C': [1, 1], }, index=[1, 2])
        >>> df2.combine(df1, take_smaller)
           A    B   C
        0  0.0  NaN NaN
        1  0.0  3.0 NaN
        2  NaN  3.0 NaN

        >>> df2.combine(df1, take_smaller, overwrite=False)
             A    B   C
        0  0.0  NaN NaN
        1  0.0  3.0 1.0
        2  NaN  3.0 1.0
        """
        other_idxlen = len(other.index)  # save for compare

        this, other = self.align(other, copy=False)
        new_index = this.index

        if other.empty and len(new_index) == len(self.index):
            return self.copy()

        if self.empty and len(other) == other_idxlen:
            return other.copy()

        # sorts if possible
        new_columns = this.columns.union(other.columns)
        do_fill = fill_value is not None
        result = {}
        for col in new_columns:
            series = this[col]
            otherSeries = other[col]

            this_dtype = series.dtype
            other_dtype = otherSeries.dtype

            this_mask = isna(series)
            other_mask = isna(otherSeries)

            # don't overwrite columns unnecessarily
            # DO propagate if this column is not in the intersection
            if not overwrite and other_mask.all():
                result[col] = this[col].copy()
                continue

            if do_fill:
                series = series.copy()
                otherSeries = otherSeries.copy()
                series[this_mask] = fill_value
                otherSeries[other_mask] = fill_value

            if col not in self.columns:
                # If self DataFrame does not have col in other DataFrame,
                # try to promote series, which is all NaN, as other_dtype.
                new_dtype = other_dtype
                try:
                    series = series.astype(new_dtype, copy=False)
                except ValueError:
                    # e.g. new_dtype is integer types
                    pass
            else:
                # if we have different dtypes, possibly promote
                new_dtype = find_common_type([this_dtype, other_dtype])
                if not is_dtype_equal(this_dtype, new_dtype):
                    series = series.astype(new_dtype)
                if not is_dtype_equal(other_dtype, new_dtype):
                    otherSeries = otherSeries.astype(new_dtype)

            arr = func(series, otherSeries)
            arr = maybe_downcast_to_dtype(arr, this_dtype)

            result[col] = arr

        # convert_objects just in case
        return self._constructor(result, index=new_index, columns=new_columns)

    def combine_first(self, other: "DataFrame") -> "DataFrame":
        """
        Update null elements with value in the same location in `other`.

        Combine two DataFrame objects by filling null values in one DataFrame
        with non-null values from other DataFrame. The row and column indexes
        of the resulting DataFrame will be the union of the two.

        Parameters
        ----------
        other : DataFrame
            Provided DataFrame to use to fill null values.

        Returns
        -------
        DataFrame

        See Also
        --------
        DataFrame.combine : Perform series-wise operation on two DataFrames
            using a given function.

        Examples
        --------

        >>> df1 = pd.DataFrame({'A': [None, 0], 'B': [None, 4]})
        >>> df2 = pd.DataFrame({'A': [1, 1], 'B': [3, 3]})
        >>> df1.combine_first(df2)
             A    B
        0  1.0  3.0
        1  0.0  4.0

        Null values still persist if the location of that null value
        does not exist in `other`

        >>> df1 = pd.DataFrame({'A': [None, 0], 'B': [4, None]})
        >>> df2 = pd.DataFrame({'B': [3, 3], 'C': [1, 1]}, index=[1, 2])
        >>> df1.combine_first(df2)
             A    B    C
        0  NaN  4.0  NaN
        1  0.0  3.0  1.0
        2  NaN  3.0  1.0
        """
        import pandas.core.computation.expressions as expressions

        def extract_values(arr):
            # Does two things:
            # 1. maybe gets the values from the Series / Index
            # 2. convert datelike to i8
            if isinstance(arr, (ABCIndexClass, ABCSeries)):
                arr = arr._values

            if needs_i8_conversion(arr):
                if is_extension_array_dtype(arr.dtype):
                    arr = arr.asi8
                else:
                    arr = arr.view("i8")
            return arr

        def combiner(x, y):
            mask = isna(x)
            if isinstance(mask, (ABCIndexClass, ABCSeries)):
                mask = mask._values

            x_values = extract_values(x)
            y_values = extract_values(y)

            # If the column y in other DataFrame is not in first DataFrame,
            # just return y_values.
            if y.name not in self.columns:
                return y_values

            return expressions.where(mask, y_values, x_values)

        return self.combine(other, combiner, overwrite=False)

    def update(
        self, other, join="left", overwrite=True, filter_func=None, errors="ignore"
    ) -> None:
        """
        Modify in place using non-NA values from another DataFrame.

        Aligns on indices. There is no return value.

        Parameters
        ----------
        other : DataFrame, or object coercible into a DataFrame
            Should have at least one matching index/column label
            with the original DataFrame. If a Series is passed,
            its name attribute must be set, and that will be
            used as the column name to align with the original DataFrame.
        join : {'left'}, default 'left'
            Only left join is implemented, keeping the index and columns of the
            original object.
        overwrite : bool, default True
            How to handle non-NA values for overlapping keys:

            * True: overwrite original DataFrame's values
              with values from `other`.
            * False: only update values that are NA in
              the original DataFrame.

        filter_func : callable(1d-array) -> bool 1d-array, optional
            Can choose to replace values other than NA. Return True for values
            that should be updated.
        errors : {'raise', 'ignore'}, default 'ignore'
            If 'raise', will raise a ValueError if the DataFrame and `other`
            both contain non-NA data in the same place.

            .. versionchanged:: 0.24.0
               Changed from `raise_conflict=False|True`
               to `errors='ignore'|'raise'`.

        Returns
        -------
        None : method directly changes calling object

        Raises
        ------
        ValueError
            * When `errors='raise'` and there's overlapping non-NA data.
            * When `errors` is not either `'ignore'` or `'raise'`
        NotImplementedError
            * If `join != 'left'`

        See Also
        --------
        dict.update : Similar method for dictionaries.
        DataFrame.merge : For column(s)-on-columns(s) operations.

        Examples
        --------
        >>> df = pd.DataFrame({'A': [1, 2, 3],
        ...                    'B': [400, 500, 600]})
        >>> new_df = pd.DataFrame({'B': [4, 5, 6],
        ...                        'C': [7, 8, 9]})
        >>> df.update(new_df)
        >>> df
           A  B
        0  1  4
        1  2  5
        2  3  6

        The DataFrame's length does not increase as a result of the update,
        only values at matching index/column labels are updated.

        >>> df = pd.DataFrame({'A': ['a', 'b', 'c'],
        ...                    'B': ['x', 'y', 'z']})
        >>> new_df = pd.DataFrame({'B': ['d', 'e', 'f', 'g', 'h', 'i']})
        >>> df.update(new_df)
        >>> df
           A  B
        0  a  d
        1  b  e
        2  c  f

        For Series, it's name attribute must be set.

        >>> df = pd.DataFrame({'A': ['a', 'b', 'c'],
        ...                    'B': ['x', 'y', 'z']})
        >>> new_column = pd.Series(['d', 'e'], name='B', index=[0, 2])
        >>> df.update(new_column)
        >>> df
           A  B
        0  a  d
        1  b  y
        2  c  e
        >>> df = pd.DataFrame({'A': ['a', 'b', 'c'],
        ...                    'B': ['x', 'y', 'z']})
        >>> new_df = pd.DataFrame({'B': ['d', 'e']}, index=[1, 2])
        >>> df.update(new_df)
        >>> df
           A  B
        0  a  x
        1  b  d
        2  c  e

        If `other` contains NaNs the corresponding values are not updated
        in the original dataframe.

        >>> df = pd.DataFrame({'A': [1, 2, 3],
        ...                    'B': [400, 500, 600]})
        >>> new_df = pd.DataFrame({'B': [4, np.nan, 6]})
        >>> df.update(new_df)
        >>> df
           A      B
        0  1    4.0
        1  2  500.0
        2  3    6.0
        """
        import pandas.core.computation.expressions as expressions

        # TODO: Support other joins
        if join != "left":  # pragma: no cover
            raise NotImplementedError("Only left join is supported")
        if errors not in ["ignore", "raise"]:
            raise ValueError("The parameter errors must be either 'ignore' or 'raise'")

        if not isinstance(other, DataFrame):
            other = DataFrame(other)

        other = other.reindex_like(self)

        for col in self.columns:
            this = self[col]._values
            that = other[col]._values
            if filter_func is not None:
                with np.errstate(all="ignore"):
                    mask = ~filter_func(this) | isna(that)
            else:
                if errors == "raise":
                    mask_this = notna(that)
                    mask_that = notna(this)
                    if any(mask_this & mask_that):
                        raise ValueError("Data overlaps.")

                if overwrite:
                    mask = isna(that)
                else:
                    mask = notna(this)

            # don't overwrite columns unnecessarily
            if mask.all():
                continue

            self[col] = expressions.where(mask, this, that)

    # ----------------------------------------------------------------------
    # Data reshaping
    @Appender(
        """
Examples
--------
>>> df = pd.DataFrame({'Animal': ['Falcon', 'Falcon',
...                               'Parrot', 'Parrot'],
...                    'Max Speed': [380., 370., 24., 26.]})
>>> df
   Animal  Max Speed
0  Falcon      380.0
1  Falcon      370.0
2  Parrot       24.0
3  Parrot       26.0
>>> df.groupby(['Animal']).mean()
        Max Speed
Animal
Falcon      375.0
Parrot       25.0

**Hierarchical Indexes**

We can groupby different levels of a hierarchical index
using the `level` parameter:

>>> arrays = [['Falcon', 'Falcon', 'Parrot', 'Parrot'],
...           ['Captive', 'Wild', 'Captive', 'Wild']]
>>> index = pd.MultiIndex.from_arrays(arrays, names=('Animal', 'Type'))
>>> df = pd.DataFrame({'Max Speed': [390., 350., 30., 20.]},
...                   index=index)
>>> df
                Max Speed
Animal Type
Falcon Captive      390.0
       Wild         350.0
Parrot Captive       30.0
       Wild          20.0
>>> df.groupby(level=0).mean()
        Max Speed
Animal
Falcon      370.0
Parrot       25.0
>>> df.groupby(level="Type").mean()
         Max Speed
Type
Captive      210.0
Wild         185.0
"""
    )
    @Appender(_shared_docs["groupby"] % _shared_doc_kwargs)
    def groupby(
        self,
        by=None,
        axis=0,
        level=None,
        as_index: bool = True,
        sort: bool = True,
        group_keys: bool = True,
        squeeze: bool = False,
        observed: bool = False,
    ) -> "groupby_generic.DataFrameGroupBy":

        if level is None and by is None:
            raise TypeError("You have to supply one of 'by' and 'level'")
        axis = self._get_axis_number(axis)

        return groupby_generic.DataFrameGroupBy(
            obj=self,
            keys=by,
            axis=axis,
            level=level,
            as_index=as_index,
            sort=sort,
            group_keys=group_keys,
            squeeze=squeeze,
            observed=observed,
        )

    _shared_docs[
        "pivot"
    ] = """
        Return reshaped DataFrame organized by given index / column values.

        Reshape data (produce a "pivot" table) based on column values. Uses
        unique values from specified `index` / `columns` to form axes of the
        resulting DataFrame. This function does not support data
        aggregation, multiple values will result in a MultiIndex in the
        columns. See the :ref:`User Guide <reshaping>` for more on reshaping.

        Parameters
        ----------%s
        index : str or object, optional
            Column to use to make new frame's index. If None, uses
            existing index.
        columns : str or object
            Column to use to make new frame's columns.
        values : str, object or a list of the previous, optional
            Column(s) to use for populating new frame's values. If not
            specified, all remaining columns will be used and the result will
            have hierarchically indexed columns.

            .. versionchanged:: 0.23.0
               Also accept list of column names.

        Returns
        -------
        DataFrame
            Returns reshaped DataFrame.

        Raises
        ------
        ValueError:
            When there are any `index`, `columns` combinations with multiple
            values. `DataFrame.pivot_table` when you need to aggregate.

        See Also
        --------
        DataFrame.pivot_table : Generalization of pivot that can handle
            duplicate values for one index/column pair.
        DataFrame.unstack : Pivot based on the index values instead of a
            column.

        Notes
        -----
        For finer-tuned control, see hierarchical indexing documentation along
        with the related stack/unstack methods.

        Examples
        --------
        >>> df = pd.DataFrame({'foo': ['one', 'one', 'one', 'two', 'two',
        ...                            'two'],
        ...                    'bar': ['A', 'B', 'C', 'A', 'B', 'C'],
        ...                    'baz': [1, 2, 3, 4, 5, 6],
        ...                    'zoo': ['x', 'y', 'z', 'q', 'w', 't']})
        >>> df
            foo   bar  baz  zoo
        0   one   A    1    x
        1   one   B    2    y
        2   one   C    3    z
        3   two   A    4    q
        4   two   B    5    w
        5   two   C    6    t

        >>> df.pivot(index='foo', columns='bar', values='baz')
        bar  A   B   C
        foo
        one  1   2   3
        two  4   5   6

        >>> df.pivot(index='foo', columns='bar')['baz']
        bar  A   B   C
        foo
        one  1   2   3
        two  4   5   6

        >>> df.pivot(index='foo', columns='bar', values=['baz', 'zoo'])
              baz       zoo
        bar   A  B  C   A  B  C
        foo
        one   1  2  3   x  y  z
        two   4  5  6   q  w  t

        A ValueError is raised if there are any duplicates.

        >>> df = pd.DataFrame({"foo": ['one', 'one', 'two', 'two'],
        ...                    "bar": ['A', 'A', 'B', 'C'],
        ...                    "baz": [1, 2, 3, 4]})
        >>> df
           foo bar  baz
        0  one   A    1
        1  one   A    2
        2  two   B    3
        3  two   C    4

        Notice that the first two rows are the same for our `index`
        and `columns` arguments.

        >>> df.pivot(index='foo', columns='bar', values='baz')
        Traceback (most recent call last):
           ...
        ValueError: Index contains duplicate entries, cannot reshape
        """

    @Substitution("")
    @Appender(_shared_docs["pivot"])
    def pivot(self, index=None, columns=None, values=None) -> "DataFrame":
        from pandas.core.reshape.pivot import pivot

        return pivot(self, index=index, columns=columns, values=values)

    _shared_docs[
        "pivot_table"
    ] = """
        Create a spreadsheet-style pivot table as a DataFrame.

        The levels in the pivot table will be stored in MultiIndex objects
        (hierarchical indexes) on the index and columns of the result DataFrame.

        Parameters
        ----------%s
        values : column to aggregate, optional
        index : column, Grouper, array, or list of the previous
            If an array is passed, it must be the same length as the data. The
            list can contain any of the other types (except list).
            Keys to group by on the pivot table index.  If an array is passed,
            it is being used as the same manner as column values.
        columns : column, Grouper, array, or list of the previous
            If an array is passed, it must be the same length as the data. The
            list can contain any of the other types (except list).
            Keys to group by on the pivot table column.  If an array is passed,
            it is being used as the same manner as column values.
        aggfunc : function, list of functions, dict, default numpy.mean
            If list of functions passed, the resulting pivot table will have
            hierarchical columns whose top level are the function names
            (inferred from the function objects themselves)
            If dict is passed, the key is column to aggregate and value
            is function or list of functions.
        fill_value : scalar, default None
            Value to replace missing values with.
        margins : bool, default False
            Add all row / columns (e.g. for subtotal / grand totals).
        dropna : bool, default True
            Do not include columns whose entries are all NaN.
        margins_name : str, default 'All'
            Name of the row / column that will contain the totals
            when margins is True.
        observed : bool, default False
            This only applies if any of the groupers are Categoricals.
            If True: only show observed values for categorical groupers.
            If False: show all values for categorical groupers.

            .. versionchanged:: 0.25.0

        Returns
        -------
        DataFrame
            An Excel style pivot table.

        See Also
        --------
        DataFrame.pivot : Pivot without aggregation that can handle
            non-numeric data.

        Examples
        --------
        >>> df = pd.DataFrame({"A": ["foo", "foo", "foo", "foo", "foo",
        ...                          "bar", "bar", "bar", "bar"],
        ...                    "B": ["one", "one", "one", "two", "two",
        ...                          "one", "one", "two", "two"],
        ...                    "C": ["small", "large", "large", "small",
        ...                          "small", "large", "small", "small",
        ...                          "large"],
        ...                    "D": [1, 2, 2, 3, 3, 4, 5, 6, 7],
        ...                    "E": [2, 4, 5, 5, 6, 6, 8, 9, 9]})
        >>> df
             A    B      C  D  E
        0  foo  one  small  1  2
        1  foo  one  large  2  4
        2  foo  one  large  2  5
        3  foo  two  small  3  5
        4  foo  two  small  3  6
        5  bar  one  large  4  6
        6  bar  one  small  5  8
        7  bar  two  small  6  9
        8  bar  two  large  7  9

        This first example aggregates values by taking the sum.

        >>> table = pd.pivot_table(df, values='D', index=['A', 'B'],
        ...                     columns=['C'], aggfunc=np.sum)
        >>> table
        C        large  small
        A   B
        bar one    4.0    5.0
            two    7.0    6.0
        foo one    4.0    1.0
            two    NaN    6.0

        We can also fill missing values using the `fill_value` parameter.

        >>> table = pd.pivot_table(df, values='D', index=['A', 'B'],
        ...                     columns=['C'], aggfunc=np.sum, fill_value=0)
        >>> table
        C        large  small
        A   B
        bar one      4      5
            two      7      6
        foo one      4      1
            two      0      6

        The next example aggregates by taking the mean across multiple columns.

        >>> table = pd.pivot_table(df, values=['D', 'E'], index=['A', 'C'],
        ...                     aggfunc={'D': np.mean,
        ...                              'E': np.mean})
        >>> table
                        D         E
        A   C
        bar large  5.500000  7.500000
            small  5.500000  8.500000
        foo large  2.000000  4.500000
            small  2.333333  4.333333

        We can also calculate multiple types of aggregations for any given
        value column.

        >>> table = pd.pivot_table(df, values=['D', 'E'], index=['A', 'C'],
        ...                     aggfunc={'D': np.mean,
        ...                              'E': [min, max, np.mean]})
        >>> table
                        D    E
                    mean  max      mean  min
        A   C
        bar large  5.500000  9.0  7.500000  6.0
            small  5.500000  9.0  8.500000  8.0
        foo large  2.000000  5.0  4.500000  4.0
            small  2.333333  6.0  4.333333  2.0
        """

    @Substitution("")
    @Appender(_shared_docs["pivot_table"])
    def pivot_table(
        self,
        values=None,
        index=None,
        columns=None,
        aggfunc="mean",
        fill_value=None,
        margins=False,
        dropna=True,
        margins_name="All",
        observed=False,
    ) -> "DataFrame":
        from pandas.core.reshape.pivot import pivot_table

        return pivot_table(
            self,
            values=values,
            index=index,
            columns=columns,
            aggfunc=aggfunc,
            fill_value=fill_value,
            margins=margins,
            dropna=dropna,
            margins_name=margins_name,
            observed=observed,
        )

    def stack(self, level=-1, dropna=True):
        """
        Stack the prescribed level(s) from columns to index.

        Return a reshaped DataFrame or Series having a multi-level
        index with one or more new inner-most levels compared to the current
        DataFrame. The new inner-most levels are created by pivoting the
        columns of the current dataframe:

          - if the columns have a single level, the output is a Series;
          - if the columns have multiple levels, the new index
            level(s) is (are) taken from the prescribed level(s) and
            the output is a DataFrame.

        The new index levels are sorted.

        Parameters
        ----------
        level : int, str, list, default -1
            Level(s) to stack from the column axis onto the index
            axis, defined as one index or label, or a list of indices
            or labels.
        dropna : bool, default True
            Whether to drop rows in the resulting Frame/Series with
            missing values. Stacking a column level onto the index
            axis can create combinations of index and column values
            that are missing from the original dataframe. See Examples
            section.

        Returns
        -------
        DataFrame or Series
            Stacked dataframe or series.

        See Also
        --------
        DataFrame.unstack : Unstack prescribed level(s) from index axis
             onto column axis.
        DataFrame.pivot : Reshape dataframe from long format to wide
             format.
        DataFrame.pivot_table : Create a spreadsheet-style pivot table
             as a DataFrame.

        Notes
        -----
        The function is named by analogy with a collection of books
        being reorganized from being side by side on a horizontal
        position (the columns of the dataframe) to being stacked
        vertically on top of each other (in the index of the
        dataframe).

        Examples
        --------
        **Single level columns**

        >>> df_single_level_cols = pd.DataFrame([[0, 1], [2, 3]],
        ...                                     index=['cat', 'dog'],
        ...                                     columns=['weight', 'height'])

        Stacking a dataframe with a single level column axis returns a Series:

        >>> df_single_level_cols
             weight height
        cat       0      1
        dog       2      3
        >>> df_single_level_cols.stack()
        cat  weight    0
             height    1
        dog  weight    2
             height    3
        dtype: int64

        **Multi level columns: simple case**

        >>> multicol1 = pd.MultiIndex.from_tuples([('weight', 'kg'),
        ...                                        ('weight', 'pounds')])
        >>> df_multi_level_cols1 = pd.DataFrame([[1, 2], [2, 4]],
        ...                                     index=['cat', 'dog'],
        ...                                     columns=multicol1)

        Stacking a dataframe with a multi-level column axis:

        >>> df_multi_level_cols1
             weight
                 kg    pounds
        cat       1        2
        dog       2        4
        >>> df_multi_level_cols1.stack()
                    weight
        cat kg           1
            pounds       2
        dog kg           2
            pounds       4

        **Missing values**

        >>> multicol2 = pd.MultiIndex.from_tuples([('weight', 'kg'),
        ...                                        ('height', 'm')])
        >>> df_multi_level_cols2 = pd.DataFrame([[1.0, 2.0], [3.0, 4.0]],
        ...                                     index=['cat', 'dog'],
        ...                                     columns=multicol2)

        It is common to have missing values when stacking a dataframe
        with multi-level columns, as the stacked dataframe typically
        has more values than the original dataframe. Missing values
        are filled with NaNs:

        >>> df_multi_level_cols2
            weight height
                kg      m
        cat    1.0    2.0
        dog    3.0    4.0
        >>> df_multi_level_cols2.stack()
                height  weight
        cat kg     NaN     1.0
            m      2.0     NaN
        dog kg     NaN     3.0
            m      4.0     NaN

        **Prescribing the level(s) to be stacked**

        The first parameter controls which level or levels are stacked:

        >>> df_multi_level_cols2.stack(0)
                     kg    m
        cat height  NaN  2.0
            weight  1.0  NaN
        dog height  NaN  4.0
            weight  3.0  NaN
        >>> df_multi_level_cols2.stack([0, 1])
        cat  height  m     2.0
             weight  kg    1.0
        dog  height  m     4.0
             weight  kg    3.0
        dtype: float64

        **Dropping missing values**

        >>> df_multi_level_cols3 = pd.DataFrame([[None, 1.0], [2.0, 3.0]],
        ...                                     index=['cat', 'dog'],
        ...                                     columns=multicol2)

        Note that rows where all values are missing are dropped by
        default but this behaviour can be controlled via the dropna
        keyword parameter:

        >>> df_multi_level_cols3
            weight height
                kg      m
        cat    NaN    1.0
        dog    2.0    3.0
        >>> df_multi_level_cols3.stack(dropna=False)
                height  weight
        cat kg     NaN     NaN
            m      1.0     NaN
        dog kg     NaN     2.0
            m      3.0     NaN
        >>> df_multi_level_cols3.stack(dropna=True)
                height  weight
        cat m      1.0     NaN
        dog kg     NaN     2.0
            m      3.0     NaN
        """
        from pandas.core.reshape.reshape import stack, stack_multiple

        if isinstance(level, (tuple, list)):
            return stack_multiple(self, level, dropna=dropna)
        else:
            return stack(self, level, dropna=dropna)

    def explode(self, column: Union[str, Tuple]) -> "DataFrame":
        """
        Transform each element of a list-like to a row, replicating index values.

        .. versionadded:: 0.25.0

        Parameters
        ----------
        column : str or tuple
            Column to explode.

        Returns
        -------
        DataFrame
            Exploded lists to rows of the subset columns;
            index will be duplicated for these rows.

        Raises
        ------
        ValueError :
            if columns of the frame are not unique.

        See Also
        --------
        DataFrame.unstack : Pivot a level of the (necessarily hierarchical)
            index labels.
        DataFrame.melt : Unpivot a DataFrame from wide format to long format.
        Series.explode : Explode a DataFrame from list-like columns to long format.

        Notes
        -----
        This routine will explode list-likes including lists, tuples,
        Series, and np.ndarray. The result dtype of the subset rows will
        be object. Scalars will be returned unchanged. Empty list-likes will
        result in a np.nan for that row.

        Examples
        --------
        >>> df = pd.DataFrame({'A': [[1, 2, 3], 'foo', [], [3, 4]], 'B': 1})
        >>> df
                   A  B
        0  [1, 2, 3]  1
        1        foo  1
        2         []  1
        3     [3, 4]  1

        >>> df.explode('A')
             A  B
        0    1  1
        0    2  1
        0    3  1
        1  foo  1
        2  NaN  1
        3    3  1
        3    4  1
        """

        if not (is_scalar(column) or isinstance(column, tuple)):
            raise ValueError("column must be a scalar")
        if not self.columns.is_unique:
            raise ValueError("columns must be unique")

        df = self.reset_index(drop=True)
        # TODO: use overload to refine return type of reset_index
        assert df is not None  # needed for mypy
        result = df[column].explode()
        result = df.drop([column], axis=1).join(result)
        result.index = self.index.take(result.index)
        result = result.reindex(columns=self.columns, copy=False)

        return result

    def unstack(self, level=-1, fill_value=None):
        """
        Pivot a level of the (necessarily hierarchical) index labels.

        Returns a DataFrame having a new level of column labels whose inner-most level
        consists of the pivoted index labels.

        If the index is not a MultiIndex, the output will be a Series
        (the analogue of stack when the columns are not a MultiIndex).

        The level involved will automatically get sorted.

        Parameters
        ----------
        level : int, str, or list of these, default -1 (last level)
            Level(s) of index to unstack, can pass level name.
        fill_value : int, str or dict
            Replace NaN with this value if the unstack produces missing values.

        Returns
        -------
        Series or DataFrame

        See Also
        --------
        DataFrame.pivot : Pivot a table based on column values.
        DataFrame.stack : Pivot a level of the column labels (inverse operation
            from `unstack`).

        Examples
        --------
        >>> index = pd.MultiIndex.from_tuples([('one', 'a'), ('one', 'b'),
        ...                                    ('two', 'a'), ('two', 'b')])
        >>> s = pd.Series(np.arange(1.0, 5.0), index=index)
        >>> s
        one  a   1.0
             b   2.0
        two  a   3.0
             b   4.0
        dtype: float64

        >>> s.unstack(level=-1)
             a   b
        one  1.0  2.0
        two  3.0  4.0

        >>> s.unstack(level=0)
           one  two
        a  1.0   3.0
        b  2.0   4.0

        >>> df = s.unstack(level=0)
        >>> df.unstack()
        one  a  1.0
             b  2.0
        two  a  3.0
             b  4.0
        dtype: float64
        """
        from pandas.core.reshape.reshape import unstack

        return unstack(self, level, fill_value)

    _shared_docs[
        "melt"
    ] = """
    Unpivot a DataFrame from wide to long format, optionally leaving identifiers set.

    This function is useful to massage a DataFrame into a format where one
    or more columns are identifier variables (`id_vars`), while all other
    columns, considered measured variables (`value_vars`), are "unpivoted" to
    the row axis, leaving just two non-identifier columns, 'variable' and
    'value'.
    %(versionadded)s
    Parameters
    ----------
    id_vars : tuple, list, or ndarray, optional
        Column(s) to use as identifier variables.
    value_vars : tuple, list, or ndarray, optional
        Column(s) to unpivot. If not specified, uses all columns that
        are not set as `id_vars`.
    var_name : scalar
        Name to use for the 'variable' column. If None it uses
        ``frame.columns.name`` or 'variable'.
    value_name : scalar, default 'value'
        Name to use for the 'value' column.
    col_level : int or str, optional
        If columns are a MultiIndex then use this level to melt.

    Returns
    -------
    DataFrame
        Unpivoted DataFrame.

    See Also
    --------
    %(other)s
    pivot_table
    DataFrame.pivot
    Series.explode

    Examples
    --------
    >>> df = pd.DataFrame({'A': {0: 'a', 1: 'b', 2: 'c'},
    ...                    'B': {0: 1, 1: 3, 2: 5},
    ...                    'C': {0: 2, 1: 4, 2: 6}})
    >>> df
       A  B  C
    0  a  1  2
    1  b  3  4
    2  c  5  6

    >>> %(caller)sid_vars=['A'], value_vars=['B'])
       A variable  value
    0  a        B      1
    1  b        B      3
    2  c        B      5

    >>> %(caller)sid_vars=['A'], value_vars=['B', 'C'])
       A variable  value
    0  a        B      1
    1  b        B      3
    2  c        B      5
    3  a        C      2
    4  b        C      4
    5  c        C      6

    The names of 'variable' and 'value' columns can be customized:

    >>> %(caller)sid_vars=['A'], value_vars=['B'],
    ...         var_name='myVarname', value_name='myValname')
       A myVarname  myValname
    0  a         B          1
    1  b         B          3
    2  c         B          5

    If you have multi-index columns:

    >>> df.columns = [list('ABC'), list('DEF')]
    >>> df
       A  B  C
       D  E  F
    0  a  1  2
    1  b  3  4
    2  c  5  6

    >>> %(caller)scol_level=0, id_vars=['A'], value_vars=['B'])
       A variable  value
    0  a        B      1
    1  b        B      3
    2  c        B      5

    >>> %(caller)sid_vars=[('A', 'D')], value_vars=[('B', 'E')])
      (A, D) variable_0 variable_1  value
    0      a          B          E      1
    1      b          B          E      3
    2      c          B          E      5
    """

    @Appender(
        _shared_docs["melt"]
        % dict(
            caller="df.melt(", versionadded=".. versionadded:: 0.20.0\n", other="melt"
        )
    )
    def melt(
        self,
        id_vars=None,
        value_vars=None,
        var_name=None,
        value_name="value",
        col_level=None,
    ) -> "DataFrame":
        from pandas.core.reshape.melt import melt

        return melt(
            self,
            id_vars=id_vars,
            value_vars=value_vars,
            var_name=var_name,
            value_name=value_name,
            col_level=col_level,
        )

    # ----------------------------------------------------------------------
    # Time series-related

    def diff(self, periods=1, axis=0) -> "DataFrame":
        """
        First discrete difference of element.

        Calculates the difference of a DataFrame element compared with another
        element in the DataFrame (default is the element in the same column
        of the previous row).

        Parameters
        ----------
        periods : int, default 1
            Periods to shift for calculating difference, accepts negative
            values.
        axis : {0 or 'index', 1 or 'columns'}, default 0
            Take difference over rows (0) or columns (1).

        Returns
        -------
        DataFrame

        See Also
        --------
        Series.diff: First discrete difference for a Series.
        DataFrame.pct_change: Percent change over given number of periods.
        DataFrame.shift: Shift index by desired number of periods with an
            optional time freq.

        Examples
        --------
        Difference with previous row

        >>> df = pd.DataFrame({'a': [1, 2, 3, 4, 5, 6],
        ...                    'b': [1, 1, 2, 3, 5, 8],
        ...                    'c': [1, 4, 9, 16, 25, 36]})
        >>> df
           a  b   c
        0  1  1   1
        1  2  1   4
        2  3  2   9
        3  4  3  16
        4  5  5  25
        5  6  8  36

        >>> df.diff()
             a    b     c
        0  NaN  NaN   NaN
        1  1.0  0.0   3.0
        2  1.0  1.0   5.0
        3  1.0  1.0   7.0
        4  1.0  2.0   9.0
        5  1.0  3.0  11.0

        Difference with previous column

        >>> df.diff(axis=1)
            a    b     c
        0 NaN  0.0   0.0
        1 NaN -1.0   3.0
        2 NaN -1.0   7.0
        3 NaN -1.0  13.0
        4 NaN  0.0  20.0
        5 NaN  2.0  28.0

        Difference with 3rd previous row

        >>> df.diff(periods=3)
             a    b     c
        0  NaN  NaN   NaN
        1  NaN  NaN   NaN
        2  NaN  NaN   NaN
        3  3.0  2.0  15.0
        4  3.0  4.0  21.0
        5  3.0  6.0  27.0

        Difference with following row

        >>> df.diff(periods=-1)
             a    b     c
        0 -1.0  0.0  -3.0
        1 -1.0 -1.0  -5.0
        2 -1.0 -1.0  -7.0
        3 -1.0 -2.0  -9.0
        4 -1.0 -3.0 -11.0
        5  NaN  NaN   NaN
        """
        bm_axis = self._get_block_manager_axis(axis)
        new_data = self._data.diff(n=periods, axis=bm_axis)
        return self._constructor(new_data)

    # ----------------------------------------------------------------------
    # Function application

    def _gotitem(
        self,
        key: Union[str, List[str]],
        ndim: int,
        subset: Optional[Union[Series, ABCDataFrame]] = None,
    ) -> Union[Series, ABCDataFrame]:
        """
        Sub-classes to define. Return a sliced object.

        Parameters
        ----------
        key : string / list of selections
        ndim : 1,2
            requested ndim of result
        subset : object, default None
            subset to act on
        """
        if subset is None:
            subset = self
        elif subset.ndim == 1:  # is Series
            return subset

        # TODO: _shallow_copy(subset)?
        return subset[key]

    _agg_summary_and_see_also_doc = dedent(
        """
    The aggregation operations are always performed over an axis, either the
    index (default) or the column axis. This behavior is different from
    `numpy` aggregation functions (`mean`, `median`, `prod`, `sum`, `std`,
    `var`), where the default is to compute the aggregation of the flattened
    array, e.g., ``numpy.mean(arr_2d)`` as opposed to
    ``numpy.mean(arr_2d, axis=0)``.

    `agg` is an alias for `aggregate`. Use the alias.

    See Also
    --------
    DataFrame.apply : Perform any type of operations.
    DataFrame.transform : Perform transformation type operations.
    core.groupby.GroupBy : Perform operations over groups.
    core.resample.Resampler : Perform operations over resampled bins.
    core.window.Rolling : Perform operations over rolling window.
    core.window.Expanding : Perform operations over expanding window.
    core.window.EWM : Perform operation over exponential weighted
        window.
    """
    )

    _agg_examples_doc = dedent(
        """
    Examples
    --------
    >>> df = pd.DataFrame([[1, 2, 3],
    ...                    [4, 5, 6],
    ...                    [7, 8, 9],
    ...                    [np.nan, np.nan, np.nan]],
    ...                   columns=['A', 'B', 'C'])

    Aggregate these functions over the rows.

    >>> df.agg(['sum', 'min'])
            A     B     C
    sum  12.0  15.0  18.0
    min   1.0   2.0   3.0

    Different aggregations per column.

    >>> df.agg({'A' : ['sum', 'min'], 'B' : ['min', 'max']})
            A    B
    max   NaN  8.0
    min   1.0  2.0
    sum  12.0  NaN

    Aggregate over the columns.

    >>> df.agg("mean", axis="columns")
    0    2.0
    1    5.0
    2    8.0
    3    NaN
    dtype: float64
    """
    )

    @Substitution(
        see_also=_agg_summary_and_see_also_doc,
        examples=_agg_examples_doc,
        versionadded="\n.. versionadded:: 0.20.0\n",
        **_shared_doc_kwargs,
    )
    @Appender(_shared_docs["aggregate"])
    def aggregate(self, func, axis=0, *args, **kwargs):
        axis = self._get_axis_number(axis)

        result = None
        try:
            result, how = self._aggregate(func, axis=axis, *args, **kwargs)
        except TypeError:
            pass
        if result is None:
            return self.apply(func, axis=axis, args=args, **kwargs)
        return result

    def _aggregate(self, arg, axis=0, *args, **kwargs):
        if axis == 1:
            # NDFrame.aggregate returns a tuple, and we need to transpose
            # only result
            result, how = self.T._aggregate(arg, *args, **kwargs)
            result = result.T if result is not None else result
            return result, how
        return super()._aggregate(arg, *args, **kwargs)

    agg = aggregate

    @Appender(_shared_docs["transform"] % _shared_doc_kwargs)
    def transform(self, func, axis=0, *args, **kwargs) -> "DataFrame":
        axis = self._get_axis_number(axis)
        if axis == 1:
            return self.T.transform(func, *args, **kwargs).T
        return super().transform(func, *args, **kwargs)

    def apply(self, func, axis=0, raw=False, result_type=None, args=(), **kwds):
        """
        Apply a function along an axis of the DataFrame.

        Objects passed to the function are Series objects whose index is
        either the DataFrame's index (``axis=0``) or the DataFrame's columns
        (``axis=1``). By default (``result_type=None``), the final return type
        is inferred from the return type of the applied function. Otherwise,
        it depends on the `result_type` argument.

        Parameters
        ----------
        func : function
            Function to apply to each column or row.
        axis : {0 or 'index', 1 or 'columns'}, default 0
            Axis along which the function is applied:

            * 0 or 'index': apply function to each column.
            * 1 or 'columns': apply function to each row.

        raw : bool, default False
            Determines if row or column is passed as a Series or ndarray object:

            * ``False`` : passes each row or column as a Series to the
              function.
            * ``True`` : the passed function will receive ndarray objects
              instead.
              If you are just applying a NumPy reduction function this will
              achieve much better performance.

        result_type : {'expand', 'reduce', 'broadcast', None}, default None
            These only act when ``axis=1`` (columns):

            * 'expand' : list-like results will be turned into columns.
            * 'reduce' : returns a Series if possible rather than expanding
              list-like results. This is the opposite of 'expand'.
            * 'broadcast' : results will be broadcast to the original shape
              of the DataFrame, the original index and columns will be
              retained.

            The default behaviour (None) depends on the return value of the
            applied function: list-like results will be returned as a Series
            of those. However if the apply function returns a Series these
            are expanded to columns.

            .. versionadded:: 0.23.0

        args : tuple
            Positional arguments to pass to `func` in addition to the
            array/series.
        **kwds
            Additional keyword arguments to pass as keywords arguments to
            `func`.

        Returns
        -------
        Series or DataFrame
            Result of applying ``func`` along the given axis of the
            DataFrame.

        See Also
        --------
        DataFrame.applymap: For elementwise operations.
        DataFrame.aggregate: Only perform aggregating type operations.
        DataFrame.transform: Only perform transforming type operations.

        Examples
        --------

        >>> df = pd.DataFrame([[4, 9]] * 3, columns=['A', 'B'])
        >>> df
           A  B
        0  4  9
        1  4  9
        2  4  9

        Using a numpy universal function (in this case the same as
        ``np.sqrt(df)``):

        >>> df.apply(np.sqrt)
             A    B
        0  2.0  3.0
        1  2.0  3.0
        2  2.0  3.0

        Using a reducing function on either axis

        >>> df.apply(np.sum, axis=0)
        A    12
        B    27
        dtype: int64

        >>> df.apply(np.sum, axis=1)
        0    13
        1    13
        2    13
        dtype: int64

        Returning a list-like will result in a Series

        >>> df.apply(lambda x: [1, 2], axis=1)
        0    [1, 2]
        1    [1, 2]
        2    [1, 2]
        dtype: object

        Passing result_type='expand' will expand list-like results
        to columns of a Dataframe

        >>> df.apply(lambda x: [1, 2], axis=1, result_type='expand')
           0  1
        0  1  2
        1  1  2
        2  1  2

        Returning a Series inside the function is similar to passing
        ``result_type='expand'``. The resulting column names
        will be the Series index.

        >>> df.apply(lambda x: pd.Series([1, 2], index=['foo', 'bar']), axis=1)
           foo  bar
        0    1    2
        1    1    2
        2    1    2

        Passing ``result_type='broadcast'`` will ensure the same shape
        result, whether list-like or scalar is returned by the function,
        and broadcast it along the axis. The resulting column names will
        be the originals.

        >>> df.apply(lambda x: [1, 2], axis=1, result_type='broadcast')
           A  B
        0  1  2
        1  1  2
        2  1  2
        """
        from pandas.core.apply import frame_apply

        op = frame_apply(
            self,
            func=func,
            axis=axis,
            raw=raw,
            result_type=result_type,
            args=args,
            kwds=kwds,
        )
        return op.get_result()

    def applymap(self, func) -> "DataFrame":
        """
        Apply a function to a Dataframe elementwise.

        This method applies a function that accepts and returns a scalar
        to every element of a DataFrame.

        Parameters
        ----------
        func : callable
            Python function, returns a single value from a single value.

        Returns
        -------
        DataFrame
            Transformed DataFrame.

        See Also
        --------
        DataFrame.apply : Apply a function along input axis of DataFrame.

        Notes
        -----
        In the current implementation applymap calls `func` twice on the
        first column/row to decide whether it can take a fast or slow
        code path. This can lead to unexpected behavior if `func` has
        side-effects, as they will take effect twice for the first
        column/row.

        Examples
        --------
        >>> df = pd.DataFrame([[1, 2.12], [3.356, 4.567]])
        >>> df
               0      1
        0  1.000  2.120
        1  3.356  4.567

        >>> df.applymap(lambda x: len(str(x)))
           0  1
        0  3  4
        1  5  5

        Note that a vectorized version of `func` often exists, which will
        be much faster. You could square each number elementwise.

        >>> df.applymap(lambda x: x**2)
                   0          1
        0   1.000000   4.494400
        1  11.262736  20.857489

        But it's better to avoid applymap in that case.

        >>> df ** 2
                   0          1
        0   1.000000   4.494400
        1  11.262736  20.857489
        """

        # if we have a dtype == 'M8[ns]', provide boxed values
        def infer(x):
            if x.empty:
                return lib.map_infer(x, func)
            return lib.map_infer(x.astype(object).values, func)

        return self.apply(infer)

    # ----------------------------------------------------------------------
    # Merging / joining methods

    def append(
        self, other, ignore_index=False, verify_integrity=False, sort=False
    ) -> "DataFrame":
        """
        Append rows of `other` to the end of caller, returning a new object.

        Columns in `other` that are not in the caller are added as new columns.

        Parameters
        ----------
        other : DataFrame or Series/dict-like object, or list of these
            The data to append.
        ignore_index : bool, default False
            If True, do not use the index labels.
        verify_integrity : bool, default False
            If True, raise ValueError on creating index with duplicates.
        sort : bool, default False
            Sort columns if the columns of `self` and `other` are not aligned.

            .. versionadded:: 0.23.0
            .. versionchanged:: 1.0.0

                Changed to not sort by default.

        Returns
        -------
        DataFrame

        See Also
        --------
        concat : General function to concatenate DataFrame or Series objects.

        Notes
        -----
        If a list of dict/series is passed and the keys are all contained in
        the DataFrame's index, the order of the columns in the resulting
        DataFrame will be unchanged.

        Iteratively appending rows to a DataFrame can be more computationally
        intensive than a single concatenate. A better solution is to append
        those rows to a list and then concatenate the list with the original
        DataFrame all at once.

        Examples
        --------

        >>> df = pd.DataFrame([[1, 2], [3, 4]], columns=list('AB'))
        >>> df
           A  B
        0  1  2
        1  3  4
        >>> df2 = pd.DataFrame([[5, 6], [7, 8]], columns=list('AB'))
        >>> df.append(df2)
           A  B
        0  1  2
        1  3  4
        0  5  6
        1  7  8

        With `ignore_index` set to True:

        >>> df.append(df2, ignore_index=True)
           A  B
        0  1  2
        1  3  4
        2  5  6
        3  7  8

        The following, while not recommended methods for generating DataFrames,
        show two ways to generate a DataFrame from multiple data sources.

        Less efficient:

        >>> df = pd.DataFrame(columns=['A'])
        >>> for i in range(5):
        ...     df = df.append({'A': i}, ignore_index=True)
        >>> df
           A
        0  0
        1  1
        2  2
        3  3
        4  4

        More efficient:

        >>> pd.concat([pd.DataFrame([i], columns=['A']) for i in range(5)],
        ...           ignore_index=True)
           A
        0  0
        1  1
        2  2
        3  3
        4  4
        """
        if isinstance(other, (Series, dict)):
            if isinstance(other, dict):
                other = Series(other)
            if other.name is None and not ignore_index:
                raise TypeError(
                    "Can only append a Series if ignore_index=True "
                    "or if the Series has a name"
                )

            index = Index([other.name], name=self.index.name)
            idx_diff = other.index.difference(self.columns)
            try:
                combined_columns = self.columns.append(idx_diff)
            except TypeError:
                combined_columns = self.columns.astype(object).append(idx_diff)
            other = (
                other.reindex(combined_columns, copy=False)
                .to_frame()
                .T.infer_objects()
                .rename_axis(index.names, copy=False)
            )
            if not self.columns.equals(combined_columns):
                self = self.reindex(columns=combined_columns)
        elif isinstance(other, list):
            if not other:
                pass
            elif not isinstance(other[0], DataFrame):
                other = DataFrame(other)
                if (self.columns.get_indexer(other.columns) >= 0).all():
                    other = other.reindex(columns=self.columns)

        from pandas.core.reshape.concat import concat

        if isinstance(other, (list, tuple)):
            to_concat = [self, *other]
        else:
            to_concat = [self, other]
        return concat(
            to_concat,
            ignore_index=ignore_index,
            verify_integrity=verify_integrity,
            sort=sort,
        )

    def join(
        self, other, on=None, how="left", lsuffix="", rsuffix="", sort=False
    ) -> "DataFrame":
        """
        Join columns of another DataFrame.

        Join columns with `other` DataFrame either on index or on a key
        column. Efficiently join multiple DataFrame objects by index at once by
        passing a list.

        Parameters
        ----------
        other : DataFrame, Series, or list of DataFrame
            Index should be similar to one of the columns in this one. If a
            Series is passed, its name attribute must be set, and that will be
            used as the column name in the resulting joined DataFrame.
        on : str, list of str, or array-like, optional
            Column or index level name(s) in the caller to join on the index
            in `other`, otherwise joins index-on-index. If multiple
            values given, the `other` DataFrame must have a MultiIndex. Can
            pass an array as the join key if it is not already contained in
            the calling DataFrame. Like an Excel VLOOKUP operation.
        how : {'left', 'right', 'outer', 'inner'}, default 'left'
            How to handle the operation of the two objects.

            * left: use calling frame's index (or column if on is specified)
            * right: use `other`'s index.
            * outer: form union of calling frame's index (or column if on is
              specified) with `other`'s index, and sort it.
              lexicographically.
            * inner: form intersection of calling frame's index (or column if
              on is specified) with `other`'s index, preserving the order
              of the calling's one.
        lsuffix : str, default ''
            Suffix to use from left frame's overlapping columns.
        rsuffix : str, default ''
            Suffix to use from right frame's overlapping columns.
        sort : bool, default False
            Order result DataFrame lexicographically by the join key. If False,
            the order of the join key depends on the join type (how keyword).

        Returns
        -------
        DataFrame
            A dataframe containing columns from both the caller and `other`.

        See Also
        --------
        DataFrame.merge : For column(s)-on-columns(s) operations.

        Notes
        -----
        Parameters `on`, `lsuffix`, and `rsuffix` are not supported when
        passing a list of `DataFrame` objects.

        Support for specifying index levels as the `on` parameter was added
        in version 0.23.0.

        Examples
        --------
        >>> df = pd.DataFrame({'key': ['K0', 'K1', 'K2', 'K3', 'K4', 'K5'],
        ...                    'A': ['A0', 'A1', 'A2', 'A3', 'A4', 'A5']})

        >>> df
          key   A
        0  K0  A0
        1  K1  A1
        2  K2  A2
        3  K3  A3
        4  K4  A4
        5  K5  A5

        >>> other = pd.DataFrame({'key': ['K0', 'K1', 'K2'],
        ...                       'B': ['B0', 'B1', 'B2']})

        >>> other
          key   B
        0  K0  B0
        1  K1  B1
        2  K2  B2

        Join DataFrames using their indexes.

        >>> df.join(other, lsuffix='_caller', rsuffix='_other')
          key_caller   A key_other    B
        0         K0  A0        K0   B0
        1         K1  A1        K1   B1
        2         K2  A2        K2   B2
        3         K3  A3       NaN  NaN
        4         K4  A4       NaN  NaN
        5         K5  A5       NaN  NaN

        If we want to join using the key columns, we need to set key to be
        the index in both `df` and `other`. The joined DataFrame will have
        key as its index.

        >>> df.set_index('key').join(other.set_index('key'))
              A    B
        key
        K0   A0   B0
        K1   A1   B1
        K2   A2   B2
        K3   A3  NaN
        K4   A4  NaN
        K5   A5  NaN

        Another option to join using the key columns is to use the `on`
        parameter. DataFrame.join always uses `other`'s index but we can use
        any column in `df`. This method preserves the original DataFrame's
        index in the result.

        >>> df.join(other.set_index('key'), on='key')
          key   A    B
        0  K0  A0   B0
        1  K1  A1   B1
        2  K2  A2   B2
        3  K3  A3  NaN
        4  K4  A4  NaN
        5  K5  A5  NaN
        """
        return self._join_compat(
            other, on=on, how=how, lsuffix=lsuffix, rsuffix=rsuffix, sort=sort
        )

    def _join_compat(
        self, other, on=None, how="left", lsuffix="", rsuffix="", sort=False
    ):
        from pandas.core.reshape.merge import merge
        from pandas.core.reshape.concat import concat

        if isinstance(other, Series):
            if other.name is None:
                raise ValueError("Other Series must have a name")
            other = DataFrame({other.name: other})

        if isinstance(other, DataFrame):
            return merge(
                self,
                other,
                left_on=on,
                how=how,
                left_index=on is None,
                right_index=True,
                suffixes=(lsuffix, rsuffix),
                sort=sort,
            )
        else:
            if on is not None:
                raise ValueError(
                    "Joining multiple DataFrames only supported for joining on index"
                )

            frames = [self] + list(other)

            can_concat = all(df.index.is_unique for df in frames)

            # join indexes only using concat
            if can_concat:
                if how == "left":
                    res = concat(
                        frames, axis=1, join="outer", verify_integrity=True, sort=sort
                    )
                    return res.reindex(self.index, copy=False)
                else:
                    return concat(
                        frames, axis=1, join=how, verify_integrity=True, sort=sort
                    )

            joined = frames[0]

            for frame in frames[1:]:
                joined = merge(
                    joined, frame, how=how, left_index=True, right_index=True
                )

            return joined

    @Substitution("")
    @Appender(_merge_doc, indents=2)
    def merge(
        self,
        right,
        how="inner",
        on=None,
        left_on=None,
        right_on=None,
        left_index=False,
        right_index=False,
        sort=False,
        suffixes=("_x", "_y"),
        copy=True,
        indicator=False,
        validate=None,
    ) -> "DataFrame":
        from pandas.core.reshape.merge import merge

        return merge(
            self,
            right,
            how=how,
            on=on,
            left_on=left_on,
            right_on=right_on,
            left_index=left_index,
            right_index=right_index,
            sort=sort,
            suffixes=suffixes,
            copy=copy,
            indicator=indicator,
            validate=validate,
        )

    def round(self, decimals=0, *args, **kwargs) -> "DataFrame":
        """
        Round a DataFrame to a variable number of decimal places.

        Parameters
        ----------
        decimals : int, dict, Series
            Number of decimal places to round each column to. If an int is
            given, round each column to the same number of places.
            Otherwise dict and Series round to variable numbers of places.
            Column names should be in the keys if `decimals` is a
            dict-like, or in the index if `decimals` is a Series. Any
            columns not included in `decimals` will be left as is. Elements
            of `decimals` which are not columns of the input will be
            ignored.
        *args
            Additional keywords have no effect but might be accepted for
            compatibility with numpy.
        **kwargs
            Additional keywords have no effect but might be accepted for
            compatibility with numpy.

        Returns
        -------
        DataFrame
            A DataFrame with the affected columns rounded to the specified
            number of decimal places.

        See Also
        --------
        numpy.around : Round a numpy array to the given number of decimals.
        Series.round : Round a Series to the given number of decimals.

        Examples
        --------
        >>> df = pd.DataFrame([(.21, .32), (.01, .67), (.66, .03), (.21, .18)],
        ...                   columns=['dogs', 'cats'])
        >>> df
            dogs  cats
        0  0.21  0.32
        1  0.01  0.67
        2  0.66  0.03
        3  0.21  0.18

        By providing an integer each column is rounded to the same number
        of decimal places

        >>> df.round(1)
            dogs  cats
        0   0.2   0.3
        1   0.0   0.7
        2   0.7   0.0
        3   0.2   0.2

        With a dict, the number of places for specific columns can be
        specified with the column names as key and the number of decimal
        places as value

        >>> df.round({'dogs': 1, 'cats': 0})
            dogs  cats
        0   0.2   0.0
        1   0.0   1.0
        2   0.7   0.0
        3   0.2   0.0

        Using a Series, the number of places for specific columns can be
        specified with the column names as index and the number of
        decimal places as value

        >>> decimals = pd.Series([0, 1], index=['cats', 'dogs'])
        >>> df.round(decimals)
            dogs  cats
        0   0.2   0.0
        1   0.0   1.0
        2   0.7   0.0
        3   0.2   0.0
        """
        from pandas.core.reshape.concat import concat

        def _dict_round(df, decimals):
            for col, vals in df.items():
                try:
                    yield _series_round(vals, decimals[col])
                except KeyError:
                    yield vals

        def _series_round(s, decimals):
            if is_integer_dtype(s) or is_float_dtype(s):
                return s.round(decimals)
            return s

        nv.validate_round(args, kwargs)

        if isinstance(decimals, (dict, Series)):
            if isinstance(decimals, Series):
                if not decimals.index.is_unique:
                    raise ValueError("Index of decimals must be unique")
            new_cols = list(_dict_round(self, decimals))
        elif is_integer(decimals):
            # Dispatch to Series.round
            new_cols = [_series_round(v, decimals) for _, v in self.items()]
        else:
            raise TypeError("decimals must be an integer, a dict-like or a Series")

        if len(new_cols) > 0:
            return self._constructor(
                concat(new_cols, axis=1), index=self.index, columns=self.columns
            )
        else:
            return self

    # ----------------------------------------------------------------------
    # Statistical methods, etc.

    def corr(self, method="pearson", min_periods=1) -> "DataFrame":
        """
        Compute pairwise correlation of columns, excluding NA/null values.

        Parameters
        ----------
        method : {'pearson', 'kendall', 'spearman'} or callable
            Method of correlation:

            * pearson : standard correlation coefficient
            * kendall : Kendall Tau correlation coefficient
            * spearman : Spearman rank correlation
            * callable: callable with input two 1d ndarrays
                and returning a float. Note that the returned matrix from corr
                will have 1 along the diagonals and will be symmetric
                regardless of the callable's behavior.

                .. versionadded:: 0.24.0

        min_periods : int, optional
            Minimum number of observations required per pair of columns
            to have a valid result. Currently only available for Pearson
            and Spearman correlation.

        Returns
        -------
        DataFrame
            Correlation matrix.

        See Also
        --------
        DataFrame.corrwith
        Series.corr

        Examples
        --------
        >>> def histogram_intersection(a, b):
        ...     v = np.minimum(a, b).sum().round(decimals=1)
        ...     return v
        >>> df = pd.DataFrame([(.2, .3), (.0, .6), (.6, .0), (.2, .1)],
        ...                   columns=['dogs', 'cats'])
        >>> df.corr(method=histogram_intersection)
              dogs  cats
        dogs   1.0   0.3
        cats   0.3   1.0
        """
        numeric_df = self._get_numeric_data()
        cols = numeric_df.columns
        idx = cols.copy()
        mat = numeric_df.values

        if method == "pearson":
            correl = libalgos.nancorr(ensure_float64(mat), minp=min_periods)
        elif method == "spearman":
            correl = libalgos.nancorr_spearman(ensure_float64(mat), minp=min_periods)
        elif method == "kendall" or callable(method):
            if min_periods is None:
                min_periods = 1
            mat = ensure_float64(mat).T
            corrf = nanops.get_corr_func(method)
            K = len(cols)
            correl = np.empty((K, K), dtype=float)
            mask = np.isfinite(mat)
            for i, ac in enumerate(mat):
                for j, bc in enumerate(mat):
                    if i > j:
                        continue

                    valid = mask[i] & mask[j]
                    if valid.sum() < min_periods:
                        c = np.nan
                    elif i == j:
                        c = 1.0
                    elif not valid.all():
                        c = corrf(ac[valid], bc[valid])
                    else:
                        c = corrf(ac, bc)
                    correl[i, j] = c
                    correl[j, i] = c
        else:
            raise ValueError(
                "method must be either 'pearson', "
                "'spearman', 'kendall', or a callable, "
                f"'{method}' was supplied"
            )

        return self._constructor(correl, index=idx, columns=cols)

    def cov(self, min_periods=None) -> "DataFrame":
        """
        Compute pairwise covariance of columns, excluding NA/null values.

        Compute the pairwise covariance among the series of a DataFrame.
        The returned data frame is the `covariance matrix
        <https://en.wikipedia.org/wiki/Covariance_matrix>`__ of the columns
        of the DataFrame.

        Both NA and null values are automatically excluded from the
        calculation. (See the note below about bias from missing values.)
        A threshold can be set for the minimum number of
        observations for each value created. Comparisons with observations
        below this threshold will be returned as ``NaN``.

        This method is generally used for the analysis of time series data to
        understand the relationship between different measures
        across time.

        Parameters
        ----------
        min_periods : int, optional
            Minimum number of observations required per pair of columns
            to have a valid result.

        Returns
        -------
        DataFrame
            The covariance matrix of the series of the DataFrame.

        See Also
        --------
        Series.cov : Compute covariance with another Series.
        core.window.EWM.cov: Exponential weighted sample covariance.
        core.window.Expanding.cov : Expanding sample covariance.
        core.window.Rolling.cov : Rolling sample covariance.

        Notes
        -----
        Returns the covariance matrix of the DataFrame's time series.
        The covariance is normalized by N-1.

        For DataFrames that have Series that are missing data (assuming that
        data is `missing at random
        <https://en.wikipedia.org/wiki/Missing_data#Missing_at_random>`__)
        the returned covariance matrix will be an unbiased estimate
        of the variance and covariance between the member Series.

        However, for many applications this estimate may not be acceptable
        because the estimate covariance matrix is not guaranteed to be positive
        semi-definite. This could lead to estimate correlations having
        absolute values which are greater than one, and/or a non-invertible
        covariance matrix. See `Estimation of covariance matrices
        <http://en.wikipedia.org/w/index.php?title=Estimation_of_covariance_
        matrices>`__ for more details.

        Examples
        --------
        >>> df = pd.DataFrame([(1, 2), (0, 3), (2, 0), (1, 1)],
        ...                   columns=['dogs', 'cats'])
        >>> df.cov()
                  dogs      cats
        dogs  0.666667 -1.000000
        cats -1.000000  1.666667

        >>> np.random.seed(42)
        >>> df = pd.DataFrame(np.random.randn(1000, 5),
        ...                   columns=['a', 'b', 'c', 'd', 'e'])
        >>> df.cov()
                  a         b         c         d         e
        a  0.998438 -0.020161  0.059277 -0.008943  0.014144
        b -0.020161  1.059352 -0.008543 -0.024738  0.009826
        c  0.059277 -0.008543  1.010670 -0.001486 -0.000271
        d -0.008943 -0.024738 -0.001486  0.921297 -0.013692
        e  0.014144  0.009826 -0.000271 -0.013692  0.977795

        **Minimum number of periods**

        This method also supports an optional ``min_periods`` keyword
        that specifies the required minimum number of non-NA observations for
        each column pair in order to have a valid result:

        >>> np.random.seed(42)
        >>> df = pd.DataFrame(np.random.randn(20, 3),
        ...                   columns=['a', 'b', 'c'])
        >>> df.loc[df.index[:5], 'a'] = np.nan
        >>> df.loc[df.index[5:10], 'b'] = np.nan
        >>> df.cov(min_periods=12)
                  a         b         c
        a  0.316741       NaN -0.150812
        b       NaN  1.248003  0.191417
        c -0.150812  0.191417  0.895202
        """
        numeric_df = self._get_numeric_data()
        cols = numeric_df.columns
        idx = cols.copy()
        mat = numeric_df.values

        if notna(mat).all():
            if min_periods is not None and min_periods > len(mat):
                baseCov = np.empty((mat.shape[1], mat.shape[1]))
                baseCov.fill(np.nan)
            else:
                baseCov = np.cov(mat.T)
            baseCov = baseCov.reshape((len(cols), len(cols)))
        else:
            baseCov = libalgos.nancorr(ensure_float64(mat), cov=True, minp=min_periods)

        return self._constructor(baseCov, index=idx, columns=cols)

    def corrwith(self, other, axis=0, drop=False, method="pearson") -> Series:
        """
        Compute pairwise correlation.

        Pairwise correlation is computed between rows or columns of
        DataFrame with rows or columns of Series or DataFrame. DataFrames
        are first aligned along both axes before computing the
        correlations.

        Parameters
        ----------
        other : DataFrame, Series
            Object with which to compute correlations.
        axis : {0 or 'index', 1 or 'columns'}, default 0
            The axis to use. 0 or 'index' to compute column-wise, 1 or 'columns' for
            row-wise.
        drop : bool, default False
            Drop missing indices from result.
        method : {'pearson', 'kendall', 'spearman'} or callable
            Method of correlation:

            * pearson : standard correlation coefficient
            * kendall : Kendall Tau correlation coefficient
            * spearman : Spearman rank correlation
            * callable: callable with input two 1d ndarrays
                and returning a float.

            .. versionadded:: 0.24.0

        Returns
        -------
        Series
            Pairwise correlations.

        See Also
        --------
        DataFrame.corr
        """
        axis = self._get_axis_number(axis)
        this = self._get_numeric_data()

        if isinstance(other, Series):
            return this.apply(lambda x: other.corr(x, method=method), axis=axis)

        other = other._get_numeric_data()
        left, right = this.align(other, join="inner", copy=False)

        if axis == 1:
            left = left.T
            right = right.T

        if method == "pearson":
            # mask missing values
            left = left + right * 0
            right = right + left * 0

            # demeaned data
            ldem = left - left.mean()
            rdem = right - right.mean()

            num = (ldem * rdem).sum()
            dom = (left.count() - 1) * left.std() * right.std()

            correl = num / dom

        elif method in ["kendall", "spearman"] or callable(method):

            def c(x):
                return nanops.nancorr(x[0], x[1], method=method)

            correl = Series(
                map(c, zip(left.values.T, right.values.T)), index=left.columns
            )

        else:
            raise ValueError(
                f"Invalid method {method} was passed, "
                "valid methods are: 'pearson', 'kendall', "
                "'spearman', or callable"
            )

        if not drop:
            # Find non-matching labels along the given axis
            # and append missing correlations (GH 22375)
            raxis = 1 if axis == 0 else 0
            result_index = this._get_axis(raxis).union(other._get_axis(raxis))
            idx_diff = result_index.difference(correl.index)

            if len(idx_diff) > 0:
                correl = correl.append(Series([np.nan] * len(idx_diff), index=idx_diff))

        return correl

    # ----------------------------------------------------------------------
    # ndarray-like stats methods

    def count(self, axis=0, level=None, numeric_only=False):
        """
        Count non-NA cells for each column or row.

        The values `None`, `NaN`, `NaT`, and optionally `numpy.inf` (depending
        on `pandas.options.mode.use_inf_as_na`) are considered NA.

        Parameters
        ----------
        axis : {0 or 'index', 1 or 'columns'}, default 0
            If 0 or 'index' counts are generated for each column.
            If 1 or 'columns' counts are generated for each **row**.
        level : int or str, optional
            If the axis is a `MultiIndex` (hierarchical), count along a
            particular `level`, collapsing into a `DataFrame`.
            A `str` specifies the level name.
        numeric_only : bool, default False
            Include only `float`, `int` or `boolean` data.

        Returns
        -------
        Series or DataFrame
            For each column/row the number of non-NA/null entries.
            If `level` is specified returns a `DataFrame`.

        See Also
        --------
        Series.count: Number of non-NA elements in a Series.
        DataFrame.shape: Number of DataFrame rows and columns (including NA
            elements).
        DataFrame.isna: Boolean same-sized DataFrame showing places of NA
            elements.

        Examples
        --------
        Constructing DataFrame from a dictionary:

        >>> df = pd.DataFrame({"Person":
        ...                    ["John", "Myla", "Lewis", "John", "Myla"],
        ...                    "Age": [24., np.nan, 21., 33, 26],
        ...                    "Single": [False, True, True, True, False]})
        >>> df
           Person   Age  Single
        0    John  24.0   False
        1    Myla   NaN    True
        2   Lewis  21.0    True
        3    John  33.0    True
        4    Myla  26.0   False

        Notice the uncounted NA values:

        >>> df.count()
        Person    5
        Age       4
        Single    5
        dtype: int64

        Counts for each **row**:

        >>> df.count(axis='columns')
        0    3
        1    2
        2    3
        3    3
        4    3
        dtype: int64

        Counts for one level of a `MultiIndex`:

        >>> df.set_index(["Person", "Single"]).count(level="Person")
                Age
        Person
        John      2
        Lewis     1
        Myla      1
        """
        axis = self._get_axis_number(axis)
        if level is not None:
            return self._count_level(level, axis=axis, numeric_only=numeric_only)

        if numeric_only:
            frame = self._get_numeric_data()
        else:
            frame = self

        # GH #423
        if len(frame._get_axis(axis)) == 0:
            result = Series(0, index=frame._get_agg_axis(axis))
        else:
            if frame._is_mixed_type or frame._data.any_extension_types:
                # the or any_extension_types is really only hit for single-
                # column frames with an extension array
                result = notna(frame).sum(axis=axis)
            else:
                # GH13407
                series_counts = notna(frame).sum(axis=axis)
                counts = series_counts.values
                result = Series(counts, index=frame._get_agg_axis(axis))

        return result.astype("int64")

    def _count_level(self, level, axis=0, numeric_only=False):
        if numeric_only:
            frame = self._get_numeric_data()
        else:
            frame = self

        count_axis = frame._get_axis(axis)
        agg_axis = frame._get_agg_axis(axis)

        if not isinstance(count_axis, ABCMultiIndex):
            raise TypeError(
                f"Can only count levels on hierarchical {self._get_axis_name(axis)}."
            )

        if frame._is_mixed_type:
            # Since we have mixed types, calling notna(frame.values) might
            # upcast everything to object
            mask = notna(frame).values
        else:
            # But use the speedup when we have homogeneous dtypes
            mask = notna(frame.values)

        if axis == 1:
            # We're transposing the mask rather than frame to avoid potential
            # upcasts to object, which induces a ~20x slowdown
            mask = mask.T

        if isinstance(level, str):
            level = count_axis._get_level_number(level)

        level_name = count_axis._names[level]
        level_index = count_axis.levels[level]._shallow_copy(name=level_name)
        level_codes = ensure_int64(count_axis.codes[level])
        counts = lib.count_level_2d(mask, level_codes, len(level_index), axis=0)

        result = DataFrame(counts, index=level_index, columns=agg_axis)

        if axis == 1:
            # Undo our earlier transpose
            return result.T
        else:
            return result

    def _reduce(
        self, op, name, axis=0, skipna=True, numeric_only=None, filter_type=None, **kwds
    ):
        if axis is None and filter_type == "bool":
            labels = None
            constructor = None
        else:
            # TODO: Make other agg func handle axis=None properly
            axis = self._get_axis_number(axis)
            labels = self._get_agg_axis(axis)
            constructor = self._constructor

        def f(x):
            return op(x, axis=axis, skipna=skipna, **kwds)

        def _get_data(axis_matters):
            if filter_type is None or filter_type == "numeric":
                data = self._get_numeric_data()
            elif filter_type == "bool":
                if axis_matters:
                    # GH#25101, GH#24434
                    data = self._get_bool_data() if axis == 0 else self
                else:
                    data = self._get_bool_data()
            else:  # pragma: no cover
                msg = (
                    f"Generating numeric_only data with filter_type {filter_type} "
                    "not supported."
                )
                raise NotImplementedError(msg)
            return data

        if numeric_only is not None and axis in [0, 1]:
            df = self
            if numeric_only is True:
                df = _get_data(axis_matters=True)
            if axis == 1:
                df = df.T
                axis = 0

            out_dtype = "bool" if filter_type == "bool" else None

            # After possibly _get_data and transposing, we are now in the
            #  simple case where we can use BlockManager._reduce
            res = df._data.reduce(op, axis=1, skipna=skipna, **kwds)
            assert isinstance(res, dict)
            if len(res):
                assert len(res) == max(list(res.keys())) + 1, res.keys()
            out = df._constructor_sliced(res, index=range(len(res)), dtype=out_dtype)
            out.index = df.columns
            return out

        if numeric_only is None:
            values = self.values
            try:
                result = f(values)

                if filter_type == "bool" and is_object_dtype(values) and axis is None:
                    # work around https://github.com/numpy/numpy/issues/10489
                    # TODO: combine with hasattr(result, 'dtype') further down
                    # hard since we don't have `values` down there.
                    result = np.bool_(result)
            except TypeError:
                # e.g. in nanops trying to convert strs to float

                # try by-column first
                if filter_type is None and axis == 0:
                    # this can end up with a non-reduction
                    # but not always. if the types are mixed
                    # with datelike then need to make sure a series

                    # we only end up here if we have not specified
                    # numeric_only and yet we have tried a
                    # column-by-column reduction, where we have mixed type.
                    # So let's just do what we can
                    from pandas.core.apply import frame_apply

                    opa = frame_apply(
                        self, func=f, result_type="expand", ignore_failures=True
                    )
                    result = opa.get_result()
                    if result.ndim == self.ndim:
                        result = result.iloc[0]
                    return result

                # TODO: why doesnt axis matter here?
                data = _get_data(axis_matters=False)
                with np.errstate(all="ignore"):
                    result = f(data.values)
                labels = data._get_agg_axis(axis)
        else:
            if numeric_only:
                data = _get_data(axis_matters=True)

                values = data.values
                labels = data._get_agg_axis(axis)
            else:
                values = self.values
            result = f(values)

        if hasattr(result, "dtype") and is_object_dtype(result.dtype):
            try:
                if filter_type is None or filter_type == "numeric":
                    result = result.astype(np.float64)
                elif filter_type == "bool" and notna(result).all():
                    result = result.astype(np.bool_)
            except (ValueError, TypeError):

                # try to coerce to the original dtypes item by item if we can
                if axis == 0:
                    result = coerce_to_dtypes(result, self.dtypes)

        if constructor is not None:
            result = Series(result, index=labels)
        return result

    def nunique(self, axis=0, dropna=True) -> Series:
        """
        Count distinct observations over requested axis.

        Return Series with number of distinct observations. Can ignore NaN
        values.

        Parameters
        ----------
        axis : {0 or 'index', 1 or 'columns'}, default 0
            The axis to use. 0 or 'index' for row-wise, 1 or 'columns' for
            column-wise.
        dropna : bool, default True
            Don't include NaN in the counts.

        Returns
        -------
        Series

        See Also
        --------
        Series.nunique: Method nunique for Series.
        DataFrame.count: Count non-NA cells for each column or row.

        Examples
        --------
        >>> df = pd.DataFrame({'A': [1, 2, 3], 'B': [1, 1, 1]})
        >>> df.nunique()
        A    3
        B    1
        dtype: int64

        >>> df.nunique(axis=1)
        0    1
        1    2
        2    2
        dtype: int64
        """
        return self.apply(Series.nunique, axis=axis, dropna=dropna)

    def idxmin(self, axis=0, skipna=True) -> Series:
        """
        Return index of first occurrence of minimum over requested axis.

        NA/null values are excluded.

        Parameters
        ----------
        axis : {0 or 'index', 1 or 'columns'}, default 0
            The axis to use. 0 or 'index' for row-wise, 1 or 'columns' for column-wise.
        skipna : bool, default True
            Exclude NA/null values. If an entire row/column is NA, the result
            will be NA.

        Returns
        -------
        Series
            Indexes of minima along the specified axis.

        Raises
        ------
        ValueError
            * If the row/column is empty

        See Also
        --------
        Series.idxmin

        Notes
        -----
        This method is the DataFrame version of ``ndarray.argmin``.
        """
        axis = self._get_axis_number(axis)
        indices = nanops.nanargmin(self.values, axis=axis, skipna=skipna)
        index = self._get_axis(axis)
        result = [index[i] if i >= 0 else np.nan for i in indices]
        return Series(result, index=self._get_agg_axis(axis))

    def idxmax(self, axis=0, skipna=True) -> Series:
        """
        Return index of first occurrence of maximum over requested axis.

        NA/null values are excluded.

        Parameters
        ----------
        axis : {0 or 'index', 1 or 'columns'}, default 0
            The axis to use. 0 or 'index' for row-wise, 1 or 'columns' for column-wise.
        skipna : bool, default True
            Exclude NA/null values. If an entire row/column is NA, the result
            will be NA.

        Returns
        -------
        Series
            Indexes of maxima along the specified axis.

        Raises
        ------
        ValueError
            * If the row/column is empty

        See Also
        --------
        Series.idxmax

        Notes
        -----
        This method is the DataFrame version of ``ndarray.argmax``.
        """
        axis = self._get_axis_number(axis)
        indices = nanops.nanargmax(self.values, axis=axis, skipna=skipna)
        index = self._get_axis(axis)
        result = [index[i] if i >= 0 else np.nan for i in indices]
        return Series(result, index=self._get_agg_axis(axis))

    def _get_agg_axis(self, axis_num):
        """
        Let's be explicit about this.
        """
        if axis_num == 0:
            return self.columns
        elif axis_num == 1:
            return self.index
        else:
            raise ValueError(f"Axis must be 0 or 1 (got {repr(axis_num)})")

    def mode(self, axis=0, numeric_only=False, dropna=True) -> "DataFrame":
        """
        Get the mode(s) of each element along the selected axis.

        The mode of a set of values is the value that appears most often.
        It can be multiple values.

        Parameters
        ----------
        axis : {0 or 'index', 1 or 'columns'}, default 0
            The axis to iterate over while searching for the mode:

            * 0 or 'index' : get mode of each column
            * 1 or 'columns' : get mode of each row.

        numeric_only : bool, default False
            If True, only apply to numeric columns.
        dropna : bool, default True
            Don't consider counts of NaN/NaT.

            .. versionadded:: 0.24.0

        Returns
        -------
        DataFrame
            The modes of each column or row.

        See Also
        --------
        Series.mode : Return the highest frequency value in a Series.
        Series.value_counts : Return the counts of values in a Series.

        Examples
        --------
        >>> df = pd.DataFrame([('bird', 2, 2),
        ...                    ('mammal', 4, np.nan),
        ...                    ('arthropod', 8, 0),
        ...                    ('bird', 2, np.nan)],
        ...                   index=('falcon', 'horse', 'spider', 'ostrich'),
        ...                   columns=('species', 'legs', 'wings'))
        >>> df
                   species  legs  wings
        falcon        bird     2    2.0
        horse       mammal     4    NaN
        spider   arthropod     8    0.0
        ostrich       bird     2    NaN

        By default, missing values are not considered, and the mode of wings
        are both 0 and 2. The second row of species and legs contains ``NaN``,
        because they have only one mode, but the DataFrame has two rows.

        >>> df.mode()
          species  legs  wings
        0    bird   2.0    0.0
        1     NaN   NaN    2.0

        Setting ``dropna=False`` ``NaN`` values are considered and they can be
        the mode (like for wings).

        >>> df.mode(dropna=False)
          species  legs  wings
        0    bird     2    NaN

        Setting ``numeric_only=True``, only the mode of numeric columns is
        computed, and columns of other types are ignored.

        >>> df.mode(numeric_only=True)
           legs  wings
        0   2.0    0.0
        1   NaN    2.0

        To compute the mode over columns and not rows, use the axis parameter:

        >>> df.mode(axis='columns', numeric_only=True)
                   0    1
        falcon   2.0  NaN
        horse    4.0  NaN
        spider   0.0  8.0
        ostrich  2.0  NaN
        """
        data = self if not numeric_only else self._get_numeric_data()

        def f(s):
            return s.mode(dropna=dropna)

        return data.apply(f, axis=axis)

    def quantile(self, q=0.5, axis=0, numeric_only=True, interpolation="linear"):
        """
        Return values at the given quantile over requested axis.

        Parameters
        ----------
        q : float or array-like, default 0.5 (50% quantile)
            Value between 0 <= q <= 1, the quantile(s) to compute.
        axis : {0, 1, 'index', 'columns'} (default 0)
            Equals 0 or 'index' for row-wise, 1 or 'columns' for column-wise.
        numeric_only : bool, default True
            If False, the quantile of datetime and timedelta data will be
            computed as well.
        interpolation : {'linear', 'lower', 'higher', 'midpoint', 'nearest'}
            This optional parameter specifies the interpolation method to use,
            when the desired quantile lies between two data points `i` and `j`:

            * linear: `i + (j - i) * fraction`, where `fraction` is the
              fractional part of the index surrounded by `i` and `j`.
            * lower: `i`.
            * higher: `j`.
            * nearest: `i` or `j` whichever is nearest.
            * midpoint: (`i` + `j`) / 2.

        Returns
        -------
        Series or DataFrame

            If ``q`` is an array, a DataFrame will be returned where the
              index is ``q``, the columns are the columns of self, and the
              values are the quantiles.
            If ``q`` is a float, a Series will be returned where the
              index is the columns of self and the values are the quantiles.

        See Also
        --------
        core.window.Rolling.quantile: Rolling quantile.
        numpy.percentile: Numpy function to compute the percentile.

        Examples
        --------
        >>> df = pd.DataFrame(np.array([[1, 1], [2, 10], [3, 100], [4, 100]]),
        ...                   columns=['a', 'b'])
        >>> df.quantile(.1)
        a    1.3
        b    3.7
        Name: 0.1, dtype: float64
        >>> df.quantile([.1, .5])
               a     b
        0.1  1.3   3.7
        0.5  2.5  55.0

        Specifying `numeric_only=False` will also compute the quantile of
        datetime and timedelta data.

        >>> df = pd.DataFrame({'A': [1, 2],
        ...                    'B': [pd.Timestamp('2010'),
        ...                          pd.Timestamp('2011')],
        ...                    'C': [pd.Timedelta('1 days'),
        ...                          pd.Timedelta('2 days')]})
        >>> df.quantile(0.5, numeric_only=False)
        A                    1.5
        B    2010-07-02 12:00:00
        C        1 days 12:00:00
        Name: 0.5, dtype: object
        """
        validate_percentile(q)

        data = self._get_numeric_data() if numeric_only else self
        axis = self._get_axis_number(axis)
        is_transposed = axis == 1

        if is_transposed:
            data = data.T

        if len(data.columns) == 0:
            # GH#23925 _get_numeric_data may have dropped all columns
            cols = Index([], name=self.columns.name)
            if is_list_like(q):
                return self._constructor([], index=q, columns=cols)
            return self._constructor_sliced([], index=cols, name=q, dtype=np.float64)

        result = data._data.quantile(
            qs=q, axis=1, interpolation=interpolation, transposed=is_transposed
        )

        if result.ndim == 2:
            result = self._constructor(result)
        else:
            result = self._constructor_sliced(result, name=q)

        if is_transposed:
            result = result.T

        return result

    def to_timestamp(self, freq=None, how="start", axis=0, copy=True) -> "DataFrame":
        """
        Cast to DatetimeIndex of timestamps, at *beginning* of period.

        Parameters
        ----------
        freq : str, default frequency of PeriodIndex
            Desired frequency.
        how : {'s', 'e', 'start', 'end'}
            Convention for converting period to timestamp; start of period
            vs. end.
        axis : {0 or 'index', 1 or 'columns'}, default 0
            The axis to convert (the index by default).
        copy : bool, default True
            If False then underlying input data is not copied.

        Returns
        -------
        DataFrame with DatetimeIndex
        """
        new_data = self._data
        if copy:
            new_data = new_data.copy()

        axis = self._get_axis_number(axis)
        if axis == 0:
            new_data.set_axis(1, self.index.to_timestamp(freq=freq, how=how))
        elif axis == 1:
            new_data.set_axis(0, self.columns.to_timestamp(freq=freq, how=how))
        else:  # pragma: no cover
            raise AssertionError(f"Axis must be 0 or 1. Got {axis}")

        return self._constructor(new_data)

    def to_period(self, freq=None, axis=0, copy=True) -> "DataFrame":
        """
        Convert DataFrame from DatetimeIndex to PeriodIndex.

        Convert DataFrame from DatetimeIndex to PeriodIndex with desired
        frequency (inferred from index if not passed).

        Parameters
        ----------
        freq : str, default
            Frequency of the PeriodIndex.
        axis : {0 or 'index', 1 or 'columns'}, default 0
            The axis to convert (the index by default).
        copy : bool, default True
            If False then underlying input data is not copied.

        Returns
        -------
        TimeSeries with PeriodIndex
        """
        new_data = self._data
        if copy:
            new_data = new_data.copy()

        axis = self._get_axis_number(axis)
        if axis == 0:
            new_data.set_axis(1, self.index.to_period(freq=freq))
        elif axis == 1:
            new_data.set_axis(0, self.columns.to_period(freq=freq))
        else:  # pragma: no cover
            raise AssertionError(f"Axis must be 0 or 1. Got {axis}")

        return self._constructor(new_data)

    def isin(self, values) -> "DataFrame":
        """
        Whether each element in the DataFrame is contained in values.

        Parameters
        ----------
        values : iterable, Series, DataFrame or dict
            The result will only be true at a location if all the
            labels match. If `values` is a Series, that's the index. If
            `values` is a dict, the keys must be the column names,
            which must match. If `values` is a DataFrame,
            then both the index and column labels must match.

        Returns
        -------
        DataFrame
            DataFrame of booleans showing whether each element in the DataFrame
            is contained in values.

        See Also
        --------
        DataFrame.eq: Equality test for DataFrame.
        Series.isin: Equivalent method on Series.
        Series.str.contains: Test if pattern or regex is contained within a
            string of a Series or Index.

        Examples
        --------

        >>> df = pd.DataFrame({'num_legs': [2, 4], 'num_wings': [2, 0]},
        ...                   index=['falcon', 'dog'])
        >>> df
                num_legs  num_wings
        falcon         2          2
        dog            4          0

        When ``values`` is a list check whether every value in the DataFrame
        is present in the list (which animals have 0 or 2 legs or wings)

        >>> df.isin([0, 2])
                num_legs  num_wings
        falcon      True       True
        dog        False       True

        When ``values`` is a dict, we can pass values to check for each
        column separately:

        >>> df.isin({'num_wings': [0, 3]})
                num_legs  num_wings
        falcon     False      False
        dog        False       True

        When ``values`` is a Series or DataFrame the index and column must
        match. Note that 'falcon' does not match based on the number of legs
        in df2.

        >>> other = pd.DataFrame({'num_legs': [8, 2], 'num_wings': [0, 2]},
        ...                      index=['spider', 'falcon'])
        >>> df.isin(other)
                num_legs  num_wings
        falcon      True       True
        dog        False      False
        """
        if isinstance(values, dict):
            from pandas.core.reshape.concat import concat

            values = collections.defaultdict(list, values)
            return self._ensure_type(
                concat(
                    (
                        self.iloc[:, [i]].isin(values[col])
                        for i, col in enumerate(self.columns)
                    ),
                    axis=1,
                )
            )
        elif isinstance(values, Series):
            if not values.index.is_unique:
                raise ValueError("cannot compute isin with a duplicate axis.")
            return self.eq(values.reindex_like(self), axis="index")
        elif isinstance(values, DataFrame):
            if not (values.columns.is_unique and values.index.is_unique):
                raise ValueError("cannot compute isin with a duplicate axis.")
            return self.eq(values.reindex_like(self))
        else:
            if not is_list_like(values):
                raise TypeError(
                    "only list-like or dict-like objects are allowed "
                    "to be passed to DataFrame.isin(), "
                    f"you passed a {repr(type(values).__name__)}"
                )
            return DataFrame(
                algorithms.isin(self.values.ravel(), values).reshape(self.shape),
                self.index,
                self.columns,
            )

    # ----------------------------------------------------------------------
    # Add plotting methods to DataFrame
    plot = CachedAccessor("plot", pandas.plotting.PlotAccessor)
    hist = pandas.plotting.hist_frame
    boxplot = pandas.plotting.boxplot_frame
    sparse = CachedAccessor("sparse", SparseFrameAccessor)


DataFrame._setup_axes(
    ["index", "columns"],
    docs={
        "index": "The index (row labels) of the DataFrame.",
        "columns": "The column labels of the DataFrame.",
    },
)
DataFrame._add_numeric_operations()
DataFrame._add_series_or_dataframe_operations()

ops.add_flex_arithmetic_methods(DataFrame)
ops.add_special_arithmetic_methods(DataFrame)


def _from_nested_dict(data):
    # TODO: this should be seriously cythonized
    new_data = {}
    for index, s in data.items():
        for col, v in s.items():
            new_data[col] = new_data.get(col, {})
            new_data[col][index] = v
    return new_data


def _put_str(s, space):
    return str(s)[:space].ljust(space)<|MERGE_RESOLUTION|>--- conflicted
+++ resolved
@@ -15,13 +15,11 @@
 import sys
 from textwrap import dedent
 from typing import (
-<<<<<<< HEAD
     Callable,
-=======
+    Callable,
     IO,
     TYPE_CHECKING,
     Any,
->>>>>>> 5d407cfe
     FrozenSet,
     Hashable,
     Iterable,
@@ -101,10 +99,7 @@
 )
 from pandas.core.dtypes.missing import isna, notna
 
-<<<<<<< HEAD
 from pandas._typing import Axes, Axis, Dtype, FilePathOrBuffer, Level
-=======
->>>>>>> 5d407cfe
 from pandas.core import algorithms, common as com, nanops, ops
 from pandas.core.accessor import CachedAccessor
 from pandas.core.arrays import Categorical, ExtensionArray
@@ -2029,11 +2024,7 @@
         index=None,
         partition_cols=None,
         **kwargs,
-<<<<<<< HEAD
-    ):
-=======
     ) -> None:
->>>>>>> 5d407cfe
         """
         Write a DataFrame to the binary parquet format.
 
@@ -4147,12 +4138,7 @@
         inplace=False,
         limit=None,
         downcast=None,
-<<<<<<< HEAD
-        **kwargs,
-    ):
-=======
     ) -> Optional["DataFrame"]:
->>>>>>> 5d407cfe
         return super().fillna(
             value=value,
             method=method,
@@ -4160,10 +4146,6 @@
             inplace=inplace,
             limit=limit,
             downcast=downcast,
-<<<<<<< HEAD
-            **kwargs,
-=======
->>>>>>> 5d407cfe
         )
 
     @Appender(_shared_docs["replace"] % _shared_doc_kwargs)
