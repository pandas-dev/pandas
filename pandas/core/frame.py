--- conflicted
+++ resolved
@@ -1638,11 +1638,7 @@
         reauth: bool = False,
         if_exists: str = "fail",
         auth_local_webserver: bool = False,
-<<<<<<< HEAD
-        table_schema: Optional[List[Dict]] = None,
-=======
         table_schema: Optional[List[Dict[str, str]]] = None,
->>>>>>> fc31fb68
         location: Optional[str] = None,
         progress_bar: bool = True,
         credentials=None,
@@ -2500,25 +2496,6 @@
     @Substitution(shared_params=fmt.common_docstring, returns=fmt.return_docstring)
     def to_html(
         self,
-<<<<<<< HEAD
-        buf=None,
-        columns=None,
-        col_space=None,
-        header: bool = True,
-        index: bool = True,
-        na_rep="NaN",
-        formatters=None,
-        float_format=None,
-        sparsify=None,
-        index_names: bool = True,
-        justify=None,
-        max_rows=None,
-        max_cols=None,
-        show_dimensions=False,
-        decimal: str = ".",
-        bold_rows=True,
-        classes=None,
-=======
         buf: Optional[FilePathOrBuffer[str]] = None,
         columns: Optional[Sequence[str]] = None,
         col_space: Optional[ColspaceArgType] = None,
@@ -2536,17 +2513,12 @@
         decimal: str = ".",
         bold_rows: bool = True,
         classes: Optional[Union[str, List, Tuple]] = None,
->>>>>>> fc31fb68
         escape: bool = True,
         notebook: bool = False,
         border: Optional[int] = None,
         table_id: Optional[str] = None,
         render_links: bool = False,
-<<<<<<< HEAD
-        encoding=None,
-=======
         encoding: Optional[str] = None,
->>>>>>> fc31fb68
     ):
         """
         Render a DataFrame as an HTML table.
