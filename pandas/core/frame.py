"""
DataFrame
---------
An efficient 2D container for potentially mixed-type time series or other
labeled data series.

Similar to its R counterpart, data.frame, except providing automatic data
alignment and a host of useful data manipulation methods having to do with the
labeling information
"""

import collections
from collections import abc
import datetime
from io import StringIO
import itertools
from textwrap import dedent
from typing import (
    IO,
    TYPE_CHECKING,
    Any,
    Dict,
    FrozenSet,
    Hashable,
    Iterable,
    Iterator,
    List,
    Optional,
    Sequence,
    Set,
    Tuple,
    Type,
    Union,
    cast,
)
import warnings

import numpy as np
import numpy.ma as ma

from pandas._config import get_option

from pandas._libs import algos as libalgos, lib, properties
from pandas._typing import (
    ArrayLike,
    Axes,
    Axis,
    Dtype,
    FilePathOrBuffer,
    Label,
    Level,
    Renamer,
)
from pandas.compat import PY37
from pandas.compat._optional import import_optional_dependency
from pandas.compat.numpy import function as nv
from pandas.util._decorators import (
    Appender,
    Substitution,
    deprecate_kwarg,
    doc,
    rewrite_axis_style_signature,
)
from pandas.util._validators import (
    validate_axis_style_args,
    validate_bool_kwarg,
    validate_percentile,
)

from pandas.core.dtypes.cast import (
    cast_scalar_to_array,
    coerce_to_dtypes,
    find_common_type,
    infer_dtype_from_scalar,
    invalidate_string_dtypes,
    maybe_cast_to_datetime,
    maybe_convert_platform,
    maybe_downcast_to_dtype,
    maybe_infer_to_datetimelike,
    maybe_upcast,
    maybe_upcast_putmask,
    validate_numeric_casting,
)
from pandas.core.dtypes.common import (
    ensure_float64,
    ensure_int64,
    ensure_platform_int,
    infer_dtype_from_object,
    is_bool_dtype,
    is_dataclass,
    is_datetime64_any_dtype,
    is_dict_like,
    is_dtype_equal,
    is_extension_array_dtype,
    is_float_dtype,
    is_hashable,
    is_integer,
    is_integer_dtype,
    is_iterator,
    is_list_like,
    is_named_tuple,
    is_object_dtype,
    is_period_dtype,
    is_scalar,
    is_sequence,
    needs_i8_conversion,
)
from pandas.core.dtypes.generic import (
    ABCDataFrame,
    ABCIndexClass,
    ABCMultiIndex,
    ABCSeries,
)
from pandas.core.dtypes.missing import isna, notna

from pandas.core import algorithms, common as com, nanops, ops
from pandas.core.accessor import CachedAccessor
from pandas.core.arrays import Categorical, ExtensionArray
from pandas.core.arrays.datetimelike import DatetimeLikeArrayMixin as DatetimeLikeArray
from pandas.core.arrays.sparse import SparseFrameAccessor
from pandas.core.generic import NDFrame, _shared_docs
from pandas.core.indexes import base as ibase
from pandas.core.indexes.api import Index, ensure_index, ensure_index_from_sequences
from pandas.core.indexes.datetimes import DatetimeIndex
from pandas.core.indexes.multi import MultiIndex, maybe_droplevels
from pandas.core.indexes.period import PeriodIndex
from pandas.core.indexing import check_bool_indexer, convert_to_index_sliceable
from pandas.core.internals import BlockManager
from pandas.core.internals.construction import (
    arrays_to_mgr,
    dataclasses_to_dicts,
    get_names_from_index,
    init_dict,
    init_ndarray,
    masked_rec_array_to_mgr,
    reorder_arrays,
    sanitize_index,
    to_arrays,
)
from pandas.core.ops.missing import dispatch_fill_zeros
from pandas.core.series import Series

from pandas.io.common import get_filepath_or_buffer
from pandas.io.formats import console, format as fmt
from pandas.io.formats.info import info
import pandas.plotting

if TYPE_CHECKING:
    from pandas.core.groupby.generic import DataFrameGroupBy
    from pandas.io.formats.style import Styler

# ---------------------------------------------------------------------
# Docstring templates

_shared_doc_kwargs = dict(
    axes="index, columns",
    klass="DataFrame",
    axes_single_arg="{0 or 'index', 1 or 'columns'}",
    axis="""axis : {0 or 'index', 1 or 'columns'}, default 0
        If 0 or 'index': apply function to each column.
        If 1 or 'columns': apply function to each row.""",
    optional_by="""
        by : str or list of str
            Name or list of names to sort by.

            - if `axis` is 0 or `'index'` then `by` may contain index
              levels and/or column labels.
            - if `axis` is 1 or `'columns'` then `by` may contain column
              levels and/or index labels.

            .. versionchanged:: 0.23.0

               Allow specifying index or column level names.""",
    versionadded_to_excel="",
    optional_labels="""labels : array-like, optional
            New labels / index to conform the axis specified by 'axis' to.""",
    optional_axis="""axis : int or str, optional
            Axis to target. Can be either the axis name ('index', 'columns')
            or number (0, 1).""",
)

_numeric_only_doc = """numeric_only : boolean, default None
    Include only float, int, boolean data. If None, will attempt to use
    everything, then use only numeric data
"""

_merge_doc = """
Merge DataFrame or named Series objects with a database-style join.

The join is done on columns or indexes. If joining columns on
columns, the DataFrame indexes *will be ignored*. Otherwise if joining indexes
on indexes or indexes on a column or columns, the index will be passed on.

Parameters
----------%s
right : DataFrame or named Series
    Object to merge with.
how : {'left', 'right', 'outer', 'inner'}, default 'inner'
    Type of merge to be performed.

    * left: use only keys from left frame, similar to a SQL left outer join;
      preserve key order.
    * right: use only keys from right frame, similar to a SQL right outer join;
      preserve key order.
    * outer: use union of keys from both frames, similar to a SQL full outer
      join; sort keys lexicographically.
    * inner: use intersection of keys from both frames, similar to a SQL inner
      join; preserve the order of the left keys.
on : label or list
    Column or index level names to join on. These must be found in both
    DataFrames. If `on` is None and not merging on indexes then this defaults
    to the intersection of the columns in both DataFrames.
left_on : label or list, or array-like
    Column or index level names to join on in the left DataFrame. Can also
    be an array or list of arrays of the length of the left DataFrame.
    These arrays are treated as if they are columns.
right_on : label or list, or array-like
    Column or index level names to join on in the right DataFrame. Can also
    be an array or list of arrays of the length of the right DataFrame.
    These arrays are treated as if they are columns.
left_index : bool, default False
    Use the index from the left DataFrame as the join key(s). If it is a
    MultiIndex, the number of keys in the other DataFrame (either the index
    or a number of columns) must match the number of levels.
right_index : bool, default False
    Use the index from the right DataFrame as the join key. Same caveats as
    left_index.
sort : bool, default False
    Sort the join keys lexicographically in the result DataFrame. If False,
    the order of the join keys depends on the join type (how keyword).
suffixes : tuple of (str, str), default ('_x', '_y')
    Suffix to apply to overlapping column names in the left and right
    side, respectively. To raise an exception on overlapping columns use
    (False, False).
copy : bool, default True
    If False, avoid copy if possible.
indicator : bool or str, default False
    If True, adds a column to output DataFrame called "_merge" with
    information on the source of each row.
    If string, column with information on source of each row will be added to
    output DataFrame, and column will be named value of string.
    Information column is Categorical-type and takes on a value of "left_only"
    for observations whose merge key only appears in 'left' DataFrame,
    "right_only" for observations whose merge key only appears in 'right'
    DataFrame, and "both" if the observation's merge key is found in both.

validate : str, optional
    If specified, checks if merge is of specified type.

    * "one_to_one" or "1:1": check if merge keys are unique in both
      left and right datasets.
    * "one_to_many" or "1:m": check if merge keys are unique in left
      dataset.
    * "many_to_one" or "m:1": check if merge keys are unique in right
      dataset.
    * "many_to_many" or "m:m": allowed, but does not result in checks.

Returns
-------
DataFrame
    A DataFrame of the two merged objects.

See Also
--------
merge_ordered : Merge with optional filling/interpolation.
merge_asof : Merge on nearest keys.
DataFrame.join : Similar method using indices.

Notes
-----
Support for specifying index levels as the `on`, `left_on`, and
`right_on` parameters was added in version 0.23.0
Support for merging named Series objects was added in version 0.24.0

Examples
--------
>>> df1 = pd.DataFrame({'lkey': ['foo', 'bar', 'baz', 'foo'],
...                     'value': [1, 2, 3, 5]})
>>> df2 = pd.DataFrame({'rkey': ['foo', 'bar', 'baz', 'foo'],
...                     'value': [5, 6, 7, 8]})
>>> df1
    lkey value
0   foo      1
1   bar      2
2   baz      3
3   foo      5
>>> df2
    rkey value
0   foo      5
1   bar      6
2   baz      7
3   foo      8

Merge df1 and df2 on the lkey and rkey columns. The value columns have
the default suffixes, _x and _y, appended.

>>> df1.merge(df2, left_on='lkey', right_on='rkey')
  lkey  value_x rkey  value_y
0  foo        1  foo        5
1  foo        1  foo        8
2  foo        5  foo        5
3  foo        5  foo        8
4  bar        2  bar        6
5  baz        3  baz        7

Merge DataFrames df1 and df2 with specified left and right suffixes
appended to any overlapping columns.

>>> df1.merge(df2, left_on='lkey', right_on='rkey',
...           suffixes=('_left', '_right'))
  lkey  value_left rkey  value_right
0  foo           1  foo            5
1  foo           1  foo            8
2  foo           5  foo            5
3  foo           5  foo            8
4  bar           2  bar            6
5  baz           3  baz            7

Merge DataFrames df1 and df2, but raise an exception if the DataFrames have
any overlapping columns.

>>> df1.merge(df2, left_on='lkey', right_on='rkey', suffixes=(False, False))
Traceback (most recent call last):
...
ValueError: columns overlap but no suffix specified:
    Index(['value'], dtype='object')
"""


# -----------------------------------------------------------------------
# DataFrame class


class DataFrame(NDFrame):
    """
    Two-dimensional, size-mutable, potentially heterogeneous tabular data.

    Data structure also contains labeled axes (rows and columns).
    Arithmetic operations align on both row and column labels. Can be
    thought of as a dict-like container for Series objects. The primary
    pandas data structure.

    Parameters
    ----------
    data : ndarray (structured or homogeneous), Iterable, dict, or DataFrame
        Dict can contain Series, arrays, constants, or list-like objects.

        .. versionchanged:: 0.23.0
           If data is a dict, column order follows insertion-order for
           Python 3.6 and later.

        .. versionchanged:: 0.25.0
           If data is a list of dicts, column order follows insertion-order
           for Python 3.6 and later.

    index : Index or array-like
        Index to use for resulting frame. Will default to RangeIndex if
        no indexing information part of input data and no index provided.
    columns : Index or array-like
        Column labels to use for resulting frame. Will default to
        RangeIndex (0, 1, 2, ..., n) if no column labels are provided.
    dtype : dtype, default None
        Data type to force. Only a single dtype is allowed. If None, infer.
    copy : bool, default False
        Copy data from inputs. Only affects DataFrame / 2d ndarray input.

    See Also
    --------
    DataFrame.from_records : Constructor from tuples, also record arrays.
    DataFrame.from_dict : From dicts of Series, arrays, or dicts.
    read_csv : Read a comma-separated values (csv) file into DataFrame.
    read_table : Read general delimited file into DataFrame.
    read_clipboard : Read text from clipboard into DataFrame.

    Examples
    --------
    Constructing DataFrame from a dictionary.

    >>> d = {'col1': [1, 2], 'col2': [3, 4]}
    >>> df = pd.DataFrame(data=d)
    >>> df
       col1  col2
    0     1     3
    1     2     4

    Notice that the inferred dtype is int64.

    >>> df.dtypes
    col1    int64
    col2    int64
    dtype: object

    To enforce a single dtype:

    >>> df = pd.DataFrame(data=d, dtype=np.int8)
    >>> df.dtypes
    col1    int8
    col2    int8
    dtype: object

    Constructing DataFrame from numpy ndarray:

    >>> df2 = pd.DataFrame(np.array([[1, 2, 3], [4, 5, 6], [7, 8, 9]]),
    ...                    columns=['a', 'b', 'c'])
    >>> df2
       a  b  c
    0  1  2  3
    1  4  5  6
    2  7  8  9
    """

    _internal_names_set = {"columns", "index"} | NDFrame._internal_names_set
    _typ = "dataframe"

    @property
    def _constructor(self) -> Type["DataFrame"]:
        return DataFrame

    _constructor_sliced: Type[Series] = Series
    _deprecations: FrozenSet[str] = NDFrame._deprecations | frozenset([])
    _accessors: Set[str] = {"sparse"}

    @property
    def _constructor_expanddim(self):
        raise NotImplementedError("Not supported for DataFrames!")

    # ----------------------------------------------------------------------
    # Constructors

    def __init__(
        self,
        data=None,
        index: Optional[Axes] = None,
        columns: Optional[Axes] = None,
        dtype: Optional[Dtype] = None,
        copy: bool = False,
    ):
        if data is None:
            data = {}
        if dtype is not None:
            dtype = self._validate_dtype(dtype)

        if isinstance(data, DataFrame):
            data = data._mgr

        if isinstance(data, BlockManager):
            if index is None and columns is None and dtype is None and copy is False:
                # GH#33357 fastpath
                NDFrame.__init__(self, data)
                return

            mgr = self._init_mgr(
                data, axes=dict(index=index, columns=columns), dtype=dtype, copy=copy
            )
        elif isinstance(data, dict):
            mgr = init_dict(data, index, columns, dtype=dtype)
        elif isinstance(data, ma.MaskedArray):
            import numpy.ma.mrecords as mrecords

            # masked recarray
            if isinstance(data, mrecords.MaskedRecords):
                mgr = masked_rec_array_to_mgr(data, index, columns, dtype, copy)

            # a masked array
            else:
                mask = ma.getmaskarray(data)
                if mask.any():
                    data, fill_value = maybe_upcast(data, copy=True)
                    data.soften_mask()  # set hardmask False if it was True
                    data[mask] = fill_value
                else:
                    data = data.copy()
                mgr = init_ndarray(data, index, columns, dtype=dtype, copy=copy)

        elif isinstance(data, (np.ndarray, Series, Index)):
            if data.dtype.names:
                data_columns = list(data.dtype.names)
                data = {k: data[k] for k in data_columns}
                if columns is None:
                    columns = data_columns
                mgr = init_dict(data, index, columns, dtype=dtype)
            elif getattr(data, "name", None) is not None:
                mgr = init_dict({data.name: data}, index, columns, dtype=dtype)
            else:
                mgr = init_ndarray(data, index, columns, dtype=dtype, copy=copy)

        # For data is list-like, or Iterable (will consume into list)
        elif isinstance(data, abc.Iterable) and not isinstance(data, (str, bytes)):
            if not isinstance(data, (abc.Sequence, ExtensionArray)):
                data = list(data)
            if len(data) > 0:
                if is_dataclass(data[0]):
                    data = dataclasses_to_dicts(data)
                if is_list_like(data[0]) and getattr(data[0], "ndim", 1) == 1:
                    if is_named_tuple(data[0]) and columns is None:
                        columns = data[0]._fields
                    arrays, columns = to_arrays(data, columns, dtype=dtype)
                    columns = ensure_index(columns)

                    # set the index
                    if index is None:
                        if isinstance(data[0], Series):
                            index = get_names_from_index(data)
                        elif isinstance(data[0], Categorical):
                            index = ibase.default_index(len(data[0]))
                        else:
                            index = ibase.default_index(len(data))

                    mgr = arrays_to_mgr(arrays, columns, index, columns, dtype=dtype)
                else:
                    mgr = init_ndarray(data, index, columns, dtype=dtype, copy=copy)
            else:
                mgr = init_dict({}, index, columns, dtype=dtype)
        else:
            try:
                arr = np.array(data, dtype=dtype, copy=copy)
            except (ValueError, TypeError) as err:
                exc = TypeError(
                    "DataFrame constructor called with "
                    f"incompatible data and dtype: {err}"
                )
                raise exc from err

            if arr.ndim == 0 and index is not None and columns is not None:
                values = cast_scalar_to_array(
                    (len(index), len(columns)), data, dtype=dtype
                )
                mgr = init_ndarray(
                    values, index, columns, dtype=values.dtype, copy=False
                )
            else:
                raise ValueError("DataFrame constructor not properly called!")

        NDFrame.__init__(self, mgr)

    # ----------------------------------------------------------------------

    @property
    def axes(self) -> List[Index]:
        """
        Return a list representing the axes of the DataFrame.

        It has the row axis labels and column axis labels as the only members.
        They are returned in that order.

        Examples
        --------
        >>> df = pd.DataFrame({'col1': [1, 2], 'col2': [3, 4]})
        >>> df.axes
        [RangeIndex(start=0, stop=2, step=1), Index(['col1', 'col2'],
        dtype='object')]
        """
        return [self.index, self.columns]

    @property
    def shape(self) -> Tuple[int, int]:
        """
        Return a tuple representing the dimensionality of the DataFrame.

        See Also
        --------
        ndarray.shape

        Examples
        --------
        >>> df = pd.DataFrame({'col1': [1, 2], 'col2': [3, 4]})
        >>> df.shape
        (2, 2)

        >>> df = pd.DataFrame({'col1': [1, 2], 'col2': [3, 4],
        ...                    'col3': [5, 6]})
        >>> df.shape
        (2, 3)
        """
        return len(self.index), len(self.columns)

    @property
    def _is_homogeneous_type(self) -> bool:
        """
        Whether all the columns in a DataFrame have the same type.

        Returns
        -------
        bool

        See Also
        --------
        Index._is_homogeneous_type : Whether the object has a single
            dtype.
        MultiIndex._is_homogeneous_type : Whether all the levels of a
            MultiIndex have the same dtype.

        Examples
        --------
        >>> DataFrame({"A": [1, 2], "B": [3, 4]})._is_homogeneous_type
        True
        >>> DataFrame({"A": [1, 2], "B": [3.0, 4.0]})._is_homogeneous_type
        False

        Items with the same type but different sizes are considered
        different types.

        >>> DataFrame({
        ...    "A": np.array([1, 2], dtype=np.int32),
        ...    "B": np.array([1, 2], dtype=np.int64)})._is_homogeneous_type
        False
        """
        if self._mgr.any_extension_types:
            return len({block.dtype for block in self._mgr.blocks}) == 1
        else:
            return not self._mgr.is_mixed_type

    @property
    def _can_fast_transpose(self) -> bool:
        """
        Can we transpose this DataFrame without creating any new array objects.
        """
        if self._data.any_extension_types:
            # TODO(EA2D) special case would be unnecessary with 2D EAs
            return False
        return len(self._data.blocks) == 1

    # ----------------------------------------------------------------------
    # Rendering Methods

    def _repr_fits_vertical_(self) -> bool:
        """
        Check length against max_rows.
        """
        max_rows = get_option("display.max_rows")
        return len(self) <= max_rows

    def _repr_fits_horizontal_(self, ignore_width: bool = False) -> bool:
        """
        Check if full repr fits in horizontal boundaries imposed by the display
        options width and max_columns.

        In case of non-interactive session, no boundaries apply.

        `ignore_width` is here so ipnb+HTML output can behave the way
        users expect. display.max_columns remains in effect.
        GH3541, GH3573
        """
        width, height = console.get_console_size()
        max_columns = get_option("display.max_columns")
        nb_columns = len(self.columns)

        # exceed max columns
        if (max_columns and nb_columns > max_columns) or (
            (not ignore_width) and width and nb_columns > (width // 2)
        ):
            return False

        # used by repr_html under IPython notebook or scripts ignore terminal
        # dims
        if ignore_width or not console.in_interactive_session():
            return True

        if get_option("display.width") is not None or console.in_ipython_frontend():
            # check at least the column row for excessive width
            max_rows = 1
        else:
            max_rows = get_option("display.max_rows")

        # when auto-detecting, so width=None and not in ipython front end
        # check whether repr fits horizontal by actually checking
        # the width of the rendered repr
        buf = StringIO()

        # only care about the stuff we'll actually print out
        # and to_string on entire frame may be expensive
        d = self

        if not (max_rows is None):  # unlimited rows
            # min of two, where one may be None
            d = d.iloc[: min(max_rows, len(d))]
        else:
            return True

        d.to_string(buf=buf)
        value = buf.getvalue()
        repr_width = max(len(l) for l in value.split("\n"))

        return repr_width < width

    def _info_repr(self) -> bool:
        """
        True if the repr should show the info view.
        """
        info_repr_option = get_option("display.large_repr") == "info"
        return info_repr_option and not (
            self._repr_fits_horizontal_() and self._repr_fits_vertical_()
        )

    def __repr__(self) -> str:
        """
        Return a string representation for a particular DataFrame.
        """
        buf = StringIO("")
        if self._info_repr():
            self.info(buf=buf)
            return buf.getvalue()

        max_rows = get_option("display.max_rows")
        min_rows = get_option("display.min_rows")
        max_cols = get_option("display.max_columns")
        max_colwidth = get_option("display.max_colwidth")
        show_dimensions = get_option("display.show_dimensions")
        if get_option("display.expand_frame_repr"):
            width, _ = console.get_console_size()
        else:
            width = None
        self.to_string(
            buf=buf,
            max_rows=max_rows,
            min_rows=min_rows,
            max_cols=max_cols,
            line_width=width,
            max_colwidth=max_colwidth,
            show_dimensions=show_dimensions,
        )

        return buf.getvalue()

    def _repr_html_(self) -> Optional[str]:
        """
        Return a html representation for a particular DataFrame.

        Mainly for IPython notebook.
        """
        if self._info_repr():
            buf = StringIO("")
            self.info(buf=buf)
            # need to escape the <class>, should be the first line.
            val = buf.getvalue().replace("<", r"&lt;", 1)
            val = val.replace(">", r"&gt;", 1)
            return "<pre>" + val + "</pre>"

        if get_option("display.notebook_repr_html"):
            max_rows = get_option("display.max_rows")
            min_rows = get_option("display.min_rows")
            max_cols = get_option("display.max_columns")
            show_dimensions = get_option("display.show_dimensions")

            formatter = fmt.DataFrameFormatter(
                self,
                columns=None,
                col_space=None,
                na_rep="NaN",
                formatters=None,
                float_format=None,
                sparsify=None,
                justify=None,
                index_names=True,
                header=True,
                index=True,
                bold_rows=True,
                escape=True,
                max_rows=max_rows,
                min_rows=min_rows,
                max_cols=max_cols,
                show_dimensions=show_dimensions,
                decimal=".",
                table_id=None,
                render_links=False,
            )
            return formatter.to_html(notebook=True)
        else:
            return None

    @Substitution(
        header_type="bool or sequence",
        header="Write out the column names. If a list of strings "
        "is given, it is assumed to be aliases for the "
        "column names",
        col_space_type="int",
        col_space="The minimum width of each column",
    )
    @Substitution(shared_params=fmt.common_docstring, returns=fmt.return_docstring)
    def to_string(
        self,
        buf: Optional[FilePathOrBuffer[str]] = None,
        columns: Optional[Sequence[str]] = None,
        col_space: Optional[int] = None,
        header: Union[bool, Sequence[str]] = True,
        index: bool = True,
        na_rep: str = "NaN",
        formatters: Optional[fmt.FormattersType] = None,
        float_format: Optional[fmt.FloatFormatType] = None,
        sparsify: Optional[bool] = None,
        index_names: bool = True,
        justify: Optional[str] = None,
        max_rows: Optional[int] = None,
        min_rows: Optional[int] = None,
        max_cols: Optional[int] = None,
        show_dimensions: bool = False,
        decimal: str = ".",
        line_width: Optional[int] = None,
        max_colwidth: Optional[int] = None,
        encoding: Optional[str] = None,
    ) -> Optional[str]:
        """
        Render a DataFrame to a console-friendly tabular output.
        %(shared_params)s
        line_width : int, optional
            Width to wrap a line in characters.
        max_colwidth : int, optional
            Max width to truncate each column in characters. By default, no limit.

            .. versionadded:: 1.0.0
        encoding : str, default "utf-8"
            Set character encoding.

            .. versionadded:: 1.0
        %(returns)s
        See Also
        --------
        to_html : Convert DataFrame to HTML.

        Examples
        --------
        >>> d = {'col1': [1, 2, 3], 'col2': [4, 5, 6]}
        >>> df = pd.DataFrame(d)
        >>> print(df.to_string())
           col1  col2
        0     1     4
        1     2     5
        2     3     6
        """
        from pandas import option_context

        with option_context("display.max_colwidth", max_colwidth):
            formatter = fmt.DataFrameFormatter(
                self,
                columns=columns,
                col_space=col_space,
                na_rep=na_rep,
                formatters=formatters,
                float_format=float_format,
                sparsify=sparsify,
                justify=justify,
                index_names=index_names,
                header=header,
                index=index,
                min_rows=min_rows,
                max_rows=max_rows,
                max_cols=max_cols,
                show_dimensions=show_dimensions,
                decimal=decimal,
                line_width=line_width,
            )
            return formatter.to_string(buf=buf, encoding=encoding)

    # ----------------------------------------------------------------------

    @property
    def style(self) -> "Styler":
        """
        Returns a Styler object.

        Contains methods for building a styled HTML representation of the DataFrame.

        See Also
        --------
        io.formats.style.Styler : Helps style a DataFrame or Series according to the
            data with HTML and CSS.
        """
        from pandas.io.formats.style import Styler

        return Styler(self)

    _shared_docs[
        "items"
    ] = r"""
        Iterate over (column name, Series) pairs.

        Iterates over the DataFrame columns, returning a tuple with
        the column name and the content as a Series.

        Yields
        ------
        label : object
            The column names for the DataFrame being iterated over.
        content : Series
            The column entries belonging to each label, as a Series.

        See Also
        --------
        DataFrame.iterrows : Iterate over DataFrame rows as
            (index, Series) pairs.
        DataFrame.itertuples : Iterate over DataFrame rows as namedtuples
            of the values.

        Examples
        --------
        >>> df = pd.DataFrame({'species': ['bear', 'bear', 'marsupial'],
        ...                   'population': [1864, 22000, 80000]},
        ...                   index=['panda', 'polar', 'koala'])
        >>> df
                species   population
        panda   bear      1864
        polar   bear      22000
        koala   marsupial 80000
        >>> for label, content in df.items():
        ...     print(f'label: {label}')
        ...     print(f'content: {content}', sep='\n')
        ...
        label: species
        content:
        panda         bear
        polar         bear
        koala    marsupial
        Name: species, dtype: object
        label: population
        content:
        panda     1864
        polar    22000
        koala    80000
        Name: population, dtype: int64
        """

    @Appender(_shared_docs["items"])
    def items(self) -> Iterable[Tuple[Label, Series]]:
        if self.columns.is_unique and hasattr(self, "_item_cache"):
            for k in self.columns:
                yield k, self._get_item_cache(k)
        else:
            for i, k in enumerate(self.columns):
                yield k, self._ixs(i, axis=1)

    @Appender(_shared_docs["items"])
    def iteritems(self) -> Iterable[Tuple[Label, Series]]:
        yield from self.items()

    def iterrows(self) -> Iterable[Tuple[Label, Series]]:
        """
        Iterate over DataFrame rows as (index, Series) pairs.

        Yields
        ------
        index : label or tuple of label
            The index of the row. A tuple for a `MultiIndex`.
        data : Series
            The data of the row as a Series.

        it : generator
            A generator that iterates over the rows of the frame.

        See Also
        --------
        DataFrame.itertuples : Iterate over DataFrame rows as namedtuples of the values.
        DataFrame.items : Iterate over (column name, Series) pairs.

        Notes
        -----
        1. Because ``iterrows`` returns a Series for each row,
           it does **not** preserve dtypes across the rows (dtypes are
           preserved across columns for DataFrames). For example,

           >>> df = pd.DataFrame([[1, 1.5]], columns=['int', 'float'])
           >>> row = next(df.iterrows())[1]
           >>> row
           int      1.0
           float    1.5
           Name: 0, dtype: float64
           >>> print(row['int'].dtype)
           float64
           >>> print(df['int'].dtype)
           int64

           To preserve dtypes while iterating over the rows, it is better
           to use :meth:`itertuples` which returns namedtuples of the values
           and which is generally faster than ``iterrows``.

        2. You should **never modify** something you are iterating over.
           This is not guaranteed to work in all cases. Depending on the
           data types, the iterator returns a copy and not a view, and writing
           to it will have no effect.
        """
        columns = self.columns
        klass = self._constructor_sliced
        for k, v in zip(self.index, self.values):
            s = klass(v, index=columns, name=k)
            yield k, s

    def itertuples(self, index=True, name="Pandas"):
        """
        Iterate over DataFrame rows as namedtuples.

        Parameters
        ----------
        index : bool, default True
            If True, return the index as the first element of the tuple.
        name : str or None, default "Pandas"
            The name of the returned namedtuples or None to return regular
            tuples.

        Returns
        -------
        iterator
            An object to iterate over namedtuples for each row in the
            DataFrame with the first field possibly being the index and
            following fields being the column values.

        See Also
        --------
        DataFrame.iterrows : Iterate over DataFrame rows as (index, Series)
            pairs.
        DataFrame.items : Iterate over (column name, Series) pairs.

        Notes
        -----
        The column names will be renamed to positional names if they are
        invalid Python identifiers, repeated, or start with an underscore.
        On python versions < 3.7 regular tuples are returned for DataFrames
        with a large number of columns (>254).

        Examples
        --------
        >>> df = pd.DataFrame({'num_legs': [4, 2], 'num_wings': [0, 2]},
        ...                   index=['dog', 'hawk'])
        >>> df
              num_legs  num_wings
        dog          4          0
        hawk         2          2
        >>> for row in df.itertuples():
        ...     print(row)
        ...
        Pandas(Index='dog', num_legs=4, num_wings=0)
        Pandas(Index='hawk', num_legs=2, num_wings=2)

        By setting the `index` parameter to False we can remove the index
        as the first element of the tuple:

        >>> for row in df.itertuples(index=False):
        ...     print(row)
        ...
        Pandas(num_legs=4, num_wings=0)
        Pandas(num_legs=2, num_wings=2)

        With the `name` parameter set we set a custom name for the yielded
        namedtuples:

        >>> for row in df.itertuples(name='Animal'):
        ...     print(row)
        ...
        Animal(Index='dog', num_legs=4, num_wings=0)
        Animal(Index='hawk', num_legs=2, num_wings=2)
        """
        arrays = []
        fields = list(self.columns)
        if index:
            arrays.append(self.index)
            fields.insert(0, "Index")

        # use integer indexing because of possible duplicate column names
        arrays.extend(self.iloc[:, k] for k in range(len(self.columns)))

        # Python versions before 3.7 support at most 255 arguments to constructors
        can_return_named_tuples = PY37 or len(self.columns) + index < 255
        if name is not None and can_return_named_tuples:
            itertuple = collections.namedtuple(name, fields, rename=True)
            return map(itertuple._make, zip(*arrays))

        # fallback to regular tuples
        return zip(*arrays)

    def __len__(self) -> int:
        """
        Returns length of info axis, but here we use the index.
        """
        return len(self.index)

    def dot(self, other):
        """
        Compute the matrix multiplication between the DataFrame and other.

        This method computes the matrix product between the DataFrame and the
        values of an other Series, DataFrame or a numpy array.

        It can also be called using ``self @ other`` in Python >= 3.5.

        Parameters
        ----------
        other : Series, DataFrame or array-like
            The other object to compute the matrix product with.

        Returns
        -------
        Series or DataFrame
            If other is a Series, return the matrix product between self and
            other as a Series. If other is a DataFrame or a numpy.array, return
            the matrix product of self and other in a DataFrame of a np.array.

        See Also
        --------
        Series.dot: Similar method for Series.

        Notes
        -----
        The dimensions of DataFrame and other must be compatible in order to
        compute the matrix multiplication. In addition, the column names of
        DataFrame and the index of other must contain the same values, as they
        will be aligned prior to the multiplication.

        The dot method for Series computes the inner product, instead of the
        matrix product here.

        Examples
        --------
        Here we multiply a DataFrame with a Series.

        >>> df = pd.DataFrame([[0, 1, -2, -1], [1, 1, 1, 1]])
        >>> s = pd.Series([1, 1, 2, 1])
        >>> df.dot(s)
        0    -4
        1     5
        dtype: int64

        Here we multiply a DataFrame with another DataFrame.

        >>> other = pd.DataFrame([[0, 1], [1, 2], [-1, -1], [2, 0]])
        >>> df.dot(other)
            0   1
        0   1   4
        1   2   2

        Note that the dot method give the same result as @

        >>> df @ other
            0   1
        0   1   4
        1   2   2

        The dot method works also if other is an np.array.

        >>> arr = np.array([[0, 1], [1, 2], [-1, -1], [2, 0]])
        >>> df.dot(arr)
            0   1
        0   1   4
        1   2   2

        Note how shuffling of the objects does not change the result.

        >>> s2 = s.reindex([1, 0, 2, 3])
        >>> df.dot(s2)
        0    -4
        1     5
        dtype: int64
        """
        if isinstance(other, (Series, DataFrame)):
            common = self.columns.union(other.index)
            if len(common) > len(self.columns) or len(common) > len(other.index):
                raise ValueError("matrices are not aligned")

            left = self.reindex(columns=common, copy=False)
            right = other.reindex(index=common, copy=False)
            lvals = left.values
            rvals = right.values
        else:
            left = self
            lvals = self.values
            rvals = np.asarray(other)
            if lvals.shape[1] != rvals.shape[0]:
                raise ValueError(
                    f"Dot product shape mismatch, {lvals.shape} vs {rvals.shape}"
                )

        if isinstance(other, DataFrame):
            return self._constructor(
                np.dot(lvals, rvals), index=left.index, columns=other.columns
            )
        elif isinstance(other, Series):
            return self._constructor_sliced(np.dot(lvals, rvals), index=left.index)
        elif isinstance(rvals, (np.ndarray, Index)):
            result = np.dot(lvals, rvals)
            if result.ndim == 2:
                return self._constructor(result, index=left.index)
            else:
                return self._constructor_sliced(result, index=left.index)
        else:  # pragma: no cover
            raise TypeError(f"unsupported type: {type(other)}")

    def __matmul__(self, other):
        """
        Matrix multiplication using binary `@` operator in Python>=3.5.
        """
        return self.dot(other)

    def __rmatmul__(self, other):
        """
        Matrix multiplication using binary `@` operator in Python>=3.5.
        """
        return self.T.dot(np.transpose(other)).T

    # ----------------------------------------------------------------------
    # IO methods (to / from other formats)

    @classmethod
    def from_dict(cls, data, orient="columns", dtype=None, columns=None) -> "DataFrame":
        """
        Construct DataFrame from dict of array-like or dicts.

        Creates DataFrame object from dictionary by columns or by index
        allowing dtype specification.

        Parameters
        ----------
        data : dict
            Of the form {field : array-like} or {field : dict}.
        orient : {'columns', 'index'}, default 'columns'
            The "orientation" of the data. If the keys of the passed dict
            should be the columns of the resulting DataFrame, pass 'columns'
            (default). Otherwise if the keys should be rows, pass 'index'.
        dtype : dtype, default None
            Data type to force, otherwise infer.
        columns : list, default None
            Column labels to use when ``orient='index'``. Raises a ValueError
            if used with ``orient='columns'``.

            .. versionadded:: 0.23.0

        Returns
        -------
        DataFrame

        See Also
        --------
        DataFrame.from_records : DataFrame from ndarray (structured
            dtype), list of tuples, dict, or DataFrame.
        DataFrame : DataFrame object creation using constructor.

        Examples
        --------
        By default the keys of the dict become the DataFrame columns:

        >>> data = {'col_1': [3, 2, 1, 0], 'col_2': ['a', 'b', 'c', 'd']}
        >>> pd.DataFrame.from_dict(data)
           col_1 col_2
        0      3     a
        1      2     b
        2      1     c
        3      0     d

        Specify ``orient='index'`` to create the DataFrame using dictionary
        keys as rows:

        >>> data = {'row_1': [3, 2, 1, 0], 'row_2': ['a', 'b', 'c', 'd']}
        >>> pd.DataFrame.from_dict(data, orient='index')
               0  1  2  3
        row_1  3  2  1  0
        row_2  a  b  c  d

        When using the 'index' orientation, the column names can be
        specified manually:

        >>> pd.DataFrame.from_dict(data, orient='index',
        ...                        columns=['A', 'B', 'C', 'D'])
               A  B  C  D
        row_1  3  2  1  0
        row_2  a  b  c  d
        """
        index = None
        orient = orient.lower()
        if orient == "index":
            if len(data) > 0:
                # TODO speed up Series case
                if isinstance(list(data.values())[0], (Series, dict)):
                    data = _from_nested_dict(data)
                else:
                    data, index = list(data.values()), list(data.keys())
        elif orient == "columns":
            if columns is not None:
                raise ValueError("cannot use columns parameter with orient='columns'")
        else:  # pragma: no cover
            raise ValueError("only recognize index or columns for orient")

        return cls(data, index=index, columns=columns, dtype=dtype)

    def to_numpy(self, dtype=None, copy: bool = False) -> np.ndarray:
        """
        Convert the DataFrame to a NumPy array.

        .. versionadded:: 0.24.0

        By default, the dtype of the returned array will be the common NumPy
        dtype of all types in the DataFrame. For example, if the dtypes are
        ``float16`` and ``float32``, the results dtype will be ``float32``.
        This may require copying data and coercing values, which may be
        expensive.

        Parameters
        ----------
        dtype : str or numpy.dtype, optional
            The dtype to pass to :meth:`numpy.asarray`.
        copy : bool, default False
            Whether to ensure that the returned value is a not a view on
            another array. Note that ``copy=False`` does not *ensure* that
            ``to_numpy()`` is no-copy. Rather, ``copy=True`` ensure that
            a copy is made, even if not strictly necessary.

        Returns
        -------
        numpy.ndarray

        See Also
        --------
        Series.to_numpy : Similar method for Series.

        Examples
        --------
        >>> pd.DataFrame({"A": [1, 2], "B": [3, 4]}).to_numpy()
        array([[1, 3],
               [2, 4]])

        With heterogeneous data, the lowest common type will have to
        be used.

        >>> df = pd.DataFrame({"A": [1, 2], "B": [3.0, 4.5]})
        >>> df.to_numpy()
        array([[1. , 3. ],
               [2. , 4.5]])

        For a mix of numeric and non-numeric types, the output array will
        have object dtype.

        >>> df['C'] = pd.date_range('2000', periods=2)
        >>> df.to_numpy()
        array([[1, 3.0, Timestamp('2000-01-01 00:00:00')],
               [2, 4.5, Timestamp('2000-01-02 00:00:00')]], dtype=object)
        """
        result = np.array(self.values, dtype=dtype, copy=copy)
        return result

    def to_dict(self, orient="dict", into=dict):
        """
        Convert the DataFrame to a dictionary.

        The type of the key-value pairs can be customized with the parameters
        (see below).

        Parameters
        ----------
        orient : str {'dict', 'list', 'series', 'split', 'records', 'index'}
            Determines the type of the values of the dictionary.

            - 'dict' (default) : dict like {column -> {index -> value}}
            - 'list' : dict like {column -> [values]}
            - 'series' : dict like {column -> Series(values)}
            - 'split' : dict like
              {'index' -> [index], 'columns' -> [columns], 'data' -> [values]}
            - 'records' : list like
              [{column -> value}, ... , {column -> value}]
            - 'index' : dict like {index -> {column -> value}}

            Abbreviations are allowed. `s` indicates `series` and `sp`
            indicates `split`.

        into : class, default dict
            The collections.abc.Mapping subclass used for all Mappings
            in the return value.  Can be the actual class or an empty
            instance of the mapping type you want.  If you want a
            collections.defaultdict, you must pass it initialized.

        Returns
        -------
        dict, list or collections.abc.Mapping
            Return a collections.abc.Mapping object representing the DataFrame.
            The resulting transformation depends on the `orient` parameter.

        See Also
        --------
        DataFrame.from_dict: Create a DataFrame from a dictionary.
        DataFrame.to_json: Convert a DataFrame to JSON format.

        Examples
        --------
        >>> df = pd.DataFrame({'col1': [1, 2],
        ...                    'col2': [0.5, 0.75]},
        ...                   index=['row1', 'row2'])
        >>> df
              col1  col2
        row1     1  0.50
        row2     2  0.75
        >>> df.to_dict()
        {'col1': {'row1': 1, 'row2': 2}, 'col2': {'row1': 0.5, 'row2': 0.75}}

        You can specify the return orientation.

        >>> df.to_dict('series')
        {'col1': row1    1
                 row2    2
        Name: col1, dtype: int64,
        'col2': row1    0.50
                row2    0.75
        Name: col2, dtype: float64}

        >>> df.to_dict('split')
        {'index': ['row1', 'row2'], 'columns': ['col1', 'col2'],
         'data': [[1, 0.5], [2, 0.75]]}

        >>> df.to_dict('records')
        [{'col1': 1, 'col2': 0.5}, {'col1': 2, 'col2': 0.75}]

        >>> df.to_dict('index')
        {'row1': {'col1': 1, 'col2': 0.5}, 'row2': {'col1': 2, 'col2': 0.75}}

        You can also specify the mapping type.

        >>> from collections import OrderedDict, defaultdict
        >>> df.to_dict(into=OrderedDict)
        OrderedDict([('col1', OrderedDict([('row1', 1), ('row2', 2)])),
                     ('col2', OrderedDict([('row1', 0.5), ('row2', 0.75)]))])

        If you want a `defaultdict`, you need to initialize it:

        >>> dd = defaultdict(list)
        >>> df.to_dict('records', into=dd)
        [defaultdict(<class 'list'>, {'col1': 1, 'col2': 0.5}),
         defaultdict(<class 'list'>, {'col1': 2, 'col2': 0.75})]
        """
        if not self.columns.is_unique:
            warnings.warn(
                "DataFrame columns are not unique, some columns will be omitted.",
                UserWarning,
                stacklevel=2,
            )
        # GH16122
        into_c = com.standardize_mapping(into)

        orient = orient.lower()
        # GH32515
        if orient.startswith(("d", "l", "s", "r", "i")) and orient not in {
            "dict",
            "list",
            "series",
            "split",
            "records",
            "index",
        }:
            warnings.warn(
                "Using short name for 'orient' is deprecated. Only the "
                "options: ('dict', list, 'series', 'split', 'records', 'index') "
                "will be used in a future version. Use one of the above "
                "to silence this warning.",
                FutureWarning,
            )

            if orient.startswith("d"):
                orient = "dict"
            elif orient.startswith("l"):
                orient = "list"
            elif orient.startswith("sp"):
                orient = "split"
            elif orient.startswith("s"):
                orient = "series"
            elif orient.startswith("r"):
                orient = "records"
            elif orient.startswith("i"):
                orient = "index"

        if orient == "dict":
            return into_c((k, v.to_dict(into)) for k, v in self.items())

        elif orient == "list":
            return into_c((k, v.tolist()) for k, v in self.items())

        elif orient == "split":
            return into_c(
                (
                    ("index", self.index.tolist()),
                    ("columns", self.columns.tolist()),
                    (
                        "data",
                        [
                            list(map(com.maybe_box_datetimelike, t))
                            for t in self.itertuples(index=False, name=None)
                        ],
                    ),
                )
            )

        elif orient == "series":
            return into_c((k, com.maybe_box_datetimelike(v)) for k, v in self.items())

        elif orient == "records":
            columns = self.columns.tolist()
            rows = (
                dict(zip(columns, row))
                for row in self.itertuples(index=False, name=None)
            )
            return [
                into_c((k, com.maybe_box_datetimelike(v)) for k, v in row.items())
                for row in rows
            ]

        elif orient == "index":
            if not self.index.is_unique:
                raise ValueError("DataFrame index must be unique for orient='index'.")
            return into_c(
                (t[0], dict(zip(self.columns, t[1:])))
                for t in self.itertuples(name=None)
            )

        else:
            raise ValueError(f"orient '{orient}' not understood")

    def to_gbq(
        self,
        destination_table,
        project_id=None,
        chunksize=None,
        reauth=False,
        if_exists="fail",
        auth_local_webserver=False,
        table_schema=None,
        location=None,
        progress_bar=True,
        credentials=None,
    ) -> None:
        """
        Write a DataFrame to a Google BigQuery table.

        This function requires the `pandas-gbq package
        <https://pandas-gbq.readthedocs.io>`__.

        See the `How to authenticate with Google BigQuery
        <https://pandas-gbq.readthedocs.io/en/latest/howto/authentication.html>`__
        guide for authentication instructions.

        Parameters
        ----------
        destination_table : str
            Name of table to be written, in the form ``dataset.tablename``.
        project_id : str, optional
            Google BigQuery Account project ID. Optional when available from
            the environment.
        chunksize : int, optional
            Number of rows to be inserted in each chunk from the dataframe.
            Set to ``None`` to load the whole dataframe at once.
        reauth : bool, default False
            Force Google BigQuery to re-authenticate the user. This is useful
            if multiple accounts are used.
        if_exists : str, default 'fail'
            Behavior when the destination table exists. Value can be one of:

            ``'fail'``
                If table exists raise pandas_gbq.gbq.TableCreationError.
            ``'replace'``
                If table exists, drop it, recreate it, and insert data.
            ``'append'``
                If table exists, insert data. Create if does not exist.
        auth_local_webserver : bool, default False
            Use the `local webserver flow`_ instead of the `console flow`_
            when getting user credentials.

            .. _local webserver flow:
                https://google-auth-oauthlib.readthedocs.io/en/latest/reference/google_auth_oauthlib.flow.html#google_auth_oauthlib.flow.InstalledAppFlow.run_local_server
            .. _console flow:
                https://google-auth-oauthlib.readthedocs.io/en/latest/reference/google_auth_oauthlib.flow.html#google_auth_oauthlib.flow.InstalledAppFlow.run_console

            *New in version 0.2.0 of pandas-gbq*.
        table_schema : list of dicts, optional
            List of BigQuery table fields to which according DataFrame
            columns conform to, e.g. ``[{'name': 'col1', 'type':
            'STRING'},...]``. If schema is not provided, it will be
            generated according to dtypes of DataFrame columns. See
            BigQuery API documentation on available names of a field.

            *New in version 0.3.1 of pandas-gbq*.
        location : str, optional
            Location where the load job should run. See the `BigQuery locations
            documentation
            <https://cloud.google.com/bigquery/docs/dataset-locations>`__ for a
            list of available locations. The location must match that of the
            target dataset.

            *New in version 0.5.0 of pandas-gbq*.
        progress_bar : bool, default True
            Use the library `tqdm` to show the progress bar for the upload,
            chunk by chunk.

            *New in version 0.5.0 of pandas-gbq*.
        credentials : google.auth.credentials.Credentials, optional
            Credentials for accessing Google APIs. Use this parameter to
            override default credentials, such as to use Compute Engine
            :class:`google.auth.compute_engine.Credentials` or Service
            Account :class:`google.oauth2.service_account.Credentials`
            directly.

            *New in version 0.8.0 of pandas-gbq*.

            .. versionadded:: 0.24.0

        See Also
        --------
        pandas_gbq.to_gbq : This function in the pandas-gbq library.
        read_gbq : Read a DataFrame from Google BigQuery.
        """
        from pandas.io import gbq

        gbq.to_gbq(
            self,
            destination_table,
            project_id=project_id,
            chunksize=chunksize,
            reauth=reauth,
            if_exists=if_exists,
            auth_local_webserver=auth_local_webserver,
            table_schema=table_schema,
            location=location,
            progress_bar=progress_bar,
            credentials=credentials,
        )

    @classmethod
    def from_records(
        cls,
        data,
        index=None,
        exclude=None,
        columns=None,
        coerce_float=False,
        nrows=None,
    ) -> "DataFrame":
        """
        Convert structured or record ndarray to DataFrame.

        Parameters
        ----------
        data : ndarray (structured dtype), list of tuples, dict, or DataFrame
        index : str, list of fields, array-like
            Field of array to use as the index, alternately a specific set of
            input labels to use.
        exclude : sequence, default None
            Columns or fields to exclude.
        columns : sequence, default None
            Column names to use. If the passed data do not have names
            associated with them, this argument provides names for the
            columns. Otherwise this argument indicates the order of the columns
            in the result (any names not found in the data will become all-NA
            columns).
        coerce_float : bool, default False
            Attempt to convert values of non-string, non-numeric objects (like
            decimal.Decimal) to floating point, useful for SQL result sets.
        nrows : int, default None
            Number of rows to read if data is an iterator.

        Returns
        -------
        DataFrame
        """
        # Make a copy of the input columns so we can modify it
        if columns is not None:
            columns = ensure_index(columns)

        if is_iterator(data):
            if nrows == 0:
                return cls()

            try:
                first_row = next(data)
            except StopIteration:
                return cls(index=index, columns=columns)

            dtype = None
            if hasattr(first_row, "dtype") and first_row.dtype.names:
                dtype = first_row.dtype

            values = [first_row]

            if nrows is None:
                values += data
            else:
                values.extend(itertools.islice(data, nrows - 1))

            if dtype is not None:
                data = np.array(values, dtype=dtype)
            else:
                data = values

        if isinstance(data, dict):
            if columns is None:
                columns = arr_columns = ensure_index(sorted(data))
                arrays = [data[k] for k in columns]
            else:
                arrays = []
                arr_columns = []
                for k, v in data.items():
                    if k in columns:
                        arr_columns.append(k)
                        arrays.append(v)

                arrays, arr_columns = reorder_arrays(arrays, arr_columns, columns)

        elif isinstance(data, (np.ndarray, DataFrame)):
            arrays, columns = to_arrays(data, columns)
            if columns is not None:
                columns = ensure_index(columns)
            arr_columns = columns
        else:
            arrays, arr_columns = to_arrays(data, columns, coerce_float=coerce_float)

            arr_columns = ensure_index(arr_columns)
            if columns is not None:
                columns = ensure_index(columns)
            else:
                columns = arr_columns

        if exclude is None:
            exclude = set()
        else:
            exclude = set(exclude)

        result_index = None
        if index is not None:
            if isinstance(index, str) or not hasattr(index, "__iter__"):
                i = columns.get_loc(index)
                exclude.add(index)
                if len(arrays) > 0:
                    result_index = Index(arrays[i], name=index)
                else:
                    result_index = Index([], name=index)
            else:
                try:
                    index_data = [arrays[arr_columns.get_loc(field)] for field in index]
                except (KeyError, TypeError):
                    # raised by get_loc, see GH#29258
                    result_index = index
                else:
                    result_index = ensure_index_from_sequences(index_data, names=index)
                    exclude.update(index)

        if any(exclude):
            arr_exclude = [x for x in exclude if x in arr_columns]
            to_remove = [arr_columns.get_loc(col) for col in arr_exclude]
            arrays = [v for i, v in enumerate(arrays) if i not in to_remove]

            arr_columns = arr_columns.drop(arr_exclude)
            columns = columns.drop(exclude)

        mgr = arrays_to_mgr(arrays, arr_columns, result_index, columns)

        return cls(mgr)

    def to_records(
        self, index=True, column_dtypes=None, index_dtypes=None
    ) -> np.recarray:
        """
        Convert DataFrame to a NumPy record array.

        Index will be included as the first field of the record array if
        requested.

        Parameters
        ----------
        index : bool, default True
            Include index in resulting record array, stored in 'index'
            field or using the index label, if set.
        column_dtypes : str, type, dict, default None
            .. versionadded:: 0.24.0

            If a string or type, the data type to store all columns. If
            a dictionary, a mapping of column names and indices (zero-indexed)
            to specific data types.
        index_dtypes : str, type, dict, default None
            .. versionadded:: 0.24.0

            If a string or type, the data type to store all index levels. If
            a dictionary, a mapping of index level names and indices
            (zero-indexed) to specific data types.

            This mapping is applied only if `index=True`.

        Returns
        -------
        numpy.recarray
            NumPy ndarray with the DataFrame labels as fields and each row
            of the DataFrame as entries.

        See Also
        --------
        DataFrame.from_records: Convert structured or record ndarray
            to DataFrame.
        numpy.recarray: An ndarray that allows field access using
            attributes, analogous to typed columns in a
            spreadsheet.

        Examples
        --------
        >>> df = pd.DataFrame({'A': [1, 2], 'B': [0.5, 0.75]},
        ...                   index=['a', 'b'])
        >>> df
           A     B
        a  1  0.50
        b  2  0.75
        >>> df.to_records()
        rec.array([('a', 1, 0.5 ), ('b', 2, 0.75)],
                  dtype=[('index', 'O'), ('A', '<i8'), ('B', '<f8')])

        If the DataFrame index has no label then the recarray field name
        is set to 'index'. If the index has a label then this is used as the
        field name:

        >>> df.index = df.index.rename("I")
        >>> df.to_records()
        rec.array([('a', 1, 0.5 ), ('b', 2, 0.75)],
                  dtype=[('I', 'O'), ('A', '<i8'), ('B', '<f8')])

        The index can be excluded from the record array:

        >>> df.to_records(index=False)
        rec.array([(1, 0.5 ), (2, 0.75)],
                  dtype=[('A', '<i8'), ('B', '<f8')])

        Data types can be specified for the columns:

        >>> df.to_records(column_dtypes={"A": "int32"})
        rec.array([('a', 1, 0.5 ), ('b', 2, 0.75)],
                  dtype=[('I', 'O'), ('A', '<i4'), ('B', '<f8')])

        As well as for the index:

        >>> df.to_records(index_dtypes="<S2")
        rec.array([(b'a', 1, 0.5 ), (b'b', 2, 0.75)],
                  dtype=[('I', 'S2'), ('A', '<i8'), ('B', '<f8')])

        >>> index_dtypes = f"<S{df.index.str.len().max()}"
        >>> df.to_records(index_dtypes=index_dtypes)
        rec.array([(b'a', 1, 0.5 ), (b'b', 2, 0.75)],
                  dtype=[('I', 'S1'), ('A', '<i8'), ('B', '<f8')])
        """
        if index:
            if isinstance(self.index, ABCMultiIndex):
                # array of tuples to numpy cols. copy copy copy
                ix_vals = list(map(np.array, zip(*self.index.values)))
            else:
                ix_vals = [self.index.values]

            arrays = ix_vals + [
                np.asarray(self.iloc[:, i]) for i in range(len(self.columns))
            ]

            count = 0
            index_names = list(self.index.names)

            if isinstance(self.index, ABCMultiIndex):
                for i, n in enumerate(index_names):
                    if n is None:
                        index_names[i] = f"level_{count}"
                        count += 1
            elif index_names[0] is None:
                index_names = ["index"]

            names = [str(name) for name in itertools.chain(index_names, self.columns)]
        else:
            arrays = [np.asarray(self.iloc[:, i]) for i in range(len(self.columns))]
            names = [str(c) for c in self.columns]
            index_names = []

        index_len = len(index_names)
        formats = []

        for i, v in enumerate(arrays):
            index = i

            # When the names and arrays are collected, we
            # first collect those in the DataFrame's index,
            # followed by those in its columns.
            #
            # Thus, the total length of the array is:
            # len(index_names) + len(DataFrame.columns).
            #
            # This check allows us to see whether we are
            # handling a name / array in the index or column.
            if index < index_len:
                dtype_mapping = index_dtypes
                name = index_names[index]
            else:
                index -= index_len
                dtype_mapping = column_dtypes
                name = self.columns[index]

            # We have a dictionary, so we get the data type
            # associated with the index or column (which can
            # be denoted by its name in the DataFrame or its
            # position in DataFrame's array of indices or
            # columns, whichever is applicable.
            if is_dict_like(dtype_mapping):
                if name in dtype_mapping:
                    dtype_mapping = dtype_mapping[name]
                elif index in dtype_mapping:
                    dtype_mapping = dtype_mapping[index]
                else:
                    dtype_mapping = None

            # If no mapping can be found, use the array's
            # dtype attribute for formatting.
            #
            # A valid dtype must either be a type or
            # string naming a type.
            if dtype_mapping is None:
                formats.append(v.dtype)
            elif isinstance(dtype_mapping, (type, np.dtype, str)):
                formats.append(dtype_mapping)
            else:
                element = "row" if i < index_len else "column"
                msg = f"Invalid dtype {dtype_mapping} specified for {element} {name}"
                raise ValueError(msg)

        return np.rec.fromarrays(arrays, dtype={"names": names, "formats": formats})

    @classmethod
    def _from_arrays(
        cls, arrays, columns, index, dtype=None, verify_integrity=True
    ) -> "DataFrame":
        """
        Create DataFrame from a list of arrays corresponding to the columns.

        Parameters
        ----------
        arrays : list-like of arrays
            Each array in the list corresponds to one column, in order.
        columns : list-like, Index
            The column names for the resulting DataFrame.
        index : list-like, Index
            The rows labels for the resulting DataFrame.
        dtype : dtype, optional
            Optional dtype to enforce for all arrays.
        verify_integrity : bool, default True
            Validate and homogenize all input. If set to False, it is assumed
            that all elements of `arrays` are actual arrays how they will be
            stored in a block (numpy ndarray or ExtensionArray), have the same
            length as and are aligned with the index, and that `columns` and
            `index` are ensured to be an Index object.

        Returns
        -------
        DataFrame
        """
        mgr = arrays_to_mgr(
            arrays,
            columns,
            index,
            columns,
            dtype=dtype,
            verify_integrity=verify_integrity,
        )
        return cls(mgr)

    @deprecate_kwarg(old_arg_name="fname", new_arg_name="path")
    def to_stata(
        self,
        path: FilePathOrBuffer,
        convert_dates: Optional[Dict[Label, str]] = None,
        write_index: bool = True,
        byteorder: Optional[str] = None,
        time_stamp: Optional[datetime.datetime] = None,
        data_label: Optional[str] = None,
        variable_labels: Optional[Dict[Label, str]] = None,
        version: Optional[int] = 114,
        convert_strl: Optional[Sequence[Label]] = None,
    ) -> None:
        """
        Export DataFrame object to Stata dta format.

        Writes the DataFrame to a Stata dataset file.
        "dta" files contain a Stata dataset.

        Parameters
        ----------
        path : str, buffer or path object
            String, path object (pathlib.Path or py._path.local.LocalPath) or
            object implementing a binary write() function. If using a buffer
            then the buffer will not be automatically closed after the file
            data has been written.

            .. versionchanged:: 1.0.0

            Previously this was "fname"

        convert_dates : dict
            Dictionary mapping columns containing datetime types to stata
            internal format to use when writing the dates. Options are 'tc',
            'td', 'tm', 'tw', 'th', 'tq', 'ty'. Column can be either an integer
            or a name. Datetime columns that do not have a conversion type
            specified will be converted to 'tc'. Raises NotImplementedError if
            a datetime column has timezone information.
        write_index : bool
            Write the index to Stata dataset.
        byteorder : str
            Can be ">", "<", "little", or "big". default is `sys.byteorder`.
        time_stamp : datetime
            A datetime to use as file creation date.  Default is the current
            time.
        data_label : str, optional
            A label for the data set.  Must be 80 characters or smaller.
        variable_labels : dict
            Dictionary containing columns as keys and variable labels as
            values. Each label must be 80 characters or smaller.
        version : {114, 117, 118, 119, None}, default 114
            Version to use in the output dta file. Set to None to let pandas
            decide between 118 or 119 formats depending on the number of
            columns in the frame. Version 114 can be read by Stata 10 and
            later. Version 117 can be read by Stata 13 or later. Version 118
            is supported in Stata 14 and later. Version 119 is supported in
            Stata 15 and later. Version 114 limits string variables to 244
            characters or fewer while versions 117 and later allow strings
            with lengths up to 2,000,000 characters. Versions 118 and 119
            support Unicode characters, and version 119 supports more than
            32,767 variables.

            .. versionadded:: 0.23.0
            .. versionchanged:: 1.0.0

                Added support for formats 118 and 119.

        convert_strl : list, optional
            List of column names to convert to string columns to Stata StrL
            format. Only available if version is 117.  Storing strings in the
            StrL format can produce smaller dta files if strings have more than
            8 characters and values are repeated.

            .. versionadded:: 0.23.0

        Raises
        ------
        NotImplementedError
            * If datetimes contain timezone information
            * Column dtype is not representable in Stata
        ValueError
            * Columns listed in convert_dates are neither datetime64[ns]
              or datetime.datetime
            * Column listed in convert_dates is not in DataFrame
            * Categorical label contains more than 32,000 characters

        See Also
        --------
        read_stata : Import Stata data files.
        io.stata.StataWriter : Low-level writer for Stata data files.
        io.stata.StataWriter117 : Low-level writer for version 117 files.

        Examples
        --------
        >>> df = pd.DataFrame({'animal': ['falcon', 'parrot', 'falcon',
        ...                               'parrot'],
        ...                    'speed': [350, 18, 361, 15]})
        >>> df.to_stata('animals.dta')  # doctest: +SKIP
        """
        if version not in (114, 117, 118, 119, None):
            raise ValueError("Only formats 114, 117, 118 and 119 are supported.")
        if version == 114:
            if convert_strl is not None:
                raise ValueError("strl is not supported in format 114")
            from pandas.io.stata import StataWriter as statawriter
        elif version == 117:
            # mypy: Name 'statawriter' already defined (possibly by an import)
            from pandas.io.stata import StataWriter117 as statawriter  # type: ignore
        else:  # versions 118 and 119
            # mypy: Name 'statawriter' already defined (possibly by an import)
            from pandas.io.stata import StataWriterUTF8 as statawriter  # type:ignore

        kwargs: Dict[str, Any] = {}
        if version is None or version >= 117:
            # strl conversion is only supported >= 117
            kwargs["convert_strl"] = convert_strl
        if version is None or version >= 118:
            # Specifying the version is only supported for UTF8 (118 or 119)
            kwargs["version"] = version

        # mypy: Too many arguments for "StataWriter"
        writer = statawriter(  # type: ignore
            path,
            self,
            convert_dates=convert_dates,
            byteorder=byteorder,
            time_stamp=time_stamp,
            data_label=data_label,
            write_index=write_index,
            variable_labels=variable_labels,
            **kwargs,
        )
        writer.write_file()

    @deprecate_kwarg(old_arg_name="fname", new_arg_name="path")
    def to_feather(self, path, **kwargs) -> None:
        """
        Write a DataFrame to the binary Feather format.

        Parameters
        ----------
        path : str
            String file path.
        **kwargs :
            Additional keywords passed to :func:`pyarrow.feather.write_feather`.
            Starting with pyarrow 0.17, this includes the `compression`,
            `compression_level`, `chunksize` and `version` keywords.

            .. versionadded:: 1.1.0
        """
        from pandas.io.feather_format import to_feather

        to_feather(self, path, **kwargs)

    @Appender(
        """
        Examples
        --------
        >>> df = pd.DataFrame(
        ...     data={"animal_1": ["elk", "pig"], "animal_2": ["dog", "quetzal"]}
        ... )
        >>> print(df.to_markdown())
        |    | animal_1   | animal_2   |
        |---:|:-----------|:-----------|
        |  0 | elk        | dog        |
        |  1 | pig        | quetzal    |
        """
    )
    @Substitution(klass="DataFrame")
    @Appender(_shared_docs["to_markdown"])
    def to_markdown(
        self, buf: Optional[IO[str]] = None, mode: Optional[str] = None, **kwargs
    ) -> Optional[str]:
        kwargs.setdefault("headers", "keys")
        kwargs.setdefault("tablefmt", "pipe")
        tabulate = import_optional_dependency("tabulate")
        result = tabulate.tabulate(self, **kwargs)
        if buf is None:
            return result
        buf, _, _, _ = get_filepath_or_buffer(buf, mode=mode)
        assert buf is not None  # Help mypy.
        buf.writelines(result)
        return None

    @deprecate_kwarg(old_arg_name="fname", new_arg_name="path")
    def to_parquet(
        self,
        path,
        engine="auto",
        compression="snappy",
        index=None,
        partition_cols=None,
        **kwargs,
    ) -> None:
        """
        Write a DataFrame to the binary parquet format.

        This function writes the dataframe as a `parquet file
        <https://parquet.apache.org/>`_. You can choose different parquet
        backends, and have the option of compression. See
        :ref:`the user guide <io.parquet>` for more details.

        Parameters
        ----------
        path : str
            File path or Root Directory path. Will be used as Root Directory
            path while writing a partitioned dataset.

            .. versionchanged:: 1.0.0

            Previously this was "fname"

        engine : {'auto', 'pyarrow', 'fastparquet'}, default 'auto'
            Parquet library to use. If 'auto', then the option
            ``io.parquet.engine`` is used. The default ``io.parquet.engine``
            behavior is to try 'pyarrow', falling back to 'fastparquet' if
            'pyarrow' is unavailable.
        compression : {'snappy', 'gzip', 'brotli', None}, default 'snappy'
            Name of the compression to use. Use ``None`` for no compression.
        index : bool, default None
            If ``True``, include the dataframe's index(es) in the file output.
            If ``False``, they will not be written to the file.
            If ``None``, similar to ``True`` the dataframe's index(es)
            will be saved. However, instead of being saved as values,
            the RangeIndex will be stored as a range in the metadata so it
            doesn't require much space and is faster. Other indexes will
            be included as columns in the file output.

            .. versionadded:: 0.24.0

        partition_cols : list, optional, default None
            Column names by which to partition the dataset.
            Columns are partitioned in the order they are given.

            .. versionadded:: 0.24.0

        **kwargs
            Additional arguments passed to the parquet library. See
            :ref:`pandas io <io.parquet>` for more details.

        See Also
        --------
        read_parquet : Read a parquet file.
        DataFrame.to_csv : Write a csv file.
        DataFrame.to_sql : Write to a sql table.
        DataFrame.to_hdf : Write to hdf.

        Notes
        -----
        This function requires either the `fastparquet
        <https://pypi.org/project/fastparquet>`_ or `pyarrow
        <https://arrow.apache.org/docs/python/>`_ library.

        Examples
        --------
        >>> df = pd.DataFrame(data={'col1': [1, 2], 'col2': [3, 4]})
        >>> df.to_parquet('df.parquet.gzip',
        ...               compression='gzip')  # doctest: +SKIP
        >>> pd.read_parquet('df.parquet.gzip')  # doctest: +SKIP
           col1  col2
        0     1     3
        1     2     4
        """
        from pandas.io.parquet import to_parquet

        to_parquet(
            self,
            path,
            engine,
            compression=compression,
            index=index,
            partition_cols=partition_cols,
            **kwargs,
        )

    @Substitution(
        header_type="bool",
        header="Whether to print column labels, default True",
        col_space_type="str or int",
        col_space="The minimum width of each column in CSS length "
        "units.  An int is assumed to be px units.\n\n"
        "            .. versionadded:: 0.25.0\n"
        "                Ability to use str",
    )
    @Substitution(shared_params=fmt.common_docstring, returns=fmt.return_docstring)
    def to_html(
        self,
        buf=None,
        columns=None,
        col_space=None,
        header=True,
        index=True,
        na_rep="NaN",
        formatters=None,
        float_format=None,
        sparsify=None,
        index_names=True,
        justify=None,
        max_rows=None,
        max_cols=None,
        show_dimensions=False,
        decimal=".",
        bold_rows=True,
        classes=None,
        escape=True,
        notebook=False,
        border=None,
        table_id=None,
        render_links=False,
        encoding=None,
    ):
        """
        Render a DataFrame as an HTML table.
        %(shared_params)s
        bold_rows : bool, default True
            Make the row labels bold in the output.
        classes : str or list or tuple, default None
            CSS class(es) to apply to the resulting html table.
        escape : bool, default True
            Convert the characters <, >, and & to HTML-safe sequences.
        notebook : {True, False}, default False
            Whether the generated HTML is for IPython Notebook.
        border : int
            A ``border=border`` attribute is included in the opening
            `<table>` tag. Default ``pd.options.display.html.border``.
        encoding : str, default "utf-8"
            Set character encoding.

            .. versionadded:: 1.0

        table_id : str, optional
            A css id is included in the opening `<table>` tag if specified.

            .. versionadded:: 0.23.0

        render_links : bool, default False
            Convert URLs to HTML links.

            .. versionadded:: 0.24.0
        %(returns)s
        See Also
        --------
        to_string : Convert DataFrame to a string.
        """
        if justify is not None and justify not in fmt._VALID_JUSTIFY_PARAMETERS:
            raise ValueError("Invalid value for justify parameter")

        formatter = fmt.DataFrameFormatter(
            self,
            columns=columns,
            col_space=col_space,
            na_rep=na_rep,
            formatters=formatters,
            float_format=float_format,
            sparsify=sparsify,
            justify=justify,
            index_names=index_names,
            header=header,
            index=index,
            bold_rows=bold_rows,
            escape=escape,
            max_rows=max_rows,
            max_cols=max_cols,
            show_dimensions=show_dimensions,
            decimal=decimal,
            table_id=table_id,
            render_links=render_links,
        )
        # TODO: a generic formatter wld b in DataFrameFormatter
        return formatter.to_html(
            buf=buf,
            classes=classes,
            notebook=notebook,
            border=border,
            encoding=encoding,
        )

    # ----------------------------------------------------------------------
    @doc(info)
    def info(
        self, verbose=None, buf=None, max_cols=None, memory_usage=None, null_counts=None
    ) -> None:
        return info(self, verbose, buf, max_cols, memory_usage, null_counts)

    def memory_usage(self, index=True, deep=False) -> Series:
        """
        Return the memory usage of each column in bytes.

        The memory usage can optionally include the contribution of
        the index and elements of `object` dtype.

        This value is displayed in `DataFrame.info` by default. This can be
        suppressed by setting ``pandas.options.display.memory_usage`` to False.

        Parameters
        ----------
        index : bool, default True
            Specifies whether to include the memory usage of the DataFrame's
            index in returned Series. If ``index=True``, the memory usage of
            the index is the first item in the output.
        deep : bool, default False
            If True, introspect the data deeply by interrogating
            `object` dtypes for system-level memory consumption, and include
            it in the returned values.

        Returns
        -------
        Series
            A Series whose index is the original column names and whose values
            is the memory usage of each column in bytes.

        See Also
        --------
        numpy.ndarray.nbytes : Total bytes consumed by the elements of an
            ndarray.
        Series.memory_usage : Bytes consumed by a Series.
        Categorical : Memory-efficient array for string values with
            many repeated values.
        DataFrame.info : Concise summary of a DataFrame.

        Examples
        --------
        >>> dtypes = ['int64', 'float64', 'complex128', 'object', 'bool']
        >>> data = dict([(t, np.ones(shape=5000).astype(t))
        ...              for t in dtypes])
        >>> df = pd.DataFrame(data)
        >>> df.head()
           int64  float64            complex128  object  bool
        0      1      1.0    1.000000+0.000000j       1  True
        1      1      1.0    1.000000+0.000000j       1  True
        2      1      1.0    1.000000+0.000000j       1  True
        3      1      1.0    1.000000+0.000000j       1  True
        4      1      1.0    1.000000+0.000000j       1  True

        >>> df.memory_usage()
        Index           128
        int64         40000
        float64       40000
        complex128    80000
        object        40000
        bool           5000
        dtype: int64

        >>> df.memory_usage(index=False)
        int64         40000
        float64       40000
        complex128    80000
        object        40000
        bool           5000
        dtype: int64

        The memory footprint of `object` dtype columns is ignored by default:

        >>> df.memory_usage(deep=True)
        Index            128
        int64          40000
        float64        40000
        complex128     80000
        object        160000
        bool            5000
        dtype: int64

        Use a Categorical for efficient storage of an object-dtype column with
        many repeated values.

        >>> df['object'].astype('category').memory_usage(deep=True)
        5216
        """
        result = self._constructor_sliced(
            [c.memory_usage(index=False, deep=deep) for col, c in self.items()],
            index=self.columns,
        )
        if index:
            result = self._constructor_sliced(
                self.index.memory_usage(deep=deep), index=["Index"]
            ).append(result)
        return result

    def transpose(self, *args, copy: bool = False) -> "DataFrame":
        """
        Transpose index and columns.

        Reflect the DataFrame over its main diagonal by writing rows as columns
        and vice-versa. The property :attr:`.T` is an accessor to the method
        :meth:`transpose`.

        Parameters
        ----------
        *args : tuple, optional
            Accepted for compatibility with NumPy.
        copy : bool, default False
            Whether to copy the data after transposing, even for DataFrames
            with a single dtype.

            Note that a copy is always required for mixed dtype DataFrames,
            or for DataFrames with any extension types.

        Returns
        -------
        DataFrame
            The transposed DataFrame.

        See Also
        --------
        numpy.transpose : Permute the dimensions of a given array.

        Notes
        -----
        Transposing a DataFrame with mixed dtypes will result in a homogeneous
        DataFrame with the `object` dtype. In such a case, a copy of the data
        is always made.

        Examples
        --------
        **Square DataFrame with homogeneous dtype**

        >>> d1 = {'col1': [1, 2], 'col2': [3, 4]}
        >>> df1 = pd.DataFrame(data=d1)
        >>> df1
           col1  col2
        0     1     3
        1     2     4

        >>> df1_transposed = df1.T # or df1.transpose()
        >>> df1_transposed
              0  1
        col1  1  2
        col2  3  4

        When the dtype is homogeneous in the original DataFrame, we get a
        transposed DataFrame with the same dtype:

        >>> df1.dtypes
        col1    int64
        col2    int64
        dtype: object
        >>> df1_transposed.dtypes
        0    int64
        1    int64
        dtype: object

        **Non-square DataFrame with mixed dtypes**

        >>> d2 = {'name': ['Alice', 'Bob'],
        ...       'score': [9.5, 8],
        ...       'employed': [False, True],
        ...       'kids': [0, 0]}
        >>> df2 = pd.DataFrame(data=d2)
        >>> df2
            name  score  employed  kids
        0  Alice    9.5     False     0
        1    Bob    8.0      True     0

        >>> df2_transposed = df2.T # or df2.transpose()
        >>> df2_transposed
                      0     1
        name      Alice   Bob
        score       9.5     8
        employed  False  True
        kids          0     0

        When the DataFrame has mixed dtypes, we get a transposed DataFrame with
        the `object` dtype:

        >>> df2.dtypes
        name         object
        score       float64
        employed       bool
        kids          int64
        dtype: object
        >>> df2_transposed.dtypes
        0    object
        1    object
        dtype: object
        """
        nv.validate_transpose(args, dict())
        # construct the args

        dtypes = list(self.dtypes)
        if self._is_homogeneous_type and dtypes and is_extension_array_dtype(dtypes[0]):
            # We have EAs with the same dtype. We can preserve that dtype in transpose.
            dtype = dtypes[0]
            arr_type = dtype.construct_array_type()
            values = self.values

            new_values = [arr_type._from_sequence(row, dtype=dtype) for row in values]
            result = self._constructor(
                dict(zip(self.index, new_values)), index=self.columns
            )

        else:
            new_values = self.values.T
            if copy:
                new_values = new_values.copy()
            result = self._constructor(
                new_values, index=self.columns, columns=self.index
            )

        return result.__finalize__(self, method="transpose")

    @property
    def T(self) -> "DataFrame":
        return self.transpose()

    # ----------------------------------------------------------------------
    # Indexing Methods

    def _ixs(self, i: int, axis: int = 0):
        """
        Parameters
        ----------
        i : int
        axis : int

        Notes
        -----
        If slice passed, the resulting data will be a view.
        """
        # irow
        if axis == 0:
            new_values = self._mgr.fast_xs(i)

            # if we are a copy, mark as such
            copy = isinstance(new_values, np.ndarray) and new_values.base is None
            result = self._constructor_sliced(
                new_values,
                index=self.columns,
                name=self.index[i],
                dtype=new_values.dtype,
            )
            result._set_is_copy(self, copy=copy)
            return result

        # icol
        else:
            label = self.columns[i]

            values = self._mgr.iget(i)
            result = self._box_col_values(values, i)

            # this is a cached value, mark it so
            result._set_as_cached(label, self)

            return result

    def _get_column_array(self, i: int) -> ArrayLike:
        """
        Get the values of the i'th column (ndarray or ExtensionArray, as stored
        in the Block)
        """
        return self._data.iget_values(i)

    def _iter_column_arrays(self) -> Iterator[ArrayLike]:
        """
        Iterate over the arrays of all columns in order.
        This returns the values as stored in the Block (ndarray or ExtensionArray).
        """
        for i in range(len(self.columns)):
            yield self._get_column_array(i)

    def __getitem__(self, key):
        key = lib.item_from_zerodim(key)
        key = com.apply_if_callable(key, self)

        if is_hashable(key):
            # shortcut if the key is in columns
            if self.columns.is_unique and key in self.columns:
                if self.columns.nlevels > 1:
                    return self._getitem_multilevel(key)
                return self._get_item_cache(key)

        # Do we have a slicer (on rows)?
        indexer = convert_to_index_sliceable(self, key)
        if indexer is not None:
            # either we have a slice or we have a string that can be converted
            #  to a slice for partial-string date indexing
            return self._slice(indexer, axis=0)

        # Do we have a (boolean) DataFrame?
        if isinstance(key, DataFrame):
            return self.where(key)

        # Do we have a (boolean) 1d indexer?
        if com.is_bool_indexer(key):
            return self._getitem_bool_array(key)

        # We are left with two options: a single key, and a collection of keys,
        # We interpret tuples as collections only for non-MultiIndex
        is_single_key = isinstance(key, tuple) or not is_list_like(key)

        if is_single_key:
            if self.columns.nlevels > 1:
                return self._getitem_multilevel(key)
            indexer = self.columns.get_loc(key)
            if is_integer(indexer):
                indexer = [indexer]
        else:
            if is_iterator(key):
                key = list(key)
            indexer = self.loc._get_listlike_indexer(key, axis=1, raise_missing=True)[1]

        # take() does not accept boolean indexers
        if getattr(indexer, "dtype", None) == bool:
            indexer = np.where(indexer)[0]

        data = self._take_with_is_copy(indexer, axis=1)

        if is_single_key:
            # What does looking for a single key in a non-unique index return?
            # The behavior is inconsistent. It returns a Series, except when
            # - the key itself is repeated (test on data.shape, #9519), or
            # - we have a MultiIndex on columns (test on self.columns, #21309)
            if data.shape[1] == 1 and not isinstance(self.columns, ABCMultiIndex):
                data = data[key]

        return data

    def _getitem_bool_array(self, key):
        # also raises Exception if object array with NA values
        # warning here just in case -- previously __setitem__ was
        # reindexing but __getitem__ was not; it seems more reasonable to
        # go with the __setitem__ behavior since that is more consistent
        # with all other indexing behavior
        if isinstance(key, Series) and not key.index.equals(self.index):
            warnings.warn(
                "Boolean Series key will be reindexed to match DataFrame index.",
                UserWarning,
                stacklevel=3,
            )
        elif len(key) != len(self.index):
            raise ValueError(
                f"Item wrong length {len(key)} instead of {len(self.index)}."
            )

        # check_bool_indexer will throw exception if Series key cannot
        # be reindexed to match DataFrame rows
        key = check_bool_indexer(self.index, key)
        indexer = key.nonzero()[0]
        return self._take_with_is_copy(indexer, axis=0)

    def _getitem_multilevel(self, key):
        # self.columns is a MultiIndex
        loc = self.columns.get_loc(key)
        if isinstance(loc, (slice, np.ndarray)):
            new_columns = self.columns[loc]
            result_columns = maybe_droplevels(new_columns, key)
            if self._is_mixed_type:
                result = self.reindex(columns=new_columns)
                result.columns = result_columns
            else:
                new_values = self.values[:, loc]
                result = self._constructor(
                    new_values, index=self.index, columns=result_columns
                )
                result = result.__finalize__(self)

            # If there is only one column being returned, and its name is
            # either an empty string, or a tuple with an empty string as its
            # first element, then treat the empty string as a placeholder
            # and return the column as if the user had provided that empty
            # string in the key. If the result is a Series, exclude the
            # implied empty string from its name.
            if len(result.columns) == 1:
                top = result.columns[0]
                if isinstance(top, tuple):
                    top = top[0]
                if top == "":
                    result = result[""]
                    if isinstance(result, Series):
                        result = self._constructor_sliced(
                            result, index=self.index, name=key
                        )

            result._set_is_copy(self)
            return result
        else:
            # loc is neither a slice nor ndarray, so must be an int
            return self._ixs(loc, axis=1)

    def _get_value(self, index, col, takeable: bool = False):
        """
        Quickly retrieve single value at passed column and index.

        Parameters
        ----------
        index : row label
        col : column label
        takeable : interpret the index/col as indexers, default False

        Returns
        -------
        scalar
        """
        if takeable:
            series = self._ixs(col, axis=1)
            return series._values[index]

        series = self._get_item_cache(col)
        engine = self.index._engine

        try:
            loc = engine.get_loc(index)
            return series._values[loc]
        except KeyError:
            # GH 20629
            if self.index.nlevels > 1:
                # partial indexing forbidden
                raise

        # we cannot handle direct indexing
        # use positional
        col = self.columns.get_loc(col)
        index = self.index.get_loc(index)
        return self._get_value(index, col, takeable=True)

    def __setitem__(self, key, value):
        key = com.apply_if_callable(key, self)

        # see if we can slice the rows
        indexer = convert_to_index_sliceable(self, key)
        if indexer is not None:
            # either we have a slice or we have a string that can be converted
            #  to a slice for partial-string date indexing
            return self._setitem_slice(indexer, value)

        if isinstance(key, DataFrame) or getattr(key, "ndim", None) == 2:
            self._setitem_frame(key, value)
        elif isinstance(key, (Series, np.ndarray, list, Index)):
            self._setitem_array(key, value)
        else:
            # set column
            self._set_item(key, value)

    def _setitem_slice(self, key: slice, value):
        # NB: we can't just use self.loc[key] = value because that
        #  operates on labels and we need to operate positional for
        #  backwards-compat, xref GH#31469
        self._check_setitem_copy()
        self.iloc._setitem_with_indexer(key, value)

    def _setitem_array(self, key, value):
        # also raises Exception if object array with NA values
        if com.is_bool_indexer(key):
            if len(key) != len(self.index):
                raise ValueError(
                    f"Item wrong length {len(key)} instead of {len(self.index)}!"
                )
            key = check_bool_indexer(self.index, key)
            indexer = key.nonzero()[0]
            self._check_setitem_copy()
            self.iloc._setitem_with_indexer(indexer, value)
        else:
            if isinstance(value, DataFrame):
                if len(value.columns) != len(key):
                    raise ValueError("Columns must be same length as key")
                for k1, k2 in zip(key, value.columns):
                    self[k1] = value[k2]
            else:
                self.loc._ensure_listlike_indexer(key, axis=1)
                indexer = self.loc._get_listlike_indexer(
                    key, axis=1, raise_missing=False
                )[1]
                self._check_setitem_copy()
                self.iloc._setitem_with_indexer((slice(None), indexer), value)

    def _setitem_frame(self, key, value):
        # support boolean setting with DataFrame input, e.g.
        # df[df > df2] = 0
        if isinstance(key, np.ndarray):
            if key.shape != self.shape:
                raise ValueError("Array conditional must be same shape as self")
            key = self._constructor(key, **self._construct_axes_dict())

        if key.values.size and not is_bool_dtype(key.values):
            raise TypeError(
                "Must pass DataFrame or 2-d ndarray with boolean values only"
            )

        self._check_inplace_setting(value)
        self._check_setitem_copy()
        self._where(-key, value, inplace=True)

    def _iset_item(self, loc: int, value):
        self._ensure_valid_index(value)

        # technically _sanitize_column expects a label, not a position,
        #  but the behavior is the same as long as we pass broadcast=False
        value = self._sanitize_column(loc, value, broadcast=False)
        NDFrame._iset_item(self, loc, value)

        # check if we are modifying a copy
        # try to set first as we want an invalid
        # value exception to occur first
        if len(self):
            self._check_setitem_copy()

    def _set_item(self, key, value):
        """
        Add series to DataFrame in specified column.

        If series is a numpy-array (not a Series/TimeSeries), it must be the
        same length as the DataFrames index or an error will be thrown.

        Series/TimeSeries will be conformed to the DataFrames index to
        ensure homogeneity.
        """
        self._ensure_valid_index(value)
        value = self._sanitize_column(key, value)
        NDFrame._set_item(self, key, value)

        # check if we are modifying a copy
        # try to set first as we want an invalid
        # value exception to occur first
        if len(self):
            self._check_setitem_copy()

    def _set_value(self, index, col, value, takeable: bool = False):
        """
        Put single value at passed column and index.

        Parameters
        ----------
        index : row label
        col : column label
        value : scalar
        takeable : interpret the index/col as indexers, default False
        """
        try:
            if takeable is True:
                series = self._ixs(col, axis=1)
                series._set_value(index, value, takeable=True)
                return

            series = self._get_item_cache(col)
            engine = self.index._engine
            loc = engine.get_loc(index)
            validate_numeric_casting(series.dtype, value)

            series._values[loc] = value
            # Note: trying to use series._set_value breaks tests in
            #  tests.frame.indexing.test_indexing and tests.indexing.test_partial
        except (KeyError, TypeError):
            # set using a non-recursive method & reset the cache
            if takeable:
                self.iloc[index, col] = value
            else:
                self.loc[index, col] = value
            self._item_cache.pop(col, None)

    def _ensure_valid_index(self, value):
        """
        Ensure that if we don't have an index, that we can create one from the
        passed value.
        """
        # GH5632, make sure that we are a Series convertible
        if not len(self.index) and is_list_like(value) and len(value):
            try:
                value = Series(value)
            except (ValueError, NotImplementedError, TypeError) as err:
                raise ValueError(
                    "Cannot set a frame with no defined index "
                    "and a value that cannot be converted to a Series"
                ) from err

            self._mgr = self._mgr.reindex_axis(
                value.index.copy(), axis=1, fill_value=np.nan
            )

    def _box_col_values(self, values, loc: int) -> Series:
        """
        Provide boxed values for a column.
        """
        # Lookup in columns so that if e.g. a str datetime was passed
        #  we attach the Timestamp object as the name.
        name = self.columns[loc]
        klass = self._constructor_sliced
        return klass(values, index=self.index, name=name, fastpath=True)

    # ----------------------------------------------------------------------
    # Unsorted

    def query(self, expr, inplace=False, **kwargs):
        """
        Query the columns of a DataFrame with a boolean expression.

        Parameters
        ----------
        expr : str
            The query string to evaluate.

            You can refer to variables
            in the environment by prefixing them with an '@' character like
            ``@a + b``.

            You can refer to column names that contain spaces or operators by
            surrounding them in backticks. This way you can also escape
            names that start with a digit, or those that  are a Python keyword.
            Basically when it is not valid Python identifier. See notes down
            for more details.

            For example, if one of your columns is called ``a a`` and you want
            to sum it with ``b``, your query should be ```a a` + b``.

            .. versionadded:: 0.25.0
                Backtick quoting introduced.

            .. versionadded:: 1.0.0
                Expanding functionality of backtick quoting for more than only spaces.

        inplace : bool
            Whether the query should modify the data in place or return
            a modified copy.
        **kwargs
            See the documentation for :func:`eval` for complete details
            on the keyword arguments accepted by :meth:`DataFrame.query`.

        Returns
        -------
        DataFrame
            DataFrame resulting from the provided query expression.

        See Also
        --------
        eval : Evaluate a string describing operations on
            DataFrame columns.
        DataFrame.eval : Evaluate a string describing operations on
            DataFrame columns.

        Notes
        -----
        The result of the evaluation of this expression is first passed to
        :attr:`DataFrame.loc` and if that fails because of a
        multidimensional key (e.g., a DataFrame) then the result will be passed
        to :meth:`DataFrame.__getitem__`.

        This method uses the top-level :func:`eval` function to
        evaluate the passed query.

        The :meth:`~pandas.DataFrame.query` method uses a slightly
        modified Python syntax by default. For example, the ``&`` and ``|``
        (bitwise) operators have the precedence of their boolean cousins,
        :keyword:`and` and :keyword:`or`. This *is* syntactically valid Python,
        however the semantics are different.

        You can change the semantics of the expression by passing the keyword
        argument ``parser='python'``. This enforces the same semantics as
        evaluation in Python space. Likewise, you can pass ``engine='python'``
        to evaluate an expression using Python itself as a backend. This is not
        recommended as it is inefficient compared to using ``numexpr`` as the
        engine.

        The :attr:`DataFrame.index` and
        :attr:`DataFrame.columns` attributes of the
        :class:`~pandas.DataFrame` instance are placed in the query namespace
        by default, which allows you to treat both the index and columns of the
        frame as a column in the frame.
        The identifier ``index`` is used for the frame index; you can also
        use the name of the index to identify it in a query. Please note that
        Python keywords may not be used as identifiers.

        For further details and examples see the ``query`` documentation in
        :ref:`indexing <indexing.query>`.

        *Backtick quoted variables*

        Backtick quoted variables are parsed as literal Python code and
        are converted internally to a Python valid identifier.
        This can lead to the following problems.

        During parsing a number of disallowed characters inside the backtick
        quoted string are replaced by strings that are allowed as a Python identifier.
        These characters include all operators in Python, the space character, the
        question mark, the exclamation mark, the dollar sign, and the euro sign.
        For other characters that fall outside the ASCII range (U+0001..U+007F)
        and those that are not further specified in PEP 3131,
        the query parser will raise an error.
        This excludes whitespace different than the space character,
        but also the hashtag (as it is used for comments) and the backtick
        itself (backtick can also not be escaped).

        In a special case, quotes that make a pair around a backtick can
        confuse the parser.
        For example, ```it's` > `that's``` will raise an error,
        as it forms a quoted string (``'s > `that'``) with a backtick inside.

        See also the Python documentation about lexical analysis
        (https://docs.python.org/3/reference/lexical_analysis.html)
        in combination with the source code in :mod:`pandas.core.computation.parsing`.

        Examples
        --------
        >>> df = pd.DataFrame({'A': range(1, 6),
        ...                    'B': range(10, 0, -2),
        ...                    'C C': range(10, 5, -1)})
        >>> df
           A   B  C C
        0  1  10   10
        1  2   8    9
        2  3   6    8
        3  4   4    7
        4  5   2    6
        >>> df.query('A > B')
           A  B  C C
        4  5  2    6

        The previous expression is equivalent to

        >>> df[df.A > df.B]
           A  B  C C
        4  5  2    6

        For columns with spaces in their name, you can use backtick quoting.

        >>> df.query('B == `C C`')
           A   B  C C
        0  1  10   10

        The previous expression is equivalent to

        >>> df[df.B == df['C C']]
           A   B  C C
        0  1  10   10
        """
        inplace = validate_bool_kwarg(inplace, "inplace")
        if not isinstance(expr, str):
            msg = f"expr must be a string to be evaluated, {type(expr)} given"
            raise ValueError(msg)
        kwargs["level"] = kwargs.pop("level", 0) + 1
        kwargs["target"] = None
        res = self.eval(expr, **kwargs)

        try:
            result = self.loc[res]
        except ValueError:
            # when res is multi-dimensional loc raises, but this is sometimes a
            # valid query
            result = self[res]

        if inplace:
            self._update_inplace(result)
        else:
            return result

    def eval(self, expr, inplace=False, **kwargs):
        """
        Evaluate a string describing operations on DataFrame columns.

        Operates on columns only, not specific rows or elements.  This allows
        `eval` to run arbitrary code, which can make you vulnerable to code
        injection if you pass user input to this function.

        Parameters
        ----------
        expr : str
            The expression string to evaluate.
        inplace : bool, default False
            If the expression contains an assignment, whether to perform the
            operation inplace and mutate the existing DataFrame. Otherwise,
            a new DataFrame is returned.
        **kwargs
            See the documentation for :func:`eval` for complete details
            on the keyword arguments accepted by
            :meth:`~pandas.DataFrame.query`.

        Returns
        -------
        ndarray, scalar, or pandas object
            The result of the evaluation.

        See Also
        --------
        DataFrame.query : Evaluates a boolean expression to query the columns
            of a frame.
        DataFrame.assign : Can evaluate an expression or function to create new
            values for a column.
        eval : Evaluate a Python expression as a string using various
            backends.

        Notes
        -----
        For more details see the API documentation for :func:`~eval`.
        For detailed examples see :ref:`enhancing performance with eval
        <enhancingperf.eval>`.

        Examples
        --------
        >>> df = pd.DataFrame({'A': range(1, 6), 'B': range(10, 0, -2)})
        >>> df
           A   B
        0  1  10
        1  2   8
        2  3   6
        3  4   4
        4  5   2
        >>> df.eval('A + B')
        0    11
        1    10
        2     9
        3     8
        4     7
        dtype: int64

        Assignment is allowed though by default the original DataFrame is not
        modified.

        >>> df.eval('C = A + B')
           A   B   C
        0  1  10  11
        1  2   8  10
        2  3   6   9
        3  4   4   8
        4  5   2   7
        >>> df
           A   B
        0  1  10
        1  2   8
        2  3   6
        3  4   4
        4  5   2

        Use ``inplace=True`` to modify the original DataFrame.

        >>> df.eval('C = A + B', inplace=True)
        >>> df
           A   B   C
        0  1  10  11
        1  2   8  10
        2  3   6   9
        3  4   4   8
        4  5   2   7

        Multiple columns can be assigned to using multi-line expressions:

        >>> df.eval(
        ...     '''
        ... C = A + B
        ... D = A - B
        ... '''
        ... )
           A   B   C  D
        0  1  10  11 -9
        1  2   8  10 -6
        2  3   6   9 -3
        3  4   4   8  0
        4  5   2   7  3
        """
        from pandas.core.computation.eval import eval as _eval

        inplace = validate_bool_kwarg(inplace, "inplace")
        resolvers = kwargs.pop("resolvers", None)
        kwargs["level"] = kwargs.pop("level", 0) + 1
        if resolvers is None:
            index_resolvers = self._get_index_resolvers()
            column_resolvers = self._get_cleaned_column_resolvers()
            resolvers = column_resolvers, index_resolvers
        if "target" not in kwargs:
            kwargs["target"] = self
        kwargs["resolvers"] = kwargs.get("resolvers", ()) + tuple(resolvers)

        return _eval(expr, inplace=inplace, **kwargs)

    def select_dtypes(self, include=None, exclude=None) -> "DataFrame":
        """
        Return a subset of the DataFrame's columns based on the column dtypes.

        Parameters
        ----------
        include, exclude : scalar or list-like
            A selection of dtypes or strings to be included/excluded. At least
            one of these parameters must be supplied.

        Returns
        -------
        DataFrame
            The subset of the frame including the dtypes in ``include`` and
            excluding the dtypes in ``exclude``.

        Raises
        ------
        ValueError
            * If both of ``include`` and ``exclude`` are empty
            * If ``include`` and ``exclude`` have overlapping elements
            * If any kind of string dtype is passed in.

        Notes
        -----
        * To select all *numeric* types, use ``np.number`` or ``'number'``
        * To select strings you must use the ``object`` dtype, but note that
          this will return *all* object dtype columns
        * See the `numpy dtype hierarchy
          <https://docs.scipy.org/doc/numpy/reference/arrays.scalars.html>`__
        * To select datetimes, use ``np.datetime64``, ``'datetime'`` or
          ``'datetime64'``
        * To select timedeltas, use ``np.timedelta64``, ``'timedelta'`` or
          ``'timedelta64'``
        * To select Pandas categorical dtypes, use ``'category'``
        * To select Pandas datetimetz dtypes, use ``'datetimetz'`` (new in
          0.20.0) or ``'datetime64[ns, tz]'``

        Examples
        --------
        >>> df = pd.DataFrame({'a': [1, 2] * 3,
        ...                    'b': [True, False] * 3,
        ...                    'c': [1.0, 2.0] * 3})
        >>> df
                a      b  c
        0       1   True  1.0
        1       2  False  2.0
        2       1   True  1.0
        3       2  False  2.0
        4       1   True  1.0
        5       2  False  2.0

        >>> df.select_dtypes(include='bool')
           b
        0  True
        1  False
        2  True
        3  False
        4  True
        5  False

        >>> df.select_dtypes(include=['float64'])
           c
        0  1.0
        1  2.0
        2  1.0
        3  2.0
        4  1.0
        5  2.0

        >>> df.select_dtypes(exclude=['int'])
               b    c
        0   True  1.0
        1  False  2.0
        2   True  1.0
        3  False  2.0
        4   True  1.0
        5  False  2.0
        """
        if not is_list_like(include):
            include = (include,) if include is not None else ()
        if not is_list_like(exclude):
            exclude = (exclude,) if exclude is not None else ()

        selection = (frozenset(include), frozenset(exclude))

        if not any(selection):
            raise ValueError("at least one of include or exclude must be nonempty")

        # convert the myriad valid dtypes object to a single representation
        include = frozenset(infer_dtype_from_object(x) for x in include)
        exclude = frozenset(infer_dtype_from_object(x) for x in exclude)
        for dtypes in (include, exclude):
            invalidate_string_dtypes(dtypes)

        # can't both include AND exclude!
        if not include.isdisjoint(exclude):
            raise ValueError(f"include and exclude overlap on {(include & exclude)}")

        # We raise when both include and exclude are empty
        # Hence, we can just shrink the columns we want to keep
        keep_these = np.full(self.shape[1], True)

        def extract_unique_dtypes_from_dtypes_set(
            dtypes_set: FrozenSet[Dtype], unique_dtypes: np.ndarray
        ) -> List[Dtype]:
            extracted_dtypes = [
                unique_dtype
                for unique_dtype in unique_dtypes
                if issubclass(unique_dtype.type, tuple(dtypes_set))  # type: ignore
            ]
            return extracted_dtypes

        unique_dtypes = self.dtypes.unique()

        if include:
            included_dtypes = extract_unique_dtypes_from_dtypes_set(
                include, unique_dtypes
            )
            keep_these &= self.dtypes.isin(included_dtypes)

        if exclude:
            excluded_dtypes = extract_unique_dtypes_from_dtypes_set(
                exclude, unique_dtypes
            )
            keep_these &= ~self.dtypes.isin(excluded_dtypes)

        return self.iloc[:, keep_these.values]

    def insert(self, loc, column, value, allow_duplicates=False) -> None:
        """
        Insert column into DataFrame at specified location.

        Raises a ValueError if `column` is already contained in the DataFrame,
        unless `allow_duplicates` is set to True.

        Parameters
        ----------
        loc : int
            Insertion index. Must verify 0 <= loc <= len(columns).
        column : str, number, or hashable object
            Label of the inserted column.
        value : int, Series, or array-like
        allow_duplicates : bool, optional
        """
        self._ensure_valid_index(value)
        value = self._sanitize_column(column, value, broadcast=False)
        self._mgr.insert(loc, column, value, allow_duplicates=allow_duplicates)

    def assign(self, **kwargs) -> "DataFrame":
        r"""
        Assign new columns to a DataFrame.

        Returns a new object with all original columns in addition to new ones.
        Existing columns that are re-assigned will be overwritten.

        Parameters
        ----------
        **kwargs : dict of {str: callable or Series}
            The column names are keywords. If the values are
            callable, they are computed on the DataFrame and
            assigned to the new columns. The callable must not
            change input DataFrame (though pandas doesn't check it).
            If the values are not callable, (e.g. a Series, scalar, or array),
            they are simply assigned.

        Returns
        -------
        DataFrame
            A new DataFrame with the new columns in addition to
            all the existing columns.

        Notes
        -----
        Assigning multiple columns within the same ``assign`` is possible.
        Later items in '\*\*kwargs' may refer to newly created or modified
        columns in 'df'; items are computed and assigned into 'df' in order.

        .. versionchanged:: 0.23.0

           Keyword argument order is maintained.

        Examples
        --------
        >>> df = pd.DataFrame({'temp_c': [17.0, 25.0]},
        ...                   index=['Portland', 'Berkeley'])
        >>> df
                  temp_c
        Portland    17.0
        Berkeley    25.0

        Where the value is a callable, evaluated on `df`:

        >>> df.assign(temp_f=lambda x: x.temp_c * 9 / 5 + 32)
                  temp_c  temp_f
        Portland    17.0    62.6
        Berkeley    25.0    77.0

        Alternatively, the same behavior can be achieved by directly
        referencing an existing Series or sequence:

        >>> df.assign(temp_f=df['temp_c'] * 9 / 5 + 32)
                  temp_c  temp_f
        Portland    17.0    62.6
        Berkeley    25.0    77.0

        You can create multiple columns within the same assign where one
        of the columns depends on another one defined within the same assign:

        >>> df.assign(temp_f=lambda x: x['temp_c'] * 9 / 5 + 32,
        ...           temp_k=lambda x: (x['temp_f'] +  459.67) * 5 / 9)
                  temp_c  temp_f  temp_k
        Portland    17.0    62.6  290.15
        Berkeley    25.0    77.0  298.15
        """
        data = self.copy()

        for k, v in kwargs.items():
            data[k] = com.apply_if_callable(v, data)
        return data

    def _sanitize_column(self, key, value, broadcast=True):
        """
        Ensures new columns (which go into the BlockManager as new blocks) are
        always copied and converted into an array.

        Parameters
        ----------
        key : object
        value : scalar, Series, or array-like
        broadcast : bool, default True
            If ``key`` matches multiple duplicate column names in the
            DataFrame, this parameter indicates whether ``value`` should be
            tiled so that the returned array contains a (duplicated) column for
            each occurrence of the key. If False, ``value`` will not be tiled.

        Returns
        -------
        numpy.ndarray
        """

        def reindexer(value):
            # reindex if necessary

            if value.index.equals(self.index) or not len(self.index):
                value = value._values.copy()
            else:

                # GH 4107
                try:
                    value = value.reindex(self.index)._values
                except ValueError as err:
                    # raised in MultiIndex.from_tuples, see test_insert_error_msmgs
                    if not value.index.is_unique:
                        # duplicate axis
                        raise err

                    # other
                    raise TypeError(
                        "incompatible index of inserted column with frame index"
                    ) from err
            return value

        if isinstance(value, Series):
            value = reindexer(value)

        elif isinstance(value, DataFrame):
            # align right-hand-side columns if self.columns
            # is multi-index and self[key] is a sub-frame
            if isinstance(self.columns, ABCMultiIndex) and key in self.columns:
                loc = self.columns.get_loc(key)
                if isinstance(loc, (slice, Series, np.ndarray, Index)):
                    cols = maybe_droplevels(self.columns[loc], key)
                    if len(cols) and not cols.equals(value.columns):
                        value = value.reindex(cols, axis=1)
            # now align rows
            value = reindexer(value).T

        elif isinstance(value, ExtensionArray):
            # Explicitly copy here, instead of in sanitize_index,
            # as sanitize_index won't copy an EA, even with copy=True
            value = value.copy()
            value = sanitize_index(value, self.index)

        elif isinstance(value, Index) or is_sequence(value):

            # turn me into an ndarray
            value = sanitize_index(value, self.index)
            if not isinstance(value, (np.ndarray, Index)):
                if isinstance(value, list) and len(value) > 0:
                    value = maybe_convert_platform(value)
                else:
                    value = com.asarray_tuplesafe(value)
            elif value.ndim == 2:
                value = value.copy().T
            elif isinstance(value, Index):
                value = value.copy(deep=True)
            else:
                value = value.copy()

            # possibly infer to datetimelike
            if is_object_dtype(value.dtype):
                value = maybe_infer_to_datetimelike(value)

        else:
            # cast ignores pandas dtypes. so save the dtype first
            infer_dtype, _ = infer_dtype_from_scalar(value, pandas_dtype=True)

            # upcast
            value = cast_scalar_to_array(len(self.index), value)
            value = maybe_cast_to_datetime(value, infer_dtype)

        # return internal types directly
        if is_extension_array_dtype(value):
            return value

        # broadcast across multiple columns if necessary
        if broadcast and key in self.columns and value.ndim == 1:
            if not self.columns.is_unique or isinstance(self.columns, ABCMultiIndex):
                existing_piece = self[key]
                if isinstance(existing_piece, DataFrame):
                    value = np.tile(value, (len(existing_piece.columns), 1))

        return np.atleast_2d(np.asarray(value))

    @property
    def _series(self):
        return {
            item: Series(self._mgr.iget(idx), index=self.index, name=item)
            for idx, item in enumerate(self.columns)
        }

    def lookup(self, row_labels, col_labels) -> np.ndarray:
        """
        Label-based "fancy indexing" function for DataFrame.

        Given equal-length arrays of row and column labels, return an
        array of the values corresponding to each (row, col) pair.

        Parameters
        ----------
        row_labels : sequence
            The row labels to use for lookup.
        col_labels : sequence
            The column labels to use for lookup.

        Returns
        -------
        numpy.ndarray
            The found values.
        """
        n = len(row_labels)
        if n != len(col_labels):
            raise ValueError("Row labels must have same size as column labels")
        if not (self.index.is_unique and self.columns.is_unique):
            # GH#33041
            raise ValueError("DataFrame.lookup requires unique index and columns")

        thresh = 1000
        if not self._is_mixed_type or n > thresh:
            values = self.values
            ridx = self.index.get_indexer(row_labels)
            cidx = self.columns.get_indexer(col_labels)
            if (ridx == -1).any():
                raise KeyError("One or more row labels was not found")
            if (cidx == -1).any():
                raise KeyError("One or more column labels was not found")
            flat_index = ridx * len(self.columns) + cidx
            result = values.flat[flat_index]
        else:
            result = np.empty(n, dtype="O")
            for i, (r, c) in enumerate(zip(row_labels, col_labels)):
                result[i] = self._get_value(r, c)

        if is_object_dtype(result):
            result = lib.maybe_convert_objects(result)

        return result

    # ----------------------------------------------------------------------
    # Reindexing and alignment

    def _reindex_axes(self, axes, level, limit, tolerance, method, fill_value, copy):
        frame = self

        columns = axes["columns"]
        if columns is not None:
            frame = frame._reindex_columns(
                columns, method, copy, level, fill_value, limit, tolerance
            )

        index = axes["index"]
        if index is not None:
            frame = frame._reindex_index(
                index, method, copy, level, fill_value, limit, tolerance
            )

        return frame

    def _reindex_index(
        self,
        new_index,
        method,
        copy,
        level,
        fill_value=np.nan,
        limit=None,
        tolerance=None,
    ):
        new_index, indexer = self.index.reindex(
            new_index, method=method, level=level, limit=limit, tolerance=tolerance
        )
        return self._reindex_with_indexers(
            {0: [new_index, indexer]},
            copy=copy,
            fill_value=fill_value,
            allow_dups=False,
        )

    def _reindex_columns(
        self,
        new_columns,
        method,
        copy,
        level,
        fill_value=None,
        limit=None,
        tolerance=None,
    ):
        new_columns, indexer = self.columns.reindex(
            new_columns, method=method, level=level, limit=limit, tolerance=tolerance
        )
        return self._reindex_with_indexers(
            {1: [new_columns, indexer]},
            copy=copy,
            fill_value=fill_value,
            allow_dups=False,
        )

    def _reindex_multi(self, axes, copy, fill_value) -> "DataFrame":
        """
        We are guaranteed non-Nones in the axes.
        """
        new_index, row_indexer = self.index.reindex(axes["index"])
        new_columns, col_indexer = self.columns.reindex(axes["columns"])

        if row_indexer is not None and col_indexer is not None:
            indexer = row_indexer, col_indexer
            new_values = algorithms.take_2d_multi(
                self.values, indexer, fill_value=fill_value
            )
            return self._constructor(new_values, index=new_index, columns=new_columns)
        else:
            return self._reindex_with_indexers(
                {0: [new_index, row_indexer], 1: [new_columns, col_indexer]},
                copy=copy,
                fill_value=fill_value,
            )

    @doc(NDFrame.align, **_shared_doc_kwargs)
    def align(
        self,
        other,
        join="outer",
        axis=None,
        level=None,
        copy=True,
        fill_value=None,
        method=None,
        limit=None,
        fill_axis=0,
        broadcast_axis=None,
    ) -> "DataFrame":
        return super().align(
            other,
            join=join,
            axis=axis,
            level=level,
            copy=copy,
            fill_value=fill_value,
            method=method,
            limit=limit,
            fill_axis=fill_axis,
            broadcast_axis=broadcast_axis,
        )

    @Appender(
        """
        Examples
        --------
        >>> df = pd.DataFrame({"A": [1, 2, 3], "B": [4, 5, 6]})

        Change the row labels.

        >>> df.set_axis(['a', 'b', 'c'], axis='index')
           A  B
        a  1  4
        b  2  5
        c  3  6

        Change the column labels.

        >>> df.set_axis(['I', 'II'], axis='columns')
           I  II
        0  1   4
        1  2   5
        2  3   6

        Now, update the labels inplace.

        >>> df.set_axis(['i', 'ii'], axis='columns', inplace=True)
        >>> df
           i  ii
        0  1   4
        1  2   5
        2  3   6
        """
    )
    @Substitution(
        **_shared_doc_kwargs,
        extended_summary_sub=" column or",
        axis_description_sub=", and 1 identifies the columns",
        see_also_sub=" or columns",
    )
    @Appender(NDFrame.set_axis.__doc__)
    def set_axis(self, labels, axis: Axis = 0, inplace: bool = False):
        return super().set_axis(labels, axis=axis, inplace=inplace)

    @Substitution(**_shared_doc_kwargs)
    @Appender(NDFrame.reindex.__doc__)
    @rewrite_axis_style_signature(
        "labels",
        [
            ("method", None),
            ("copy", True),
            ("level", None),
            ("fill_value", np.nan),
            ("limit", None),
            ("tolerance", None),
        ],
    )
    def reindex(self, *args, **kwargs) -> "DataFrame":
        axes = validate_axis_style_args(self, args, kwargs, "labels", "reindex")
        kwargs.update(axes)
        # Pop these, since the values are in `kwargs` under different names
        kwargs.pop("axis", None)
        kwargs.pop("labels", None)
        return super().reindex(**kwargs)

    def drop(
        self,
        labels=None,
        axis=0,
        index=None,
        columns=None,
        level=None,
        inplace=False,
        errors="raise",
    ):
        """
        Drop specified labels from rows or columns.

        Remove rows or columns by specifying label names and corresponding
        axis, or by specifying directly index or column names. When using a
        multi-index, labels on different levels can be removed by specifying
        the level.

        Parameters
        ----------
        labels : single label or list-like
            Index or column labels to drop.
        axis : {0 or 'index', 1 or 'columns'}, default 0
            Whether to drop labels from the index (0 or 'index') or
            columns (1 or 'columns').
        index : single label or list-like
            Alternative to specifying axis (``labels, axis=0``
            is equivalent to ``index=labels``).
        columns : single label or list-like
            Alternative to specifying axis (``labels, axis=1``
            is equivalent to ``columns=labels``).
        level : int or level name, optional
            For MultiIndex, level from which the labels will be removed.
        inplace : bool, default False
            If True, do operation inplace and return None.
        errors : {'ignore', 'raise'}, default 'raise'
            If 'ignore', suppress error and only existing labels are
            dropped.

        Returns
        -------
        DataFrame
            DataFrame without the removed index or column labels.

        Raises
        ------
        KeyError
            If any of the labels is not found in the selected axis.

        See Also
        --------
        DataFrame.loc : Label-location based indexer for selection by label.
        DataFrame.dropna : Return DataFrame with labels on given axis omitted
            where (all or any) data are missing.
        DataFrame.drop_duplicates : Return DataFrame with duplicate rows
            removed, optionally only considering certain columns.
        Series.drop : Return Series with specified index labels removed.

        Examples
        --------
        >>> df = pd.DataFrame(np.arange(12).reshape(3, 4),
        ...                   columns=['A', 'B', 'C', 'D'])
        >>> df
           A  B   C   D
        0  0  1   2   3
        1  4  5   6   7
        2  8  9  10  11

        Drop columns

        >>> df.drop(['B', 'C'], axis=1)
           A   D
        0  0   3
        1  4   7
        2  8  11

        >>> df.drop(columns=['B', 'C'])
           A   D
        0  0   3
        1  4   7
        2  8  11

        Drop a row by index

        >>> df.drop([0, 1])
           A  B   C   D
        2  8  9  10  11

        Drop columns and/or rows of MultiIndex DataFrame

        >>> midx = pd.MultiIndex(levels=[['lama', 'cow', 'falcon'],
        ...                              ['speed', 'weight', 'length']],
        ...                      codes=[[0, 0, 0, 1, 1, 1, 2, 2, 2],
        ...                             [0, 1, 2, 0, 1, 2, 0, 1, 2]])
        >>> df = pd.DataFrame(index=midx, columns=['big', 'small'],
        ...                   data=[[45, 30], [200, 100], [1.5, 1], [30, 20],
        ...                         [250, 150], [1.5, 0.8], [320, 250],
        ...                         [1, 0.8], [0.3, 0.2]])
        >>> df
                        big     small
        lama    speed   45.0    30.0
                weight  200.0   100.0
                length  1.5     1.0
        cow     speed   30.0    20.0
                weight  250.0   150.0
                length  1.5     0.8
        falcon  speed   320.0   250.0
                weight  1.0     0.8
                length  0.3     0.2

        >>> df.drop(index='cow', columns='small')
                        big
        lama    speed   45.0
                weight  200.0
                length  1.5
        falcon  speed   320.0
                weight  1.0
                length  0.3

        >>> df.drop(index='length', level=1)
                        big     small
        lama    speed   45.0    30.0
                weight  200.0   100.0
        cow     speed   30.0    20.0
                weight  250.0   150.0
        falcon  speed   320.0   250.0
                weight  1.0     0.8
        """
        return super().drop(
            labels=labels,
            axis=axis,
            index=index,
            columns=columns,
            level=level,
            inplace=inplace,
            errors=errors,
        )

    @rewrite_axis_style_signature(
        "mapper",
        [("copy", True), ("inplace", False), ("level", None), ("errors", "ignore")],
    )
    def rename(
        self,
        mapper: Optional[Renamer] = None,
        *,
        index: Optional[Renamer] = None,
        columns: Optional[Renamer] = None,
        axis: Optional[Axis] = None,
        copy: bool = True,
        inplace: bool = False,
        level: Optional[Level] = None,
        errors: str = "ignore",
    ) -> Optional["DataFrame"]:
        """
        Alter axes labels.

        Function / dict values must be unique (1-to-1). Labels not contained in
        a dict / Series will be left as-is. Extra labels listed don't throw an
        error.

        See the :ref:`user guide <basics.rename>` for more.

        Parameters
        ----------
        mapper : dict-like or function
            Dict-like or functions transformations to apply to
            that axis' values. Use either ``mapper`` and ``axis`` to
            specify the axis to target with ``mapper``, or ``index`` and
            ``columns``.
        index : dict-like or function
            Alternative to specifying axis (``mapper, axis=0``
            is equivalent to ``index=mapper``).
        columns : dict-like or function
            Alternative to specifying axis (``mapper, axis=1``
            is equivalent to ``columns=mapper``).
        axis : {0 or 'index', 1 or 'columns'}, default 0
            Axis to target with ``mapper``. Can be either the axis name
            ('index', 'columns') or number (0, 1). The default is 'index'.
        copy : bool, default True
            Also copy underlying data.
        inplace : bool, default False
            Whether to return a new DataFrame. If True then value of copy is
            ignored.
        level : int or level name, default None
            In case of a MultiIndex, only rename labels in the specified
            level.
        errors : {'ignore', 'raise'}, default 'ignore'
            If 'raise', raise a `KeyError` when a dict-like `mapper`, `index`,
            or `columns` contains labels that are not present in the Index
            being transformed.
            If 'ignore', existing keys will be renamed and extra keys will be
            ignored.

        Returns
        -------
        DataFrame
            DataFrame with the renamed axis labels.

        Raises
        ------
        KeyError
            If any of the labels is not found in the selected axis and
            "errors='raise'".

        See Also
        --------
        DataFrame.rename_axis : Set the name of the axis.

        Examples
        --------
        ``DataFrame.rename`` supports two calling conventions

        * ``(index=index_mapper, columns=columns_mapper, ...)``
        * ``(mapper, axis={'index', 'columns'}, ...)``

        We *highly* recommend using keyword arguments to clarify your
        intent.

        Rename columns using a mapping:

        >>> df = pd.DataFrame({"A": [1, 2, 3], "B": [4, 5, 6]})
        >>> df.rename(columns={"A": "a", "B": "c"})
           a  c
        0  1  4
        1  2  5
        2  3  6

        Rename index using a mapping:

        >>> df.rename(index={0: "x", 1: "y", 2: "z"})
           A  B
        x  1  4
        y  2  5
        z  3  6

        Cast index labels to a different type:

        >>> df.index
        RangeIndex(start=0, stop=3, step=1)
        >>> df.rename(index=str).index
        Index(['0', '1', '2'], dtype='object')

        >>> df.rename(columns={"A": "a", "B": "b", "C": "c"}, errors="raise")
        Traceback (most recent call last):
        KeyError: ['C'] not found in axis

        Using axis-style parameters

        >>> df.rename(str.lower, axis='columns')
           a  b
        0  1  4
        1  2  5
        2  3  6

        >>> df.rename({1: 2, 2: 4}, axis='index')
           A  B
        0  1  4
        2  2  5
        4  3  6
        """
        return super().rename(
            mapper=mapper,
            index=index,
            columns=columns,
            axis=axis,
            copy=copy,
            inplace=inplace,
            level=level,
            errors=errors,
        )

    @doc(NDFrame.fillna, **_shared_doc_kwargs)
    def fillna(
        self,
        value=None,
        method=None,
        axis=None,
        inplace=False,
        limit=None,
        downcast=None,
    ) -> Optional["DataFrame"]:
        return super().fillna(
            value=value,
            method=method,
            axis=axis,
            inplace=inplace,
            limit=limit,
            downcast=downcast,
        )

    @doc(NDFrame.replace, **_shared_doc_kwargs)
    def replace(
        self,
        to_replace=None,
        value=None,
        inplace=False,
        limit=None,
        regex=False,
        method="pad",
    ):
        return super().replace(
            to_replace=to_replace,
            value=value,
            inplace=inplace,
            limit=limit,
            regex=regex,
            method=method,
        )

    def _replace_columnwise(
        self, mapping: Dict[Label, Tuple[Any, Any]], inplace: bool, regex
    ):
        """
        Dispatch to Series.replace column-wise.


        Parameters
        ----------
        mapping : dict
            of the form {col: (target, value)}
        inplace : bool
        regex : bool or same types as `to_replace` in DataFrame.replace

        Returns
        -------
        DataFrame or None
        """
        # Operate column-wise
        res = self if inplace else self.copy()
        ax = self.columns

        for i in range(len(ax)):
            if ax[i] in mapping:
                ser = self.iloc[:, i]

                target, value = mapping[ax[i]]
                newobj = ser.replace(target, value, regex=regex)

                res.iloc[:, i] = newobj

        if inplace:
            return
        return res.__finalize__(self)

    @doc(NDFrame.shift, klass=_shared_doc_kwargs["klass"])
    def shift(self, periods=1, freq=None, axis=0, fill_value=None) -> "DataFrame":
        return super().shift(
            periods=periods, freq=freq, axis=axis, fill_value=fill_value
        )

    def set_index(
        self, keys, drop=True, append=False, inplace=False, verify_integrity=False
    ):
        """
        Set the DataFrame index using existing columns.

        Set the DataFrame index (row labels) using one or more existing
        columns or arrays (of the correct length). The index can replace the
        existing index or expand on it.

        Parameters
        ----------
        keys : label or array-like or list of labels/arrays
            This parameter can be either a single column key, a single array of
            the same length as the calling DataFrame, or a list containing an
            arbitrary combination of column keys and arrays. Here, "array"
            encompasses :class:`Series`, :class:`Index`, ``np.ndarray``, and
            instances of :class:`~collections.abc.Iterator`.
        drop : bool, default True
            Delete columns to be used as the new index.
        append : bool, default False
            Whether to append columns to existing index.
        inplace : bool, default False
            Modify the DataFrame in place (do not create a new object).
        verify_integrity : bool, default False
            Check the new index for duplicates. Otherwise defer the check until
            necessary. Setting to False will improve the performance of this
            method.

        Returns
        -------
        DataFrame
            Changed row labels.

        See Also
        --------
        DataFrame.reset_index : Opposite of set_index.
        DataFrame.reindex : Change to new indices or expand indices.
        DataFrame.reindex_like : Change to same indices as other DataFrame.

        Examples
        --------
        >>> df = pd.DataFrame({'month': [1, 4, 7, 10],
        ...                    'year': [2012, 2014, 2013, 2014],
        ...                    'sale': [55, 40, 84, 31]})
        >>> df
           month  year  sale
        0      1  2012    55
        1      4  2014    40
        2      7  2013    84
        3     10  2014    31

        Set the index to become the 'month' column:

        >>> df.set_index('month')
               year  sale
        month
        1      2012    55
        4      2014    40
        7      2013    84
        10     2014    31

        Create a MultiIndex using columns 'year' and 'month':

        >>> df.set_index(['year', 'month'])
                    sale
        year  month
        2012  1     55
        2014  4     40
        2013  7     84
        2014  10    31

        Create a MultiIndex using an Index and a column:

        >>> df.set_index([pd.Index([1, 2, 3, 4]), 'year'])
                 month  sale
           year
        1  2012  1      55
        2  2014  4      40
        3  2013  7      84
        4  2014  10     31

        Create a MultiIndex using two Series:

        >>> s = pd.Series([1, 2, 3, 4])
        >>> df.set_index([s, s**2])
              month  year  sale
        1 1       1  2012    55
        2 4       4  2014    40
        3 9       7  2013    84
        4 16     10  2014    31
        """
        inplace = validate_bool_kwarg(inplace, "inplace")
        if not isinstance(keys, list):
            keys = [keys]

        err_msg = (
            'The parameter "keys" may be a column key, one-dimensional '
            "array, or a list containing only valid column keys and "
            "one-dimensional arrays."
        )

        missing: List[Label] = []
        for col in keys:
            if isinstance(
                col, (ABCIndexClass, ABCSeries, np.ndarray, list, abc.Iterator)
            ):
                # arrays are fine as long as they are one-dimensional
                # iterators get converted to list below
                if getattr(col, "ndim", 1) != 1:
                    raise ValueError(err_msg)
            else:
                # everything else gets tried as a key; see GH 24969
                try:
                    found = col in self.columns
                except TypeError as err:
                    raise TypeError(
                        f"{err_msg}. Received column of type {type(col)}"
                    ) from err
                else:
                    if not found:
                        missing.append(col)

        if missing:
            raise KeyError(f"None of {missing} are in the columns")

        if inplace:
            frame = self
        else:
            frame = self.copy()

        arrays = []
        names = []
        if append:
            names = list(self.index.names)
            if isinstance(self.index, ABCMultiIndex):
                for i in range(self.index.nlevels):
                    arrays.append(self.index._get_level_values(i))
            else:
                arrays.append(self.index)

        to_remove: List[Label] = []
        for col in keys:
            if isinstance(col, ABCMultiIndex):
                for n in range(col.nlevels):
                    arrays.append(col._get_level_values(n))
                names.extend(col.names)
            elif isinstance(col, (ABCIndexClass, ABCSeries)):
                # if Index then not MultiIndex (treated above)
                arrays.append(col)
                names.append(col.name)
            elif isinstance(col, (list, np.ndarray)):
                arrays.append(col)
                names.append(None)
            elif isinstance(col, abc.Iterator):
                arrays.append(list(col))
                names.append(None)
            # from here, col can only be a column label
            else:
                arrays.append(frame[col]._values)
                names.append(col)
                if drop:
                    to_remove.append(col)

            if len(arrays[-1]) != len(self):
                # check newest element against length of calling frame, since
                # ensure_index_from_sequences would not raise for append=False.
                raise ValueError(
                    f"Length mismatch: Expected {len(self)} rows, "
                    f"received array of length {len(arrays[-1])}"
                )

        index = ensure_index_from_sequences(arrays, names)

        if verify_integrity and not index.is_unique:
            duplicates = index[index.duplicated()].unique()
            raise ValueError(f"Index has duplicate keys: {duplicates}")

        # use set to handle duplicate column names gracefully in case of drop
        for c in set(to_remove):
            del frame[c]

        # clear up memory usage
        index._cleanup()

        frame.index = index

        if not inplace:
            return frame

    def reset_index(
        self,
        level: Optional[Union[Hashable, Sequence[Hashable]]] = None,
        drop: bool = False,
        inplace: bool = False,
        col_level: Hashable = 0,
        col_fill: Label = "",
    ) -> Optional["DataFrame"]:
        """
        Reset the index, or a level of it.

        Reset the index of the DataFrame, and use the default one instead.
        If the DataFrame has a MultiIndex, this method can remove one or more
        levels.

        Parameters
        ----------
        level : int, str, tuple, or list, default None
            Only remove the given levels from the index. Removes all levels by
            default.
        drop : bool, default False
            Do not try to insert index into dataframe columns. This resets
            the index to the default integer index.
        inplace : bool, default False
            Modify the DataFrame in place (do not create a new object).
        col_level : int or str, default 0
            If the columns have multiple levels, determines which level the
            labels are inserted into. By default it is inserted into the first
            level.
        col_fill : object, default ''
            If the columns have multiple levels, determines how the other
            levels are named. If None then the index name is repeated.

        Returns
        -------
        DataFrame or None
            DataFrame with the new index or None if ``inplace=True``.

        See Also
        --------
        DataFrame.set_index : Opposite of reset_index.
        DataFrame.reindex : Change to new indices or expand indices.
        DataFrame.reindex_like : Change to same indices as other DataFrame.

        Examples
        --------
        >>> df = pd.DataFrame([('bird', 389.0),
        ...                    ('bird', 24.0),
        ...                    ('mammal', 80.5),
        ...                    ('mammal', np.nan)],
        ...                   index=['falcon', 'parrot', 'lion', 'monkey'],
        ...                   columns=('class', 'max_speed'))
        >>> df
                 class  max_speed
        falcon    bird      389.0
        parrot    bird       24.0
        lion    mammal       80.5
        monkey  mammal        NaN

        When we reset the index, the old index is added as a column, and a
        new sequential index is used:

        >>> df.reset_index()
            index   class  max_speed
        0  falcon    bird      389.0
        1  parrot    bird       24.0
        2    lion  mammal       80.5
        3  monkey  mammal        NaN

        We can use the `drop` parameter to avoid the old index being added as
        a column:

        >>> df.reset_index(drop=True)
            class  max_speed
        0    bird      389.0
        1    bird       24.0
        2  mammal       80.5
        3  mammal        NaN

        You can also use `reset_index` with `MultiIndex`.

        >>> index = pd.MultiIndex.from_tuples([('bird', 'falcon'),
        ...                                    ('bird', 'parrot'),
        ...                                    ('mammal', 'lion'),
        ...                                    ('mammal', 'monkey')],
        ...                                   names=['class', 'name'])
        >>> columns = pd.MultiIndex.from_tuples([('speed', 'max'),
        ...                                      ('species', 'type')])
        >>> df = pd.DataFrame([(389.0, 'fly'),
        ...                    ( 24.0, 'fly'),
        ...                    ( 80.5, 'run'),
        ...                    (np.nan, 'jump')],
        ...                   index=index,
        ...                   columns=columns)
        >>> df
                       speed species
                         max    type
        class  name
        bird   falcon  389.0     fly
               parrot   24.0     fly
        mammal lion     80.5     run
               monkey    NaN    jump

        If the index has multiple levels, we can reset a subset of them:

        >>> df.reset_index(level='class')
                 class  speed species
                          max    type
        name
        falcon    bird  389.0     fly
        parrot    bird   24.0     fly
        lion    mammal   80.5     run
        monkey  mammal    NaN    jump

        If we are not dropping the index, by default, it is placed in the top
        level. We can place it in another level:

        >>> df.reset_index(level='class', col_level=1)
                        speed species
                 class    max    type
        name
        falcon    bird  389.0     fly
        parrot    bird   24.0     fly
        lion    mammal   80.5     run
        monkey  mammal    NaN    jump

        When the index is inserted under another level, we can specify under
        which one with the parameter `col_fill`:

        >>> df.reset_index(level='class', col_level=1, col_fill='species')
                      species  speed species
                        class    max    type
        name
        falcon           bird  389.0     fly
        parrot           bird   24.0     fly
        lion           mammal   80.5     run
        monkey         mammal    NaN    jump

        If we specify a nonexistent level for `col_fill`, it is created:

        >>> df.reset_index(level='class', col_level=1, col_fill='genus')
                        genus  speed species
                        class    max    type
        name
        falcon           bird  389.0     fly
        parrot           bird   24.0     fly
        lion           mammal   80.5     run
        monkey         mammal    NaN    jump
        """
        inplace = validate_bool_kwarg(inplace, "inplace")
        if inplace:
            new_obj = self
        else:
            new_obj = self.copy()

        def _maybe_casted_values(index, labels=None):
            values = index._values
            if not isinstance(index, (PeriodIndex, DatetimeIndex)):
                if values.dtype == np.object_:
                    values = lib.maybe_convert_objects(values)

            # if we have the labels, extract the values with a mask
            if labels is not None:
                mask = labels == -1

                # we can have situations where the whole mask is -1,
                # meaning there is nothing found in labels, so make all nan's
                if mask.all():
                    values = np.empty(len(mask))
                    values.fill(np.nan)
                else:
                    values = values.take(labels)

                    # TODO(https://github.com/pandas-dev/pandas/issues/24206)
                    # Push this into maybe_upcast_putmask?
                    # We can't pass EAs there right now. Looks a bit
                    # complicated.
                    # So we unbox the ndarray_values, op, re-box.
                    values_type = type(values)
                    values_dtype = values.dtype

                    if issubclass(values_type, DatetimeLikeArray):
                        values = values._data  # TODO: can we de-kludge yet?

                    if mask.any():
                        values, _ = maybe_upcast_putmask(values, mask, np.nan)

                    if issubclass(values_type, DatetimeLikeArray):
                        values = values_type(values, dtype=values_dtype)

            return values

        new_index = ibase.default_index(len(new_obj))
        if level is not None:
            if not isinstance(level, (tuple, list)):
                level = [level]
            level = [self.index._get_level_number(lev) for lev in level]
            if len(level) < self.index.nlevels:
                new_index = self.index.droplevel(level)

        if not drop:
            to_insert: Iterable[Tuple[Any, Optional[Any]]]
            if isinstance(self.index, ABCMultiIndex):
                names = [
                    (n if n is not None else f"level_{i}")
                    for i, n in enumerate(self.index.names)
                ]
                to_insert = zip(self.index.levels, self.index.codes)
            else:
                default = "index" if "index" not in self else "level_0"
                names = [default] if self.index.name is None else [self.index.name]
                to_insert = ((self.index, None),)

            multi_col = isinstance(self.columns, ABCMultiIndex)
            for i, (lev, lab) in reversed(list(enumerate(to_insert))):
                if not (level is None or i in level):
                    continue
                name = names[i]
                if multi_col:
                    col_name = list(name) if isinstance(name, tuple) else [name]
                    if col_fill is None:
                        if len(col_name) not in (1, self.columns.nlevels):
                            raise ValueError(
                                "col_fill=None is incompatible "
                                f"with incomplete column name {name}"
                            )
                        col_fill = col_name[0]

                    lev_num = self.columns._get_level_number(col_level)
                    name_lst = [col_fill] * lev_num + col_name
                    missing = self.columns.nlevels - len(name_lst)
                    name_lst += [col_fill] * missing
                    name = tuple(name_lst)
                # to ndarray and maybe infer different dtype
                level_values = _maybe_casted_values(lev, lab)
                new_obj.insert(0, name, level_values)

        new_obj.index = new_index
        if not inplace:
            return new_obj

        return None

    # ----------------------------------------------------------------------
    # Reindex-based selection methods

    @Appender(_shared_docs["isna"] % _shared_doc_kwargs)
    def isna(self) -> "DataFrame":
        result = self._constructor(self._data.isna(func=isna))
        return result.__finalize__(self, method="isna")

    @Appender(_shared_docs["isna"] % _shared_doc_kwargs)
    def isnull(self) -> "DataFrame":
        return self.isna()

    @Appender(_shared_docs["notna"] % _shared_doc_kwargs)
    def notna(self) -> "DataFrame":
        return ~self.isna()

    @Appender(_shared_docs["notna"] % _shared_doc_kwargs)
    def notnull(self) -> "DataFrame":
        return ~self.isna()

    def dropna(self, axis=0, how="any", thresh=None, subset=None, inplace=False):
        """
        Remove missing values.

        See the :ref:`User Guide <missing_data>` for more on which values are
        considered missing, and how to work with missing data.

        Parameters
        ----------
        axis : {0 or 'index', 1 or 'columns'}, default 0
            Determine if rows or columns which contain missing values are
            removed.

            * 0, or 'index' : Drop rows which contain missing values.
            * 1, or 'columns' : Drop columns which contain missing value.

            .. versionchanged:: 1.0.0

               Pass tuple or list to drop on multiple axes.
               Only a single axis is allowed.

        how : {'any', 'all'}, default 'any'
            Determine if row or column is removed from DataFrame, when we have
            at least one NA or all NA.

            * 'any' : If any NA values are present, drop that row or column.
            * 'all' : If all values are NA, drop that row or column.

        thresh : int, optional
            Require that many non-NA values.
        subset : array-like, optional
            Labels along other axis to consider, e.g. if you are dropping rows
            these would be a list of columns to include.
        inplace : bool, default False
            If True, do operation inplace and return None.

        Returns
        -------
        DataFrame
            DataFrame with NA entries dropped from it.

        See Also
        --------
        DataFrame.isna: Indicate missing values.
        DataFrame.notna : Indicate existing (non-missing) values.
        DataFrame.fillna : Replace missing values.
        Series.dropna : Drop missing values.
        Index.dropna : Drop missing indices.

        Examples
        --------
        >>> df = pd.DataFrame({"name": ['Alfred', 'Batman', 'Catwoman'],
        ...                    "toy": [np.nan, 'Batmobile', 'Bullwhip'],
        ...                    "born": [pd.NaT, pd.Timestamp("1940-04-25"),
        ...                             pd.NaT]})
        >>> df
               name        toy       born
        0    Alfred        NaN        NaT
        1    Batman  Batmobile 1940-04-25
        2  Catwoman   Bullwhip        NaT

        Drop the rows where at least one element is missing.

        >>> df.dropna()
             name        toy       born
        1  Batman  Batmobile 1940-04-25

        Drop the columns where at least one element is missing.

        >>> df.dropna(axis='columns')
               name
        0    Alfred
        1    Batman
        2  Catwoman

        Drop the rows where all elements are missing.

        >>> df.dropna(how='all')
               name        toy       born
        0    Alfred        NaN        NaT
        1    Batman  Batmobile 1940-04-25
        2  Catwoman   Bullwhip        NaT

        Keep only the rows with at least 2 non-NA values.

        >>> df.dropna(thresh=2)
               name        toy       born
        1    Batman  Batmobile 1940-04-25
        2  Catwoman   Bullwhip        NaT

        Define in which columns to look for missing values.

        >>> df.dropna(subset=['name', 'born'])
               name        toy       born
        1    Batman  Batmobile 1940-04-25

        Keep the DataFrame with valid entries in the same variable.

        >>> df.dropna(inplace=True)
        >>> df
             name        toy       born
        1  Batman  Batmobile 1940-04-25
        """
        inplace = validate_bool_kwarg(inplace, "inplace")
        if isinstance(axis, (tuple, list)):
            # GH20987
            raise TypeError("supplying multiple axes to axis is no longer supported.")

        axis = self._get_axis_number(axis)
        agg_axis = 1 - axis

        agg_obj = self
        if subset is not None:
            ax = self._get_axis(agg_axis)
            indices = ax.get_indexer_for(subset)
            check = indices == -1
            if check.any():
                raise KeyError(list(np.compress(check, subset)))
            agg_obj = self.take(indices, axis=agg_axis)

        count = agg_obj.count(axis=agg_axis)

        if thresh is not None:
            mask = count >= thresh
        elif how == "any":
            mask = count == len(agg_obj._get_axis(agg_axis))
        elif how == "all":
            mask = count > 0
        else:
            if how is not None:
                raise ValueError(f"invalid how option: {how}")
            else:
                raise TypeError("must specify how or thresh")

        result = self.loc(axis=axis)[mask]

        if inplace:
            self._update_inplace(result)
        else:
            return result

    def drop_duplicates(
        self,
        subset: Optional[Union[Hashable, Sequence[Hashable]]] = None,
        keep: Union[str, bool] = "first",
        inplace: bool = False,
        ignore_index: bool = False,
    ) -> Optional["DataFrame"]:
        """
        Return DataFrame with duplicate rows removed.

        Considering certain columns is optional. Indexes, including time indexes
        are ignored.

        Parameters
        ----------
        subset : column label or sequence of labels, optional
            Only consider certain columns for identifying duplicates, by
            default use all of the columns.
        keep : {'first', 'last', False}, default 'first'
            Determines which duplicates (if any) to keep.
            - ``first`` : Drop duplicates except for the first occurrence.
            - ``last`` : Drop duplicates except for the last occurrence.
            - False : Drop all duplicates.
        inplace : bool, default False
            Whether to drop duplicates in place or to return a copy.
        ignore_index : bool, default False
            If True, the resulting axis will be labeled 0, 1, …, n - 1.

            .. versionadded:: 1.0.0

        Returns
        -------
        DataFrame
            DataFrame with duplicates removed or None if ``inplace=True``.

        See Also
        --------
        DataFrame.value_counts: Count unique combinations of columns.

        Examples
        --------
        Consider dataset containing ramen rating.

        >>> df = pd.DataFrame({
        ...     'brand': ['Yum Yum', 'Yum Yum', 'Indomie', 'Indomie', 'Indomie'],
        ...     'style': ['cup', 'cup', 'cup', 'pack', 'pack'],
        ...     'rating': [4, 4, 3.5, 15, 5]
        ... })
        >>> df
            brand style  rating
        0  Yum Yum   cup     4.0
        1  Yum Yum   cup     4.0
        2  Indomie   cup     3.5
        3  Indomie  pack    15.0
        4  Indomie  pack     5.0

        By default, it removes duplicate rows based on all columns.

        >>> df.drop_duplicates()
            brand style  rating
        0  Yum Yum   cup     4.0
        2  Indomie   cup     3.5
        3  Indomie  pack    15.0
        4  Indomie  pack     5.0

        To remove duplicates on specific column(s), use ``subset``.

        >>> df.drop_duplicates(subset=['brand'])
            brand style  rating
        0  Yum Yum   cup     4.0
        2  Indomie   cup     3.5

        To remove duplicates and keep last occurences, use ``keep``.

        >>> df.drop_duplicates(subset=['brand', 'style'], keep='last')
            brand style  rating
        1  Yum Yum   cup     4.0
        2  Indomie   cup     3.5
        4  Indomie  pack     5.0
        """
        if self.empty:
            return self.copy()

        inplace = validate_bool_kwarg(inplace, "inplace")
        duplicated = self.duplicated(subset, keep=keep)

        result = self[-duplicated]
        if ignore_index:
            result.index = ibase.default_index(len(result))

        if inplace:
            self._update_inplace(result)
            return None
        else:
            return result

    def duplicated(
        self,
        subset: Optional[Union[Hashable, Sequence[Hashable]]] = None,
        keep: Union[str, bool] = "first",
    ) -> "Series":
        """
        Return boolean Series denoting duplicate rows.

        Considering certain columns is optional.

        Parameters
        ----------
        subset : column label or sequence of labels, optional
            Only consider certain columns for identifying duplicates, by
            default use all of the columns.
        keep : {'first', 'last', False}, default 'first'
            Determines which duplicates (if any) to mark.

            - ``first`` : Mark duplicates as ``True`` except for the first occurrence.
            - ``last`` : Mark duplicates as ``True`` except for the last occurrence.
            - False : Mark all duplicates as ``True``.

        Returns
        -------
        Series
            Boolean series for each duplicated rows.

        See Also
        --------
        Index.duplicated : Equivalent method on index.
        Series.duplicated : Equivalent method on Series.
        Series.drop_duplicates : Remove duplicate values from Series.
        DataFrame.drop_duplicates : Remove duplicate values from DataFrame.

        Examples
        --------
        Consider dataset containing ramen rating.

        >>> df = pd.DataFrame({
        ...     'brand': ['Yum Yum', 'Yum Yum', 'Indomie', 'Indomie', 'Indomie'],
        ...     'style': ['cup', 'cup', 'cup', 'pack', 'pack'],
        ...     'rating': [4, 4, 3.5, 15, 5]
        ... })
        >>> df
            brand style  rating
        0  Yum Yum   cup     4.0
        1  Yum Yum   cup     4.0
        2  Indomie   cup     3.5
        3  Indomie  pack    15.0
        4  Indomie  pack     5.0

        By default, for each set of duplicated values, the first occurrence
        is set on False and all others on True.

        >>> df.duplicated()
        0    False
        1     True
        2    False
        3    False
        4    False
        dtype: bool

        By using 'last', the last occurrence of each set of duplicated values
        is set on False and all others on True.

        >>> df.duplicated(keep='last')
        0     True
        1    False
        2    False
        3    False
        4    False
        dtype: bool

        By setting ``keep`` on False, all duplicates are True.

        >>> df.duplicated(keep=False)
        0     True
        1     True
        2    False
        3    False
        4    False
        dtype: bool

        To find duplicates on specific column(s), use ``subset``.

        >>> df.duplicated(subset=['brand'])
        0    False
        1     True
        2    False
        3     True
        4     True
        dtype: bool
        """
        from pandas.core.sorting import get_group_index
        from pandas._libs.hashtable import duplicated_int64, _SIZE_HINT_LIMIT

        if self.empty:
            return self._constructor_sliced(dtype=bool)

        def f(vals):
            labels, shape = algorithms.factorize(
                vals, size_hint=min(len(self), _SIZE_HINT_LIMIT)
            )
            return labels.astype("i8", copy=False), len(shape)

        if subset is None:
            subset = self.columns
        elif (
            not np.iterable(subset)
            or isinstance(subset, str)
            or isinstance(subset, tuple)
            and subset in self.columns
        ):
            subset = (subset,)

        #  needed for mypy since can't narrow types using np.iterable
        subset = cast(Iterable, subset)

        # Verify all columns in subset exist in the queried dataframe
        # Otherwise, raise a KeyError, same as if you try to __getitem__ with a
        # key that doesn't exist.
        diff = Index(subset).difference(self.columns)
        if not diff.empty:
            raise KeyError(diff)

        vals = (col.values for name, col in self.items() if name in subset)
        labels, shape = map(list, zip(*map(f, vals)))

        ids = get_group_index(labels, shape, sort=False, xnull=False)
        return self._constructor_sliced(duplicated_int64(ids, keep), index=self.index)

    # ----------------------------------------------------------------------
    # Sorting

    @Substitution(**_shared_doc_kwargs)
    @Appender(NDFrame.sort_values.__doc__)
    def sort_values(
        self,
        by,
        axis=0,
        ascending=True,
        inplace=False,
        kind="quicksort",
        na_position="last",
        ignore_index=False,
    ):
        inplace = validate_bool_kwarg(inplace, "inplace")
        axis = self._get_axis_number(axis)

        if not isinstance(by, list):
            by = [by]
        if is_sequence(ascending) and len(by) != len(ascending):
            raise ValueError(
                f"Length of ascending ({len(ascending)}) != length of by ({len(by)})"
            )
        if len(by) > 1:
            from pandas.core.sorting import lexsort_indexer

            keys = [self._get_label_or_level_values(x, axis=axis) for x in by]
            indexer = lexsort_indexer(keys, orders=ascending, na_position=na_position)
            indexer = ensure_platform_int(indexer)
        else:
            from pandas.core.sorting import nargsort

            by = by[0]
            k = self._get_label_or_level_values(by, axis=axis)

            if isinstance(ascending, (tuple, list)):
                ascending = ascending[0]

            indexer = nargsort(
                k, kind=kind, ascending=ascending, na_position=na_position
            )

        new_data = self._mgr.take(
            indexer, axis=self._get_block_manager_axis(axis), verify=False
        )

        if ignore_index:
            new_data.axes[1] = ibase.default_index(len(indexer))

        result = self._constructor(new_data)
        if inplace:
            return self._update_inplace(result)
        else:
            return result.__finalize__(self, method="sort_values")

    def sort_index(
        self,
        axis=0,
        level=None,
        ascending: bool = True,
        inplace: bool = False,
        kind: str = "quicksort",
        na_position: str = "last",
        sort_remaining: bool = True,
        ignore_index: bool = False,
    ):
        """
        Sort object by labels (along an axis).

        Returns a new DataFrame sorted by label if `inplace` argument is
        ``False``, otherwise updates the original DataFrame and returns None.

        Parameters
        ----------
        axis : {0 or 'index', 1 or 'columns'}, default 0
            The axis along which to sort.  The value 0 identifies the rows,
            and 1 identifies the columns.
        level : int or level name or list of ints or list of level names
            If not None, sort on values in specified index level(s).
        ascending : bool or list of bools, default True
            Sort ascending vs. descending. When the index is a MultiIndex the
            sort direction can be controlled for each level individually.
        inplace : bool, default False
            If True, perform operation in-place.
        kind : {'quicksort', 'mergesort', 'heapsort'}, default 'quicksort'
            Choice of sorting algorithm. See also ndarray.np.sort for more
            information.  `mergesort` is the only stable algorithm. For
            DataFrames, this option is only applied when sorting on a single
            column or label.
        na_position : {'first', 'last'}, default 'last'
            Puts NaNs at the beginning if `first`; `last` puts NaNs at the end.
            Not implemented for MultiIndex.
        sort_remaining : bool, default True
            If True and sorting by level and index is multilevel, sort by other
            levels too (in order) after sorting by specified level.
        ignore_index : bool, default False
            If True, the resulting axis will be labeled 0, 1, …, n - 1.

            .. versionadded:: 1.0.0

        Returns
        -------
        DataFrame
            The original DataFrame sorted by the labels.

        See Also
        --------
        Series.sort_index : Sort Series by the index.
        DataFrame.sort_values : Sort DataFrame by the value.
        Series.sort_values : Sort Series by the value.

        Examples
        --------
        >>> df = pd.DataFrame([1, 2, 3, 4, 5], index=[100, 29, 234, 1, 150],
        ...                   columns=['A'])
        >>> df.sort_index()
             A
        1    4
        29   2
        100  1
        150  5
        234  3

        By default, it sorts in ascending order, to sort in descending order,
        use ``ascending=False``

        >>> df.sort_index(ascending=False)
             A
        234  3
        150  5
        100  1
        29   2
        1    4
        """
        # TODO: this can be combined with Series.sort_index impl as
        # almost identical

        inplace = validate_bool_kwarg(inplace, "inplace")

        axis = self._get_axis_number(axis)
        labels = self._get_axis(axis)

        # make sure that the axis is lexsorted to start
        # if not we need to reconstruct to get the correct indexer
        labels = labels._sort_levels_monotonic()
        if level is not None:

            new_axis, indexer = labels.sortlevel(
                level, ascending=ascending, sort_remaining=sort_remaining
            )

        elif isinstance(labels, ABCMultiIndex):
            from pandas.core.sorting import lexsort_indexer

            indexer = lexsort_indexer(
                labels._get_codes_for_sorting(),
                orders=ascending,
                na_position=na_position,
            )
        else:
            from pandas.core.sorting import nargsort

            # Check monotonic-ness before sort an index
            # GH11080
            if (ascending and labels.is_monotonic_increasing) or (
                not ascending and labels.is_monotonic_decreasing
            ):
                if inplace:
                    return
                else:
                    return self.copy()

            indexer = nargsort(
                labels, kind=kind, ascending=ascending, na_position=na_position
            )

        baxis = self._get_block_manager_axis(axis)
        new_data = self._mgr.take(indexer, axis=baxis, verify=False)

        # reconstruct axis if needed
        new_data.axes[baxis] = new_data.axes[baxis]._sort_levels_monotonic()

        if ignore_index:
            new_data.axes[1] = ibase.default_index(len(indexer))

        result = self._constructor(new_data)
        if inplace:
            return self._update_inplace(result)
        else:
            return result.__finalize__(self, method="sort_index")

    def value_counts(
        self,
        subset: Optional[Sequence[Label]] = None,
        normalize: bool = False,
        sort: bool = True,
        ascending: bool = False,
    ):
        """
        Return a Series containing counts of unique rows in the DataFrame.

        .. versionadded:: 1.1.0

        Parameters
        ----------
        subset : list-like, optional
            Columns to use when counting unique combinations.
        normalize : bool, default False
            Return proportions rather than frequencies.
        sort : bool, default True
            Sort by frequencies.
        ascending : bool, default False
            Sort in ascending order.

        Returns
        -------
        Series

        See Also
        --------
        Series.value_counts: Equivalent method on Series.

        Notes
        -----
        The returned Series will have a MultiIndex with one level per input
        column. By default, rows that contain any NA values are omitted from
        the result. By default, the resulting Series will be in descending
        order so that the first element is the most frequently-occurring row.

        Examples
        --------
        >>> df = pd.DataFrame({'num_legs': [2, 4, 4, 6],
        ...                    'num_wings': [2, 0, 0, 0]},
        ...                   index=['falcon', 'dog', 'cat', 'ant'])
        >>> df
                num_legs  num_wings
        falcon         2          2
        dog            4          0
        cat            4          0
        ant            6          0

        >>> df.value_counts()
        num_legs  num_wings
        4         0            2
        6         0            1
        2         2            1
        dtype: int64

        >>> df.value_counts(sort=False)
        num_legs  num_wings
        2         2            1
        4         0            2
        6         0            1
        dtype: int64

        >>> df.value_counts(ascending=True)
        num_legs  num_wings
        2         2            1
        6         0            1
        4         0            2
        dtype: int64

        >>> df.value_counts(normalize=True)
        num_legs  num_wings
        4         0            0.50
        6         0            0.25
        2         2            0.25
        dtype: float64
        """
        if subset is None:
            subset = self.columns.tolist()

        counts = self.groupby(subset).size()

        if sort:
            counts = counts.sort_values(ascending=ascending)
        if normalize:
            counts /= counts.sum()

        # Force MultiIndex for single column
        if len(subset) == 1:
            counts.index = MultiIndex.from_arrays(
                [counts.index], names=[counts.index.name]
            )

        return counts

    def nlargest(self, n, columns, keep="first") -> "DataFrame":
        """
        Return the first `n` rows ordered by `columns` in descending order.

        Return the first `n` rows with the largest values in `columns`, in
        descending order. The columns that are not specified are returned as
        well, but not used for ordering.

        This method is equivalent to
        ``df.sort_values(columns, ascending=False).head(n)``, but more
        performant.

        Parameters
        ----------
        n : int
            Number of rows to return.
        columns : label or list of labels
            Column label(s) to order by.
        keep : {'first', 'last', 'all'}, default 'first'
            Where there are duplicate values:

            - `first` : prioritize the first occurrence(s)
            - `last` : prioritize the last occurrence(s)
            - ``all`` : do not drop any duplicates, even it means
                        selecting more than `n` items.

            .. versionadded:: 0.24.0

        Returns
        -------
        DataFrame
            The first `n` rows ordered by the given columns in descending
            order.

        See Also
        --------
        DataFrame.nsmallest : Return the first `n` rows ordered by `columns` in
            ascending order.
        DataFrame.sort_values : Sort DataFrame by the values.
        DataFrame.head : Return the first `n` rows without re-ordering.

        Notes
        -----
        This function cannot be used with all column types. For example, when
        specifying columns with `object` or `category` dtypes, ``TypeError`` is
        raised.

        Examples
        --------
        >>> df = pd.DataFrame({'population': [59000000, 65000000, 434000,
        ...                                   434000, 434000, 337000, 11300,
        ...                                   11300, 11300],
        ...                    'GDP': [1937894, 2583560 , 12011, 4520, 12128,
        ...                            17036, 182, 38, 311],
        ...                    'alpha-2': ["IT", "FR", "MT", "MV", "BN",
        ...                                "IS", "NR", "TV", "AI"]},
        ...                   index=["Italy", "France", "Malta",
        ...                          "Maldives", "Brunei", "Iceland",
        ...                          "Nauru", "Tuvalu", "Anguilla"])
        >>> df
                  population      GDP alpha-2
        Italy       59000000  1937894      IT
        France      65000000  2583560      FR
        Malta         434000    12011      MT
        Maldives      434000     4520      MV
        Brunei        434000    12128      BN
        Iceland       337000    17036      IS
        Nauru          11300      182      NR
        Tuvalu         11300       38      TV
        Anguilla       11300      311      AI

        In the following example, we will use ``nlargest`` to select the three
        rows having the largest values in column "population".

        >>> df.nlargest(3, 'population')
                population      GDP alpha-2
        France    65000000  2583560      FR
        Italy     59000000  1937894      IT
        Malta       434000    12011      MT

        When using ``keep='last'``, ties are resolved in reverse order:

        >>> df.nlargest(3, 'population', keep='last')
                population      GDP alpha-2
        France    65000000  2583560      FR
        Italy     59000000  1937894      IT
        Brunei      434000    12128      BN

        When using ``keep='all'``, all duplicate items are maintained:

        >>> df.nlargest(3, 'population', keep='all')
                  population      GDP alpha-2
        France      65000000  2583560      FR
        Italy       59000000  1937894      IT
        Malta         434000    12011      MT
        Maldives      434000     4520      MV
        Brunei        434000    12128      BN

        To order by the largest values in column "population" and then "GDP",
        we can specify multiple columns like in the next example.

        >>> df.nlargest(3, ['population', 'GDP'])
                population      GDP alpha-2
        France    65000000  2583560      FR
        Italy     59000000  1937894      IT
        Brunei      434000    12128      BN
        """
        return algorithms.SelectNFrame(self, n=n, keep=keep, columns=columns).nlargest()

    def nsmallest(self, n, columns, keep="first") -> "DataFrame":
        """
        Return the first `n` rows ordered by `columns` in ascending order.

        Return the first `n` rows with the smallest values in `columns`, in
        ascending order. The columns that are not specified are returned as
        well, but not used for ordering.

        This method is equivalent to
        ``df.sort_values(columns, ascending=True).head(n)``, but more
        performant.

        Parameters
        ----------
        n : int
            Number of items to retrieve.
        columns : list or str
            Column name or names to order by.
        keep : {'first', 'last', 'all'}, default 'first'
            Where there are duplicate values:

            - ``first`` : take the first occurrence.
            - ``last`` : take the last occurrence.
            - ``all`` : do not drop any duplicates, even it means
              selecting more than `n` items.

            .. versionadded:: 0.24.0

        Returns
        -------
        DataFrame

        See Also
        --------
        DataFrame.nlargest : Return the first `n` rows ordered by `columns` in
            descending order.
        DataFrame.sort_values : Sort DataFrame by the values.
        DataFrame.head : Return the first `n` rows without re-ordering.

        Examples
        --------
        >>> df = pd.DataFrame({'population': [59000000, 65000000, 434000,
        ...                                   434000, 434000, 337000, 337000,
        ...                                   11300, 11300],
        ...                    'GDP': [1937894, 2583560 , 12011, 4520, 12128,
        ...                            17036, 182, 38, 311],
        ...                    'alpha-2': ["IT", "FR", "MT", "MV", "BN",
        ...                                "IS", "NR", "TV", "AI"]},
        ...                   index=["Italy", "France", "Malta",
        ...                          "Maldives", "Brunei", "Iceland",
        ...                          "Nauru", "Tuvalu", "Anguilla"])
        >>> df
                  population      GDP alpha-2
        Italy       59000000  1937894      IT
        France      65000000  2583560      FR
        Malta         434000    12011      MT
        Maldives      434000     4520      MV
        Brunei        434000    12128      BN
        Iceland       337000    17036      IS
        Nauru         337000      182      NR
        Tuvalu         11300       38      TV
        Anguilla       11300      311      AI

        In the following example, we will use ``nsmallest`` to select the
        three rows having the smallest values in column "population".

        >>> df.nsmallest(3, 'population')
                  population    GDP alpha-2
        Tuvalu         11300     38      TV
        Anguilla       11300    311      AI
        Iceland       337000  17036	     IS

        When using ``keep='last'``, ties are resolved in reverse order:

        >>> df.nsmallest(3, 'population', keep='last')
                  population  GDP alpha-2
        Anguilla       11300  311      AI
        Tuvalu         11300   38      TV
        Nauru         337000  182      NR

        When using ``keep='all'``, all duplicate items are maintained:

        >>> df.nsmallest(3, 'population', keep='all')
                  population    GDP alpha-2
        Tuvalu         11300     38      TV
        Anguilla       11300    311      AI
        Iceland       337000  17036      IS
        Nauru         337000    182      NR

        To order by the smallest values in column "population" and then "GDP", we can
        specify multiple columns like in the next example.

        >>> df.nsmallest(3, ['population', 'GDP'])
                  population  GDP alpha-2
        Tuvalu         11300   38      TV
        Anguilla       11300  311      AI
        Nauru         337000  182      NR
        """
        return algorithms.SelectNFrame(
            self, n=n, keep=keep, columns=columns
        ).nsmallest()

    def swaplevel(self, i=-2, j=-1, axis=0) -> "DataFrame":
        """
        Swap levels i and j in a MultiIndex on a particular axis.

        Parameters
        ----------
        i, j : int or str
            Levels of the indices to be swapped. Can pass level name as string.
        axis : {0 or 'index', 1 or 'columns'}, default 0
            The axis to swap levels on. 0 or 'index' for row-wise, 1 or
            'columns' for column-wise.

        Returns
        -------
        DataFrame
        """
        result = self.copy()

        axis = self._get_axis_number(axis)

        if not isinstance(result._get_axis(axis), ABCMultiIndex):  # pragma: no cover
            raise TypeError("Can only swap levels on a hierarchical axis.")

        if axis == 0:
            assert isinstance(result.index, ABCMultiIndex)
            result.index = result.index.swaplevel(i, j)
        else:
            assert isinstance(result.columns, ABCMultiIndex)
            result.columns = result.columns.swaplevel(i, j)
        return result

    def reorder_levels(self, order, axis=0) -> "DataFrame":
        """
        Rearrange index levels using input order. May not drop or duplicate levels.

        Parameters
        ----------
        order : list of int or list of str
            List representing new level order. Reference level by number
            (position) or by key (label).
        axis : {0 or 'index', 1 or 'columns'}, default 0
            Where to reorder levels.

        Returns
        -------
        DataFrame
        """
        axis = self._get_axis_number(axis)
        if not isinstance(self._get_axis(axis), ABCMultiIndex):  # pragma: no cover
            raise TypeError("Can only reorder levels on a hierarchical axis.")

        result = self.copy()

        if axis == 0:
            assert isinstance(result.index, ABCMultiIndex)
            result.index = result.index.reorder_levels(order)
        else:
            assert isinstance(result.columns, ABCMultiIndex)
            result.columns = result.columns.reorder_levels(order)
        return result

    # ----------------------------------------------------------------------
    # Arithmetic / combination related

    def _combine_frame(self, other: "DataFrame", func, fill_value=None):
        # at this point we have `self._indexed_same(other)`

        if fill_value is None:
            # since _arith_op may be called in a loop, avoid function call
            #  overhead if possible by doing this check once
            _arith_op = func

        else:

            def _arith_op(left, right):
                # for the mixed_type case where we iterate over columns,
                # _arith_op(left, right) is equivalent to
                # left._binop(right, func, fill_value=fill_value)
                left, right = ops.fill_binop(left, right, fill_value)
                return func(left, right)

        if ops.should_series_dispatch(self, other, func):
            # iterate over columns
            new_data = ops.dispatch_to_series(self, other, _arith_op)
        else:
            with np.errstate(all="ignore"):
                res_values = _arith_op(self.values, other.values)
            new_data = dispatch_fill_zeros(func, self.values, other.values, res_values)

        return new_data

    def _construct_result(self, result) -> "DataFrame":
        """
        Wrap the result of an arithmetic, comparison, or logical operation.

        Parameters
        ----------
        result : DataFrame

        Returns
        -------
        DataFrame
        """
        out = self._constructor(result, index=self.index, copy=False)
        # Pin columns instead of passing to constructor for compat with
        #  non-unique columns case
        out.columns = self.columns
        return out

    def combine(
        self, other: "DataFrame", func, fill_value=None, overwrite=True
    ) -> "DataFrame":
        """
        Perform column-wise combine with another DataFrame.

        Combines a DataFrame with `other` DataFrame using `func`
        to element-wise combine columns. The row and column indexes of the
        resulting DataFrame will be the union of the two.

        Parameters
        ----------
        other : DataFrame
            The DataFrame to merge column-wise.
        func : function
            Function that takes two series as inputs and return a Series or a
            scalar. Used to merge the two dataframes column by columns.
        fill_value : scalar value, default None
            The value to fill NaNs with prior to passing any column to the
            merge func.
        overwrite : bool, default True
            If True, columns in `self` that do not exist in `other` will be
            overwritten with NaNs.

        Returns
        -------
        DataFrame
            Combination of the provided DataFrames.

        See Also
        --------
        DataFrame.combine_first : Combine two DataFrame objects and default to
            non-null values in frame calling the method.

        Examples
        --------
        Combine using a simple function that chooses the smaller column.

        >>> df1 = pd.DataFrame({'A': [0, 0], 'B': [4, 4]})
        >>> df2 = pd.DataFrame({'A': [1, 1], 'B': [3, 3]})
        >>> take_smaller = lambda s1, s2: s1 if s1.sum() < s2.sum() else s2
        >>> df1.combine(df2, take_smaller)
           A  B
        0  0  3
        1  0  3

        Example using a true element-wise combine function.

        >>> df1 = pd.DataFrame({'A': [5, 0], 'B': [2, 4]})
        >>> df2 = pd.DataFrame({'A': [1, 1], 'B': [3, 3]})
        >>> df1.combine(df2, np.minimum)
           A  B
        0  1  2
        1  0  3

        Using `fill_value` fills Nones prior to passing the column to the
        merge function.

        >>> df1 = pd.DataFrame({'A': [0, 0], 'B': [None, 4]})
        >>> df2 = pd.DataFrame({'A': [1, 1], 'B': [3, 3]})
        >>> df1.combine(df2, take_smaller, fill_value=-5)
           A    B
        0  0 -5.0
        1  0  4.0

        However, if the same element in both dataframes is None, that None
        is preserved

        >>> df1 = pd.DataFrame({'A': [0, 0], 'B': [None, 4]})
        >>> df2 = pd.DataFrame({'A': [1, 1], 'B': [None, 3]})
        >>> df1.combine(df2, take_smaller, fill_value=-5)
            A    B
        0  0 -5.0
        1  0  3.0

        Example that demonstrates the use of `overwrite` and behavior when
        the axis differ between the dataframes.

        >>> df1 = pd.DataFrame({'A': [0, 0], 'B': [4, 4]})
        >>> df2 = pd.DataFrame({'B': [3, 3], 'C': [-10, 1], }, index=[1, 2])
        >>> df1.combine(df2, take_smaller)
             A    B     C
        0  NaN  NaN   NaN
        1  NaN  3.0 -10.0
        2  NaN  3.0   1.0

        >>> df1.combine(df2, take_smaller, overwrite=False)
             A    B     C
        0  0.0  NaN   NaN
        1  0.0  3.0 -10.0
        2  NaN  3.0   1.0

        Demonstrating the preference of the passed in dataframe.

        >>> df2 = pd.DataFrame({'B': [3, 3], 'C': [1, 1], }, index=[1, 2])
        >>> df2.combine(df1, take_smaller)
           A    B   C
        0  0.0  NaN NaN
        1  0.0  3.0 NaN
        2  NaN  3.0 NaN

        >>> df2.combine(df1, take_smaller, overwrite=False)
             A    B   C
        0  0.0  NaN NaN
        1  0.0  3.0 1.0
        2  NaN  3.0 1.0
        """
        other_idxlen = len(other.index)  # save for compare

        this, other = self.align(other, copy=False)
        new_index = this.index

        if other.empty and len(new_index) == len(self.index):
            return self.copy()

        if self.empty and len(other) == other_idxlen:
            return other.copy()

        # sorts if possible
        new_columns = this.columns.union(other.columns)
        do_fill = fill_value is not None
        result = {}
        for col in new_columns:
            series = this[col]
            otherSeries = other[col]

            this_dtype = series.dtype
            other_dtype = otherSeries.dtype

            this_mask = isna(series)
            other_mask = isna(otherSeries)

            # don't overwrite columns unnecessarily
            # DO propagate if this column is not in the intersection
            if not overwrite and other_mask.all():
                result[col] = this[col].copy()
                continue

            if do_fill:
                series = series.copy()
                otherSeries = otherSeries.copy()
                series[this_mask] = fill_value
                otherSeries[other_mask] = fill_value

            if col not in self.columns:
                # If self DataFrame does not have col in other DataFrame,
                # try to promote series, which is all NaN, as other_dtype.
                new_dtype = other_dtype
                try:
                    series = series.astype(new_dtype, copy=False)
                except ValueError:
                    # e.g. new_dtype is integer types
                    pass
            else:
                # if we have different dtypes, possibly promote
                new_dtype = find_common_type([this_dtype, other_dtype])
                if not is_dtype_equal(this_dtype, new_dtype):
                    series = series.astype(new_dtype)
                if not is_dtype_equal(other_dtype, new_dtype):
                    otherSeries = otherSeries.astype(new_dtype)

            arr = func(series, otherSeries)
            arr = maybe_downcast_to_dtype(arr, this_dtype)

            result[col] = arr

        # convert_objects just in case
        return self._constructor(result, index=new_index, columns=new_columns)

    def combine_first(self, other: "DataFrame") -> "DataFrame":
        """
        Update null elements with value in the same location in `other`.

        Combine two DataFrame objects by filling null values in one DataFrame
        with non-null values from other DataFrame. The row and column indexes
        of the resulting DataFrame will be the union of the two.

        Parameters
        ----------
        other : DataFrame
            Provided DataFrame to use to fill null values.

        Returns
        -------
        DataFrame

        See Also
        --------
        DataFrame.combine : Perform series-wise operation on two DataFrames
            using a given function.

        Examples
        --------
        >>> df1 = pd.DataFrame({'A': [None, 0], 'B': [None, 4]})
        >>> df2 = pd.DataFrame({'A': [1, 1], 'B': [3, 3]})
        >>> df1.combine_first(df2)
             A    B
        0  1.0  3.0
        1  0.0  4.0

        Null values still persist if the location of that null value
        does not exist in `other`

        >>> df1 = pd.DataFrame({'A': [None, 0], 'B': [4, None]})
        >>> df2 = pd.DataFrame({'B': [3, 3], 'C': [1, 1]}, index=[1, 2])
        >>> df1.combine_first(df2)
             A    B    C
        0  NaN  4.0  NaN
        1  0.0  3.0  1.0
        2  NaN  3.0  1.0
        """
        import pandas.core.computation.expressions as expressions

        def extract_values(arr):
            # Does two things:
            # 1. maybe gets the values from the Series / Index
            # 2. convert datelike to i8
            if isinstance(arr, (ABCIndexClass, ABCSeries)):
                arr = arr._values

            if needs_i8_conversion(arr):
                if is_extension_array_dtype(arr.dtype):
                    arr = arr.asi8
                else:
                    arr = arr.view("i8")
            return arr

        def combiner(x, y):
            mask = isna(x)
            if isinstance(mask, (ABCIndexClass, ABCSeries)):
                mask = mask._values

            x_values = extract_values(x)
            y_values = extract_values(y)

            # If the column y in other DataFrame is not in first DataFrame,
            # just return y_values.
            if y.name not in self.columns:
                return y_values

            return expressions.where(mask, y_values, x_values)

        return self.combine(other, combiner, overwrite=False)

    def update(
        self, other, join="left", overwrite=True, filter_func=None, errors="ignore"
    ) -> None:
        """
        Modify in place using non-NA values from another DataFrame.

        Aligns on indices. There is no return value.

        Parameters
        ----------
        other : DataFrame, or object coercible into a DataFrame
            Should have at least one matching index/column label
            with the original DataFrame. If a Series is passed,
            its name attribute must be set, and that will be
            used as the column name to align with the original DataFrame.
        join : {'left'}, default 'left'
            Only left join is implemented, keeping the index and columns of the
            original object.
        overwrite : bool, default True
            How to handle non-NA values for overlapping keys:

            * True: overwrite original DataFrame's values
              with values from `other`.
            * False: only update values that are NA in
              the original DataFrame.

        filter_func : callable(1d-array) -> bool 1d-array, optional
            Can choose to replace values other than NA. Return True for values
            that should be updated.
        errors : {'raise', 'ignore'}, default 'ignore'
            If 'raise', will raise a ValueError if the DataFrame and `other`
            both contain non-NA data in the same place.

            .. versionchanged:: 0.24.0
               Changed from `raise_conflict=False|True`
               to `errors='ignore'|'raise'`.

        Returns
        -------
        None : method directly changes calling object

        Raises
        ------
        ValueError
            * When `errors='raise'` and there's overlapping non-NA data.
            * When `errors` is not either `'ignore'` or `'raise'`
        NotImplementedError
            * If `join != 'left'`

        See Also
        --------
        dict.update : Similar method for dictionaries.
        DataFrame.merge : For column(s)-on-columns(s) operations.

        Examples
        --------
        >>> df = pd.DataFrame({'A': [1, 2, 3],
        ...                    'B': [400, 500, 600]})
        >>> new_df = pd.DataFrame({'B': [4, 5, 6],
        ...                        'C': [7, 8, 9]})
        >>> df.update(new_df)
        >>> df
           A  B
        0  1  4
        1  2  5
        2  3  6

        The DataFrame's length does not increase as a result of the update,
        only values at matching index/column labels are updated.

        >>> df = pd.DataFrame({'A': ['a', 'b', 'c'],
        ...                    'B': ['x', 'y', 'z']})
        >>> new_df = pd.DataFrame({'B': ['d', 'e', 'f', 'g', 'h', 'i']})
        >>> df.update(new_df)
        >>> df
           A  B
        0  a  d
        1  b  e
        2  c  f

        For Series, it's name attribute must be set.

        >>> df = pd.DataFrame({'A': ['a', 'b', 'c'],
        ...                    'B': ['x', 'y', 'z']})
        >>> new_column = pd.Series(['d', 'e'], name='B', index=[0, 2])
        >>> df.update(new_column)
        >>> df
           A  B
        0  a  d
        1  b  y
        2  c  e
        >>> df = pd.DataFrame({'A': ['a', 'b', 'c'],
        ...                    'B': ['x', 'y', 'z']})
        >>> new_df = pd.DataFrame({'B': ['d', 'e']}, index=[1, 2])
        >>> df.update(new_df)
        >>> df
           A  B
        0  a  x
        1  b  d
        2  c  e

        If `other` contains NaNs the corresponding values are not updated
        in the original dataframe.

        >>> df = pd.DataFrame({'A': [1, 2, 3],
        ...                    'B': [400, 500, 600]})
        >>> new_df = pd.DataFrame({'B': [4, np.nan, 6]})
        >>> df.update(new_df)
        >>> df
           A      B
        0  1    4.0
        1  2  500.0
        2  3    6.0
        """
        import pandas.core.computation.expressions as expressions

        # TODO: Support other joins
        if join != "left":  # pragma: no cover
            raise NotImplementedError("Only left join is supported")
        if errors not in ["ignore", "raise"]:
            raise ValueError("The parameter errors must be either 'ignore' or 'raise'")

        if not isinstance(other, DataFrame):
            other = DataFrame(other)

        other = other.reindex_like(self)

        for col in self.columns:
            this = self[col]._values
            that = other[col]._values
            if filter_func is not None:
                with np.errstate(all="ignore"):
                    mask = ~filter_func(this) | isna(that)
            else:
                if errors == "raise":
                    mask_this = notna(that)
                    mask_that = notna(this)
                    if any(mask_this & mask_that):
                        raise ValueError("Data overlaps.")

                if overwrite:
                    mask = isna(that)
                else:
                    mask = notna(this)

            # don't overwrite columns unnecessarily
            if mask.all():
                continue

            self[col] = expressions.where(mask, this, that)

    # ----------------------------------------------------------------------
    # Data reshaping
    @Appender(
        """
Examples
--------
>>> df = pd.DataFrame({'Animal': ['Falcon', 'Falcon',
...                               'Parrot', 'Parrot'],
...                    'Max Speed': [380., 370., 24., 26.]})
>>> df
   Animal  Max Speed
0  Falcon      380.0
1  Falcon      370.0
2  Parrot       24.0
3  Parrot       26.0
>>> df.groupby(['Animal']).mean()
        Max Speed
Animal
Falcon      375.0
Parrot       25.0

**Hierarchical Indexes**

We can groupby different levels of a hierarchical index
using the `level` parameter:

>>> arrays = [['Falcon', 'Falcon', 'Parrot', 'Parrot'],
...           ['Captive', 'Wild', 'Captive', 'Wild']]
>>> index = pd.MultiIndex.from_arrays(arrays, names=('Animal', 'Type'))
>>> df = pd.DataFrame({'Max Speed': [390., 350., 30., 20.]},
...                   index=index)
>>> df
                Max Speed
Animal Type
Falcon Captive      390.0
       Wild         350.0
Parrot Captive       30.0
       Wild          20.0
>>> df.groupby(level=0).mean()
        Max Speed
Animal
Falcon      370.0
Parrot       25.0
>>> df.groupby(level="Type").mean()
         Max Speed
Type
Captive      210.0
Wild         185.0
"""
    )
    @Appender(_shared_docs["groupby"] % _shared_doc_kwargs)
    def groupby(
        self,
        by=None,
        axis=0,
        level=None,
        as_index: bool = True,
        sort: bool = True,
        group_keys: bool = True,
        squeeze: bool = False,
        observed: bool = False,
    ) -> "DataFrameGroupBy":
        from pandas.core.groupby.generic import DataFrameGroupBy

        if level is None and by is None:
            raise TypeError("You have to supply one of 'by' and 'level'")
        axis = self._get_axis_number(axis)

        return DataFrameGroupBy(
            obj=self,
            keys=by,
            axis=axis,
            level=level,
            as_index=as_index,
            sort=sort,
            group_keys=group_keys,
            squeeze=squeeze,
            observed=observed,
        )

    _shared_docs[
        "pivot"
    ] = """
        Return reshaped DataFrame organized by given index / column values.

        Reshape data (produce a "pivot" table) based on column values. Uses
        unique values from specified `index` / `columns` to form axes of the
        resulting DataFrame. This function does not support data
        aggregation, multiple values will result in a MultiIndex in the
        columns. See the :ref:`User Guide <reshaping>` for more on reshaping.

        Parameters
        ----------%s
        index : str or object or a list of str, optional
            Column to use to make new frame's index. If None, uses
            existing index.

            .. versionchanged:: 1.1.0
               Also accept list of index names.

        columns : str or object or a list of str
            Column to use to make new frame's columns.

            .. versionchanged:: 1.1.0
               Also accept list of columns names.

        values : str, object or a list of the previous, optional
            Column(s) to use for populating new frame's values. If not
            specified, all remaining columns will be used and the result will
            have hierarchically indexed columns.

            .. versionchanged:: 0.23.0
               Also accept list of column names.

        Returns
        -------
        DataFrame
            Returns reshaped DataFrame.

        Raises
        ------
        ValueError:
            When there are any `index`, `columns` combinations with multiple
            values. `DataFrame.pivot_table` when you need to aggregate.

        See Also
        --------
        DataFrame.pivot_table : Generalization of pivot that can handle
            duplicate values for one index/column pair.
        DataFrame.unstack : Pivot based on the index values instead of a
            column.

        Notes
        -----
        For finer-tuned control, see hierarchical indexing documentation along
        with the related stack/unstack methods.

        Examples
        --------
        >>> df = pd.DataFrame({'foo': ['one', 'one', 'one', 'two', 'two',
        ...                            'two'],
        ...                    'bar': ['A', 'B', 'C', 'A', 'B', 'C'],
        ...                    'baz': [1, 2, 3, 4, 5, 6],
        ...                    'zoo': ['x', 'y', 'z', 'q', 'w', 't']})
        >>> df
            foo   bar  baz  zoo
        0   one   A    1    x
        1   one   B    2    y
        2   one   C    3    z
        3   two   A    4    q
        4   two   B    5    w
        5   two   C    6    t

        >>> df.pivot(index='foo', columns='bar', values='baz')
        bar  A   B   C
        foo
        one  1   2   3
        two  4   5   6

        >>> df.pivot(index='foo', columns='bar')['baz']
        bar  A   B   C
        foo
        one  1   2   3
        two  4   5   6

        >>> df.pivot(index='foo', columns='bar', values=['baz', 'zoo'])
              baz       zoo
        bar   A  B  C   A  B  C
        foo
        one   1  2  3   x  y  z
        two   4  5  6   q  w  t

        You could also assign a list of column names or a list of index names.

        >>> df = pd.DataFrame({
        ...        "lev1": [1, 1, 1, 2, 2, 2],
        ...        "lev2": [1, 1, 2, 1, 1, 2],
        ...        "lev3": [1, 2, 1, 2, 1, 2],
        ...        "lev4": [1, 2, 3, 4, 5, 6],
        ...        "values": [0, 1, 2, 3, 4, 5]})
        >>> df
            lev1 lev2 lev3 lev4 values
        0   1    1    1    1    0
        1   1    1    2    2    1
        2   1    2    1    3    2
        3   2    1    2    4    3
        4   2    1    1    5    4
        5   2    2    2    6    5

        >>> df.pivot(index="lev1", columns=["lev2", "lev3"],values="values")
        lev2    1         2
        lev3    1    2    1    2
        lev1
        1     0.0  1.0  2.0  NaN
        2     4.0  3.0  NaN  5.0

        >>> df.pivot(index=["lev1", "lev2"], columns=["lev3"],values="values")
              lev3    1    2
        lev1  lev2
           1     1  0.0  1.0
                 2  2.0  NaN
           2     1  4.0  3.0
                 2  NaN  5.0

        A ValueError is raised if there are any duplicates.

        >>> df = pd.DataFrame({"foo": ['one', 'one', 'two', 'two'],
        ...                    "bar": ['A', 'A', 'B', 'C'],
        ...                    "baz": [1, 2, 3, 4]})
        >>> df
           foo bar  baz
        0  one   A    1
        1  one   A    2
        2  two   B    3
        3  two   C    4

        Notice that the first two rows are the same for our `index`
        and `columns` arguments.

        >>> df.pivot(index='foo', columns='bar', values='baz')
        Traceback (most recent call last):
           ...
        ValueError: Index contains duplicate entries, cannot reshape
        """

    @Substitution("")
    @Appender(_shared_docs["pivot"])
    def pivot(self, index=None, columns=None, values=None) -> "DataFrame":
        from pandas.core.reshape.pivot import pivot

        return pivot(self, index=index, columns=columns, values=values)

    _shared_docs[
        "pivot_table"
    ] = """
        Create a spreadsheet-style pivot table as a DataFrame.

        The levels in the pivot table will be stored in MultiIndex objects
        (hierarchical indexes) on the index and columns of the result DataFrame.

        Parameters
        ----------%s
        values : column to aggregate, optional
        index : column, Grouper, array, or list of the previous
            If an array is passed, it must be the same length as the data. The
            list can contain any of the other types (except list).
            Keys to group by on the pivot table index.  If an array is passed,
            it is being used as the same manner as column values.
        columns : column, Grouper, array, or list of the previous
            If an array is passed, it must be the same length as the data. The
            list can contain any of the other types (except list).
            Keys to group by on the pivot table column.  If an array is passed,
            it is being used as the same manner as column values.
        aggfunc : function, list of functions, dict, default numpy.mean
            If list of functions passed, the resulting pivot table will have
            hierarchical columns whose top level are the function names
            (inferred from the function objects themselves)
            If dict is passed, the key is column to aggregate and value
            is function or list of functions.
        fill_value : scalar, default None
            Value to replace missing values with (in the resulting pivot table,
            after aggregation).
        margins : bool, default False
            Add all row / columns (e.g. for subtotal / grand totals).
        dropna : bool, default True
            Do not include columns whose entries are all NaN.
        margins_name : str, default 'All'
            Name of the row / column that will contain the totals
            when margins is True.
        observed : bool, default False
            This only applies if any of the groupers are Categoricals.
            If True: only show observed values for categorical groupers.
            If False: show all values for categorical groupers.

            .. versionchanged:: 0.25.0

        Returns
        -------
        DataFrame
            An Excel style pivot table.

        See Also
        --------
        DataFrame.pivot : Pivot without aggregation that can handle
            non-numeric data.

        Examples
        --------
        >>> df = pd.DataFrame({"A": ["foo", "foo", "foo", "foo", "foo",
        ...                          "bar", "bar", "bar", "bar"],
        ...                    "B": ["one", "one", "one", "two", "two",
        ...                          "one", "one", "two", "two"],
        ...                    "C": ["small", "large", "large", "small",
        ...                          "small", "large", "small", "small",
        ...                          "large"],
        ...                    "D": [1, 2, 2, 3, 3, 4, 5, 6, 7],
        ...                    "E": [2, 4, 5, 5, 6, 6, 8, 9, 9]})
        >>> df
             A    B      C  D  E
        0  foo  one  small  1  2
        1  foo  one  large  2  4
        2  foo  one  large  2  5
        3  foo  two  small  3  5
        4  foo  two  small  3  6
        5  bar  one  large  4  6
        6  bar  one  small  5  8
        7  bar  two  small  6  9
        8  bar  two  large  7  9

        This first example aggregates values by taking the sum.

        >>> table = pd.pivot_table(df, values='D', index=['A', 'B'],
        ...                     columns=['C'], aggfunc=np.sum)
        >>> table
        C        large  small
        A   B
        bar one    4.0    5.0
            two    7.0    6.0
        foo one    4.0    1.0
            two    NaN    6.0

        We can also fill missing values using the `fill_value` parameter.

        >>> table = pd.pivot_table(df, values='D', index=['A', 'B'],
        ...                     columns=['C'], aggfunc=np.sum, fill_value=0)
        >>> table
        C        large  small
        A   B
        bar one      4      5
            two      7      6
        foo one      4      1
            two      0      6

        The next example aggregates by taking the mean across multiple columns.

        >>> table = pd.pivot_table(df, values=['D', 'E'], index=['A', 'C'],
        ...                     aggfunc={'D': np.mean,
        ...                              'E': np.mean})
        >>> table
                        D         E
        A   C
        bar large  5.500000  7.500000
            small  5.500000  8.500000
        foo large  2.000000  4.500000
            small  2.333333  4.333333

        We can also calculate multiple types of aggregations for any given
        value column.

        >>> table = pd.pivot_table(df, values=['D', 'E'], index=['A', 'C'],
        ...                     aggfunc={'D': np.mean,
        ...                              'E': [min, max, np.mean]})
        >>> table
                        D    E
                    mean  max      mean  min
        A   C
        bar large  5.500000  9.0  7.500000  6.0
            small  5.500000  9.0  8.500000  8.0
        foo large  2.000000  5.0  4.500000  4.0
            small  2.333333  6.0  4.333333  2.0
        """

    @Substitution("")
    @Appender(_shared_docs["pivot_table"])
    def pivot_table(
        self,
        values=None,
        index=None,
        columns=None,
        aggfunc="mean",
        fill_value=None,
        margins=False,
        dropna=True,
        margins_name="All",
        observed=False,
    ) -> "DataFrame":
        from pandas.core.reshape.pivot import pivot_table

        return pivot_table(
            self,
            values=values,
            index=index,
            columns=columns,
            aggfunc=aggfunc,
            fill_value=fill_value,
            margins=margins,
            dropna=dropna,
            margins_name=margins_name,
            observed=observed,
        )

    def stack(self, level=-1, dropna=True):
        """
        Stack the prescribed level(s) from columns to index.

        Return a reshaped DataFrame or Series having a multi-level
        index with one or more new inner-most levels compared to the current
        DataFrame. The new inner-most levels are created by pivoting the
        columns of the current dataframe:

          - if the columns have a single level, the output is a Series;
          - if the columns have multiple levels, the new index
            level(s) is (are) taken from the prescribed level(s) and
            the output is a DataFrame.

        The new index levels are sorted.

        Parameters
        ----------
        level : int, str, list, default -1
            Level(s) to stack from the column axis onto the index
            axis, defined as one index or label, or a list of indices
            or labels.
        dropna : bool, default True
            Whether to drop rows in the resulting Frame/Series with
            missing values. Stacking a column level onto the index
            axis can create combinations of index and column values
            that are missing from the original dataframe. See Examples
            section.

        Returns
        -------
        DataFrame or Series
            Stacked dataframe or series.

        See Also
        --------
        DataFrame.unstack : Unstack prescribed level(s) from index axis
             onto column axis.
        DataFrame.pivot : Reshape dataframe from long format to wide
             format.
        DataFrame.pivot_table : Create a spreadsheet-style pivot table
             as a DataFrame.

        Notes
        -----
        The function is named by analogy with a collection of books
        being reorganized from being side by side on a horizontal
        position (the columns of the dataframe) to being stacked
        vertically on top of each other (in the index of the
        dataframe).

        Examples
        --------
        **Single level columns**

        >>> df_single_level_cols = pd.DataFrame([[0, 1], [2, 3]],
        ...                                     index=['cat', 'dog'],
        ...                                     columns=['weight', 'height'])

        Stacking a dataframe with a single level column axis returns a Series:

        >>> df_single_level_cols
             weight height
        cat       0      1
        dog       2      3
        >>> df_single_level_cols.stack()
        cat  weight    0
             height    1
        dog  weight    2
             height    3
        dtype: int64

        **Multi level columns: simple case**

        >>> multicol1 = pd.MultiIndex.from_tuples([('weight', 'kg'),
        ...                                        ('weight', 'pounds')])
        >>> df_multi_level_cols1 = pd.DataFrame([[1, 2], [2, 4]],
        ...                                     index=['cat', 'dog'],
        ...                                     columns=multicol1)

        Stacking a dataframe with a multi-level column axis:

        >>> df_multi_level_cols1
             weight
                 kg    pounds
        cat       1        2
        dog       2        4
        >>> df_multi_level_cols1.stack()
                    weight
        cat kg           1
            pounds       2
        dog kg           2
            pounds       4

        **Missing values**

        >>> multicol2 = pd.MultiIndex.from_tuples([('weight', 'kg'),
        ...                                        ('height', 'm')])
        >>> df_multi_level_cols2 = pd.DataFrame([[1.0, 2.0], [3.0, 4.0]],
        ...                                     index=['cat', 'dog'],
        ...                                     columns=multicol2)

        It is common to have missing values when stacking a dataframe
        with multi-level columns, as the stacked dataframe typically
        has more values than the original dataframe. Missing values
        are filled with NaNs:

        >>> df_multi_level_cols2
            weight height
                kg      m
        cat    1.0    2.0
        dog    3.0    4.0
        >>> df_multi_level_cols2.stack()
                height  weight
        cat kg     NaN     1.0
            m      2.0     NaN
        dog kg     NaN     3.0
            m      4.0     NaN

        **Prescribing the level(s) to be stacked**

        The first parameter controls which level or levels are stacked:

        >>> df_multi_level_cols2.stack(0)
                     kg    m
        cat height  NaN  2.0
            weight  1.0  NaN
        dog height  NaN  4.0
            weight  3.0  NaN
        >>> df_multi_level_cols2.stack([0, 1])
        cat  height  m     2.0
             weight  kg    1.0
        dog  height  m     4.0
             weight  kg    3.0
        dtype: float64

        **Dropping missing values**

        >>> df_multi_level_cols3 = pd.DataFrame([[None, 1.0], [2.0, 3.0]],
        ...                                     index=['cat', 'dog'],
        ...                                     columns=multicol2)

        Note that rows where all values are missing are dropped by
        default but this behaviour can be controlled via the dropna
        keyword parameter:

        >>> df_multi_level_cols3
            weight height
                kg      m
        cat    NaN    1.0
        dog    2.0    3.0
        >>> df_multi_level_cols3.stack(dropna=False)
                height  weight
        cat kg     NaN     NaN
            m      1.0     NaN
        dog kg     NaN     2.0
            m      3.0     NaN
        >>> df_multi_level_cols3.stack(dropna=True)
                height  weight
        cat m      1.0     NaN
        dog kg     NaN     2.0
            m      3.0     NaN
        """
        from pandas.core.reshape.reshape import stack, stack_multiple

        if isinstance(level, (tuple, list)):
            return stack_multiple(self, level, dropna=dropna)
        else:
            return stack(self, level, dropna=dropna)

    def explode(self, column: Union[str, Tuple]) -> "DataFrame":
        """
        Transform each element of a list-like to a row, replicating index values.

        .. versionadded:: 0.25.0

        Parameters
        ----------
        column : str or tuple
            Column to explode.

        Returns
        -------
        DataFrame
            Exploded lists to rows of the subset columns;
            index will be duplicated for these rows.

        Raises
        ------
        ValueError :
            if columns of the frame are not unique.

        See Also
        --------
        DataFrame.unstack : Pivot a level of the (necessarily hierarchical)
            index labels.
        DataFrame.melt : Unpivot a DataFrame from wide format to long format.
        Series.explode : Explode a DataFrame from list-like columns to long format.

        Notes
        -----
        This routine will explode list-likes including lists, tuples,
        Series, and np.ndarray. The result dtype of the subset rows will
        be object. Scalars will be returned unchanged. Empty list-likes will
        result in a np.nan for that row.

        Examples
        --------
        >>> df = pd.DataFrame({'A': [[1, 2, 3], 'foo', [], [3, 4]], 'B': 1})
        >>> df
                   A  B
        0  [1, 2, 3]  1
        1        foo  1
        2         []  1
        3     [3, 4]  1

        >>> df.explode('A')
             A  B
        0    1  1
        0    2  1
        0    3  1
        1  foo  1
        2  NaN  1
        3    3  1
        3    4  1
        """
        if not (is_scalar(column) or isinstance(column, tuple)):
            raise ValueError("column must be a scalar")
        if not self.columns.is_unique:
            raise ValueError("columns must be unique")

        df = self.reset_index(drop=True)
        # TODO: use overload to refine return type of reset_index
        assert df is not None  # needed for mypy
        result = df[column].explode()
        result = df.drop([column], axis=1).join(result)
        result.index = self.index.take(result.index)
        result = result.reindex(columns=self.columns, copy=False)

        return result

    def unstack(self, level=-1, fill_value=None):
        """
        Pivot a level of the (necessarily hierarchical) index labels.

        Returns a DataFrame having a new level of column labels whose inner-most level
        consists of the pivoted index labels.

        If the index is not a MultiIndex, the output will be a Series
        (the analogue of stack when the columns are not a MultiIndex).

        The level involved will automatically get sorted.

        Parameters
        ----------
        level : int, str, or list of these, default -1 (last level)
            Level(s) of index to unstack, can pass level name.
        fill_value : int, str or dict
            Replace NaN with this value if the unstack produces missing values.

        Returns
        -------
        Series or DataFrame

        See Also
        --------
        DataFrame.pivot : Pivot a table based on column values.
        DataFrame.stack : Pivot a level of the column labels (inverse operation
            from `unstack`).

        Examples
        --------
        >>> index = pd.MultiIndex.from_tuples([('one', 'a'), ('one', 'b'),
        ...                                    ('two', 'a'), ('two', 'b')])
        >>> s = pd.Series(np.arange(1.0, 5.0), index=index)
        >>> s
        one  a   1.0
             b   2.0
        two  a   3.0
             b   4.0
        dtype: float64

        >>> s.unstack(level=-1)
             a   b
        one  1.0  2.0
        two  3.0  4.0

        >>> s.unstack(level=0)
           one  two
        a  1.0   3.0
        b  2.0   4.0

        >>> df = s.unstack(level=0)
        >>> df.unstack()
        one  a  1.0
             b  2.0
        two  a  3.0
             b  4.0
        dtype: float64
        """
        from pandas.core.reshape.reshape import unstack

        return unstack(self, level, fill_value)

    _shared_docs[
        "melt"
    ] = """
    Unpivot a DataFrame from wide to long format, optionally leaving identifiers set.

    This function is useful to massage a DataFrame into a format where one
    or more columns are identifier variables (`id_vars`), while all other
    columns, considered measured variables (`value_vars`), are "unpivoted" to
    the row axis, leaving just two non-identifier columns, 'variable' and
    'value'.
    %(versionadded)s
    Parameters
    ----------
    id_vars : tuple, list, or ndarray, optional
        Column(s) to use as identifier variables.
    value_vars : tuple, list, or ndarray, optional
        Column(s) to unpivot. If not specified, uses all columns that
        are not set as `id_vars`.
    var_name : scalar
        Name to use for the 'variable' column. If None it uses
        ``frame.columns.name`` or 'variable'.
    value_name : scalar, default 'value'
        Name to use for the 'value' column.
    col_level : int or str, optional
        If columns are a MultiIndex then use this level to melt.

    Returns
    -------
    DataFrame
        Unpivoted DataFrame.

    See Also
    --------
    %(other)s : Identical method.
    pivot_table : Create a spreadsheet-style pivot table as a DataFrame.
    DataFrame.pivot : Return reshaped DataFrame organized
        by given index / column values.
    DataFrame.explode : Explode a DataFrame from list-like
            columns to long format.

    Examples
    --------
    >>> df = pd.DataFrame({'A': {0: 'a', 1: 'b', 2: 'c'},
    ...                    'B': {0: 1, 1: 3, 2: 5},
    ...                    'C': {0: 2, 1: 4, 2: 6}})
    >>> df
       A  B  C
    0  a  1  2
    1  b  3  4
    2  c  5  6

    >>> %(caller)sid_vars=['A'], value_vars=['B'])
       A variable  value
    0  a        B      1
    1  b        B      3
    2  c        B      5

    >>> %(caller)sid_vars=['A'], value_vars=['B', 'C'])
       A variable  value
    0  a        B      1
    1  b        B      3
    2  c        B      5
    3  a        C      2
    4  b        C      4
    5  c        C      6

    The names of 'variable' and 'value' columns can be customized:

    >>> %(caller)sid_vars=['A'], value_vars=['B'],
    ...         var_name='myVarname', value_name='myValname')
       A myVarname  myValname
    0  a         B          1
    1  b         B          3
    2  c         B          5

    If you have multi-index columns:

    >>> df.columns = [list('ABC'), list('DEF')]
    >>> df
       A  B  C
       D  E  F
    0  a  1  2
    1  b  3  4
    2  c  5  6

    >>> %(caller)scol_level=0, id_vars=['A'], value_vars=['B'])
       A variable  value
    0  a        B      1
    1  b        B      3
    2  c        B      5

    >>> %(caller)sid_vars=[('A', 'D')], value_vars=[('B', 'E')])
      (A, D) variable_0 variable_1  value
    0      a          B          E      1
    1      b          B          E      3
    2      c          B          E      5
    """

    @Appender(
        _shared_docs["melt"]
        % dict(
            caller="df.melt(",
            versionadded="\n    .. versionadded:: 0.20.0\n",
            other="melt",
        )
    )
    def melt(
        self,
        id_vars=None,
        value_vars=None,
        var_name=None,
        value_name="value",
        col_level=None,
    ) -> "DataFrame":
        from pandas.core.reshape.melt import melt

        return melt(
            self,
            id_vars=id_vars,
            value_vars=value_vars,
            var_name=var_name,
            value_name=value_name,
            col_level=col_level,
        )

    # ----------------------------------------------------------------------
    # Time series-related

    def diff(self, periods: int = 1, axis: Axis = 0) -> "DataFrame":
        """
        First discrete difference of element.

        Calculates the difference of a DataFrame element compared with another
        element in the DataFrame (default is the element in the same column
        of the previous row).

        Parameters
        ----------
        periods : int, default 1
            Periods to shift for calculating difference, accepts negative
            values.
        axis : {0 or 'index', 1 or 'columns'}, default 0
            Take difference over rows (0) or columns (1).

        Returns
        -------
        DataFrame

        See Also
        --------
        Series.diff: First discrete difference for a Series.
        DataFrame.pct_change: Percent change over given number of periods.
        DataFrame.shift: Shift index by desired number of periods with an
            optional time freq.

        Notes
        -----
        For boolean dtypes, this uses :meth:`operator.xor` rather than
        :meth:`operator.sub`.

        Examples
        --------
        Difference with previous row

        >>> df = pd.DataFrame({'a': [1, 2, 3, 4, 5, 6],
        ...                    'b': [1, 1, 2, 3, 5, 8],
        ...                    'c': [1, 4, 9, 16, 25, 36]})
        >>> df
           a  b   c
        0  1  1   1
        1  2  1   4
        2  3  2   9
        3  4  3  16
        4  5  5  25
        5  6  8  36

        >>> df.diff()
             a    b     c
        0  NaN  NaN   NaN
        1  1.0  0.0   3.0
        2  1.0  1.0   5.0
        3  1.0  1.0   7.0
        4  1.0  2.0   9.0
        5  1.0  3.0  11.0

        Difference with previous column

        >>> df.diff(axis=1)
            a    b     c
        0 NaN  0.0   0.0
        1 NaN -1.0   3.0
        2 NaN -1.0   7.0
        3 NaN -1.0  13.0
        4 NaN  0.0  20.0
        5 NaN  2.0  28.0

        Difference with 3rd previous row

        >>> df.diff(periods=3)
             a    b     c
        0  NaN  NaN   NaN
        1  NaN  NaN   NaN
        2  NaN  NaN   NaN
        3  3.0  2.0  15.0
        4  3.0  4.0  21.0
        5  3.0  6.0  27.0

        Difference with following row

        >>> df.diff(periods=-1)
             a    b     c
        0 -1.0  0.0  -3.0
        1 -1.0 -1.0  -5.0
        2 -1.0 -1.0  -7.0
        3 -1.0 -2.0  -9.0
        4 -1.0 -3.0 -11.0
        5  NaN  NaN   NaN
        """
        bm_axis = self._get_block_manager_axis(axis)
        self._consolidate_inplace()

        if bm_axis == 0 and periods != 0:
            return self.T.diff(periods, axis=0).T

        new_data = self._mgr.diff(n=periods, axis=bm_axis)
        return self._constructor(new_data)

    # ----------------------------------------------------------------------
    # Function application

    def _gotitem(
        self,
        key: Union[str, List[str]],
        ndim: int,
        subset: Optional[Union[Series, ABCDataFrame]] = None,
    ) -> Union[Series, ABCDataFrame]:
        """
        Sub-classes to define. Return a sliced object.

        Parameters
        ----------
        key : string / list of selections
        ndim : 1,2
            requested ndim of result
        subset : object, default None
            subset to act on
        """
        if subset is None:
            subset = self
        elif subset.ndim == 1:  # is Series
            return subset

        # TODO: _shallow_copy(subset)?
        return subset[key]

    _agg_summary_and_see_also_doc = dedent(
        """
    The aggregation operations are always performed over an axis, either the
    index (default) or the column axis. This behavior is different from
    `numpy` aggregation functions (`mean`, `median`, `prod`, `sum`, `std`,
    `var`), where the default is to compute the aggregation of the flattened
    array, e.g., ``numpy.mean(arr_2d)`` as opposed to
    ``numpy.mean(arr_2d, axis=0)``.

    `agg` is an alias for `aggregate`. Use the alias.

    See Also
    --------
    DataFrame.apply : Perform any type of operations.
    DataFrame.transform : Perform transformation type operations.
    core.groupby.GroupBy : Perform operations over groups.
    core.resample.Resampler : Perform operations over resampled bins.
    core.window.Rolling : Perform operations over rolling window.
    core.window.Expanding : Perform operations over expanding window.
    core.window.EWM : Perform operation over exponential weighted
        window.
    """
    )

    _agg_examples_doc = dedent(
        """
    Examples
    --------
    >>> df = pd.DataFrame([[1, 2, 3],
    ...                    [4, 5, 6],
    ...                    [7, 8, 9],
    ...                    [np.nan, np.nan, np.nan]],
    ...                   columns=['A', 'B', 'C'])

    Aggregate these functions over the rows.

    >>> df.agg(['sum', 'min'])
            A     B     C
    sum  12.0  15.0  18.0
    min   1.0   2.0   3.0

    Different aggregations per column.

    >>> df.agg({'A' : ['sum', 'min'], 'B' : ['min', 'max']})
            A    B
    max   NaN  8.0
    min   1.0  2.0
    sum  12.0  NaN

    Aggregate over the columns.

    >>> df.agg("mean", axis="columns")
    0    2.0
    1    5.0
    2    8.0
    3    NaN
    dtype: float64
    """
    )

    @Substitution(
        see_also=_agg_summary_and_see_also_doc,
        examples=_agg_examples_doc,
        versionadded="\n.. versionadded:: 0.20.0\n",
        **_shared_doc_kwargs,
    )
    @Appender(_shared_docs["aggregate"])
    def aggregate(self, func, axis=0, *args, **kwargs):
        axis = self._get_axis_number(axis)

        result = None
        try:
            result, how = self._aggregate(func, axis=axis, *args, **kwargs)
        except TypeError:
            pass
        if result is None:
            return self.apply(func, axis=axis, args=args, **kwargs)
        return result

    def _aggregate(self, arg, axis=0, *args, **kwargs):
        if axis == 1:
            # NDFrame.aggregate returns a tuple, and we need to transpose
            # only result
            result, how = self.T._aggregate(arg, *args, **kwargs)
            result = result.T if result is not None else result
            return result, how
        return super()._aggregate(arg, *args, **kwargs)

    agg = aggregate

    @Appender(_shared_docs["transform"] % _shared_doc_kwargs)
    def transform(self, func, axis=0, *args, **kwargs) -> "DataFrame":
        axis = self._get_axis_number(axis)
        if axis == 1:
            return self.T.transform(func, *args, **kwargs).T
        return super().transform(func, *args, **kwargs)

    def apply(self, func, axis=0, raw=False, result_type=None, args=(), **kwds):
        """
        Apply a function along an axis of the DataFrame.

        Objects passed to the function are Series objects whose index is
        either the DataFrame's index (``axis=0``) or the DataFrame's columns
        (``axis=1``). By default (``result_type=None``), the final return type
        is inferred from the return type of the applied function. Otherwise,
        it depends on the `result_type` argument.

        Parameters
        ----------
        func : function
            Function to apply to each column or row.
        axis : {0 or 'index', 1 or 'columns'}, default 0
            Axis along which the function is applied:

            * 0 or 'index': apply function to each column.
            * 1 or 'columns': apply function to each row.

        raw : bool, default False
            Determines if row or column is passed as a Series or ndarray object:

            * ``False`` : passes each row or column as a Series to the
              function.
            * ``True`` : the passed function will receive ndarray objects
              instead.
              If you are just applying a NumPy reduction function this will
              achieve much better performance.

        result_type : {'expand', 'reduce', 'broadcast', None}, default None
            These only act when ``axis=1`` (columns):

            * 'expand' : list-like results will be turned into columns.
            * 'reduce' : returns a Series if possible rather than expanding
              list-like results. This is the opposite of 'expand'.
            * 'broadcast' : results will be broadcast to the original shape
              of the DataFrame, the original index and columns will be
              retained.

            The default behaviour (None) depends on the return value of the
            applied function: list-like results will be returned as a Series
            of those. However if the apply function returns a Series these
            are expanded to columns.

            .. versionadded:: 0.23.0

        args : tuple
            Positional arguments to pass to `func` in addition to the
            array/series.
        **kwds
            Additional keyword arguments to pass as keywords arguments to
            `func`.

        Returns
        -------
        Series or DataFrame
            Result of applying ``func`` along the given axis of the
            DataFrame.

        See Also
        --------
        DataFrame.applymap: For elementwise operations.
        DataFrame.aggregate: Only perform aggregating type operations.
        DataFrame.transform: Only perform transforming type operations.

        Examples
        --------
        >>> df = pd.DataFrame([[4, 9]] * 3, columns=['A', 'B'])
        >>> df
           A  B
        0  4  9
        1  4  9
        2  4  9

        Using a numpy universal function (in this case the same as
        ``np.sqrt(df)``):

        >>> df.apply(np.sqrt)
             A    B
        0  2.0  3.0
        1  2.0  3.0
        2  2.0  3.0

        Using a reducing function on either axis

        >>> df.apply(np.sum, axis=0)
        A    12
        B    27
        dtype: int64

        >>> df.apply(np.sum, axis=1)
        0    13
        1    13
        2    13
        dtype: int64

        Returning a list-like will result in a Series

        >>> df.apply(lambda x: [1, 2], axis=1)
        0    [1, 2]
        1    [1, 2]
        2    [1, 2]
        dtype: object

        Passing ``result_type='expand'`` will expand list-like results
        to columns of a Dataframe

        >>> df.apply(lambda x: [1, 2], axis=1, result_type='expand')
           0  1
        0  1  2
        1  1  2
        2  1  2

        Returning a Series inside the function is similar to passing
        ``result_type='expand'``. The resulting column names
        will be the Series index.

        >>> df.apply(lambda x: pd.Series([1, 2], index=['foo', 'bar']), axis=1)
           foo  bar
        0    1    2
        1    1    2
        2    1    2

        Passing ``result_type='broadcast'`` will ensure the same shape
        result, whether list-like or scalar is returned by the function,
        and broadcast it along the axis. The resulting column names will
        be the originals.

        >>> df.apply(lambda x: [1, 2], axis=1, result_type='broadcast')
           A  B
        0  1  2
        1  1  2
        2  1  2
        """
        from pandas.core.apply import frame_apply

        op = frame_apply(
            self,
            func=func,
            axis=axis,
            raw=raw,
            result_type=result_type,
            args=args,
            kwds=kwds,
        )
        return op.get_result()

    def applymap(self, func) -> "DataFrame":
        """
        Apply a function to a Dataframe elementwise.

        This method applies a function that accepts and returns a scalar
        to every element of a DataFrame.

        Parameters
        ----------
        func : callable
            Python function, returns a single value from a single value.

        Returns
        -------
        DataFrame
            Transformed DataFrame.

        See Also
        --------
        DataFrame.apply : Apply a function along input axis of DataFrame.

        Notes
        -----
        In the current implementation applymap calls `func` twice on the
        first column/row to decide whether it can take a fast or slow
        code path. This can lead to unexpected behavior if `func` has
        side-effects, as they will take effect twice for the first
        column/row.

        Examples
        --------
        >>> df = pd.DataFrame([[1, 2.12], [3.356, 4.567]])
        >>> df
               0      1
        0  1.000  2.120
        1  3.356  4.567

        >>> df.applymap(lambda x: len(str(x)))
           0  1
        0  3  4
        1  5  5

        Note that a vectorized version of `func` often exists, which will
        be much faster. You could square each number elementwise.

        >>> df.applymap(lambda x: x**2)
                   0          1
        0   1.000000   4.494400
        1  11.262736  20.857489

        But it's better to avoid applymap in that case.

        >>> df ** 2
                   0          1
        0   1.000000   4.494400
        1  11.262736  20.857489
        """
        # if we have a dtype == 'M8[ns]', provide boxed values
        def infer(x):
            if x.empty:
                return lib.map_infer(x, func)
            return lib.map_infer(x.astype(object).values, func)

        return self.apply(infer)

    # ----------------------------------------------------------------------
    # Merging / joining methods

    def append(
        self, other, ignore_index=False, verify_integrity=False, sort=False
    ) -> "DataFrame":
        """
        Append rows of `other` to the end of caller, returning a new object.

        Columns in `other` that are not in the caller are added as new columns.

        Parameters
        ----------
        other : DataFrame or Series/dict-like object, or list of these
            The data to append.
        ignore_index : bool, default False
            If True, do not use the index labels.
        verify_integrity : bool, default False
            If True, raise ValueError on creating index with duplicates.
        sort : bool, default False
            Sort columns if the columns of `self` and `other` are not aligned.

            .. versionadded:: 0.23.0
            .. versionchanged:: 1.0.0

                Changed to not sort by default.

        Returns
        -------
        DataFrame

        See Also
        --------
        concat : General function to concatenate DataFrame or Series objects.

        Notes
        -----
        If a list of dict/series is passed and the keys are all contained in
        the DataFrame's index, the order of the columns in the resulting
        DataFrame will be unchanged.

        Iteratively appending rows to a DataFrame can be more computationally
        intensive than a single concatenate. A better solution is to append
        those rows to a list and then concatenate the list with the original
        DataFrame all at once.

        Examples
        --------
        >>> df = pd.DataFrame([[1, 2], [3, 4]], columns=list('AB'))
        >>> df
           A  B
        0  1  2
        1  3  4
        >>> df2 = pd.DataFrame([[5, 6], [7, 8]], columns=list('AB'))
        >>> df.append(df2)
           A  B
        0  1  2
        1  3  4
        0  5  6
        1  7  8

        With `ignore_index` set to True:

        >>> df.append(df2, ignore_index=True)
           A  B
        0  1  2
        1  3  4
        2  5  6
        3  7  8

        The following, while not recommended methods for generating DataFrames,
        show two ways to generate a DataFrame from multiple data sources.

        Less efficient:

        >>> df = pd.DataFrame(columns=['A'])
        >>> for i in range(5):
        ...     df = df.append({'A': i}, ignore_index=True)
        >>> df
           A
        0  0
        1  1
        2  2
        3  3
        4  4

        More efficient:

        >>> pd.concat([pd.DataFrame([i], columns=['A']) for i in range(5)],
        ...           ignore_index=True)
           A
        0  0
        1  1
        2  2
        3  3
        4  4
        """
        if isinstance(other, (Series, dict)):
            if isinstance(other, dict):
                if not ignore_index:
                    raise TypeError("Can only append a dict if ignore_index=True")
                other = Series(other)
            if other.name is None and not ignore_index:
                raise TypeError(
                    "Can only append a Series if ignore_index=True "
                    "or if the Series has a name"
                )

            index = Index([other.name], name=self.index.name)
            idx_diff = other.index.difference(self.columns)
            try:
                combined_columns = self.columns.append(idx_diff)
            except TypeError:
                combined_columns = self.columns.astype(object).append(idx_diff)
            other = (
                other.reindex(combined_columns, copy=False)
                .to_frame()
                .T.infer_objects()
                .rename_axis(index.names, copy=False)
            )
            if not self.columns.equals(combined_columns):
                self = self.reindex(columns=combined_columns)
        elif isinstance(other, list):
            if not other:
                pass
            elif not isinstance(other[0], DataFrame):
                other = DataFrame(other)
                if (self.columns.get_indexer(other.columns) >= 0).all():
                    other = other.reindex(columns=self.columns)

        from pandas.core.reshape.concat import concat

        if isinstance(other, (list, tuple)):
            to_concat = [self, *other]
        else:
            to_concat = [self, other]
        return concat(
            to_concat,
            ignore_index=ignore_index,
            verify_integrity=verify_integrity,
            sort=sort,
        )

    def join(
        self, other, on=None, how="left", lsuffix="", rsuffix="", sort=False
    ) -> "DataFrame":
        """
        Join columns of another DataFrame.

        Join columns with `other` DataFrame either on index or on a key
        column. Efficiently join multiple DataFrame objects by index at once by
        passing a list.

        Parameters
        ----------
        other : DataFrame, Series, or list of DataFrame
            Index should be similar to one of the columns in this one. If a
            Series is passed, its name attribute must be set, and that will be
            used as the column name in the resulting joined DataFrame.
        on : str, list of str, or array-like, optional
            Column or index level name(s) in the caller to join on the index
            in `other`, otherwise joins index-on-index. If multiple
            values given, the `other` DataFrame must have a MultiIndex. Can
            pass an array as the join key if it is not already contained in
            the calling DataFrame. Like an Excel VLOOKUP operation.
        how : {'left', 'right', 'outer', 'inner'}, default 'left'
            How to handle the operation of the two objects.

            * left: use calling frame's index (or column if on is specified)
            * right: use `other`'s index.
            * outer: form union of calling frame's index (or column if on is
              specified) with `other`'s index, and sort it.
              lexicographically.
            * inner: form intersection of calling frame's index (or column if
              on is specified) with `other`'s index, preserving the order
              of the calling's one.
        lsuffix : str, default ''
            Suffix to use from left frame's overlapping columns.
        rsuffix : str, default ''
            Suffix to use from right frame's overlapping columns.
        sort : bool, default False
            Order result DataFrame lexicographically by the join key. If False,
            the order of the join key depends on the join type (how keyword).

        Returns
        -------
        DataFrame
            A dataframe containing columns from both the caller and `other`.

        See Also
        --------
        DataFrame.merge : For column(s)-on-columns(s) operations.

        Notes
        -----
        Parameters `on`, `lsuffix`, and `rsuffix` are not supported when
        passing a list of `DataFrame` objects.

        Support for specifying index levels as the `on` parameter was added
        in version 0.23.0.

        Examples
        --------
        >>> df = pd.DataFrame({'key': ['K0', 'K1', 'K2', 'K3', 'K4', 'K5'],
        ...                    'A': ['A0', 'A1', 'A2', 'A3', 'A4', 'A5']})

        >>> df
          key   A
        0  K0  A0
        1  K1  A1
        2  K2  A2
        3  K3  A3
        4  K4  A4
        5  K5  A5

        >>> other = pd.DataFrame({'key': ['K0', 'K1', 'K2'],
        ...                       'B': ['B0', 'B1', 'B2']})

        >>> other
          key   B
        0  K0  B0
        1  K1  B1
        2  K2  B2

        Join DataFrames using their indexes.

        >>> df.join(other, lsuffix='_caller', rsuffix='_other')
          key_caller   A key_other    B
        0         K0  A0        K0   B0
        1         K1  A1        K1   B1
        2         K2  A2        K2   B2
        3         K3  A3       NaN  NaN
        4         K4  A4       NaN  NaN
        5         K5  A5       NaN  NaN

        If we want to join using the key columns, we need to set key to be
        the index in both `df` and `other`. The joined DataFrame will have
        key as its index.

        >>> df.set_index('key').join(other.set_index('key'))
              A    B
        key
        K0   A0   B0
        K1   A1   B1
        K2   A2   B2
        K3   A3  NaN
        K4   A4  NaN
        K5   A5  NaN

        Another option to join using the key columns is to use the `on`
        parameter. DataFrame.join always uses `other`'s index but we can use
        any column in `df`. This method preserves the original DataFrame's
        index in the result.

        >>> df.join(other.set_index('key'), on='key')
          key   A    B
        0  K0  A0   B0
        1  K1  A1   B1
        2  K2  A2   B2
        3  K3  A3  NaN
        4  K4  A4  NaN
        5  K5  A5  NaN
        """
        return self._join_compat(
            other, on=on, how=how, lsuffix=lsuffix, rsuffix=rsuffix, sort=sort
        )

    def _join_compat(
        self, other, on=None, how="left", lsuffix="", rsuffix="", sort=False
    ):
        from pandas.core.reshape.merge import merge
        from pandas.core.reshape.concat import concat

        if isinstance(other, Series):
            if other.name is None:
                raise ValueError("Other Series must have a name")
            other = DataFrame({other.name: other})

        if isinstance(other, DataFrame):
            return merge(
                self,
                other,
                left_on=on,
                how=how,
                left_index=on is None,
                right_index=True,
                suffixes=(lsuffix, rsuffix),
                sort=sort,
            )
        else:
            if on is not None:
                raise ValueError(
                    "Joining multiple DataFrames only supported for joining on index"
                )

            frames = [self] + list(other)

            can_concat = all(df.index.is_unique for df in frames)

            # join indexes only using concat
            if can_concat:
                if how == "left":
                    res = concat(
                        frames, axis=1, join="outer", verify_integrity=True, sort=sort
                    )
                    return res.reindex(self.index, copy=False)
                else:
                    return concat(
                        frames, axis=1, join=how, verify_integrity=True, sort=sort
                    )

            joined = frames[0]

            for frame in frames[1:]:
                joined = merge(
                    joined, frame, how=how, left_index=True, right_index=True
                )

            return joined

    @Substitution("")
    @Appender(_merge_doc, indents=2)
    def merge(
        self,
        right,
        how="inner",
        on=None,
        left_on=None,
        right_on=None,
        left_index=False,
        right_index=False,
        sort=False,
        suffixes=("_x", "_y"),
        copy=True,
        indicator=False,
        validate=None,
    ) -> "DataFrame":
        from pandas.core.reshape.merge import merge

        return merge(
            self,
            right,
            how=how,
            on=on,
            left_on=left_on,
            right_on=right_on,
            left_index=left_index,
            right_index=right_index,
            sort=sort,
            suffixes=suffixes,
            copy=copy,
            indicator=indicator,
            validate=validate,
        )

    def round(self, decimals=0, *args, **kwargs) -> "DataFrame":
        """
        Round a DataFrame to a variable number of decimal places.

        Parameters
        ----------
        decimals : int, dict, Series
            Number of decimal places to round each column to. If an int is
            given, round each column to the same number of places.
            Otherwise dict and Series round to variable numbers of places.
            Column names should be in the keys if `decimals` is a
            dict-like, or in the index if `decimals` is a Series. Any
            columns not included in `decimals` will be left as is. Elements
            of `decimals` which are not columns of the input will be
            ignored.
        *args
            Additional keywords have no effect but might be accepted for
            compatibility with numpy.
        **kwargs
            Additional keywords have no effect but might be accepted for
            compatibility with numpy.

        Returns
        -------
        DataFrame
            A DataFrame with the affected columns rounded to the specified
            number of decimal places.

        See Also
        --------
        numpy.around : Round a numpy array to the given number of decimals.
        Series.round : Round a Series to the given number of decimals.

        Examples
        --------
        >>> df = pd.DataFrame([(.21, .32), (.01, .67), (.66, .03), (.21, .18)],
        ...                   columns=['dogs', 'cats'])
        >>> df
            dogs  cats
        0  0.21  0.32
        1  0.01  0.67
        2  0.66  0.03
        3  0.21  0.18

        By providing an integer each column is rounded to the same number
        of decimal places

        >>> df.round(1)
            dogs  cats
        0   0.2   0.3
        1   0.0   0.7
        2   0.7   0.0
        3   0.2   0.2

        With a dict, the number of places for specific columns can be
        specified with the column names as key and the number of decimal
        places as value

        >>> df.round({'dogs': 1, 'cats': 0})
            dogs  cats
        0   0.2   0.0
        1   0.0   1.0
        2   0.7   0.0
        3   0.2   0.0

        Using a Series, the number of places for specific columns can be
        specified with the column names as index and the number of
        decimal places as value

        >>> decimals = pd.Series([0, 1], index=['cats', 'dogs'])
        >>> df.round(decimals)
            dogs  cats
        0   0.2   0.0
        1   0.0   1.0
        2   0.7   0.0
        3   0.2   0.0
        """
        from pandas.core.reshape.concat import concat

        def _dict_round(df, decimals):
            for col, vals in df.items():
                try:
                    yield _series_round(vals, decimals[col])
                except KeyError:
                    yield vals

        def _series_round(s, decimals):
            if is_integer_dtype(s) or is_float_dtype(s):
                return s.round(decimals)
            return s

        nv.validate_round(args, kwargs)

        if isinstance(decimals, (dict, Series)):
            if isinstance(decimals, Series):
                if not decimals.index.is_unique:
                    raise ValueError("Index of decimals must be unique")
            new_cols = list(_dict_round(self, decimals))
        elif is_integer(decimals):
            # Dispatch to Series.round
            new_cols = [_series_round(v, decimals) for _, v in self.items()]
        else:
            raise TypeError("decimals must be an integer, a dict-like or a Series")

        if len(new_cols) > 0:
            return self._constructor(
                concat(new_cols, axis=1), index=self.index, columns=self.columns
            )
        else:
            return self

    # ----------------------------------------------------------------------
    # Statistical methods, etc.

    def corr(self, method="pearson", min_periods=1) -> "DataFrame":
        """
        Compute pairwise correlation of columns, excluding NA/null values.

        Parameters
        ----------
        method : {'pearson', 'kendall', 'spearman'} or callable
            Method of correlation:

            * pearson : standard correlation coefficient
            * kendall : Kendall Tau correlation coefficient
            * spearman : Spearman rank correlation
            * callable: callable with input two 1d ndarrays
                and returning a float. Note that the returned matrix from corr
                will have 1 along the diagonals and will be symmetric
                regardless of the callable's behavior.

                .. versionadded:: 0.24.0

        min_periods : int, optional
            Minimum number of observations required per pair of columns
            to have a valid result. Currently only available for Pearson
            and Spearman correlation.

        Returns
        -------
        DataFrame
            Correlation matrix.

        See Also
        --------
        DataFrame.corrwith : Compute pairwise correlation with another
            DataFrame or Series.
        Series.corr : Compute the correlation between two Series.

        Examples
        --------
        >>> def histogram_intersection(a, b):
        ...     v = np.minimum(a, b).sum().round(decimals=1)
        ...     return v
        >>> df = pd.DataFrame([(.2, .3), (.0, .6), (.6, .0), (.2, .1)],
        ...                   columns=['dogs', 'cats'])
        >>> df.corr(method=histogram_intersection)
              dogs  cats
        dogs   1.0   0.3
        cats   0.3   1.0
        """
        numeric_df = self._get_numeric_data()
        cols = numeric_df.columns
        idx = cols.copy()
        mat = numeric_df.values

        if method == "pearson":
            correl = libalgos.nancorr(ensure_float64(mat), minp=min_periods)
        elif method == "spearman":
            correl = libalgos.nancorr_spearman(ensure_float64(mat), minp=min_periods)
        elif method == "kendall" or callable(method):
            if min_periods is None:
                min_periods = 1
            mat = ensure_float64(mat).T
            corrf = nanops.get_corr_func(method)
            K = len(cols)
            correl = np.empty((K, K), dtype=float)
            mask = np.isfinite(mat)
            for i, ac in enumerate(mat):
                for j, bc in enumerate(mat):
                    if i > j:
                        continue

                    valid = mask[i] & mask[j]
                    if valid.sum() < min_periods:
                        c = np.nan
                    elif i == j:
                        c = 1.0
                    elif not valid.all():
                        c = corrf(ac[valid], bc[valid])
                    else:
                        c = corrf(ac, bc)
                    correl[i, j] = c
                    correl[j, i] = c
        else:
            raise ValueError(
                "method must be either 'pearson', "
                "'spearman', 'kendall', or a callable, "
                f"'{method}' was supplied"
            )

        return self._constructor(correl, index=idx, columns=cols)

    def cov(self, min_periods=None) -> "DataFrame":
        """
        Compute pairwise covariance of columns, excluding NA/null values.

        Compute the pairwise covariance among the series of a DataFrame.
        The returned data frame is the `covariance matrix
        <https://en.wikipedia.org/wiki/Covariance_matrix>`__ of the columns
        of the DataFrame.

        Both NA and null values are automatically excluded from the
        calculation. (See the note below about bias from missing values.)
        A threshold can be set for the minimum number of
        observations for each value created. Comparisons with observations
        below this threshold will be returned as ``NaN``.

        This method is generally used for the analysis of time series data to
        understand the relationship between different measures
        across time.

        Parameters
        ----------
        min_periods : int, optional
            Minimum number of observations required per pair of columns
            to have a valid result.

        Returns
        -------
        DataFrame
            The covariance matrix of the series of the DataFrame.

        See Also
        --------
        Series.cov : Compute covariance with another Series.
        core.window.EWM.cov: Exponential weighted sample covariance.
        core.window.Expanding.cov : Expanding sample covariance.
        core.window.Rolling.cov : Rolling sample covariance.

        Notes
        -----
        Returns the covariance matrix of the DataFrame's time series.
        The covariance is normalized by N-1.

        For DataFrames that have Series that are missing data (assuming that
        data is `missing at random
        <https://en.wikipedia.org/wiki/Missing_data#Missing_at_random>`__)
        the returned covariance matrix will be an unbiased estimate
        of the variance and covariance between the member Series.

        However, for many applications this estimate may not be acceptable
        because the estimate covariance matrix is not guaranteed to be positive
        semi-definite. This could lead to estimate correlations having
        absolute values which are greater than one, and/or a non-invertible
        covariance matrix. See `Estimation of covariance matrices
        <https://en.wikipedia.org/w/index.php?title=Estimation_of_covariance_
        matrices>`__ for more details.

        Examples
        --------
        >>> df = pd.DataFrame([(1, 2), (0, 3), (2, 0), (1, 1)],
        ...                   columns=['dogs', 'cats'])
        >>> df.cov()
                  dogs      cats
        dogs  0.666667 -1.000000
        cats -1.000000  1.666667

        >>> np.random.seed(42)
        >>> df = pd.DataFrame(np.random.randn(1000, 5),
        ...                   columns=['a', 'b', 'c', 'd', 'e'])
        >>> df.cov()
                  a         b         c         d         e
        a  0.998438 -0.020161  0.059277 -0.008943  0.014144
        b -0.020161  1.059352 -0.008543 -0.024738  0.009826
        c  0.059277 -0.008543  1.010670 -0.001486 -0.000271
        d -0.008943 -0.024738 -0.001486  0.921297 -0.013692
        e  0.014144  0.009826 -0.000271 -0.013692  0.977795

        **Minimum number of periods**

        This method also supports an optional ``min_periods`` keyword
        that specifies the required minimum number of non-NA observations for
        each column pair in order to have a valid result:

        >>> np.random.seed(42)
        >>> df = pd.DataFrame(np.random.randn(20, 3),
        ...                   columns=['a', 'b', 'c'])
        >>> df.loc[df.index[:5], 'a'] = np.nan
        >>> df.loc[df.index[5:10], 'b'] = np.nan
        >>> df.cov(min_periods=12)
                  a         b         c
        a  0.316741       NaN -0.150812
        b       NaN  1.248003  0.191417
        c -0.150812  0.191417  0.895202
        """
        numeric_df = self._get_numeric_data()
        cols = numeric_df.columns
        idx = cols.copy()
        mat = numeric_df.values

        if notna(mat).all():
            if min_periods is not None and min_periods > len(mat):
                baseCov = np.empty((mat.shape[1], mat.shape[1]))
                baseCov.fill(np.nan)
            else:
                baseCov = np.cov(mat.T)
            baseCov = baseCov.reshape((len(cols), len(cols)))
        else:
            baseCov = libalgos.nancorr(ensure_float64(mat), cov=True, minp=min_periods)

        return self._constructor(baseCov, index=idx, columns=cols)

    def corrwith(self, other, axis=0, drop=False, method="pearson") -> Series:
        """
        Compute pairwise correlation.

        Pairwise correlation is computed between rows or columns of
        DataFrame with rows or columns of Series or DataFrame. DataFrames
        are first aligned along both axes before computing the
        correlations.

        Parameters
        ----------
        other : DataFrame, Series
            Object with which to compute correlations.
        axis : {0 or 'index', 1 or 'columns'}, default 0
            The axis to use. 0 or 'index' to compute column-wise, 1 or 'columns' for
            row-wise.
        drop : bool, default False
            Drop missing indices from result.
        method : {'pearson', 'kendall', 'spearman'} or callable
            Method of correlation:

            * pearson : standard correlation coefficient
            * kendall : Kendall Tau correlation coefficient
            * spearman : Spearman rank correlation
            * callable: callable with input two 1d ndarrays
                and returning a float.

            .. versionadded:: 0.24.0

        Returns
        -------
        Series
            Pairwise correlations.

        See Also
        --------
        DataFrame.corr : Compute pairwise correlation of columns.
        """
        axis = self._get_axis_number(axis)
        this = self._get_numeric_data()

        if isinstance(other, Series):
            return this.apply(lambda x: other.corr(x, method=method), axis=axis)

        other = other._get_numeric_data()
        left, right = this.align(other, join="inner", copy=False)

        if axis == 1:
            left = left.T
            right = right.T

        if method == "pearson":
            # mask missing values
            left = left + right * 0
            right = right + left * 0

            # demeaned data
            ldem = left - left.mean()
            rdem = right - right.mean()

            num = (ldem * rdem).sum()
            dom = (left.count() - 1) * left.std() * right.std()

            correl = num / dom

        elif method in ["kendall", "spearman"] or callable(method):

            def c(x):
                return nanops.nancorr(x[0], x[1], method=method)

            correl = self._constructor_sliced(
                map(c, zip(left.values.T, right.values.T)), index=left.columns
            )

        else:
            raise ValueError(
                f"Invalid method {method} was passed, "
                "valid methods are: 'pearson', 'kendall', "
                "'spearman', or callable"
            )

        if not drop:
            # Find non-matching labels along the given axis
            # and append missing correlations (GH 22375)
            raxis = 1 if axis == 0 else 0
            result_index = this._get_axis(raxis).union(other._get_axis(raxis))
            idx_diff = result_index.difference(correl.index)

            if len(idx_diff) > 0:
                correl = correl.append(Series([np.nan] * len(idx_diff), index=idx_diff))

        return correl

    # ----------------------------------------------------------------------
    # ndarray-like stats methods

    def count(self, axis=0, level=None, numeric_only=False):
        """
        Count non-NA cells for each column or row.

        The values `None`, `NaN`, `NaT`, and optionally `numpy.inf` (depending
        on `pandas.options.mode.use_inf_as_na`) are considered NA.

        Parameters
        ----------
        axis : {0 or 'index', 1 or 'columns'}, default 0
            If 0 or 'index' counts are generated for each column.
            If 1 or 'columns' counts are generated for each row.
        level : int or str, optional
            If the axis is a `MultiIndex` (hierarchical), count along a
            particular `level`, collapsing into a `DataFrame`.
            A `str` specifies the level name.
        numeric_only : bool, default False
            Include only `float`, `int` or `boolean` data.

        Returns
        -------
        Series or DataFrame
            For each column/row the number of non-NA/null entries.
            If `level` is specified returns a `DataFrame`.

        See Also
        --------
        Series.count: Number of non-NA elements in a Series.
        DataFrame.shape: Number of DataFrame rows and columns (including NA
            elements).
        DataFrame.isna: Boolean same-sized DataFrame showing places of NA
            elements.

        Examples
        --------
        Constructing DataFrame from a dictionary:

        >>> df = pd.DataFrame({"Person":
        ...                    ["John", "Myla", "Lewis", "John", "Myla"],
        ...                    "Age": [24., np.nan, 21., 33, 26],
        ...                    "Single": [False, True, True, True, False]})
        >>> df
           Person   Age  Single
        0    John  24.0   False
        1    Myla   NaN    True
        2   Lewis  21.0    True
        3    John  33.0    True
        4    Myla  26.0   False

        Notice the uncounted NA values:

        >>> df.count()
        Person    5
        Age       4
        Single    5
        dtype: int64

        Counts for each **row**:

        >>> df.count(axis='columns')
        0    3
        1    2
        2    3
        3    3
        4    3
        dtype: int64

        Counts for one level of a `MultiIndex`:

        >>> df.set_index(["Person", "Single"]).count(level="Person")
                Age
        Person
        John      2
        Lewis     1
        Myla      1
        """
        axis = self._get_axis_number(axis)
        if level is not None:
            return self._count_level(level, axis=axis, numeric_only=numeric_only)

        if numeric_only:
            frame = self._get_numeric_data()
        else:
            frame = self

        # GH #423
        if len(frame._get_axis(axis)) == 0:
            result = self._constructor_sliced(0, index=frame._get_agg_axis(axis))
        else:
            if frame._is_mixed_type or frame._mgr.any_extension_types:
                # the or any_extension_types is really only hit for single-
                # column frames with an extension array
                result = notna(frame).sum(axis=axis)
            else:
                # GH13407
                series_counts = notna(frame).sum(axis=axis)
                counts = series_counts.values
                result = self._constructor_sliced(
                    counts, index=frame._get_agg_axis(axis)
                )

        return result.astype("int64")

    def _count_level(self, level, axis=0, numeric_only=False):
        if numeric_only:
            frame = self._get_numeric_data()
        else:
            frame = self

        count_axis = frame._get_axis(axis)
        agg_axis = frame._get_agg_axis(axis)

        if not isinstance(count_axis, ABCMultiIndex):
            raise TypeError(
                f"Can only count levels on hierarchical {self._get_axis_name(axis)}."
            )

        # Mask NaNs: Mask rows or columns where the index level is NaN, and all
        # values in the DataFrame that are NaN
        if frame._is_mixed_type:
            # Since we have mixed types, calling notna(frame.values) might
            # upcast everything to object
            values_mask = notna(frame).values
        else:
            # But use the speedup when we have homogeneous dtypes
            values_mask = notna(frame.values)

        index_mask = notna(count_axis.get_level_values(level=level))
        if axis == 1:
            mask = index_mask & values_mask
        else:
            mask = index_mask.reshape(-1, 1) & values_mask

        if isinstance(level, str):
            level = count_axis._get_level_number(level)

        level_name = count_axis._names[level]
        level_index = count_axis.levels[level]._shallow_copy(name=level_name)
        level_codes = ensure_int64(count_axis.codes[level])
<<<<<<< HEAD
        counts = lib.count_level_2d(mask, level_codes, len(level_index), axis=0)

        result = self._constructor(counts, index=level_index, columns=agg_axis)
=======
        counts = lib.count_level_2d(mask, level_codes, len(level_index), axis=axis)
>>>>>>> c8db9b9a

        if axis == 1:
            result = DataFrame(counts, index=agg_axis, columns=level_index)
        else:
            result = DataFrame(counts, index=level_index, columns=agg_axis)

        return result

    def _reduce(
        self, op, name, axis=0, skipna=True, numeric_only=None, filter_type=None, **kwds
    ):

        assert filter_type is None or filter_type == "bool", filter_type

        dtype_is_dt = np.array(
            [
                is_datetime64_any_dtype(values.dtype) or is_period_dtype(values.dtype)
                for values in self._iter_column_arrays()
            ],
            dtype=bool,
        )
        if numeric_only is None and name in ["mean", "median"] and dtype_is_dt.any():
            warnings.warn(
                "DataFrame.mean and DataFrame.median with numeric_only=None "
                "will include datetime64, datetime64tz, and PeriodDtype columns in a "
                "future version.",
                FutureWarning,
                stacklevel=3,
            )
            cols = self.columns[~dtype_is_dt]
            self = self[cols]

        if axis is None and filter_type == "bool":
            labels = None
            constructor = None
        else:
            # TODO: Make other agg func handle axis=None properly
            axis = self._get_axis_number(axis)
            labels = self._get_agg_axis(axis)
            constructor = self._constructor

        def f(x):
            return op(x, axis=axis, skipna=skipna, **kwds)

        def _get_data(axis_matters):
            if filter_type is None:
                data = self._get_numeric_data()
            elif filter_type == "bool":
                if axis_matters:
                    # GH#25101, GH#24434
                    data = self._get_bool_data() if axis == 0 else self
                else:
                    data = self._get_bool_data()
            else:  # pragma: no cover
                msg = (
                    f"Generating numeric_only data with filter_type {filter_type} "
                    "not supported."
                )
                raise NotImplementedError(msg)
            return data

        if numeric_only is not None and axis in [0, 1]:
            df = self
            if numeric_only is True:
                df = _get_data(axis_matters=True)
            if axis == 1:
                df = df.T
                axis = 0

            out_dtype = "bool" if filter_type == "bool" else None

            def blk_func(values):
                if values.ndim == 1 and not isinstance(values, np.ndarray):
                    # we can't pass axis=1
                    return op(values, axis=0, skipna=skipna, **kwds)
                return op(values, axis=1, skipna=skipna, **kwds)

            # After possibly _get_data and transposing, we are now in the
            #  simple case where we can use BlockManager._reduce
            res = df._mgr.reduce(blk_func)
            assert isinstance(res, dict)
            if len(res):
                assert len(res) == max(list(res.keys())) + 1, res.keys()
            out = df._constructor_sliced(res, index=range(len(res)), dtype=out_dtype)
            out.index = df.columns
            if axis == 0 and df.dtypes.apply(needs_i8_conversion).any():
                # FIXME: needs_i8_conversion check is kludge, not sure
                #  why it is necessary in this case and this case alone
                out[:] = coerce_to_dtypes(out.values, df.dtypes)
            return out

        if not self._is_homogeneous_type:
            # try to avoid self.values call

            if filter_type is None and axis == 0 and len(self) > 0:
                # operate column-wise

                # numeric_only must be None here, as other cases caught above
                # require len(self) > 0 bc frame_apply messes up empty prod/sum

                # this can end up with a non-reduction
                # but not always. if the types are mixed
                # with datelike then need to make sure a series

                # we only end up here if we have not specified
                # numeric_only and yet we have tried a
                # column-by-column reduction, where we have mixed type.
                # So let's just do what we can
                from pandas.core.apply import frame_apply

                opa = frame_apply(
                    self, func=f, result_type="expand", ignore_failures=True
                )
                result = opa.get_result()
                if result.ndim == self.ndim:
                    result = result.iloc[0].rename(None)
                return result

        data = self
        if numeric_only is None:
            data = self
            values = data.values

            try:
                result = f(values)

            except TypeError:
                # e.g. in nanops trying to convert strs to float

                # TODO: why doesnt axis matter here?
                data = _get_data(axis_matters=False)
                labels = data._get_agg_axis(axis)

                values = data.values
                with np.errstate(all="ignore"):
                    result = f(values)

        else:
            if numeric_only:
                data = _get_data(axis_matters=True)
                labels = data._get_agg_axis(axis)

                values = data.values
            else:
                data = self
                values = data.values
            result = f(values)

        if filter_type == "bool" and is_object_dtype(values) and axis is None:
            # work around https://github.com/numpy/numpy/issues/10489
            # TODO: can we de-duplicate parts of this with the next blocK?
            result = np.bool_(result)
        elif hasattr(result, "dtype") and is_object_dtype(result.dtype):
            try:
                if filter_type is None:
                    result = result.astype(np.float64)
                elif filter_type == "bool" and notna(result).all():
                    result = result.astype(np.bool_)
            except (ValueError, TypeError):
                # try to coerce to the original dtypes item by item if we can
                if axis == 0:
                    result = coerce_to_dtypes(result, data.dtypes)

        if constructor is not None:
            result = self._constructor_sliced(result, index=labels)
        return result

    def nunique(self, axis=0, dropna=True) -> Series:
        """
        Count distinct observations over requested axis.

        Return Series with number of distinct observations. Can ignore NaN
        values.

        Parameters
        ----------
        axis : {0 or 'index', 1 or 'columns'}, default 0
            The axis to use. 0 or 'index' for row-wise, 1 or 'columns' for
            column-wise.
        dropna : bool, default True
            Don't include NaN in the counts.

        Returns
        -------
        Series

        See Also
        --------
        Series.nunique: Method nunique for Series.
        DataFrame.count: Count non-NA cells for each column or row.

        Examples
        --------
        >>> df = pd.DataFrame({'A': [1, 2, 3], 'B': [1, 1, 1]})
        >>> df.nunique()
        A    3
        B    1
        dtype: int64

        >>> df.nunique(axis=1)
        0    1
        1    2
        2    2
        dtype: int64
        """
        return self.apply(Series.nunique, axis=axis, dropna=dropna)

    def idxmin(self, axis=0, skipna=True) -> Series:
        """
        Return index of first occurrence of minimum over requested axis.

        NA/null values are excluded.

        Parameters
        ----------
        axis : {0 or 'index', 1 or 'columns'}, default 0
            The axis to use. 0 or 'index' for row-wise, 1 or 'columns' for column-wise.
        skipna : bool, default True
            Exclude NA/null values. If an entire row/column is NA, the result
            will be NA.

        Returns
        -------
        Series
            Indexes of minima along the specified axis.

        Raises
        ------
        ValueError
            * If the row/column is empty

        See Also
        --------
        Series.idxmin : Return index of the minimum element.

        Notes
        -----
        This method is the DataFrame version of ``ndarray.argmin``.

        Examples
        --------
        Consider a dataset containing food consumption in Argentina.

        >>> df = pd.DataFrame({'consumption': [10.51, 103.11, 55.48],
        ...                    'co2_emissions': [37.2, 19.66, 1712]},
        ...                    index=['Pork', 'Wheat Products', 'Beef'])

        >>> df
                        consumption  co2_emissions
        Pork                  10.51         37.20
        Wheat Products       103.11         19.66
        Beef                  55.48       1712.00

        By default, it returns the index for the minimum value in each column.

        >>> df.idxmin()
        consumption                Pork
        co2_emissions    Wheat Products
        dtype: object

        To return the index for the minimum value in each row, use ``axis="columns"``.

        >>> df.idxmin(axis="columns")
        Pork                consumption
        Wheat Products    co2_emissions
        Beef                consumption
        dtype: object
        """
        axis = self._get_axis_number(axis)
        indices = nanops.nanargmin(self.values, axis=axis, skipna=skipna)
        index = self._get_axis(axis)
        result = [index[i] if i >= 0 else np.nan for i in indices]
        return self._constructor_sliced(result, index=self._get_agg_axis(axis))

    def idxmax(self, axis=0, skipna=True) -> Series:
        """
        Return index of first occurrence of maximum over requested axis.

        NA/null values are excluded.

        Parameters
        ----------
        axis : {0 or 'index', 1 or 'columns'}, default 0
            The axis to use. 0 or 'index' for row-wise, 1 or 'columns' for column-wise.
        skipna : bool, default True
            Exclude NA/null values. If an entire row/column is NA, the result
            will be NA.

        Returns
        -------
        Series
            Indexes of maxima along the specified axis.

        Raises
        ------
        ValueError
            * If the row/column is empty

        See Also
        --------
        Series.idxmax : Return index of the maximum element.

        Notes
        -----
        This method is the DataFrame version of ``ndarray.argmax``.

        Examples
        --------
        Consider a dataset containing food consumption in Argentina.

        >>> df = pd.DataFrame({'consumption': [10.51, 103.11, 55.48],
        ...                    'co2_emissions': [37.2, 19.66, 1712]},
        ...                    index=['Pork', 'Wheat Products', 'Beef'])

        >>> df
                        consumption  co2_emissions
        Pork                  10.51         37.20
        Wheat Products       103.11         19.66
        Beef                  55.48       1712.00

        By default, it returns the index for the maximum value in each column.

        >>> df.idxmax()
        consumption     Wheat Products
        co2_emissions             Beef
        dtype: object

        To return the index for the maximum value in each row, use ``axis="columns"``.

        >>> df.idxmax(axis="columns")
        Pork              co2_emissions
        Wheat Products     consumption
        Beef              co2_emissions
        dtype: object
        """
        axis = self._get_axis_number(axis)
        indices = nanops.nanargmax(self.values, axis=axis, skipna=skipna)
        index = self._get_axis(axis)
        result = [index[i] if i >= 0 else np.nan for i in indices]
        return self._constructor_sliced(result, index=self._get_agg_axis(axis))

    def _get_agg_axis(self, axis_num):
        """
        Let's be explicit about this.
        """
        if axis_num == 0:
            return self.columns
        elif axis_num == 1:
            return self.index
        else:
            raise ValueError(f"Axis must be 0 or 1 (got {repr(axis_num)})")

    def mode(self, axis=0, numeric_only=False, dropna=True) -> "DataFrame":
        """
        Get the mode(s) of each element along the selected axis.

        The mode of a set of values is the value that appears most often.
        It can be multiple values.

        Parameters
        ----------
        axis : {0 or 'index', 1 or 'columns'}, default 0
            The axis to iterate over while searching for the mode:

            * 0 or 'index' : get mode of each column
            * 1 or 'columns' : get mode of each row.

        numeric_only : bool, default False
            If True, only apply to numeric columns.
        dropna : bool, default True
            Don't consider counts of NaN/NaT.

            .. versionadded:: 0.24.0

        Returns
        -------
        DataFrame
            The modes of each column or row.

        See Also
        --------
        Series.mode : Return the highest frequency value in a Series.
        Series.value_counts : Return the counts of values in a Series.

        Examples
        --------
        >>> df = pd.DataFrame([('bird', 2, 2),
        ...                    ('mammal', 4, np.nan),
        ...                    ('arthropod', 8, 0),
        ...                    ('bird', 2, np.nan)],
        ...                   index=('falcon', 'horse', 'spider', 'ostrich'),
        ...                   columns=('species', 'legs', 'wings'))
        >>> df
                   species  legs  wings
        falcon        bird     2    2.0
        horse       mammal     4    NaN
        spider   arthropod     8    0.0
        ostrich       bird     2    NaN

        By default, missing values are not considered, and the mode of wings
        are both 0 and 2. The second row of species and legs contains ``NaN``,
        because they have only one mode, but the DataFrame has two rows.

        >>> df.mode()
          species  legs  wings
        0    bird   2.0    0.0
        1     NaN   NaN    2.0

        Setting ``dropna=False`` ``NaN`` values are considered and they can be
        the mode (like for wings).

        >>> df.mode(dropna=False)
          species  legs  wings
        0    bird     2    NaN

        Setting ``numeric_only=True``, only the mode of numeric columns is
        computed, and columns of other types are ignored.

        >>> df.mode(numeric_only=True)
           legs  wings
        0   2.0    0.0
        1   NaN    2.0

        To compute the mode over columns and not rows, use the axis parameter:

        >>> df.mode(axis='columns', numeric_only=True)
                   0    1
        falcon   2.0  NaN
        horse    4.0  NaN
        spider   0.0  8.0
        ostrich  2.0  NaN
        """
        data = self if not numeric_only else self._get_numeric_data()

        def f(s):
            return s.mode(dropna=dropna)

        return data.apply(f, axis=axis)

    def quantile(self, q=0.5, axis=0, numeric_only=True, interpolation="linear"):
        """
        Return values at the given quantile over requested axis.

        Parameters
        ----------
        q : float or array-like, default 0.5 (50% quantile)
            Value between 0 <= q <= 1, the quantile(s) to compute.
        axis : {0, 1, 'index', 'columns'}, default 0
            Equals 0 or 'index' for row-wise, 1 or 'columns' for column-wise.
        numeric_only : bool, default True
            If False, the quantile of datetime and timedelta data will be
            computed as well.
        interpolation : {'linear', 'lower', 'higher', 'midpoint', 'nearest'}
            This optional parameter specifies the interpolation method to use,
            when the desired quantile lies between two data points `i` and `j`:

            * linear: `i + (j - i) * fraction`, where `fraction` is the
              fractional part of the index surrounded by `i` and `j`.
            * lower: `i`.
            * higher: `j`.
            * nearest: `i` or `j` whichever is nearest.
            * midpoint: (`i` + `j`) / 2.

        Returns
        -------
        Series or DataFrame

            If ``q`` is an array, a DataFrame will be returned where the
              index is ``q``, the columns are the columns of self, and the
              values are the quantiles.
            If ``q`` is a float, a Series will be returned where the
              index is the columns of self and the values are the quantiles.

        See Also
        --------
        core.window.Rolling.quantile: Rolling quantile.
        numpy.percentile: Numpy function to compute the percentile.

        Examples
        --------
        >>> df = pd.DataFrame(np.array([[1, 1], [2, 10], [3, 100], [4, 100]]),
        ...                   columns=['a', 'b'])
        >>> df.quantile(.1)
        a    1.3
        b    3.7
        Name: 0.1, dtype: float64
        >>> df.quantile([.1, .5])
               a     b
        0.1  1.3   3.7
        0.5  2.5  55.0

        Specifying `numeric_only=False` will also compute the quantile of
        datetime and timedelta data.

        >>> df = pd.DataFrame({'A': [1, 2],
        ...                    'B': [pd.Timestamp('2010'),
        ...                          pd.Timestamp('2011')],
        ...                    'C': [pd.Timedelta('1 days'),
        ...                          pd.Timedelta('2 days')]})
        >>> df.quantile(0.5, numeric_only=False)
        A                    1.5
        B    2010-07-02 12:00:00
        C        1 days 12:00:00
        Name: 0.5, dtype: object
        """
        validate_percentile(q)

        data = self._get_numeric_data() if numeric_only else self
        axis = self._get_axis_number(axis)
        is_transposed = axis == 1

        if is_transposed:
            data = data.T

        if len(data.columns) == 0:
            # GH#23925 _get_numeric_data may have dropped all columns
            cols = Index([], name=self.columns.name)
            if is_list_like(q):
                return self._constructor([], index=q, columns=cols)
            return self._constructor_sliced([], index=cols, name=q, dtype=np.float64)

        result = data._mgr.quantile(
            qs=q, axis=1, interpolation=interpolation, transposed=is_transposed
        )

        if result.ndim == 2:
            result = self._constructor(result)
        else:
            result = self._constructor_sliced(result, name=q)

        if is_transposed:
            result = result.T

        return result

    def to_timestamp(
        self, freq=None, how: str = "start", axis: Axis = 0, copy: bool = True
    ) -> "DataFrame":
        """
        Cast to DatetimeIndex of timestamps, at *beginning* of period.

        Parameters
        ----------
        freq : str, default frequency of PeriodIndex
            Desired frequency.
        how : {'s', 'e', 'start', 'end'}
            Convention for converting period to timestamp; start of period
            vs. end.
        axis : {0 or 'index', 1 or 'columns'}, default 0
            The axis to convert (the index by default).
        copy : bool, default True
            If False then underlying input data is not copied.

        Returns
        -------
        DataFrame with DatetimeIndex
        """
        new_obj = self.copy(deep=copy)

        axis_name = self._get_axis_name(axis)
        old_ax = getattr(self, axis_name)
        new_ax = old_ax.to_timestamp(freq=freq, how=how)

        setattr(new_obj, axis_name, new_ax)
        return new_obj

    def to_period(self, freq=None, axis: Axis = 0, copy: bool = True) -> "DataFrame":
        """
        Convert DataFrame from DatetimeIndex to PeriodIndex.

        Convert DataFrame from DatetimeIndex to PeriodIndex with desired
        frequency (inferred from index if not passed).

        Parameters
        ----------
        freq : str, default
            Frequency of the PeriodIndex.
        axis : {0 or 'index', 1 or 'columns'}, default 0
            The axis to convert (the index by default).
        copy : bool, default True
            If False then underlying input data is not copied.

        Returns
        -------
        DataFrame with PeriodIndex
        """
        new_obj = self.copy(deep=copy)

        axis_name = self._get_axis_name(axis)
        old_ax = getattr(self, axis_name)
        new_ax = old_ax.to_period(freq=freq)

        setattr(new_obj, axis_name, new_ax)
        return new_obj

    def isin(self, values) -> "DataFrame":
        """
        Whether each element in the DataFrame is contained in values.

        Parameters
        ----------
        values : iterable, Series, DataFrame or dict
            The result will only be true at a location if all the
            labels match. If `values` is a Series, that's the index. If
            `values` is a dict, the keys must be the column names,
            which must match. If `values` is a DataFrame,
            then both the index and column labels must match.

        Returns
        -------
        DataFrame
            DataFrame of booleans showing whether each element in the DataFrame
            is contained in values.

        See Also
        --------
        DataFrame.eq: Equality test for DataFrame.
        Series.isin: Equivalent method on Series.
        Series.str.contains: Test if pattern or regex is contained within a
            string of a Series or Index.

        Examples
        --------
        >>> df = pd.DataFrame({'num_legs': [2, 4], 'num_wings': [2, 0]},
        ...                   index=['falcon', 'dog'])
        >>> df
                num_legs  num_wings
        falcon         2          2
        dog            4          0

        When ``values`` is a list check whether every value in the DataFrame
        is present in the list (which animals have 0 or 2 legs or wings)

        >>> df.isin([0, 2])
                num_legs  num_wings
        falcon      True       True
        dog        False       True

        When ``values`` is a dict, we can pass values to check for each
        column separately:

        >>> df.isin({'num_wings': [0, 3]})
                num_legs  num_wings
        falcon     False      False
        dog        False       True

        When ``values`` is a Series or DataFrame the index and column must
        match. Note that 'falcon' does not match based on the number of legs
        in df2.

        >>> other = pd.DataFrame({'num_legs': [8, 2], 'num_wings': [0, 2]},
        ...                      index=['spider', 'falcon'])
        >>> df.isin(other)
                num_legs  num_wings
        falcon      True       True
        dog        False      False
        """
        if isinstance(values, dict):
            from pandas.core.reshape.concat import concat

            values = collections.defaultdict(list, values)
            return concat(
                (
                    self.iloc[:, [i]].isin(values[col])
                    for i, col in enumerate(self.columns)
                ),
                axis=1,
            )
        elif isinstance(values, Series):
            if not values.index.is_unique:
                raise ValueError("cannot compute isin with a duplicate axis.")
            return self.eq(values.reindex_like(self), axis="index")
        elif isinstance(values, DataFrame):
            if not (values.columns.is_unique and values.index.is_unique):
                raise ValueError("cannot compute isin with a duplicate axis.")
            return self.eq(values.reindex_like(self))
        else:
            if not is_list_like(values):
                raise TypeError(
                    "only list-like or dict-like objects are allowed "
                    "to be passed to DataFrame.isin(), "
                    f"you passed a '{type(values).__name__}'"
                )
            return self._constructor(
                algorithms.isin(self.values.ravel(), values).reshape(self.shape),
                self.index,
                self.columns,
            )

    # ----------------------------------------------------------------------
    # Add index and columns
    _AXIS_ORDERS = ["index", "columns"]
    _AXIS_NUMBERS = {"index": 0, "columns": 1}
    _AXIS_NAMES = {0: "index", 1: "columns"}
    _AXIS_REVERSED = True
    _AXIS_LEN = len(_AXIS_ORDERS)
    _info_axis_number = 1
    _info_axis_name = "columns"

    index: "Index" = properties.AxisProperty(
        axis=1, doc="The index (row labels) of the DataFrame."
    )
    columns: "Index" = properties.AxisProperty(
        axis=0, doc="The column labels of the DataFrame."
    )

    # ----------------------------------------------------------------------
    # Add plotting methods to DataFrame
    plot = CachedAccessor("plot", pandas.plotting.PlotAccessor)
    hist = pandas.plotting.hist_frame
    boxplot = pandas.plotting.boxplot_frame
    sparse = CachedAccessor("sparse", SparseFrameAccessor)


DataFrame._add_numeric_operations()
DataFrame._add_series_or_dataframe_operations()

ops.add_flex_arithmetic_methods(DataFrame)
ops.add_special_arithmetic_methods(DataFrame)


def _from_nested_dict(data):
    # TODO: this should be seriously cythonized
    new_data = collections.defaultdict(dict)
    for index, s in data.items():
        for col, v in s.items():
            new_data[col][index] = v
    return new_data<|MERGE_RESOLUTION|>--- conflicted
+++ resolved
@@ -8096,18 +8096,13 @@
         level_name = count_axis._names[level]
         level_index = count_axis.levels[level]._shallow_copy(name=level_name)
         level_codes = ensure_int64(count_axis.codes[level])
-<<<<<<< HEAD
+        counts = lib.count_level_2d(mask, level_codes, len(level_index), axis=axis)
         counts = lib.count_level_2d(mask, level_codes, len(level_index), axis=0)
 
-        result = self._constructor(counts, index=level_index, columns=agg_axis)
-=======
-        counts = lib.count_level_2d(mask, level_codes, len(level_index), axis=axis)
->>>>>>> c8db9b9a
-
         if axis == 1:
-            result = DataFrame(counts, index=agg_axis, columns=level_index)
+            result = self._constructor(counts, index=agg_axis, columns=level_index)
         else:
-            result = DataFrame(counts, index=level_index, columns=agg_axis)
+            result = self._constructor(counts, index=level_index, columns=agg_axis)
 
         return result
 
