--- conflicted
+++ resolved
@@ -4837,16 +4837,9 @@
                                      copy=False)
 
     def _combine_match_index(self, other, func, level=None):
-        assert isinstance(other, Series)
         left, right = self.align(other, join='outer', axis=0, level=level,
                                  copy=False)
         assert left.index.equals(right.index)
-<<<<<<< HEAD
-        new_data = func(left.values.T, right.values).T
-        return self._constructor(new_data,
-                                 index=left.index, columns=self.columns,
-                                 copy=False)
-=======
 
         if left._is_mixed_type or right._is_mixed_type:
             # operate column-wise; avoid costly object-casting in `.values`
@@ -4857,7 +4850,6 @@
             return self._constructor(new_data,
                                      index=left.index, columns=self.columns,
                                      copy=False)
->>>>>>> 996f361f
 
     def _combine_match_columns(self, other, func, level=None, try_cast=True):
         assert isinstance(other, Series)
