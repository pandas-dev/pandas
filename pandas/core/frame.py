"""
DataFrame
---------
An efficient 2D container for potentially mixed-type time series or other
labeled data series.

Similar to its R counterpart, data.frame, except providing automatic data
alignment and a host of useful data manipulation methods having to do with the
labeling information
"""
from __future__ import annotations

import collections
from collections import abc
import datetime
from io import StringIO
import itertools
from textwrap import dedent
from typing import (
    IO,
    TYPE_CHECKING,
    Any,
    AnyStr,
    Dict,
    FrozenSet,
    Hashable,
    Iterable,
    Iterator,
    List,
    Optional,
    Sequence,
    Set,
    Tuple,
    Type,
    Union,
    cast,
)
import warnings

import numpy as np
import numpy.ma as ma

from pandas._config import get_option

from pandas._libs import algos as libalgos, lib, properties
from pandas._libs.lib import no_default
from pandas._typing import (
    ArrayLike,
    Axes,
    Axis,
    CompressionOptions,
    Dtype,
    FilePathOrBuffer,
    FrameOrSeriesUnion,
    IndexKeyFunc,
    Label,
    Level,
    Renamer,
    StorageOptions,
    ValueKeyFunc,
)
from pandas.compat._optional import import_optional_dependency
from pandas.compat.numpy import function as nv
from pandas.util._decorators import (
    Appender,
    Substitution,
    deprecate_kwarg,
    doc,
    rewrite_axis_style_signature,
)
from pandas.util._validators import (
    validate_axis_style_args,
    validate_bool_kwarg,
    validate_percentile,
)

from pandas.core.dtypes.cast import (
    cast_scalar_to_array,
    coerce_to_dtypes,
    construct_1d_arraylike_from_scalar,
    find_common_type,
    infer_dtype_from_scalar,
    invalidate_string_dtypes,
    maybe_cast_to_datetime,
    maybe_convert_platform,
    maybe_downcast_to_dtype,
    maybe_infer_to_datetimelike,
    maybe_upcast,
    maybe_upcast_putmask,
    validate_numeric_casting,
)
from pandas.core.dtypes.common import (
    ensure_int64,
    ensure_platform_int,
    infer_dtype_from_object,
    is_bool_dtype,
    is_dataclass,
    is_datetime64_any_dtype,
    is_dict_like,
    is_dtype_equal,
    is_extension_array_dtype,
    is_float_dtype,
    is_hashable,
    is_integer,
    is_integer_dtype,
    is_iterator,
    is_list_like,
    is_named_tuple,
    is_object_dtype,
    is_scalar,
    is_sequence,
    needs_i8_conversion,
    pandas_dtype,
)
from pandas.core.dtypes.missing import isna, na_value_for_dtype, notna

from pandas.core import algorithms, common as com, nanops, ops
from pandas.core.accessor import CachedAccessor
from pandas.core.aggregation import reconstruct_func, relabel_result
from pandas.core.arrays import Categorical, ExtensionArray
from pandas.core.arrays.datetimelike import DatetimeLikeArrayMixin as DatetimeLikeArray
from pandas.core.arrays.sparse import SparseFrameAccessor
from pandas.core.construction import extract_array
from pandas.core.generic import NDFrame, _shared_docs
from pandas.core.indexes import base as ibase
from pandas.core.indexes.api import Index, ensure_index, ensure_index_from_sequences
from pandas.core.indexes.datetimes import DatetimeIndex
from pandas.core.indexes.multi import MultiIndex, maybe_droplevels
from pandas.core.indexes.period import PeriodIndex
from pandas.core.indexing import check_bool_indexer, convert_to_index_sliceable
from pandas.core.internals import BlockManager
from pandas.core.internals.construction import (
    arrays_to_mgr,
    dataclasses_to_dicts,
    get_names_from_index,
    init_dict,
    init_ndarray,
    masked_rec_array_to_mgr,
    reorder_arrays,
    sanitize_index,
    to_arrays,
)
from pandas.core.reshape.melt import melt
from pandas.core.series import Series
from pandas.core.sorting import ensure_key_mapped

from pandas.io.common import get_filepath_or_buffer
from pandas.io.formats import console, format as fmt
from pandas.io.formats.info import DataFrameInfo
import pandas.plotting

if TYPE_CHECKING:
    from pandas.core.groupby.generic import DataFrameGroupBy

    from pandas.io.formats.style import Styler

# ---------------------------------------------------------------------
# Docstring templates

_shared_doc_kwargs = dict(
    axes="index, columns",
    klass="DataFrame",
    axes_single_arg="{0 or 'index', 1 or 'columns'}",
    axis="""axis : {0 or 'index', 1 or 'columns'}, default 0
        If 0 or 'index': apply function to each column.
        If 1 or 'columns': apply function to each row.""",
    optional_by="""
        by : str or list of str
            Name or list of names to sort by.

            - if `axis` is 0 or `'index'` then `by` may contain index
              levels and/or column labels.
            - if `axis` is 1 or `'columns'` then `by` may contain column
              levels and/or index labels.

            .. versionchanged:: 0.23.0

               Allow specifying index or column level names.""",
    versionadded_to_excel="",
    optional_labels="""labels : array-like, optional
            New labels / index to conform the axis specified by 'axis' to.""",
    optional_axis="""axis : int or str, optional
            Axis to target. Can be either the axis name ('index', 'columns')
            or number (0, 1).""",
)

_numeric_only_doc = """numeric_only : boolean, default None
    Include only float, int, boolean data. If None, will attempt to use
    everything, then use only numeric data
"""

_merge_doc = """
Merge DataFrame or named Series objects with a database-style join.

The join is done on columns or indexes. If joining columns on
columns, the DataFrame indexes *will be ignored*. Otherwise if joining indexes
on indexes or indexes on a column or columns, the index will be passed on.

Parameters
----------%s
right : DataFrame or named Series
    Object to merge with.
how : {'left', 'right', 'outer', 'inner'}, default 'inner'
    Type of merge to be performed.

    * left: use only keys from left frame, similar to a SQL left outer join;
      preserve key order.
    * right: use only keys from right frame, similar to a SQL right outer join;
      preserve key order.
    * outer: use union of keys from both frames, similar to a SQL full outer
      join; sort keys lexicographically.
    * inner: use intersection of keys from both frames, similar to a SQL inner
      join; preserve the order of the left keys.
on : label or list
    Column or index level names to join on. These must be found in both
    DataFrames. If `on` is None and not merging on indexes then this defaults
    to the intersection of the columns in both DataFrames.
left_on : label or list, or array-like
    Column or index level names to join on in the left DataFrame. Can also
    be an array or list of arrays of the length of the left DataFrame.
    These arrays are treated as if they are columns.
right_on : label or list, or array-like
    Column or index level names to join on in the right DataFrame. Can also
    be an array or list of arrays of the length of the right DataFrame.
    These arrays are treated as if they are columns.
left_index : bool, default False
    Use the index from the left DataFrame as the join key(s). If it is a
    MultiIndex, the number of keys in the other DataFrame (either the index
    or a number of columns) must match the number of levels.
right_index : bool, default False
    Use the index from the right DataFrame as the join key. Same caveats as
    left_index.
sort : bool, default False
    Sort the join keys lexicographically in the result DataFrame. If False,
    the order of the join keys depends on the join type (how keyword).
suffixes : list-like, default is ("_x", "_y")
    A length-2 sequence where each element is optionally a string
    indicating the suffix to add to overlapping column names in
    `left` and `right` respectively. Pass a value of `None` instead
    of a string to indicate that the column name from `left` or
    `right` should be left as-is, with no suffix. At least one of the
    values must not be None.
copy : bool, default True
    If False, avoid copy if possible.
indicator : bool or str, default False
    If True, adds a column to the output DataFrame called "_merge" with
    information on the source of each row. The column can be given a different
    name by providing a string argument. The column will have a Categorical
    type with the value of "left_only" for observations whose merge key only
    appears in the left DataFrame, "right_only" for observations
    whose merge key only appears in the right DataFrame, and "both"
    if the observation's merge key is found in both DataFrames.

validate : str, optional
    If specified, checks if merge is of specified type.

    * "one_to_one" or "1:1": check if merge keys are unique in both
      left and right datasets.
    * "one_to_many" or "1:m": check if merge keys are unique in left
      dataset.
    * "many_to_one" or "m:1": check if merge keys are unique in right
      dataset.
    * "many_to_many" or "m:m": allowed, but does not result in checks.

Returns
-------
DataFrame
    A DataFrame of the two merged objects.

See Also
--------
merge_ordered : Merge with optional filling/interpolation.
merge_asof : Merge on nearest keys.
DataFrame.join : Similar method using indices.

Notes
-----
Support for specifying index levels as the `on`, `left_on`, and
`right_on` parameters was added in version 0.23.0
Support for merging named Series objects was added in version 0.24.0

Examples
--------
>>> df1 = pd.DataFrame({'lkey': ['foo', 'bar', 'baz', 'foo'],
...                     'value': [1, 2, 3, 5]})
>>> df2 = pd.DataFrame({'rkey': ['foo', 'bar', 'baz', 'foo'],
...                     'value': [5, 6, 7, 8]})
>>> df1
    lkey value
0   foo      1
1   bar      2
2   baz      3
3   foo      5
>>> df2
    rkey value
0   foo      5
1   bar      6
2   baz      7
3   foo      8

Merge df1 and df2 on the lkey and rkey columns. The value columns have
the default suffixes, _x and _y, appended.

>>> df1.merge(df2, left_on='lkey', right_on='rkey')
  lkey  value_x rkey  value_y
0  foo        1  foo        5
1  foo        1  foo        8
2  foo        5  foo        5
3  foo        5  foo        8
4  bar        2  bar        6
5  baz        3  baz        7

Merge DataFrames df1 and df2 with specified left and right suffixes
appended to any overlapping columns.

>>> df1.merge(df2, left_on='lkey', right_on='rkey',
...           suffixes=('_left', '_right'))
  lkey  value_left rkey  value_right
0  foo           1  foo            5
1  foo           1  foo            8
2  foo           5  foo            5
3  foo           5  foo            8
4  bar           2  bar            6
5  baz           3  baz            7

Merge DataFrames df1 and df2, but raise an exception if the DataFrames have
any overlapping columns.

>>> df1.merge(df2, left_on='lkey', right_on='rkey', suffixes=(False, False))
Traceback (most recent call last):
...
ValueError: columns overlap but no suffix specified:
    Index(['value'], dtype='object')
"""


# -----------------------------------------------------------------------
# DataFrame class


class DataFrame(NDFrame):
    """
    Two-dimensional, size-mutable, potentially heterogeneous tabular data.

    Data structure also contains labeled axes (rows and columns).
    Arithmetic operations align on both row and column labels. Can be
    thought of as a dict-like container for Series objects. The primary
    pandas data structure.

    Parameters
    ----------
    data : ndarray (structured or homogeneous), Iterable, dict, or DataFrame
        Dict can contain Series, arrays, constants, or list-like objects.

        .. versionchanged:: 0.23.0
           If data is a dict, column order follows insertion-order for
           Python 3.6 and later.

        .. versionchanged:: 0.25.0
           If data is a list of dicts, column order follows insertion-order
           for Python 3.6 and later.

    index : Index or array-like
        Index to use for resulting frame. Will default to RangeIndex if
        no indexing information part of input data and no index provided.
    columns : Index or array-like
        Column labels to use for resulting frame. Will default to
        RangeIndex (0, 1, 2, ..., n) if no column labels are provided.
    dtype : dtype, default None
        Data type to force. Only a single dtype is allowed. If None, infer.
    copy : bool, default False
        Copy data from inputs. Only affects DataFrame / 2d ndarray input.

    See Also
    --------
    DataFrame.from_records : Constructor from tuples, also record arrays.
    DataFrame.from_dict : From dicts of Series, arrays, or dicts.
    read_csv : Read a comma-separated values (csv) file into DataFrame.
    read_table : Read general delimited file into DataFrame.
    read_clipboard : Read text from clipboard into DataFrame.

    Examples
    --------
    Constructing DataFrame from a dictionary.

    >>> d = {'col1': [1, 2], 'col2': [3, 4]}
    >>> df = pd.DataFrame(data=d)
    >>> df
       col1  col2
    0     1     3
    1     2     4

    Notice that the inferred dtype is int64.

    >>> df.dtypes
    col1    int64
    col2    int64
    dtype: object

    To enforce a single dtype:

    >>> df = pd.DataFrame(data=d, dtype=np.int8)
    >>> df.dtypes
    col1    int8
    col2    int8
    dtype: object

    Constructing DataFrame from numpy ndarray:

    >>> df2 = pd.DataFrame(np.array([[1, 2, 3], [4, 5, 6], [7, 8, 9]]),
    ...                    columns=['a', 'b', 'c'])
    >>> df2
       a  b  c
    0  1  2  3
    1  4  5  6
    2  7  8  9
    """

    _internal_names_set = {"columns", "index"} | NDFrame._internal_names_set
    _typ = "dataframe"

    @property
    def _constructor(self) -> Type[DataFrame]:
        return DataFrame

    _constructor_sliced: Type[Series] = Series
    _deprecations: FrozenSet[str] = NDFrame._deprecations | frozenset([])
    _accessors: Set[str] = {"sparse"}

    @property
    def _constructor_expanddim(self):
        # GH#31549 raising NotImplementedError on a property causes trouble
        #  for `inspect`
        def constructor(*args, **kwargs):
            raise NotImplementedError("Not supported for DataFrames!")

        return constructor

    # ----------------------------------------------------------------------
    # Constructors

    def __init__(
        self,
        data=None,
        index: Optional[Axes] = None,
        columns: Optional[Axes] = None,
        dtype: Optional[Dtype] = None,
        copy: bool = False,
    ):
        if data is None:
            data = {}
        if dtype is not None:
            dtype = self._validate_dtype(dtype)

        if isinstance(data, DataFrame):
            data = data._mgr

        if isinstance(data, BlockManager):
            if index is None and columns is None and dtype is None and copy is False:
                # GH#33357 fastpath
                NDFrame.__init__(
                    self, data,
                )
                return

            mgr = self._init_mgr(
                data, axes=dict(index=index, columns=columns), dtype=dtype, copy=copy
            )

        elif isinstance(data, dict):
            mgr = init_dict(data, index, columns, dtype=dtype)
        elif isinstance(data, ma.MaskedArray):
            import numpy.ma.mrecords as mrecords

            # masked recarray
            if isinstance(data, mrecords.MaskedRecords):
                mgr = masked_rec_array_to_mgr(data, index, columns, dtype, copy)

            # a masked array
            else:
                mask = ma.getmaskarray(data)
                if mask.any():
                    data, fill_value = maybe_upcast(data, copy=True)
                    data.soften_mask()  # set hardmask False if it was True
                    data[mask] = fill_value
                else:
                    data = data.copy()
                mgr = init_ndarray(data, index, columns, dtype=dtype, copy=copy)

        elif isinstance(data, (np.ndarray, Series, Index)):
            if data.dtype.names:
                data_columns = list(data.dtype.names)
                data = {k: data[k] for k in data_columns}
                if columns is None:
                    columns = data_columns
                mgr = init_dict(data, index, columns, dtype=dtype)
            elif getattr(data, "name", None) is not None:
                mgr = init_dict({data.name: data}, index, columns, dtype=dtype)
            else:
                mgr = init_ndarray(data, index, columns, dtype=dtype, copy=copy)

        # For data is list-like, or Iterable (will consume into list)
        elif isinstance(data, abc.Iterable) and not isinstance(data, (str, bytes)):
            if not isinstance(data, (abc.Sequence, ExtensionArray)):
                data = list(data)
            if len(data) > 0:
                if is_dataclass(data[0]):
                    data = dataclasses_to_dicts(data)
                if is_list_like(data[0]) and getattr(data[0], "ndim", 1) == 1:
                    if is_named_tuple(data[0]) and columns is None:
                        columns = data[0]._fields
                    arrays, columns = to_arrays(data, columns, dtype=dtype)
                    columns = ensure_index(columns)

                    # set the index
                    if index is None:
                        if isinstance(data[0], Series):
                            index = get_names_from_index(data)
                        elif isinstance(data[0], Categorical):
                            index = ibase.default_index(len(data[0]))
                        else:
                            index = ibase.default_index(len(data))

                    mgr = arrays_to_mgr(arrays, columns, index, columns, dtype=dtype)
                else:
                    mgr = init_ndarray(data, index, columns, dtype=dtype, copy=copy)
            else:
                mgr = init_dict({}, index, columns, dtype=dtype)
        # For data is scalar
        else:
            if index is None or columns is None:
                raise ValueError("DataFrame constructor not properly called!")

            if not dtype:
                dtype, _ = infer_dtype_from_scalar(data, pandas_dtype=True)

            # For data is a scalar extension dtype
            if is_extension_array_dtype(dtype):

                values = [
                    construct_1d_arraylike_from_scalar(data, len(index), dtype)
                    for _ in range(len(columns))
                ]
                mgr = arrays_to_mgr(values, columns, index, columns, dtype=None)
            else:
                # Attempt to coerce to a numpy array
                try:
                    arr = np.array(data, dtype=dtype, copy=copy)
                except (ValueError, TypeError) as err:
                    exc = TypeError(
                        "DataFrame constructor called with "
                        f"incompatible data and dtype: {err}"
                    )
                    raise exc from err

                if arr.ndim != 0:
                    raise ValueError("DataFrame constructor not properly called!")

                values = cast_scalar_to_array(
                    (len(index), len(columns)), data, dtype=dtype
                )

                mgr = init_ndarray(
                    values, index, columns, dtype=values.dtype, copy=False
                )

        NDFrame.__init__(self, mgr)

    # ----------------------------------------------------------------------

    @property
    def axes(self) -> List[Index]:
        """
        Return a list representing the axes of the DataFrame.

        It has the row axis labels and column axis labels as the only members.
        They are returned in that order.

        Examples
        --------
        >>> df = pd.DataFrame({'col1': [1, 2], 'col2': [3, 4]})
        >>> df.axes
        [RangeIndex(start=0, stop=2, step=1), Index(['col1', 'col2'],
        dtype='object')]
        """
        return [self.index, self.columns]

    @property
    def shape(self) -> Tuple[int, int]:
        """
        Return a tuple representing the dimensionality of the DataFrame.

        See Also
        --------
        ndarray.shape

        Examples
        --------
        >>> df = pd.DataFrame({'col1': [1, 2], 'col2': [3, 4]})
        >>> df.shape
        (2, 2)

        >>> df = pd.DataFrame({'col1': [1, 2], 'col2': [3, 4],
        ...                    'col3': [5, 6]})
        >>> df.shape
        (2, 3)
        """
        return len(self.index), len(self.columns)

    @property
    def _is_homogeneous_type(self) -> bool:
        """
        Whether all the columns in a DataFrame have the same type.

        Returns
        -------
        bool

        See Also
        --------
        Index._is_homogeneous_type : Whether the object has a single
            dtype.
        MultiIndex._is_homogeneous_type : Whether all the levels of a
            MultiIndex have the same dtype.

        Examples
        --------
        >>> DataFrame({"A": [1, 2], "B": [3, 4]})._is_homogeneous_type
        True
        >>> DataFrame({"A": [1, 2], "B": [3.0, 4.0]})._is_homogeneous_type
        False

        Items with the same type but different sizes are considered
        different types.

        >>> DataFrame({
        ...    "A": np.array([1, 2], dtype=np.int32),
        ...    "B": np.array([1, 2], dtype=np.int64)})._is_homogeneous_type
        False
        """
        if self._mgr.any_extension_types:
            return len({block.dtype for block in self._mgr.blocks}) == 1
        else:
            # Note: consolidates inplace
            return not self._is_mixed_type

    @property
    def _can_fast_transpose(self) -> bool:
        """
        Can we transpose this DataFrame without creating any new array objects.
        """
        if self._data.any_extension_types:
            # TODO(EA2D) special case would be unnecessary with 2D EAs
            return False
        return len(self._data.blocks) == 1

    # ----------------------------------------------------------------------
    # Rendering Methods

    def _repr_fits_vertical_(self) -> bool:
        """
        Check length against max_rows.
        """
        max_rows = get_option("display.max_rows")
        return len(self) <= max_rows

    def _repr_fits_horizontal_(self, ignore_width: bool = False) -> bool:
        """
        Check if full repr fits in horizontal boundaries imposed by the display
        options width and max_columns.

        In case of non-interactive session, no boundaries apply.

        `ignore_width` is here so ipynb+HTML output can behave the way
        users expect. display.max_columns remains in effect.
        GH3541, GH3573
        """
        width, height = console.get_console_size()
        max_columns = get_option("display.max_columns")
        nb_columns = len(self.columns)

        # exceed max columns
        if (max_columns and nb_columns > max_columns) or (
            (not ignore_width) and width and nb_columns > (width // 2)
        ):
            return False

        # used by repr_html under IPython notebook or scripts ignore terminal
        # dims
        if ignore_width or not console.in_interactive_session():
            return True

        if get_option("display.width") is not None or console.in_ipython_frontend():
            # check at least the column row for excessive width
            max_rows = 1
        else:
            max_rows = get_option("display.max_rows")

        # when auto-detecting, so width=None and not in ipython front end
        # check whether repr fits horizontal by actually checking
        # the width of the rendered repr
        buf = StringIO()

        # only care about the stuff we'll actually print out
        # and to_string on entire frame may be expensive
        d = self

        if not (max_rows is None):  # unlimited rows
            # min of two, where one may be None
            d = d.iloc[: min(max_rows, len(d))]
        else:
            return True

        d.to_string(buf=buf)
        value = buf.getvalue()
        repr_width = max(len(l) for l in value.split("\n"))

        return repr_width < width

    def _info_repr(self) -> bool:
        """
        True if the repr should show the info view.
        """
        info_repr_option = get_option("display.large_repr") == "info"
        return info_repr_option and not (
            self._repr_fits_horizontal_() and self._repr_fits_vertical_()
        )

    def __repr__(self) -> str:
        """
        Return a string representation for a particular DataFrame.
        """
        buf = StringIO("")
        if self._info_repr():
            self.info(buf=buf)
            return buf.getvalue()

        max_rows = get_option("display.max_rows")
        min_rows = get_option("display.min_rows")
        max_cols = get_option("display.max_columns")
        max_colwidth = get_option("display.max_colwidth")
        show_dimensions = get_option("display.show_dimensions")
        if get_option("display.expand_frame_repr"):
            width, _ = console.get_console_size()
        else:
            width = None
        self.to_string(
            buf=buf,
            max_rows=max_rows,
            min_rows=min_rows,
            max_cols=max_cols,
            line_width=width,
            max_colwidth=max_colwidth,
            show_dimensions=show_dimensions,
        )

        return buf.getvalue()

    def _repr_html_(self) -> Optional[str]:
        """
        Return a html representation for a particular DataFrame.

        Mainly for IPython notebook.
        """
        if self._info_repr():
            buf = StringIO("")
            self.info(buf=buf)
            # need to escape the <class>, should be the first line.
            val = buf.getvalue().replace("<", r"&lt;", 1)
            val = val.replace(">", r"&gt;", 1)
            return "<pre>" + val + "</pre>"

        if get_option("display.notebook_repr_html"):
            max_rows = get_option("display.max_rows")
            min_rows = get_option("display.min_rows")
            max_cols = get_option("display.max_columns")
            show_dimensions = get_option("display.show_dimensions")

            formatter = fmt.DataFrameFormatter(
                self,
                columns=None,
                col_space=None,
                na_rep="NaN",
                formatters=None,
                float_format=None,
                sparsify=None,
                justify=None,
                index_names=True,
                header=True,
                index=True,
                bold_rows=True,
                escape=True,
                max_rows=max_rows,
                min_rows=min_rows,
                max_cols=max_cols,
                show_dimensions=show_dimensions,
                decimal=".",
                table_id=None,
                render_links=False,
            )
            return formatter.to_html(notebook=True)
        else:
            return None

    @Substitution(
        header_type="bool or sequence",
        header="Write out the column names. If a list of strings "
        "is given, it is assumed to be aliases for the "
        "column names",
        col_space_type="int, list or dict of int",
        col_space="The minimum width of each column",
    )
    @Substitution(shared_params=fmt.common_docstring, returns=fmt.return_docstring)
    def to_string(
        self,
        buf: Optional[FilePathOrBuffer[str]] = None,
        columns: Optional[Sequence[str]] = None,
        col_space: Optional[int] = None,
        header: Union[bool, Sequence[str]] = True,
        index: bool = True,
        na_rep: str = "NaN",
        formatters: Optional[fmt.FormattersType] = None,
        float_format: Optional[fmt.FloatFormatType] = None,
        sparsify: Optional[bool] = None,
        index_names: bool = True,
        justify: Optional[str] = None,
        max_rows: Optional[int] = None,
        min_rows: Optional[int] = None,
        max_cols: Optional[int] = None,
        show_dimensions: bool = False,
        decimal: str = ".",
        line_width: Optional[int] = None,
        max_colwidth: Optional[int] = None,
        encoding: Optional[str] = None,
    ) -> Optional[str]:
        """
        Render a DataFrame to a console-friendly tabular output.
        %(shared_params)s
        line_width : int, optional
            Width to wrap a line in characters.
        max_colwidth : int, optional
            Max width to truncate each column in characters. By default, no limit.

            .. versionadded:: 1.0.0
        encoding : str, default "utf-8"
            Set character encoding.

            .. versionadded:: 1.0
        %(returns)s
        See Also
        --------
        to_html : Convert DataFrame to HTML.

        Examples
        --------
        >>> d = {'col1': [1, 2, 3], 'col2': [4, 5, 6]}
        >>> df = pd.DataFrame(d)
        >>> print(df.to_string())
           col1  col2
        0     1     4
        1     2     5
        2     3     6
        """
        from pandas import option_context

        with option_context("display.max_colwidth", max_colwidth):
            formatter = fmt.DataFrameFormatter(
                self,
                columns=columns,
                col_space=col_space,
                na_rep=na_rep,
                formatters=formatters,
                float_format=float_format,
                sparsify=sparsify,
                justify=justify,
                index_names=index_names,
                header=header,
                index=index,
                min_rows=min_rows,
                max_rows=max_rows,
                max_cols=max_cols,
                show_dimensions=show_dimensions,
                decimal=decimal,
                line_width=line_width,
            )
            return formatter.to_string(buf=buf, encoding=encoding)

    # ----------------------------------------------------------------------

    @property
    def style(self) -> Styler:
        """
        Returns a Styler object.

        Contains methods for building a styled HTML representation of the DataFrame.

        See Also
        --------
        io.formats.style.Styler : Helps style a DataFrame or Series according to the
            data with HTML and CSS.
        """
        from pandas.io.formats.style import Styler

        return Styler(self)

    _shared_docs[
        "items"
    ] = r"""
        Iterate over (column name, Series) pairs.

        Iterates over the DataFrame columns, returning a tuple with
        the column name and the content as a Series.

        Yields
        ------
        label : object
            The column names for the DataFrame being iterated over.
        content : Series
            The column entries belonging to each label, as a Series.

        See Also
        --------
        DataFrame.iterrows : Iterate over DataFrame rows as
            (index, Series) pairs.
        DataFrame.itertuples : Iterate over DataFrame rows as namedtuples
            of the values.

        Examples
        --------
        >>> df = pd.DataFrame({'species': ['bear', 'bear', 'marsupial'],
        ...                   'population': [1864, 22000, 80000]},
        ...                   index=['panda', 'polar', 'koala'])
        >>> df
                species   population
        panda   bear      1864
        polar   bear      22000
        koala   marsupial 80000
        >>> for label, content in df.items():
        ...     print(f'label: {label}')
        ...     print(f'content: {content}', sep='\n')
        ...
        label: species
        content:
        panda         bear
        polar         bear
        koala    marsupial
        Name: species, dtype: object
        label: population
        content:
        panda     1864
        polar    22000
        koala    80000
        Name: population, dtype: int64
        """

    @Appender(_shared_docs["items"])
    def items(self) -> Iterable[Tuple[Label, Series]]:
        if self.columns.is_unique and hasattr(self, "_item_cache"):
            for k in self.columns:
                yield k, self._get_item_cache(k)
        else:
            for i, k in enumerate(self.columns):
                yield k, self._ixs(i, axis=1)

    @Appender(_shared_docs["items"])
    def iteritems(self) -> Iterable[Tuple[Label, Series]]:
        yield from self.items()

    def iterrows(self) -> Iterable[Tuple[Label, Series]]:
        """
        Iterate over DataFrame rows as (index, Series) pairs.

        Yields
        ------
        index : label or tuple of label
            The index of the row. A tuple for a `MultiIndex`.
        data : Series
            The data of the row as a Series.

        it : generator
            A generator that iterates over the rows of the frame.

        See Also
        --------
        DataFrame.itertuples : Iterate over DataFrame rows as namedtuples of the values.
        DataFrame.items : Iterate over (column name, Series) pairs.

        Notes
        -----
        1. Because ``iterrows`` returns a Series for each row,
           it does **not** preserve dtypes across the rows (dtypes are
           preserved across columns for DataFrames). For example,

           >>> df = pd.DataFrame([[1, 1.5]], columns=['int', 'float'])
           >>> row = next(df.iterrows())[1]
           >>> row
           int      1.0
           float    1.5
           Name: 0, dtype: float64
           >>> print(row['int'].dtype)
           float64
           >>> print(df['int'].dtype)
           int64

           To preserve dtypes while iterating over the rows, it is better
           to use :meth:`itertuples` which returns namedtuples of the values
           and which is generally faster than ``iterrows``.

        2. You should **never modify** something you are iterating over.
           This is not guaranteed to work in all cases. Depending on the
           data types, the iterator returns a copy and not a view, and writing
           to it will have no effect.
        """
        columns = self.columns
        klass = self._constructor_sliced
        for k, v in zip(self.index, self.values):
            s = klass(v, index=columns, name=k)
            yield k, s

    def itertuples(self, index: bool = True, name: Optional[str] = "Pandas"):
        """
        Iterate over DataFrame rows as namedtuples.

        Parameters
        ----------
        index : bool, default True
            If True, return the index as the first element of the tuple.
        name : str or None, default "Pandas"
            The name of the returned namedtuples or None to return regular
            tuples.

        Returns
        -------
        iterator
            An object to iterate over namedtuples for each row in the
            DataFrame with the first field possibly being the index and
            following fields being the column values.

        See Also
        --------
        DataFrame.iterrows : Iterate over DataFrame rows as (index, Series)
            pairs.
        DataFrame.items : Iterate over (column name, Series) pairs.

        Notes
        -----
        The column names will be renamed to positional names if they are
        invalid Python identifiers, repeated, or start with an underscore.
        On python versions < 3.7 regular tuples are returned for DataFrames
        with a large number of columns (>254).

        Examples
        --------
        >>> df = pd.DataFrame({'num_legs': [4, 2], 'num_wings': [0, 2]},
        ...                   index=['dog', 'hawk'])
        >>> df
              num_legs  num_wings
        dog          4          0
        hawk         2          2
        >>> for row in df.itertuples():
        ...     print(row)
        ...
        Pandas(Index='dog', num_legs=4, num_wings=0)
        Pandas(Index='hawk', num_legs=2, num_wings=2)

        By setting the `index` parameter to False we can remove the index
        as the first element of the tuple:

        >>> for row in df.itertuples(index=False):
        ...     print(row)
        ...
        Pandas(num_legs=4, num_wings=0)
        Pandas(num_legs=2, num_wings=2)

        With the `name` parameter set we set a custom name for the yielded
        namedtuples:

        >>> for row in df.itertuples(name='Animal'):
        ...     print(row)
        ...
        Animal(Index='dog', num_legs=4, num_wings=0)
        Animal(Index='hawk', num_legs=2, num_wings=2)
        """
        arrays = []
        fields = list(self.columns)
        if index:
            arrays.append(self.index)
            fields.insert(0, "Index")

        # use integer indexing because of possible duplicate column names
        arrays.extend(self.iloc[:, k] for k in range(len(self.columns)))

        if name is not None:
            # https://github.com/python/mypy/issues/9046
            # error: namedtuple() expects a string literal as the first argument
            itertuple = collections.namedtuple(  # type: ignore[misc]
                name, fields, rename=True
            )
            return map(itertuple._make, zip(*arrays))

        # fallback to regular tuples
        return zip(*arrays)

    def __len__(self) -> int:
        """
        Returns length of info axis, but here we use the index.
        """
        return len(self.index)

    def dot(self, other):
        """
        Compute the matrix multiplication between the DataFrame and other.

        This method computes the matrix product between the DataFrame and the
        values of an other Series, DataFrame or a numpy array.

        It can also be called using ``self @ other`` in Python >= 3.5.

        Parameters
        ----------
        other : Series, DataFrame or array-like
            The other object to compute the matrix product with.

        Returns
        -------
        Series or DataFrame
            If other is a Series, return the matrix product between self and
            other as a Series. If other is a DataFrame or a numpy.array, return
            the matrix product of self and other in a DataFrame of a np.array.

        See Also
        --------
        Series.dot: Similar method for Series.

        Notes
        -----
        The dimensions of DataFrame and other must be compatible in order to
        compute the matrix multiplication. In addition, the column names of
        DataFrame and the index of other must contain the same values, as they
        will be aligned prior to the multiplication.

        The dot method for Series computes the inner product, instead of the
        matrix product here.

        Examples
        --------
        Here we multiply a DataFrame with a Series.

        >>> df = pd.DataFrame([[0, 1, -2, -1], [1, 1, 1, 1]])
        >>> s = pd.Series([1, 1, 2, 1])
        >>> df.dot(s)
        0    -4
        1     5
        dtype: int64

        Here we multiply a DataFrame with another DataFrame.

        >>> other = pd.DataFrame([[0, 1], [1, 2], [-1, -1], [2, 0]])
        >>> df.dot(other)
            0   1
        0   1   4
        1   2   2

        Note that the dot method give the same result as @

        >>> df @ other
            0   1
        0   1   4
        1   2   2

        The dot method works also if other is an np.array.

        >>> arr = np.array([[0, 1], [1, 2], [-1, -1], [2, 0]])
        >>> df.dot(arr)
            0   1
        0   1   4
        1   2   2

        Note how shuffling of the objects does not change the result.

        >>> s2 = s.reindex([1, 0, 2, 3])
        >>> df.dot(s2)
        0    -4
        1     5
        dtype: int64
        """
        if isinstance(other, (Series, DataFrame)):
            common = self.columns.union(other.index)
            if len(common) > len(self.columns) or len(common) > len(other.index):
                raise ValueError("matrices are not aligned")

            left = self.reindex(columns=common, copy=False)
            right = other.reindex(index=common, copy=False)
            lvals = left.values
            rvals = right._values
        else:
            left = self
            lvals = self.values
            rvals = np.asarray(other)
            if lvals.shape[1] != rvals.shape[0]:
                raise ValueError(
                    f"Dot product shape mismatch, {lvals.shape} vs {rvals.shape}"
                )

        if isinstance(other, DataFrame):
            return self._constructor(
                np.dot(lvals, rvals), index=left.index, columns=other.columns
            )
        elif isinstance(other, Series):
            return self._constructor_sliced(np.dot(lvals, rvals), index=left.index)
        elif isinstance(rvals, (np.ndarray, Index)):
            result = np.dot(lvals, rvals)
            if result.ndim == 2:
                return self._constructor(result, index=left.index)
            else:
                return self._constructor_sliced(result, index=left.index)
        else:  # pragma: no cover
            raise TypeError(f"unsupported type: {type(other)}")

    def __matmul__(self, other):
        """
        Matrix multiplication using binary `@` operator in Python>=3.5.
        """
        return self.dot(other)

    def __rmatmul__(self, other):
        """
        Matrix multiplication using binary `@` operator in Python>=3.5.
        """
        return self.T.dot(np.transpose(other)).T

    # ----------------------------------------------------------------------
    # IO methods (to / from other formats)

    @classmethod
    def from_dict(cls, data, orient="columns", dtype=None, columns=None) -> DataFrame:
        """
        Construct DataFrame from dict of array-like or dicts.

        Creates DataFrame object from dictionary by columns or by index
        allowing dtype specification.

        Parameters
        ----------
        data : dict
            Of the form {field : array-like} or {field : dict}.
        orient : {'columns', 'index'}, default 'columns'
            The "orientation" of the data. If the keys of the passed dict
            should be the columns of the resulting DataFrame, pass 'columns'
            (default). Otherwise if the keys should be rows, pass 'index'.
        dtype : dtype, default None
            Data type to force, otherwise infer.
        columns : list, default None
            Column labels to use when ``orient='index'``. Raises a ValueError
            if used with ``orient='columns'``.

            .. versionadded:: 0.23.0

        Returns
        -------
        DataFrame

        See Also
        --------
        DataFrame.from_records : DataFrame from structured ndarray, sequence
            of tuples or dicts, or DataFrame.
        DataFrame : DataFrame object creation using constructor.

        Examples
        --------
        By default the keys of the dict become the DataFrame columns:

        >>> data = {'col_1': [3, 2, 1, 0], 'col_2': ['a', 'b', 'c', 'd']}
        >>> pd.DataFrame.from_dict(data)
           col_1 col_2
        0      3     a
        1      2     b
        2      1     c
        3      0     d

        Specify ``orient='index'`` to create the DataFrame using dictionary
        keys as rows:

        >>> data = {'row_1': [3, 2, 1, 0], 'row_2': ['a', 'b', 'c', 'd']}
        >>> pd.DataFrame.from_dict(data, orient='index')
               0  1  2  3
        row_1  3  2  1  0
        row_2  a  b  c  d

        When using the 'index' orientation, the column names can be
        specified manually:

        >>> pd.DataFrame.from_dict(data, orient='index',
        ...                        columns=['A', 'B', 'C', 'D'])
               A  B  C  D
        row_1  3  2  1  0
        row_2  a  b  c  d
        """
        index = None
        orient = orient.lower()
        if orient == "index":
            if len(data) > 0:
                # TODO speed up Series case
                if isinstance(list(data.values())[0], (Series, dict)):
                    data = _from_nested_dict(data)
                else:
                    data, index = list(data.values()), list(data.keys())
        elif orient == "columns":
            if columns is not None:
                raise ValueError("cannot use columns parameter with orient='columns'")
        else:  # pragma: no cover
            raise ValueError("only recognize index or columns for orient")

        return cls(data, index=index, columns=columns, dtype=dtype)

    def to_numpy(
        self, dtype=None, copy: bool = False, na_value=lib.no_default
    ) -> np.ndarray:
        """
        Convert the DataFrame to a NumPy array.

        .. versionadded:: 0.24.0

        By default, the dtype of the returned array will be the common NumPy
        dtype of all types in the DataFrame. For example, if the dtypes are
        ``float16`` and ``float32``, the results dtype will be ``float32``.
        This may require copying data and coercing values, which may be
        expensive.

        Parameters
        ----------
        dtype : str or numpy.dtype, optional
            The dtype to pass to :meth:`numpy.asarray`.
        copy : bool, default False
            Whether to ensure that the returned value is not a view on
            another array. Note that ``copy=False`` does not *ensure* that
            ``to_numpy()`` is no-copy. Rather, ``copy=True`` ensure that
            a copy is made, even if not strictly necessary.
        na_value : Any, optional
            The value to use for missing values. The default value depends
            on `dtype` and the dtypes of the DataFrame columns.

            .. versionadded:: 1.1.0

        Returns
        -------
        numpy.ndarray

        See Also
        --------
        Series.to_numpy : Similar method for Series.

        Examples
        --------
        >>> pd.DataFrame({"A": [1, 2], "B": [3, 4]}).to_numpy()
        array([[1, 3],
               [2, 4]])

        With heterogeneous data, the lowest common type will have to
        be used.

        >>> df = pd.DataFrame({"A": [1, 2], "B": [3.0, 4.5]})
        >>> df.to_numpy()
        array([[1. , 3. ],
               [2. , 4.5]])

        For a mix of numeric and non-numeric types, the output array will
        have object dtype.

        >>> df['C'] = pd.date_range('2000', periods=2)
        >>> df.to_numpy()
        array([[1, 3.0, Timestamp('2000-01-01 00:00:00')],
               [2, 4.5, Timestamp('2000-01-02 00:00:00')]], dtype=object)
        """
        self._consolidate_inplace()
        result = self._mgr.as_array(
            transpose=self._AXIS_REVERSED, dtype=dtype, copy=copy, na_value=na_value
        )
        if result.dtype is not dtype:
            result = np.array(result, dtype=dtype, copy=False)

        return result

    def to_dict(self, orient="dict", into=dict):
        """
        Convert the DataFrame to a dictionary.

        The type of the key-value pairs can be customized with the parameters
        (see below).

        Parameters
        ----------
        orient : str {'dict', 'list', 'series', 'split', 'records', 'index'}
            Determines the type of the values of the dictionary.

            - 'dict' (default) : dict like {column -> {index -> value}}
            - 'list' : dict like {column -> [values]}
            - 'series' : dict like {column -> Series(values)}
            - 'split' : dict like
              {'index' -> [index], 'columns' -> [columns], 'data' -> [values]}
            - 'records' : list like
              [{column -> value}, ... , {column -> value}]
            - 'index' : dict like {index -> {column -> value}}

            Abbreviations are allowed. `s` indicates `series` and `sp`
            indicates `split`.

        into : class, default dict
            The collections.abc.Mapping subclass used for all Mappings
            in the return value.  Can be the actual class or an empty
            instance of the mapping type you want.  If you want a
            collections.defaultdict, you must pass it initialized.

        Returns
        -------
        dict, list or collections.abc.Mapping
            Return a collections.abc.Mapping object representing the DataFrame.
            The resulting transformation depends on the `orient` parameter.

        See Also
        --------
        DataFrame.from_dict: Create a DataFrame from a dictionary.
        DataFrame.to_json: Convert a DataFrame to JSON format.

        Examples
        --------
        >>> df = pd.DataFrame({'col1': [1, 2],
        ...                    'col2': [0.5, 0.75]},
        ...                   index=['row1', 'row2'])
        >>> df
              col1  col2
        row1     1  0.50
        row2     2  0.75
        >>> df.to_dict()
        {'col1': {'row1': 1, 'row2': 2}, 'col2': {'row1': 0.5, 'row2': 0.75}}

        You can specify the return orientation.

        >>> df.to_dict('series')
        {'col1': row1    1
                 row2    2
        Name: col1, dtype: int64,
        'col2': row1    0.50
                row2    0.75
        Name: col2, dtype: float64}

        >>> df.to_dict('split')
        {'index': ['row1', 'row2'], 'columns': ['col1', 'col2'],
         'data': [[1, 0.5], [2, 0.75]]}

        >>> df.to_dict('records')
        [{'col1': 1, 'col2': 0.5}, {'col1': 2, 'col2': 0.75}]

        >>> df.to_dict('index')
        {'row1': {'col1': 1, 'col2': 0.5}, 'row2': {'col1': 2, 'col2': 0.75}}

        You can also specify the mapping type.

        >>> from collections import OrderedDict, defaultdict
        >>> df.to_dict(into=OrderedDict)
        OrderedDict([('col1', OrderedDict([('row1', 1), ('row2', 2)])),
                     ('col2', OrderedDict([('row1', 0.5), ('row2', 0.75)]))])

        If you want a `defaultdict`, you need to initialize it:

        >>> dd = defaultdict(list)
        >>> df.to_dict('records', into=dd)
        [defaultdict(<class 'list'>, {'col1': 1, 'col2': 0.5}),
         defaultdict(<class 'list'>, {'col1': 2, 'col2': 0.75})]
        """
        if not self.columns.is_unique:
            warnings.warn(
                "DataFrame columns are not unique, some columns will be omitted.",
                UserWarning,
                stacklevel=2,
            )
        # GH16122
        into_c = com.standardize_mapping(into)

        orient = orient.lower()
        # GH32515
        if orient.startswith(("d", "l", "s", "r", "i")) and orient not in {
            "dict",
            "list",
            "series",
            "split",
            "records",
            "index",
        }:
            warnings.warn(
                "Using short name for 'orient' is deprecated. Only the "
                "options: ('dict', list, 'series', 'split', 'records', 'index') "
                "will be used in a future version. Use one of the above "
                "to silence this warning.",
                FutureWarning,
            )

            if orient.startswith("d"):
                orient = "dict"
            elif orient.startswith("l"):
                orient = "list"
            elif orient.startswith("sp"):
                orient = "split"
            elif orient.startswith("s"):
                orient = "series"
            elif orient.startswith("r"):
                orient = "records"
            elif orient.startswith("i"):
                orient = "index"

        if orient == "dict":
            return into_c((k, v.to_dict(into)) for k, v in self.items())

        elif orient == "list":
            return into_c((k, v.tolist()) for k, v in self.items())

        elif orient == "split":
            return into_c(
                (
                    ("index", self.index.tolist()),
                    ("columns", self.columns.tolist()),
                    (
                        "data",
                        [
                            list(map(com.maybe_box_datetimelike, t))
                            for t in self.itertuples(index=False, name=None)
                        ],
                    ),
                )
            )

        elif orient == "series":
            return into_c((k, com.maybe_box_datetimelike(v)) for k, v in self.items())

        elif orient == "records":
            columns = self.columns.tolist()
            rows = (
                dict(zip(columns, row))
                for row in self.itertuples(index=False, name=None)
            )
            return [
                into_c((k, com.maybe_box_datetimelike(v)) for k, v in row.items())
                for row in rows
            ]

        elif orient == "index":
            if not self.index.is_unique:
                raise ValueError("DataFrame index must be unique for orient='index'.")
            return into_c(
                (t[0], dict(zip(self.columns, t[1:])))
                for t in self.itertuples(name=None)
            )

        else:
            raise ValueError(f"orient '{orient}' not understood")

    def to_gbq(
        self,
        destination_table,
        project_id=None,
        chunksize=None,
        reauth=False,
        if_exists="fail",
        auth_local_webserver=False,
        table_schema=None,
        location=None,
        progress_bar=True,
        credentials=None,
    ) -> None:
        """
        Write a DataFrame to a Google BigQuery table.

        This function requires the `pandas-gbq package
        <https://pandas-gbq.readthedocs.io>`__.

        See the `How to authenticate with Google BigQuery
        <https://pandas-gbq.readthedocs.io/en/latest/howto/authentication.html>`__
        guide for authentication instructions.

        Parameters
        ----------
        destination_table : str
            Name of table to be written, in the form ``dataset.tablename``.
        project_id : str, optional
            Google BigQuery Account project ID. Optional when available from
            the environment.
        chunksize : int, optional
            Number of rows to be inserted in each chunk from the dataframe.
            Set to ``None`` to load the whole dataframe at once.
        reauth : bool, default False
            Force Google BigQuery to re-authenticate the user. This is useful
            if multiple accounts are used.
        if_exists : str, default 'fail'
            Behavior when the destination table exists. Value can be one of:

            ``'fail'``
                If table exists raise pandas_gbq.gbq.TableCreationError.
            ``'replace'``
                If table exists, drop it, recreate it, and insert data.
            ``'append'``
                If table exists, insert data. Create if does not exist.
        auth_local_webserver : bool, default False
            Use the `local webserver flow`_ instead of the `console flow`_
            when getting user credentials.

            .. _local webserver flow:
                https://google-auth-oauthlib.readthedocs.io/en/latest/reference/google_auth_oauthlib.flow.html#google_auth_oauthlib.flow.InstalledAppFlow.run_local_server
            .. _console flow:
                https://google-auth-oauthlib.readthedocs.io/en/latest/reference/google_auth_oauthlib.flow.html#google_auth_oauthlib.flow.InstalledAppFlow.run_console

            *New in version 0.2.0 of pandas-gbq*.
        table_schema : list of dicts, optional
            List of BigQuery table fields to which according DataFrame
            columns conform to, e.g. ``[{'name': 'col1', 'type':
            'STRING'},...]``. If schema is not provided, it will be
            generated according to dtypes of DataFrame columns. See
            BigQuery API documentation on available names of a field.

            *New in version 0.3.1 of pandas-gbq*.
        location : str, optional
            Location where the load job should run. See the `BigQuery locations
            documentation
            <https://cloud.google.com/bigquery/docs/dataset-locations>`__ for a
            list of available locations. The location must match that of the
            target dataset.

            *New in version 0.5.0 of pandas-gbq*.
        progress_bar : bool, default True
            Use the library `tqdm` to show the progress bar for the upload,
            chunk by chunk.

            *New in version 0.5.0 of pandas-gbq*.
        credentials : google.auth.credentials.Credentials, optional
            Credentials for accessing Google APIs. Use this parameter to
            override default credentials, such as to use Compute Engine
            :class:`google.auth.compute_engine.Credentials` or Service
            Account :class:`google.oauth2.service_account.Credentials`
            directly.

            *New in version 0.8.0 of pandas-gbq*.

            .. versionadded:: 0.24.0

        See Also
        --------
        pandas_gbq.to_gbq : This function in the pandas-gbq library.
        read_gbq : Read a DataFrame from Google BigQuery.
        """
        from pandas.io import gbq

        gbq.to_gbq(
            self,
            destination_table,
            project_id=project_id,
            chunksize=chunksize,
            reauth=reauth,
            if_exists=if_exists,
            auth_local_webserver=auth_local_webserver,
            table_schema=table_schema,
            location=location,
            progress_bar=progress_bar,
            credentials=credentials,
        )

    @classmethod
    def from_records(
        cls,
        data,
        index=None,
        exclude=None,
        columns=None,
        coerce_float=False,
        nrows=None,
    ) -> DataFrame:
        """
        Convert structured or record ndarray to DataFrame.

        Creates a DataFrame object from a structured ndarray, sequence of
        tuples or dicts, or DataFrame.

        Parameters
        ----------
        data : structured ndarray, sequence of tuples or dicts, or DataFrame
            Structured input data.
        index : str, list of fields, array-like
            Field of array to use as the index, alternately a specific set of
            input labels to use.
        exclude : sequence, default None
            Columns or fields to exclude.
        columns : sequence, default None
            Column names to use. If the passed data do not have names
            associated with them, this argument provides names for the
            columns. Otherwise this argument indicates the order of the columns
            in the result (any names not found in the data will become all-NA
            columns).
        coerce_float : bool, default False
            Attempt to convert values of non-string, non-numeric objects (like
            decimal.Decimal) to floating point, useful for SQL result sets.
        nrows : int, default None
            Number of rows to read if data is an iterator.

        Returns
        -------
        DataFrame

        See Also
        --------
        DataFrame.from_dict : DataFrame from dict of array-like or dicts.
        DataFrame : DataFrame object creation using constructor.

        Examples
        --------
        Data can be provided as a structured ndarray:

        >>> data = np.array([(3, 'a'), (2, 'b'), (1, 'c'), (0, 'd')],
        ...                 dtype=[('col_1', 'i4'), ('col_2', 'U1')])
        >>> pd.DataFrame.from_records(data)
           col_1 col_2
        0      3     a
        1      2     b
        2      1     c
        3      0     d

        Data can be provided as a list of dicts:

        >>> data = [{'col_1': 3, 'col_2': 'a'},
        ...         {'col_1': 2, 'col_2': 'b'},
        ...         {'col_1': 1, 'col_2': 'c'},
        ...         {'col_1': 0, 'col_2': 'd'}]
        >>> pd.DataFrame.from_records(data)
           col_1 col_2
        0      3     a
        1      2     b
        2      1     c
        3      0     d

        Data can be provided as a list of tuples with corresponding columns:

        >>> data = [(3, 'a'), (2, 'b'), (1, 'c'), (0, 'd')]
        >>> pd.DataFrame.from_records(data, columns=['col_1', 'col_2'])
           col_1 col_2
        0      3     a
        1      2     b
        2      1     c
        3      0     d
        """
        # Make a copy of the input columns so we can modify it
        if columns is not None:
            columns = ensure_index(columns)

        if is_iterator(data):
            if nrows == 0:
                return cls()

            try:
                first_row = next(data)
            except StopIteration:
                return cls(index=index, columns=columns)

            dtype = None
            if hasattr(first_row, "dtype") and first_row.dtype.names:
                dtype = first_row.dtype

            values = [first_row]

            if nrows is None:
                values += data
            else:
                values.extend(itertools.islice(data, nrows - 1))

            if dtype is not None:
                data = np.array(values, dtype=dtype)
            else:
                data = values

        if isinstance(data, dict):
            if columns is None:
                columns = arr_columns = ensure_index(sorted(data))
                arrays = [data[k] for k in columns]
            else:
                arrays = []
                arr_columns_list = []
                for k, v in data.items():
                    if k in columns:
                        arr_columns_list.append(k)
                        arrays.append(v)

                arrays, arr_columns = reorder_arrays(arrays, arr_columns_list, columns)

        elif isinstance(data, (np.ndarray, DataFrame)):
            arrays, columns = to_arrays(data, columns)
            if columns is not None:
                columns = ensure_index(columns)
            arr_columns = columns
        else:
            arrays, arr_columns = to_arrays(data, columns, coerce_float=coerce_float)

            arr_columns = ensure_index(arr_columns)
            if columns is not None:
                columns = ensure_index(columns)
            else:
                columns = arr_columns

        if exclude is None:
            exclude = set()
        else:
            exclude = set(exclude)

        result_index = None
        if index is not None:
            if isinstance(index, str) or not hasattr(index, "__iter__"):
                i = columns.get_loc(index)
                exclude.add(index)
                if len(arrays) > 0:
                    result_index = Index(arrays[i], name=index)
                else:
                    result_index = Index([], name=index)
            else:
                try:
                    index_data = [arrays[arr_columns.get_loc(field)] for field in index]
                except (KeyError, TypeError):
                    # raised by get_loc, see GH#29258
                    result_index = index
                else:
                    result_index = ensure_index_from_sequences(index_data, names=index)
                    exclude.update(index)

        if any(exclude):
            arr_exclude = [x for x in exclude if x in arr_columns]
            to_remove = [arr_columns.get_loc(col) for col in arr_exclude]
            arrays = [v for i, v in enumerate(arrays) if i not in to_remove]

            arr_columns = arr_columns.drop(arr_exclude)
            columns = columns.drop(exclude)

        mgr = arrays_to_mgr(arrays, arr_columns, result_index, columns)

        return cls(mgr)

    def to_records(
        self, index=True, column_dtypes=None, index_dtypes=None
    ) -> np.recarray:
        """
        Convert DataFrame to a NumPy record array.

        Index will be included as the first field of the record array if
        requested.

        Parameters
        ----------
        index : bool, default True
            Include index in resulting record array, stored in 'index'
            field or using the index label, if set.
        column_dtypes : str, type, dict, default None
            .. versionadded:: 0.24.0

            If a string or type, the data type to store all columns. If
            a dictionary, a mapping of column names and indices (zero-indexed)
            to specific data types.
        index_dtypes : str, type, dict, default None
            .. versionadded:: 0.24.0

            If a string or type, the data type to store all index levels. If
            a dictionary, a mapping of index level names and indices
            (zero-indexed) to specific data types.

            This mapping is applied only if `index=True`.

        Returns
        -------
        numpy.recarray
            NumPy ndarray with the DataFrame labels as fields and each row
            of the DataFrame as entries.

        See Also
        --------
        DataFrame.from_records: Convert structured or record ndarray
            to DataFrame.
        numpy.recarray: An ndarray that allows field access using
            attributes, analogous to typed columns in a
            spreadsheet.

        Examples
        --------
        >>> df = pd.DataFrame({'A': [1, 2], 'B': [0.5, 0.75]},
        ...                   index=['a', 'b'])
        >>> df
           A     B
        a  1  0.50
        b  2  0.75
        >>> df.to_records()
        rec.array([('a', 1, 0.5 ), ('b', 2, 0.75)],
                  dtype=[('index', 'O'), ('A', '<i8'), ('B', '<f8')])

        If the DataFrame index has no label then the recarray field name
        is set to 'index'. If the index has a label then this is used as the
        field name:

        >>> df.index = df.index.rename("I")
        >>> df.to_records()
        rec.array([('a', 1, 0.5 ), ('b', 2, 0.75)],
                  dtype=[('I', 'O'), ('A', '<i8'), ('B', '<f8')])

        The index can be excluded from the record array:

        >>> df.to_records(index=False)
        rec.array([(1, 0.5 ), (2, 0.75)],
                  dtype=[('A', '<i8'), ('B', '<f8')])

        Data types can be specified for the columns:

        >>> df.to_records(column_dtypes={"A": "int32"})
        rec.array([('a', 1, 0.5 ), ('b', 2, 0.75)],
                  dtype=[('I', 'O'), ('A', '<i4'), ('B', '<f8')])

        As well as for the index:

        >>> df.to_records(index_dtypes="<S2")
        rec.array([(b'a', 1, 0.5 ), (b'b', 2, 0.75)],
                  dtype=[('I', 'S2'), ('A', '<i8'), ('B', '<f8')])

        >>> index_dtypes = f"<S{df.index.str.len().max()}"
        >>> df.to_records(index_dtypes=index_dtypes)
        rec.array([(b'a', 1, 0.5 ), (b'b', 2, 0.75)],
                  dtype=[('I', 'S1'), ('A', '<i8'), ('B', '<f8')])
        """
        if index:
            if isinstance(self.index, MultiIndex):
                # array of tuples to numpy cols. copy copy copy
                ix_vals = list(map(np.array, zip(*self.index._values)))
            else:
                ix_vals = [self.index.values]

            arrays = ix_vals + [
                np.asarray(self.iloc[:, i]) for i in range(len(self.columns))
            ]

            count = 0
            index_names = list(self.index.names)

            if isinstance(self.index, MultiIndex):
                for i, n in enumerate(index_names):
                    if n is None:
                        index_names[i] = f"level_{count}"
                        count += 1
            elif index_names[0] is None:
                index_names = ["index"]

            names = [str(name) for name in itertools.chain(index_names, self.columns)]
        else:
            arrays = [np.asarray(self.iloc[:, i]) for i in range(len(self.columns))]
            names = [str(c) for c in self.columns]
            index_names = []

        index_len = len(index_names)
        formats = []

        for i, v in enumerate(arrays):
            index = i

            # When the names and arrays are collected, we
            # first collect those in the DataFrame's index,
            # followed by those in its columns.
            #
            # Thus, the total length of the array is:
            # len(index_names) + len(DataFrame.columns).
            #
            # This check allows us to see whether we are
            # handling a name / array in the index or column.
            if index < index_len:
                dtype_mapping = index_dtypes
                name = index_names[index]
            else:
                index -= index_len
                dtype_mapping = column_dtypes
                name = self.columns[index]

            # We have a dictionary, so we get the data type
            # associated with the index or column (which can
            # be denoted by its name in the DataFrame or its
            # position in DataFrame's array of indices or
            # columns, whichever is applicable.
            if is_dict_like(dtype_mapping):
                if name in dtype_mapping:
                    dtype_mapping = dtype_mapping[name]
                elif index in dtype_mapping:
                    dtype_mapping = dtype_mapping[index]
                else:
                    dtype_mapping = None

            # If no mapping can be found, use the array's
            # dtype attribute for formatting.
            #
            # A valid dtype must either be a type or
            # string naming a type.
            if dtype_mapping is None:
                formats.append(v.dtype)
            elif isinstance(dtype_mapping, (type, np.dtype, str)):
                formats.append(dtype_mapping)
            else:
                element = "row" if i < index_len else "column"
                msg = f"Invalid dtype {dtype_mapping} specified for {element} {name}"
                raise ValueError(msg)

        return np.rec.fromarrays(arrays, dtype={"names": names, "formats": formats})

    @classmethod
    def _from_arrays(
        cls,
        arrays,
        columns,
        index,
        dtype: Optional[Dtype] = None,
        verify_integrity: bool = True,
    ) -> DataFrame:
        """
        Create DataFrame from a list of arrays corresponding to the columns.

        Parameters
        ----------
        arrays : list-like of arrays
            Each array in the list corresponds to one column, in order.
        columns : list-like, Index
            The column names for the resulting DataFrame.
        index : list-like, Index
            The rows labels for the resulting DataFrame.
        dtype : dtype, optional
            Optional dtype to enforce for all arrays.
        verify_integrity : bool, default True
            Validate and homogenize all input. If set to False, it is assumed
            that all elements of `arrays` are actual arrays how they will be
            stored in a block (numpy ndarray or ExtensionArray), have the same
            length as and are aligned with the index, and that `columns` and
            `index` are ensured to be an Index object.

        Returns
        -------
        DataFrame
        """
        if dtype is not None:
            dtype = pandas_dtype(dtype)

        mgr = arrays_to_mgr(
            arrays,
            columns,
            index,
            columns,
            dtype=dtype,
            verify_integrity=verify_integrity,
        )
        return cls(mgr)

    @deprecate_kwarg(old_arg_name="fname", new_arg_name="path")
    def to_stata(
        self,
        path: FilePathOrBuffer,
        convert_dates: Optional[Dict[Label, str]] = None,
        write_index: bool = True,
        byteorder: Optional[str] = None,
        time_stamp: Optional[datetime.datetime] = None,
        data_label: Optional[str] = None,
        variable_labels: Optional[Dict[Label, str]] = None,
        version: Optional[int] = 114,
        convert_strl: Optional[Sequence[Label]] = None,
        compression: CompressionOptions = "infer",
        storage_options: StorageOptions = None,
    ) -> None:
        """
        Export DataFrame object to Stata dta format.

        Writes the DataFrame to a Stata dataset file.
        "dta" files contain a Stata dataset.

        Parameters
        ----------
        path : str, buffer or path object
            String, path object (pathlib.Path or py._path.local.LocalPath) or
            object implementing a binary write() function. If using a buffer
            then the buffer will not be automatically closed after the file
            data has been written.

            .. versionchanged:: 1.0.0

            Previously this was "fname"

        convert_dates : dict
            Dictionary mapping columns containing datetime types to stata
            internal format to use when writing the dates. Options are 'tc',
            'td', 'tm', 'tw', 'th', 'tq', 'ty'. Column can be either an integer
            or a name. Datetime columns that do not have a conversion type
            specified will be converted to 'tc'. Raises NotImplementedError if
            a datetime column has timezone information.
        write_index : bool
            Write the index to Stata dataset.
        byteorder : str
            Can be ">", "<", "little", or "big". default is `sys.byteorder`.
        time_stamp : datetime
            A datetime to use as file creation date.  Default is the current
            time.
        data_label : str, optional
            A label for the data set.  Must be 80 characters or smaller.
        variable_labels : dict
            Dictionary containing columns as keys and variable labels as
            values. Each label must be 80 characters or smaller.
        version : {114, 117, 118, 119, None}, default 114
            Version to use in the output dta file. Set to None to let pandas
            decide between 118 or 119 formats depending on the number of
            columns in the frame. Version 114 can be read by Stata 10 and
            later. Version 117 can be read by Stata 13 or later. Version 118
            is supported in Stata 14 and later. Version 119 is supported in
            Stata 15 and later. Version 114 limits string variables to 244
            characters or fewer while versions 117 and later allow strings
            with lengths up to 2,000,000 characters. Versions 118 and 119
            support Unicode characters, and version 119 supports more than
            32,767 variables.

            .. versionadded:: 0.23.0
            .. versionchanged:: 1.0.0

                Added support for formats 118 and 119.

        convert_strl : list, optional
            List of column names to convert to string columns to Stata StrL
            format. Only available if version is 117.  Storing strings in the
            StrL format can produce smaller dta files if strings have more than
            8 characters and values are repeated.

            .. versionadded:: 0.23.0

        compression : str or dict, default 'infer'
            For on-the-fly compression of the output dta. If string, specifies
            compression mode. If dict, value at key 'method' specifies
            compression mode. Compression mode must be one of {'infer', 'gzip',
            'bz2', 'zip', 'xz', None}. If compression mode is 'infer' and
            `fname` is path-like, then detect compression from the following
            extensions: '.gz', '.bz2', '.zip', or '.xz' (otherwise no
            compression). If dict and compression mode is one of {'zip',
            'gzip', 'bz2'}, or inferred as one of the above, other entries
            passed as additional compression options.

            .. versionadded:: 1.1.0

        storage_options : dict, optional
            Extra options that make sense for a particular storage connection, e.g.
            host, port, username, password, etc., if using a URL that will
            be parsed by ``fsspec``, e.g., starting "s3://", "gcs://". An error
            will be raised if providing this argument with a local path or
            a file-like buffer. See the fsspec and backend storage implementation
            docs for the set of allowed keys and values.

            .. versionadded:: 1.2.0

        Raises
        ------
        NotImplementedError
            * If datetimes contain timezone information
            * Column dtype is not representable in Stata
        ValueError
            * Columns listed in convert_dates are neither datetime64[ns]
              or datetime.datetime
            * Column listed in convert_dates is not in DataFrame
            * Categorical label contains more than 32,000 characters

        See Also
        --------
        read_stata : Import Stata data files.
        io.stata.StataWriter : Low-level writer for Stata data files.
        io.stata.StataWriter117 : Low-level writer for version 117 files.

        Examples
        --------
        >>> df = pd.DataFrame({'animal': ['falcon', 'parrot', 'falcon',
        ...                               'parrot'],
        ...                    'speed': [350, 18, 361, 15]})
        >>> df.to_stata('animals.dta')  # doctest: +SKIP
        """
        if version not in (114, 117, 118, 119, None):
            raise ValueError("Only formats 114, 117, 118 and 119 are supported.")
        if version == 114:
            if convert_strl is not None:
                raise ValueError("strl is not supported in format 114")
            from pandas.io.stata import StataWriter as statawriter
        elif version == 117:
            # mypy: Name 'statawriter' already defined (possibly by an import)
            from pandas.io.stata import (  # type: ignore[no-redef]
                StataWriter117 as statawriter,
            )
        else:  # versions 118 and 119
            # mypy: Name 'statawriter' already defined (possibly by an import)
            from pandas.io.stata import (  # type: ignore[no-redef]
                StataWriterUTF8 as statawriter,
            )

        kwargs: Dict[str, Any] = {}
        if version is None or version >= 117:
            # strl conversion is only supported >= 117
            kwargs["convert_strl"] = convert_strl
        if version is None or version >= 118:
            # Specifying the version is only supported for UTF8 (118 or 119)
            kwargs["version"] = version

        # mypy: Too many arguments for "StataWriter"
        writer = statawriter(  # type: ignore[call-arg]
            path,
            self,
            convert_dates=convert_dates,
            byteorder=byteorder,
            time_stamp=time_stamp,
            data_label=data_label,
            write_index=write_index,
            variable_labels=variable_labels,
            compression=compression,
            storage_options=storage_options,
            **kwargs,
        )
        writer.write_file()

    @deprecate_kwarg(old_arg_name="fname", new_arg_name="path")
    def to_feather(self, path, **kwargs) -> None:
        """
        Write a DataFrame to the binary Feather format.

        Parameters
        ----------
        path : str
            String file path.
        **kwargs :
            Additional keywords passed to :func:`pyarrow.feather.write_feather`.
            Starting with pyarrow 0.17, this includes the `compression`,
            `compression_level`, `chunksize` and `version` keywords.

            .. versionadded:: 1.1.0
        """
        from pandas.io.feather_format import to_feather

        to_feather(self, path, **kwargs)

    @doc(
        Series.to_markdown,
        klass=_shared_doc_kwargs["klass"],
        examples="""Examples
        --------
        >>> df = pd.DataFrame(
        ...     data={"animal_1": ["elk", "pig"], "animal_2": ["dog", "quetzal"]}
        ... )
        >>> print(df.to_markdown())
        |    | animal_1   | animal_2   |
        |---:|:-----------|:-----------|
        |  0 | elk        | dog        |
        |  1 | pig        | quetzal    |

        Output markdown with a tabulate option.

        >>> print(df.to_markdown(tablefmt="grid"))
        +----+------------+------------+
        |    | animal_1   | animal_2   |
        +====+============+============+
        |  0 | elk        | dog        |
        +----+------------+------------+
        |  1 | pig        | quetzal    |
        +----+------------+------------+
        """,
    )
    def to_markdown(
        self,
        buf: Optional[Union[IO[str], str]] = None,
        mode: str = "wt",
        index: bool = True,
        storage_options: StorageOptions = None,
        **kwargs,
    ) -> Optional[str]:
        if "showindex" in kwargs:
            warnings.warn(
                "'showindex' is deprecated. Only 'index' will be used "
                "in a future version. Use 'index' to silence this warning.",
                FutureWarning,
                stacklevel=2,
            )

        kwargs.setdefault("headers", "keys")
        kwargs.setdefault("tablefmt", "pipe")
        kwargs.setdefault("showindex", index)
        tabulate = import_optional_dependency("tabulate")
        result = tabulate.tabulate(self, **kwargs)
        if buf is None:
            return result
        ioargs = get_filepath_or_buffer(buf, mode=mode, storage_options=storage_options)
        assert not isinstance(ioargs.filepath_or_buffer, str)
        ioargs.filepath_or_buffer.writelines(result)
        if ioargs.should_close:
            ioargs.filepath_or_buffer.close()
        return None

    @deprecate_kwarg(old_arg_name="fname", new_arg_name="path")
    def to_parquet(
        self,
        path: FilePathOrBuffer[AnyStr],
        engine: str = "auto",
        compression: Optional[str] = "snappy",
        index: Optional[bool] = None,
        partition_cols: Optional[List[str]] = None,
        storage_options: StorageOptions = None,
        **kwargs,
    ) -> None:
        """
        Write a DataFrame to the binary parquet format.

        This function writes the dataframe as a `parquet file
        <https://parquet.apache.org/>`_. You can choose different parquet
        backends, and have the option of compression. See
        :ref:`the user guide <io.parquet>` for more details.

        Parameters
        ----------
        path : str or file-like object
            If a string, it will be used as Root Directory path
            when writing a partitioned dataset. By file-like object,
            we refer to objects with a write() method, such as a file handler
            (e.g. via builtin open function) or io.BytesIO. The engine
            fastparquet does not accept file-like objects.

            .. versionchanged:: 1.0.0

            Previously this was "fname"

        engine : {'auto', 'pyarrow', 'fastparquet'}, default 'auto'
            Parquet library to use. If 'auto', then the option
            ``io.parquet.engine`` is used. The default ``io.parquet.engine``
            behavior is to try 'pyarrow', falling back to 'fastparquet' if
            'pyarrow' is unavailable.
        compression : {'snappy', 'gzip', 'brotli', None}, default 'snappy'
            Name of the compression to use. Use ``None`` for no compression.
        index : bool, default None
            If ``True``, include the dataframe's index(es) in the file output.
            If ``False``, they will not be written to the file.
            If ``None``, similar to ``True`` the dataframe's index(es)
            will be saved. However, instead of being saved as values,
            the RangeIndex will be stored as a range in the metadata so it
            doesn't require much space and is faster. Other indexes will
            be included as columns in the file output.

            .. versionadded:: 0.24.0

        partition_cols : list, optional, default None
            Column names by which to partition the dataset.
            Columns are partitioned in the order they are given.
            Must be None if path is not a string.

            .. versionadded:: 0.24.0

        storage_options : dict, optional
            Extra options that make sense for a particular storage connection, e.g.
            host, port, username, password, etc., if using a URL that will
            be parsed by ``fsspec``, e.g., starting "s3://", "gcs://". An error
            will be raised if providing this argument with a local path or
            a file-like buffer. See the fsspec and backend storage implementation
            docs for the set of allowed keys and values

            .. versionadded:: 1.2.0

        **kwargs
            Additional arguments passed to the parquet library. See
            :ref:`pandas io <io.parquet>` for more details.

        See Also
        --------
        read_parquet : Read a parquet file.
        DataFrame.to_csv : Write a csv file.
        DataFrame.to_sql : Write to a sql table.
        DataFrame.to_hdf : Write to hdf.

        Notes
        -----
        This function requires either the `fastparquet
        <https://pypi.org/project/fastparquet>`_ or `pyarrow
        <https://arrow.apache.org/docs/python/>`_ library.

        Examples
        --------
        >>> df = pd.DataFrame(data={'col1': [1, 2], 'col2': [3, 4]})
        >>> df.to_parquet('df.parquet.gzip',
        ...               compression='gzip')  # doctest: +SKIP
        >>> pd.read_parquet('df.parquet.gzip')  # doctest: +SKIP
           col1  col2
        0     1     3
        1     2     4

        If you want to get a buffer to the parquet content you can use a io.BytesIO
        object, as long as you don't use partition_cols, which creates multiple files.

        >>> import io
        >>> f = io.BytesIO()
        >>> df.to_parquet(f)
        >>> f.seek(0)
        0
        >>> content = f.read()
        """
        from pandas.io.parquet import to_parquet

        to_parquet(
            self,
            path,
            engine,
            compression=compression,
            index=index,
            partition_cols=partition_cols,
            storage_options=storage_options,
            **kwargs,
        )

    @Substitution(
        header_type="bool",
        header="Whether to print column labels, default True",
        col_space_type="str or int, list or dict of int or str",
        col_space="The minimum width of each column in CSS length "
        "units.  An int is assumed to be px units.\n\n"
        "            .. versionadded:: 0.25.0\n"
        "                Ability to use str",
    )
    @Substitution(shared_params=fmt.common_docstring, returns=fmt.return_docstring)
    def to_html(
        self,
        buf=None,
        columns=None,
        col_space=None,
        header=True,
        index=True,
        na_rep="NaN",
        formatters=None,
        float_format=None,
        sparsify=None,
        index_names=True,
        justify=None,
        max_rows=None,
        max_cols=None,
        show_dimensions=False,
        decimal=".",
        bold_rows=True,
        classes=None,
        escape=True,
        notebook=False,
        border=None,
        table_id=None,
        render_links=False,
        encoding=None,
    ):
        """
        Render a DataFrame as an HTML table.
        %(shared_params)s
        bold_rows : bool, default True
            Make the row labels bold in the output.
        classes : str or list or tuple, default None
            CSS class(es) to apply to the resulting html table.
        escape : bool, default True
            Convert the characters <, >, and & to HTML-safe sequences.
        notebook : {True, False}, default False
            Whether the generated HTML is for IPython Notebook.
        border : int
            A ``border=border`` attribute is included in the opening
            `<table>` tag. Default ``pd.options.display.html.border``.
        encoding : str, default "utf-8"
            Set character encoding.

            .. versionadded:: 1.0

        table_id : str, optional
            A css id is included in the opening `<table>` tag if specified.

            .. versionadded:: 0.23.0

        render_links : bool, default False
            Convert URLs to HTML links.

            .. versionadded:: 0.24.0
        %(returns)s
        See Also
        --------
        to_string : Convert DataFrame to a string.
        """
        if justify is not None and justify not in fmt._VALID_JUSTIFY_PARAMETERS:
            raise ValueError("Invalid value for justify parameter")

        formatter = fmt.DataFrameFormatter(
            self,
            columns=columns,
            col_space=col_space,
            na_rep=na_rep,
            formatters=formatters,
            float_format=float_format,
            sparsify=sparsify,
            justify=justify,
            index_names=index_names,
            header=header,
            index=index,
            bold_rows=bold_rows,
            escape=escape,
            max_rows=max_rows,
            max_cols=max_cols,
            show_dimensions=show_dimensions,
            decimal=decimal,
            table_id=table_id,
            render_links=render_links,
        )
        # TODO: a generic formatter wld b in DataFrameFormatter
        return formatter.to_html(
            buf=buf,
            classes=classes,
            notebook=notebook,
            border=border,
            encoding=encoding,
        )

    # ----------------------------------------------------------------------
    @Substitution(
        klass="DataFrame",
        type_sub=" and columns",
        max_cols_sub=(
            """max_cols : int, optional
                When to switch from the verbose to the truncated output. If the
                DataFrame has more than `max_cols` columns, the truncated output
                is used. By default, the setting in
                ``pandas.options.display.max_info_columns`` is used.
            """
        ),
        examples_sub=(
            """
            >>> int_values = [1, 2, 3, 4, 5]
            >>> text_values = ['alpha', 'beta', 'gamma', 'delta', 'epsilon']
            >>> float_values = [0.0, 0.25, 0.5, 0.75, 1.0]
            >>> df = pd.DataFrame({"int_col": int_values, "text_col": text_values,
            ...                   "float_col": float_values})
            >>> df
                int_col text_col  float_col
            0        1    alpha       0.00
            1        2     beta       0.25
            2        3    gamma       0.50
            3        4    delta       0.75
            4        5  epsilon       1.00

            Prints information of all columns:

            >>> df.info(verbose=True)
            <class 'pandas.core.frame.DataFrame'>
            RangeIndex: 5 entries, 0 to 4
            Data columns (total 3 columns):
             #   Column     Non-Null Count  Dtype
            ---  ------     --------------  -----
             0   int_col    5 non-null      int64
             1   text_col   5 non-null      object
             2   float_col  5 non-null      float64
            dtypes: float64(1), int64(1), object(1)
            memory usage: 248.0+ bytes

            Prints a summary of columns count and its dtypes but not per column
            information:

            >>> df.info(verbose=False)
            <class 'pandas.core.frame.DataFrame'>
            RangeIndex: 5 entries, 0 to 4
            Columns: 3 entries, int_col to float_col
            dtypes: float64(1), int64(1), object(1)
            memory usage: 248.0+ bytes

            Pipe output of DataFrame.info to buffer instead of sys.stdout, get
            buffer content and writes to a text file:

            >>> import io
            >>> buffer = io.StringIO()
            >>> df.info(buf=buffer)
            >>> s = buffer.getvalue()
            >>> with open("df_info.txt", "w",
            ...           encoding="utf-8") as f:  # doctest: +SKIP
            ...     f.write(s)
            260

            The `memory_usage` parameter allows deep introspection mode, specially
            useful for big DataFrames and fine-tune memory optimization:

            >>> random_strings_array = np.random.choice(['a', 'b', 'c'], 10 ** 6)
            >>> df = pd.DataFrame({
            ...     'column_1': np.random.choice(['a', 'b', 'c'], 10 ** 6),
            ...     'column_2': np.random.choice(['a', 'b', 'c'], 10 ** 6),
            ...     'column_3': np.random.choice(['a', 'b', 'c'], 10 ** 6)
            ... })
            >>> df.info()
            <class 'pandas.core.frame.DataFrame'>
            RangeIndex: 1000000 entries, 0 to 999999
            Data columns (total 3 columns):
             #   Column    Non-Null Count    Dtype
            ---  ------    --------------    -----
             0   column_1  1000000 non-null  object
             1   column_2  1000000 non-null  object
             2   column_3  1000000 non-null  object
            dtypes: object(3)
            memory usage: 22.9+ MB

            >>> df.info(memory_usage='deep')
            <class 'pandas.core.frame.DataFrame'>
            RangeIndex: 1000000 entries, 0 to 999999
            Data columns (total 3 columns):
             #   Column    Non-Null Count    Dtype
            ---  ------    --------------    -----
             0   column_1  1000000 non-null  object
             1   column_2  1000000 non-null  object
             2   column_3  1000000 non-null  object
            dtypes: object(3)
            memory usage: 165.9 MB"""
        ),
        see_also_sub=(
            """
            DataFrame.describe: Generate descriptive statistics of DataFrame
                columns.
            DataFrame.memory_usage: Memory usage of DataFrame columns."""
        ),
    )
    @doc(DataFrameInfo.info)
    def info(
        self,
        verbose: Optional[bool] = None,
        buf: Optional[IO[str]] = None,
        max_cols: Optional[int] = None,
        memory_usage: Optional[Union[bool, str]] = None,
        null_counts: Optional[bool] = None,
    ) -> None:
        return DataFrameInfo(
            self, verbose, buf, max_cols, memory_usage, null_counts
        ).info()

    def memory_usage(self, index=True, deep=False) -> Series:
        """
        Return the memory usage of each column in bytes.

        The memory usage can optionally include the contribution of
        the index and elements of `object` dtype.

        This value is displayed in `DataFrame.info` by default. This can be
        suppressed by setting ``pandas.options.display.memory_usage`` to False.

        Parameters
        ----------
        index : bool, default True
            Specifies whether to include the memory usage of the DataFrame's
            index in returned Series. If ``index=True``, the memory usage of
            the index is the first item in the output.
        deep : bool, default False
            If True, introspect the data deeply by interrogating
            `object` dtypes for system-level memory consumption, and include
            it in the returned values.

        Returns
        -------
        Series
            A Series whose index is the original column names and whose values
            is the memory usage of each column in bytes.

        See Also
        --------
        numpy.ndarray.nbytes : Total bytes consumed by the elements of an
            ndarray.
        Series.memory_usage : Bytes consumed by a Series.
        Categorical : Memory-efficient array for string values with
            many repeated values.
        DataFrame.info : Concise summary of a DataFrame.

        Examples
        --------
        >>> dtypes = ['int64', 'float64', 'complex128', 'object', 'bool']
        >>> data = dict([(t, np.ones(shape=5000).astype(t))
        ...              for t in dtypes])
        >>> df = pd.DataFrame(data)
        >>> df.head()
           int64  float64            complex128  object  bool
        0      1      1.0    1.000000+0.000000j       1  True
        1      1      1.0    1.000000+0.000000j       1  True
        2      1      1.0    1.000000+0.000000j       1  True
        3      1      1.0    1.000000+0.000000j       1  True
        4      1      1.0    1.000000+0.000000j       1  True

        >>> df.memory_usage()
        Index           128
        int64         40000
        float64       40000
        complex128    80000
        object        40000
        bool           5000
        dtype: int64

        >>> df.memory_usage(index=False)
        int64         40000
        float64       40000
        complex128    80000
        object        40000
        bool           5000
        dtype: int64

        The memory footprint of `object` dtype columns is ignored by default:

        >>> df.memory_usage(deep=True)
        Index            128
        int64          40000
        float64        40000
        complex128     80000
        object        160000
        bool            5000
        dtype: int64

        Use a Categorical for efficient storage of an object-dtype column with
        many repeated values.

        >>> df['object'].astype('category').memory_usage(deep=True)
        5216
        """
        result = self._constructor_sliced(
            [c.memory_usage(index=False, deep=deep) for col, c in self.items()],
            index=self.columns,
        )
        if index:
            result = self._constructor_sliced(
                self.index.memory_usage(deep=deep), index=["Index"]
            ).append(result)
        return result

    def transpose(self, *args, copy: bool = False) -> DataFrame:
        """
        Transpose index and columns.

        Reflect the DataFrame over its main diagonal by writing rows as columns
        and vice-versa. The property :attr:`.T` is an accessor to the method
        :meth:`transpose`.

        Parameters
        ----------
        *args : tuple, optional
            Accepted for compatibility with NumPy.
        copy : bool, default False
            Whether to copy the data after transposing, even for DataFrames
            with a single dtype.

            Note that a copy is always required for mixed dtype DataFrames,
            or for DataFrames with any extension types.

        Returns
        -------
        DataFrame
            The transposed DataFrame.

        See Also
        --------
        numpy.transpose : Permute the dimensions of a given array.

        Notes
        -----
        Transposing a DataFrame with mixed dtypes will result in a homogeneous
        DataFrame with the `object` dtype. In such a case, a copy of the data
        is always made.

        Examples
        --------
        **Square DataFrame with homogeneous dtype**

        >>> d1 = {'col1': [1, 2], 'col2': [3, 4]}
        >>> df1 = pd.DataFrame(data=d1)
        >>> df1
           col1  col2
        0     1     3
        1     2     4

        >>> df1_transposed = df1.T # or df1.transpose()
        >>> df1_transposed
              0  1
        col1  1  2
        col2  3  4

        When the dtype is homogeneous in the original DataFrame, we get a
        transposed DataFrame with the same dtype:

        >>> df1.dtypes
        col1    int64
        col2    int64
        dtype: object
        >>> df1_transposed.dtypes
        0    int64
        1    int64
        dtype: object

        **Non-square DataFrame with mixed dtypes**

        >>> d2 = {'name': ['Alice', 'Bob'],
        ...       'score': [9.5, 8],
        ...       'employed': [False, True],
        ...       'kids': [0, 0]}
        >>> df2 = pd.DataFrame(data=d2)
        >>> df2
            name  score  employed  kids
        0  Alice    9.5     False     0
        1    Bob    8.0      True     0

        >>> df2_transposed = df2.T # or df2.transpose()
        >>> df2_transposed
                      0     1
        name      Alice   Bob
        score       9.5     8
        employed  False  True
        kids          0     0

        When the DataFrame has mixed dtypes, we get a transposed DataFrame with
        the `object` dtype:

        >>> df2.dtypes
        name         object
        score       float64
        employed       bool
        kids          int64
        dtype: object
        >>> df2_transposed.dtypes
        0    object
        1    object
        dtype: object
        """
        nv.validate_transpose(args, dict())
        # construct the args

        dtypes = list(self.dtypes)
        if self._is_homogeneous_type and dtypes and is_extension_array_dtype(dtypes[0]):
            # We have EAs with the same dtype. We can preserve that dtype in transpose.
            dtype = dtypes[0]
            arr_type = dtype.construct_array_type()
            values = self.values

            new_values = [arr_type._from_sequence(row, dtype=dtype) for row in values]
            result = self._constructor(
                dict(zip(self.index, new_values)), index=self.columns
            )

        else:
            new_values = self.values.T
            if copy:
                new_values = new_values.copy()
            result = self._constructor(
                new_values, index=self.columns, columns=self.index
            )

        return result.__finalize__(self, method="transpose")

    @property
    def T(self) -> DataFrame:
        return self.transpose()

    # ----------------------------------------------------------------------
    # Indexing Methods

    def _ixs(self, i: int, axis: int = 0):
        """
        Parameters
        ----------
        i : int
        axis : int

        Notes
        -----
        If slice passed, the resulting data will be a view.
        """
        # irow
        if axis == 0:
            new_values = self._mgr.fast_xs(i)

            # if we are a copy, mark as such
            copy = isinstance(new_values, np.ndarray) and new_values.base is None
            result = self._constructor_sliced(
                new_values,
                index=self.columns,
                name=self.index[i],
                dtype=new_values.dtype,
            )
            result._set_is_copy(self, copy=copy)
            return result

        # icol
        else:
            label = self.columns[i]

            values = self._mgr.iget(i)
            result = self._box_col_values(values, i)

            # this is a cached value, mark it so
            result._set_as_cached(label, self)

            return result

    def _get_column_array(self, i: int) -> ArrayLike:
        """
        Get the values of the i'th column (ndarray or ExtensionArray, as stored
        in the Block)
        """
        return self._data.iget_values(i)

    def _iter_column_arrays(self) -> Iterator[ArrayLike]:
        """
        Iterate over the arrays of all columns in order.
        This returns the values as stored in the Block (ndarray or ExtensionArray).
        """
        for i in range(len(self.columns)):
            yield self._get_column_array(i)

    def __getitem__(self, key):
        key = lib.item_from_zerodim(key)
        key = com.apply_if_callable(key, self)

        if is_hashable(key):
            # shortcut if the key is in columns
            if self.columns.is_unique and key in self.columns:
                if self.columns.nlevels > 1:
                    return self._getitem_multilevel(key)
                return self._get_item_cache(key)

        # Do we have a slicer (on rows)?
        indexer = convert_to_index_sliceable(self, key)
        if indexer is not None:
            # either we have a slice or we have a string that can be converted
            #  to a slice for partial-string date indexing
            return self._slice(indexer, axis=0)

        # Do we have a (boolean) DataFrame?
        if isinstance(key, DataFrame):
            return self.where(key)

        # Do we have a (boolean) 1d indexer?
        if com.is_bool_indexer(key):
            return self._getitem_bool_array(key)

        # We are left with two options: a single key, and a collection of keys,
        # We interpret tuples as collections only for non-MultiIndex
        is_single_key = isinstance(key, tuple) or not is_list_like(key)

        if is_single_key:
            if self.columns.nlevels > 1:
                return self._getitem_multilevel(key)
            indexer = self.columns.get_loc(key)
            if is_integer(indexer):
                indexer = [indexer]
        else:
            if is_iterator(key):
                key = list(key)
            indexer = self.loc._get_listlike_indexer(key, axis=1, raise_missing=True)[1]

        # take() does not accept boolean indexers
        if getattr(indexer, "dtype", None) == bool:
            indexer = np.where(indexer)[0]

        data = self._take_with_is_copy(indexer, axis=1)

        if is_single_key:
            # What does looking for a single key in a non-unique index return?
            # The behavior is inconsistent. It returns a Series, except when
            # - the key itself is repeated (test on data.shape, #9519), or
            # - we have a MultiIndex on columns (test on self.columns, #21309)
            if data.shape[1] == 1 and not isinstance(self.columns, MultiIndex):
                data = data[key]

        return data

    def _getitem_bool_array(self, key):
        # also raises Exception if object array with NA values
        # warning here just in case -- previously __setitem__ was
        # reindexing but __getitem__ was not; it seems more reasonable to
        # go with the __setitem__ behavior since that is more consistent
        # with all other indexing behavior
        if isinstance(key, Series) and not key.index.equals(self.index):
            warnings.warn(
                "Boolean Series key will be reindexed to match DataFrame index.",
                UserWarning,
                stacklevel=3,
            )
        elif len(key) != len(self.index):
            raise ValueError(
                f"Item wrong length {len(key)} instead of {len(self.index)}."
            )

        # check_bool_indexer will throw exception if Series key cannot
        # be reindexed to match DataFrame rows
        key = check_bool_indexer(self.index, key)
        indexer = key.nonzero()[0]
        return self._take_with_is_copy(indexer, axis=0)

    def _getitem_multilevel(self, key):
        # self.columns is a MultiIndex
        loc = self.columns.get_loc(key)
        if isinstance(loc, (slice, np.ndarray)):
            new_columns = self.columns[loc]
            result_columns = maybe_droplevels(new_columns, key)
            if self._is_mixed_type:
                result = self.reindex(columns=new_columns)
                result.columns = result_columns
            else:
                new_values = self.values[:, loc]
                result = self._constructor(
                    new_values, index=self.index, columns=result_columns
                )
                result = result.__finalize__(self)

            # If there is only one column being returned, and its name is
            # either an empty string, or a tuple with an empty string as its
            # first element, then treat the empty string as a placeholder
            # and return the column as if the user had provided that empty
            # string in the key. If the result is a Series, exclude the
            # implied empty string from its name.
            if len(result.columns) == 1:
                top = result.columns[0]
                if isinstance(top, tuple):
                    top = top[0]
                if top == "":
                    result = result[""]
                    if isinstance(result, Series):
                        result = self._constructor_sliced(
                            result, index=self.index, name=key
                        )

            result._set_is_copy(self)
            return result
        else:
            # loc is neither a slice nor ndarray, so must be an int
            return self._ixs(loc, axis=1)

    def _get_value(self, index, col, takeable: bool = False):
        """
        Quickly retrieve single value at passed column and index.

        Parameters
        ----------
        index : row label
        col : column label
        takeable : interpret the index/col as indexers, default False

        Returns
        -------
        scalar
        """
        if takeable:
            series = self._ixs(col, axis=1)
            return series._values[index]

        series = self._get_item_cache(col)
        engine = self.index._engine

        try:
            loc = engine.get_loc(index)
            return series._values[loc]
        except KeyError:
            # GH 20629
            if self.index.nlevels > 1:
                # partial indexing forbidden
                raise

        # we cannot handle direct indexing
        # use positional
        col = self.columns.get_loc(col)
        index = self.index.get_loc(index)
        return self._get_value(index, col, takeable=True)

    def __setitem__(self, key, value):
        key = com.apply_if_callable(key, self)

        # see if we can slice the rows
        indexer = convert_to_index_sliceable(self, key)
        if indexer is not None:
            # either we have a slice or we have a string that can be converted
            #  to a slice for partial-string date indexing
            return self._setitem_slice(indexer, value)

        if isinstance(key, DataFrame) or getattr(key, "ndim", None) == 2:
            self._setitem_frame(key, value)
        elif isinstance(key, (Series, np.ndarray, list, Index)):
            self._setitem_array(key, value)
        else:
            # set column
            self._set_item(key, value)

    def _setitem_slice(self, key: slice, value):
        # NB: we can't just use self.loc[key] = value because that
        #  operates on labels and we need to operate positional for
        #  backwards-compat, xref GH#31469
        self._check_setitem_copy()
        self.iloc._setitem_with_indexer(key, value)

    def _setitem_array(self, key, value):
        # also raises Exception if object array with NA values
        if com.is_bool_indexer(key):
            if len(key) != len(self.index):
                raise ValueError(
                    f"Item wrong length {len(key)} instead of {len(self.index)}!"
                )
            key = check_bool_indexer(self.index, key)
            indexer = key.nonzero()[0]
            self._check_setitem_copy()
            self.iloc._setitem_with_indexer(indexer, value)
        else:
            if isinstance(value, DataFrame):
                if len(value.columns) != len(key):
                    raise ValueError("Columns must be same length as key")
                for k1, k2 in zip(key, value.columns):
                    self[k1] = value[k2]
            else:
                self.loc._ensure_listlike_indexer(key, axis=1)
                indexer = self.loc._get_listlike_indexer(
                    key, axis=1, raise_missing=False
                )[1]
                self._check_setitem_copy()
                self.iloc._setitem_with_indexer((slice(None), indexer), value)

    def _setitem_frame(self, key, value):
        # support boolean setting with DataFrame input, e.g.
        # df[df > df2] = 0
        if isinstance(key, np.ndarray):
            if key.shape != self.shape:
                raise ValueError("Array conditional must be same shape as self")
            key = self._constructor(key, **self._construct_axes_dict())

        if key.size and not is_bool_dtype(key.values):
            raise TypeError(
                "Must pass DataFrame or 2-d ndarray with boolean values only"
            )

        self._check_inplace_setting(value)
        self._check_setitem_copy()
        self._where(-key, value, inplace=True)

    def _iset_item(self, loc: int, value):
        self._ensure_valid_index(value)

        # technically _sanitize_column expects a label, not a position,
        #  but the behavior is the same as long as we pass broadcast=False
        value = self._sanitize_column(loc, value, broadcast=False)
        NDFrame._iset_item(self, loc, value)

        # check if we are modifying a copy
        # try to set first as we want an invalid
        # value exception to occur first
        if len(self):
            self._check_setitem_copy()

    def _set_item(self, key, value):
        """
        Add series to DataFrame in specified column.

        If series is a numpy-array (not a Series/TimeSeries), it must be the
        same length as the DataFrames index or an error will be thrown.

        Series/TimeSeries will be conformed to the DataFrames index to
        ensure homogeneity.
        """
        self._ensure_valid_index(value)
        value = self._sanitize_column(key, value)
        NDFrame._set_item(self, key, value)

        # check if we are modifying a copy
        # try to set first as we want an invalid
        # value exception to occur first
        if len(self):
            self._check_setitem_copy()

    def _set_value(self, index, col, value, takeable: bool = False):
        """
        Put single value at passed column and index.

        Parameters
        ----------
        index : row label
        col : column label
        value : scalar
        takeable : interpret the index/col as indexers, default False
        """
        try:
            if takeable is True:
                series = self._ixs(col, axis=1)
                series._set_value(index, value, takeable=True)
                return

            series = self._get_item_cache(col)
            engine = self.index._engine
            loc = engine.get_loc(index)
            validate_numeric_casting(series.dtype, value)

            series._values[loc] = value
            # Note: trying to use series._set_value breaks tests in
            #  tests.frame.indexing.test_indexing and tests.indexing.test_partial
        except (KeyError, TypeError):
            # set using a non-recursive method & reset the cache
            if takeable:
                self.iloc[index, col] = value
            else:
                self.loc[index, col] = value
            self._item_cache.pop(col, None)

    def _ensure_valid_index(self, value):
        """
        Ensure that if we don't have an index, that we can create one from the
        passed value.
        """
        # GH5632, make sure that we are a Series convertible
        if not len(self.index) and is_list_like(value) and len(value):
            try:
                value = Series(value)
            except (ValueError, NotImplementedError, TypeError) as err:
                raise ValueError(
                    "Cannot set a frame with no defined index "
                    "and a value that cannot be converted to a Series"
                ) from err

            self._mgr = self._mgr.reindex_axis(
                value.index.copy(), axis=1, fill_value=np.nan
            )

    def _box_col_values(self, values, loc: int) -> Series:
        """
        Provide boxed values for a column.
        """
        # Lookup in columns so that if e.g. a str datetime was passed
        #  we attach the Timestamp object as the name.
        name = self.columns[loc]
        klass = self._constructor_sliced
        return klass(values, index=self.index, name=name, fastpath=True)

    # ----------------------------------------------------------------------
    # Unsorted

    def query(self, expr, inplace=False, **kwargs):
        """
        Query the columns of a DataFrame with a boolean expression.

        Parameters
        ----------
        expr : str
            The query string to evaluate.

            You can refer to variables
            in the environment by prefixing them with an '@' character like
            ``@a + b``.

            You can refer to column names that contain spaces or operators by
            surrounding them in backticks. This way you can also escape
            names that start with a digit, or those that  are a Python keyword.
            Basically when it is not valid Python identifier. See notes down
            for more details.

            For example, if one of your columns is called ``a a`` and you want
            to sum it with ``b``, your query should be ```a a` + b``.

            .. versionadded:: 0.25.0
                Backtick quoting introduced.

            .. versionadded:: 1.0.0
                Expanding functionality of backtick quoting for more than only spaces.

        inplace : bool
            Whether the query should modify the data in place or return
            a modified copy.
        **kwargs
            See the documentation for :func:`eval` for complete details
            on the keyword arguments accepted by :meth:`DataFrame.query`.

        Returns
        -------
        DataFrame
            DataFrame resulting from the provided query expression.

        See Also
        --------
        eval : Evaluate a string describing operations on
            DataFrame columns.
        DataFrame.eval : Evaluate a string describing operations on
            DataFrame columns.

        Notes
        -----
        The result of the evaluation of this expression is first passed to
        :attr:`DataFrame.loc` and if that fails because of a
        multidimensional key (e.g., a DataFrame) then the result will be passed
        to :meth:`DataFrame.__getitem__`.

        This method uses the top-level :func:`eval` function to
        evaluate the passed query.

        The :meth:`~pandas.DataFrame.query` method uses a slightly
        modified Python syntax by default. For example, the ``&`` and ``|``
        (bitwise) operators have the precedence of their boolean cousins,
        :keyword:`and` and :keyword:`or`. This *is* syntactically valid Python,
        however the semantics are different.

        You can change the semantics of the expression by passing the keyword
        argument ``parser='python'``. This enforces the same semantics as
        evaluation in Python space. Likewise, you can pass ``engine='python'``
        to evaluate an expression using Python itself as a backend. This is not
        recommended as it is inefficient compared to using ``numexpr`` as the
        engine.

        The :attr:`DataFrame.index` and
        :attr:`DataFrame.columns` attributes of the
        :class:`~pandas.DataFrame` instance are placed in the query namespace
        by default, which allows you to treat both the index and columns of the
        frame as a column in the frame.
        The identifier ``index`` is used for the frame index; you can also
        use the name of the index to identify it in a query. Please note that
        Python keywords may not be used as identifiers.

        For further details and examples see the ``query`` documentation in
        :ref:`indexing <indexing.query>`.

        *Backtick quoted variables*

        Backtick quoted variables are parsed as literal Python code and
        are converted internally to a Python valid identifier.
        This can lead to the following problems.

        During parsing a number of disallowed characters inside the backtick
        quoted string are replaced by strings that are allowed as a Python identifier.
        These characters include all operators in Python, the space character, the
        question mark, the exclamation mark, the dollar sign, and the euro sign.
        For other characters that fall outside the ASCII range (U+0001..U+007F)
        and those that are not further specified in PEP 3131,
        the query parser will raise an error.
        This excludes whitespace different than the space character,
        but also the hashtag (as it is used for comments) and the backtick
        itself (backtick can also not be escaped).

        In a special case, quotes that make a pair around a backtick can
        confuse the parser.
        For example, ```it's` > `that's``` will raise an error,
        as it forms a quoted string (``'s > `that'``) with a backtick inside.

        See also the Python documentation about lexical analysis
        (https://docs.python.org/3/reference/lexical_analysis.html)
        in combination with the source code in :mod:`pandas.core.computation.parsing`.

        Examples
        --------
        >>> df = pd.DataFrame({'A': range(1, 6),
        ...                    'B': range(10, 0, -2),
        ...                    'C C': range(10, 5, -1)})
        >>> df
           A   B  C C
        0  1  10   10
        1  2   8    9
        2  3   6    8
        3  4   4    7
        4  5   2    6
        >>> df.query('A > B')
           A  B  C C
        4  5  2    6

        The previous expression is equivalent to

        >>> df[df.A > df.B]
           A  B  C C
        4  5  2    6

        For columns with spaces in their name, you can use backtick quoting.

        >>> df.query('B == `C C`')
           A   B  C C
        0  1  10   10

        The previous expression is equivalent to

        >>> df[df.B == df['C C']]
           A   B  C C
        0  1  10   10
        """
        inplace = validate_bool_kwarg(inplace, "inplace")
        if not isinstance(expr, str):
            msg = f"expr must be a string to be evaluated, {type(expr)} given"
            raise ValueError(msg)
        kwargs["level"] = kwargs.pop("level", 0) + 1
        kwargs["target"] = None
        res = self.eval(expr, **kwargs)

        try:
            result = self.loc[res]
        except ValueError:
            # when res is multi-dimensional loc raises, but this is sometimes a
            # valid query
            result = self[res]

        if inplace:
            self._update_inplace(result)
        else:
            return result

    def eval(self, expr, inplace=False, **kwargs):
        """
        Evaluate a string describing operations on DataFrame columns.

        Operates on columns only, not specific rows or elements.  This allows
        `eval` to run arbitrary code, which can make you vulnerable to code
        injection if you pass user input to this function.

        Parameters
        ----------
        expr : str
            The expression string to evaluate.
        inplace : bool, default False
            If the expression contains an assignment, whether to perform the
            operation inplace and mutate the existing DataFrame. Otherwise,
            a new DataFrame is returned.
        **kwargs
            See the documentation for :func:`eval` for complete details
            on the keyword arguments accepted by
            :meth:`~pandas.DataFrame.query`.

        Returns
        -------
        ndarray, scalar, or pandas object
            The result of the evaluation.

        See Also
        --------
        DataFrame.query : Evaluates a boolean expression to query the columns
            of a frame.
        DataFrame.assign : Can evaluate an expression or function to create new
            values for a column.
        eval : Evaluate a Python expression as a string using various
            backends.

        Notes
        -----
        For more details see the API documentation for :func:`~eval`.
        For detailed examples see :ref:`enhancing performance with eval
        <enhancingperf.eval>`.

        Examples
        --------
        >>> df = pd.DataFrame({'A': range(1, 6), 'B': range(10, 0, -2)})
        >>> df
           A   B
        0  1  10
        1  2   8
        2  3   6
        3  4   4
        4  5   2
        >>> df.eval('A + B')
        0    11
        1    10
        2     9
        3     8
        4     7
        dtype: int64

        Assignment is allowed though by default the original DataFrame is not
        modified.

        >>> df.eval('C = A + B')
           A   B   C
        0  1  10  11
        1  2   8  10
        2  3   6   9
        3  4   4   8
        4  5   2   7
        >>> df
           A   B
        0  1  10
        1  2   8
        2  3   6
        3  4   4
        4  5   2

        Use ``inplace=True`` to modify the original DataFrame.

        >>> df.eval('C = A + B', inplace=True)
        >>> df
           A   B   C
        0  1  10  11
        1  2   8  10
        2  3   6   9
        3  4   4   8
        4  5   2   7

        Multiple columns can be assigned to using multi-line expressions:

        >>> df.eval(
        ...     '''
        ... C = A + B
        ... D = A - B
        ... '''
        ... )
           A   B   C  D
        0  1  10  11 -9
        1  2   8  10 -6
        2  3   6   9 -3
        3  4   4   8  0
        4  5   2   7  3
        """
        from pandas.core.computation.eval import eval as _eval

        inplace = validate_bool_kwarg(inplace, "inplace")
        resolvers = kwargs.pop("resolvers", None)
        kwargs["level"] = kwargs.pop("level", 0) + 1
        if resolvers is None:
            index_resolvers = self._get_index_resolvers()
            column_resolvers = self._get_cleaned_column_resolvers()
            resolvers = column_resolvers, index_resolvers
        if "target" not in kwargs:
            kwargs["target"] = self
        kwargs["resolvers"] = kwargs.get("resolvers", ()) + tuple(resolvers)

        return _eval(expr, inplace=inplace, **kwargs)

    def select_dtypes(self, include=None, exclude=None) -> DataFrame:
        """
        Return a subset of the DataFrame's columns based on the column dtypes.

        Parameters
        ----------
        include, exclude : scalar or list-like
            A selection of dtypes or strings to be included/excluded. At least
            one of these parameters must be supplied.

        Returns
        -------
        DataFrame
            The subset of the frame including the dtypes in ``include`` and
            excluding the dtypes in ``exclude``.

        Raises
        ------
        ValueError
            * If both of ``include`` and ``exclude`` are empty
            * If ``include`` and ``exclude`` have overlapping elements
            * If any kind of string dtype is passed in.

        See Also
        --------
        DataFrame.dtypes: Return Series with the data type of each column.

        Notes
        -----
        * To select all *numeric* types, use ``np.number`` or ``'number'``
        * To select strings you must use the ``object`` dtype, but note that
          this will return *all* object dtype columns
        * See the `numpy dtype hierarchy
          <https://numpy.org/doc/stable/reference/arrays.scalars.html>`__
        * To select datetimes, use ``np.datetime64``, ``'datetime'`` or
          ``'datetime64'``
        * To select timedeltas, use ``np.timedelta64``, ``'timedelta'`` or
          ``'timedelta64'``
        * To select Pandas categorical dtypes, use ``'category'``
        * To select Pandas datetimetz dtypes, use ``'datetimetz'`` (new in
          0.20.0) or ``'datetime64[ns, tz]'``

        Examples
        --------
        >>> df = pd.DataFrame({'a': [1, 2] * 3,
        ...                    'b': [True, False] * 3,
        ...                    'c': [1.0, 2.0] * 3})
        >>> df
                a      b  c
        0       1   True  1.0
        1       2  False  2.0
        2       1   True  1.0
        3       2  False  2.0
        4       1   True  1.0
        5       2  False  2.0

        >>> df.select_dtypes(include='bool')
           b
        0  True
        1  False
        2  True
        3  False
        4  True
        5  False

        >>> df.select_dtypes(include=['float64'])
           c
        0  1.0
        1  2.0
        2  1.0
        3  2.0
        4  1.0
        5  2.0

        >>> df.select_dtypes(exclude=['int64'])
               b    c
        0   True  1.0
        1  False  2.0
        2   True  1.0
        3  False  2.0
        4   True  1.0
        5  False  2.0
        """
        if not is_list_like(include):
            include = (include,) if include is not None else ()
        if not is_list_like(exclude):
            exclude = (exclude,) if exclude is not None else ()

        selection = (frozenset(include), frozenset(exclude))

        if not any(selection):
            raise ValueError("at least one of include or exclude must be nonempty")

        # convert the myriad valid dtypes object to a single representation
        include = frozenset(infer_dtype_from_object(x) for x in include)
        exclude = frozenset(infer_dtype_from_object(x) for x in exclude)
        for dtypes in (include, exclude):
            invalidate_string_dtypes(dtypes)

        # can't both include AND exclude!
        if not include.isdisjoint(exclude):
            raise ValueError(f"include and exclude overlap on {(include & exclude)}")

        # We raise when both include and exclude are empty
        # Hence, we can just shrink the columns we want to keep
        keep_these = np.full(self.shape[1], True)

        def extract_unique_dtypes_from_dtypes_set(
            dtypes_set: FrozenSet[Dtype], unique_dtypes: np.ndarray
        ) -> List[Dtype]:
            extracted_dtypes = [
                unique_dtype
                for unique_dtype in unique_dtypes
                # error: Argument 1 to "tuple" has incompatible type
                # "FrozenSet[Union[ExtensionDtype, str, Any, Type[str],
                # Type[float], Type[int], Type[complex], Type[bool]]]";
                # expected "Iterable[Union[type, Tuple[Any, ...]]]"
                if issubclass(
                    unique_dtype.type, tuple(dtypes_set)  # type: ignore[arg-type]
                )
            ]
            return extracted_dtypes

        unique_dtypes = self.dtypes.unique()

        if include:
            included_dtypes = extract_unique_dtypes_from_dtypes_set(
                include, unique_dtypes
            )
            keep_these &= self.dtypes.isin(included_dtypes)

        if exclude:
            excluded_dtypes = extract_unique_dtypes_from_dtypes_set(
                exclude, unique_dtypes
            )
            keep_these &= ~self.dtypes.isin(excluded_dtypes)

        return self.iloc[:, keep_these.values]

    def insert(self, loc, column, value, allow_duplicates=False) -> None:
        """
        Insert column into DataFrame at specified location.

        Raises a ValueError if `column` is already contained in the DataFrame,
        unless `allow_duplicates` is set to True.

        Parameters
        ----------
        loc : int
            Insertion index. Must verify 0 <= loc <= len(columns).
        column : str, number, or hashable object
            Label of the inserted column.
        value : int, Series, or array-like
        allow_duplicates : bool, optional
        """
        if allow_duplicates and not self.flags.allows_duplicate_labels:
            raise ValueError(
                "Cannot specify 'allow_duplicates=True' when "
                "'self.flags.allows_duplicate_labels' is False."
            )
        self._ensure_valid_index(value)
        value = self._sanitize_column(column, value, broadcast=False)
        self._mgr.insert(loc, column, value, allow_duplicates=allow_duplicates)

    def assign(self, **kwargs) -> DataFrame:
        r"""
        Assign new columns to a DataFrame.

        Returns a new object with all original columns in addition to new ones.
        Existing columns that are re-assigned will be overwritten.

        Parameters
        ----------
        **kwargs : dict of {str: callable or Series}
            The column names are keywords. If the values are
            callable, they are computed on the DataFrame and
            assigned to the new columns. The callable must not
            change input DataFrame (though pandas doesn't check it).
            If the values are not callable, (e.g. a Series, scalar, or array),
            they are simply assigned.

        Returns
        -------
        DataFrame
            A new DataFrame with the new columns in addition to
            all the existing columns.

        Notes
        -----
        Assigning multiple columns within the same ``assign`` is possible.
        Later items in '\*\*kwargs' may refer to newly created or modified
        columns in 'df'; items are computed and assigned into 'df' in order.

        .. versionchanged:: 0.23.0

           Keyword argument order is maintained.

        Examples
        --------
        >>> df = pd.DataFrame({'temp_c': [17.0, 25.0]},
        ...                   index=['Portland', 'Berkeley'])
        >>> df
                  temp_c
        Portland    17.0
        Berkeley    25.0

        Where the value is a callable, evaluated on `df`:

        >>> df.assign(temp_f=lambda x: x.temp_c * 9 / 5 + 32)
                  temp_c  temp_f
        Portland    17.0    62.6
        Berkeley    25.0    77.0

        Alternatively, the same behavior can be achieved by directly
        referencing an existing Series or sequence:

        >>> df.assign(temp_f=df['temp_c'] * 9 / 5 + 32)
                  temp_c  temp_f
        Portland    17.0    62.6
        Berkeley    25.0    77.0

        You can create multiple columns within the same assign where one
        of the columns depends on another one defined within the same assign:

        >>> df.assign(temp_f=lambda x: x['temp_c'] * 9 / 5 + 32,
        ...           temp_k=lambda x: (x['temp_f'] +  459.67) * 5 / 9)
                  temp_c  temp_f  temp_k
        Portland    17.0    62.6  290.15
        Berkeley    25.0    77.0  298.15
        """
        data = self.copy()

        for k, v in kwargs.items():
            data[k] = com.apply_if_callable(v, data)
        return data

    def _sanitize_column(self, key, value, broadcast=True):
        """
        Ensures new columns (which go into the BlockManager as new blocks) are
        always copied and converted into an array.

        Parameters
        ----------
        key : object
        value : scalar, Series, or array-like
        broadcast : bool, default True
            If ``key`` matches multiple duplicate column names in the
            DataFrame, this parameter indicates whether ``value`` should be
            tiled so that the returned array contains a (duplicated) column for
            each occurrence of the key. If False, ``value`` will not be tiled.

        Returns
        -------
        numpy.ndarray
        """

        def reindexer(value):
            # reindex if necessary

            if value.index.equals(self.index) or not len(self.index):
                value = value._values.copy()
            else:

                # GH 4107
                try:
                    value = value.reindex(self.index)._values
                except ValueError as err:
                    # raised in MultiIndex.from_tuples, see test_insert_error_msmgs
                    if not value.index.is_unique:
                        # duplicate axis
                        raise err

                    # other
                    raise TypeError(
                        "incompatible index of inserted column with frame index"
                    ) from err
            return value

        if isinstance(value, Series):
            value = reindexer(value)

        elif isinstance(value, DataFrame):
            # align right-hand-side columns if self.columns
            # is multi-index and self[key] is a sub-frame
            if isinstance(self.columns, MultiIndex) and key in self.columns:
                loc = self.columns.get_loc(key)
                if isinstance(loc, (slice, Series, np.ndarray, Index)):
                    cols = maybe_droplevels(self.columns[loc], key)
                    if len(cols) and not cols.equals(value.columns):
                        value = value.reindex(cols, axis=1)
            # now align rows
            value = reindexer(value).T

        elif isinstance(value, ExtensionArray):
            # Explicitly copy here, instead of in sanitize_index,
            # as sanitize_index won't copy an EA, even with copy=True
            value = value.copy()
            value = sanitize_index(value, self.index)

        elif isinstance(value, Index) or is_sequence(value):

            # turn me into an ndarray
            value = sanitize_index(value, self.index)
            if not isinstance(value, (np.ndarray, Index)):
                if isinstance(value, list) and len(value) > 0:
                    value = maybe_convert_platform(value)
                else:
                    value = com.asarray_tuplesafe(value)
            elif value.ndim == 2:
                value = value.copy().T
            elif isinstance(value, Index):
                value = value.copy(deep=True)
            else:
                value = value.copy()

            # possibly infer to datetimelike
            if is_object_dtype(value.dtype):
                value = maybe_infer_to_datetimelike(value)

        else:
            # cast ignores pandas dtypes. so save the dtype first
            infer_dtype, _ = infer_dtype_from_scalar(value, pandas_dtype=True)

            # upcast
            if is_extension_array_dtype(infer_dtype):
                value = construct_1d_arraylike_from_scalar(
                    value, len(self.index), infer_dtype
                )
            else:
                value = cast_scalar_to_array(len(self.index), value)

            value = maybe_cast_to_datetime(value, infer_dtype)

        # return internal types directly
        if is_extension_array_dtype(value):
            return value

        # broadcast across multiple columns if necessary
        if broadcast and key in self.columns and value.ndim == 1:
            if not self.columns.is_unique or isinstance(self.columns, MultiIndex):
                existing_piece = self[key]
                if isinstance(existing_piece, DataFrame):
                    value = np.tile(value, (len(existing_piece.columns), 1))

        return np.atleast_2d(np.asarray(value))

    @property
    def _series(self):
        return {
            item: Series(
                self._mgr.iget(idx), index=self.index, name=item, fastpath=True
            )
            for idx, item in enumerate(self.columns)
        }

    def lookup(self, row_labels, col_labels) -> np.ndarray:
        """
        Label-based "fancy indexing" function for DataFrame.

        Given equal-length arrays of row and column labels, return an
        array of the values corresponding to each (row, col) pair.

        Parameters
        ----------
        row_labels : sequence
            The row labels to use for lookup.
        col_labels : sequence
            The column labels to use for lookup.

        Returns
        -------
        numpy.ndarray
            The found values.
        """
        n = len(row_labels)
        if n != len(col_labels):
            raise ValueError("Row labels must have same size as column labels")
        if not (self.index.is_unique and self.columns.is_unique):
            # GH#33041
            raise ValueError("DataFrame.lookup requires unique index and columns")

        thresh = 1000
        if not self._is_mixed_type or n > thresh:
            values = self.values
            ridx = self.index.get_indexer(row_labels)
            cidx = self.columns.get_indexer(col_labels)
            if (ridx == -1).any():
                raise KeyError("One or more row labels was not found")
            if (cidx == -1).any():
                raise KeyError("One or more column labels was not found")
            flat_index = ridx * len(self.columns) + cidx
            result = values.flat[flat_index]
        else:
            result = np.empty(n, dtype="O")
            for i, (r, c) in enumerate(zip(row_labels, col_labels)):
                result[i] = self._get_value(r, c)

        if is_object_dtype(result):
            result = lib.maybe_convert_objects(result)

        return result

    # ----------------------------------------------------------------------
    # Reindexing and alignment

    def _reindex_axes(self, axes, level, limit, tolerance, method, fill_value, copy):
        frame = self

        columns = axes["columns"]
        if columns is not None:
            frame = frame._reindex_columns(
                columns, method, copy, level, fill_value, limit, tolerance
            )

        index = axes["index"]
        if index is not None:
            frame = frame._reindex_index(
                index, method, copy, level, fill_value, limit, tolerance
            )

        return frame

    def _reindex_index(
        self,
        new_index,
        method,
        copy,
        level,
        fill_value=np.nan,
        limit=None,
        tolerance=None,
    ):
        new_index, indexer = self.index.reindex(
            new_index, method=method, level=level, limit=limit, tolerance=tolerance
        )
        return self._reindex_with_indexers(
            {0: [new_index, indexer]},
            copy=copy,
            fill_value=fill_value,
            allow_dups=False,
        )

    def _reindex_columns(
        self,
        new_columns,
        method,
        copy,
        level,
        fill_value=None,
        limit=None,
        tolerance=None,
    ):
        new_columns, indexer = self.columns.reindex(
            new_columns, method=method, level=level, limit=limit, tolerance=tolerance
        )
        return self._reindex_with_indexers(
            {1: [new_columns, indexer]},
            copy=copy,
            fill_value=fill_value,
            allow_dups=False,
        )

    def _reindex_multi(self, axes, copy, fill_value) -> DataFrame:
        """
        We are guaranteed non-Nones in the axes.
        """
        new_index, row_indexer = self.index.reindex(axes["index"])
        new_columns, col_indexer = self.columns.reindex(axes["columns"])

        if row_indexer is not None and col_indexer is not None:
            indexer = row_indexer, col_indexer
            new_values = algorithms.take_2d_multi(
                self.values, indexer, fill_value=fill_value
            )
            return self._constructor(new_values, index=new_index, columns=new_columns)
        else:
            return self._reindex_with_indexers(
                {0: [new_index, row_indexer], 1: [new_columns, col_indexer]},
                copy=copy,
                fill_value=fill_value,
            )

    @doc(NDFrame.align, **_shared_doc_kwargs)
    def align(
        self,
        other,
        join="outer",
        axis=None,
        level=None,
        copy=True,
        fill_value=None,
        method=None,
        limit=None,
        fill_axis=0,
        broadcast_axis=None,
    ) -> DataFrame:
        return super().align(
            other,
            join=join,
            axis=axis,
            level=level,
            copy=copy,
            fill_value=fill_value,
            method=method,
            limit=limit,
            fill_axis=fill_axis,
            broadcast_axis=broadcast_axis,
        )

    @Appender(
        """
        Examples
        --------
        >>> df = pd.DataFrame({"A": [1, 2, 3], "B": [4, 5, 6]})

        Change the row labels.

        >>> df.set_axis(['a', 'b', 'c'], axis='index')
           A  B
        a  1  4
        b  2  5
        c  3  6

        Change the column labels.

        >>> df.set_axis(['I', 'II'], axis='columns')
           I  II
        0  1   4
        1  2   5
        2  3   6

        Now, update the labels inplace.

        >>> df.set_axis(['i', 'ii'], axis='columns', inplace=True)
        >>> df
           i  ii
        0  1   4
        1  2   5
        2  3   6
        """
    )
    @Substitution(
        **_shared_doc_kwargs,
        extended_summary_sub=" column or",
        axis_description_sub=", and 1 identifies the columns",
        see_also_sub=" or columns",
    )
    @Appender(NDFrame.set_axis.__doc__)
    def set_axis(self, labels, axis: Axis = 0, inplace: bool = False):
        return super().set_axis(labels, axis=axis, inplace=inplace)

    @Substitution(**_shared_doc_kwargs)
    @Appender(NDFrame.reindex.__doc__)
    @rewrite_axis_style_signature(
        "labels",
        [
            ("method", None),
            ("copy", True),
            ("level", None),
            ("fill_value", np.nan),
            ("limit", None),
            ("tolerance", None),
        ],
    )
    def reindex(self, *args, **kwargs) -> DataFrame:
        axes = validate_axis_style_args(self, args, kwargs, "labels", "reindex")
        kwargs.update(axes)
        # Pop these, since the values are in `kwargs` under different names
        kwargs.pop("axis", None)
        kwargs.pop("labels", None)
        return super().reindex(**kwargs)

    def drop(
        self,
        labels=None,
        axis=0,
        index=None,
        columns=None,
        level=None,
        inplace=False,
        errors="raise",
    ):
        """
        Drop specified labels from rows or columns.

        Remove rows or columns by specifying label names and corresponding
        axis, or by specifying directly index or column names. When using a
        multi-index, labels on different levels can be removed by specifying
        the level.

        Parameters
        ----------
        labels : single label or list-like
            Index or column labels to drop.
        axis : {0 or 'index', 1 or 'columns'}, default 0
            Whether to drop labels from the index (0 or 'index') or
            columns (1 or 'columns').
        index : single label or list-like
            Alternative to specifying axis (``labels, axis=0``
            is equivalent to ``index=labels``).
        columns : single label or list-like
            Alternative to specifying axis (``labels, axis=1``
            is equivalent to ``columns=labels``).
        level : int or level name, optional
            For MultiIndex, level from which the labels will be removed.
        inplace : bool, default False
            If False, return a copy. Otherwise, do operation
            inplace and return None.
        errors : {'ignore', 'raise'}, default 'raise'
            If 'ignore', suppress error and only existing labels are
            dropped.

        Returns
        -------
        DataFrame
            DataFrame without the removed index or column labels.

        Raises
        ------
        KeyError
            If any of the labels is not found in the selected axis.

        See Also
        --------
        DataFrame.loc : Label-location based indexer for selection by label.
        DataFrame.dropna : Return DataFrame with labels on given axis omitted
            where (all or any) data are missing.
        DataFrame.drop_duplicates : Return DataFrame with duplicate rows
            removed, optionally only considering certain columns.
        Series.drop : Return Series with specified index labels removed.

        Examples
        --------
        >>> df = pd.DataFrame(np.arange(12).reshape(3, 4),
        ...                   columns=['A', 'B', 'C', 'D'])
        >>> df
           A  B   C   D
        0  0  1   2   3
        1  4  5   6   7
        2  8  9  10  11

        Drop columns

        >>> df.drop(['B', 'C'], axis=1)
           A   D
        0  0   3
        1  4   7
        2  8  11

        >>> df.drop(columns=['B', 'C'])
           A   D
        0  0   3
        1  4   7
        2  8  11

        Drop a row by index

        >>> df.drop([0, 1])
           A  B   C   D
        2  8  9  10  11

        Drop columns and/or rows of MultiIndex DataFrame

        >>> midx = pd.MultiIndex(levels=[['lama', 'cow', 'falcon'],
        ...                              ['speed', 'weight', 'length']],
        ...                      codes=[[0, 0, 0, 1, 1, 1, 2, 2, 2],
        ...                             [0, 1, 2, 0, 1, 2, 0, 1, 2]])
        >>> df = pd.DataFrame(index=midx, columns=['big', 'small'],
        ...                   data=[[45, 30], [200, 100], [1.5, 1], [30, 20],
        ...                         [250, 150], [1.5, 0.8], [320, 250],
        ...                         [1, 0.8], [0.3, 0.2]])
        >>> df
                        big     small
        lama    speed   45.0    30.0
                weight  200.0   100.0
                length  1.5     1.0
        cow     speed   30.0    20.0
                weight  250.0   150.0
                length  1.5     0.8
        falcon  speed   320.0   250.0
                weight  1.0     0.8
                length  0.3     0.2

        >>> df.drop(index='cow', columns='small')
                        big
        lama    speed   45.0
                weight  200.0
                length  1.5
        falcon  speed   320.0
                weight  1.0
                length  0.3

        >>> df.drop(index='length', level=1)
                        big     small
        lama    speed   45.0    30.0
                weight  200.0   100.0
        cow     speed   30.0    20.0
                weight  250.0   150.0
        falcon  speed   320.0   250.0
                weight  1.0     0.8
        """
        return super().drop(
            labels=labels,
            axis=axis,
            index=index,
            columns=columns,
            level=level,
            inplace=inplace,
            errors=errors,
        )

    @rewrite_axis_style_signature(
        "mapper",
        [("copy", True), ("inplace", False), ("level", None), ("errors", "ignore")],
    )
    def rename(
        self,
        mapper: Optional[Renamer] = None,
        *,
        index: Optional[Renamer] = None,
        columns: Optional[Renamer] = None,
        axis: Optional[Axis] = None,
        copy: bool = True,
        inplace: bool = False,
        level: Optional[Level] = None,
        errors: str = "ignore",
    ) -> Optional[DataFrame]:
        """
        Alter axes labels.

        Function / dict values must be unique (1-to-1). Labels not contained in
        a dict / Series will be left as-is. Extra labels listed don't throw an
        error.

        See the :ref:`user guide <basics.rename>` for more.

        Parameters
        ----------
        mapper : dict-like or function
            Dict-like or function transformations to apply to
            that axis' values. Use either ``mapper`` and ``axis`` to
            specify the axis to target with ``mapper``, or ``index`` and
            ``columns``.
        index : dict-like or function
            Alternative to specifying axis (``mapper, axis=0``
            is equivalent to ``index=mapper``).
        columns : dict-like or function
            Alternative to specifying axis (``mapper, axis=1``
            is equivalent to ``columns=mapper``).
        axis : {0 or 'index', 1 or 'columns'}, default 0
            Axis to target with ``mapper``. Can be either the axis name
            ('index', 'columns') or number (0, 1). The default is 'index'.
        copy : bool, default True
            Also copy underlying data.
        inplace : bool, default False
            Whether to return a new DataFrame. If True then value of copy is
            ignored.
        level : int or level name, default None
            In case of a MultiIndex, only rename labels in the specified
            level.
        errors : {'ignore', 'raise'}, default 'ignore'
            If 'raise', raise a `KeyError` when a dict-like `mapper`, `index`,
            or `columns` contains labels that are not present in the Index
            being transformed.
            If 'ignore', existing keys will be renamed and extra keys will be
            ignored.

        Returns
        -------
        DataFrame
            DataFrame with the renamed axis labels.

        Raises
        ------
        KeyError
            If any of the labels is not found in the selected axis and
            "errors='raise'".

        See Also
        --------
        DataFrame.rename_axis : Set the name of the axis.

        Examples
        --------
        ``DataFrame.rename`` supports two calling conventions

        * ``(index=index_mapper, columns=columns_mapper, ...)``
        * ``(mapper, axis={'index', 'columns'}, ...)``

        We *highly* recommend using keyword arguments to clarify your
        intent.

        Rename columns using a mapping:

        >>> df = pd.DataFrame({"A": [1, 2, 3], "B": [4, 5, 6]})
        >>> df.rename(columns={"A": "a", "B": "c"})
           a  c
        0  1  4
        1  2  5
        2  3  6

        Rename index using a mapping:

        >>> df.rename(index={0: "x", 1: "y", 2: "z"})
           A  B
        x  1  4
        y  2  5
        z  3  6

        Cast index labels to a different type:

        >>> df.index
        RangeIndex(start=0, stop=3, step=1)
        >>> df.rename(index=str).index
        Index(['0', '1', '2'], dtype='object')

        >>> df.rename(columns={"A": "a", "B": "b", "C": "c"}, errors="raise")
        Traceback (most recent call last):
        KeyError: ['C'] not found in axis

        Using axis-style parameters

        >>> df.rename(str.lower, axis='columns')
           a  b
        0  1  4
        1  2  5
        2  3  6

        >>> df.rename({1: 2, 2: 4}, axis='index')
           A  B
        0  1  4
        2  2  5
        4  3  6
        """
        return super().rename(
            mapper=mapper,
            index=index,
            columns=columns,
            axis=axis,
            copy=copy,
            inplace=inplace,
            level=level,
            errors=errors,
        )

    @doc(NDFrame.fillna, **_shared_doc_kwargs)
    def fillna(
        self,
        value=None,
        method=None,
        axis=None,
        inplace=False,
        limit=None,
        downcast=None,
    ) -> Optional[DataFrame]:
        return super().fillna(
            value=value,
            method=method,
            axis=axis,
            inplace=inplace,
            limit=limit,
            downcast=downcast,
        )

    def pop(self, item: Label) -> Series:
        """
        Return item and drop from frame. Raise KeyError if not found.

        Parameters
        ----------
        item : label
            Label of column to be popped.

        Returns
        -------
        Series

        Examples
        --------
        >>> df = pd.DataFrame([('falcon', 'bird', 389.0),
        ...                    ('parrot', 'bird', 24.0),
        ...                    ('lion', 'mammal', 80.5),
        ...                    ('monkey', 'mammal', np.nan)],
        ...                   columns=('name', 'class', 'max_speed'))
        >>> df
             name   class  max_speed
        0  falcon    bird      389.0
        1  parrot    bird       24.0
        2    lion  mammal       80.5
        3  monkey  mammal        NaN

        >>> df.pop('class')
        0      bird
        1      bird
        2    mammal
        3    mammal
        Name: class, dtype: object

        >>> df
             name  max_speed
        0  falcon      389.0
        1  parrot       24.0
        2    lion       80.5
        3  monkey        NaN
        """
        return super().pop(item=item)

    @doc(NDFrame.replace, **_shared_doc_kwargs)
    def replace(
        self,
        to_replace=None,
        value=None,
        inplace=False,
        limit=None,
        regex=False,
        method="pad",
    ):
        return super().replace(
            to_replace=to_replace,
            value=value,
            inplace=inplace,
            limit=limit,
            regex=regex,
            method=method,
        )

    def _replace_columnwise(
        self, mapping: Dict[Label, Tuple[Any, Any]], inplace: bool, regex
    ):
        """
        Dispatch to Series.replace column-wise.


        Parameters
        ----------
        mapping : dict
            of the form {col: (target, value)}
        inplace : bool
        regex : bool or same types as `to_replace` in DataFrame.replace

        Returns
        -------
        DataFrame or None
        """
        # Operate column-wise
        res = self if inplace else self.copy()
        ax = self.columns

        for i in range(len(ax)):
            if ax[i] in mapping:
                ser = self.iloc[:, i]

                target, value = mapping[ax[i]]
                newobj = ser.replace(target, value, regex=regex)

                res.iloc[:, i] = newobj

        if inplace:
            return
        return res.__finalize__(self)

    @doc(NDFrame.shift, klass=_shared_doc_kwargs["klass"])
    def shift(self, periods=1, freq=None, axis=0, fill_value=None) -> DataFrame:
        return super().shift(
            periods=periods, freq=freq, axis=axis, fill_value=fill_value
        )

    def set_index(
        self, keys, drop=True, append=False, inplace=False, verify_integrity=False
    ):
        """
        Set the DataFrame index using existing columns.

        Set the DataFrame index (row labels) using one or more existing
        columns or arrays (of the correct length). The index can replace the
        existing index or expand on it.

        Parameters
        ----------
        keys : label or array-like or list of labels/arrays
            This parameter can be either a single column key, a single array of
            the same length as the calling DataFrame, or a list containing an
            arbitrary combination of column keys and arrays. Here, "array"
            encompasses :class:`Series`, :class:`Index`, ``np.ndarray``, and
            instances of :class:`~collections.abc.Iterator`.
        drop : bool, default True
            Delete columns to be used as the new index.
        append : bool, default False
            Whether to append columns to existing index.
        inplace : bool, default False
            Modify the DataFrame in place (do not create a new object).
        verify_integrity : bool, default False
            Check the new index for duplicates. Otherwise defer the check until
            necessary. Setting to False will improve the performance of this
            method.

        Returns
        -------
        DataFrame
            Changed row labels.

        See Also
        --------
        DataFrame.reset_index : Opposite of set_index.
        DataFrame.reindex : Change to new indices or expand indices.
        DataFrame.reindex_like : Change to same indices as other DataFrame.

        Examples
        --------
        >>> df = pd.DataFrame({'month': [1, 4, 7, 10],
        ...                    'year': [2012, 2014, 2013, 2014],
        ...                    'sale': [55, 40, 84, 31]})
        >>> df
           month  year  sale
        0      1  2012    55
        1      4  2014    40
        2      7  2013    84
        3     10  2014    31

        Set the index to become the 'month' column:

        >>> df.set_index('month')
               year  sale
        month
        1      2012    55
        4      2014    40
        7      2013    84
        10     2014    31

        Create a MultiIndex using columns 'year' and 'month':

        >>> df.set_index(['year', 'month'])
                    sale
        year  month
        2012  1     55
        2014  4     40
        2013  7     84
        2014  10    31

        Create a MultiIndex using an Index and a column:

        >>> df.set_index([pd.Index([1, 2, 3, 4]), 'year'])
                 month  sale
           year
        1  2012  1      55
        2  2014  4      40
        3  2013  7      84
        4  2014  10     31

        Create a MultiIndex using two Series:

        >>> s = pd.Series([1, 2, 3, 4])
        >>> df.set_index([s, s**2])
              month  year  sale
        1 1       1  2012    55
        2 4       4  2014    40
        3 9       7  2013    84
        4 16     10  2014    31
        """
        inplace = validate_bool_kwarg(inplace, "inplace")
        self._check_inplace_and_allows_duplicate_labels(inplace)
        if not isinstance(keys, list):
            keys = [keys]

        err_msg = (
            'The parameter "keys" may be a column key, one-dimensional '
            "array, or a list containing only valid column keys and "
            "one-dimensional arrays."
        )

        missing: List[Label] = []
        for col in keys:
            if isinstance(col, (Index, Series, np.ndarray, list, abc.Iterator)):
                # arrays are fine as long as they are one-dimensional
                # iterators get converted to list below
                if getattr(col, "ndim", 1) != 1:
                    raise ValueError(err_msg)
            else:
                # everything else gets tried as a key; see GH 24969
                try:
                    found = col in self.columns
                except TypeError as err:
                    raise TypeError(
                        f"{err_msg}. Received column of type {type(col)}"
                    ) from err
                else:
                    if not found:
                        missing.append(col)

        if missing:
            raise KeyError(f"None of {missing} are in the columns")

        if inplace:
            frame = self
        else:
            frame = self.copy()

        arrays = []
        names: List[Label] = []
        if append:
            names = list(self.index.names)
            if isinstance(self.index, MultiIndex):
                for i in range(self.index.nlevels):
                    arrays.append(self.index._get_level_values(i))
            else:
                arrays.append(self.index)

        to_remove: List[Label] = []
        for col in keys:
            if isinstance(col, MultiIndex):
                for n in range(col.nlevels):
                    arrays.append(col._get_level_values(n))
                names.extend(col.names)
            elif isinstance(col, (Index, Series)):
                # if Index then not MultiIndex (treated above)
                arrays.append(col)
                names.append(col.name)
            elif isinstance(col, (list, np.ndarray)):
                arrays.append(col)
                names.append(None)
            elif isinstance(col, abc.Iterator):
                arrays.append(list(col))
                names.append(None)
            # from here, col can only be a column label
            else:
                arrays.append(frame[col]._values)
                names.append(col)
                if drop:
                    to_remove.append(col)

            if len(arrays[-1]) != len(self):
                # check newest element against length of calling frame, since
                # ensure_index_from_sequences would not raise for append=False.
                raise ValueError(
                    f"Length mismatch: Expected {len(self)} rows, "
                    f"received array of length {len(arrays[-1])}"
                )

        index = ensure_index_from_sequences(arrays, names)

        if verify_integrity and not index.is_unique:
            duplicates = index[index.duplicated()].unique()
            raise ValueError(f"Index has duplicate keys: {duplicates}")

        # use set to handle duplicate column names gracefully in case of drop
        for c in set(to_remove):
            del frame[c]

        # clear up memory usage
        index._cleanup()

        frame.index = index

        if not inplace:
            return frame

    def reset_index(
        self,
        level: Optional[Union[Hashable, Sequence[Hashable]]] = None,
        drop: bool = False,
        inplace: bool = False,
        col_level: Hashable = 0,
        col_fill: Label = "",
    ) -> Optional[DataFrame]:
        """
        Reset the index, or a level of it.

        Reset the index of the DataFrame, and use the default one instead.
        If the DataFrame has a MultiIndex, this method can remove one or more
        levels.

        Parameters
        ----------
        level : int, str, tuple, or list, default None
            Only remove the given levels from the index. Removes all levels by
            default.
        drop : bool, default False
            Do not try to insert index into dataframe columns. This resets
            the index to the default integer index.
        inplace : bool, default False
            Modify the DataFrame in place (do not create a new object).
        col_level : int or str, default 0
            If the columns have multiple levels, determines which level the
            labels are inserted into. By default it is inserted into the first
            level.
        col_fill : object, default ''
            If the columns have multiple levels, determines how the other
            levels are named. If None then the index name is repeated.

        Returns
        -------
        DataFrame or None
            DataFrame with the new index or None if ``inplace=True``.

        See Also
        --------
        DataFrame.set_index : Opposite of reset_index.
        DataFrame.reindex : Change to new indices or expand indices.
        DataFrame.reindex_like : Change to same indices as other DataFrame.

        Examples
        --------
        >>> df = pd.DataFrame([('bird', 389.0),
        ...                    ('bird', 24.0),
        ...                    ('mammal', 80.5),
        ...                    ('mammal', np.nan)],
        ...                   index=['falcon', 'parrot', 'lion', 'monkey'],
        ...                   columns=('class', 'max_speed'))
        >>> df
                 class  max_speed
        falcon    bird      389.0
        parrot    bird       24.0
        lion    mammal       80.5
        monkey  mammal        NaN

        When we reset the index, the old index is added as a column, and a
        new sequential index is used:

        >>> df.reset_index()
            index   class  max_speed
        0  falcon    bird      389.0
        1  parrot    bird       24.0
        2    lion  mammal       80.5
        3  monkey  mammal        NaN

        We can use the `drop` parameter to avoid the old index being added as
        a column:

        >>> df.reset_index(drop=True)
            class  max_speed
        0    bird      389.0
        1    bird       24.0
        2  mammal       80.5
        3  mammal        NaN

        You can also use `reset_index` with `MultiIndex`.

        >>> index = pd.MultiIndex.from_tuples([('bird', 'falcon'),
        ...                                    ('bird', 'parrot'),
        ...                                    ('mammal', 'lion'),
        ...                                    ('mammal', 'monkey')],
        ...                                   names=['class', 'name'])
        >>> columns = pd.MultiIndex.from_tuples([('speed', 'max'),
        ...                                      ('species', 'type')])
        >>> df = pd.DataFrame([(389.0, 'fly'),
        ...                    ( 24.0, 'fly'),
        ...                    ( 80.5, 'run'),
        ...                    (np.nan, 'jump')],
        ...                   index=index,
        ...                   columns=columns)
        >>> df
                       speed species
                         max    type
        class  name
        bird   falcon  389.0     fly
               parrot   24.0     fly
        mammal lion     80.5     run
               monkey    NaN    jump

        If the index has multiple levels, we can reset a subset of them:

        >>> df.reset_index(level='class')
                 class  speed species
                          max    type
        name
        falcon    bird  389.0     fly
        parrot    bird   24.0     fly
        lion    mammal   80.5     run
        monkey  mammal    NaN    jump

        If we are not dropping the index, by default, it is placed in the top
        level. We can place it in another level:

        >>> df.reset_index(level='class', col_level=1)
                        speed species
                 class    max    type
        name
        falcon    bird  389.0     fly
        parrot    bird   24.0     fly
        lion    mammal   80.5     run
        monkey  mammal    NaN    jump

        When the index is inserted under another level, we can specify under
        which one with the parameter `col_fill`:

        >>> df.reset_index(level='class', col_level=1, col_fill='species')
                      species  speed species
                        class    max    type
        name
        falcon           bird  389.0     fly
        parrot           bird   24.0     fly
        lion           mammal   80.5     run
        monkey         mammal    NaN    jump

        If we specify a nonexistent level for `col_fill`, it is created:

        >>> df.reset_index(level='class', col_level=1, col_fill='genus')
                        genus  speed species
                        class    max    type
        name
        falcon           bird  389.0     fly
        parrot           bird   24.0     fly
        lion           mammal   80.5     run
        monkey         mammal    NaN    jump
        """
        inplace = validate_bool_kwarg(inplace, "inplace")
        self._check_inplace_and_allows_duplicate_labels(inplace)
        if inplace:
            new_obj = self
        else:
            new_obj = self.copy()

        def _maybe_casted_values(index, labels=None):
            values = index._values
            if not isinstance(index, (PeriodIndex, DatetimeIndex)):
                if values.dtype == np.object_:
                    values = lib.maybe_convert_objects(values)

            # if we have the labels, extract the values with a mask
            if labels is not None:
                mask = labels == -1

                # we can have situations where the whole mask is -1,
                # meaning there is nothing found in labels, so make all nan's
                if mask.size > 0 and mask.all():
                    dtype = index.dtype
                    fill_value = na_value_for_dtype(dtype)
                    values = construct_1d_arraylike_from_scalar(
                        fill_value, len(mask), dtype
                    )
                else:
                    values = values.take(labels)

                    # TODO(https://github.com/pandas-dev/pandas/issues/24206)
                    # Push this into maybe_upcast_putmask?
                    # We can't pass EAs there right now. Looks a bit
                    # complicated.
                    # So we unbox the ndarray_values, op, re-box.
                    values_type = type(values)
                    values_dtype = values.dtype

                    if issubclass(values_type, DatetimeLikeArray):
                        values = values._data  # TODO: can we de-kludge yet?

                    if mask.any():
                        values, _ = maybe_upcast_putmask(values, mask, np.nan)

                    if issubclass(values_type, DatetimeLikeArray):
                        values = values_type(values, dtype=values_dtype)

            return values

        new_index = ibase.default_index(len(new_obj))
        if level is not None:
            if not isinstance(level, (tuple, list)):
                level = [level]
            level = [self.index._get_level_number(lev) for lev in level]
            if len(level) < self.index.nlevels:
                new_index = self.index.droplevel(level)

        if not drop:
            to_insert: Iterable[Tuple[Any, Optional[Any]]]
            if isinstance(self.index, MultiIndex):
                names = [
                    (n if n is not None else f"level_{i}")
                    for i, n in enumerate(self.index.names)
                ]
                to_insert = zip(self.index.levels, self.index.codes)
            else:
                default = "index" if "index" not in self else "level_0"
                names = [default] if self.index.name is None else [self.index.name]
                to_insert = ((self.index, None),)

            multi_col = isinstance(self.columns, MultiIndex)
            for i, (lev, lab) in reversed(list(enumerate(to_insert))):
                if not (level is None or i in level):
                    continue
                name = names[i]
                if multi_col:
                    col_name = list(name) if isinstance(name, tuple) else [name]
                    if col_fill is None:
                        if len(col_name) not in (1, self.columns.nlevels):
                            raise ValueError(
                                "col_fill=None is incompatible "
                                f"with incomplete column name {name}"
                            )
                        col_fill = col_name[0]

                    lev_num = self.columns._get_level_number(col_level)
                    name_lst = [col_fill] * lev_num + col_name
                    missing = self.columns.nlevels - len(name_lst)
                    name_lst += [col_fill] * missing
                    name = tuple(name_lst)
                # to ndarray and maybe infer different dtype
                level_values = _maybe_casted_values(lev, lab)
                new_obj.insert(0, name, level_values)

        new_obj.index = new_index
        if not inplace:
            return new_obj

        return None

    # ----------------------------------------------------------------------
    # Reindex-based selection methods

    @doc(NDFrame.isna, klass=_shared_doc_kwargs["klass"])
    def isna(self) -> DataFrame:
        result = self._constructor(self._data.isna(func=isna))
        return result.__finalize__(self, method="isna")

    @doc(NDFrame.isna, klass=_shared_doc_kwargs["klass"])
    def isnull(self) -> DataFrame:
        return self.isna()

    @doc(NDFrame.notna, klass=_shared_doc_kwargs["klass"])
    def notna(self) -> DataFrame:
        return ~self.isna()

    @doc(NDFrame.notna, klass=_shared_doc_kwargs["klass"])
    def notnull(self) -> DataFrame:
        return ~self.isna()

    def dropna(self, axis=0, how="any", thresh=None, subset=None, inplace=False):
        """
        Remove missing values.

        See the :ref:`User Guide <missing_data>` for more on which values are
        considered missing, and how to work with missing data.

        Parameters
        ----------
        axis : {0 or 'index', 1 or 'columns'}, default 0
            Determine if rows or columns which contain missing values are
            removed.

            * 0, or 'index' : Drop rows which contain missing values.
            * 1, or 'columns' : Drop columns which contain missing value.

            .. versionchanged:: 1.0.0

               Pass tuple or list to drop on multiple axes.
               Only a single axis is allowed.

        how : {'any', 'all'}, default 'any'
            Determine if row or column is removed from DataFrame, when we have
            at least one NA or all NA.

            * 'any' : If any NA values are present, drop that row or column.
            * 'all' : If all values are NA, drop that row or column.

        thresh : int, optional
            Require that many non-NA values.
        subset : array-like, optional
            Labels along other axis to consider, e.g. if you are dropping rows
            these would be a list of columns to include.
        inplace : bool, default False
            If True, do operation inplace and return None.

        Returns
        -------
        DataFrame
            DataFrame with NA entries dropped from it.

        See Also
        --------
        DataFrame.isna: Indicate missing values.
        DataFrame.notna : Indicate existing (non-missing) values.
        DataFrame.fillna : Replace missing values.
        Series.dropna : Drop missing values.
        Index.dropna : Drop missing indices.

        Examples
        --------
        >>> df = pd.DataFrame({"name": ['Alfred', 'Batman', 'Catwoman'],
        ...                    "toy": [np.nan, 'Batmobile', 'Bullwhip'],
        ...                    "born": [pd.NaT, pd.Timestamp("1940-04-25"),
        ...                             pd.NaT]})
        >>> df
               name        toy       born
        0    Alfred        NaN        NaT
        1    Batman  Batmobile 1940-04-25
        2  Catwoman   Bullwhip        NaT

        Drop the rows where at least one element is missing.

        >>> df.dropna()
             name        toy       born
        1  Batman  Batmobile 1940-04-25

        Drop the columns where at least one element is missing.

        >>> df.dropna(axis='columns')
               name
        0    Alfred
        1    Batman
        2  Catwoman

        Drop the rows where all elements are missing.

        >>> df.dropna(how='all')
               name        toy       born
        0    Alfred        NaN        NaT
        1    Batman  Batmobile 1940-04-25
        2  Catwoman   Bullwhip        NaT

        Keep only the rows with at least 2 non-NA values.

        >>> df.dropna(thresh=2)
               name        toy       born
        1    Batman  Batmobile 1940-04-25
        2  Catwoman   Bullwhip        NaT

        Define in which columns to look for missing values.

        >>> df.dropna(subset=['name', 'toy'])
               name        toy       born
        1    Batman  Batmobile 1940-04-25
        2  Catwoman   Bullwhip        NaT

        Keep the DataFrame with valid entries in the same variable.

        >>> df.dropna(inplace=True)
        >>> df
             name        toy       born
        1  Batman  Batmobile 1940-04-25
        """
        inplace = validate_bool_kwarg(inplace, "inplace")
        if isinstance(axis, (tuple, list)):
            # GH20987
            raise TypeError("supplying multiple axes to axis is no longer supported.")

        axis = self._get_axis_number(axis)
        agg_axis = 1 - axis

        agg_obj = self
        if subset is not None:
            ax = self._get_axis(agg_axis)
            indices = ax.get_indexer_for(subset)
            check = indices == -1
            if check.any():
                raise KeyError(list(np.compress(check, subset)))
            agg_obj = self.take(indices, axis=agg_axis)

        count = agg_obj.count(axis=agg_axis)

        if thresh is not None:
            mask = count >= thresh
        elif how == "any":
            mask = count == len(agg_obj._get_axis(agg_axis))
        elif how == "all":
            mask = count > 0
        else:
            if how is not None:
                raise ValueError(f"invalid how option: {how}")
            else:
                raise TypeError("must specify how or thresh")

        result = self.loc(axis=axis)[mask]

        if inplace:
            self._update_inplace(result)
        else:
            return result

    def drop_duplicates(
        self,
        subset: Optional[Union[Hashable, Sequence[Hashable]]] = None,
        keep: Union[str, bool] = "first",
        inplace: bool = False,
        ignore_index: bool = False,
    ) -> Optional[DataFrame]:
        """
        Return DataFrame with duplicate rows removed.

        Considering certain columns is optional. Indexes, including time indexes
        are ignored.

        Parameters
        ----------
        subset : column label or sequence of labels, optional
            Only consider certain columns for identifying duplicates, by
            default use all of the columns.
        keep : {'first', 'last', False}, default 'first'
            Determines which duplicates (if any) to keep.
            - ``first`` : Drop duplicates except for the first occurrence.
            - ``last`` : Drop duplicates except for the last occurrence.
            - False : Drop all duplicates.
        inplace : bool, default False
            Whether to drop duplicates in place or to return a copy.
        ignore_index : bool, default False
            If True, the resulting axis will be labeled 0, 1, …, n - 1.

            .. versionadded:: 1.0.0

        Returns
        -------
        DataFrame
            DataFrame with duplicates removed or None if ``inplace=True``.

        See Also
        --------
        DataFrame.value_counts: Count unique combinations of columns.

        Examples
        --------
        Consider dataset containing ramen rating.

        >>> df = pd.DataFrame({
        ...     'brand': ['Yum Yum', 'Yum Yum', 'Indomie', 'Indomie', 'Indomie'],
        ...     'style': ['cup', 'cup', 'cup', 'pack', 'pack'],
        ...     'rating': [4, 4, 3.5, 15, 5]
        ... })
        >>> df
            brand style  rating
        0  Yum Yum   cup     4.0
        1  Yum Yum   cup     4.0
        2  Indomie   cup     3.5
        3  Indomie  pack    15.0
        4  Indomie  pack     5.0

        By default, it removes duplicate rows based on all columns.

        >>> df.drop_duplicates()
            brand style  rating
        0  Yum Yum   cup     4.0
        2  Indomie   cup     3.5
        3  Indomie  pack    15.0
        4  Indomie  pack     5.0

        To remove duplicates on specific column(s), use ``subset``.

        >>> df.drop_duplicates(subset=['brand'])
            brand style  rating
        0  Yum Yum   cup     4.0
        2  Indomie   cup     3.5

        To remove duplicates and keep last occurences, use ``keep``.

        >>> df.drop_duplicates(subset=['brand', 'style'], keep='last')
            brand style  rating
        1  Yum Yum   cup     4.0
        2  Indomie   cup     3.5
        4  Indomie  pack     5.0
        """
        if self.empty:
            return self.copy()

        inplace = validate_bool_kwarg(inplace, "inplace")
        duplicated = self.duplicated(subset, keep=keep)

        result = self[-duplicated]
        if ignore_index:
            result.index = ibase.default_index(len(result))

        if inplace:
            self._update_inplace(result)
            return None
        else:
            return result

    def duplicated(
        self,
        subset: Optional[Union[Hashable, Sequence[Hashable]]] = None,
        keep: Union[str, bool] = "first",
    ) -> Series:
        """
        Return boolean Series denoting duplicate rows.

        Considering certain columns is optional.

        Parameters
        ----------
        subset : column label or sequence of labels, optional
            Only consider certain columns for identifying duplicates, by
            default use all of the columns.
        keep : {'first', 'last', False}, default 'first'
            Determines which duplicates (if any) to mark.

            - ``first`` : Mark duplicates as ``True`` except for the first occurrence.
            - ``last`` : Mark duplicates as ``True`` except for the last occurrence.
            - False : Mark all duplicates as ``True``.

        Returns
        -------
        Series
            Boolean series for each duplicated rows.

        See Also
        --------
        Index.duplicated : Equivalent method on index.
        Series.duplicated : Equivalent method on Series.
        Series.drop_duplicates : Remove duplicate values from Series.
        DataFrame.drop_duplicates : Remove duplicate values from DataFrame.

        Examples
        --------
        Consider dataset containing ramen rating.

        >>> df = pd.DataFrame({
        ...     'brand': ['Yum Yum', 'Yum Yum', 'Indomie', 'Indomie', 'Indomie'],
        ...     'style': ['cup', 'cup', 'cup', 'pack', 'pack'],
        ...     'rating': [4, 4, 3.5, 15, 5]
        ... })
        >>> df
            brand style  rating
        0  Yum Yum   cup     4.0
        1  Yum Yum   cup     4.0
        2  Indomie   cup     3.5
        3  Indomie  pack    15.0
        4  Indomie  pack     5.0

        By default, for each set of duplicated values, the first occurrence
        is set on False and all others on True.

        >>> df.duplicated()
        0    False
        1     True
        2    False
        3    False
        4    False
        dtype: bool

        By using 'last', the last occurrence of each set of duplicated values
        is set on False and all others on True.

        >>> df.duplicated(keep='last')
        0     True
        1    False
        2    False
        3    False
        4    False
        dtype: bool

        By setting ``keep`` on False, all duplicates are True.

        >>> df.duplicated(keep=False)
        0     True
        1     True
        2    False
        3    False
        4    False
        dtype: bool

        To find duplicates on specific column(s), use ``subset``.

        >>> df.duplicated(subset=['brand'])
        0    False
        1     True
        2    False
        3     True
        4     True
        dtype: bool
        """
        from pandas._libs.hashtable import SIZE_HINT_LIMIT, duplicated_int64

        from pandas.core.sorting import get_group_index

        if self.empty:
            return self._constructor_sliced(dtype=bool)

        def f(vals):
            labels, shape = algorithms.factorize(
                vals, size_hint=min(len(self), SIZE_HINT_LIMIT)
            )
            return labels.astype("i8", copy=False), len(shape)

        if subset is None:
            subset = self.columns
        elif (
            not np.iterable(subset)
            or isinstance(subset, str)
            or isinstance(subset, tuple)
            and subset in self.columns
        ):
            subset = (subset,)

        #  needed for mypy since can't narrow types using np.iterable
        subset = cast(Iterable, subset)

        # Verify all columns in subset exist in the queried dataframe
        # Otherwise, raise a KeyError, same as if you try to __getitem__ with a
        # key that doesn't exist.
        diff = Index(subset).difference(self.columns)
        if not diff.empty:
            raise KeyError(diff)

        vals = (col.values for name, col in self.items() if name in subset)
        labels, shape = map(list, zip(*map(f, vals)))

        ids = get_group_index(labels, shape, sort=False, xnull=False)
        return self._constructor_sliced(duplicated_int64(ids, keep), index=self.index)

    # ----------------------------------------------------------------------
    # Sorting
    # TODO: Just move the sort_values doc here.
    @Substitution(**_shared_doc_kwargs)
    @Appender(NDFrame.sort_values.__doc__)
    # error: Signature of "sort_values" incompatible with supertype "NDFrame"
    def sort_values(  # type: ignore[override]
        self,
        by,
        axis=0,
        ascending=True,
        inplace=False,
        kind="quicksort",
        na_position="last",
        ignore_index=False,
        key: ValueKeyFunc = None,
    ):
        inplace = validate_bool_kwarg(inplace, "inplace")
        axis = self._get_axis_number(axis)

        if not isinstance(by, list):
            by = [by]
        if is_sequence(ascending) and len(by) != len(ascending):
            raise ValueError(
                f"Length of ascending ({len(ascending)}) != length of by ({len(by)})"
            )
        if len(by) > 1:
            from pandas.core.sorting import lexsort_indexer

            keys = [self._get_label_or_level_values(x, axis=axis) for x in by]

            # need to rewrap columns in Series to apply key function
            if key is not None:
                keys = [Series(k, name=name) for (k, name) in zip(keys, by)]

            indexer = lexsort_indexer(
                keys, orders=ascending, na_position=na_position, key=key
            )
            indexer = ensure_platform_int(indexer)
        else:
            from pandas.core.sorting import nargsort

            by = by[0]
            k = self._get_label_or_level_values(by, axis=axis)

            # need to rewrap column in Series to apply key function
            if key is not None:
                k = Series(k, name=by)

            if isinstance(ascending, (tuple, list)):
                ascending = ascending[0]

            indexer = nargsort(
                k, kind=kind, ascending=ascending, na_position=na_position, key=key
            )

        new_data = self._mgr.take(
            indexer, axis=self._get_block_manager_axis(axis), verify=False
        )

        if ignore_index:
            new_data.axes[1] = ibase.default_index(len(indexer))

        result = self._constructor(new_data)
        if inplace:
            return self._update_inplace(result)
        else:
            return result.__finalize__(self, method="sort_values")

    def sort_index(
        self,
        axis=0,
        level=None,
        ascending: bool = True,
        inplace: bool = False,
        kind: str = "quicksort",
        na_position: str = "last",
        sort_remaining: bool = True,
        ignore_index: bool = False,
        key: IndexKeyFunc = None,
    ):
        """
        Sort object by labels (along an axis).

        Returns a new DataFrame sorted by label if `inplace` argument is
        ``False``, otherwise updates the original DataFrame and returns None.

        Parameters
        ----------
        axis : {0 or 'index', 1 or 'columns'}, default 0
            The axis along which to sort.  The value 0 identifies the rows,
            and 1 identifies the columns.
        level : int or level name or list of ints or list of level names
            If not None, sort on values in specified index level(s).
        ascending : bool or list of bools, default True
            Sort ascending vs. descending. When the index is a MultiIndex the
            sort direction can be controlled for each level individually.
        inplace : bool, default False
            If True, perform operation in-place.
        kind : {'quicksort', 'mergesort', 'heapsort'}, default 'quicksort'
            Choice of sorting algorithm. See also ndarray.np.sort for more
            information.  `mergesort` is the only stable algorithm. For
            DataFrames, this option is only applied when sorting on a single
            column or label.
        na_position : {'first', 'last'}, default 'last'
            Puts NaNs at the beginning if `first`; `last` puts NaNs at the end.
            Not implemented for MultiIndex.
        sort_remaining : bool, default True
            If True and sorting by level and index is multilevel, sort by other
            levels too (in order) after sorting by specified level.
        ignore_index : bool, default False
            If True, the resulting axis will be labeled 0, 1, …, n - 1.

            .. versionadded:: 1.0.0

        key : callable, optional
            If not None, apply the key function to the index values
            before sorting. This is similar to the `key` argument in the
            builtin :meth:`sorted` function, with the notable difference that
            this `key` function should be *vectorized*. It should expect an
            ``Index`` and return an ``Index`` of the same shape. For MultiIndex
            inputs, the key is applied *per level*.

            .. versionadded:: 1.1.0

        Returns
        -------
        DataFrame
            The original DataFrame sorted by the labels.

        See Also
        --------
        Series.sort_index : Sort Series by the index.
        DataFrame.sort_values : Sort DataFrame by the value.
        Series.sort_values : Sort Series by the value.

        Examples
        --------
        >>> df = pd.DataFrame([1, 2, 3, 4, 5], index=[100, 29, 234, 1, 150],
        ...                   columns=['A'])
        >>> df.sort_index()
             A
        1    4
        29   2
        100  1
        150  5
        234  3

        By default, it sorts in ascending order, to sort in descending order,
        use ``ascending=False``

        >>> df.sort_index(ascending=False)
             A
        234  3
        150  5
        100  1
        29   2
        1    4

        A key function can be specified which is applied to the index before
        sorting. For a ``MultiIndex`` this is applied to each level separately.

        >>> df = pd.DataFrame({"a": [1, 2, 3, 4]}, index=['A', 'b', 'C', 'd'])
        >>> df.sort_index(key=lambda x: x.str.lower())
           a
        A  1
        b  2
        C  3
        d  4
        """
        # TODO: this can be combined with Series.sort_index impl as
        # almost identical

        inplace = validate_bool_kwarg(inplace, "inplace")

        axis = self._get_axis_number(axis)
        labels = self._get_axis(axis)
        labels = ensure_key_mapped(labels, key, levels=level)

        # make sure that the axis is lexsorted to start
        # if not we need to reconstruct to get the correct indexer
        labels = labels._sort_levels_monotonic()
        if level is not None:
            new_axis, indexer = labels.sortlevel(
                level, ascending=ascending, sort_remaining=sort_remaining
            )

        elif isinstance(labels, MultiIndex):
            from pandas.core.sorting import lexsort_indexer

            indexer = lexsort_indexer(
                labels._get_codes_for_sorting(),
                orders=ascending,
                na_position=na_position,
            )
        else:
            from pandas.core.sorting import nargsort

            # Check monotonic-ness before sort an index
            # GH11080
            if (ascending and labels.is_monotonic_increasing) or (
                not ascending and labels.is_monotonic_decreasing
            ):
                if inplace:
                    return
                else:
                    return self.copy()

            indexer = nargsort(
                labels, kind=kind, ascending=ascending, na_position=na_position
            )

        baxis = self._get_block_manager_axis(axis)
        new_data = self._mgr.take(indexer, axis=baxis, verify=False)

        # reconstruct axis if needed
        new_data.axes[baxis] = new_data.axes[baxis]._sort_levels_monotonic()

        if ignore_index:
            new_data.axes[1] = ibase.default_index(len(indexer))

        result = self._constructor(new_data)
        if inplace:
            return self._update_inplace(result)
        else:
            return result.__finalize__(self, method="sort_index")

    def value_counts(
        self,
        subset: Optional[Sequence[Label]] = None,
        normalize: bool = False,
        sort: bool = True,
        ascending: bool = False,
    ):
        """
        Return a Series containing counts of unique rows in the DataFrame.

        .. versionadded:: 1.1.0

        Parameters
        ----------
        subset : list-like, optional
            Columns to use when counting unique combinations.
        normalize : bool, default False
            Return proportions rather than frequencies.
        sort : bool, default True
            Sort by frequencies.
        ascending : bool, default False
            Sort in ascending order.

        Returns
        -------
        Series

        See Also
        --------
        Series.value_counts: Equivalent method on Series.

        Notes
        -----
        The returned Series will have a MultiIndex with one level per input
        column. By default, rows that contain any NA values are omitted from
        the result. By default, the resulting Series will be in descending
        order so that the first element is the most frequently-occurring row.

        Examples
        --------
        >>> df = pd.DataFrame({'num_legs': [2, 4, 4, 6],
        ...                    'num_wings': [2, 0, 0, 0]},
        ...                   index=['falcon', 'dog', 'cat', 'ant'])
        >>> df
                num_legs  num_wings
        falcon         2          2
        dog            4          0
        cat            4          0
        ant            6          0

        >>> df.value_counts()
        num_legs  num_wings
        4         0            2
        6         0            1
        2         2            1
        dtype: int64

        >>> df.value_counts(sort=False)
        num_legs  num_wings
        2         2            1
        4         0            2
        6         0            1
        dtype: int64

        >>> df.value_counts(ascending=True)
        num_legs  num_wings
        2         2            1
        6         0            1
        4         0            2
        dtype: int64

        >>> df.value_counts(normalize=True)
        num_legs  num_wings
        4         0            0.50
        6         0            0.25
        2         2            0.25
        dtype: float64
        """
        if subset is None:
            subset = self.columns.tolist()

        counts = self.groupby(subset).grouper.size()

        if sort:
            counts = counts.sort_values(ascending=ascending)
        if normalize:
            counts /= counts.sum()

        # Force MultiIndex for single column
        if len(subset) == 1:
            counts.index = MultiIndex.from_arrays(
                [counts.index], names=[counts.index.name]
            )

        return counts

    def nlargest(self, n, columns, keep="first") -> DataFrame:
        """
        Return the first `n` rows ordered by `columns` in descending order.

        Return the first `n` rows with the largest values in `columns`, in
        descending order. The columns that are not specified are returned as
        well, but not used for ordering.

        This method is equivalent to
        ``df.sort_values(columns, ascending=False).head(n)``, but more
        performant.

        Parameters
        ----------
        n : int
            Number of rows to return.
        columns : label or list of labels
            Column label(s) to order by.
        keep : {'first', 'last', 'all'}, default 'first'
            Where there are duplicate values:

            - `first` : prioritize the first occurrence(s)
            - `last` : prioritize the last occurrence(s)
            - ``all`` : do not drop any duplicates, even it means
                        selecting more than `n` items.

            .. versionadded:: 0.24.0

        Returns
        -------
        DataFrame
            The first `n` rows ordered by the given columns in descending
            order.

        See Also
        --------
        DataFrame.nsmallest : Return the first `n` rows ordered by `columns` in
            ascending order.
        DataFrame.sort_values : Sort DataFrame by the values.
        DataFrame.head : Return the first `n` rows without re-ordering.

        Notes
        -----
        This function cannot be used with all column types. For example, when
        specifying columns with `object` or `category` dtypes, ``TypeError`` is
        raised.

        Examples
        --------
        >>> df = pd.DataFrame({'population': [59000000, 65000000, 434000,
        ...                                   434000, 434000, 337000, 11300,
        ...                                   11300, 11300],
        ...                    'GDP': [1937894, 2583560 , 12011, 4520, 12128,
        ...                            17036, 182, 38, 311],
        ...                    'alpha-2': ["IT", "FR", "MT", "MV", "BN",
        ...                                "IS", "NR", "TV", "AI"]},
        ...                   index=["Italy", "France", "Malta",
        ...                          "Maldives", "Brunei", "Iceland",
        ...                          "Nauru", "Tuvalu", "Anguilla"])
        >>> df
                  population      GDP alpha-2
        Italy       59000000  1937894      IT
        France      65000000  2583560      FR
        Malta         434000    12011      MT
        Maldives      434000     4520      MV
        Brunei        434000    12128      BN
        Iceland       337000    17036      IS
        Nauru          11300      182      NR
        Tuvalu         11300       38      TV
        Anguilla       11300      311      AI

        In the following example, we will use ``nlargest`` to select the three
        rows having the largest values in column "population".

        >>> df.nlargest(3, 'population')
                population      GDP alpha-2
        France    65000000  2583560      FR
        Italy     59000000  1937894      IT
        Malta       434000    12011      MT

        When using ``keep='last'``, ties are resolved in reverse order:

        >>> df.nlargest(3, 'population', keep='last')
                population      GDP alpha-2
        France    65000000  2583560      FR
        Italy     59000000  1937894      IT
        Brunei      434000    12128      BN

        When using ``keep='all'``, all duplicate items are maintained:

        >>> df.nlargest(3, 'population', keep='all')
                  population      GDP alpha-2
        France      65000000  2583560      FR
        Italy       59000000  1937894      IT
        Malta         434000    12011      MT
        Maldives      434000     4520      MV
        Brunei        434000    12128      BN

        To order by the largest values in column "population" and then "GDP",
        we can specify multiple columns like in the next example.

        >>> df.nlargest(3, ['population', 'GDP'])
                population      GDP alpha-2
        France    65000000  2583560      FR
        Italy     59000000  1937894      IT
        Brunei      434000    12128      BN
        """
        return algorithms.SelectNFrame(self, n=n, keep=keep, columns=columns).nlargest()

    def nsmallest(self, n, columns, keep="first") -> DataFrame:
        """
        Return the first `n` rows ordered by `columns` in ascending order.

        Return the first `n` rows with the smallest values in `columns`, in
        ascending order. The columns that are not specified are returned as
        well, but not used for ordering.

        This method is equivalent to
        ``df.sort_values(columns, ascending=True).head(n)``, but more
        performant.

        Parameters
        ----------
        n : int
            Number of items to retrieve.
        columns : list or str
            Column name or names to order by.
        keep : {'first', 'last', 'all'}, default 'first'
            Where there are duplicate values:

            - ``first`` : take the first occurrence.
            - ``last`` : take the last occurrence.
            - ``all`` : do not drop any duplicates, even it means
              selecting more than `n` items.

            .. versionadded:: 0.24.0

        Returns
        -------
        DataFrame

        See Also
        --------
        DataFrame.nlargest : Return the first `n` rows ordered by `columns` in
            descending order.
        DataFrame.sort_values : Sort DataFrame by the values.
        DataFrame.head : Return the first `n` rows without re-ordering.

        Examples
        --------
        >>> df = pd.DataFrame({'population': [59000000, 65000000, 434000,
        ...                                   434000, 434000, 337000, 337000,
        ...                                   11300, 11300],
        ...                    'GDP': [1937894, 2583560 , 12011, 4520, 12128,
        ...                            17036, 182, 38, 311],
        ...                    'alpha-2': ["IT", "FR", "MT", "MV", "BN",
        ...                                "IS", "NR", "TV", "AI"]},
        ...                   index=["Italy", "France", "Malta",
        ...                          "Maldives", "Brunei", "Iceland",
        ...                          "Nauru", "Tuvalu", "Anguilla"])
        >>> df
                  population      GDP alpha-2
        Italy       59000000  1937894      IT
        France      65000000  2583560      FR
        Malta         434000    12011      MT
        Maldives      434000     4520      MV
        Brunei        434000    12128      BN
        Iceland       337000    17036      IS
        Nauru         337000      182      NR
        Tuvalu         11300       38      TV
        Anguilla       11300      311      AI

        In the following example, we will use ``nsmallest`` to select the
        three rows having the smallest values in column "population".

        >>> df.nsmallest(3, 'population')
                  population    GDP alpha-2
        Tuvalu         11300     38      TV
        Anguilla       11300    311      AI
        Iceland       337000  17036	     IS

        When using ``keep='last'``, ties are resolved in reverse order:

        >>> df.nsmallest(3, 'population', keep='last')
                  population  GDP alpha-2
        Anguilla       11300  311      AI
        Tuvalu         11300   38      TV
        Nauru         337000  182      NR

        When using ``keep='all'``, all duplicate items are maintained:

        >>> df.nsmallest(3, 'population', keep='all')
                  population    GDP alpha-2
        Tuvalu         11300     38      TV
        Anguilla       11300    311      AI
        Iceland       337000  17036      IS
        Nauru         337000    182      NR

        To order by the smallest values in column "population" and then "GDP", we can
        specify multiple columns like in the next example.

        >>> df.nsmallest(3, ['population', 'GDP'])
                  population  GDP alpha-2
        Tuvalu         11300   38      TV
        Anguilla       11300  311      AI
        Nauru         337000  182      NR
        """
        return algorithms.SelectNFrame(
            self, n=n, keep=keep, columns=columns
        ).nsmallest()

    def swaplevel(self, i=-2, j=-1, axis=0) -> DataFrame:
        """
        Swap levels i and j in a MultiIndex on a particular axis.

        Parameters
        ----------
        i, j : int or str
            Levels of the indices to be swapped. Can pass level name as string.
        axis : {0 or 'index', 1 or 'columns'}, default 0
            The axis to swap levels on. 0 or 'index' for row-wise, 1 or
            'columns' for column-wise.

        Returns
        -------
        DataFrame
        """
        result = self.copy()

        axis = self._get_axis_number(axis)

        if not isinstance(result._get_axis(axis), MultiIndex):  # pragma: no cover
            raise TypeError("Can only swap levels on a hierarchical axis.")

        if axis == 0:
            assert isinstance(result.index, MultiIndex)
            result.index = result.index.swaplevel(i, j)
        else:
            assert isinstance(result.columns, MultiIndex)
            result.columns = result.columns.swaplevel(i, j)
        return result

    def reorder_levels(self, order, axis=0) -> DataFrame:
        """
        Rearrange index levels using input order. May not drop or duplicate levels.

        Parameters
        ----------
        order : list of int or list of str
            List representing new level order. Reference level by number
            (position) or by key (label).
        axis : {0 or 'index', 1 or 'columns'}, default 0
            Where to reorder levels.

        Returns
        -------
        DataFrame
        """
        axis = self._get_axis_number(axis)
        if not isinstance(self._get_axis(axis), MultiIndex):  # pragma: no cover
            raise TypeError("Can only reorder levels on a hierarchical axis.")

        result = self.copy()

        if axis == 0:
            assert isinstance(result.index, MultiIndex)
            result.index = result.index.reorder_levels(order)
        else:
            assert isinstance(result.columns, MultiIndex)
            result.columns = result.columns.reorder_levels(order)
        return result

    # ----------------------------------------------------------------------
    # Arithmetic / combination related

    def _combine_frame(self, other: DataFrame, func, fill_value=None):
        # at this point we have `self._indexed_same(other)`

        if fill_value is None:
            # since _arith_op may be called in a loop, avoid function call
            #  overhead if possible by doing this check once
            _arith_op = func

        else:

            def _arith_op(left, right):
                # for the mixed_type case where we iterate over columns,
                # _arith_op(left, right) is equivalent to
                # left._binop(right, func, fill_value=fill_value)
                left, right = ops.fill_binop(left, right, fill_value)
                return func(left, right)

        new_data = ops.dispatch_to_series(self, other, _arith_op)
        return new_data

    def _construct_result(self, result) -> DataFrame:
        """
        Wrap the result of an arithmetic, comparison, or logical operation.

        Parameters
        ----------
        result : DataFrame

        Returns
        -------
        DataFrame
        """
        out = self._constructor(result, copy=False)
        # Pin columns instead of passing to constructor for compat with
        #  non-unique columns case
        out.columns = self.columns
        out.index = self.index
        return out

    @Appender(
        """
Returns
-------
DataFrame
    DataFrame that shows the differences stacked side by side.

    The resulting index will be a MultiIndex with 'self' and 'other'
    stacked alternately at the inner level.

See Also
--------
Series.compare : Compare with another Series and show differences.

Notes
-----
Matching NaNs will not appear as a difference.

Examples
--------
>>> df = pd.DataFrame(
...     {
...         "col1": ["a", "a", "b", "b", "a"],
...         "col2": [1.0, 2.0, 3.0, np.nan, 5.0],
...         "col3": [1.0, 2.0, 3.0, 4.0, 5.0]
...     },
...     columns=["col1", "col2", "col3"],
... )
>>> df
  col1  col2  col3
0    a   1.0   1.0
1    a   2.0   2.0
2    b   3.0   3.0
3    b   NaN   4.0
4    a   5.0   5.0

>>> df2 = df.copy()
>>> df2.loc[0, 'col1'] = 'c'
>>> df2.loc[2, 'col3'] = 4.0
>>> df2
  col1  col2  col3
0    c   1.0   1.0
1    a   2.0   2.0
2    b   3.0   4.0
3    b   NaN   4.0
4    a   5.0   5.0

Align the differences on columns

>>> df.compare(df2)
  col1       col3
  self other self other
0    a     c  NaN   NaN
2  NaN   NaN  3.0   4.0

Stack the differences on rows

>>> df.compare(df2, align_axis=0)
        col1  col3
0 self     a   NaN
  other    c   NaN
2 self   NaN   3.0
  other  NaN   4.0

Keep the equal values

>>> df.compare(df2, keep_equal=True)
  col1       col3
  self other self other
0    a     c  1.0   1.0
2    b     b  3.0   4.0

Keep all original rows and columns

>>> df.compare(df2, keep_shape=True)
  col1       col2       col3
  self other self other self other
0    a     c  NaN   NaN  NaN   NaN
1  NaN   NaN  NaN   NaN  NaN   NaN
2  NaN   NaN  NaN   NaN  3.0   4.0
3  NaN   NaN  NaN   NaN  NaN   NaN
4  NaN   NaN  NaN   NaN  NaN   NaN

Keep all original rows and columns and also all original values

>>> df.compare(df2, keep_shape=True, keep_equal=True)
  col1       col2       col3
  self other self other self other
0    a     c  1.0   1.0  1.0   1.0
1    a     a  2.0   2.0  2.0   2.0
2    b     b  3.0   3.0  3.0   4.0
3    b     b  NaN   NaN  4.0   4.0
4    a     a  5.0   5.0  5.0   5.0
"""
    )
    @Appender(_shared_docs["compare"] % _shared_doc_kwargs)
    def compare(
        self,
        other: DataFrame,
        align_axis: Axis = 1,
        keep_shape: bool = False,
        keep_equal: bool = False,
    ) -> DataFrame:
        return super().compare(
            other=other,
            align_axis=align_axis,
            keep_shape=keep_shape,
            keep_equal=keep_equal,
        )

    def combine(
        self, other: DataFrame, func, fill_value=None, overwrite=True
    ) -> DataFrame:
        """
        Perform column-wise combine with another DataFrame.

        Combines a DataFrame with `other` DataFrame using `func`
        to element-wise combine columns. The row and column indexes of the
        resulting DataFrame will be the union of the two.

        Parameters
        ----------
        other : DataFrame
            The DataFrame to merge column-wise.
        func : function
            Function that takes two series as inputs and return a Series or a
            scalar. Used to merge the two dataframes column by columns.
        fill_value : scalar value, default None
            The value to fill NaNs with prior to passing any column to the
            merge func.
        overwrite : bool, default True
            If True, columns in `self` that do not exist in `other` will be
            overwritten with NaNs.

        Returns
        -------
        DataFrame
            Combination of the provided DataFrames.

        See Also
        --------
        DataFrame.combine_first : Combine two DataFrame objects and default to
            non-null values in frame calling the method.

        Examples
        --------
        Combine using a simple function that chooses the smaller column.

        >>> df1 = pd.DataFrame({'A': [0, 0], 'B': [4, 4]})
        >>> df2 = pd.DataFrame({'A': [1, 1], 'B': [3, 3]})
        >>> take_smaller = lambda s1, s2: s1 if s1.sum() < s2.sum() else s2
        >>> df1.combine(df2, take_smaller)
           A  B
        0  0  3
        1  0  3

        Example using a true element-wise combine function.

        >>> df1 = pd.DataFrame({'A': [5, 0], 'B': [2, 4]})
        >>> df2 = pd.DataFrame({'A': [1, 1], 'B': [3, 3]})
        >>> df1.combine(df2, np.minimum)
           A  B
        0  1  2
        1  0  3

        Using `fill_value` fills Nones prior to passing the column to the
        merge function.

        >>> df1 = pd.DataFrame({'A': [0, 0], 'B': [None, 4]})
        >>> df2 = pd.DataFrame({'A': [1, 1], 'B': [3, 3]})
        >>> df1.combine(df2, take_smaller, fill_value=-5)
           A    B
        0  0 -5.0
        1  0  4.0

        However, if the same element in both dataframes is None, that None
        is preserved

        >>> df1 = pd.DataFrame({'A': [0, 0], 'B': [None, 4]})
        >>> df2 = pd.DataFrame({'A': [1, 1], 'B': [None, 3]})
        >>> df1.combine(df2, take_smaller, fill_value=-5)
            A    B
        0  0 -5.0
        1  0  3.0

        Example that demonstrates the use of `overwrite` and behavior when
        the axis differ between the dataframes.

        >>> df1 = pd.DataFrame({'A': [0, 0], 'B': [4, 4]})
        >>> df2 = pd.DataFrame({'B': [3, 3], 'C': [-10, 1], }, index=[1, 2])
        >>> df1.combine(df2, take_smaller)
             A    B     C
        0  NaN  NaN   NaN
        1  NaN  3.0 -10.0
        2  NaN  3.0   1.0

        >>> df1.combine(df2, take_smaller, overwrite=False)
             A    B     C
        0  0.0  NaN   NaN
        1  0.0  3.0 -10.0
        2  NaN  3.0   1.0

        Demonstrating the preference of the passed in dataframe.

        >>> df2 = pd.DataFrame({'B': [3, 3], 'C': [1, 1], }, index=[1, 2])
        >>> df2.combine(df1, take_smaller)
           A    B   C
        0  0.0  NaN NaN
        1  0.0  3.0 NaN
        2  NaN  3.0 NaN

        >>> df2.combine(df1, take_smaller, overwrite=False)
             A    B   C
        0  0.0  NaN NaN
        1  0.0  3.0 1.0
        2  NaN  3.0 1.0
        """
        other_idxlen = len(other.index)  # save for compare

        this, other = self.align(other, copy=False)
        new_index = this.index

        if other.empty and len(new_index) == len(self.index):
            return self.copy()

        if self.empty and len(other) == other_idxlen:
            return other.copy()

        # sorts if possible
        new_columns = this.columns.union(other.columns)
        do_fill = fill_value is not None
        result = {}
        for col in new_columns:
            series = this[col]
            otherSeries = other[col]

            this_dtype = series.dtype
            other_dtype = otherSeries.dtype

            this_mask = isna(series)
            other_mask = isna(otherSeries)

            # don't overwrite columns unnecessarily
            # DO propagate if this column is not in the intersection
            if not overwrite and other_mask.all():
                result[col] = this[col].copy()
                continue

            if do_fill:
                series = series.copy()
                otherSeries = otherSeries.copy()
                series[this_mask] = fill_value
                otherSeries[other_mask] = fill_value

            if col not in self.columns:
                # If self DataFrame does not have col in other DataFrame,
                # try to promote series, which is all NaN, as other_dtype.
                new_dtype = other_dtype
                try:
                    series = series.astype(new_dtype, copy=False)
                except ValueError:
                    # e.g. new_dtype is integer types
                    pass
            else:
                # if we have different dtypes, possibly promote
                new_dtype = find_common_type([this_dtype, other_dtype])
                if not is_dtype_equal(this_dtype, new_dtype):
                    series = series.astype(new_dtype)
                if not is_dtype_equal(other_dtype, new_dtype):
                    otherSeries = otherSeries.astype(new_dtype)

            arr = func(series, otherSeries)
            arr = maybe_downcast_to_dtype(arr, this_dtype)

            result[col] = arr

        # convert_objects just in case
        return self._constructor(result, index=new_index, columns=new_columns)

    def combine_first(self, other: DataFrame) -> DataFrame:
        """
        Update null elements with value in the same location in `other`.

        Combine two DataFrame objects by filling null values in one DataFrame
        with non-null values from other DataFrame. The row and column indexes
        of the resulting DataFrame will be the union of the two.

        Parameters
        ----------
        other : DataFrame
            Provided DataFrame to use to fill null values.

        Returns
        -------
        DataFrame

        See Also
        --------
        DataFrame.combine : Perform series-wise operation on two DataFrames
            using a given function.

        Examples
        --------
        >>> df1 = pd.DataFrame({'A': [None, 0], 'B': [None, 4]})
        >>> df2 = pd.DataFrame({'A': [1, 1], 'B': [3, 3]})
        >>> df1.combine_first(df2)
             A    B
        0  1.0  3.0
        1  0.0  4.0

        Null values still persist if the location of that null value
        does not exist in `other`

        >>> df1 = pd.DataFrame({'A': [None, 0], 'B': [4, None]})
        >>> df2 = pd.DataFrame({'B': [3, 3], 'C': [1, 1]}, index=[1, 2])
        >>> df1.combine_first(df2)
             A    B    C
        0  NaN  4.0  NaN
        1  0.0  3.0  1.0
        2  NaN  3.0  1.0
        """
        import pandas.core.computation.expressions as expressions

        def extract_values(arr):
            # Does two things:
            # 1. maybe gets the values from the Series / Index
            # 2. convert datelike to i8
            # TODO: extract_array?
            if isinstance(arr, (Index, Series)):
                arr = arr._values

            if needs_i8_conversion(arr.dtype):
                if is_extension_array_dtype(arr.dtype):
                    arr = arr.asi8
                else:
                    arr = arr.view("i8")
            return arr

        def combiner(x, y):
            mask = isna(x)
            # TODO: extract_array?
            if isinstance(mask, (Index, Series)):
                mask = mask._values

            x_values = extract_values(x)
            y_values = extract_values(y)

            # If the column y in other DataFrame is not in first DataFrame,
            # just return y_values.
            if y.name not in self.columns:
                return y_values

            return expressions.where(mask, y_values, x_values)

        return self.combine(other, combiner, overwrite=False)

    def update(
        self, other, join="left", overwrite=True, filter_func=None, errors="ignore"
    ) -> None:
        """
        Modify in place using non-NA values from another DataFrame.

        Aligns on indices. There is no return value.

        Parameters
        ----------
        other : DataFrame, or object coercible into a DataFrame
            Should have at least one matching index/column label
            with the original DataFrame. If a Series is passed,
            its name attribute must be set, and that will be
            used as the column name to align with the original DataFrame.
        join : {'left'}, default 'left'
            Only left join is implemented, keeping the index and columns of the
            original object.
        overwrite : bool, default True
            How to handle non-NA values for overlapping keys:

            * True: overwrite original DataFrame's values
              with values from `other`.
            * False: only update values that are NA in
              the original DataFrame.

        filter_func : callable(1d-array) -> bool 1d-array, optional
            Can choose to replace values other than NA. Return True for values
            that should be updated.
        errors : {'raise', 'ignore'}, default 'ignore'
            If 'raise', will raise a ValueError if the DataFrame and `other`
            both contain non-NA data in the same place.

            .. versionchanged:: 0.24.0
               Changed from `raise_conflict=False|True`
               to `errors='ignore'|'raise'`.

        Returns
        -------
        None : method directly changes calling object

        Raises
        ------
        ValueError
            * When `errors='raise'` and there's overlapping non-NA data.
            * When `errors` is not either `'ignore'` or `'raise'`
        NotImplementedError
            * If `join != 'left'`

        See Also
        --------
        dict.update : Similar method for dictionaries.
        DataFrame.merge : For column(s)-on-columns(s) operations.

        Examples
        --------
        >>> df = pd.DataFrame({'A': [1, 2, 3],
        ...                    'B': [400, 500, 600]})
        >>> new_df = pd.DataFrame({'B': [4, 5, 6],
        ...                        'C': [7, 8, 9]})
        >>> df.update(new_df)
        >>> df
           A  B
        0  1  4
        1  2  5
        2  3  6

        The DataFrame's length does not increase as a result of the update,
        only values at matching index/column labels are updated.

        >>> df = pd.DataFrame({'A': ['a', 'b', 'c'],
        ...                    'B': ['x', 'y', 'z']})
        >>> new_df = pd.DataFrame({'B': ['d', 'e', 'f', 'g', 'h', 'i']})
        >>> df.update(new_df)
        >>> df
           A  B
        0  a  d
        1  b  e
        2  c  f

        For Series, it's name attribute must be set.

        >>> df = pd.DataFrame({'A': ['a', 'b', 'c'],
        ...                    'B': ['x', 'y', 'z']})
        >>> new_column = pd.Series(['d', 'e'], name='B', index=[0, 2])
        >>> df.update(new_column)
        >>> df
           A  B
        0  a  d
        1  b  y
        2  c  e
        >>> df = pd.DataFrame({'A': ['a', 'b', 'c'],
        ...                    'B': ['x', 'y', 'z']})
        >>> new_df = pd.DataFrame({'B': ['d', 'e']}, index=[1, 2])
        >>> df.update(new_df)
        >>> df
           A  B
        0  a  x
        1  b  d
        2  c  e

        If `other` contains NaNs the corresponding values are not updated
        in the original dataframe.

        >>> df = pd.DataFrame({'A': [1, 2, 3],
        ...                    'B': [400, 500, 600]})
        >>> new_df = pd.DataFrame({'B': [4, np.nan, 6]})
        >>> df.update(new_df)
        >>> df
           A      B
        0  1    4.0
        1  2  500.0
        2  3    6.0
        """
        import pandas.core.computation.expressions as expressions

        # TODO: Support other joins
        if join != "left":  # pragma: no cover
            raise NotImplementedError("Only left join is supported")
        if errors not in ["ignore", "raise"]:
            raise ValueError("The parameter errors must be either 'ignore' or 'raise'")

        if not isinstance(other, DataFrame):
            other = DataFrame(other)

        other = other.reindex_like(self)

        for col in self.columns:
            this = self[col]._values
            that = other[col]._values
            if filter_func is not None:
                with np.errstate(all="ignore"):
                    mask = ~filter_func(this) | isna(that)
            else:
                if errors == "raise":
                    mask_this = notna(that)
                    mask_that = notna(this)
                    if any(mask_this & mask_that):
                        raise ValueError("Data overlaps.")

                if overwrite:
                    mask = isna(that)
                else:
                    mask = notna(this)

            # don't overwrite columns unnecessarily
            if mask.all():
                continue

            self[col] = expressions.where(mask, this, that)

    # ----------------------------------------------------------------------
    # Data reshaping
    @Appender(
        """
Examples
--------
>>> df = pd.DataFrame({'Animal': ['Falcon', 'Falcon',
...                               'Parrot', 'Parrot'],
...                    'Max Speed': [380., 370., 24., 26.]})
>>> df
   Animal  Max Speed
0  Falcon      380.0
1  Falcon      370.0
2  Parrot       24.0
3  Parrot       26.0
>>> df.groupby(['Animal']).mean()
        Max Speed
Animal
Falcon      375.0
Parrot       25.0

**Hierarchical Indexes**

We can groupby different levels of a hierarchical index
using the `level` parameter:

>>> arrays = [['Falcon', 'Falcon', 'Parrot', 'Parrot'],
...           ['Captive', 'Wild', 'Captive', 'Wild']]
>>> index = pd.MultiIndex.from_arrays(arrays, names=('Animal', 'Type'))
>>> df = pd.DataFrame({'Max Speed': [390., 350., 30., 20.]},
...                   index=index)
>>> df
                Max Speed
Animal Type
Falcon Captive      390.0
       Wild         350.0
Parrot Captive       30.0
       Wild          20.0
>>> df.groupby(level=0).mean()
        Max Speed
Animal
Falcon      370.0
Parrot       25.0
>>> df.groupby(level="Type").mean()
         Max Speed
Type
Captive      210.0
Wild         185.0

We can also choose to include NA in group keys or not by setting
`dropna` parameter, the default setting is `True`:

>>> l = [[1, 2, 3], [1, None, 4], [2, 1, 3], [1, 2, 2]]
>>> df = pd.DataFrame(l, columns=["a", "b", "c"])

>>> df.groupby(by=["b"]).sum()
    a   c
b
1.0 2   3
2.0 2   5

>>> df.groupby(by=["b"], dropna=False).sum()
    a   c
b
1.0 2   3
2.0 2   5
NaN 1   4

>>> l = [["a", 12, 12], [None, 12.3, 33.], ["b", 12.3, 123], ["a", 1, 1]]
>>> df = pd.DataFrame(l, columns=["a", "b", "c"])

>>> df.groupby(by="a").sum()
    b     c
a
a   13.0   13.0
b   12.3  123.0

>>> df.groupby(by="a", dropna=False).sum()
    b     c
a
a   13.0   13.0
b   12.3  123.0
NaN 12.3   33.0
"""
    )
    @Appender(_shared_docs["groupby"] % _shared_doc_kwargs)
    def groupby(
        self,
        by=None,
        axis=0,
        level=None,
        as_index: bool = True,
        sort: bool = True,
        group_keys: bool = True,
        squeeze: bool = no_default,
        observed: bool = False,
        dropna: bool = True,
    ) -> DataFrameGroupBy:
        from pandas.core.groupby.generic import DataFrameGroupBy

        if squeeze is not no_default:
            warnings.warn(
                (
                    "The `squeeze` parameter is deprecated and "
                    "will be removed in a future version."
                ),
                FutureWarning,
                stacklevel=2,
            )
        else:
            squeeze = False

        if level is None and by is None:
            raise TypeError("You have to supply one of 'by' and 'level'")
        axis = self._get_axis_number(axis)

        return DataFrameGroupBy(
            obj=self,
            keys=by,
            axis=axis,
            level=level,
            as_index=as_index,
            sort=sort,
            group_keys=group_keys,
            squeeze=squeeze,
            observed=observed,
            dropna=dropna,
        )

    _shared_docs[
        "pivot"
    ] = """
        Return reshaped DataFrame organized by given index / column values.

        Reshape data (produce a "pivot" table) based on column values. Uses
        unique values from specified `index` / `columns` to form axes of the
        resulting DataFrame. This function does not support data
        aggregation, multiple values will result in a MultiIndex in the
        columns. See the :ref:`User Guide <reshaping>` for more on reshaping.

        Parameters
        ----------%s
        index : str or object or a list of str, optional
            Column to use to make new frame's index. If None, uses
            existing index.

            .. versionchanged:: 1.1.0
               Also accept list of index names.

        columns : str or object or a list of str
            Column to use to make new frame's columns.

            .. versionchanged:: 1.1.0
               Also accept list of columns names.

        values : str, object or a list of the previous, optional
            Column(s) to use for populating new frame's values. If not
            specified, all remaining columns will be used and the result will
            have hierarchically indexed columns.

            .. versionchanged:: 0.23.0
               Also accept list of column names.

        Returns
        -------
        DataFrame
            Returns reshaped DataFrame.

        Raises
        ------
        ValueError:
            When there are any `index`, `columns` combinations with multiple
            values. `DataFrame.pivot_table` when you need to aggregate.

        See Also
        --------
        DataFrame.pivot_table : Generalization of pivot that can handle
            duplicate values for one index/column pair.
        DataFrame.unstack : Pivot based on the index values instead of a
            column.
        wide_to_long : Wide panel to long format. Less flexible but more
            user-friendly than melt.

        Notes
        -----
        For finer-tuned control, see hierarchical indexing documentation along
        with the related stack/unstack methods.

        Examples
        --------
        >>> df = pd.DataFrame({'foo': ['one', 'one', 'one', 'two', 'two',
        ...                            'two'],
        ...                    'bar': ['A', 'B', 'C', 'A', 'B', 'C'],
        ...                    'baz': [1, 2, 3, 4, 5, 6],
        ...                    'zoo': ['x', 'y', 'z', 'q', 'w', 't']})
        >>> df
            foo   bar  baz  zoo
        0   one   A    1    x
        1   one   B    2    y
        2   one   C    3    z
        3   two   A    4    q
        4   two   B    5    w
        5   two   C    6    t

        >>> df.pivot(index='foo', columns='bar', values='baz')
        bar  A   B   C
        foo
        one  1   2   3
        two  4   5   6

        >>> df.pivot(index='foo', columns='bar')['baz']
        bar  A   B   C
        foo
        one  1   2   3
        two  4   5   6

        >>> df.pivot(index='foo', columns='bar', values=['baz', 'zoo'])
              baz       zoo
        bar   A  B  C   A  B  C
        foo
        one   1  2  3   x  y  z
        two   4  5  6   q  w  t

        You could also assign a list of column names or a list of index names.

        >>> df = pd.DataFrame({
        ...        "lev1": [1, 1, 1, 2, 2, 2],
        ...        "lev2": [1, 1, 2, 1, 1, 2],
        ...        "lev3": [1, 2, 1, 2, 1, 2],
        ...        "lev4": [1, 2, 3, 4, 5, 6],
        ...        "values": [0, 1, 2, 3, 4, 5]})
        >>> df
            lev1 lev2 lev3 lev4 values
        0   1    1    1    1    0
        1   1    1    2    2    1
        2   1    2    1    3    2
        3   2    1    2    4    3
        4   2    1    1    5    4
        5   2    2    2    6    5

        >>> df.pivot(index="lev1", columns=["lev2", "lev3"],values="values")
        lev2    1         2
        lev3    1    2    1    2
        lev1
        1     0.0  1.0  2.0  NaN
        2     4.0  3.0  NaN  5.0

        >>> df.pivot(index=["lev1", "lev2"], columns=["lev3"],values="values")
              lev3    1    2
        lev1  lev2
           1     1  0.0  1.0
                 2  2.0  NaN
           2     1  4.0  3.0
                 2  NaN  5.0

        A ValueError is raised if there are any duplicates.

        >>> df = pd.DataFrame({"foo": ['one', 'one', 'two', 'two'],
        ...                    "bar": ['A', 'A', 'B', 'C'],
        ...                    "baz": [1, 2, 3, 4]})
        >>> df
           foo bar  baz
        0  one   A    1
        1  one   A    2
        2  two   B    3
        3  two   C    4

        Notice that the first two rows are the same for our `index`
        and `columns` arguments.

        >>> df.pivot(index='foo', columns='bar', values='baz')
        Traceback (most recent call last):
           ...
        ValueError: Index contains duplicate entries, cannot reshape
        """

    @Substitution("")
    @Appender(_shared_docs["pivot"])
    def pivot(self, index=None, columns=None, values=None) -> DataFrame:
        from pandas.core.reshape.pivot import pivot

        return pivot(self, index=index, columns=columns, values=values)

    _shared_docs[
        "pivot_table"
    ] = """
        Create a spreadsheet-style pivot table as a DataFrame.

        The levels in the pivot table will be stored in MultiIndex objects
        (hierarchical indexes) on the index and columns of the result DataFrame.

        Parameters
        ----------%s
        values : column to aggregate, optional
        index : column, Grouper, array, or list of the previous
            If an array is passed, it must be the same length as the data. The
            list can contain any of the other types (except list).
            Keys to group by on the pivot table index.  If an array is passed,
            it is being used as the same manner as column values.
        columns : column, Grouper, array, or list of the previous
            If an array is passed, it must be the same length as the data. The
            list can contain any of the other types (except list).
            Keys to group by on the pivot table column.  If an array is passed,
            it is being used as the same manner as column values.
        aggfunc : function, list of functions, dict, default numpy.mean
            If list of functions passed, the resulting pivot table will have
            hierarchical columns whose top level are the function names
            (inferred from the function objects themselves)
            If dict is passed, the key is column to aggregate and value
            is function or list of functions.
        fill_value : scalar, default None
            Value to replace missing values with (in the resulting pivot table,
            after aggregation).
        margins : bool, default False
            Add all row / columns (e.g. for subtotal / grand totals).
        dropna : bool, default True
            Do not include columns whose entries are all NaN.
        margins_name : str, default 'All'
            Name of the row / column that will contain the totals
            when margins is True.
        observed : bool, default False
            This only applies if any of the groupers are Categoricals.
            If True: only show observed values for categorical groupers.
            If False: show all values for categorical groupers.

            .. versionchanged:: 0.25.0

        Returns
        -------
        DataFrame
            An Excel style pivot table.

        See Also
        --------
        DataFrame.pivot : Pivot without aggregation that can handle
            non-numeric data.
        DataFrame.melt: Unpivot a DataFrame from wide to long format,
            optionally leaving identifiers set.
        wide_to_long : Wide panel to long format. Less flexible but more
            user-friendly than melt.

        Examples
        --------
        >>> df = pd.DataFrame({"A": ["foo", "foo", "foo", "foo", "foo",
        ...                          "bar", "bar", "bar", "bar"],
        ...                    "B": ["one", "one", "one", "two", "two",
        ...                          "one", "one", "two", "two"],
        ...                    "C": ["small", "large", "large", "small",
        ...                          "small", "large", "small", "small",
        ...                          "large"],
        ...                    "D": [1, 2, 2, 3, 3, 4, 5, 6, 7],
        ...                    "E": [2, 4, 5, 5, 6, 6, 8, 9, 9]})
        >>> df
             A    B      C  D  E
        0  foo  one  small  1  2
        1  foo  one  large  2  4
        2  foo  one  large  2  5
        3  foo  two  small  3  5
        4  foo  two  small  3  6
        5  bar  one  large  4  6
        6  bar  one  small  5  8
        7  bar  two  small  6  9
        8  bar  two  large  7  9

        This first example aggregates values by taking the sum.

        >>> table = pd.pivot_table(df, values='D', index=['A', 'B'],
        ...                     columns=['C'], aggfunc=np.sum)
        >>> table
        C        large  small
        A   B
        bar one    4.0    5.0
            two    7.0    6.0
        foo one    4.0    1.0
            two    NaN    6.0

        We can also fill missing values using the `fill_value` parameter.

        >>> table = pd.pivot_table(df, values='D', index=['A', 'B'],
        ...                     columns=['C'], aggfunc=np.sum, fill_value=0)
        >>> table
        C        large  small
        A   B
        bar one      4      5
            two      7      6
        foo one      4      1
            two      0      6

        The next example aggregates by taking the mean across multiple columns.

        >>> table = pd.pivot_table(df, values=['D', 'E'], index=['A', 'C'],
        ...                     aggfunc={'D': np.mean,
        ...                              'E': np.mean})
        >>> table
                        D         E
        A   C
        bar large  5.500000  7.500000
            small  5.500000  8.500000
        foo large  2.000000  4.500000
            small  2.333333  4.333333

        We can also calculate multiple types of aggregations for any given
        value column.

        >>> table = pd.pivot_table(df, values=['D', 'E'], index=['A', 'C'],
        ...                     aggfunc={'D': np.mean,
        ...                              'E': [min, max, np.mean]})
        >>> table
                        D    E
                    mean  max      mean  min
        A   C
        bar large  5.500000  9.0  7.500000  6.0
            small  5.500000  9.0  8.500000  8.0
        foo large  2.000000  5.0  4.500000  4.0
            small  2.333333  6.0  4.333333  2.0
        """

    @Substitution("")
    @Appender(_shared_docs["pivot_table"])
    def pivot_table(
        self,
        values=None,
        index=None,
        columns=None,
        aggfunc="mean",
        fill_value=None,
        margins=False,
        dropna=True,
        margins_name="All",
        observed=False,
    ) -> DataFrame:
        from pandas.core.reshape.pivot import pivot_table

        return pivot_table(
            self,
            values=values,
            index=index,
            columns=columns,
            aggfunc=aggfunc,
            fill_value=fill_value,
            margins=margins,
            dropna=dropna,
            margins_name=margins_name,
            observed=observed,
        )

    def stack(self, level=-1, dropna=True):
        """
        Stack the prescribed level(s) from columns to index.

        Return a reshaped DataFrame or Series having a multi-level
        index with one or more new inner-most levels compared to the current
        DataFrame. The new inner-most levels are created by pivoting the
        columns of the current dataframe:

          - if the columns have a single level, the output is a Series;
          - if the columns have multiple levels, the new index
            level(s) is (are) taken from the prescribed level(s) and
            the output is a DataFrame.

        Parameters
        ----------
        level : int, str, list, default -1
            Level(s) to stack from the column axis onto the index
            axis, defined as one index or label, or a list of indices
            or labels.
        dropna : bool, default True
            Whether to drop rows in the resulting Frame/Series with
            missing values. Stacking a column level onto the index
            axis can create combinations of index and column values
            that are missing from the original dataframe. See Examples
            section.

        Returns
        -------
        DataFrame or Series
            Stacked dataframe or series.

        See Also
        --------
        DataFrame.unstack : Unstack prescribed level(s) from index axis
             onto column axis.
        DataFrame.pivot : Reshape dataframe from long format to wide
             format.
        DataFrame.pivot_table : Create a spreadsheet-style pivot table
             as a DataFrame.

        Notes
        -----
        The function is named by analogy with a collection of books
        being reorganized from being side by side on a horizontal
        position (the columns of the dataframe) to being stacked
        vertically on top of each other (in the index of the
        dataframe).

        Examples
        --------
        **Single level columns**

        >>> df_single_level_cols = pd.DataFrame([[0, 1], [2, 3]],
        ...                                     index=['cat', 'dog'],
        ...                                     columns=['weight', 'height'])

        Stacking a dataframe with a single level column axis returns a Series:

        >>> df_single_level_cols
             weight height
        cat       0      1
        dog       2      3
        >>> df_single_level_cols.stack()
        cat  weight    0
             height    1
        dog  weight    2
             height    3
        dtype: int64

        **Multi level columns: simple case**

        >>> multicol1 = pd.MultiIndex.from_tuples([('weight', 'kg'),
        ...                                        ('weight', 'pounds')])
        >>> df_multi_level_cols1 = pd.DataFrame([[1, 2], [2, 4]],
        ...                                     index=['cat', 'dog'],
        ...                                     columns=multicol1)

        Stacking a dataframe with a multi-level column axis:

        >>> df_multi_level_cols1
             weight
                 kg    pounds
        cat       1        2
        dog       2        4
        >>> df_multi_level_cols1.stack()
                    weight
        cat kg           1
            pounds       2
        dog kg           2
            pounds       4

        **Missing values**

        >>> multicol2 = pd.MultiIndex.from_tuples([('weight', 'kg'),
        ...                                        ('height', 'm')])
        >>> df_multi_level_cols2 = pd.DataFrame([[1.0, 2.0], [3.0, 4.0]],
        ...                                     index=['cat', 'dog'],
        ...                                     columns=multicol2)

        It is common to have missing values when stacking a dataframe
        with multi-level columns, as the stacked dataframe typically
        has more values than the original dataframe. Missing values
        are filled with NaNs:

        >>> df_multi_level_cols2
            weight height
                kg      m
        cat    1.0    2.0
        dog    3.0    4.0
        >>> df_multi_level_cols2.stack()
                height  weight
        cat kg     NaN     1.0
            m      2.0     NaN
        dog kg     NaN     3.0
            m      4.0     NaN

        **Prescribing the level(s) to be stacked**

        The first parameter controls which level or levels are stacked:

        >>> df_multi_level_cols2.stack(0)
                     kg    m
        cat height  NaN  2.0
            weight  1.0  NaN
        dog height  NaN  4.0
            weight  3.0  NaN
        >>> df_multi_level_cols2.stack([0, 1])
        cat  height  m     2.0
             weight  kg    1.0
        dog  height  m     4.0
             weight  kg    3.0
        dtype: float64

        **Dropping missing values**

        >>> df_multi_level_cols3 = pd.DataFrame([[None, 1.0], [2.0, 3.0]],
        ...                                     index=['cat', 'dog'],
        ...                                     columns=multicol2)

        Note that rows where all values are missing are dropped by
        default but this behaviour can be controlled via the dropna
        keyword parameter:

        >>> df_multi_level_cols3
            weight height
                kg      m
        cat    NaN    1.0
        dog    2.0    3.0
        >>> df_multi_level_cols3.stack(dropna=False)
                height  weight
        cat kg     NaN     NaN
            m      1.0     NaN
        dog kg     NaN     2.0
            m      3.0     NaN
        >>> df_multi_level_cols3.stack(dropna=True)
                height  weight
        cat m      1.0     NaN
        dog kg     NaN     2.0
            m      3.0     NaN
        """
        from pandas.core.reshape.reshape import stack, stack_multiple

        if isinstance(level, (tuple, list)):
            return stack_multiple(self, level, dropna=dropna)
        else:
            return stack(self, level, dropna=dropna)

    def explode(
        self, column: Union[str, Tuple], ignore_index: bool = False
    ) -> DataFrame:
        """
        Transform each element of a list-like to a row, replicating index values.

        .. versionadded:: 0.25.0

        Parameters
        ----------
        column : str or tuple
            Column to explode.
        ignore_index : bool, default False
            If True, the resulting index will be labeled 0, 1, …, n - 1.

            .. versionadded:: 1.1.0

        Returns
        -------
        DataFrame
            Exploded lists to rows of the subset columns;
            index will be duplicated for these rows.

        Raises
        ------
        ValueError :
            if columns of the frame are not unique.

        See Also
        --------
        DataFrame.unstack : Pivot a level of the (necessarily hierarchical)
            index labels.
        DataFrame.melt : Unpivot a DataFrame from wide format to long format.
        Series.explode : Explode a DataFrame from list-like columns to long format.

        Notes
        -----
        This routine will explode list-likes including lists, tuples, sets,
        Series, and np.ndarray. The result dtype of the subset rows will
        be object. Scalars will be returned unchanged, and empty list-likes will
        result in a np.nan for that row. In addition, the ordering of rows in the
        output will be non-deterministic when exploding sets.

        Examples
        --------
        >>> df = pd.DataFrame({'A': [[1, 2, 3], 'foo', [], [3, 4]], 'B': 1})
        >>> df
                   A  B
        0  [1, 2, 3]  1
        1        foo  1
        2         []  1
        3     [3, 4]  1

        >>> df.explode('A')
             A  B
        0    1  1
        0    2  1
        0    3  1
        1  foo  1
        2  NaN  1
        3    3  1
        3    4  1
        """
        if not (is_scalar(column) or isinstance(column, tuple)):
            raise ValueError("column must be a scalar")
        if not self.columns.is_unique:
            raise ValueError("columns must be unique")

        df = self.reset_index(drop=True)
        # TODO: use overload to refine return type of reset_index
        assert df is not None  # needed for mypy
        result = df[column].explode()
        result = df.drop([column], axis=1).join(result)
        if ignore_index:
            result.index = ibase.default_index(len(result))
        else:
            result.index = self.index.take(result.index)
        result = result.reindex(columns=self.columns, copy=False)

        return result

    def unstack(self, level=-1, fill_value=None):
        """
        Pivot a level of the (necessarily hierarchical) index labels.

        Returns a DataFrame having a new level of column labels whose inner-most level
        consists of the pivoted index labels.

        If the index is not a MultiIndex, the output will be a Series
        (the analogue of stack when the columns are not a MultiIndex).

        Parameters
        ----------
        level : int, str, or list of these, default -1 (last level)
            Level(s) of index to unstack, can pass level name.
        fill_value : int, str or dict
            Replace NaN with this value if the unstack produces missing values.

        Returns
        -------
        Series or DataFrame

        See Also
        --------
        DataFrame.pivot : Pivot a table based on column values.
        DataFrame.stack : Pivot a level of the column labels (inverse operation
            from `unstack`).

        Examples
        --------
        >>> index = pd.MultiIndex.from_tuples([('one', 'a'), ('one', 'b'),
        ...                                    ('two', 'a'), ('two', 'b')])
        >>> s = pd.Series(np.arange(1.0, 5.0), index=index)
        >>> s
        one  a   1.0
             b   2.0
        two  a   3.0
             b   4.0
        dtype: float64

        >>> s.unstack(level=-1)
             a   b
        one  1.0  2.0
        two  3.0  4.0

        >>> s.unstack(level=0)
           one  two
        a  1.0   3.0
        b  2.0   4.0

        >>> df = s.unstack(level=0)
        >>> df.unstack()
        one  a  1.0
             b  2.0
        two  a  3.0
             b  4.0
        dtype: float64
        """
        from pandas.core.reshape.reshape import unstack

        return unstack(self, level, fill_value)

    @Appender(
        _shared_docs["melt"]
        % dict(
            caller="df.melt(",
            versionadded="\n    .. versionadded:: 0.20.0\n",
            other="melt",
        )
    )
    def melt(
        self,
        id_vars=None,
        value_vars=None,
        var_name=None,
        value_name="value",
        col_level=None,
        ignore_index=True,
    ) -> DataFrame:

        return melt(
            self,
            id_vars=id_vars,
            value_vars=value_vars,
            var_name=var_name,
            value_name=value_name,
            col_level=col_level,
            ignore_index=ignore_index,
        )

    # ----------------------------------------------------------------------
    # Time series-related

    @doc(
        Series.diff,
        klass="Dataframe",
        extra_params="axis : {0 or 'index', 1 or 'columns'}, default 0\n    "
        "Take difference over rows (0) or columns (1).\n",
        other_klass="Series",
        examples=dedent(
            """
        Difference with previous row

        >>> df = pd.DataFrame({'a': [1, 2, 3, 4, 5, 6],
        ...                    'b': [1, 1, 2, 3, 5, 8],
        ...                    'c': [1, 4, 9, 16, 25, 36]})
        >>> df
           a  b   c
        0  1  1   1
        1  2  1   4
        2  3  2   9
        3  4  3  16
        4  5  5  25
        5  6  8  36

        >>> df.diff()
             a    b     c
        0  NaN  NaN   NaN
        1  1.0  0.0   3.0
        2  1.0  1.0   5.0
        3  1.0  1.0   7.0
        4  1.0  2.0   9.0
        5  1.0  3.0  11.0

        Difference with previous column

        >>> df.diff(axis=1)
            a    b     c
        0 NaN  0.0   0.0
        1 NaN -1.0   3.0
        2 NaN -1.0   7.0
        3 NaN -1.0  13.0
        4 NaN  0.0  20.0
        5 NaN  2.0  28.0

        Difference with 3rd previous row

        >>> df.diff(periods=3)
             a    b     c
        0  NaN  NaN   NaN
        1  NaN  NaN   NaN
        2  NaN  NaN   NaN
        3  3.0  2.0  15.0
        4  3.0  4.0  21.0
        5  3.0  6.0  27.0

        Difference with following row

        >>> df.diff(periods=-1)
             a    b     c
        0 -1.0  0.0  -3.0
        1 -1.0 -1.0  -5.0
        2 -1.0 -1.0  -7.0
        3 -1.0 -2.0  -9.0
        4 -1.0 -3.0 -11.0
        5  NaN  NaN   NaN

        Overflow in input dtype

        >>> df = pd.DataFrame({'a': [1, 0]}, dtype=np.uint8)
        >>> df.diff()
               a
        0    NaN
        1  255.0"""
        ),
    )
    def diff(self, periods: int = 1, axis: Axis = 0) -> DataFrame:

        bm_axis = self._get_block_manager_axis(axis)
        self._consolidate_inplace()

        if bm_axis == 0 and periods != 0:
            return self.T.diff(periods, axis=0).T

        new_data = self._mgr.diff(n=periods, axis=bm_axis)
        return self._constructor(new_data)

    # ----------------------------------------------------------------------
    # Function application

    def _gotitem(
        self,
        key: Union[str, List[str]],
        ndim: int,
        subset: Optional[FrameOrSeriesUnion] = None,
    ) -> FrameOrSeriesUnion:
        """
        Sub-classes to define. Return a sliced object.

        Parameters
        ----------
        key : string / list of selections
        ndim : 1,2
            requested ndim of result
        subset : object, default None
            subset to act on
        """
        if subset is None:
            subset = self
        elif subset.ndim == 1:  # is Series
            return subset

        # TODO: _shallow_copy(subset)?
        return subset[key]

    _agg_summary_and_see_also_doc = dedent(
        """
    The aggregation operations are always performed over an axis, either the
    index (default) or the column axis. This behavior is different from
    `numpy` aggregation functions (`mean`, `median`, `prod`, `sum`, `std`,
    `var`), where the default is to compute the aggregation of the flattened
    array, e.g., ``numpy.mean(arr_2d)`` as opposed to
    ``numpy.mean(arr_2d, axis=0)``.

    `agg` is an alias for `aggregate`. Use the alias.

    See Also
    --------
    DataFrame.apply : Perform any type of operations.
    DataFrame.transform : Perform transformation type operations.
    core.groupby.GroupBy : Perform operations over groups.
    core.resample.Resampler : Perform operations over resampled bins.
    core.window.Rolling : Perform operations over rolling window.
    core.window.Expanding : Perform operations over expanding window.
    core.window.ExponentialMovingWindow : Perform operation over exponential weighted
        window.
    """
    )

    _agg_examples_doc = dedent(
        """
    Examples
    --------
    >>> df = pd.DataFrame([[1, 2, 3],
    ...                    [4, 5, 6],
    ...                    [7, 8, 9],
    ...                    [np.nan, np.nan, np.nan]],
    ...                   columns=['A', 'B', 'C'])

    Aggregate these functions over the rows.

    >>> df.agg(['sum', 'min'])
            A     B     C
    sum  12.0  15.0  18.0
    min   1.0   2.0   3.0

    Different aggregations per column.

    >>> df.agg({'A' : ['sum', 'min'], 'B' : ['min', 'max']})
            A    B
    max   NaN  8.0
    min   1.0  2.0
    sum  12.0  NaN

    Aggregate different functions over the columns and rename the index of the resulting
    DataFrame.

    >>> df.agg(x=('A', max), y=('B', 'min'), z=('C', np.mean))
         A    B    C
    x  7.0  NaN  NaN
    y  NaN  2.0  NaN
    z  NaN  NaN  6.0

    Aggregate over the columns.

    >>> df.agg("mean", axis="columns")
    0    2.0
    1    5.0
    2    8.0
    3    NaN
    dtype: float64
    """
    )

    @doc(
        _shared_docs["aggregate"],
        klass=_shared_doc_kwargs["klass"],
        axis=_shared_doc_kwargs["axis"],
        see_also=_agg_summary_and_see_also_doc,
        examples=_agg_examples_doc,
        versionadded="\n.. versionadded:: 0.20.0\n",
    )
    def aggregate(self, func=None, axis=0, *args, **kwargs):
        axis = self._get_axis_number(axis)

        relabeling, func, columns, order = reconstruct_func(func, **kwargs)

        result = None
        try:
            result, how = self._aggregate(func, axis=axis, *args, **kwargs)
        except TypeError as err:
            exc = TypeError(
                "DataFrame constructor called with "
                f"incompatible data and dtype: {err}"
            )
            raise exc from err
        if result is None:
            return self.apply(func, axis=axis, args=args, **kwargs)

        if relabeling:
            # This is to keep the order to columns occurrence unchanged, and also
            # keep the order of new columns occurrence unchanged

            # For the return values of reconstruct_func, if relabeling is
            # False, columns and order will be None.
            assert columns is not None
            assert order is not None

            result_in_dict = relabel_result(result, func, columns, order)
            result = DataFrame(result_in_dict, index=columns)

        return result

    def _aggregate(self, arg, axis=0, *args, **kwargs):
        if axis == 1:
            # NDFrame.aggregate returns a tuple, and we need to transpose
            # only result
            result, how = self.T._aggregate(arg, *args, **kwargs)
            result = result.T if result is not None else result
            return result, how
        return super()._aggregate(arg, *args, **kwargs)

    agg = aggregate

    @doc(
        NDFrame.transform,
        klass=_shared_doc_kwargs["klass"],
        axis=_shared_doc_kwargs["axis"],
    )
    def transform(self, func, axis=0, *args, **kwargs) -> DataFrame:
        axis = self._get_axis_number(axis)
        if axis == 1:
            return self.T.transform(func, *args, **kwargs).T
        return super().transform(func, *args, **kwargs)

    def apply(self, func, axis=0, raw=False, result_type=None, args=(), **kwds):
        """
        Apply a function along an axis of the DataFrame.

        Objects passed to the function are Series objects whose index is
        either the DataFrame's index (``axis=0``) or the DataFrame's columns
        (``axis=1``). By default (``result_type=None``), the final return type
        is inferred from the return type of the applied function. Otherwise,
        it depends on the `result_type` argument.

        Parameters
        ----------
        func : function
            Function to apply to each column or row.
        axis : {0 or 'index', 1 or 'columns'}, default 0
            Axis along which the function is applied:

            * 0 or 'index': apply function to each column.
            * 1 or 'columns': apply function to each row.

        raw : bool, default False
            Determines if row or column is passed as a Series or ndarray object:

            * ``False`` : passes each row or column as a Series to the
              function.
            * ``True`` : the passed function will receive ndarray objects
              instead.
              If you are just applying a NumPy reduction function this will
              achieve much better performance.

        result_type : {'expand', 'reduce', 'broadcast', None}, default None
            These only act when ``axis=1`` (columns):

            * 'expand' : list-like results will be turned into columns.
            * 'reduce' : returns a Series if possible rather than expanding
              list-like results. This is the opposite of 'expand'.
            * 'broadcast' : results will be broadcast to the original shape
              of the DataFrame, the original index and columns will be
              retained.

            The default behaviour (None) depends on the return value of the
            applied function: list-like results will be returned as a Series
            of those. However if the apply function returns a Series these
            are expanded to columns.

            .. versionadded:: 0.23.0

        args : tuple
            Positional arguments to pass to `func` in addition to the
            array/series.
        **kwds
            Additional keyword arguments to pass as keywords arguments to
            `func`.

        Returns
        -------
        Series or DataFrame
            Result of applying ``func`` along the given axis of the
            DataFrame.

        See Also
        --------
        DataFrame.applymap: For elementwise operations.
        DataFrame.aggregate: Only perform aggregating type operations.
        DataFrame.transform: Only perform transforming type operations.

        Examples
        --------
        >>> df = pd.DataFrame([[4, 9]] * 3, columns=['A', 'B'])
        >>> df
           A  B
        0  4  9
        1  4  9
        2  4  9

        Using a numpy universal function (in this case the same as
        ``np.sqrt(df)``):

        >>> df.apply(np.sqrt)
             A    B
        0  2.0  3.0
        1  2.0  3.0
        2  2.0  3.0

        Using a reducing function on either axis

        >>> df.apply(np.sum, axis=0)
        A    12
        B    27
        dtype: int64

        >>> df.apply(np.sum, axis=1)
        0    13
        1    13
        2    13
        dtype: int64

        Returning a list-like will result in a Series

        >>> df.apply(lambda x: [1, 2], axis=1)
        0    [1, 2]
        1    [1, 2]
        2    [1, 2]
        dtype: object

        Passing ``result_type='expand'`` will expand list-like results
        to columns of a Dataframe

        >>> df.apply(lambda x: [1, 2], axis=1, result_type='expand')
           0  1
        0  1  2
        1  1  2
        2  1  2

        Returning a Series inside the function is similar to passing
        ``result_type='expand'``. The resulting column names
        will be the Series index.

        >>> df.apply(lambda x: pd.Series([1, 2], index=['foo', 'bar']), axis=1)
           foo  bar
        0    1    2
        1    1    2
        2    1    2

        Passing ``result_type='broadcast'`` will ensure the same shape
        result, whether list-like or scalar is returned by the function,
        and broadcast it along the axis. The resulting column names will
        be the originals.

        >>> df.apply(lambda x: [1, 2], axis=1, result_type='broadcast')
           A  B
        0  1  2
        1  1  2
        2  1  2
        """
        from pandas.core.apply import frame_apply

        op = frame_apply(
            self,
            func=func,
            axis=axis,
            raw=raw,
            result_type=result_type,
            args=args,
            kwds=kwds,
        )
        return op.get_result()

<<<<<<< HEAD
    def applymap(self, func, na_action: Optional[str] = None) -> "DataFrame":
=======
    def applymap(self, func) -> DataFrame:
>>>>>>> 592126c6
        """
        Apply a function to a Dataframe elementwise.

        This method applies a function that accepts and returns a scalar
        to every element of a DataFrame.

        Parameters
        ----------
        func : callable
            Python function, returns a single value from a single value.
        na_action : {None, 'ignore'}, default None
            If ‘ignore’, propagate NaN values, without passing them to func.

            .. versionadded:: 1.2

        Returns
        -------
        DataFrame
            Transformed DataFrame.

        See Also
        --------
        DataFrame.apply : Apply a function along input axis of DataFrame.

        Examples
        --------
        >>> df = pd.DataFrame([[1, 2.12], [3.356, 4.567]])
        >>> df
               0      1
        0  1.000  2.120
        1  3.356  4.567

        >>> df.applymap(lambda x: len(str(x)))
           0  1
        0  3  4
        1  5  5

        Like Series.map, NA values can be ignored:

        >>> df_copy = df.copy()
        >>> df_copy.iloc[0, 0] = pd.NA
        >>> df_copy.applymap(lambda x: len(str(x)), na_action='ignore')
              0  1
        0  <NA>  4
        1     5  5

        Note that a vectorized version of `func` often exists, which will
        be much faster. You could square each number elementwise.

        >>> df.applymap(lambda x: x**2)
                   0          1
        0   1.000000   4.494400
        1  11.262736  20.857489

        But it's better to avoid applymap in that case.

        >>> df ** 2
                   0          1
        0   1.000000   4.494400
        1  11.262736  20.857489
        """
        if na_action not in {"ignore", None}:
            raise ValueError(
                f"na_action must be 'ignore' or None. Got {repr(na_action)}"
            )
        ignore_na = na_action == "ignore"

        # if we have a dtype == 'M8[ns]', provide boxed values
        def infer(x):
            if x.empty:
                return lib.map_infer(x, func, ignore_na=ignore_na)
            return lib.map_infer(x.astype(object)._values, func, ignore_na=ignore_na)

        return self.apply(infer)

    # ----------------------------------------------------------------------
    # Merging / joining methods

    def append(
        self, other, ignore_index=False, verify_integrity=False, sort=False
    ) -> DataFrame:
        """
        Append rows of `other` to the end of caller, returning a new object.

        Columns in `other` that are not in the caller are added as new columns.

        Parameters
        ----------
        other : DataFrame or Series/dict-like object, or list of these
            The data to append.
        ignore_index : bool, default False
            If True, the resulting axis will be labeled 0, 1, …, n - 1.
        verify_integrity : bool, default False
            If True, raise ValueError on creating index with duplicates.
        sort : bool, default False
            Sort columns if the columns of `self` and `other` are not aligned.

            .. versionadded:: 0.23.0
            .. versionchanged:: 1.0.0

                Changed to not sort by default.

        Returns
        -------
        DataFrame

        See Also
        --------
        concat : General function to concatenate DataFrame or Series objects.

        Notes
        -----
        If a list of dict/series is passed and the keys are all contained in
        the DataFrame's index, the order of the columns in the resulting
        DataFrame will be unchanged.

        Iteratively appending rows to a DataFrame can be more computationally
        intensive than a single concatenate. A better solution is to append
        those rows to a list and then concatenate the list with the original
        DataFrame all at once.

        Examples
        --------
        >>> df = pd.DataFrame([[1, 2], [3, 4]], columns=list('AB'))
        >>> df
           A  B
        0  1  2
        1  3  4
        >>> df2 = pd.DataFrame([[5, 6], [7, 8]], columns=list('AB'))
        >>> df.append(df2)
           A  B
        0  1  2
        1  3  4
        0  5  6
        1  7  8

        With `ignore_index` set to True:

        >>> df.append(df2, ignore_index=True)
           A  B
        0  1  2
        1  3  4
        2  5  6
        3  7  8

        The following, while not recommended methods for generating DataFrames,
        show two ways to generate a DataFrame from multiple data sources.

        Less efficient:

        >>> df = pd.DataFrame(columns=['A'])
        >>> for i in range(5):
        ...     df = df.append({'A': i}, ignore_index=True)
        >>> df
           A
        0  0
        1  1
        2  2
        3  3
        4  4

        More efficient:

        >>> pd.concat([pd.DataFrame([i], columns=['A']) for i in range(5)],
        ...           ignore_index=True)
           A
        0  0
        1  1
        2  2
        3  3
        4  4
        """
        if isinstance(other, (Series, dict)):
            if isinstance(other, dict):
                if not ignore_index:
                    raise TypeError("Can only append a dict if ignore_index=True")
                other = Series(other)
            if other.name is None and not ignore_index:
                raise TypeError(
                    "Can only append a Series if ignore_index=True "
                    "or if the Series has a name"
                )

            index = Index([other.name], name=self.index.name)
            idx_diff = other.index.difference(self.columns)
            try:
                combined_columns = self.columns.append(idx_diff)
            except TypeError:
                combined_columns = self.columns.astype(object).append(idx_diff)
            other = (
                other.reindex(combined_columns, copy=False)
                .to_frame()
                .T.infer_objects()
                .rename_axis(index.names, copy=False)
            )
            if not self.columns.equals(combined_columns):
                self = self.reindex(columns=combined_columns)
        elif isinstance(other, list):
            if not other:
                pass
            elif not isinstance(other[0], DataFrame):
                other = DataFrame(other)
                if (self.columns.get_indexer(other.columns) >= 0).all():
                    other = other.reindex(columns=self.columns)

        from pandas.core.reshape.concat import concat

        if isinstance(other, (list, tuple)):
            to_concat = [self, *other]
        else:
            to_concat = [self, other]
        return concat(
            to_concat,
            ignore_index=ignore_index,
            verify_integrity=verify_integrity,
            sort=sort,
        )

    def join(
        self, other, on=None, how="left", lsuffix="", rsuffix="", sort=False
    ) -> DataFrame:
        """
        Join columns of another DataFrame.

        Join columns with `other` DataFrame either on index or on a key
        column. Efficiently join multiple DataFrame objects by index at once by
        passing a list.

        Parameters
        ----------
        other : DataFrame, Series, or list of DataFrame
            Index should be similar to one of the columns in this one. If a
            Series is passed, its name attribute must be set, and that will be
            used as the column name in the resulting joined DataFrame.
        on : str, list of str, or array-like, optional
            Column or index level name(s) in the caller to join on the index
            in `other`, otherwise joins index-on-index. If multiple
            values given, the `other` DataFrame must have a MultiIndex. Can
            pass an array as the join key if it is not already contained in
            the calling DataFrame. Like an Excel VLOOKUP operation.
        how : {'left', 'right', 'outer', 'inner'}, default 'left'
            How to handle the operation of the two objects.

            * left: use calling frame's index (or column if on is specified)
            * right: use `other`'s index.
            * outer: form union of calling frame's index (or column if on is
              specified) with `other`'s index, and sort it.
              lexicographically.
            * inner: form intersection of calling frame's index (or column if
              on is specified) with `other`'s index, preserving the order
              of the calling's one.
        lsuffix : str, default ''
            Suffix to use from left frame's overlapping columns.
        rsuffix : str, default ''
            Suffix to use from right frame's overlapping columns.
        sort : bool, default False
            Order result DataFrame lexicographically by the join key. If False,
            the order of the join key depends on the join type (how keyword).

        Returns
        -------
        DataFrame
            A dataframe containing columns from both the caller and `other`.

        See Also
        --------
        DataFrame.merge : For column(s)-on-columns(s) operations.

        Notes
        -----
        Parameters `on`, `lsuffix`, and `rsuffix` are not supported when
        passing a list of `DataFrame` objects.

        Support for specifying index levels as the `on` parameter was added
        in version 0.23.0.

        Examples
        --------
        >>> df = pd.DataFrame({'key': ['K0', 'K1', 'K2', 'K3', 'K4', 'K5'],
        ...                    'A': ['A0', 'A1', 'A2', 'A3', 'A4', 'A5']})

        >>> df
          key   A
        0  K0  A0
        1  K1  A1
        2  K2  A2
        3  K3  A3
        4  K4  A4
        5  K5  A5

        >>> other = pd.DataFrame({'key': ['K0', 'K1', 'K2'],
        ...                       'B': ['B0', 'B1', 'B2']})

        >>> other
          key   B
        0  K0  B0
        1  K1  B1
        2  K2  B2

        Join DataFrames using their indexes.

        >>> df.join(other, lsuffix='_caller', rsuffix='_other')
          key_caller   A key_other    B
        0         K0  A0        K0   B0
        1         K1  A1        K1   B1
        2         K2  A2        K2   B2
        3         K3  A3       NaN  NaN
        4         K4  A4       NaN  NaN
        5         K5  A5       NaN  NaN

        If we want to join using the key columns, we need to set key to be
        the index in both `df` and `other`. The joined DataFrame will have
        key as its index.

        >>> df.set_index('key').join(other.set_index('key'))
              A    B
        key
        K0   A0   B0
        K1   A1   B1
        K2   A2   B2
        K3   A3  NaN
        K4   A4  NaN
        K5   A5  NaN

        Another option to join using the key columns is to use the `on`
        parameter. DataFrame.join always uses `other`'s index but we can use
        any column in `df`. This method preserves the original DataFrame's
        index in the result.

        >>> df.join(other.set_index('key'), on='key')
          key   A    B
        0  K0  A0   B0
        1  K1  A1   B1
        2  K2  A2   B2
        3  K3  A3  NaN
        4  K4  A4  NaN
        5  K5  A5  NaN
        """
        return self._join_compat(
            other, on=on, how=how, lsuffix=lsuffix, rsuffix=rsuffix, sort=sort
        )

    def _join_compat(
        self, other, on=None, how="left", lsuffix="", rsuffix="", sort=False
    ):
        from pandas.core.reshape.concat import concat
        from pandas.core.reshape.merge import merge

        if isinstance(other, Series):
            if other.name is None:
                raise ValueError("Other Series must have a name")
            other = DataFrame({other.name: other})

        if isinstance(other, DataFrame):
            return merge(
                self,
                other,
                left_on=on,
                how=how,
                left_index=on is None,
                right_index=True,
                suffixes=(lsuffix, rsuffix),
                sort=sort,
            )
        else:
            if on is not None:
                raise ValueError(
                    "Joining multiple DataFrames only supported for joining on index"
                )

            frames = [self] + list(other)

            can_concat = all(df.index.is_unique for df in frames)

            # join indexes only using concat
            if can_concat:
                if how == "left":
                    res = concat(
                        frames, axis=1, join="outer", verify_integrity=True, sort=sort
                    )
                    return res.reindex(self.index, copy=False)
                else:
                    return concat(
                        frames, axis=1, join=how, verify_integrity=True, sort=sort
                    )

            joined = frames[0]

            for frame in frames[1:]:
                joined = merge(
                    joined, frame, how=how, left_index=True, right_index=True
                )

            return joined

    @Substitution("")
    @Appender(_merge_doc, indents=2)
    def merge(
        self,
        right,
        how="inner",
        on=None,
        left_on=None,
        right_on=None,
        left_index=False,
        right_index=False,
        sort=False,
        suffixes=("_x", "_y"),
        copy=True,
        indicator=False,
        validate=None,
    ) -> DataFrame:
        from pandas.core.reshape.merge import merge

        return merge(
            self,
            right,
            how=how,
            on=on,
            left_on=left_on,
            right_on=right_on,
            left_index=left_index,
            right_index=right_index,
            sort=sort,
            suffixes=suffixes,
            copy=copy,
            indicator=indicator,
            validate=validate,
        )

    def round(self, decimals=0, *args, **kwargs) -> DataFrame:
        """
        Round a DataFrame to a variable number of decimal places.

        Parameters
        ----------
        decimals : int, dict, Series
            Number of decimal places to round each column to. If an int is
            given, round each column to the same number of places.
            Otherwise dict and Series round to variable numbers of places.
            Column names should be in the keys if `decimals` is a
            dict-like, or in the index if `decimals` is a Series. Any
            columns not included in `decimals` will be left as is. Elements
            of `decimals` which are not columns of the input will be
            ignored.
        *args
            Additional keywords have no effect but might be accepted for
            compatibility with numpy.
        **kwargs
            Additional keywords have no effect but might be accepted for
            compatibility with numpy.

        Returns
        -------
        DataFrame
            A DataFrame with the affected columns rounded to the specified
            number of decimal places.

        See Also
        --------
        numpy.around : Round a numpy array to the given number of decimals.
        Series.round : Round a Series to the given number of decimals.

        Examples
        --------
        >>> df = pd.DataFrame([(.21, .32), (.01, .67), (.66, .03), (.21, .18)],
        ...                   columns=['dogs', 'cats'])
        >>> df
            dogs  cats
        0  0.21  0.32
        1  0.01  0.67
        2  0.66  0.03
        3  0.21  0.18

        By providing an integer each column is rounded to the same number
        of decimal places

        >>> df.round(1)
            dogs  cats
        0   0.2   0.3
        1   0.0   0.7
        2   0.7   0.0
        3   0.2   0.2

        With a dict, the number of places for specific columns can be
        specified with the column names as key and the number of decimal
        places as value

        >>> df.round({'dogs': 1, 'cats': 0})
            dogs  cats
        0   0.2   0.0
        1   0.0   1.0
        2   0.7   0.0
        3   0.2   0.0

        Using a Series, the number of places for specific columns can be
        specified with the column names as index and the number of
        decimal places as value

        >>> decimals = pd.Series([0, 1], index=['cats', 'dogs'])
        >>> df.round(decimals)
            dogs  cats
        0   0.2   0.0
        1   0.0   1.0
        2   0.7   0.0
        3   0.2   0.0
        """
        from pandas.core.reshape.concat import concat

        def _dict_round(df, decimals):
            for col, vals in df.items():
                try:
                    yield _series_round(vals, decimals[col])
                except KeyError:
                    yield vals

        def _series_round(s, decimals):
            if is_integer_dtype(s) or is_float_dtype(s):
                return s.round(decimals)
            return s

        nv.validate_round(args, kwargs)

        if isinstance(decimals, (dict, Series)):
            if isinstance(decimals, Series):
                if not decimals.index.is_unique:
                    raise ValueError("Index of decimals must be unique")
            new_cols = list(_dict_round(self, decimals))
        elif is_integer(decimals):
            # Dispatch to Series.round
            new_cols = [_series_round(v, decimals) for _, v in self.items()]
        else:
            raise TypeError("decimals must be an integer, a dict-like or a Series")

        if len(new_cols) > 0:
            return self._constructor(
                concat(new_cols, axis=1), index=self.index, columns=self.columns
            )
        else:
            return self

    # ----------------------------------------------------------------------
    # Statistical methods, etc.

    def corr(self, method="pearson", min_periods=1) -> DataFrame:
        """
        Compute pairwise correlation of columns, excluding NA/null values.

        Parameters
        ----------
        method : {'pearson', 'kendall', 'spearman'} or callable
            Method of correlation:

            * pearson : standard correlation coefficient
            * kendall : Kendall Tau correlation coefficient
            * spearman : Spearman rank correlation
            * callable: callable with input two 1d ndarrays
                and returning a float. Note that the returned matrix from corr
                will have 1 along the diagonals and will be symmetric
                regardless of the callable's behavior.

                .. versionadded:: 0.24.0

        min_periods : int, optional
            Minimum number of observations required per pair of columns
            to have a valid result. Currently only available for Pearson
            and Spearman correlation.

        Returns
        -------
        DataFrame
            Correlation matrix.

        See Also
        --------
        DataFrame.corrwith : Compute pairwise correlation with another
            DataFrame or Series.
        Series.corr : Compute the correlation between two Series.

        Examples
        --------
        >>> def histogram_intersection(a, b):
        ...     v = np.minimum(a, b).sum().round(decimals=1)
        ...     return v
        >>> df = pd.DataFrame([(.2, .3), (.0, .6), (.6, .0), (.2, .1)],
        ...                   columns=['dogs', 'cats'])
        >>> df.corr(method=histogram_intersection)
              dogs  cats
        dogs   1.0   0.3
        cats   0.3   1.0
        """
        numeric_df = self._get_numeric_data()
        cols = numeric_df.columns
        idx = cols.copy()
        mat = numeric_df.to_numpy(dtype=float, na_value=np.nan, copy=False)

        if method == "pearson":
            correl = libalgos.nancorr(mat, minp=min_periods)
        elif method == "spearman":
            correl = libalgos.nancorr_spearman(mat, minp=min_periods)
        elif method == "kendall" or callable(method):
            if min_periods is None:
                min_periods = 1
            mat = mat.T
            corrf = nanops.get_corr_func(method)
            K = len(cols)
            correl = np.empty((K, K), dtype=float)
            mask = np.isfinite(mat)
            for i, ac in enumerate(mat):
                for j, bc in enumerate(mat):
                    if i > j:
                        continue

                    valid = mask[i] & mask[j]
                    if valid.sum() < min_periods:
                        c = np.nan
                    elif i == j:
                        c = 1.0
                    elif not valid.all():
                        c = corrf(ac[valid], bc[valid])
                    else:
                        c = corrf(ac, bc)
                    correl[i, j] = c
                    correl[j, i] = c
        else:
            raise ValueError(
                "method must be either 'pearson', "
                "'spearman', 'kendall', or a callable, "
                f"'{method}' was supplied"
            )

        return self._constructor(correl, index=idx, columns=cols)

    def cov(
        self, min_periods: Optional[int] = None, ddof: Optional[int] = 1
    ) -> DataFrame:
        """
        Compute pairwise covariance of columns, excluding NA/null values.

        Compute the pairwise covariance among the series of a DataFrame.
        The returned data frame is the `covariance matrix
        <https://en.wikipedia.org/wiki/Covariance_matrix>`__ of the columns
        of the DataFrame.

        Both NA and null values are automatically excluded from the
        calculation. (See the note below about bias from missing values.)
        A threshold can be set for the minimum number of
        observations for each value created. Comparisons with observations
        below this threshold will be returned as ``NaN``.

        This method is generally used for the analysis of time series data to
        understand the relationship between different measures
        across time.

        Parameters
        ----------
        min_periods : int, optional
            Minimum number of observations required per pair of columns
            to have a valid result.

        ddof : int, default 1
            Delta degrees of freedom.  The divisor used in calculations
            is ``N - ddof``, where ``N`` represents the number of elements.

            .. versionadded:: 1.1.0

        Returns
        -------
        DataFrame
            The covariance matrix of the series of the DataFrame.

        See Also
        --------
        Series.cov : Compute covariance with another Series.
        core.window.ExponentialMovingWindow.cov: Exponential weighted sample covariance.
        core.window.Expanding.cov : Expanding sample covariance.
        core.window.Rolling.cov : Rolling sample covariance.

        Notes
        -----
        Returns the covariance matrix of the DataFrame's time series.
        The covariance is normalized by N-ddof.

        For DataFrames that have Series that are missing data (assuming that
        data is `missing at random
        <https://en.wikipedia.org/wiki/Missing_data#Missing_at_random>`__)
        the returned covariance matrix will be an unbiased estimate
        of the variance and covariance between the member Series.

        However, for many applications this estimate may not be acceptable
        because the estimate covariance matrix is not guaranteed to be positive
        semi-definite. This could lead to estimate correlations having
        absolute values which are greater than one, and/or a non-invertible
        covariance matrix. See `Estimation of covariance matrices
        <https://en.wikipedia.org/w/index.php?title=Estimation_of_covariance_
        matrices>`__ for more details.

        Examples
        --------
        >>> df = pd.DataFrame([(1, 2), (0, 3), (2, 0), (1, 1)],
        ...                   columns=['dogs', 'cats'])
        >>> df.cov()
                  dogs      cats
        dogs  0.666667 -1.000000
        cats -1.000000  1.666667

        >>> np.random.seed(42)
        >>> df = pd.DataFrame(np.random.randn(1000, 5),
        ...                   columns=['a', 'b', 'c', 'd', 'e'])
        >>> df.cov()
                  a         b         c         d         e
        a  0.998438 -0.020161  0.059277 -0.008943  0.014144
        b -0.020161  1.059352 -0.008543 -0.024738  0.009826
        c  0.059277 -0.008543  1.010670 -0.001486 -0.000271
        d -0.008943 -0.024738 -0.001486  0.921297 -0.013692
        e  0.014144  0.009826 -0.000271 -0.013692  0.977795

        **Minimum number of periods**

        This method also supports an optional ``min_periods`` keyword
        that specifies the required minimum number of non-NA observations for
        each column pair in order to have a valid result:

        >>> np.random.seed(42)
        >>> df = pd.DataFrame(np.random.randn(20, 3),
        ...                   columns=['a', 'b', 'c'])
        >>> df.loc[df.index[:5], 'a'] = np.nan
        >>> df.loc[df.index[5:10], 'b'] = np.nan
        >>> df.cov(min_periods=12)
                  a         b         c
        a  0.316741       NaN -0.150812
        b       NaN  1.248003  0.191417
        c -0.150812  0.191417  0.895202
        """
        numeric_df = self._get_numeric_data()
        cols = numeric_df.columns
        idx = cols.copy()
        mat = numeric_df.to_numpy(dtype=float, na_value=np.nan, copy=False)

        if notna(mat).all():
            if min_periods is not None and min_periods > len(mat):
                base_cov = np.empty((mat.shape[1], mat.shape[1]))
                base_cov.fill(np.nan)
            else:
                base_cov = np.cov(mat.T, ddof=ddof)
            base_cov = base_cov.reshape((len(cols), len(cols)))
        else:
            base_cov = libalgos.nancorr(mat, cov=True, minp=min_periods)

        return self._constructor(base_cov, index=idx, columns=cols)

    def corrwith(self, other, axis=0, drop=False, method="pearson") -> Series:
        """
        Compute pairwise correlation.

        Pairwise correlation is computed between rows or columns of
        DataFrame with rows or columns of Series or DataFrame. DataFrames
        are first aligned along both axes before computing the
        correlations.

        Parameters
        ----------
        other : DataFrame, Series
            Object with which to compute correlations.
        axis : {0 or 'index', 1 or 'columns'}, default 0
            The axis to use. 0 or 'index' to compute column-wise, 1 or 'columns' for
            row-wise.
        drop : bool, default False
            Drop missing indices from result.
        method : {'pearson', 'kendall', 'spearman'} or callable
            Method of correlation:

            * pearson : standard correlation coefficient
            * kendall : Kendall Tau correlation coefficient
            * spearman : Spearman rank correlation
            * callable: callable with input two 1d ndarrays
                and returning a float.

            .. versionadded:: 0.24.0

        Returns
        -------
        Series
            Pairwise correlations.

        See Also
        --------
        DataFrame.corr : Compute pairwise correlation of columns.
        """
        axis = self._get_axis_number(axis)
        this = self._get_numeric_data()

        if isinstance(other, Series):
            return this.apply(lambda x: other.corr(x, method=method), axis=axis)

        other = other._get_numeric_data()
        left, right = this.align(other, join="inner", copy=False)

        if axis == 1:
            left = left.T
            right = right.T

        if method == "pearson":
            # mask missing values
            left = left + right * 0
            right = right + left * 0

            # demeaned data
            ldem = left - left.mean()
            rdem = right - right.mean()

            num = (ldem * rdem).sum()
            dom = (left.count() - 1) * left.std() * right.std()

            correl = num / dom

        elif method in ["kendall", "spearman"] or callable(method):

            def c(x):
                return nanops.nancorr(x[0], x[1], method=method)

            correl = self._constructor_sliced(
                map(c, zip(left.values.T, right.values.T)), index=left.columns
            )

        else:
            raise ValueError(
                f"Invalid method {method} was passed, "
                "valid methods are: 'pearson', 'kendall', "
                "'spearman', or callable"
            )

        if not drop:
            # Find non-matching labels along the given axis
            # and append missing correlations (GH 22375)
            raxis = 1 if axis == 0 else 0
            result_index = this._get_axis(raxis).union(other._get_axis(raxis))
            idx_diff = result_index.difference(correl.index)

            if len(idx_diff) > 0:
                correl = correl.append(Series([np.nan] * len(idx_diff), index=idx_diff))

        return correl

    # ----------------------------------------------------------------------
    # ndarray-like stats methods

    def count(self, axis=0, level=None, numeric_only=False):
        """
        Count non-NA cells for each column or row.

        The values `None`, `NaN`, `NaT`, and optionally `numpy.inf` (depending
        on `pandas.options.mode.use_inf_as_na`) are considered NA.

        Parameters
        ----------
        axis : {0 or 'index', 1 or 'columns'}, default 0
            If 0 or 'index' counts are generated for each column.
            If 1 or 'columns' counts are generated for each row.
        level : int or str, optional
            If the axis is a `MultiIndex` (hierarchical), count along a
            particular `level`, collapsing into a `DataFrame`.
            A `str` specifies the level name.
        numeric_only : bool, default False
            Include only `float`, `int` or `boolean` data.

        Returns
        -------
        Series or DataFrame
            For each column/row the number of non-NA/null entries.
            If `level` is specified returns a `DataFrame`.

        See Also
        --------
        Series.count: Number of non-NA elements in a Series.
        DataFrame.shape: Number of DataFrame rows and columns (including NA
            elements).
        DataFrame.isna: Boolean same-sized DataFrame showing places of NA
            elements.

        Examples
        --------
        Constructing DataFrame from a dictionary:

        >>> df = pd.DataFrame({"Person":
        ...                    ["John", "Myla", "Lewis", "John", "Myla"],
        ...                    "Age": [24., np.nan, 21., 33, 26],
        ...                    "Single": [False, True, True, True, False]})
        >>> df
           Person   Age  Single
        0    John  24.0   False
        1    Myla   NaN    True
        2   Lewis  21.0    True
        3    John  33.0    True
        4    Myla  26.0   False

        Notice the uncounted NA values:

        >>> df.count()
        Person    5
        Age       4
        Single    5
        dtype: int64

        Counts for each **row**:

        >>> df.count(axis='columns')
        0    3
        1    2
        2    3
        3    3
        4    3
        dtype: int64

        Counts for one level of a `MultiIndex`:

        >>> df.set_index(["Person", "Single"]).count(level="Person")
                Age
        Person
        John      2
        Lewis     1
        Myla      1
        """
        axis = self._get_axis_number(axis)
        if level is not None:
            return self._count_level(level, axis=axis, numeric_only=numeric_only)

        if numeric_only:
            frame = self._get_numeric_data()
        else:
            frame = self

        # GH #423
        if len(frame._get_axis(axis)) == 0:
            result = self._constructor_sliced(0, index=frame._get_agg_axis(axis))
        else:
            if frame._is_mixed_type or frame._mgr.any_extension_types:
                # the or any_extension_types is really only hit for single-
                # column frames with an extension array
                result = notna(frame).sum(axis=axis)
            else:
                # GH13407
                series_counts = notna(frame).sum(axis=axis)
                counts = series_counts.values
                result = self._constructor_sliced(
                    counts, index=frame._get_agg_axis(axis)
                )

        return result.astype("int64")

    def _count_level(self, level, axis=0, numeric_only=False):
        if numeric_only:
            frame = self._get_numeric_data()
        else:
            frame = self

        count_axis = frame._get_axis(axis)
        agg_axis = frame._get_agg_axis(axis)

        if not isinstance(count_axis, MultiIndex):
            raise TypeError(
                f"Can only count levels on hierarchical {self._get_axis_name(axis)}."
            )

        # Mask NaNs: Mask rows or columns where the index level is NaN, and all
        # values in the DataFrame that are NaN
        if frame._is_mixed_type:
            # Since we have mixed types, calling notna(frame.values) might
            # upcast everything to object
            values_mask = notna(frame).values
        else:
            # But use the speedup when we have homogeneous dtypes
            values_mask = notna(frame.values)

        index_mask = notna(count_axis.get_level_values(level=level))
        if axis == 1:
            mask = index_mask & values_mask
        else:
            mask = index_mask.reshape(-1, 1) & values_mask

        if isinstance(level, str):
            level = count_axis._get_level_number(level)

        level_name = count_axis._names[level]
        level_index = count_axis.levels[level]._shallow_copy(name=level_name)
        level_codes = ensure_int64(count_axis.codes[level])
        counts = lib.count_level_2d(mask, level_codes, len(level_index), axis=axis)

        if axis == 1:
            result = self._constructor(counts, index=agg_axis, columns=level_index)
        else:
            result = self._constructor(counts, index=level_index, columns=agg_axis)

        return result

    def _reduce(
        self,
        op,
        name: str,
        axis=0,
        skipna=True,
        numeric_only=None,
        filter_type=None,
        **kwds,
    ):

        assert filter_type is None or filter_type == "bool", filter_type

        dtype_is_dt = np.array(
            [
                is_datetime64_any_dtype(values.dtype)
                for values in self._iter_column_arrays()
            ],
            dtype=bool,
        )
        if numeric_only is None and name in ["mean", "median"] and dtype_is_dt.any():
            warnings.warn(
                "DataFrame.mean and DataFrame.median with numeric_only=None "
                "will include datetime64 and datetime64tz columns in a "
                "future version.",
                FutureWarning,
                stacklevel=3,
            )
            cols = self.columns[~dtype_is_dt]
            self = self[cols]

        # TODO: Make other agg func handle axis=None properly
        axis = self._get_axis_number(axis)
        labels = self._get_agg_axis(axis)
        constructor = self._constructor
        assert axis in [0, 1]

        def func(values):
            if is_extension_array_dtype(values.dtype):
                return extract_array(values)._reduce(name, skipna=skipna, **kwds)
            else:
                return op(values, axis=axis, skipna=skipna, **kwds)

        def _get_data(axis_matters: bool) -> DataFrame:
            if filter_type is None:
                data = self._get_numeric_data()
            elif filter_type == "bool":
                if axis_matters:
                    # GH#25101, GH#24434
                    data = self._get_bool_data() if axis == 0 else self
                else:
                    data = self._get_bool_data()
            else:  # pragma: no cover
                msg = (
                    f"Generating numeric_only data with filter_type {filter_type} "
                    "not supported."
                )
                raise NotImplementedError(msg)
            return data

        if numeric_only is not None:
            df = self
            if numeric_only is True:
                df = _get_data(axis_matters=True)
            if axis == 1:
                df = df.T
                axis = 0

            out_dtype = "bool" if filter_type == "bool" else None

            def blk_func(values):
                if isinstance(values, ExtensionArray):
                    return values._reduce(name, skipna=skipna, **kwds)
                else:
                    return op(values, axis=1, skipna=skipna, **kwds)

            # After possibly _get_data and transposing, we are now in the
            #  simple case where we can use BlockManager.reduce
            res = df._mgr.reduce(blk_func)
            out = df._constructor(res,).iloc[0].rename(None)
            if out_dtype is not None:
                out = out.astype(out_dtype)
            if axis == 0 and is_object_dtype(out.dtype):
                out[:] = coerce_to_dtypes(out.values, df.dtypes)
            return out

        assert numeric_only is None

        if not self._is_homogeneous_type or self._mgr.any_extension_types:
            # try to avoid self.values call

            if filter_type is None and axis == 0 and len(self) > 0:
                # operate column-wise

                # numeric_only must be None here, as other cases caught above
                # require len(self) > 0 bc frame_apply messes up empty prod/sum

                # this can end up with a non-reduction
                # but not always. if the types are mixed
                # with datelike then need to make sure a series

                # we only end up here if we have not specified
                # numeric_only and yet we have tried a
                # column-by-column reduction, where we have mixed type.
                # So let's just do what we can
                from pandas.core.apply import frame_apply

                opa = frame_apply(
                    self, func=func, result_type="expand", ignore_failures=True
                )
                result = opa.get_result()
                if result.ndim == self.ndim:
                    result = result.iloc[0].rename(None)
                return result

        data = self
        values = data.values

        try:
            result = func(values)

        except TypeError:
            # e.g. in nanops trying to convert strs to float

            # TODO: why doesnt axis matter here?
            data = _get_data(axis_matters=False)
            labels = data._get_agg_axis(axis)

            values = data.values
            with np.errstate(all="ignore"):
                result = func(values)

        if is_object_dtype(result.dtype):
            try:
                if filter_type is None:
                    result = result.astype(np.float64)
                elif filter_type == "bool" and notna(result).all():
                    result = result.astype(np.bool_)
            except (ValueError, TypeError):
                # try to coerce to the original dtypes item by item if we can
                if axis == 0:
                    result = coerce_to_dtypes(result, data.dtypes)

        if constructor is not None:
            result = self._constructor_sliced(result, index=labels)
        return result

    def nunique(self, axis=0, dropna=True) -> Series:
        """
        Count distinct observations over requested axis.

        Return Series with number of distinct observations. Can ignore NaN
        values.

        Parameters
        ----------
        axis : {0 or 'index', 1 or 'columns'}, default 0
            The axis to use. 0 or 'index' for row-wise, 1 or 'columns' for
            column-wise.
        dropna : bool, default True
            Don't include NaN in the counts.

        Returns
        -------
        Series

        See Also
        --------
        Series.nunique: Method nunique for Series.
        DataFrame.count: Count non-NA cells for each column or row.

        Examples
        --------
        >>> df = pd.DataFrame({'A': [1, 2, 3], 'B': [1, 1, 1]})
        >>> df.nunique()
        A    3
        B    1
        dtype: int64

        >>> df.nunique(axis=1)
        0    1
        1    2
        2    2
        dtype: int64
        """
        return self.apply(Series.nunique, axis=axis, dropna=dropna)

    def idxmin(self, axis=0, skipna=True) -> Series:
        """
        Return index of first occurrence of minimum over requested axis.

        NA/null values are excluded.

        Parameters
        ----------
        axis : {0 or 'index', 1 or 'columns'}, default 0
            The axis to use. 0 or 'index' for row-wise, 1 or 'columns' for column-wise.
        skipna : bool, default True
            Exclude NA/null values. If an entire row/column is NA, the result
            will be NA.

        Returns
        -------
        Series
            Indexes of minima along the specified axis.

        Raises
        ------
        ValueError
            * If the row/column is empty

        See Also
        --------
        Series.idxmin : Return index of the minimum element.

        Notes
        -----
        This method is the DataFrame version of ``ndarray.argmin``.

        Examples
        --------
        Consider a dataset containing food consumption in Argentina.

        >>> df = pd.DataFrame({'consumption': [10.51, 103.11, 55.48],
        ...                    'co2_emissions': [37.2, 19.66, 1712]},
        ...                    index=['Pork', 'Wheat Products', 'Beef'])

        >>> df
                        consumption  co2_emissions
        Pork                  10.51         37.20
        Wheat Products       103.11         19.66
        Beef                  55.48       1712.00

        By default, it returns the index for the minimum value in each column.

        >>> df.idxmin()
        consumption                Pork
        co2_emissions    Wheat Products
        dtype: object

        To return the index for the minimum value in each row, use ``axis="columns"``.

        >>> df.idxmin(axis="columns")
        Pork                consumption
        Wheat Products    co2_emissions
        Beef                consumption
        dtype: object
        """
        axis = self._get_axis_number(axis)
        indices = nanops.nanargmin(self.values, axis=axis, skipna=skipna)

        # indices will always be np.ndarray since axis is not None and
        # values is a 2d array for DataFrame
        # error: Item "int" of "Union[int, Any]" has no attribute "__iter__"
        assert isinstance(indices, np.ndarray)  # for mypy

        index = self._get_axis(axis)
        result = [index[i] if i >= 0 else np.nan for i in indices]
        return self._constructor_sliced(result, index=self._get_agg_axis(axis))

    def idxmax(self, axis=0, skipna=True) -> Series:
        """
        Return index of first occurrence of maximum over requested axis.

        NA/null values are excluded.

        Parameters
        ----------
        axis : {0 or 'index', 1 or 'columns'}, default 0
            The axis to use. 0 or 'index' for row-wise, 1 or 'columns' for column-wise.
        skipna : bool, default True
            Exclude NA/null values. If an entire row/column is NA, the result
            will be NA.

        Returns
        -------
        Series
            Indexes of maxima along the specified axis.

        Raises
        ------
        ValueError
            * If the row/column is empty

        See Also
        --------
        Series.idxmax : Return index of the maximum element.

        Notes
        -----
        This method is the DataFrame version of ``ndarray.argmax``.

        Examples
        --------
        Consider a dataset containing food consumption in Argentina.

        >>> df = pd.DataFrame({'consumption': [10.51, 103.11, 55.48],
        ...                    'co2_emissions': [37.2, 19.66, 1712]},
        ...                    index=['Pork', 'Wheat Products', 'Beef'])

        >>> df
                        consumption  co2_emissions
        Pork                  10.51         37.20
        Wheat Products       103.11         19.66
        Beef                  55.48       1712.00

        By default, it returns the index for the maximum value in each column.

        >>> df.idxmax()
        consumption     Wheat Products
        co2_emissions             Beef
        dtype: object

        To return the index for the maximum value in each row, use ``axis="columns"``.

        >>> df.idxmax(axis="columns")
        Pork              co2_emissions
        Wheat Products     consumption
        Beef              co2_emissions
        dtype: object
        """
        axis = self._get_axis_number(axis)
        indices = nanops.nanargmax(self.values, axis=axis, skipna=skipna)

        # indices will always be np.ndarray since axis is not None and
        # values is a 2d array for DataFrame
        # error: Item "int" of "Union[int, Any]" has no attribute "__iter__"
        assert isinstance(indices, np.ndarray)  # for mypy

        index = self._get_axis(axis)
        result = [index[i] if i >= 0 else np.nan for i in indices]
        return self._constructor_sliced(result, index=self._get_agg_axis(axis))

    def _get_agg_axis(self, axis_num: int) -> Index:
        """
        Let's be explicit about this.
        """
        if axis_num == 0:
            return self.columns
        elif axis_num == 1:
            return self.index
        else:
            raise ValueError(f"Axis must be 0 or 1 (got {repr(axis_num)})")

    def mode(self, axis=0, numeric_only=False, dropna=True) -> DataFrame:
        """
        Get the mode(s) of each element along the selected axis.

        The mode of a set of values is the value that appears most often.
        It can be multiple values.

        Parameters
        ----------
        axis : {0 or 'index', 1 or 'columns'}, default 0
            The axis to iterate over while searching for the mode:

            * 0 or 'index' : get mode of each column
            * 1 or 'columns' : get mode of each row.

        numeric_only : bool, default False
            If True, only apply to numeric columns.
        dropna : bool, default True
            Don't consider counts of NaN/NaT.

            .. versionadded:: 0.24.0

        Returns
        -------
        DataFrame
            The modes of each column or row.

        See Also
        --------
        Series.mode : Return the highest frequency value in a Series.
        Series.value_counts : Return the counts of values in a Series.

        Examples
        --------
        >>> df = pd.DataFrame([('bird', 2, 2),
        ...                    ('mammal', 4, np.nan),
        ...                    ('arthropod', 8, 0),
        ...                    ('bird', 2, np.nan)],
        ...                   index=('falcon', 'horse', 'spider', 'ostrich'),
        ...                   columns=('species', 'legs', 'wings'))
        >>> df
                   species  legs  wings
        falcon        bird     2    2.0
        horse       mammal     4    NaN
        spider   arthropod     8    0.0
        ostrich       bird     2    NaN

        By default, missing values are not considered, and the mode of wings
        are both 0 and 2. The second row of species and legs contains ``NaN``,
        because they have only one mode, but the DataFrame has two rows.

        >>> df.mode()
          species  legs  wings
        0    bird   2.0    0.0
        1     NaN   NaN    2.0

        Setting ``dropna=False`` ``NaN`` values are considered and they can be
        the mode (like for wings).

        >>> df.mode(dropna=False)
          species  legs  wings
        0    bird     2    NaN

        Setting ``numeric_only=True``, only the mode of numeric columns is
        computed, and columns of other types are ignored.

        >>> df.mode(numeric_only=True)
           legs  wings
        0   2.0    0.0
        1   NaN    2.0

        To compute the mode over columns and not rows, use the axis parameter:

        >>> df.mode(axis='columns', numeric_only=True)
                   0    1
        falcon   2.0  NaN
        horse    4.0  NaN
        spider   0.0  8.0
        ostrich  2.0  NaN
        """
        data = self if not numeric_only else self._get_numeric_data()

        def f(s):
            return s.mode(dropna=dropna)

        return data.apply(f, axis=axis)

    def quantile(self, q=0.5, axis=0, numeric_only=True, interpolation="linear"):
        """
        Return values at the given quantile over requested axis.

        Parameters
        ----------
        q : float or array-like, default 0.5 (50% quantile)
            Value between 0 <= q <= 1, the quantile(s) to compute.
        axis : {0, 1, 'index', 'columns'}, default 0
            Equals 0 or 'index' for row-wise, 1 or 'columns' for column-wise.
        numeric_only : bool, default True
            If False, the quantile of datetime and timedelta data will be
            computed as well.
        interpolation : {'linear', 'lower', 'higher', 'midpoint', 'nearest'}
            This optional parameter specifies the interpolation method to use,
            when the desired quantile lies between two data points `i` and `j`:

            * linear: `i + (j - i) * fraction`, where `fraction` is the
              fractional part of the index surrounded by `i` and `j`.
            * lower: `i`.
            * higher: `j`.
            * nearest: `i` or `j` whichever is nearest.
            * midpoint: (`i` + `j`) / 2.

        Returns
        -------
        Series or DataFrame

            If ``q`` is an array, a DataFrame will be returned where the
              index is ``q``, the columns are the columns of self, and the
              values are the quantiles.
            If ``q`` is a float, a Series will be returned where the
              index is the columns of self and the values are the quantiles.

        See Also
        --------
        core.window.Rolling.quantile: Rolling quantile.
        numpy.percentile: Numpy function to compute the percentile.

        Examples
        --------
        >>> df = pd.DataFrame(np.array([[1, 1], [2, 10], [3, 100], [4, 100]]),
        ...                   columns=['a', 'b'])
        >>> df.quantile(.1)
        a    1.3
        b    3.7
        Name: 0.1, dtype: float64
        >>> df.quantile([.1, .5])
               a     b
        0.1  1.3   3.7
        0.5  2.5  55.0

        Specifying `numeric_only=False` will also compute the quantile of
        datetime and timedelta data.

        >>> df = pd.DataFrame({'A': [1, 2],
        ...                    'B': [pd.Timestamp('2010'),
        ...                          pd.Timestamp('2011')],
        ...                    'C': [pd.Timedelta('1 days'),
        ...                          pd.Timedelta('2 days')]})
        >>> df.quantile(0.5, numeric_only=False)
        A                    1.5
        B    2010-07-02 12:00:00
        C        1 days 12:00:00
        Name: 0.5, dtype: object
        """
        validate_percentile(q)

        data = self._get_numeric_data() if numeric_only else self
        axis = self._get_axis_number(axis)
        is_transposed = axis == 1

        if is_transposed:
            data = data.T

        if len(data.columns) == 0:
            # GH#23925 _get_numeric_data may have dropped all columns
            cols = Index([], name=self.columns.name)
            if is_list_like(q):
                return self._constructor([], index=q, columns=cols)
            return self._constructor_sliced([], index=cols, name=q, dtype=np.float64)

        result = data._mgr.quantile(
            qs=q, axis=1, interpolation=interpolation, transposed=is_transposed
        )

        if result.ndim == 2:
            result = self._constructor(result)
        else:
            result = self._constructor_sliced(result, name=q)

        if is_transposed:
            result = result.T

        return result

    def to_timestamp(
        self, freq=None, how: str = "start", axis: Axis = 0, copy: bool = True
    ) -> DataFrame:
        """
        Cast to DatetimeIndex of timestamps, at *beginning* of period.

        Parameters
        ----------
        freq : str, default frequency of PeriodIndex
            Desired frequency.
        how : {'s', 'e', 'start', 'end'}
            Convention for converting period to timestamp; start of period
            vs. end.
        axis : {0 or 'index', 1 or 'columns'}, default 0
            The axis to convert (the index by default).
        copy : bool, default True
            If False then underlying input data is not copied.

        Returns
        -------
        DataFrame with DatetimeIndex
        """
        new_obj = self.copy(deep=copy)

        axis_name = self._get_axis_name(axis)
        old_ax = getattr(self, axis_name)
        new_ax = old_ax.to_timestamp(freq=freq, how=how)

        setattr(new_obj, axis_name, new_ax)
        return new_obj

    def to_period(self, freq=None, axis: Axis = 0, copy: bool = True) -> DataFrame:
        """
        Convert DataFrame from DatetimeIndex to PeriodIndex.

        Convert DataFrame from DatetimeIndex to PeriodIndex with desired
        frequency (inferred from index if not passed).

        Parameters
        ----------
        freq : str, default
            Frequency of the PeriodIndex.
        axis : {0 or 'index', 1 or 'columns'}, default 0
            The axis to convert (the index by default).
        copy : bool, default True
            If False then underlying input data is not copied.

        Returns
        -------
        DataFrame with PeriodIndex
        """
        new_obj = self.copy(deep=copy)

        axis_name = self._get_axis_name(axis)
        old_ax = getattr(self, axis_name)
        new_ax = old_ax.to_period(freq=freq)

        setattr(new_obj, axis_name, new_ax)
        return new_obj

    def isin(self, values) -> DataFrame:
        """
        Whether each element in the DataFrame is contained in values.

        Parameters
        ----------
        values : iterable, Series, DataFrame or dict
            The result will only be true at a location if all the
            labels match. If `values` is a Series, that's the index. If
            `values` is a dict, the keys must be the column names,
            which must match. If `values` is a DataFrame,
            then both the index and column labels must match.

        Returns
        -------
        DataFrame
            DataFrame of booleans showing whether each element in the DataFrame
            is contained in values.

        See Also
        --------
        DataFrame.eq: Equality test for DataFrame.
        Series.isin: Equivalent method on Series.
        Series.str.contains: Test if pattern or regex is contained within a
            string of a Series or Index.

        Examples
        --------
        >>> df = pd.DataFrame({'num_legs': [2, 4], 'num_wings': [2, 0]},
        ...                   index=['falcon', 'dog'])
        >>> df
                num_legs  num_wings
        falcon         2          2
        dog            4          0

        When ``values`` is a list check whether every value in the DataFrame
        is present in the list (which animals have 0 or 2 legs or wings)

        >>> df.isin([0, 2])
                num_legs  num_wings
        falcon      True       True
        dog        False       True

        When ``values`` is a dict, we can pass values to check for each
        column separately:

        >>> df.isin({'num_wings': [0, 3]})
                num_legs  num_wings
        falcon     False      False
        dog        False       True

        When ``values`` is a Series or DataFrame the index and column must
        match. Note that 'falcon' does not match based on the number of legs
        in df2.

        >>> other = pd.DataFrame({'num_legs': [8, 2], 'num_wings': [0, 2]},
        ...                      index=['spider', 'falcon'])
        >>> df.isin(other)
                num_legs  num_wings
        falcon      True       True
        dog        False      False
        """
        if isinstance(values, dict):
            from pandas.core.reshape.concat import concat

            values = collections.defaultdict(list, values)
            return concat(
                (
                    self.iloc[:, [i]].isin(values[col])
                    for i, col in enumerate(self.columns)
                ),
                axis=1,
            )
        elif isinstance(values, Series):
            if not values.index.is_unique:
                raise ValueError("cannot compute isin with a duplicate axis.")
            return self.eq(values.reindex_like(self), axis="index")
        elif isinstance(values, DataFrame):
            if not (values.columns.is_unique and values.index.is_unique):
                raise ValueError("cannot compute isin with a duplicate axis.")
            return self.eq(values.reindex_like(self))
        else:
            if not is_list_like(values):
                raise TypeError(
                    "only list-like or dict-like objects are allowed "
                    "to be passed to DataFrame.isin(), "
                    f"you passed a '{type(values).__name__}'"
                )
            return self._constructor(
                algorithms.isin(self.values.ravel(), values).reshape(self.shape),
                self.index,
                self.columns,
            )

    # ----------------------------------------------------------------------
    # Add index and columns
    _AXIS_ORDERS = ["index", "columns"]
    _AXIS_TO_AXIS_NUMBER: Dict[Axis, int] = {
        **NDFrame._AXIS_TO_AXIS_NUMBER,
        1: 1,
        "columns": 1,
    }
    _AXIS_REVERSED = True
    _AXIS_LEN = len(_AXIS_ORDERS)
    _info_axis_number = 1
    _info_axis_name = "columns"

    index: Index = properties.AxisProperty(
        axis=1, doc="The index (row labels) of the DataFrame."
    )
    columns: Index = properties.AxisProperty(
        axis=0, doc="The column labels of the DataFrame."
    )

    @property
    def _AXIS_NUMBERS(self) -> Dict[str, int]:
        """.. deprecated:: 1.1.0"""
        super()._AXIS_NUMBERS
        return {"index": 0, "columns": 1}

    @property
    def _AXIS_NAMES(self) -> Dict[int, str]:
        """.. deprecated:: 1.1.0"""
        super()._AXIS_NAMES
        return {0: "index", 1: "columns"}

    # ----------------------------------------------------------------------
    # Add plotting methods to DataFrame
    plot = CachedAccessor("plot", pandas.plotting.PlotAccessor)
    hist = pandas.plotting.hist_frame
    boxplot = pandas.plotting.boxplot_frame
    sparse = CachedAccessor("sparse", SparseFrameAccessor)


DataFrame._add_numeric_operations()

ops.add_flex_arithmetic_methods(DataFrame)
ops.add_special_arithmetic_methods(DataFrame)


def _from_nested_dict(data):
    new_data = collections.defaultdict(dict)
    for index, s in data.items():
        for col, v in s.items():
            new_data[col][index] = v
    return new_data<|MERGE_RESOLUTION|>--- conflicted
+++ resolved
@@ -7617,11 +7617,7 @@
         )
         return op.get_result()
 
-<<<<<<< HEAD
-    def applymap(self, func, na_action: Optional[str] = None) -> "DataFrame":
-=======
-    def applymap(self, func) -> DataFrame:
->>>>>>> 592126c6
+    def applymap(self, func, na_action: Optional[str] = None) -> DataFrame:
         """
         Apply a function to a Dataframe elementwise.
 
