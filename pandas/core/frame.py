--- conflicted
+++ resolved
@@ -13245,21 +13245,11 @@
         # indices will always be np.ndarray since axis is not N
 
         if (indices == -1).any():
-<<<<<<< HEAD
-            warnings.warn(
-                f"The behavior of {type(self).__name__}.idxmin with all-NA "
-                "values, or any-NA and skipna=False, is deprecated. In a future "
-                "version this will raise ValueError",
-                FutureWarning,  # pdlint: ignore[warning_class]
-                stacklevel=find_stack_level(),
-            )
-=======
             if skipna:
                 msg = "Encountered all NA values"
             else:
                 msg = "Encountered an NA values with skipna=False"
             raise ValueError(msg)
->>>>>>> 7bfef3b1
 
         index = data._get_axis(axis)
         result = algorithms.take(
@@ -13360,21 +13350,11 @@
         # indices will always be 1d array since axis is not None
 
         if (indices == -1).any():
-<<<<<<< HEAD
-            warnings.warn(
-                f"The behavior of {type(self).__name__}.idxmax with all-NA "
-                "values, or any-NA and skipna=False, is deprecated. In a future "
-                "version this will raise ValueError",
-                FutureWarning,  # pdlint: ignore[warning_class]
-                stacklevel=find_stack_level(),
-            )
-=======
             if skipna:
                 msg = "Encountered all NA values"
             else:
                 msg = "Encountered an NA values with skipna=False"
             raise ValueError(msg)
->>>>>>> 7bfef3b1
 
         index = data._get_axis(axis)
         result = algorithms.take(
