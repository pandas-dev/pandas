"""
DataFrame
---------
An efficient 2D container for potentially mixed-type time series or other
labeled data series.

Similar to its R counterpart, data.frame, except providing automatic data
alignment and a host of useful data manipulation methods having to do with the
labeling information
"""
from __future__ import annotations

import collections
from collections import abc
import datetime
from io import StringIO
import itertools
import mmap
from textwrap import dedent
from typing import (
    IO,
    TYPE_CHECKING,
    Any,
    AnyStr,
    Dict,
    FrozenSet,
    Hashable,
    Iterable,
    Iterator,
    List,
    Optional,
    Sequence,
    Set,
    Tuple,
    Type,
    Union,
    cast,
    overload,
)
import warnings

import numpy as np
import numpy.ma as ma

from pandas._config import get_option

from pandas._libs import algos as libalgos, lib, properties
from pandas._libs.lib import no_default
from pandas._typing import (
    AggFuncType,
    ArrayLike,
    Axes,
    Axis,
    ColspaceArgType,
    CompressionOptions,
    Dtype,
    FilePathOrBuffer,
    FloatFormatType,
    FormattersType,
    FrameOrSeriesUnion,
    IndexKeyFunc,
    IndexLabel,
    Label,
    Level,
    PythonFuncType,
    Renamer,
    StorageOptions,
    Suffixes,
    ValueKeyFunc,
)
from pandas.compat._optional import import_optional_dependency
from pandas.compat.numpy import function as nv
from pandas.util._decorators import (
    Appender,
    Substitution,
    deprecate_kwarg,
    doc,
    rewrite_axis_style_signature,
)
from pandas.util._validators import (
    validate_axis_style_args,
    validate_bool_kwarg,
    validate_percentile,
)

from pandas.core.dtypes.cast import (
    construct_1d_arraylike_from_scalar,
    construct_2d_arraylike_from_scalar,
    find_common_type,
    infer_dtype_from_scalar,
    invalidate_string_dtypes,
    maybe_box_datetimelike,
    maybe_convert_platform,
    maybe_downcast_to_dtype,
    maybe_infer_to_datetimelike,
<<<<<<< HEAD
    maybe_upcast,
=======
    validate_numeric_casting,
>>>>>>> 167dd0d3
)
from pandas.core.dtypes.common import (
    ensure_int64,
    ensure_platform_int,
    infer_dtype_from_object,
    is_bool_dtype,
    is_dataclass,
    is_datetime64_any_dtype,
    is_dict_like,
    is_dtype_equal,
    is_extension_array_dtype,
    is_float,
    is_float_dtype,
    is_hashable,
    is_integer,
    is_integer_dtype,
    is_iterator,
    is_list_like,
    is_object_dtype,
    is_scalar,
    is_sequence,
    pandas_dtype,
)
from pandas.core.dtypes.missing import isna, notna

from pandas.core import algorithms, common as com, generic, nanops, ops
from pandas.core.accessor import CachedAccessor
from pandas.core.aggregation import reconstruct_func, relabel_result, transform
from pandas.core.arraylike import OpsMixin
from pandas.core.arrays import ExtensionArray
from pandas.core.arrays.sparse import SparseFrameAccessor
from pandas.core.construction import extract_array, sanitize_masked_array
from pandas.core.generic import NDFrame, _shared_docs
from pandas.core.indexes import base as ibase
from pandas.core.indexes.api import (
    DatetimeIndex,
    Index,
    PeriodIndex,
    ensure_index,
    ensure_index_from_sequences,
)
from pandas.core.indexes.multi import MultiIndex, maybe_droplevels
from pandas.core.indexing import check_bool_indexer, convert_to_index_sliceable
from pandas.core.internals import BlockManager
from pandas.core.internals.construction import (
    arrays_to_mgr,
    dataclasses_to_dicts,
    init_dict,
    init_ndarray,
    masked_rec_array_to_mgr,
    nested_data_to_arrays,
    reorder_arrays,
    sanitize_index,
    to_arrays,
    treat_as_nested,
)
from pandas.core.reshape.melt import melt
from pandas.core.series import Series
from pandas.core.sorting import get_group_index, lexsort_indexer, nargsort

from pandas.io.common import get_handle
from pandas.io.formats import console, format as fmt
from pandas.io.formats.info import BaseInfo, DataFrameInfo
import pandas.plotting

if TYPE_CHECKING:
    from typing import Literal

    from pandas._typing import TimedeltaConvertibleTypes, TimestampConvertibleTypes

    from pandas.core.groupby.generic import DataFrameGroupBy
    from pandas.core.resample import Resampler

    from pandas.io.formats.style import Styler

# ---------------------------------------------------------------------
# Docstring templates

_shared_doc_kwargs = {
    "axes": "index, columns",
    "klass": "DataFrame",
    "axes_single_arg": "{0 or 'index', 1 or 'columns'}",
    "axis": """axis : {0 or 'index', 1 or 'columns'}, default 0
        If 0 or 'index': apply function to each column.
        If 1 or 'columns': apply function to each row.""",
    "inplace": """
    inplace : boolean, default False
        If True, performs operation inplace and returns None.""",
    "optional_by": """
        by : str or list of str
            Name or list of names to sort by.

            - if `axis` is 0 or `'index'` then `by` may contain index
              levels and/or column labels.
            - if `axis` is 1 or `'columns'` then `by` may contain column
              levels and/or index labels.""",
    "optional_labels": """labels : array-like, optional
            New labels / index to conform the axis specified by 'axis' to.""",
    "optional_axis": """axis : int or str, optional
            Axis to target. Can be either the axis name ('index', 'columns')
            or number (0, 1).""",
    "replace_iloc": """
    This differs from updating with ``.loc`` or ``.iloc``, which require
    you to specify a location to update with some value.""",
}

_numeric_only_doc = """numeric_only : boolean, default None
    Include only float, int, boolean data. If None, will attempt to use
    everything, then use only numeric data
"""

_merge_doc = """
Merge DataFrame or named Series objects with a database-style join.

The join is done on columns or indexes. If joining columns on
columns, the DataFrame indexes *will be ignored*. Otherwise if joining indexes
on indexes or indexes on a column or columns, the index will be passed on.
When performing a cross merge, no column specifications to merge on are
allowed.

Parameters
----------%s
right : DataFrame or named Series
    Object to merge with.
how : {'left', 'right', 'outer', 'inner', 'cross'}, default 'inner'
    Type of merge to be performed.

    * left: use only keys from left frame, similar to a SQL left outer join;
      preserve key order.
    * right: use only keys from right frame, similar to a SQL right outer join;
      preserve key order.
    * outer: use union of keys from both frames, similar to a SQL full outer
      join; sort keys lexicographically.
    * inner: use intersection of keys from both frames, similar to a SQL inner
      join; preserve the order of the left keys.
    * cross: creates the cartesian product from both frames, preserves the order
      of the left keys.

      .. versionadded:: 1.2.0

on : label or list
    Column or index level names to join on. These must be found in both
    DataFrames. If `on` is None and not merging on indexes then this defaults
    to the intersection of the columns in both DataFrames.
left_on : label or list, or array-like
    Column or index level names to join on in the left DataFrame. Can also
    be an array or list of arrays of the length of the left DataFrame.
    These arrays are treated as if they are columns.
right_on : label or list, or array-like
    Column or index level names to join on in the right DataFrame. Can also
    be an array or list of arrays of the length of the right DataFrame.
    These arrays are treated as if they are columns.
left_index : bool, default False
    Use the index from the left DataFrame as the join key(s). If it is a
    MultiIndex, the number of keys in the other DataFrame (either the index
    or a number of columns) must match the number of levels.
right_index : bool, default False
    Use the index from the right DataFrame as the join key. Same caveats as
    left_index.
sort : bool, default False
    Sort the join keys lexicographically in the result DataFrame. If False,
    the order of the join keys depends on the join type (how keyword).
suffixes : list-like, default is ("_x", "_y")
    A length-2 sequence where each element is optionally a string
    indicating the suffix to add to overlapping column names in
    `left` and `right` respectively. Pass a value of `None` instead
    of a string to indicate that the column name from `left` or
    `right` should be left as-is, with no suffix. At least one of the
    values must not be None.
copy : bool, default True
    If False, avoid copy if possible.
indicator : bool or str, default False
    If True, adds a column to the output DataFrame called "_merge" with
    information on the source of each row. The column can be given a different
    name by providing a string argument. The column will have a Categorical
    type with the value of "left_only" for observations whose merge key only
    appears in the left DataFrame, "right_only" for observations
    whose merge key only appears in the right DataFrame, and "both"
    if the observation's merge key is found in both DataFrames.

validate : str, optional
    If specified, checks if merge is of specified type.

    * "one_to_one" or "1:1": check if merge keys are unique in both
      left and right datasets.
    * "one_to_many" or "1:m": check if merge keys are unique in left
      dataset.
    * "many_to_one" or "m:1": check if merge keys are unique in right
      dataset.
    * "many_to_many" or "m:m": allowed, but does not result in checks.

Returns
-------
DataFrame
    A DataFrame of the two merged objects.

See Also
--------
merge_ordered : Merge with optional filling/interpolation.
merge_asof : Merge on nearest keys.
DataFrame.join : Similar method using indices.

Notes
-----
Support for specifying index levels as the `on`, `left_on`, and
`right_on` parameters was added in version 0.23.0
Support for merging named Series objects was added in version 0.24.0

Examples
--------
>>> df1 = pd.DataFrame({'lkey': ['foo', 'bar', 'baz', 'foo'],
...                     'value': [1, 2, 3, 5]})
>>> df2 = pd.DataFrame({'rkey': ['foo', 'bar', 'baz', 'foo'],
...                     'value': [5, 6, 7, 8]})
>>> df1
    lkey value
0   foo      1
1   bar      2
2   baz      3
3   foo      5
>>> df2
    rkey value
0   foo      5
1   bar      6
2   baz      7
3   foo      8

Merge df1 and df2 on the lkey and rkey columns. The value columns have
the default suffixes, _x and _y, appended.

>>> df1.merge(df2, left_on='lkey', right_on='rkey')
  lkey  value_x rkey  value_y
0  foo        1  foo        5
1  foo        1  foo        8
2  foo        5  foo        5
3  foo        5  foo        8
4  bar        2  bar        6
5  baz        3  baz        7

Merge DataFrames df1 and df2 with specified left and right suffixes
appended to any overlapping columns.

>>> df1.merge(df2, left_on='lkey', right_on='rkey',
...           suffixes=('_left', '_right'))
  lkey  value_left rkey  value_right
0  foo           1  foo            5
1  foo           1  foo            8
2  foo           5  foo            5
3  foo           5  foo            8
4  bar           2  bar            6
5  baz           3  baz            7

Merge DataFrames df1 and df2, but raise an exception if the DataFrames have
any overlapping columns.

>>> df1.merge(df2, left_on='lkey', right_on='rkey', suffixes=(False, False))
Traceback (most recent call last):
...
ValueError: columns overlap but no suffix specified:
    Index(['value'], dtype='object')

>>> df1 = pd.DataFrame({'a': ['foo', 'bar'], 'b': [1, 2]})
>>> df2 = pd.DataFrame({'a': ['foo', 'baz'], 'c': [3, 4]})
>>> df1
      a  b
0   foo  1
1   bar  2
>>> df2
      a  c
0   foo  3
1   baz  4

>>> df1.merge(df2, how='inner', on='a')
      a  b  c
0   foo  1  3

>>> df1.merge(df2, how='left', on='a')
      a  b  c
0   foo  1  3.0
1   bar  2  NaN

>>> df1 = pd.DataFrame({'left': ['foo', 'bar']})
>>> df2 = pd.DataFrame({'right': [7, 8]})
>>> df1
    left
0   foo
1   bar
>>> df2
    right
0   7
1   8

>>> df1.merge(df2, how='cross')
   left  right
0   foo      7
1   foo      8
2   bar      7
3   bar      8
"""


# -----------------------------------------------------------------------
# DataFrame class


class DataFrame(NDFrame, OpsMixin):
    """
    Two-dimensional, size-mutable, potentially heterogeneous tabular data.

    Data structure also contains labeled axes (rows and columns).
    Arithmetic operations align on both row and column labels. Can be
    thought of as a dict-like container for Series objects. The primary
    pandas data structure.

    Parameters
    ----------
    data : ndarray (structured or homogeneous), Iterable, dict, or DataFrame
        Dict can contain Series, arrays, constants, dataclass or list-like objects. If
        data is a dict, column order follows insertion-order.

        .. versionchanged:: 0.25.0
           If data is a list of dicts, column order follows insertion-order.

    index : Index or array-like
        Index to use for resulting frame. Will default to RangeIndex if
        no indexing information part of input data and no index provided.
    columns : Index or array-like
        Column labels to use for resulting frame. Will default to
        RangeIndex (0, 1, 2, ..., n) if no column labels are provided.
    dtype : dtype, default None
        Data type to force. Only a single dtype is allowed. If None, infer.
    copy : bool, default False
        Copy data from inputs. Only affects DataFrame / 2d ndarray input.

    See Also
    --------
    DataFrame.from_records : Constructor from tuples, also record arrays.
    DataFrame.from_dict : From dicts of Series, arrays, or dicts.
    read_csv : Read a comma-separated values (csv) file into DataFrame.
    read_table : Read general delimited file into DataFrame.
    read_clipboard : Read text from clipboard into DataFrame.

    Examples
    --------
    Constructing DataFrame from a dictionary.

    >>> d = {'col1': [1, 2], 'col2': [3, 4]}
    >>> df = pd.DataFrame(data=d)
    >>> df
       col1  col2
    0     1     3
    1     2     4

    Notice that the inferred dtype is int64.

    >>> df.dtypes
    col1    int64
    col2    int64
    dtype: object

    To enforce a single dtype:

    >>> df = pd.DataFrame(data=d, dtype=np.int8)
    >>> df.dtypes
    col1    int8
    col2    int8
    dtype: object

    Constructing DataFrame from numpy ndarray:

    >>> df2 = pd.DataFrame(np.array([[1, 2, 3], [4, 5, 6], [7, 8, 9]]),
    ...                    columns=['a', 'b', 'c'])
    >>> df2
       a  b  c
    0  1  2  3
    1  4  5  6
    2  7  8  9

    Constructing DataFrame from dataclass:

    >>> from dataclasses import make_dataclass
    >>> Point = make_dataclass("Point", [("x", int), ("y", int)])
    >>> pd.DataFrame([Point(0, 0), Point(0, 3), Point(2, 3)])
        x  y
    0  0  0
    1  0  3
    2  2  3
    """

    _internal_names_set = {"columns", "index"} | NDFrame._internal_names_set
    _typ = "dataframe"
    _HANDLED_TYPES = (Series, Index, ExtensionArray, np.ndarray)

    @property
    def _constructor(self) -> Type[DataFrame]:
        return DataFrame

    _constructor_sliced: Type[Series] = Series
    _hidden_attrs: FrozenSet[str] = NDFrame._hidden_attrs | frozenset([])
    _accessors: Set[str] = {"sparse"}

    @property
    def _constructor_expanddim(self):
        # GH#31549 raising NotImplementedError on a property causes trouble
        #  for `inspect`
        def constructor(*args, **kwargs):
            raise NotImplementedError("Not supported for DataFrames!")

        return constructor

    # ----------------------------------------------------------------------
    # Constructors

    def __init__(
        self,
        data=None,
        index: Optional[Axes] = None,
        columns: Optional[Axes] = None,
        dtype: Optional[Dtype] = None,
        copy: bool = False,
    ):
        if data is None:
            data = {}
        if dtype is not None:
            dtype = self._validate_dtype(dtype)

        if isinstance(data, DataFrame):
            data = data._mgr

        if isinstance(data, BlockManager):
            if index is None and columns is None and dtype is None and copy is False:
                # GH#33357 fastpath
                NDFrame.__init__(self, data)
                return

            mgr = self._init_mgr(
                data, axes={"index": index, "columns": columns}, dtype=dtype, copy=copy
            )

        elif isinstance(data, dict):
            mgr = init_dict(data, index, columns, dtype=dtype)
        elif isinstance(data, ma.MaskedArray):
            import numpy.ma.mrecords as mrecords

            # masked recarray
            if isinstance(data, mrecords.MaskedRecords):
                mgr = masked_rec_array_to_mgr(data, index, columns, dtype, copy)

            # a masked array
            else:
                data = sanitize_masked_array(data)
                mgr = init_ndarray(data, index, columns, dtype=dtype, copy=copy)

        elif isinstance(data, (np.ndarray, Series, Index)):
            if data.dtype.names:
                data_columns = list(data.dtype.names)
                data = {k: data[k] for k in data_columns}
                if columns is None:
                    columns = data_columns
                mgr = init_dict(data, index, columns, dtype=dtype)
            elif getattr(data, "name", None) is not None:
                mgr = init_dict({data.name: data}, index, columns, dtype=dtype)
            else:
                mgr = init_ndarray(data, index, columns, dtype=dtype, copy=copy)

        # For data is list-like, or Iterable (will consume into list)
        elif is_list_like(data):
            if not isinstance(data, (abc.Sequence, ExtensionArray)):
                data = list(data)
            if len(data) > 0:
                if is_dataclass(data[0]):
                    data = dataclasses_to_dicts(data)
                if treat_as_nested(data):
                    arrays, columns, index = nested_data_to_arrays(
                        data, columns, index, dtype
                    )
                    mgr = arrays_to_mgr(arrays, columns, index, columns, dtype=dtype)
                else:
                    mgr = init_ndarray(data, index, columns, dtype=dtype, copy=copy)
            else:
                mgr = init_dict({}, index, columns, dtype=dtype)
        # For data is scalar
        else:
            if index is None or columns is None:
                raise ValueError("DataFrame constructor not properly called!")

            if not dtype:
                dtype, _ = infer_dtype_from_scalar(data, pandas_dtype=True)

            # For data is a scalar extension dtype
            if is_extension_array_dtype(dtype):
                # TODO(EA2D): special case not needed with 2D EAs

                values = [
                    construct_1d_arraylike_from_scalar(data, len(index), dtype)
                    for _ in range(len(columns))
                ]
                mgr = arrays_to_mgr(values, columns, index, columns, dtype=None)
            else:
                values = construct_2d_arraylike_from_scalar(
                    data, len(index), len(columns), dtype, copy
                )

                mgr = init_ndarray(
                    values, index, columns, dtype=values.dtype, copy=False
                )

        NDFrame.__init__(self, mgr)

    # ----------------------------------------------------------------------

    @property
    def axes(self) -> List[Index]:
        """
        Return a list representing the axes of the DataFrame.

        It has the row axis labels and column axis labels as the only members.
        They are returned in that order.

        Examples
        --------
        >>> df = pd.DataFrame({'col1': [1, 2], 'col2': [3, 4]})
        >>> df.axes
        [RangeIndex(start=0, stop=2, step=1), Index(['col1', 'col2'],
        dtype='object')]
        """
        return [self.index, self.columns]

    @property
    def shape(self) -> Tuple[int, int]:
        """
        Return a tuple representing the dimensionality of the DataFrame.

        See Also
        --------
        ndarray.shape : Tuple of array dimensions.

        Examples
        --------
        >>> df = pd.DataFrame({'col1': [1, 2], 'col2': [3, 4]})
        >>> df.shape
        (2, 2)

        >>> df = pd.DataFrame({'col1': [1, 2], 'col2': [3, 4],
        ...                    'col3': [5, 6]})
        >>> df.shape
        (2, 3)
        """
        return len(self.index), len(self.columns)

    @property
    def _is_homogeneous_type(self) -> bool:
        """
        Whether all the columns in a DataFrame have the same type.

        Returns
        -------
        bool

        See Also
        --------
        Index._is_homogeneous_type : Whether the object has a single
            dtype.
        MultiIndex._is_homogeneous_type : Whether all the levels of a
            MultiIndex have the same dtype.

        Examples
        --------
        >>> DataFrame({"A": [1, 2], "B": [3, 4]})._is_homogeneous_type
        True
        >>> DataFrame({"A": [1, 2], "B": [3.0, 4.0]})._is_homogeneous_type
        False

        Items with the same type but different sizes are considered
        different types.

        >>> DataFrame({
        ...    "A": np.array([1, 2], dtype=np.int32),
        ...    "B": np.array([1, 2], dtype=np.int64)})._is_homogeneous_type
        False
        """
        if self._mgr.any_extension_types:
            return len({block.dtype for block in self._mgr.blocks}) == 1
        else:
            return not self._is_mixed_type

    @property
    def _can_fast_transpose(self) -> bool:
        """
        Can we transpose this DataFrame without creating any new array objects.
        """
        if self._mgr.any_extension_types:
            # TODO(EA2D) special case would be unnecessary with 2D EAs
            return False
        return len(self._mgr.blocks) == 1

    # ----------------------------------------------------------------------
    # Rendering Methods

    def _repr_fits_vertical_(self) -> bool:
        """
        Check length against max_rows.
        """
        max_rows = get_option("display.max_rows")
        return len(self) <= max_rows

    def _repr_fits_horizontal_(self, ignore_width: bool = False) -> bool:
        """
        Check if full repr fits in horizontal boundaries imposed by the display
        options width and max_columns.

        In case of non-interactive session, no boundaries apply.

        `ignore_width` is here so ipynb+HTML output can behave the way
        users expect. display.max_columns remains in effect.
        GH3541, GH3573
        """
        width, height = console.get_console_size()
        max_columns = get_option("display.max_columns")
        nb_columns = len(self.columns)

        # exceed max columns
        if (max_columns and nb_columns > max_columns) or (
            (not ignore_width) and width and nb_columns > (width // 2)
        ):
            return False

        # used by repr_html under IPython notebook or scripts ignore terminal
        # dims
        if ignore_width or not console.in_interactive_session():
            return True

        if get_option("display.width") is not None or console.in_ipython_frontend():
            # check at least the column row for excessive width
            max_rows = 1
        else:
            max_rows = get_option("display.max_rows")

        # when auto-detecting, so width=None and not in ipython front end
        # check whether repr fits horizontal by actually checking
        # the width of the rendered repr
        buf = StringIO()

        # only care about the stuff we'll actually print out
        # and to_string on entire frame may be expensive
        d = self

        if not (max_rows is None):  # unlimited rows
            # min of two, where one may be None
            d = d.iloc[: min(max_rows, len(d))]
        else:
            return True

        d.to_string(buf=buf)
        value = buf.getvalue()
        repr_width = max(len(line) for line in value.split("\n"))

        return repr_width < width

    def _info_repr(self) -> bool:
        """
        True if the repr should show the info view.
        """
        info_repr_option = get_option("display.large_repr") == "info"
        return info_repr_option and not (
            self._repr_fits_horizontal_() and self._repr_fits_vertical_()
        )

    def __repr__(self) -> str:
        """
        Return a string representation for a particular DataFrame.
        """
        buf = StringIO("")
        if self._info_repr():
            self.info(buf=buf)
            return buf.getvalue()

        max_rows = get_option("display.max_rows")
        min_rows = get_option("display.min_rows")
        max_cols = get_option("display.max_columns")
        max_colwidth = get_option("display.max_colwidth")
        show_dimensions = get_option("display.show_dimensions")
        if get_option("display.expand_frame_repr"):
            width, _ = console.get_console_size()
        else:
            width = None
        self.to_string(
            buf=buf,
            max_rows=max_rows,
            min_rows=min_rows,
            max_cols=max_cols,
            line_width=width,
            max_colwidth=max_colwidth,
            show_dimensions=show_dimensions,
        )

        return buf.getvalue()

    def _repr_html_(self) -> Optional[str]:
        """
        Return a html representation for a particular DataFrame.

        Mainly for IPython notebook.
        """
        if self._info_repr():
            buf = StringIO("")
            self.info(buf=buf)
            # need to escape the <class>, should be the first line.
            val = buf.getvalue().replace("<", r"&lt;", 1)
            val = val.replace(">", r"&gt;", 1)
            return "<pre>" + val + "</pre>"

        if get_option("display.notebook_repr_html"):
            max_rows = get_option("display.max_rows")
            min_rows = get_option("display.min_rows")
            max_cols = get_option("display.max_columns")
            show_dimensions = get_option("display.show_dimensions")

            formatter = fmt.DataFrameFormatter(
                self,
                columns=None,
                col_space=None,
                na_rep="NaN",
                formatters=None,
                float_format=None,
                sparsify=None,
                justify=None,
                index_names=True,
                header=True,
                index=True,
                bold_rows=True,
                escape=True,
                max_rows=max_rows,
                min_rows=min_rows,
                max_cols=max_cols,
                show_dimensions=show_dimensions,
                decimal=".",
            )
            return fmt.DataFrameRenderer(formatter).to_html(notebook=True)
        else:
            return None

    @Substitution(
        header_type="bool or sequence",
        header="Write out the column names. If a list of strings "
        "is given, it is assumed to be aliases for the "
        "column names",
        col_space_type="int, list or dict of int",
        col_space="The minimum width of each column",
    )
    @Substitution(shared_params=fmt.common_docstring, returns=fmt.return_docstring)
    def to_string(
        self,
        buf: Optional[FilePathOrBuffer[str]] = None,
        columns: Optional[Sequence[str]] = None,
        col_space: Optional[int] = None,
        header: Union[bool, Sequence[str]] = True,
        index: bool = True,
        na_rep: str = "NaN",
        formatters: Optional[fmt.FormattersType] = None,
        float_format: Optional[fmt.FloatFormatType] = None,
        sparsify: Optional[bool] = None,
        index_names: bool = True,
        justify: Optional[str] = None,
        max_rows: Optional[int] = None,
        min_rows: Optional[int] = None,
        max_cols: Optional[int] = None,
        show_dimensions: bool = False,
        decimal: str = ".",
        line_width: Optional[int] = None,
        max_colwidth: Optional[int] = None,
        encoding: Optional[str] = None,
    ) -> Optional[str]:
        """
        Render a DataFrame to a console-friendly tabular output.
        %(shared_params)s
        line_width : int, optional
            Width to wrap a line in characters.
        max_colwidth : int, optional
            Max width to truncate each column in characters. By default, no limit.

            .. versionadded:: 1.0.0
        encoding : str, default "utf-8"
            Set character encoding.

            .. versionadded:: 1.0
        %(returns)s
        See Also
        --------
        to_html : Convert DataFrame to HTML.

        Examples
        --------
        >>> d = {'col1': [1, 2, 3], 'col2': [4, 5, 6]}
        >>> df = pd.DataFrame(d)
        >>> print(df.to_string())
           col1  col2
        0     1     4
        1     2     5
        2     3     6
        """
        from pandas import option_context

        with option_context("display.max_colwidth", max_colwidth):
            formatter = fmt.DataFrameFormatter(
                self,
                columns=columns,
                col_space=col_space,
                na_rep=na_rep,
                formatters=formatters,
                float_format=float_format,
                sparsify=sparsify,
                justify=justify,
                index_names=index_names,
                header=header,
                index=index,
                min_rows=min_rows,
                max_rows=max_rows,
                max_cols=max_cols,
                show_dimensions=show_dimensions,
                decimal=decimal,
            )
            return fmt.DataFrameRenderer(formatter).to_string(
                buf=buf,
                encoding=encoding,
                line_width=line_width,
            )

    # ----------------------------------------------------------------------

    @property
    def style(self) -> Styler:
        """
        Returns a Styler object.

        Contains methods for building a styled HTML representation of the DataFrame.

        See Also
        --------
        io.formats.style.Styler : Helps style a DataFrame or Series according to the
            data with HTML and CSS.
        """
        from pandas.io.formats.style import Styler

        return Styler(self)

    _shared_docs[
        "items"
    ] = r"""
        Iterate over (column name, Series) pairs.

        Iterates over the DataFrame columns, returning a tuple with
        the column name and the content as a Series.

        Yields
        ------
        label : object
            The column names for the DataFrame being iterated over.
        content : Series
            The column entries belonging to each label, as a Series.

        See Also
        --------
        DataFrame.iterrows : Iterate over DataFrame rows as
            (index, Series) pairs.
        DataFrame.itertuples : Iterate over DataFrame rows as namedtuples
            of the values.

        Examples
        --------
        >>> df = pd.DataFrame({'species': ['bear', 'bear', 'marsupial'],
        ...                   'population': [1864, 22000, 80000]},
        ...                   index=['panda', 'polar', 'koala'])
        >>> df
                species   population
        panda   bear      1864
        polar   bear      22000
        koala   marsupial 80000
        >>> for label, content in df.items():
        ...     print(f'label: {label}')
        ...     print(f'content: {content}', sep='\n')
        ...
        label: species
        content:
        panda         bear
        polar         bear
        koala    marsupial
        Name: species, dtype: object
        label: population
        content:
        panda     1864
        polar    22000
        koala    80000
        Name: population, dtype: int64
        """

    @Appender(_shared_docs["items"])
    def items(self) -> Iterable[Tuple[Label, Series]]:
        if self.columns.is_unique and hasattr(self, "_item_cache"):
            for k in self.columns:
                yield k, self._get_item_cache(k)
        else:
            for i, k in enumerate(self.columns):
                yield k, self._ixs(i, axis=1)

    @Appender(_shared_docs["items"])
    def iteritems(self) -> Iterable[Tuple[Label, Series]]:
        yield from self.items()

    def iterrows(self) -> Iterable[Tuple[Label, Series]]:
        """
        Iterate over DataFrame rows as (index, Series) pairs.

        Yields
        ------
        index : label or tuple of label
            The index of the row. A tuple for a `MultiIndex`.
        data : Series
            The data of the row as a Series.

        See Also
        --------
        DataFrame.itertuples : Iterate over DataFrame rows as namedtuples of the values.
        DataFrame.items : Iterate over (column name, Series) pairs.

        Notes
        -----
        1. Because ``iterrows`` returns a Series for each row,
           it does **not** preserve dtypes across the rows (dtypes are
           preserved across columns for DataFrames). For example,

           >>> df = pd.DataFrame([[1, 1.5]], columns=['int', 'float'])
           >>> row = next(df.iterrows())[1]
           >>> row
           int      1.0
           float    1.5
           Name: 0, dtype: float64
           >>> print(row['int'].dtype)
           float64
           >>> print(df['int'].dtype)
           int64

           To preserve dtypes while iterating over the rows, it is better
           to use :meth:`itertuples` which returns namedtuples of the values
           and which is generally faster than ``iterrows``.

        2. You should **never modify** something you are iterating over.
           This is not guaranteed to work in all cases. Depending on the
           data types, the iterator returns a copy and not a view, and writing
           to it will have no effect.
        """
        columns = self.columns
        klass = self._constructor_sliced
        for k, v in zip(self.index, self.values):
            s = klass(v, index=columns, name=k)
            yield k, s

    def itertuples(self, index: bool = True, name: Optional[str] = "Pandas"):
        """
        Iterate over DataFrame rows as namedtuples.

        Parameters
        ----------
        index : bool, default True
            If True, return the index as the first element of the tuple.
        name : str or None, default "Pandas"
            The name of the returned namedtuples or None to return regular
            tuples.

        Returns
        -------
        iterator
            An object to iterate over namedtuples for each row in the
            DataFrame with the first field possibly being the index and
            following fields being the column values.

        See Also
        --------
        DataFrame.iterrows : Iterate over DataFrame rows as (index, Series)
            pairs.
        DataFrame.items : Iterate over (column name, Series) pairs.

        Notes
        -----
        The column names will be renamed to positional names if they are
        invalid Python identifiers, repeated, or start with an underscore.
        On python versions < 3.7 regular tuples are returned for DataFrames
        with a large number of columns (>254).

        Examples
        --------
        >>> df = pd.DataFrame({'num_legs': [4, 2], 'num_wings': [0, 2]},
        ...                   index=['dog', 'hawk'])
        >>> df
              num_legs  num_wings
        dog          4          0
        hawk         2          2
        >>> for row in df.itertuples():
        ...     print(row)
        ...
        Pandas(Index='dog', num_legs=4, num_wings=0)
        Pandas(Index='hawk', num_legs=2, num_wings=2)

        By setting the `index` parameter to False we can remove the index
        as the first element of the tuple:

        >>> for row in df.itertuples(index=False):
        ...     print(row)
        ...
        Pandas(num_legs=4, num_wings=0)
        Pandas(num_legs=2, num_wings=2)

        With the `name` parameter set we set a custom name for the yielded
        namedtuples:

        >>> for row in df.itertuples(name='Animal'):
        ...     print(row)
        ...
        Animal(Index='dog', num_legs=4, num_wings=0)
        Animal(Index='hawk', num_legs=2, num_wings=2)
        """
        arrays = []
        fields = list(self.columns)
        if index:
            arrays.append(self.index)
            fields.insert(0, "Index")

        # use integer indexing because of possible duplicate column names
        arrays.extend(self.iloc[:, k] for k in range(len(self.columns)))

        if name is not None:
            # https://github.com/python/mypy/issues/9046
            # error: namedtuple() expects a string literal as the first argument
            itertuple = collections.namedtuple(  # type: ignore[misc]
                name, fields, rename=True
            )
            return map(itertuple._make, zip(*arrays))

        # fallback to regular tuples
        return zip(*arrays)

    def __len__(self) -> int:
        """
        Returns length of info axis, but here we use the index.
        """
        return len(self.index)

    def dot(self, other):
        """
        Compute the matrix multiplication between the DataFrame and other.

        This method computes the matrix product between the DataFrame and the
        values of an other Series, DataFrame or a numpy array.

        It can also be called using ``self @ other`` in Python >= 3.5.

        Parameters
        ----------
        other : Series, DataFrame or array-like
            The other object to compute the matrix product with.

        Returns
        -------
        Series or DataFrame
            If other is a Series, return the matrix product between self and
            other as a Series. If other is a DataFrame or a numpy.array, return
            the matrix product of self and other in a DataFrame of a np.array.

        See Also
        --------
        Series.dot: Similar method for Series.

        Notes
        -----
        The dimensions of DataFrame and other must be compatible in order to
        compute the matrix multiplication. In addition, the column names of
        DataFrame and the index of other must contain the same values, as they
        will be aligned prior to the multiplication.

        The dot method for Series computes the inner product, instead of the
        matrix product here.

        Examples
        --------
        Here we multiply a DataFrame with a Series.

        >>> df = pd.DataFrame([[0, 1, -2, -1], [1, 1, 1, 1]])
        >>> s = pd.Series([1, 1, 2, 1])
        >>> df.dot(s)
        0    -4
        1     5
        dtype: int64

        Here we multiply a DataFrame with another DataFrame.

        >>> other = pd.DataFrame([[0, 1], [1, 2], [-1, -1], [2, 0]])
        >>> df.dot(other)
            0   1
        0   1   4
        1   2   2

        Note that the dot method give the same result as @

        >>> df @ other
            0   1
        0   1   4
        1   2   2

        The dot method works also if other is an np.array.

        >>> arr = np.array([[0, 1], [1, 2], [-1, -1], [2, 0]])
        >>> df.dot(arr)
            0   1
        0   1   4
        1   2   2

        Note how shuffling of the objects does not change the result.

        >>> s2 = s.reindex([1, 0, 2, 3])
        >>> df.dot(s2)
        0    -4
        1     5
        dtype: int64
        """
        if isinstance(other, (Series, DataFrame)):
            common = self.columns.union(other.index)
            if len(common) > len(self.columns) or len(common) > len(other.index):
                raise ValueError("matrices are not aligned")

            left = self.reindex(columns=common, copy=False)
            right = other.reindex(index=common, copy=False)
            lvals = left.values
            rvals = right._values
        else:
            left = self
            lvals = self.values
            rvals = np.asarray(other)
            if lvals.shape[1] != rvals.shape[0]:
                raise ValueError(
                    f"Dot product shape mismatch, {lvals.shape} vs {rvals.shape}"
                )

        if isinstance(other, DataFrame):
            return self._constructor(
                np.dot(lvals, rvals), index=left.index, columns=other.columns
            )
        elif isinstance(other, Series):
            return self._constructor_sliced(np.dot(lvals, rvals), index=left.index)
        elif isinstance(rvals, (np.ndarray, Index)):
            result = np.dot(lvals, rvals)
            if result.ndim == 2:
                return self._constructor(result, index=left.index)
            else:
                return self._constructor_sliced(result, index=left.index)
        else:  # pragma: no cover
            raise TypeError(f"unsupported type: {type(other)}")

    def __matmul__(self, other):
        """
        Matrix multiplication using binary `@` operator in Python>=3.5.
        """
        return self.dot(other)

    def __rmatmul__(self, other):
        """
        Matrix multiplication using binary `@` operator in Python>=3.5.
        """
        try:
            return self.T.dot(np.transpose(other)).T
        except ValueError as err:
            if "shape mismatch" not in str(err):
                raise
            # GH#21581 give exception message for original shapes
            msg = f"shapes {np.shape(other)} and {self.shape} not aligned"
            raise ValueError(msg) from err

    # ----------------------------------------------------------------------
    # IO methods (to / from other formats)

    @classmethod
    def from_dict(cls, data, orient="columns", dtype=None, columns=None) -> DataFrame:
        """
        Construct DataFrame from dict of array-like or dicts.

        Creates DataFrame object from dictionary by columns or by index
        allowing dtype specification.

        Parameters
        ----------
        data : dict
            Of the form {field : array-like} or {field : dict}.
        orient : {'columns', 'index'}, default 'columns'
            The "orientation" of the data. If the keys of the passed dict
            should be the columns of the resulting DataFrame, pass 'columns'
            (default). Otherwise if the keys should be rows, pass 'index'.
        dtype : dtype, default None
            Data type to force, otherwise infer.
        columns : list, default None
            Column labels to use when ``orient='index'``. Raises a ValueError
            if used with ``orient='columns'``.

        Returns
        -------
        DataFrame

        See Also
        --------
        DataFrame.from_records : DataFrame from structured ndarray, sequence
            of tuples or dicts, or DataFrame.
        DataFrame : DataFrame object creation using constructor.

        Examples
        --------
        By default the keys of the dict become the DataFrame columns:

        >>> data = {'col_1': [3, 2, 1, 0], 'col_2': ['a', 'b', 'c', 'd']}
        >>> pd.DataFrame.from_dict(data)
           col_1 col_2
        0      3     a
        1      2     b
        2      1     c
        3      0     d

        Specify ``orient='index'`` to create the DataFrame using dictionary
        keys as rows:

        >>> data = {'row_1': [3, 2, 1, 0], 'row_2': ['a', 'b', 'c', 'd']}
        >>> pd.DataFrame.from_dict(data, orient='index')
               0  1  2  3
        row_1  3  2  1  0
        row_2  a  b  c  d

        When using the 'index' orientation, the column names can be
        specified manually:

        >>> pd.DataFrame.from_dict(data, orient='index',
        ...                        columns=['A', 'B', 'C', 'D'])
               A  B  C  D
        row_1  3  2  1  0
        row_2  a  b  c  d
        """
        index = None
        orient = orient.lower()
        if orient == "index":
            if len(data) > 0:
                # TODO speed up Series case
                if isinstance(list(data.values())[0], (Series, dict)):
                    data = _from_nested_dict(data)
                else:
                    data, index = list(data.values()), list(data.keys())
        elif orient == "columns":
            if columns is not None:
                raise ValueError("cannot use columns parameter with orient='columns'")
        else:  # pragma: no cover
            raise ValueError("only recognize index or columns for orient")

        return cls(data, index=index, columns=columns, dtype=dtype)

    def to_numpy(
        self, dtype=None, copy: bool = False, na_value=lib.no_default
    ) -> np.ndarray:
        """
        Convert the DataFrame to a NumPy array.

        .. versionadded:: 0.24.0

        By default, the dtype of the returned array will be the common NumPy
        dtype of all types in the DataFrame. For example, if the dtypes are
        ``float16`` and ``float32``, the results dtype will be ``float32``.
        This may require copying data and coercing values, which may be
        expensive.

        Parameters
        ----------
        dtype : str or numpy.dtype, optional
            The dtype to pass to :meth:`numpy.asarray`.
        copy : bool, default False
            Whether to ensure that the returned value is not a view on
            another array. Note that ``copy=False`` does not *ensure* that
            ``to_numpy()`` is no-copy. Rather, ``copy=True`` ensure that
            a copy is made, even if not strictly necessary.
        na_value : Any, optional
            The value to use for missing values. The default value depends
            on `dtype` and the dtypes of the DataFrame columns.

            .. versionadded:: 1.1.0

        Returns
        -------
        numpy.ndarray

        See Also
        --------
        Series.to_numpy : Similar method for Series.

        Examples
        --------
        >>> pd.DataFrame({"A": [1, 2], "B": [3, 4]}).to_numpy()
        array([[1, 3],
               [2, 4]])

        With heterogeneous data, the lowest common type will have to
        be used.

        >>> df = pd.DataFrame({"A": [1, 2], "B": [3.0, 4.5]})
        >>> df.to_numpy()
        array([[1. , 3. ],
               [2. , 4.5]])

        For a mix of numeric and non-numeric types, the output array will
        have object dtype.

        >>> df['C'] = pd.date_range('2000', periods=2)
        >>> df.to_numpy()
        array([[1, 3.0, Timestamp('2000-01-01 00:00:00')],
               [2, 4.5, Timestamp('2000-01-02 00:00:00')]], dtype=object)
        """
        self._consolidate_inplace()
        result = self._mgr.as_array(
            transpose=self._AXIS_REVERSED, dtype=dtype, copy=copy, na_value=na_value
        )
        if result.dtype is not dtype:
            result = np.array(result, dtype=dtype, copy=False)

        return result

    def to_dict(self, orient: str = "dict", into=dict):
        """
        Convert the DataFrame to a dictionary.

        The type of the key-value pairs can be customized with the parameters
        (see below).

        Parameters
        ----------
        orient : str {'dict', 'list', 'series', 'split', 'records', 'index'}
            Determines the type of the values of the dictionary.

            - 'dict' (default) : dict like {column -> {index -> value}}
            - 'list' : dict like {column -> [values]}
            - 'series' : dict like {column -> Series(values)}
            - 'split' : dict like
              {'index' -> [index], 'columns' -> [columns], 'data' -> [values]}
            - 'records' : list like
              [{column -> value}, ... , {column -> value}]
            - 'index' : dict like {index -> {column -> value}}

            Abbreviations are allowed. `s` indicates `series` and `sp`
            indicates `split`.

        into : class, default dict
            The collections.abc.Mapping subclass used for all Mappings
            in the return value.  Can be the actual class or an empty
            instance of the mapping type you want.  If you want a
            collections.defaultdict, you must pass it initialized.

        Returns
        -------
        dict, list or collections.abc.Mapping
            Return a collections.abc.Mapping object representing the DataFrame.
            The resulting transformation depends on the `orient` parameter.

        See Also
        --------
        DataFrame.from_dict: Create a DataFrame from a dictionary.
        DataFrame.to_json: Convert a DataFrame to JSON format.

        Examples
        --------
        >>> df = pd.DataFrame({'col1': [1, 2],
        ...                    'col2': [0.5, 0.75]},
        ...                   index=['row1', 'row2'])
        >>> df
              col1  col2
        row1     1  0.50
        row2     2  0.75
        >>> df.to_dict()
        {'col1': {'row1': 1, 'row2': 2}, 'col2': {'row1': 0.5, 'row2': 0.75}}

        You can specify the return orientation.

        >>> df.to_dict('series')
        {'col1': row1    1
                 row2    2
        Name: col1, dtype: int64,
        'col2': row1    0.50
                row2    0.75
        Name: col2, dtype: float64}

        >>> df.to_dict('split')
        {'index': ['row1', 'row2'], 'columns': ['col1', 'col2'],
         'data': [[1, 0.5], [2, 0.75]]}

        >>> df.to_dict('records')
        [{'col1': 1, 'col2': 0.5}, {'col1': 2, 'col2': 0.75}]

        >>> df.to_dict('index')
        {'row1': {'col1': 1, 'col2': 0.5}, 'row2': {'col1': 2, 'col2': 0.75}}

        You can also specify the mapping type.

        >>> from collections import OrderedDict, defaultdict
        >>> df.to_dict(into=OrderedDict)
        OrderedDict([('col1', OrderedDict([('row1', 1), ('row2', 2)])),
                     ('col2', OrderedDict([('row1', 0.5), ('row2', 0.75)]))])

        If you want a `defaultdict`, you need to initialize it:

        >>> dd = defaultdict(list)
        >>> df.to_dict('records', into=dd)
        [defaultdict(<class 'list'>, {'col1': 1, 'col2': 0.5}),
         defaultdict(<class 'list'>, {'col1': 2, 'col2': 0.75})]
        """
        if not self.columns.is_unique:
            warnings.warn(
                "DataFrame columns are not unique, some columns will be omitted.",
                UserWarning,
                stacklevel=2,
            )
        # GH16122
        into_c = com.standardize_mapping(into)

        orient = orient.lower()
        # GH32515
        if orient.startswith(("d", "l", "s", "r", "i")) and orient not in {
            "dict",
            "list",
            "series",
            "split",
            "records",
            "index",
        }:
            warnings.warn(
                "Using short name for 'orient' is deprecated. Only the "
                "options: ('dict', list, 'series', 'split', 'records', 'index') "
                "will be used in a future version. Use one of the above "
                "to silence this warning.",
                FutureWarning,
            )

            if orient.startswith("d"):
                orient = "dict"
            elif orient.startswith("l"):
                orient = "list"
            elif orient.startswith("sp"):
                orient = "split"
            elif orient.startswith("s"):
                orient = "series"
            elif orient.startswith("r"):
                orient = "records"
            elif orient.startswith("i"):
                orient = "index"

        if orient == "dict":
            return into_c((k, v.to_dict(into)) for k, v in self.items())

        elif orient == "list":
            return into_c((k, v.tolist()) for k, v in self.items())

        elif orient == "split":
            return into_c(
                (
                    ("index", self.index.tolist()),
                    ("columns", self.columns.tolist()),
                    (
                        "data",
                        [
                            list(map(maybe_box_datetimelike, t))
                            for t in self.itertuples(index=False, name=None)
                        ],
                    ),
                )
            )

        elif orient == "series":
            return into_c((k, maybe_box_datetimelike(v)) for k, v in self.items())

        elif orient == "records":
            columns = self.columns.tolist()
            rows = (
                dict(zip(columns, row))
                for row in self.itertuples(index=False, name=None)
            )
            return [
                into_c((k, maybe_box_datetimelike(v)) for k, v in row.items())
                for row in rows
            ]

        elif orient == "index":
            if not self.index.is_unique:
                raise ValueError("DataFrame index must be unique for orient='index'.")
            return into_c(
                (t[0], dict(zip(self.columns, t[1:])))
                for t in self.itertuples(name=None)
            )

        else:
            raise ValueError(f"orient '{orient}' not understood")

    def to_gbq(
        self,
        destination_table: str,
        project_id: Optional[str] = None,
        chunksize: Optional[int] = None,
        reauth: bool = False,
        if_exists: str = "fail",
        auth_local_webserver: bool = False,
        table_schema: Optional[List[Dict[str, str]]] = None,
        location: Optional[str] = None,
        progress_bar: bool = True,
        credentials=None,
    ) -> None:
        """
        Write a DataFrame to a Google BigQuery table.

        This function requires the `pandas-gbq package
        <https://pandas-gbq.readthedocs.io>`__.

        See the `How to authenticate with Google BigQuery
        <https://pandas-gbq.readthedocs.io/en/latest/howto/authentication.html>`__
        guide for authentication instructions.

        Parameters
        ----------
        destination_table : str
            Name of table to be written, in the form ``dataset.tablename``.
        project_id : str, optional
            Google BigQuery Account project ID. Optional when available from
            the environment.
        chunksize : int, optional
            Number of rows to be inserted in each chunk from the dataframe.
            Set to ``None`` to load the whole dataframe at once.
        reauth : bool, default False
            Force Google BigQuery to re-authenticate the user. This is useful
            if multiple accounts are used.
        if_exists : str, default 'fail'
            Behavior when the destination table exists. Value can be one of:

            ``'fail'``
                If table exists raise pandas_gbq.gbq.TableCreationError.
            ``'replace'``
                If table exists, drop it, recreate it, and insert data.
            ``'append'``
                If table exists, insert data. Create if does not exist.
        auth_local_webserver : bool, default False
            Use the `local webserver flow`_ instead of the `console flow`_
            when getting user credentials.

            .. _local webserver flow:
                https://google-auth-oauthlib.readthedocs.io/en/latest/reference/google_auth_oauthlib.flow.html#google_auth_oauthlib.flow.InstalledAppFlow.run_local_server
            .. _console flow:
                https://google-auth-oauthlib.readthedocs.io/en/latest/reference/google_auth_oauthlib.flow.html#google_auth_oauthlib.flow.InstalledAppFlow.run_console

            *New in version 0.2.0 of pandas-gbq*.
        table_schema : list of dicts, optional
            List of BigQuery table fields to which according DataFrame
            columns conform to, e.g. ``[{'name': 'col1', 'type':
            'STRING'},...]``. If schema is not provided, it will be
            generated according to dtypes of DataFrame columns. See
            BigQuery API documentation on available names of a field.

            *New in version 0.3.1 of pandas-gbq*.
        location : str, optional
            Location where the load job should run. See the `BigQuery locations
            documentation
            <https://cloud.google.com/bigquery/docs/dataset-locations>`__ for a
            list of available locations. The location must match that of the
            target dataset.

            *New in version 0.5.0 of pandas-gbq*.
        progress_bar : bool, default True
            Use the library `tqdm` to show the progress bar for the upload,
            chunk by chunk.

            *New in version 0.5.0 of pandas-gbq*.
        credentials : google.auth.credentials.Credentials, optional
            Credentials for accessing Google APIs. Use this parameter to
            override default credentials, such as to use Compute Engine
            :class:`google.auth.compute_engine.Credentials` or Service
            Account :class:`google.oauth2.service_account.Credentials`
            directly.

            *New in version 0.8.0 of pandas-gbq*.

            .. versionadded:: 0.24.0

        See Also
        --------
        pandas_gbq.to_gbq : This function in the pandas-gbq library.
        read_gbq : Read a DataFrame from Google BigQuery.
        """
        from pandas.io import gbq

        gbq.to_gbq(
            self,
            destination_table,
            project_id=project_id,
            chunksize=chunksize,
            reauth=reauth,
            if_exists=if_exists,
            auth_local_webserver=auth_local_webserver,
            table_schema=table_schema,
            location=location,
            progress_bar=progress_bar,
            credentials=credentials,
        )

    @classmethod
    def from_records(
        cls,
        data,
        index=None,
        exclude=None,
        columns=None,
        coerce_float: bool = False,
        nrows=None,
    ) -> DataFrame:
        """
        Convert structured or record ndarray to DataFrame.

        Creates a DataFrame object from a structured ndarray, sequence of
        tuples or dicts, or DataFrame.

        Parameters
        ----------
        data : structured ndarray, sequence of tuples or dicts, or DataFrame
            Structured input data.
        index : str, list of fields, array-like
            Field of array to use as the index, alternately a specific set of
            input labels to use.
        exclude : sequence, default None
            Columns or fields to exclude.
        columns : sequence, default None
            Column names to use. If the passed data do not have names
            associated with them, this argument provides names for the
            columns. Otherwise this argument indicates the order of the columns
            in the result (any names not found in the data will become all-NA
            columns).
        coerce_float : bool, default False
            Attempt to convert values of non-string, non-numeric objects (like
            decimal.Decimal) to floating point, useful for SQL result sets.
        nrows : int, default None
            Number of rows to read if data is an iterator.

        Returns
        -------
        DataFrame

        See Also
        --------
        DataFrame.from_dict : DataFrame from dict of array-like or dicts.
        DataFrame : DataFrame object creation using constructor.

        Examples
        --------
        Data can be provided as a structured ndarray:

        >>> data = np.array([(3, 'a'), (2, 'b'), (1, 'c'), (0, 'd')],
        ...                 dtype=[('col_1', 'i4'), ('col_2', 'U1')])
        >>> pd.DataFrame.from_records(data)
           col_1 col_2
        0      3     a
        1      2     b
        2      1     c
        3      0     d

        Data can be provided as a list of dicts:

        >>> data = [{'col_1': 3, 'col_2': 'a'},
        ...         {'col_1': 2, 'col_2': 'b'},
        ...         {'col_1': 1, 'col_2': 'c'},
        ...         {'col_1': 0, 'col_2': 'd'}]
        >>> pd.DataFrame.from_records(data)
           col_1 col_2
        0      3     a
        1      2     b
        2      1     c
        3      0     d

        Data can be provided as a list of tuples with corresponding columns:

        >>> data = [(3, 'a'), (2, 'b'), (1, 'c'), (0, 'd')]
        >>> pd.DataFrame.from_records(data, columns=['col_1', 'col_2'])
           col_1 col_2
        0      3     a
        1      2     b
        2      1     c
        3      0     d
        """
        # Make a copy of the input columns so we can modify it
        if columns is not None:
            columns = ensure_index(columns)

        if is_iterator(data):
            if nrows == 0:
                return cls()

            try:
                first_row = next(data)
            except StopIteration:
                return cls(index=index, columns=columns)

            dtype = None
            if hasattr(first_row, "dtype") and first_row.dtype.names:
                dtype = first_row.dtype

            values = [first_row]

            if nrows is None:
                values += data
            else:
                values.extend(itertools.islice(data, nrows - 1))

            if dtype is not None:
                data = np.array(values, dtype=dtype)
            else:
                data = values

        if isinstance(data, dict):
            if columns is None:
                columns = arr_columns = ensure_index(sorted(data))
                arrays = [data[k] for k in columns]
            else:
                arrays = []
                arr_columns_list = []
                for k, v in data.items():
                    if k in columns:
                        arr_columns_list.append(k)
                        arrays.append(v)

                arrays, arr_columns = reorder_arrays(arrays, arr_columns_list, columns)

        elif isinstance(data, (np.ndarray, DataFrame)):
            arrays, columns = to_arrays(data, columns)
            if columns is not None:
                columns = ensure_index(columns)
            arr_columns = columns
        else:
            arrays, arr_columns = to_arrays(data, columns)
            if coerce_float:
                for i, arr in enumerate(arrays):
                    if arr.dtype == object:
                        arrays[i] = lib.maybe_convert_objects(arr, try_float=True)

            arr_columns = ensure_index(arr_columns)
            if columns is not None:
                columns = ensure_index(columns)
            else:
                columns = arr_columns

        if exclude is None:
            exclude = set()
        else:
            exclude = set(exclude)

        result_index = None
        if index is not None:
            if isinstance(index, str) or not hasattr(index, "__iter__"):
                i = columns.get_loc(index)
                exclude.add(index)
                if len(arrays) > 0:
                    result_index = Index(arrays[i], name=index)
                else:
                    result_index = Index([], name=index)
            else:
                try:
                    index_data = [arrays[arr_columns.get_loc(field)] for field in index]
                except (KeyError, TypeError):
                    # raised by get_loc, see GH#29258
                    result_index = index
                else:
                    result_index = ensure_index_from_sequences(index_data, names=index)
                    exclude.update(index)

        if any(exclude):
            arr_exclude = [x for x in exclude if x in arr_columns]
            to_remove = [arr_columns.get_loc(col) for col in arr_exclude]
            arrays = [v for i, v in enumerate(arrays) if i not in to_remove]

            arr_columns = arr_columns.drop(arr_exclude)
            columns = columns.drop(exclude)

        mgr = arrays_to_mgr(arrays, arr_columns, result_index, columns)

        return cls(mgr)

    def to_records(
        self, index=True, column_dtypes=None, index_dtypes=None
    ) -> np.recarray:
        """
        Convert DataFrame to a NumPy record array.

        Index will be included as the first field of the record array if
        requested.

        Parameters
        ----------
        index : bool, default True
            Include index in resulting record array, stored in 'index'
            field or using the index label, if set.
        column_dtypes : str, type, dict, default None
            .. versionadded:: 0.24.0

            If a string or type, the data type to store all columns. If
            a dictionary, a mapping of column names and indices (zero-indexed)
            to specific data types.
        index_dtypes : str, type, dict, default None
            .. versionadded:: 0.24.0

            If a string or type, the data type to store all index levels. If
            a dictionary, a mapping of index level names and indices
            (zero-indexed) to specific data types.

            This mapping is applied only if `index=True`.

        Returns
        -------
        numpy.recarray
            NumPy ndarray with the DataFrame labels as fields and each row
            of the DataFrame as entries.

        See Also
        --------
        DataFrame.from_records: Convert structured or record ndarray
            to DataFrame.
        numpy.recarray: An ndarray that allows field access using
            attributes, analogous to typed columns in a
            spreadsheet.

        Examples
        --------
        >>> df = pd.DataFrame({'A': [1, 2], 'B': [0.5, 0.75]},
        ...                   index=['a', 'b'])
        >>> df
           A     B
        a  1  0.50
        b  2  0.75
        >>> df.to_records()
        rec.array([('a', 1, 0.5 ), ('b', 2, 0.75)],
                  dtype=[('index', 'O'), ('A', '<i8'), ('B', '<f8')])

        If the DataFrame index has no label then the recarray field name
        is set to 'index'. If the index has a label then this is used as the
        field name:

        >>> df.index = df.index.rename("I")
        >>> df.to_records()
        rec.array([('a', 1, 0.5 ), ('b', 2, 0.75)],
                  dtype=[('I', 'O'), ('A', '<i8'), ('B', '<f8')])

        The index can be excluded from the record array:

        >>> df.to_records(index=False)
        rec.array([(1, 0.5 ), (2, 0.75)],
                  dtype=[('A', '<i8'), ('B', '<f8')])

        Data types can be specified for the columns:

        >>> df.to_records(column_dtypes={"A": "int32"})
        rec.array([('a', 1, 0.5 ), ('b', 2, 0.75)],
                  dtype=[('I', 'O'), ('A', '<i4'), ('B', '<f8')])

        As well as for the index:

        >>> df.to_records(index_dtypes="<S2")
        rec.array([(b'a', 1, 0.5 ), (b'b', 2, 0.75)],
                  dtype=[('I', 'S2'), ('A', '<i8'), ('B', '<f8')])

        >>> index_dtypes = f"<S{df.index.str.len().max()}"
        >>> df.to_records(index_dtypes=index_dtypes)
        rec.array([(b'a', 1, 0.5 ), (b'b', 2, 0.75)],
                  dtype=[('I', 'S1'), ('A', '<i8'), ('B', '<f8')])
        """
        if index:
            if isinstance(self.index, MultiIndex):
                # array of tuples to numpy cols. copy copy copy
                ix_vals = list(map(np.array, zip(*self.index._values)))
            else:
                ix_vals = [self.index.values]

            arrays = ix_vals + [
                np.asarray(self.iloc[:, i]) for i in range(len(self.columns))
            ]

            count = 0
            index_names = list(self.index.names)

            if isinstance(self.index, MultiIndex):
                for i, n in enumerate(index_names):
                    if n is None:
                        index_names[i] = f"level_{count}"
                        count += 1
            elif index_names[0] is None:
                index_names = ["index"]

            names = [str(name) for name in itertools.chain(index_names, self.columns)]
        else:
            arrays = [np.asarray(self.iloc[:, i]) for i in range(len(self.columns))]
            names = [str(c) for c in self.columns]
            index_names = []

        index_len = len(index_names)
        formats = []

        for i, v in enumerate(arrays):
            index = i

            # When the names and arrays are collected, we
            # first collect those in the DataFrame's index,
            # followed by those in its columns.
            #
            # Thus, the total length of the array is:
            # len(index_names) + len(DataFrame.columns).
            #
            # This check allows us to see whether we are
            # handling a name / array in the index or column.
            if index < index_len:
                dtype_mapping = index_dtypes
                name = index_names[index]
            else:
                index -= index_len
                dtype_mapping = column_dtypes
                name = self.columns[index]

            # We have a dictionary, so we get the data type
            # associated with the index or column (which can
            # be denoted by its name in the DataFrame or its
            # position in DataFrame's array of indices or
            # columns, whichever is applicable.
            if is_dict_like(dtype_mapping):
                if name in dtype_mapping:
                    dtype_mapping = dtype_mapping[name]
                elif index in dtype_mapping:
                    dtype_mapping = dtype_mapping[index]
                else:
                    dtype_mapping = None

            # If no mapping can be found, use the array's
            # dtype attribute for formatting.
            #
            # A valid dtype must either be a type or
            # string naming a type.
            if dtype_mapping is None:
                formats.append(v.dtype)
            elif isinstance(dtype_mapping, (type, np.dtype, str)):
                formats.append(dtype_mapping)
            else:
                element = "row" if i < index_len else "column"
                msg = f"Invalid dtype {dtype_mapping} specified for {element} {name}"
                raise ValueError(msg)

        return np.rec.fromarrays(arrays, dtype={"names": names, "formats": formats})

    @classmethod
    def _from_arrays(
        cls,
        arrays,
        columns,
        index,
        dtype: Optional[Dtype] = None,
        verify_integrity: bool = True,
    ) -> DataFrame:
        """
        Create DataFrame from a list of arrays corresponding to the columns.

        Parameters
        ----------
        arrays : list-like of arrays
            Each array in the list corresponds to one column, in order.
        columns : list-like, Index
            The column names for the resulting DataFrame.
        index : list-like, Index
            The rows labels for the resulting DataFrame.
        dtype : dtype, optional
            Optional dtype to enforce for all arrays.
        verify_integrity : bool, default True
            Validate and homogenize all input. If set to False, it is assumed
            that all elements of `arrays` are actual arrays how they will be
            stored in a block (numpy ndarray or ExtensionArray), have the same
            length as and are aligned with the index, and that `columns` and
            `index` are ensured to be an Index object.

        Returns
        -------
        DataFrame
        """
        if dtype is not None:
            dtype = pandas_dtype(dtype)

        mgr = arrays_to_mgr(
            arrays,
            columns,
            index,
            columns,
            dtype=dtype,
            verify_integrity=verify_integrity,
        )
        return cls(mgr)

    @doc(storage_options=generic._shared_docs["storage_options"])
    @deprecate_kwarg(old_arg_name="fname", new_arg_name="path")
    def to_stata(
        self,
        path: FilePathOrBuffer,
        convert_dates: Optional[Dict[Label, str]] = None,
        write_index: bool = True,
        byteorder: Optional[str] = None,
        time_stamp: Optional[datetime.datetime] = None,
        data_label: Optional[str] = None,
        variable_labels: Optional[Dict[Label, str]] = None,
        version: Optional[int] = 114,
        convert_strl: Optional[Sequence[Label]] = None,
        compression: CompressionOptions = "infer",
        storage_options: StorageOptions = None,
    ) -> None:
        """
        Export DataFrame object to Stata dta format.

        Writes the DataFrame to a Stata dataset file.
        "dta" files contain a Stata dataset.

        Parameters
        ----------
        path : str, buffer or path object
            String, path object (pathlib.Path or py._path.local.LocalPath) or
            object implementing a binary write() function. If using a buffer
            then the buffer will not be automatically closed after the file
            data has been written.

            .. versionchanged:: 1.0.0

            Previously this was "fname"

        convert_dates : dict
            Dictionary mapping columns containing datetime types to stata
            internal format to use when writing the dates. Options are 'tc',
            'td', 'tm', 'tw', 'th', 'tq', 'ty'. Column can be either an integer
            or a name. Datetime columns that do not have a conversion type
            specified will be converted to 'tc'. Raises NotImplementedError if
            a datetime column has timezone information.
        write_index : bool
            Write the index to Stata dataset.
        byteorder : str
            Can be ">", "<", "little", or "big". default is `sys.byteorder`.
        time_stamp : datetime
            A datetime to use as file creation date.  Default is the current
            time.
        data_label : str, optional
            A label for the data set.  Must be 80 characters or smaller.
        variable_labels : dict
            Dictionary containing columns as keys and variable labels as
            values. Each label must be 80 characters or smaller.
        version : {{114, 117, 118, 119, None}}, default 114
            Version to use in the output dta file. Set to None to let pandas
            decide between 118 or 119 formats depending on the number of
            columns in the frame. Version 114 can be read by Stata 10 and
            later. Version 117 can be read by Stata 13 or later. Version 118
            is supported in Stata 14 and later. Version 119 is supported in
            Stata 15 and later. Version 114 limits string variables to 244
            characters or fewer while versions 117 and later allow strings
            with lengths up to 2,000,000 characters. Versions 118 and 119
            support Unicode characters, and version 119 supports more than
            32,767 variables.

            Version 119 should usually only be used when the number of
            variables exceeds the capacity of dta format 118. Exporting
            smaller datasets in format 119 may have unintended consequences,
            and, as of November 2020, Stata SE cannot read version 119 files.

            .. versionchanged:: 1.0.0

                Added support for formats 118 and 119.

        convert_strl : list, optional
            List of column names to convert to string columns to Stata StrL
            format. Only available if version is 117.  Storing strings in the
            StrL format can produce smaller dta files if strings have more than
            8 characters and values are repeated.
        compression : str or dict, default 'infer'
            For on-the-fly compression of the output dta. If string, specifies
            compression mode. If dict, value at key 'method' specifies
            compression mode. Compression mode must be one of {{'infer', 'gzip',
            'bz2', 'zip', 'xz', None}}. If compression mode is 'infer' and
            `fname` is path-like, then detect compression from the following
            extensions: '.gz', '.bz2', '.zip', or '.xz' (otherwise no
            compression). If dict and compression mode is one of {{'zip',
            'gzip', 'bz2'}}, or inferred as one of the above, other entries
            passed as additional compression options.

            .. versionadded:: 1.1.0

        {storage_options}

            .. versionadded:: 1.2.0

        Raises
        ------
        NotImplementedError
            * If datetimes contain timezone information
            * Column dtype is not representable in Stata
        ValueError
            * Columns listed in convert_dates are neither datetime64[ns]
              or datetime.datetime
            * Column listed in convert_dates is not in DataFrame
            * Categorical label contains more than 32,000 characters

        See Also
        --------
        read_stata : Import Stata data files.
        io.stata.StataWriter : Low-level writer for Stata data files.
        io.stata.StataWriter117 : Low-level writer for version 117 files.

        Examples
        --------
        >>> df = pd.DataFrame({{'animal': ['falcon', 'parrot', 'falcon',
        ...                               'parrot'],
        ...                    'speed': [350, 18, 361, 15]}})
        >>> df.to_stata('animals.dta')  # doctest: +SKIP
        """
        if version not in (114, 117, 118, 119, None):
            raise ValueError("Only formats 114, 117, 118 and 119 are supported.")
        if version == 114:
            if convert_strl is not None:
                raise ValueError("strl is not supported in format 114")
            from pandas.io.stata import StataWriter as statawriter
        elif version == 117:
            # mypy: Name 'statawriter' already defined (possibly by an import)
            from pandas.io.stata import (  # type: ignore[no-redef]
                StataWriter117 as statawriter,
            )
        else:  # versions 118 and 119
            # mypy: Name 'statawriter' already defined (possibly by an import)
            from pandas.io.stata import (  # type: ignore[no-redef]
                StataWriterUTF8 as statawriter,
            )

        kwargs: Dict[str, Any] = {}
        if version is None or version >= 117:
            # strl conversion is only supported >= 117
            kwargs["convert_strl"] = convert_strl
        if version is None or version >= 118:
            # Specifying the version is only supported for UTF8 (118 or 119)
            kwargs["version"] = version

        # mypy: Too many arguments for "StataWriter"
        writer = statawriter(  # type: ignore[call-arg]
            path,
            self,
            convert_dates=convert_dates,
            byteorder=byteorder,
            time_stamp=time_stamp,
            data_label=data_label,
            write_index=write_index,
            variable_labels=variable_labels,
            compression=compression,
            storage_options=storage_options,
            **kwargs,
        )
        writer.write_file()

    @deprecate_kwarg(old_arg_name="fname", new_arg_name="path")
    def to_feather(self, path: FilePathOrBuffer[AnyStr], **kwargs) -> None:
        """
        Write a DataFrame to the binary Feather format.

        Parameters
        ----------
        path : str or file-like object
            If a string, it will be used as Root Directory path.
        **kwargs :
            Additional keywords passed to :func:`pyarrow.feather.write_feather`.
            Starting with pyarrow 0.17, this includes the `compression`,
            `compression_level`, `chunksize` and `version` keywords.

            .. versionadded:: 1.1.0
        """
        from pandas.io.feather_format import to_feather

        to_feather(self, path, **kwargs)

    @doc(
        Series.to_markdown,
        klass=_shared_doc_kwargs["klass"],
        storage_options=_shared_docs["storage_options"],
        examples="""Examples
        --------
        >>> df = pd.DataFrame(
        ...     data={"animal_1": ["elk", "pig"], "animal_2": ["dog", "quetzal"]}
        ... )
        >>> print(df.to_markdown())
        |    | animal_1   | animal_2   |
        |---:|:-----------|:-----------|
        |  0 | elk        | dog        |
        |  1 | pig        | quetzal    |

        Output markdown with a tabulate option.

        >>> print(df.to_markdown(tablefmt="grid"))
        +----+------------+------------+
        |    | animal_1   | animal_2   |
        +====+============+============+
        |  0 | elk        | dog        |
        +----+------------+------------+
        |  1 | pig        | quetzal    |
        +----+------------+------------+
        """,
    )
    def to_markdown(
        self,
        buf: Optional[Union[IO[str], str]] = None,
        mode: str = "wt",
        index: bool = True,
        storage_options: StorageOptions = None,
        **kwargs,
    ) -> Optional[str]:
        if "showindex" in kwargs:
            warnings.warn(
                "'showindex' is deprecated. Only 'index' will be used "
                "in a future version. Use 'index' to silence this warning.",
                FutureWarning,
                stacklevel=2,
            )

        kwargs.setdefault("headers", "keys")
        kwargs.setdefault("tablefmt", "pipe")
        kwargs.setdefault("showindex", index)
        tabulate = import_optional_dependency("tabulate")
        result = tabulate.tabulate(self, **kwargs)
        if buf is None:
            return result

        with get_handle(buf, mode, storage_options=storage_options) as handles:
            assert not isinstance(handles.handle, (str, mmap.mmap))
            handles.handle.writelines(result)
        return None

    @doc(storage_options=generic._shared_docs["storage_options"])
    @deprecate_kwarg(old_arg_name="fname", new_arg_name="path")
    def to_parquet(
        self,
        path: Optional[FilePathOrBuffer] = None,
        engine: str = "auto",
        compression: Optional[str] = "snappy",
        index: Optional[bool] = None,
        partition_cols: Optional[List[str]] = None,
        storage_options: StorageOptions = None,
        **kwargs,
    ) -> Optional[bytes]:
        """
        Write a DataFrame to the binary parquet format.

        This function writes the dataframe as a `parquet file
        <https://parquet.apache.org/>`_. You can choose different parquet
        backends, and have the option of compression. See
        :ref:`the user guide <io.parquet>` for more details.

        Parameters
        ----------
        path : str or file-like object, default None
            If a string, it will be used as Root Directory path
            when writing a partitioned dataset. By file-like object,
            we refer to objects with a write() method, such as a file handle
            (e.g. via builtin open function) or io.BytesIO. The engine
            fastparquet does not accept file-like objects. If path is None,
            a bytes object is returned.

            .. versionchanged:: 1.2.0

            Previously this was "fname"

        engine : {{'auto', 'pyarrow', 'fastparquet'}}, default 'auto'
            Parquet library to use. If 'auto', then the option
            ``io.parquet.engine`` is used. The default ``io.parquet.engine``
            behavior is to try 'pyarrow', falling back to 'fastparquet' if
            'pyarrow' is unavailable.
        compression : {{'snappy', 'gzip', 'brotli', None}}, default 'snappy'
            Name of the compression to use. Use ``None`` for no compression.
        index : bool, default None
            If ``True``, include the dataframe's index(es) in the file output.
            If ``False``, they will not be written to the file.
            If ``None``, similar to ``True`` the dataframe's index(es)
            will be saved. However, instead of being saved as values,
            the RangeIndex will be stored as a range in the metadata so it
            doesn't require much space and is faster. Other indexes will
            be included as columns in the file output.

            .. versionadded:: 0.24.0

        partition_cols : list, optional, default None
            Column names by which to partition the dataset.
            Columns are partitioned in the order they are given.
            Must be None if path is not a string.

            .. versionadded:: 0.24.0

        {storage_options}

            .. versionadded:: 1.2.0

        **kwargs
            Additional arguments passed to the parquet library. See
            :ref:`pandas io <io.parquet>` for more details.

        Returns
        -------
        bytes if no path argument is provided else None

        See Also
        --------
        read_parquet : Read a parquet file.
        DataFrame.to_csv : Write a csv file.
        DataFrame.to_sql : Write to a sql table.
        DataFrame.to_hdf : Write to hdf.

        Notes
        -----
        This function requires either the `fastparquet
        <https://pypi.org/project/fastparquet>`_ or `pyarrow
        <https://arrow.apache.org/docs/python/>`_ library.

        Examples
        --------
        >>> df = pd.DataFrame(data={{'col1': [1, 2], 'col2': [3, 4]}})
        >>> df.to_parquet('df.parquet.gzip',
        ...               compression='gzip')  # doctest: +SKIP
        >>> pd.read_parquet('df.parquet.gzip')  # doctest: +SKIP
           col1  col2
        0     1     3
        1     2     4

        If you want to get a buffer to the parquet content you can use a io.BytesIO
        object, as long as you don't use partition_cols, which creates multiple files.

        >>> import io
        >>> f = io.BytesIO()
        >>> df.to_parquet(f)
        >>> f.seek(0)
        0
        >>> content = f.read()
        """
        from pandas.io.parquet import to_parquet

        return to_parquet(
            self,
            path,
            engine,
            compression=compression,
            index=index,
            partition_cols=partition_cols,
            storage_options=storage_options,
            **kwargs,
        )

    @Substitution(
        header_type="bool",
        header="Whether to print column labels, default True",
        col_space_type="str or int, list or dict of int or str",
        col_space="The minimum width of each column in CSS length "
        "units.  An int is assumed to be px units.\n\n"
        "            .. versionadded:: 0.25.0\n"
        "                Ability to use str",
    )
    @Substitution(shared_params=fmt.common_docstring, returns=fmt.return_docstring)
    def to_html(
        self,
        buf: Optional[FilePathOrBuffer[str]] = None,
        columns: Optional[Sequence[str]] = None,
        col_space: Optional[ColspaceArgType] = None,
        header: Union[bool, Sequence[str]] = True,
        index: bool = True,
        na_rep: str = "NaN",
        formatters: Optional[FormattersType] = None,
        float_format: Optional[FloatFormatType] = None,
        sparsify: Optional[bool] = None,
        index_names: bool = True,
        justify: Optional[str] = None,
        max_rows: Optional[int] = None,
        max_cols: Optional[int] = None,
        show_dimensions: Union[bool, str] = False,
        decimal: str = ".",
        bold_rows: bool = True,
        classes: Optional[Union[str, List, Tuple]] = None,
        escape: bool = True,
        notebook: bool = False,
        border: Optional[int] = None,
        table_id: Optional[str] = None,
        render_links: bool = False,
        encoding: Optional[str] = None,
    ):
        """
        Render a DataFrame as an HTML table.
        %(shared_params)s
        bold_rows : bool, default True
            Make the row labels bold in the output.
        classes : str or list or tuple, default None
            CSS class(es) to apply to the resulting html table.
        escape : bool, default True
            Convert the characters <, >, and & to HTML-safe sequences.
        notebook : {True, False}, default False
            Whether the generated HTML is for IPython Notebook.
        border : int
            A ``border=border`` attribute is included in the opening
            `<table>` tag. Default ``pd.options.display.html.border``.
        encoding : str, default "utf-8"
            Set character encoding.

            .. versionadded:: 1.0

        table_id : str, optional
            A css id is included in the opening `<table>` tag if specified.
        render_links : bool, default False
            Convert URLs to HTML links.

            .. versionadded:: 0.24.0
        %(returns)s
        See Also
        --------
        to_string : Convert DataFrame to a string.
        """
        if justify is not None and justify not in fmt._VALID_JUSTIFY_PARAMETERS:
            raise ValueError("Invalid value for justify parameter")

        formatter = fmt.DataFrameFormatter(
            self,
            columns=columns,
            col_space=col_space,
            na_rep=na_rep,
            header=header,
            index=index,
            formatters=formatters,
            float_format=float_format,
            bold_rows=bold_rows,
            sparsify=sparsify,
            justify=justify,
            index_names=index_names,
            escape=escape,
            decimal=decimal,
            max_rows=max_rows,
            max_cols=max_cols,
            show_dimensions=show_dimensions,
        )
        # TODO: a generic formatter wld b in DataFrameFormatter
        return fmt.DataFrameRenderer(formatter).to_html(
            buf=buf,
            classes=classes,
            notebook=notebook,
            border=border,
            encoding=encoding,
            table_id=table_id,
            render_links=render_links,
        )

    # ----------------------------------------------------------------------
    @Substitution(
        klass="DataFrame",
        type_sub=" and columns",
        max_cols_sub=dedent(
            """\
            max_cols : int, optional
                When to switch from the verbose to the truncated output. If the
                DataFrame has more than `max_cols` columns, the truncated output
                is used. By default, the setting in
                ``pandas.options.display.max_info_columns`` is used."""
        ),
        show_counts_sub=dedent(
            """\
            show_counts : bool, optional
                Whether to show the non-null counts. By default, this is shown
                only if the DataFrame is smaller than
                ``pandas.options.display.max_info_rows`` and
                ``pandas.options.display.max_info_columns``. A value of True always
                shows the counts, and False never shows the counts.
            null_counts : bool, optional
                .. deprecated:: 1.2.0
                    Use show_counts instead."""
        ),
        examples_sub=dedent(
            """\
            >>> int_values = [1, 2, 3, 4, 5]
            >>> text_values = ['alpha', 'beta', 'gamma', 'delta', 'epsilon']
            >>> float_values = [0.0, 0.25, 0.5, 0.75, 1.0]
            >>> df = pd.DataFrame({"int_col": int_values, "text_col": text_values,
            ...                   "float_col": float_values})
            >>> df
                int_col text_col  float_col
            0        1    alpha       0.00
            1        2     beta       0.25
            2        3    gamma       0.50
            3        4    delta       0.75
            4        5  epsilon       1.00

            Prints information of all columns:

            >>> df.info(verbose=True)
            <class 'pandas.core.frame.DataFrame'>
            RangeIndex: 5 entries, 0 to 4
            Data columns (total 3 columns):
             #   Column     Non-Null Count  Dtype
            ---  ------     --------------  -----
             0   int_col    5 non-null      int64
             1   text_col   5 non-null      object
             2   float_col  5 non-null      float64
            dtypes: float64(1), int64(1), object(1)
            memory usage: 248.0+ bytes

            Prints a summary of columns count and its dtypes but not per column
            information:

            >>> df.info(verbose=False)
            <class 'pandas.core.frame.DataFrame'>
            RangeIndex: 5 entries, 0 to 4
            Columns: 3 entries, int_col to float_col
            dtypes: float64(1), int64(1), object(1)
            memory usage: 248.0+ bytes

            Pipe output of DataFrame.info to buffer instead of sys.stdout, get
            buffer content and writes to a text file:

            >>> import io
            >>> buffer = io.StringIO()
            >>> df.info(buf=buffer)
            >>> s = buffer.getvalue()
            >>> with open("df_info.txt", "w",
            ...           encoding="utf-8") as f:  # doctest: +SKIP
            ...     f.write(s)
            260

            The `memory_usage` parameter allows deep introspection mode, specially
            useful for big DataFrames and fine-tune memory optimization:

            >>> random_strings_array = np.random.choice(['a', 'b', 'c'], 10 ** 6)
            >>> df = pd.DataFrame({
            ...     'column_1': np.random.choice(['a', 'b', 'c'], 10 ** 6),
            ...     'column_2': np.random.choice(['a', 'b', 'c'], 10 ** 6),
            ...     'column_3': np.random.choice(['a', 'b', 'c'], 10 ** 6)
            ... })
            >>> df.info()
            <class 'pandas.core.frame.DataFrame'>
            RangeIndex: 1000000 entries, 0 to 999999
            Data columns (total 3 columns):
             #   Column    Non-Null Count    Dtype
            ---  ------    --------------    -----
             0   column_1  1000000 non-null  object
             1   column_2  1000000 non-null  object
             2   column_3  1000000 non-null  object
            dtypes: object(3)
            memory usage: 22.9+ MB

            >>> df.info(memory_usage='deep')
            <class 'pandas.core.frame.DataFrame'>
            RangeIndex: 1000000 entries, 0 to 999999
            Data columns (total 3 columns):
             #   Column    Non-Null Count    Dtype
            ---  ------    --------------    -----
             0   column_1  1000000 non-null  object
             1   column_2  1000000 non-null  object
             2   column_3  1000000 non-null  object
            dtypes: object(3)
            memory usage: 165.9 MB"""
        ),
        see_also_sub=dedent(
            """\
            DataFrame.describe: Generate descriptive statistics of DataFrame
                columns.
            DataFrame.memory_usage: Memory usage of DataFrame columns."""
        ),
        version_added_sub="",
    )
    @doc(BaseInfo.render)
    def info(
        self,
        verbose: Optional[bool] = None,
        buf: Optional[IO[str]] = None,
        max_cols: Optional[int] = None,
        memory_usage: Optional[Union[bool, str]] = None,
        show_counts: Optional[bool] = None,
        null_counts: Optional[bool] = None,
    ) -> None:
        if null_counts is not None:
            if show_counts is not None:
                raise ValueError("null_counts used with show_counts. Use show_counts.")
            warnings.warn(
                "null_counts is deprecated. Use show_counts instead",
                FutureWarning,
                stacklevel=2,
            )
            show_counts = null_counts
        info = DataFrameInfo(
            data=self,
            memory_usage=memory_usage,
        )
        info.render(
            buf=buf,
            max_cols=max_cols,
            verbose=verbose,
            show_counts=show_counts,
        )

    def memory_usage(self, index=True, deep=False) -> Series:
        """
        Return the memory usage of each column in bytes.

        The memory usage can optionally include the contribution of
        the index and elements of `object` dtype.

        This value is displayed in `DataFrame.info` by default. This can be
        suppressed by setting ``pandas.options.display.memory_usage`` to False.

        Parameters
        ----------
        index : bool, default True
            Specifies whether to include the memory usage of the DataFrame's
            index in returned Series. If ``index=True``, the memory usage of
            the index is the first item in the output.
        deep : bool, default False
            If True, introspect the data deeply by interrogating
            `object` dtypes for system-level memory consumption, and include
            it in the returned values.

        Returns
        -------
        Series
            A Series whose index is the original column names and whose values
            is the memory usage of each column in bytes.

        See Also
        --------
        numpy.ndarray.nbytes : Total bytes consumed by the elements of an
            ndarray.
        Series.memory_usage : Bytes consumed by a Series.
        Categorical : Memory-efficient array for string values with
            many repeated values.
        DataFrame.info : Concise summary of a DataFrame.

        Examples
        --------
        >>> dtypes = ['int64', 'float64', 'complex128', 'object', 'bool']
        >>> data = dict([(t, np.ones(shape=5000, dtype=int).astype(t))
        ...              for t in dtypes])
        >>> df = pd.DataFrame(data)
        >>> df.head()
           int64  float64            complex128  object  bool
        0      1      1.0              1.0+0.0j       1  True
        1      1      1.0              1.0+0.0j       1  True
        2      1      1.0              1.0+0.0j       1  True
        3      1      1.0              1.0+0.0j       1  True
        4      1      1.0              1.0+0.0j       1  True

        >>> df.memory_usage()
        Index           128
        int64         40000
        float64       40000
        complex128    80000
        object        40000
        bool           5000
        dtype: int64

        >>> df.memory_usage(index=False)
        int64         40000
        float64       40000
        complex128    80000
        object        40000
        bool           5000
        dtype: int64

        The memory footprint of `object` dtype columns is ignored by default:

        >>> df.memory_usage(deep=True)
        Index            128
        int64          40000
        float64        40000
        complex128     80000
        object        180000
        bool            5000
        dtype: int64

        Use a Categorical for efficient storage of an object-dtype column with
        many repeated values.

        >>> df['object'].astype('category').memory_usage(deep=True)
        5244
        """
        result = self._constructor_sliced(
            [c.memory_usage(index=False, deep=deep) for col, c in self.items()],
            index=self.columns,
        )
        if index:
            result = self._constructor_sliced(
                self.index.memory_usage(deep=deep), index=["Index"]
            ).append(result)
        return result

    def transpose(self, *args, copy: bool = False) -> DataFrame:
        """
        Transpose index and columns.

        Reflect the DataFrame over its main diagonal by writing rows as columns
        and vice-versa. The property :attr:`.T` is an accessor to the method
        :meth:`transpose`.

        Parameters
        ----------
        *args : tuple, optional
            Accepted for compatibility with NumPy.
        copy : bool, default False
            Whether to copy the data after transposing, even for DataFrames
            with a single dtype.

            Note that a copy is always required for mixed dtype DataFrames,
            or for DataFrames with any extension types.

        Returns
        -------
        DataFrame
            The transposed DataFrame.

        See Also
        --------
        numpy.transpose : Permute the dimensions of a given array.

        Notes
        -----
        Transposing a DataFrame with mixed dtypes will result in a homogeneous
        DataFrame with the `object` dtype. In such a case, a copy of the data
        is always made.

        Examples
        --------
        **Square DataFrame with homogeneous dtype**

        >>> d1 = {'col1': [1, 2], 'col2': [3, 4]}
        >>> df1 = pd.DataFrame(data=d1)
        >>> df1
           col1  col2
        0     1     3
        1     2     4

        >>> df1_transposed = df1.T # or df1.transpose()
        >>> df1_transposed
              0  1
        col1  1  2
        col2  3  4

        When the dtype is homogeneous in the original DataFrame, we get a
        transposed DataFrame with the same dtype:

        >>> df1.dtypes
        col1    int64
        col2    int64
        dtype: object
        >>> df1_transposed.dtypes
        0    int64
        1    int64
        dtype: object

        **Non-square DataFrame with mixed dtypes**

        >>> d2 = {'name': ['Alice', 'Bob'],
        ...       'score': [9.5, 8],
        ...       'employed': [False, True],
        ...       'kids': [0, 0]}
        >>> df2 = pd.DataFrame(data=d2)
        >>> df2
            name  score  employed  kids
        0  Alice    9.5     False     0
        1    Bob    8.0      True     0

        >>> df2_transposed = df2.T # or df2.transpose()
        >>> df2_transposed
                      0     1
        name      Alice   Bob
        score       9.5   8.0
        employed  False  True
        kids          0     0

        When the DataFrame has mixed dtypes, we get a transposed DataFrame with
        the `object` dtype:

        >>> df2.dtypes
        name         object
        score       float64
        employed       bool
        kids          int64
        dtype: object
        >>> df2_transposed.dtypes
        0    object
        1    object
        dtype: object
        """
        nv.validate_transpose(args, {})
        # construct the args

        dtypes = list(self.dtypes)
        if self._is_homogeneous_type and dtypes and is_extension_array_dtype(dtypes[0]):
            # We have EAs with the same dtype. We can preserve that dtype in transpose.
            dtype = dtypes[0]
            arr_type = dtype.construct_array_type()
            values = self.values

            new_values = [arr_type._from_sequence(row, dtype=dtype) for row in values]
            result = self._constructor(
                dict(zip(self.index, new_values)), index=self.columns
            )

        else:
            new_values = self.values.T
            if copy:
                new_values = new_values.copy()
            result = self._constructor(
                new_values, index=self.columns, columns=self.index
            )

        return result.__finalize__(self, method="transpose")

    @property
    def T(self) -> DataFrame:
        return self.transpose()

    # ----------------------------------------------------------------------
    # Indexing Methods

    def _ixs(self, i: int, axis: int = 0):
        """
        Parameters
        ----------
        i : int
        axis : int

        Notes
        -----
        If slice passed, the resulting data will be a view.
        """
        # irow
        if axis == 0:
            new_values = self._mgr.fast_xs(i)

            # if we are a copy, mark as such
            copy = isinstance(new_values, np.ndarray) and new_values.base is None
            result = self._constructor_sliced(
                new_values,
                index=self.columns,
                name=self.index[i],
                dtype=new_values.dtype,
            )
            result._set_is_copy(self, copy=copy)
            return result

        # icol
        else:
            label = self.columns[i]

            values = self._mgr.iget(i)
            result = self._box_col_values(values, i)

            # this is a cached value, mark it so
            result._set_as_cached(label, self)

            return result

    def _get_column_array(self, i: int) -> ArrayLike:
        """
        Get the values of the i'th column (ndarray or ExtensionArray, as stored
        in the Block)
        """
        return self._mgr.iget_values(i)

    def _iter_column_arrays(self) -> Iterator[ArrayLike]:
        """
        Iterate over the arrays of all columns in order.
        This returns the values as stored in the Block (ndarray or ExtensionArray).
        """
        for i in range(len(self.columns)):
            yield self._get_column_array(i)

    def __getitem__(self, key):
        key = lib.item_from_zerodim(key)
        key = com.apply_if_callable(key, self)

        if is_hashable(key):
            # shortcut if the key is in columns
            if self.columns.is_unique and key in self.columns:
                if isinstance(self.columns, MultiIndex):
                    return self._getitem_multilevel(key)
                return self._get_item_cache(key)

        # Do we have a slicer (on rows)?
        indexer = convert_to_index_sliceable(self, key)
        if indexer is not None:
            if isinstance(indexer, np.ndarray):
                indexer = lib.maybe_indices_to_slice(
                    indexer.astype(np.intp, copy=False), len(self)
                )
            # either we have a slice or we have a string that can be converted
            #  to a slice for partial-string date indexing
            return self._slice(indexer, axis=0)

        # Do we have a (boolean) DataFrame?
        if isinstance(key, DataFrame):
            return self.where(key)

        # Do we have a (boolean) 1d indexer?
        if com.is_bool_indexer(key):
            return self._getitem_bool_array(key)

        # We are left with two options: a single key, and a collection of keys,
        # We interpret tuples as collections only for non-MultiIndex
        is_single_key = isinstance(key, tuple) or not is_list_like(key)

        if is_single_key:
            if self.columns.nlevels > 1:
                return self._getitem_multilevel(key)
            indexer = self.columns.get_loc(key)
            if is_integer(indexer):
                indexer = [indexer]
        else:
            if is_iterator(key):
                key = list(key)
            indexer = self.loc._get_listlike_indexer(key, axis=1, raise_missing=True)[1]

        # take() does not accept boolean indexers
        if getattr(indexer, "dtype", None) == bool:
            indexer = np.where(indexer)[0]

        data = self._take_with_is_copy(indexer, axis=1)

        if is_single_key:
            # What does looking for a single key in a non-unique index return?
            # The behavior is inconsistent. It returns a Series, except when
            # - the key itself is repeated (test on data.shape, #9519), or
            # - we have a MultiIndex on columns (test on self.columns, #21309)
            if data.shape[1] == 1 and not isinstance(self.columns, MultiIndex):
                # GH#26490 using data[key] can cause RecursionError
                data = data._get_item_cache(key)

        return data

    def _getitem_bool_array(self, key):
        # also raises Exception if object array with NA values
        # warning here just in case -- previously __setitem__ was
        # reindexing but __getitem__ was not; it seems more reasonable to
        # go with the __setitem__ behavior since that is more consistent
        # with all other indexing behavior
        if isinstance(key, Series) and not key.index.equals(self.index):
            warnings.warn(
                "Boolean Series key will be reindexed to match DataFrame index.",
                UserWarning,
                stacklevel=3,
            )
        elif len(key) != len(self.index):
            raise ValueError(
                f"Item wrong length {len(key)} instead of {len(self.index)}."
            )

        # check_bool_indexer will throw exception if Series key cannot
        # be reindexed to match DataFrame rows
        key = check_bool_indexer(self.index, key)
        indexer = key.nonzero()[0]
        return self._take_with_is_copy(indexer, axis=0)

    def _getitem_multilevel(self, key):
        # self.columns is a MultiIndex
        loc = self.columns.get_loc(key)
        if isinstance(loc, (slice, np.ndarray)):
            new_columns = self.columns[loc]
            result_columns = maybe_droplevels(new_columns, key)
            if self._is_mixed_type:
                result = self.reindex(columns=new_columns)
                result.columns = result_columns
            else:
                new_values = self.values[:, loc]
                result = self._constructor(
                    new_values, index=self.index, columns=result_columns
                )
                result = result.__finalize__(self)

            # If there is only one column being returned, and its name is
            # either an empty string, or a tuple with an empty string as its
            # first element, then treat the empty string as a placeholder
            # and return the column as if the user had provided that empty
            # string in the key. If the result is a Series, exclude the
            # implied empty string from its name.
            if len(result.columns) == 1:
                top = result.columns[0]
                if isinstance(top, tuple):
                    top = top[0]
                if top == "":
                    result = result[""]
                    if isinstance(result, Series):
                        result = self._constructor_sliced(
                            result, index=self.index, name=key
                        )

            result._set_is_copy(self)
            return result
        else:
            # loc is neither a slice nor ndarray, so must be an int
            return self._ixs(loc, axis=1)

    def _get_value(self, index, col, takeable: bool = False):
        """
        Quickly retrieve single value at passed column and index.

        Parameters
        ----------
        index : row label
        col : column label
        takeable : interpret the index/col as indexers, default False

        Returns
        -------
        scalar
        """
        if takeable:
            series = self._ixs(col, axis=1)
            return series._values[index]

        series = self._get_item_cache(col)
        engine = self.index._engine

        try:
            loc = engine.get_loc(index)
            return series._values[loc]
        except KeyError:
            # GH 20629
            if self.index.nlevels > 1:
                # partial indexing forbidden
                raise

        # we cannot handle direct indexing
        # use positional
        col = self.columns.get_loc(col)
        index = self.index.get_loc(index)
        return self._get_value(index, col, takeable=True)

    def __setitem__(self, key, value):
        key = com.apply_if_callable(key, self)

        # see if we can slice the rows
        indexer = convert_to_index_sliceable(self, key)
        if indexer is not None:
            # either we have a slice or we have a string that can be converted
            #  to a slice for partial-string date indexing
            return self._setitem_slice(indexer, value)

        if isinstance(key, DataFrame) or getattr(key, "ndim", None) == 2:
            self._setitem_frame(key, value)
        elif isinstance(key, (Series, np.ndarray, list, Index)):
            self._setitem_array(key, value)
        elif isinstance(value, DataFrame):
            self._set_item_frame_value(key, value)
        else:
            # set column
            self._set_item(key, value)

    def _setitem_slice(self, key: slice, value):
        # NB: we can't just use self.loc[key] = value because that
        #  operates on labels and we need to operate positional for
        #  backwards-compat, xref GH#31469
        self._check_setitem_copy()
        self.iloc[key] = value

    def _setitem_array(self, key, value):
        # also raises Exception if object array with NA values
        if com.is_bool_indexer(key):
            if len(key) != len(self.index):
                raise ValueError(
                    f"Item wrong length {len(key)} instead of {len(self.index)}!"
                )
            key = check_bool_indexer(self.index, key)
            indexer = key.nonzero()[0]
            self._check_setitem_copy()
            self.iloc[indexer] = value
        else:
            if isinstance(value, DataFrame):
                if len(value.columns) != len(key):
                    raise ValueError("Columns must be same length as key")
                for k1, k2 in zip(key, value.columns):
                    self[k1] = value[k2]
            else:
                self.loc._ensure_listlike_indexer(key, axis=1, value=value)
                indexer = self.loc._get_listlike_indexer(
                    key, axis=1, raise_missing=False
                )[1]
                self._check_setitem_copy()
                self.iloc[:, indexer] = value

    def _setitem_frame(self, key, value):
        # support boolean setting with DataFrame input, e.g.
        # df[df > df2] = 0
        if isinstance(key, np.ndarray):
            if key.shape != self.shape:
                raise ValueError("Array conditional must be same shape as self")
            key = self._constructor(key, **self._construct_axes_dict())

        if key.size and not is_bool_dtype(key.values):
            raise TypeError(
                "Must pass DataFrame or 2-d ndarray with boolean values only"
            )

        self._check_inplace_setting(value)
        self._check_setitem_copy()
        self._where(-key, value, inplace=True)

    def _set_item_frame_value(self, key, value: "DataFrame") -> None:
        self._ensure_valid_index(value)

        # align right-hand-side columns if self.columns
        # is multi-index and self[key] is a sub-frame
        if isinstance(self.columns, MultiIndex) and key in self.columns:
            loc = self.columns.get_loc(key)
            if isinstance(loc, (slice, Series, np.ndarray, Index)):
                cols = maybe_droplevels(self.columns[loc], key)
                if len(cols) and not cols.equals(value.columns):
                    value = value.reindex(cols, axis=1)

        # now align rows
        value = _reindex_for_setitem(value, self.index)
        value = value.T
        self._set_item_mgr(key, value)

    def _iset_item_mgr(self, loc: int, value) -> None:
        self._mgr.iset(loc, value)
        self._clear_item_cache()

    def _set_item_mgr(self, key, value):
        value = _maybe_atleast_2d(value)

        try:
            loc = self._info_axis.get_loc(key)
        except KeyError:
            # This item wasn't present, just insert at end
            self._mgr.insert(len(self._info_axis), key, value)
        else:
            self._iset_item_mgr(loc, value)

        # check if we are modifying a copy
        # try to set first as we want an invalid
        # value exception to occur first
        if len(self):
            self._check_setitem_copy()

    def _iset_item(self, loc: int, value):
        value = self._sanitize_column(value)
        value = _maybe_atleast_2d(value)
        self._iset_item_mgr(loc, value)

        # check if we are modifying a copy
        # try to set first as we want an invalid
        # value exception to occur first
        if len(self):
            self._check_setitem_copy()

    def _set_item(self, key, value):
        """
        Add series to DataFrame in specified column.

        If series is a numpy-array (not a Series/TimeSeries), it must be the
        same length as the DataFrames index or an error will be thrown.

        Series/TimeSeries will be conformed to the DataFrames index to
        ensure homogeneity.
        """
        value = self._sanitize_column(value)

        if (
            key in self.columns
            and value.ndim == 1
            and not is_extension_array_dtype(value)
        ):
            # broadcast across multiple columns if necessary
            if not self.columns.is_unique or isinstance(self.columns, MultiIndex):
                existing_piece = self[key]
                if isinstance(existing_piece, DataFrame):
                    value = np.tile(value, (len(existing_piece.columns), 1))

        self._set_item_mgr(key, value)

    def _set_value(self, index, col, value, takeable: bool = False):
        """
        Put single value at passed column and index.

        Parameters
        ----------
        index : row label
        col : column label
        value : scalar
        takeable : interpret the index/col as indexers, default False
        """
        try:
            if takeable is True:
                series = self._ixs(col, axis=1)
                series._set_value(index, value, takeable=True)
                return

            series = self._get_item_cache(col)
            self.index._engine.get_loc(index)
            series._set_value(index, value, takeable)
        except (KeyError, TypeError):
            # set using a non-recursive method & reset the cache
            if takeable:
                self.iloc[index, col] = value
            else:
                self.loc[index, col] = value
            self._item_cache.pop(col, None)

    def _ensure_valid_index(self, value):
        """
        Ensure that if we don't have an index, that we can create one from the
        passed value.
        """
        # GH5632, make sure that we are a Series convertible
        if not len(self.index) and is_list_like(value) and len(value):
            try:
                value = Series(value)
            except (ValueError, NotImplementedError, TypeError) as err:
                raise ValueError(
                    "Cannot set a frame with no defined index "
                    "and a value that cannot be converted to a Series"
                ) from err

            # GH31368 preserve name of index
            index_copy = value.index.copy()
            if self.index.name is not None:
                index_copy.name = self.index.name

            self._mgr = self._mgr.reindex_axis(index_copy, axis=1, fill_value=np.nan)

    def _box_col_values(self, values, loc: int) -> Series:
        """
        Provide boxed values for a column.
        """
        # Lookup in columns so that if e.g. a str datetime was passed
        #  we attach the Timestamp object as the name.
        name = self.columns[loc]
        klass = self._constructor_sliced
        return klass(values, index=self.index, name=name, fastpath=True)

    # ----------------------------------------------------------------------
    # Unsorted

    def query(self, expr: str, inplace: bool = False, **kwargs):
        """
        Query the columns of a DataFrame with a boolean expression.

        Parameters
        ----------
        expr : str
            The query string to evaluate.

            You can refer to variables
            in the environment by prefixing them with an '@' character like
            ``@a + b``.

            You can refer to column names that are not valid Python variable names
            by surrounding them in backticks. Thus, column names containing spaces
            or punctuations (besides underscores) or starting with digits must be
            surrounded by backticks. (For example, a column named "Area (cm^2) would
            be referenced as `Area (cm^2)`). Column names which are Python keywords
            (like "list", "for", "import", etc) cannot be used.

            For example, if one of your columns is called ``a a`` and you want
            to sum it with ``b``, your query should be ```a a` + b``.

            .. versionadded:: 0.25.0
                Backtick quoting introduced.

            .. versionadded:: 1.0.0
                Expanding functionality of backtick quoting for more than only spaces.

        inplace : bool
            Whether the query should modify the data in place or return
            a modified copy.
        **kwargs
            See the documentation for :func:`eval` for complete details
            on the keyword arguments accepted by :meth:`DataFrame.query`.

        Returns
        -------
        DataFrame or None
            DataFrame resulting from the provided query expression or
            None if ``inplace=True``.

        See Also
        --------
        eval : Evaluate a string describing operations on
            DataFrame columns.
        DataFrame.eval : Evaluate a string describing operations on
            DataFrame columns.

        Notes
        -----
        The result of the evaluation of this expression is first passed to
        :attr:`DataFrame.loc` and if that fails because of a
        multidimensional key (e.g., a DataFrame) then the result will be passed
        to :meth:`DataFrame.__getitem__`.

        This method uses the top-level :func:`eval` function to
        evaluate the passed query.

        The :meth:`~pandas.DataFrame.query` method uses a slightly
        modified Python syntax by default. For example, the ``&`` and ``|``
        (bitwise) operators have the precedence of their boolean cousins,
        :keyword:`and` and :keyword:`or`. This *is* syntactically valid Python,
        however the semantics are different.

        You can change the semantics of the expression by passing the keyword
        argument ``parser='python'``. This enforces the same semantics as
        evaluation in Python space. Likewise, you can pass ``engine='python'``
        to evaluate an expression using Python itself as a backend. This is not
        recommended as it is inefficient compared to using ``numexpr`` as the
        engine.

        The :attr:`DataFrame.index` and
        :attr:`DataFrame.columns` attributes of the
        :class:`~pandas.DataFrame` instance are placed in the query namespace
        by default, which allows you to treat both the index and columns of the
        frame as a column in the frame.
        The identifier ``index`` is used for the frame index; you can also
        use the name of the index to identify it in a query. Please note that
        Python keywords may not be used as identifiers.

        For further details and examples see the ``query`` documentation in
        :ref:`indexing <indexing.query>`.

        *Backtick quoted variables*

        Backtick quoted variables are parsed as literal Python code and
        are converted internally to a Python valid identifier.
        This can lead to the following problems.

        During parsing a number of disallowed characters inside the backtick
        quoted string are replaced by strings that are allowed as a Python identifier.
        These characters include all operators in Python, the space character, the
        question mark, the exclamation mark, the dollar sign, and the euro sign.
        For other characters that fall outside the ASCII range (U+0001..U+007F)
        and those that are not further specified in PEP 3131,
        the query parser will raise an error.
        This excludes whitespace different than the space character,
        but also the hashtag (as it is used for comments) and the backtick
        itself (backtick can also not be escaped).

        In a special case, quotes that make a pair around a backtick can
        confuse the parser.
        For example, ```it's` > `that's``` will raise an error,
        as it forms a quoted string (``'s > `that'``) with a backtick inside.

        See also the Python documentation about lexical analysis
        (https://docs.python.org/3/reference/lexical_analysis.html)
        in combination with the source code in :mod:`pandas.core.computation.parsing`.

        Examples
        --------
        >>> df = pd.DataFrame({'A': range(1, 6),
        ...                    'B': range(10, 0, -2),
        ...                    'C C': range(10, 5, -1)})
        >>> df
           A   B  C C
        0  1  10   10
        1  2   8    9
        2  3   6    8
        3  4   4    7
        4  5   2    6
        >>> df.query('A > B')
           A  B  C C
        4  5  2    6

        The previous expression is equivalent to

        >>> df[df.A > df.B]
           A  B  C C
        4  5  2    6

        For columns with spaces in their name, you can use backtick quoting.

        >>> df.query('B == `C C`')
           A   B  C C
        0  1  10   10

        The previous expression is equivalent to

        >>> df[df.B == df['C C']]
           A   B  C C
        0  1  10   10
        """
        inplace = validate_bool_kwarg(inplace, "inplace")
        if not isinstance(expr, str):
            msg = f"expr must be a string to be evaluated, {type(expr)} given"
            raise ValueError(msg)
        kwargs["level"] = kwargs.pop("level", 0) + 1
        kwargs["target"] = None
        res = self.eval(expr, **kwargs)

        try:
            result = self.loc[res]
        except ValueError:
            # when res is multi-dimensional loc raises, but this is sometimes a
            # valid query
            result = self[res]

        if inplace:
            self._update_inplace(result)
        else:
            return result

    def eval(self, expr: str, inplace: bool = False, **kwargs):
        """
        Evaluate a string describing operations on DataFrame columns.

        Operates on columns only, not specific rows or elements.  This allows
        `eval` to run arbitrary code, which can make you vulnerable to code
        injection if you pass user input to this function.

        Parameters
        ----------
        expr : str
            The expression string to evaluate.
        inplace : bool, default False
            If the expression contains an assignment, whether to perform the
            operation inplace and mutate the existing DataFrame. Otherwise,
            a new DataFrame is returned.
        **kwargs
            See the documentation for :func:`eval` for complete details
            on the keyword arguments accepted by
            :meth:`~pandas.DataFrame.query`.

        Returns
        -------
        ndarray, scalar, pandas object, or None
            The result of the evaluation or None if ``inplace=True``.

        See Also
        --------
        DataFrame.query : Evaluates a boolean expression to query the columns
            of a frame.
        DataFrame.assign : Can evaluate an expression or function to create new
            values for a column.
        eval : Evaluate a Python expression as a string using various
            backends.

        Notes
        -----
        For more details see the API documentation for :func:`~eval`.
        For detailed examples see :ref:`enhancing performance with eval
        <enhancingperf.eval>`.

        Examples
        --------
        >>> df = pd.DataFrame({'A': range(1, 6), 'B': range(10, 0, -2)})
        >>> df
           A   B
        0  1  10
        1  2   8
        2  3   6
        3  4   4
        4  5   2
        >>> df.eval('A + B')
        0    11
        1    10
        2     9
        3     8
        4     7
        dtype: int64

        Assignment is allowed though by default the original DataFrame is not
        modified.

        >>> df.eval('C = A + B')
           A   B   C
        0  1  10  11
        1  2   8  10
        2  3   6   9
        3  4   4   8
        4  5   2   7
        >>> df
           A   B
        0  1  10
        1  2   8
        2  3   6
        3  4   4
        4  5   2

        Use ``inplace=True`` to modify the original DataFrame.

        >>> df.eval('C = A + B', inplace=True)
        >>> df
           A   B   C
        0  1  10  11
        1  2   8  10
        2  3   6   9
        3  4   4   8
        4  5   2   7

        Multiple columns can be assigned to using multi-line expressions:

        >>> df.eval(
        ...     '''
        ... C = A + B
        ... D = A - B
        ... '''
        ... )
           A   B   C  D
        0  1  10  11 -9
        1  2   8  10 -6
        2  3   6   9 -3
        3  4   4   8  0
        4  5   2   7  3
        """
        from pandas.core.computation.eval import eval as _eval

        inplace = validate_bool_kwarg(inplace, "inplace")
        resolvers = kwargs.pop("resolvers", None)
        kwargs["level"] = kwargs.pop("level", 0) + 1
        if resolvers is None:
            index_resolvers = self._get_index_resolvers()
            column_resolvers = self._get_cleaned_column_resolvers()
            resolvers = column_resolvers, index_resolvers
        if "target" not in kwargs:
            kwargs["target"] = self
        kwargs["resolvers"] = kwargs.get("resolvers", ()) + tuple(resolvers)

        return _eval(expr, inplace=inplace, **kwargs)

    def select_dtypes(self, include=None, exclude=None) -> DataFrame:
        """
        Return a subset of the DataFrame's columns based on the column dtypes.

        Parameters
        ----------
        include, exclude : scalar or list-like
            A selection of dtypes or strings to be included/excluded. At least
            one of these parameters must be supplied.

        Returns
        -------
        DataFrame
            The subset of the frame including the dtypes in ``include`` and
            excluding the dtypes in ``exclude``.

        Raises
        ------
        ValueError
            * If both of ``include`` and ``exclude`` are empty
            * If ``include`` and ``exclude`` have overlapping elements
            * If any kind of string dtype is passed in.

        See Also
        --------
        DataFrame.dtypes: Return Series with the data type of each column.

        Notes
        -----
        * To select all *numeric* types, use ``np.number`` or ``'number'``
        * To select strings you must use the ``object`` dtype, but note that
          this will return *all* object dtype columns
        * See the `numpy dtype hierarchy
          <https://numpy.org/doc/stable/reference/arrays.scalars.html>`__
        * To select datetimes, use ``np.datetime64``, ``'datetime'`` or
          ``'datetime64'``
        * To select timedeltas, use ``np.timedelta64``, ``'timedelta'`` or
          ``'timedelta64'``
        * To select Pandas categorical dtypes, use ``'category'``
        * To select Pandas datetimetz dtypes, use ``'datetimetz'`` (new in
          0.20.0) or ``'datetime64[ns, tz]'``

        Examples
        --------
        >>> df = pd.DataFrame({'a': [1, 2] * 3,
        ...                    'b': [True, False] * 3,
        ...                    'c': [1.0, 2.0] * 3})
        >>> df
                a      b  c
        0       1   True  1.0
        1       2  False  2.0
        2       1   True  1.0
        3       2  False  2.0
        4       1   True  1.0
        5       2  False  2.0

        >>> df.select_dtypes(include='bool')
           b
        0  True
        1  False
        2  True
        3  False
        4  True
        5  False

        >>> df.select_dtypes(include=['float64'])
           c
        0  1.0
        1  2.0
        2  1.0
        3  2.0
        4  1.0
        5  2.0

        >>> df.select_dtypes(exclude=['int64'])
               b    c
        0   True  1.0
        1  False  2.0
        2   True  1.0
        3  False  2.0
        4   True  1.0
        5  False  2.0
        """
        if not is_list_like(include):
            include = (include,) if include is not None else ()
        if not is_list_like(exclude):
            exclude = (exclude,) if exclude is not None else ()

        selection = (frozenset(include), frozenset(exclude))

        if not any(selection):
            raise ValueError("at least one of include or exclude must be nonempty")

        # convert the myriad valid dtypes object to a single representation
        include = frozenset(infer_dtype_from_object(x) for x in include)
        exclude = frozenset(infer_dtype_from_object(x) for x in exclude)
        for dtypes in (include, exclude):
            invalidate_string_dtypes(dtypes)

        # can't both include AND exclude!
        if not include.isdisjoint(exclude):
            raise ValueError(f"include and exclude overlap on {(include & exclude)}")

        # We raise when both include and exclude are empty
        # Hence, we can just shrink the columns we want to keep
        keep_these = np.full(self.shape[1], True)

        def extract_unique_dtypes_from_dtypes_set(
            dtypes_set: FrozenSet[Dtype], unique_dtypes: np.ndarray
        ) -> List[Dtype]:
            extracted_dtypes = [
                unique_dtype
                for unique_dtype in unique_dtypes
                if (
                    issubclass(
                        unique_dtype.type, tuple(dtypes_set)  # type: ignore[arg-type]
                    )
                    or (
                        np.number in dtypes_set
                        and getattr(unique_dtype, "_is_numeric", False)
                    )
                )
            ]
            return extracted_dtypes

        unique_dtypes = self.dtypes.unique()

        if include:
            included_dtypes = extract_unique_dtypes_from_dtypes_set(
                include, unique_dtypes
            )
            keep_these &= self.dtypes.isin(included_dtypes)

        if exclude:
            excluded_dtypes = extract_unique_dtypes_from_dtypes_set(
                exclude, unique_dtypes
            )
            keep_these &= ~self.dtypes.isin(excluded_dtypes)

        return self.iloc[:, keep_these.values]

    def insert(self, loc, column, value, allow_duplicates: bool = False) -> None:
        """
        Insert column into DataFrame at specified location.

        Raises a ValueError if `column` is already contained in the DataFrame,
        unless `allow_duplicates` is set to True.

        Parameters
        ----------
        loc : int
            Insertion index. Must verify 0 <= loc <= len(columns).
        column : str, number, or hashable object
            Label of the inserted column.
        value : int, Series, or array-like
        allow_duplicates : bool, optional

        See Also
        --------
        Index.insert : Insert new item by index.

        Examples
        --------
        >>> df = pd.DataFrame({'col1': [1, 2], 'col2': [3, 4]})
        >>> df
           col1  col2
        0     1     3
        1     2     4
        >>> df.insert(1, "newcol", [99, 99])
        >>> df
           col1  newcol  col2
        0     1      99     3
        1     2      99     4
        >>> df.insert(0, "col1", [100, 100], allow_duplicates=True)
        >>> df
           col1  col1  newcol  col2
        0   100     1      99     3
        1   100     2      99     4
        """
        if allow_duplicates and not self.flags.allows_duplicate_labels:
            raise ValueError(
                "Cannot specify 'allow_duplicates=True' when "
                "'self.flags.allows_duplicate_labels' is False."
            )
        value = self._sanitize_column(value)
        value = _maybe_atleast_2d(value)
        self._mgr.insert(loc, column, value, allow_duplicates=allow_duplicates)

    def assign(self, **kwargs) -> DataFrame:
        r"""
        Assign new columns to a DataFrame.

        Returns a new object with all original columns in addition to new ones.
        Existing columns that are re-assigned will be overwritten.

        Parameters
        ----------
        **kwargs : dict of {str: callable or Series}
            The column names are keywords. If the values are
            callable, they are computed on the DataFrame and
            assigned to the new columns. The callable must not
            change input DataFrame (though pandas doesn't check it).
            If the values are not callable, (e.g. a Series, scalar, or array),
            they are simply assigned.

        Returns
        -------
        DataFrame
            A new DataFrame with the new columns in addition to
            all the existing columns.

        Notes
        -----
        Assigning multiple columns within the same ``assign`` is possible.
        Later items in '\*\*kwargs' may refer to newly created or modified
        columns in 'df'; items are computed and assigned into 'df' in order.

        Examples
        --------
        >>> df = pd.DataFrame({'temp_c': [17.0, 25.0]},
        ...                   index=['Portland', 'Berkeley'])
        >>> df
                  temp_c
        Portland    17.0
        Berkeley    25.0

        Where the value is a callable, evaluated on `df`:

        >>> df.assign(temp_f=lambda x: x.temp_c * 9 / 5 + 32)
                  temp_c  temp_f
        Portland    17.0    62.6
        Berkeley    25.0    77.0

        Alternatively, the same behavior can be achieved by directly
        referencing an existing Series or sequence:

        >>> df.assign(temp_f=df['temp_c'] * 9 / 5 + 32)
                  temp_c  temp_f
        Portland    17.0    62.6
        Berkeley    25.0    77.0

        You can create multiple columns within the same assign where one
        of the columns depends on another one defined within the same assign:

        >>> df.assign(temp_f=lambda x: x['temp_c'] * 9 / 5 + 32,
        ...           temp_k=lambda x: (x['temp_f'] +  459.67) * 5 / 9)
                  temp_c  temp_f  temp_k
        Portland    17.0    62.6  290.15
        Berkeley    25.0    77.0  298.15
        """
        data = self.copy()

        for k, v in kwargs.items():
            data[k] = com.apply_if_callable(v, data)
        return data

    def _sanitize_column(self, value):
        """
        Ensures new columns (which go into the BlockManager as new blocks) are
        always copied and converted into an array.

        Parameters
        ----------
        value : scalar, Series, or array-like

        Returns
        -------
        numpy.ndarray
        """
        self._ensure_valid_index(value)

        # We should never get here with DataFrame value
        if isinstance(value, Series):
            value = _reindex_for_setitem(value, self.index)

        elif isinstance(value, ExtensionArray):
            # Explicitly copy here, instead of in sanitize_index,
            # as sanitize_index won't copy an EA, even with copy=True
            value = value.copy()
            value = sanitize_index(value, self.index)

        elif isinstance(value, Index) or is_sequence(value):

            # turn me into an ndarray
            value = sanitize_index(value, self.index)
            if not isinstance(value, (np.ndarray, Index)):
                if isinstance(value, list) and len(value) > 0:
                    value = maybe_convert_platform(value)
                else:
                    value = com.asarray_tuplesafe(value)
            elif value.ndim == 2:
                value = value.copy().T
            elif isinstance(value, Index):
                value = value.copy(deep=True)
            else:
                value = value.copy()

            # possibly infer to datetimelike
            if is_object_dtype(value.dtype):
                value = maybe_infer_to_datetimelike(value)

        else:
            value = construct_1d_arraylike_from_scalar(value, len(self), dtype=None)

        return value

    @property
    def _series(self):
        return {
            item: Series(
                self._mgr.iget(idx), index=self.index, name=item, fastpath=True
            )
            for idx, item in enumerate(self.columns)
        }

    def lookup(self, row_labels, col_labels) -> np.ndarray:
        """
        Label-based "fancy indexing" function for DataFrame.
        Given equal-length arrays of row and column labels, return an
        array of the values corresponding to each (row, col) pair.

        .. deprecated:: 1.2.0
            DataFrame.lookup is deprecated,
            use DataFrame.melt and DataFrame.loc instead.
            For an example see :meth:`~pandas.DataFrame.lookup`
            in the user guide.

        Parameters
        ----------
        row_labels : sequence
            The row labels to use for lookup.
        col_labels : sequence
            The column labels to use for lookup.

        Returns
        -------
        numpy.ndarray
            The found values.
        """
        msg = (
            "The 'lookup' method is deprecated and will be"
            "removed in a future version."
            "You can use DataFrame.melt and DataFrame.loc"
            "as a substitute."
        )
        warnings.warn(msg, FutureWarning, stacklevel=2)

        n = len(row_labels)
        if n != len(col_labels):
            raise ValueError("Row labels must have same size as column labels")
        if not (self.index.is_unique and self.columns.is_unique):
            # GH#33041
            raise ValueError("DataFrame.lookup requires unique index and columns")

        thresh = 1000
        if not self._is_mixed_type or n > thresh:
            values = self.values
            ridx = self.index.get_indexer(row_labels)
            cidx = self.columns.get_indexer(col_labels)
            if (ridx == -1).any():
                raise KeyError("One or more row labels was not found")
            if (cidx == -1).any():
                raise KeyError("One or more column labels was not found")
            flat_index = ridx * len(self.columns) + cidx
            result = values.flat[flat_index]
        else:
            result = np.empty(n, dtype="O")
            for i, (r, c) in enumerate(zip(row_labels, col_labels)):
                result[i] = self._get_value(r, c)

        if is_object_dtype(result):
            result = lib.maybe_convert_objects(result)

        return result

    # ----------------------------------------------------------------------
    # Reindexing and alignment

    def _reindex_axes(self, axes, level, limit, tolerance, method, fill_value, copy):
        frame = self

        columns = axes["columns"]
        if columns is not None:
            frame = frame._reindex_columns(
                columns, method, copy, level, fill_value, limit, tolerance
            )

        index = axes["index"]
        if index is not None:
            frame = frame._reindex_index(
                index, method, copy, level, fill_value, limit, tolerance
            )

        return frame

    def _reindex_index(
        self,
        new_index,
        method,
        copy: bool,
        level: Level,
        fill_value=np.nan,
        limit=None,
        tolerance=None,
    ):
        new_index, indexer = self.index.reindex(
            new_index, method=method, level=level, limit=limit, tolerance=tolerance
        )
        return self._reindex_with_indexers(
            {0: [new_index, indexer]},
            copy=copy,
            fill_value=fill_value,
            allow_dups=False,
        )

    def _reindex_columns(
        self,
        new_columns,
        method,
        copy: bool,
        level: Level,
        fill_value=None,
        limit=None,
        tolerance=None,
    ):
        new_columns, indexer = self.columns.reindex(
            new_columns, method=method, level=level, limit=limit, tolerance=tolerance
        )
        return self._reindex_with_indexers(
            {1: [new_columns, indexer]},
            copy=copy,
            fill_value=fill_value,
            allow_dups=False,
        )

    def _reindex_multi(self, axes, copy: bool, fill_value) -> DataFrame:
        """
        We are guaranteed non-Nones in the axes.
        """
        new_index, row_indexer = self.index.reindex(axes["index"])
        new_columns, col_indexer = self.columns.reindex(axes["columns"])

        if row_indexer is not None and col_indexer is not None:
            indexer = row_indexer, col_indexer
            new_values = algorithms.take_2d_multi(
                self.values, indexer, fill_value=fill_value
            )
            return self._constructor(new_values, index=new_index, columns=new_columns)
        else:
            return self._reindex_with_indexers(
                {0: [new_index, row_indexer], 1: [new_columns, col_indexer]},
                copy=copy,
                fill_value=fill_value,
            )

    @doc(NDFrame.align, **_shared_doc_kwargs)
    def align(
        self,
        other,
        join: str = "outer",
        axis: Optional[Axis] = None,
        level: Optional[Level] = None,
        copy: bool = True,
        fill_value=None,
        method: Optional[str] = None,
        limit=None,
        fill_axis: Axis = 0,
        broadcast_axis: Optional[Axis] = None,
    ) -> DataFrame:
        return super().align(
            other,
            join=join,
            axis=axis,
            level=level,
            copy=copy,
            fill_value=fill_value,
            method=method,
            limit=limit,
            fill_axis=fill_axis,
            broadcast_axis=broadcast_axis,
        )

    @Appender(
        """
        Examples
        --------
        >>> df = pd.DataFrame({"A": [1, 2, 3], "B": [4, 5, 6]})

        Change the row labels.

        >>> df.set_axis(['a', 'b', 'c'], axis='index')
           A  B
        a  1  4
        b  2  5
        c  3  6

        Change the column labels.

        >>> df.set_axis(['I', 'II'], axis='columns')
           I  II
        0  1   4
        1  2   5
        2  3   6

        Now, update the labels inplace.

        >>> df.set_axis(['i', 'ii'], axis='columns', inplace=True)
        >>> df
           i  ii
        0  1   4
        1  2   5
        2  3   6
        """
    )
    @Substitution(
        **_shared_doc_kwargs,
        extended_summary_sub=" column or",
        axis_description_sub=", and 1 identifies the columns",
        see_also_sub=" or columns",
    )
    @Appender(NDFrame.set_axis.__doc__)
    def set_axis(self, labels, axis: Axis = 0, inplace: bool = False):
        return super().set_axis(labels, axis=axis, inplace=inplace)

    @Substitution(**_shared_doc_kwargs)
    @Appender(NDFrame.reindex.__doc__)
    @rewrite_axis_style_signature(
        "labels",
        [
            ("method", None),
            ("copy", True),
            ("level", None),
            ("fill_value", np.nan),
            ("limit", None),
            ("tolerance", None),
        ],
    )
    def reindex(self, *args, **kwargs) -> DataFrame:
        axes = validate_axis_style_args(self, args, kwargs, "labels", "reindex")
        kwargs.update(axes)
        # Pop these, since the values are in `kwargs` under different names
        kwargs.pop("axis", None)
        kwargs.pop("labels", None)
        return super().reindex(**kwargs)

    def drop(
        self,
        labels=None,
        axis: Axis = 0,
        index=None,
        columns=None,
        level: Optional[Level] = None,
        inplace: bool = False,
        errors: str = "raise",
    ):
        """
        Drop specified labels from rows or columns.

        Remove rows or columns by specifying label names and corresponding
        axis, or by specifying directly index or column names. When using a
        multi-index, labels on different levels can be removed by specifying
        the level.

        Parameters
        ----------
        labels : single label or list-like
            Index or column labels to drop.
        axis : {0 or 'index', 1 or 'columns'}, default 0
            Whether to drop labels from the index (0 or 'index') or
            columns (1 or 'columns').
        index : single label or list-like
            Alternative to specifying axis (``labels, axis=0``
            is equivalent to ``index=labels``).
        columns : single label or list-like
            Alternative to specifying axis (``labels, axis=1``
            is equivalent to ``columns=labels``).
        level : int or level name, optional
            For MultiIndex, level from which the labels will be removed.
        inplace : bool, default False
            If False, return a copy. Otherwise, do operation
            inplace and return None.
        errors : {'ignore', 'raise'}, default 'raise'
            If 'ignore', suppress error and only existing labels are
            dropped.

        Returns
        -------
        DataFrame or None
            DataFrame without the removed index or column labels or
            None if ``inplace=True``.

        Raises
        ------
        KeyError
            If any of the labels is not found in the selected axis.

        See Also
        --------
        DataFrame.loc : Label-location based indexer for selection by label.
        DataFrame.dropna : Return DataFrame with labels on given axis omitted
            where (all or any) data are missing.
        DataFrame.drop_duplicates : Return DataFrame with duplicate rows
            removed, optionally only considering certain columns.
        Series.drop : Return Series with specified index labels removed.

        Examples
        --------
        >>> df = pd.DataFrame(np.arange(12).reshape(3, 4),
        ...                   columns=['A', 'B', 'C', 'D'])
        >>> df
           A  B   C   D
        0  0  1   2   3
        1  4  5   6   7
        2  8  9  10  11

        Drop columns

        >>> df.drop(['B', 'C'], axis=1)
           A   D
        0  0   3
        1  4   7
        2  8  11

        >>> df.drop(columns=['B', 'C'])
           A   D
        0  0   3
        1  4   7
        2  8  11

        Drop a row by index

        >>> df.drop([0, 1])
           A  B   C   D
        2  8  9  10  11

        Drop columns and/or rows of MultiIndex DataFrame

        >>> midx = pd.MultiIndex(levels=[['lama', 'cow', 'falcon'],
        ...                              ['speed', 'weight', 'length']],
        ...                      codes=[[0, 0, 0, 1, 1, 1, 2, 2, 2],
        ...                             [0, 1, 2, 0, 1, 2, 0, 1, 2]])
        >>> df = pd.DataFrame(index=midx, columns=['big', 'small'],
        ...                   data=[[45, 30], [200, 100], [1.5, 1], [30, 20],
        ...                         [250, 150], [1.5, 0.8], [320, 250],
        ...                         [1, 0.8], [0.3, 0.2]])
        >>> df
                        big     small
        lama    speed   45.0    30.0
                weight  200.0   100.0
                length  1.5     1.0
        cow     speed   30.0    20.0
                weight  250.0   150.0
                length  1.5     0.8
        falcon  speed   320.0   250.0
                weight  1.0     0.8
                length  0.3     0.2

        >>> df.drop(index='cow', columns='small')
                        big
        lama    speed   45.0
                weight  200.0
                length  1.5
        falcon  speed   320.0
                weight  1.0
                length  0.3

        >>> df.drop(index='length', level=1)
                        big     small
        lama    speed   45.0    30.0
                weight  200.0   100.0
        cow     speed   30.0    20.0
                weight  250.0   150.0
        falcon  speed   320.0   250.0
                weight  1.0     0.8
        """
        return super().drop(
            labels=labels,
            axis=axis,
            index=index,
            columns=columns,
            level=level,
            inplace=inplace,
            errors=errors,
        )

    @rewrite_axis_style_signature(
        "mapper",
        [("copy", True), ("inplace", False), ("level", None), ("errors", "ignore")],
    )
    def rename(
        self,
        mapper: Optional[Renamer] = None,
        *,
        index: Optional[Renamer] = None,
        columns: Optional[Renamer] = None,
        axis: Optional[Axis] = None,
        copy: bool = True,
        inplace: bool = False,
        level: Optional[Level] = None,
        errors: str = "ignore",
    ) -> Optional[DataFrame]:
        """
        Alter axes labels.

        Function / dict values must be unique (1-to-1). Labels not contained in
        a dict / Series will be left as-is. Extra labels listed don't throw an
        error.

        See the :ref:`user guide <basics.rename>` for more.

        Parameters
        ----------
        mapper : dict-like or function
            Dict-like or function transformations to apply to
            that axis' values. Use either ``mapper`` and ``axis`` to
            specify the axis to target with ``mapper``, or ``index`` and
            ``columns``.
        index : dict-like or function
            Alternative to specifying axis (``mapper, axis=0``
            is equivalent to ``index=mapper``).
        columns : dict-like or function
            Alternative to specifying axis (``mapper, axis=1``
            is equivalent to ``columns=mapper``).
        axis : {0 or 'index', 1 or 'columns'}, default 0
            Axis to target with ``mapper``. Can be either the axis name
            ('index', 'columns') or number (0, 1). The default is 'index'.
        copy : bool, default True
            Also copy underlying data.
        inplace : bool, default False
            Whether to return a new DataFrame. If True then value of copy is
            ignored.
        level : int or level name, default None
            In case of a MultiIndex, only rename labels in the specified
            level.
        errors : {'ignore', 'raise'}, default 'ignore'
            If 'raise', raise a `KeyError` when a dict-like `mapper`, `index`,
            or `columns` contains labels that are not present in the Index
            being transformed.
            If 'ignore', existing keys will be renamed and extra keys will be
            ignored.

        Returns
        -------
        DataFrame or None
            DataFrame with the renamed axis labels or None if ``inplace=True``.

        Raises
        ------
        KeyError
            If any of the labels is not found in the selected axis and
            "errors='raise'".

        See Also
        --------
        DataFrame.rename_axis : Set the name of the axis.

        Examples
        --------
        ``DataFrame.rename`` supports two calling conventions

        * ``(index=index_mapper, columns=columns_mapper, ...)``
        * ``(mapper, axis={'index', 'columns'}, ...)``

        We *highly* recommend using keyword arguments to clarify your
        intent.

        Rename columns using a mapping:

        >>> df = pd.DataFrame({"A": [1, 2, 3], "B": [4, 5, 6]})
        >>> df.rename(columns={"A": "a", "B": "c"})
           a  c
        0  1  4
        1  2  5
        2  3  6

        Rename index using a mapping:

        >>> df.rename(index={0: "x", 1: "y", 2: "z"})
           A  B
        x  1  4
        y  2  5
        z  3  6

        Cast index labels to a different type:

        >>> df.index
        RangeIndex(start=0, stop=3, step=1)
        >>> df.rename(index=str).index
        Index(['0', '1', '2'], dtype='object')

        >>> df.rename(columns={"A": "a", "B": "b", "C": "c"}, errors="raise")
        Traceback (most recent call last):
        KeyError: ['C'] not found in axis

        Using axis-style parameters:

        >>> df.rename(str.lower, axis='columns')
           a  b
        0  1  4
        1  2  5
        2  3  6

        >>> df.rename({1: 2, 2: 4}, axis='index')
           A  B
        0  1  4
        2  2  5
        4  3  6
        """
        return super().rename(
            mapper=mapper,
            index=index,
            columns=columns,
            axis=axis,
            copy=copy,
            inplace=inplace,
            level=level,
            errors=errors,
        )

    @doc(NDFrame.fillna, **_shared_doc_kwargs)
    def fillna(
        self,
        value=None,
        method: Optional[str] = None,
        axis: Optional[Axis] = None,
        inplace: bool = False,
        limit=None,
        downcast=None,
    ) -> Optional[DataFrame]:
        return super().fillna(
            value=value,
            method=method,
            axis=axis,
            inplace=inplace,
            limit=limit,
            downcast=downcast,
        )

    def pop(self, item: Label) -> Series:
        """
        Return item and drop from frame. Raise KeyError if not found.

        Parameters
        ----------
        item : label
            Label of column to be popped.

        Returns
        -------
        Series

        Examples
        --------
        >>> df = pd.DataFrame([('falcon', 'bird', 389.0),
        ...                    ('parrot', 'bird', 24.0),
        ...                    ('lion', 'mammal', 80.5),
        ...                    ('monkey', 'mammal', np.nan)],
        ...                   columns=('name', 'class', 'max_speed'))
        >>> df
             name   class  max_speed
        0  falcon    bird      389.0
        1  parrot    bird       24.0
        2    lion  mammal       80.5
        3  monkey  mammal        NaN

        >>> df.pop('class')
        0      bird
        1      bird
        2    mammal
        3    mammal
        Name: class, dtype: object

        >>> df
             name  max_speed
        0  falcon      389.0
        1  parrot       24.0
        2    lion       80.5
        3  monkey        NaN
        """
        return super().pop(item=item)

    @doc(NDFrame.replace, **_shared_doc_kwargs)
    def replace(
        self,
        to_replace=None,
        value=None,
        inplace: bool = False,
        limit=None,
        regex: bool = False,
        method: str = "pad",
    ):
        return super().replace(
            to_replace=to_replace,
            value=value,
            inplace=inplace,
            limit=limit,
            regex=regex,
            method=method,
        )

    def _replace_columnwise(
        self, mapping: Dict[Label, Tuple[Any, Any]], inplace: bool, regex
    ):
        """
        Dispatch to Series.replace column-wise.


        Parameters
        ----------
        mapping : dict
            of the form {col: (target, value)}
        inplace : bool
        regex : bool or same types as `to_replace` in DataFrame.replace

        Returns
        -------
        DataFrame or None
        """
        # Operate column-wise
        res = self if inplace else self.copy()
        ax = self.columns

        for i in range(len(ax)):
            if ax[i] in mapping:
                ser = self.iloc[:, i]

                target, value = mapping[ax[i]]
                newobj = ser.replace(target, value, regex=regex)

                res.iloc[:, i] = newobj

        if inplace:
            return
        return res.__finalize__(self)

    @doc(NDFrame.shift, klass=_shared_doc_kwargs["klass"])
    def shift(
        self, periods=1, freq=None, axis: Axis = 0, fill_value=lib.no_default
    ) -> DataFrame:
        axis = self._get_axis_number(axis)

        ncols = len(self.columns)
        if axis == 1 and periods != 0 and fill_value is lib.no_default and ncols > 0:
            # We will infer fill_value to match the closest column

            # Use a column that we know is valid for our column's dtype GH#38434
            label = self.columns[0]

            if periods > 0:
                result = self.iloc[:, :-periods]
                for col in range(min(ncols, abs(periods))):
                    # TODO(EA2D): doing this in a loop unnecessary with 2D EAs
                    # Define filler inside loop so we get a copy
                    filler = self.iloc[:, 0].shift(len(self))
                    result.insert(0, label, filler, allow_duplicates=True)
            else:
                result = self.iloc[:, -periods:]
                for col in range(min(ncols, abs(periods))):
                    # Define filler inside loop so we get a copy
                    filler = self.iloc[:, -1].shift(len(self))
                    result.insert(
                        len(result.columns), label, filler, allow_duplicates=True
                    )

            result.columns = self.columns.copy()
            return result

        return super().shift(
            periods=periods, freq=freq, axis=axis, fill_value=fill_value
        )

    def set_index(
        self,
        keys,
        drop: bool = True,
        append: bool = False,
        inplace: bool = False,
        verify_integrity: bool = False,
    ):
        """
        Set the DataFrame index using existing columns.

        Set the DataFrame index (row labels) using one or more existing
        columns or arrays (of the correct length). The index can replace the
        existing index or expand on it.

        Parameters
        ----------
        keys : label or array-like or list of labels/arrays
            This parameter can be either a single column key, a single array of
            the same length as the calling DataFrame, or a list containing an
            arbitrary combination of column keys and arrays. Here, "array"
            encompasses :class:`Series`, :class:`Index`, ``np.ndarray``, and
            instances of :class:`~collections.abc.Iterator`.
        drop : bool, default True
            Delete columns to be used as the new index.
        append : bool, default False
            Whether to append columns to existing index.
        inplace : bool, default False
            If True, modifies the DataFrame in place (do not create a new object).
        verify_integrity : bool, default False
            Check the new index for duplicates. Otherwise defer the check until
            necessary. Setting to False will improve the performance of this
            method.

        Returns
        -------
        DataFrame or None
            Changed row labels or None if ``inplace=True``.

        See Also
        --------
        DataFrame.reset_index : Opposite of set_index.
        DataFrame.reindex : Change to new indices or expand indices.
        DataFrame.reindex_like : Change to same indices as other DataFrame.

        Examples
        --------
        >>> df = pd.DataFrame({'month': [1, 4, 7, 10],
        ...                    'year': [2012, 2014, 2013, 2014],
        ...                    'sale': [55, 40, 84, 31]})
        >>> df
           month  year  sale
        0      1  2012    55
        1      4  2014    40
        2      7  2013    84
        3     10  2014    31

        Set the index to become the 'month' column:

        >>> df.set_index('month')
               year  sale
        month
        1      2012    55
        4      2014    40
        7      2013    84
        10     2014    31

        Create a MultiIndex using columns 'year' and 'month':

        >>> df.set_index(['year', 'month'])
                    sale
        year  month
        2012  1     55
        2014  4     40
        2013  7     84
        2014  10    31

        Create a MultiIndex using an Index and a column:

        >>> df.set_index([pd.Index([1, 2, 3, 4]), 'year'])
                 month  sale
           year
        1  2012  1      55
        2  2014  4      40
        3  2013  7      84
        4  2014  10     31

        Create a MultiIndex using two Series:

        >>> s = pd.Series([1, 2, 3, 4])
        >>> df.set_index([s, s**2])
              month  year  sale
        1 1       1  2012    55
        2 4       4  2014    40
        3 9       7  2013    84
        4 16     10  2014    31
        """
        inplace = validate_bool_kwarg(inplace, "inplace")
        self._check_inplace_and_allows_duplicate_labels(inplace)
        if not isinstance(keys, list):
            keys = [keys]

        err_msg = (
            'The parameter "keys" may be a column key, one-dimensional '
            "array, or a list containing only valid column keys and "
            "one-dimensional arrays."
        )

        missing: List[Label] = []
        for col in keys:
            if isinstance(col, (Index, Series, np.ndarray, list, abc.Iterator)):
                # arrays are fine as long as they are one-dimensional
                # iterators get converted to list below
                if getattr(col, "ndim", 1) != 1:
                    raise ValueError(err_msg)
            else:
                # everything else gets tried as a key; see GH 24969
                try:
                    found = col in self.columns
                except TypeError as err:
                    raise TypeError(
                        f"{err_msg}. Received column of type {type(col)}"
                    ) from err
                else:
                    if not found:
                        missing.append(col)

        if missing:
            raise KeyError(f"None of {missing} are in the columns")

        if inplace:
            frame = self
        else:
            frame = self.copy()

        arrays = []
        names: List[Label] = []
        if append:
            names = list(self.index.names)
            if isinstance(self.index, MultiIndex):
                for i in range(self.index.nlevels):
                    arrays.append(self.index._get_level_values(i))
            else:
                arrays.append(self.index)

        to_remove: List[Label] = []
        for col in keys:
            if isinstance(col, MultiIndex):
                for n in range(col.nlevels):
                    arrays.append(col._get_level_values(n))
                names.extend(col.names)
            elif isinstance(col, (Index, Series)):
                # if Index then not MultiIndex (treated above)
                arrays.append(col)
                names.append(col.name)
            elif isinstance(col, (list, np.ndarray)):
                arrays.append(col)
                names.append(None)
            elif isinstance(col, abc.Iterator):
                arrays.append(list(col))
                names.append(None)
            # from here, col can only be a column label
            else:
                arrays.append(frame[col]._values)
                names.append(col)
                if drop:
                    to_remove.append(col)

            if len(arrays[-1]) != len(self):
                # check newest element against length of calling frame, since
                # ensure_index_from_sequences would not raise for append=False.
                raise ValueError(
                    f"Length mismatch: Expected {len(self)} rows, "
                    f"received array of length {len(arrays[-1])}"
                )

        index = ensure_index_from_sequences(arrays, names)

        if verify_integrity and not index.is_unique:
            duplicates = index[index.duplicated()].unique()
            raise ValueError(f"Index has duplicate keys: {duplicates}")

        # use set to handle duplicate column names gracefully in case of drop
        for c in set(to_remove):
            del frame[c]

        # clear up memory usage
        index._cleanup()

        frame.index = index

        if not inplace:
            return frame

    @overload
    # https://github.com/python/mypy/issues/6580
    # Overloaded function signatures 1 and 2 overlap with incompatible return types
    def reset_index(  # type: ignore[misc]
        self,
        level: Optional[Union[Hashable, Sequence[Hashable]]] = ...,
        drop: bool = ...,
        inplace: Literal[False] = ...,
        col_level: Hashable = ...,
        col_fill: Label = ...,
    ) -> DataFrame:
        ...

    @overload
    def reset_index(
        self,
        level: Optional[Union[Hashable, Sequence[Hashable]]] = ...,
        drop: bool = ...,
        inplace: Literal[True] = ...,
        col_level: Hashable = ...,
        col_fill: Label = ...,
    ) -> None:
        ...

    def reset_index(
        self,
        level: Optional[Union[Hashable, Sequence[Hashable]]] = None,
        drop: bool = False,
        inplace: bool = False,
        col_level: Hashable = 0,
        col_fill: Label = "",
    ) -> Optional[DataFrame]:
        """
        Reset the index, or a level of it.

        Reset the index of the DataFrame, and use the default one instead.
        If the DataFrame has a MultiIndex, this method can remove one or more
        levels.

        Parameters
        ----------
        level : int, str, tuple, or list, default None
            Only remove the given levels from the index. Removes all levels by
            default.
        drop : bool, default False
            Do not try to insert index into dataframe columns. This resets
            the index to the default integer index.
        inplace : bool, default False
            Modify the DataFrame in place (do not create a new object).
        col_level : int or str, default 0
            If the columns have multiple levels, determines which level the
            labels are inserted into. By default it is inserted into the first
            level.
        col_fill : object, default ''
            If the columns have multiple levels, determines how the other
            levels are named. If None then the index name is repeated.

        Returns
        -------
        DataFrame or None
            DataFrame with the new index or None if ``inplace=True``.

        See Also
        --------
        DataFrame.set_index : Opposite of reset_index.
        DataFrame.reindex : Change to new indices or expand indices.
        DataFrame.reindex_like : Change to same indices as other DataFrame.

        Examples
        --------
        >>> df = pd.DataFrame([('bird', 389.0),
        ...                    ('bird', 24.0),
        ...                    ('mammal', 80.5),
        ...                    ('mammal', np.nan)],
        ...                   index=['falcon', 'parrot', 'lion', 'monkey'],
        ...                   columns=('class', 'max_speed'))
        >>> df
                 class  max_speed
        falcon    bird      389.0
        parrot    bird       24.0
        lion    mammal       80.5
        monkey  mammal        NaN

        When we reset the index, the old index is added as a column, and a
        new sequential index is used:

        >>> df.reset_index()
            index   class  max_speed
        0  falcon    bird      389.0
        1  parrot    bird       24.0
        2    lion  mammal       80.5
        3  monkey  mammal        NaN

        We can use the `drop` parameter to avoid the old index being added as
        a column:

        >>> df.reset_index(drop=True)
            class  max_speed
        0    bird      389.0
        1    bird       24.0
        2  mammal       80.5
        3  mammal        NaN

        You can also use `reset_index` with `MultiIndex`.

        >>> index = pd.MultiIndex.from_tuples([('bird', 'falcon'),
        ...                                    ('bird', 'parrot'),
        ...                                    ('mammal', 'lion'),
        ...                                    ('mammal', 'monkey')],
        ...                                   names=['class', 'name'])
        >>> columns = pd.MultiIndex.from_tuples([('speed', 'max'),
        ...                                      ('species', 'type')])
        >>> df = pd.DataFrame([(389.0, 'fly'),
        ...                    ( 24.0, 'fly'),
        ...                    ( 80.5, 'run'),
        ...                    (np.nan, 'jump')],
        ...                   index=index,
        ...                   columns=columns)
        >>> df
                       speed species
                         max    type
        class  name
        bird   falcon  389.0     fly
               parrot   24.0     fly
        mammal lion     80.5     run
               monkey    NaN    jump

        If the index has multiple levels, we can reset a subset of them:

        >>> df.reset_index(level='class')
                 class  speed species
                          max    type
        name
        falcon    bird  389.0     fly
        parrot    bird   24.0     fly
        lion    mammal   80.5     run
        monkey  mammal    NaN    jump

        If we are not dropping the index, by default, it is placed in the top
        level. We can place it in another level:

        >>> df.reset_index(level='class', col_level=1)
                        speed species
                 class    max    type
        name
        falcon    bird  389.0     fly
        parrot    bird   24.0     fly
        lion    mammal   80.5     run
        monkey  mammal    NaN    jump

        When the index is inserted under another level, we can specify under
        which one with the parameter `col_fill`:

        >>> df.reset_index(level='class', col_level=1, col_fill='species')
                      species  speed species
                        class    max    type
        name
        falcon           bird  389.0     fly
        parrot           bird   24.0     fly
        lion           mammal   80.5     run
        monkey         mammal    NaN    jump

        If we specify a nonexistent level for `col_fill`, it is created:

        >>> df.reset_index(level='class', col_level=1, col_fill='genus')
                        genus  speed species
                        class    max    type
        name
        falcon           bird  389.0     fly
        parrot           bird   24.0     fly
        lion           mammal   80.5     run
        monkey         mammal    NaN    jump
        """
        inplace = validate_bool_kwarg(inplace, "inplace")
        self._check_inplace_and_allows_duplicate_labels(inplace)
        if inplace:
            new_obj = self
        else:
            new_obj = self.copy()

        new_index = ibase.default_index(len(new_obj))
        if level is not None:
            if not isinstance(level, (tuple, list)):
                level = [level]
            level = [self.index._get_level_number(lev) for lev in level]
            if len(level) < self.index.nlevels:
                new_index = self.index.droplevel(level)

        if not drop:
            to_insert: Iterable[Tuple[Any, Optional[Any]]]
            if isinstance(self.index, MultiIndex):
                names = [
                    (n if n is not None else f"level_{i}")
                    for i, n in enumerate(self.index.names)
                ]
                to_insert = zip(self.index.levels, self.index.codes)
            else:
                default = "index" if "index" not in self else "level_0"
                names = [default] if self.index.name is None else [self.index.name]
                to_insert = ((self.index, None),)

            multi_col = isinstance(self.columns, MultiIndex)
            for i, (lev, lab) in reversed(list(enumerate(to_insert))):
                if not (level is None or i in level):
                    continue
                name = names[i]
                if multi_col:
                    col_name = list(name) if isinstance(name, tuple) else [name]
                    if col_fill is None:
                        if len(col_name) not in (1, self.columns.nlevels):
                            raise ValueError(
                                "col_fill=None is incompatible "
                                f"with incomplete column name {name}"
                            )
                        col_fill = col_name[0]

                    lev_num = self.columns._get_level_number(col_level)
                    name_lst = [col_fill] * lev_num + col_name
                    missing = self.columns.nlevels - len(name_lst)
                    name_lst += [col_fill] * missing
                    name = tuple(name_lst)

                # to ndarray and maybe infer different dtype
                level_values = lev._values
                if level_values.dtype == np.object_:
                    level_values = lib.maybe_convert_objects(level_values)

                if lab is not None:
                    # if we have the codes, extract the values with a mask
                    level_values = algorithms.take(
                        level_values, lab, allow_fill=True, fill_value=lev._na_value
                    )

                new_obj.insert(0, name, level_values)

        new_obj.index = new_index
        if not inplace:
            return new_obj

        return None

    # ----------------------------------------------------------------------
    # Reindex-based selection methods

    @doc(NDFrame.isna, klass=_shared_doc_kwargs["klass"])
    def isna(self) -> DataFrame:
        result = self._constructor(self._mgr.isna(func=isna))
        return result.__finalize__(self, method="isna")

    @doc(NDFrame.isna, klass=_shared_doc_kwargs["klass"])
    def isnull(self) -> DataFrame:
        return self.isna()

    @doc(NDFrame.notna, klass=_shared_doc_kwargs["klass"])
    def notna(self) -> DataFrame:
        return ~self.isna()

    @doc(NDFrame.notna, klass=_shared_doc_kwargs["klass"])
    def notnull(self) -> DataFrame:
        return ~self.isna()

    def dropna(
        self,
        axis: Axis = 0,
        how: str = "any",
        thresh=None,
        subset=None,
        inplace: bool = False,
    ):
        """
        Remove missing values.

        See the :ref:`User Guide <missing_data>` for more on which values are
        considered missing, and how to work with missing data.

        Parameters
        ----------
        axis : {0 or 'index', 1 or 'columns'}, default 0
            Determine if rows or columns which contain missing values are
            removed.

            * 0, or 'index' : Drop rows which contain missing values.
            * 1, or 'columns' : Drop columns which contain missing value.

            .. versionchanged:: 1.0.0

               Pass tuple or list to drop on multiple axes.
               Only a single axis is allowed.

        how : {'any', 'all'}, default 'any'
            Determine if row or column is removed from DataFrame, when we have
            at least one NA or all NA.

            * 'any' : If any NA values are present, drop that row or column.
            * 'all' : If all values are NA, drop that row or column.

        thresh : int, optional
            Require that many non-NA values.
        subset : array-like, optional
            Labels along other axis to consider, e.g. if you are dropping rows
            these would be a list of columns to include.
        inplace : bool, default False
            If True, do operation inplace and return None.

        Returns
        -------
        DataFrame or None
            DataFrame with NA entries dropped from it or None if ``inplace=True``.

        See Also
        --------
        DataFrame.isna: Indicate missing values.
        DataFrame.notna : Indicate existing (non-missing) values.
        DataFrame.fillna : Replace missing values.
        Series.dropna : Drop missing values.
        Index.dropna : Drop missing indices.

        Examples
        --------
        >>> df = pd.DataFrame({"name": ['Alfred', 'Batman', 'Catwoman'],
        ...                    "toy": [np.nan, 'Batmobile', 'Bullwhip'],
        ...                    "born": [pd.NaT, pd.Timestamp("1940-04-25"),
        ...                             pd.NaT]})
        >>> df
               name        toy       born
        0    Alfred        NaN        NaT
        1    Batman  Batmobile 1940-04-25
        2  Catwoman   Bullwhip        NaT

        Drop the rows where at least one element is missing.

        >>> df.dropna()
             name        toy       born
        1  Batman  Batmobile 1940-04-25

        Drop the columns where at least one element is missing.

        >>> df.dropna(axis='columns')
               name
        0    Alfred
        1    Batman
        2  Catwoman

        Drop the rows where all elements are missing.

        >>> df.dropna(how='all')
               name        toy       born
        0    Alfred        NaN        NaT
        1    Batman  Batmobile 1940-04-25
        2  Catwoman   Bullwhip        NaT

        Keep only the rows with at least 2 non-NA values.

        >>> df.dropna(thresh=2)
               name        toy       born
        1    Batman  Batmobile 1940-04-25
        2  Catwoman   Bullwhip        NaT

        Define in which columns to look for missing values.

        >>> df.dropna(subset=['name', 'toy'])
               name        toy       born
        1    Batman  Batmobile 1940-04-25
        2  Catwoman   Bullwhip        NaT

        Keep the DataFrame with valid entries in the same variable.

        >>> df.dropna(inplace=True)
        >>> df
             name        toy       born
        1  Batman  Batmobile 1940-04-25
        """
        inplace = validate_bool_kwarg(inplace, "inplace")
        if isinstance(axis, (tuple, list)):
            # GH20987
            raise TypeError("supplying multiple axes to axis is no longer supported.")

        axis = self._get_axis_number(axis)
        agg_axis = 1 - axis

        agg_obj = self
        if subset is not None:
            ax = self._get_axis(agg_axis)
            indices = ax.get_indexer_for(subset)
            check = indices == -1
            if check.any():
                raise KeyError(list(np.compress(check, subset)))
            agg_obj = self.take(indices, axis=agg_axis)

        count = agg_obj.count(axis=agg_axis)

        if thresh is not None:
            mask = count >= thresh
        elif how == "any":
            mask = count == len(agg_obj._get_axis(agg_axis))
        elif how == "all":
            mask = count > 0
        else:
            if how is not None:
                raise ValueError(f"invalid how option: {how}")
            else:
                raise TypeError("must specify how or thresh")

        result = self.loc(axis=axis)[mask]

        if inplace:
            self._update_inplace(result)
        else:
            return result

    def drop_duplicates(
        self,
        subset: Optional[Union[Hashable, Sequence[Hashable]]] = None,
        keep: Union[str, bool] = "first",
        inplace: bool = False,
        ignore_index: bool = False,
    ) -> Optional[DataFrame]:
        """
        Return DataFrame with duplicate rows removed.

        Considering certain columns is optional. Indexes, including time indexes
        are ignored.

        Parameters
        ----------
        subset : column label or sequence of labels, optional
            Only consider certain columns for identifying duplicates, by
            default use all of the columns.
        keep : {'first', 'last', False}, default 'first'
            Determines which duplicates (if any) to keep.
            - ``first`` : Drop duplicates except for the first occurrence.
            - ``last`` : Drop duplicates except for the last occurrence.
            - False : Drop all duplicates.
        inplace : bool, default False
            Whether to drop duplicates in place or to return a copy.
        ignore_index : bool, default False
            If True, the resulting axis will be labeled 0, 1, …, n - 1.

            .. versionadded:: 1.0.0

        Returns
        -------
        DataFrame or None
            DataFrame with duplicates removed or None if ``inplace=True``.

        See Also
        --------
        DataFrame.value_counts: Count unique combinations of columns.

        Examples
        --------
        Consider dataset containing ramen rating.

        >>> df = pd.DataFrame({
        ...     'brand': ['Yum Yum', 'Yum Yum', 'Indomie', 'Indomie', 'Indomie'],
        ...     'style': ['cup', 'cup', 'cup', 'pack', 'pack'],
        ...     'rating': [4, 4, 3.5, 15, 5]
        ... })
        >>> df
            brand style  rating
        0  Yum Yum   cup     4.0
        1  Yum Yum   cup     4.0
        2  Indomie   cup     3.5
        3  Indomie  pack    15.0
        4  Indomie  pack     5.0

        By default, it removes duplicate rows based on all columns.

        >>> df.drop_duplicates()
            brand style  rating
        0  Yum Yum   cup     4.0
        2  Indomie   cup     3.5
        3  Indomie  pack    15.0
        4  Indomie  pack     5.0

        To remove duplicates on specific column(s), use ``subset``.

        >>> df.drop_duplicates(subset=['brand'])
            brand style  rating
        0  Yum Yum   cup     4.0
        2  Indomie   cup     3.5

        To remove duplicates and keep last occurrences, use ``keep``.

        >>> df.drop_duplicates(subset=['brand', 'style'], keep='last')
            brand style  rating
        1  Yum Yum   cup     4.0
        2  Indomie   cup     3.5
        4  Indomie  pack     5.0
        """
        if self.empty:
            return self.copy()

        inplace = validate_bool_kwarg(inplace, "inplace")
        ignore_index = validate_bool_kwarg(ignore_index, "ignore_index")
        duplicated = self.duplicated(subset, keep=keep)

        result = self[-duplicated]
        if ignore_index:
            result.index = ibase.default_index(len(result))

        if inplace:
            self._update_inplace(result)
            return None
        else:
            return result

    def duplicated(
        self,
        subset: Optional[Union[Hashable, Sequence[Hashable]]] = None,
        keep: Union[str, bool] = "first",
    ) -> Series:
        """
        Return boolean Series denoting duplicate rows.

        Considering certain columns is optional.

        Parameters
        ----------
        subset : column label or sequence of labels, optional
            Only consider certain columns for identifying duplicates, by
            default use all of the columns.
        keep : {'first', 'last', False}, default 'first'
            Determines which duplicates (if any) to mark.

            - ``first`` : Mark duplicates as ``True`` except for the first occurrence.
            - ``last`` : Mark duplicates as ``True`` except for the last occurrence.
            - False : Mark all duplicates as ``True``.

        Returns
        -------
        Series
            Boolean series for each duplicated rows.

        See Also
        --------
        Index.duplicated : Equivalent method on index.
        Series.duplicated : Equivalent method on Series.
        Series.drop_duplicates : Remove duplicate values from Series.
        DataFrame.drop_duplicates : Remove duplicate values from DataFrame.

        Examples
        --------
        Consider dataset containing ramen rating.

        >>> df = pd.DataFrame({
        ...     'brand': ['Yum Yum', 'Yum Yum', 'Indomie', 'Indomie', 'Indomie'],
        ...     'style': ['cup', 'cup', 'cup', 'pack', 'pack'],
        ...     'rating': [4, 4, 3.5, 15, 5]
        ... })
        >>> df
            brand style  rating
        0  Yum Yum   cup     4.0
        1  Yum Yum   cup     4.0
        2  Indomie   cup     3.5
        3  Indomie  pack    15.0
        4  Indomie  pack     5.0

        By default, for each set of duplicated values, the first occurrence
        is set on False and all others on True.

        >>> df.duplicated()
        0    False
        1     True
        2    False
        3    False
        4    False
        dtype: bool

        By using 'last', the last occurrence of each set of duplicated values
        is set on False and all others on True.

        >>> df.duplicated(keep='last')
        0     True
        1    False
        2    False
        3    False
        4    False
        dtype: bool

        By setting ``keep`` on False, all duplicates are True.

        >>> df.duplicated(keep=False)
        0     True
        1     True
        2    False
        3    False
        4    False
        dtype: bool

        To find duplicates on specific column(s), use ``subset``.

        >>> df.duplicated(subset=['brand'])
        0    False
        1     True
        2    False
        3     True
        4     True
        dtype: bool
        """
        from pandas._libs.hashtable import SIZE_HINT_LIMIT, duplicated_int64

        if self.empty:
            return self._constructor_sliced(dtype=bool)

        def f(vals):
            labels, shape = algorithms.factorize(
                vals, size_hint=min(len(self), SIZE_HINT_LIMIT)
            )
            return labels.astype("i8", copy=False), len(shape)

        if subset is None:
            subset = self.columns
        elif (
            not np.iterable(subset)
            or isinstance(subset, str)
            or isinstance(subset, tuple)
            and subset in self.columns
        ):
            subset = (subset,)

        #  needed for mypy since can't narrow types using np.iterable
        subset = cast(Iterable, subset)

        # Verify all columns in subset exist in the queried dataframe
        # Otherwise, raise a KeyError, same as if you try to __getitem__ with a
        # key that doesn't exist.
        diff = Index(subset).difference(self.columns)
        if not diff.empty:
            raise KeyError(diff)

        vals = (col.values for name, col in self.items() if name in subset)
        labels, shape = map(list, zip(*map(f, vals)))

        ids = get_group_index(labels, shape, sort=False, xnull=False)
        result = self._constructor_sliced(duplicated_int64(ids, keep), index=self.index)
        return result.__finalize__(self, method="duplicated")

    # ----------------------------------------------------------------------
    # Sorting
    # TODO: Just move the sort_values doc here.
    @Substitution(**_shared_doc_kwargs)
    @Appender(NDFrame.sort_values.__doc__)
    # error: Signature of "sort_values" incompatible with supertype "NDFrame"
    def sort_values(  # type: ignore[override]
        self,
        by,
        axis: Axis = 0,
        ascending=True,
        inplace: bool = False,
        kind: str = "quicksort",
        na_position: str = "last",
        ignore_index: bool = False,
        key: ValueKeyFunc = None,
    ):
        inplace = validate_bool_kwarg(inplace, "inplace")
        axis = self._get_axis_number(axis)

        if not isinstance(by, list):
            by = [by]
        if is_sequence(ascending) and len(by) != len(ascending):
            raise ValueError(
                f"Length of ascending ({len(ascending)}) != length of by ({len(by)})"
            )
        if len(by) > 1:

            keys = [self._get_label_or_level_values(x, axis=axis) for x in by]

            # need to rewrap columns in Series to apply key function
            if key is not None:
                keys = [Series(k, name=name) for (k, name) in zip(keys, by)]

            indexer = lexsort_indexer(
                keys, orders=ascending, na_position=na_position, key=key
            )
            indexer = ensure_platform_int(indexer)
        else:

            by = by[0]
            k = self._get_label_or_level_values(by, axis=axis)

            # need to rewrap column in Series to apply key function
            if key is not None:
                k = Series(k, name=by)

            if isinstance(ascending, (tuple, list)):
                ascending = ascending[0]

            indexer = nargsort(
                k, kind=kind, ascending=ascending, na_position=na_position, key=key
            )

        new_data = self._mgr.take(
            indexer, axis=self._get_block_manager_axis(axis), verify=False
        )

        if ignore_index:
            new_data.axes[1] = ibase.default_index(len(indexer))

        result = self._constructor(new_data)
        if inplace:
            return self._update_inplace(result)
        else:
            return result.__finalize__(self, method="sort_values")

    def sort_index(
        self,
        axis: Axis = 0,
        level: Optional[Level] = None,
        ascending: bool = True,
        inplace: bool = False,
        kind: str = "quicksort",
        na_position: str = "last",
        sort_remaining: bool = True,
        ignore_index: bool = False,
        key: IndexKeyFunc = None,
    ):
        """
        Sort object by labels (along an axis).

        Returns a new DataFrame sorted by label if `inplace` argument is
        ``False``, otherwise updates the original DataFrame and returns None.

        Parameters
        ----------
        axis : {0 or 'index', 1 or 'columns'}, default 0
            The axis along which to sort.  The value 0 identifies the rows,
            and 1 identifies the columns.
        level : int or level name or list of ints or list of level names
            If not None, sort on values in specified index level(s).
        ascending : bool or list of bools, default True
            Sort ascending vs. descending. When the index is a MultiIndex the
            sort direction can be controlled for each level individually.
        inplace : bool, default False
            If True, perform operation in-place.
        kind : {'quicksort', 'mergesort', 'heapsort', 'stable'}, default 'quicksort'
            Choice of sorting algorithm. See also :func:`numpy.sort` for more
            information. `mergesort` and `stable` are the only stable algorithms. For
            DataFrames, this option is only applied when sorting on a single
            column or label.
        na_position : {'first', 'last'}, default 'last'
            Puts NaNs at the beginning if `first`; `last` puts NaNs at the end.
            Not implemented for MultiIndex.
        sort_remaining : bool, default True
            If True and sorting by level and index is multilevel, sort by other
            levels too (in order) after sorting by specified level.
        ignore_index : bool, default False
            If True, the resulting axis will be labeled 0, 1, …, n - 1.

            .. versionadded:: 1.0.0

        key : callable, optional
            If not None, apply the key function to the index values
            before sorting. This is similar to the `key` argument in the
            builtin :meth:`sorted` function, with the notable difference that
            this `key` function should be *vectorized*. It should expect an
            ``Index`` and return an ``Index`` of the same shape. For MultiIndex
            inputs, the key is applied *per level*.

            .. versionadded:: 1.1.0

        Returns
        -------
        DataFrame or None
            The original DataFrame sorted by the labels or None if ``inplace=True``.

        See Also
        --------
        Series.sort_index : Sort Series by the index.
        DataFrame.sort_values : Sort DataFrame by the value.
        Series.sort_values : Sort Series by the value.

        Examples
        --------
        >>> df = pd.DataFrame([1, 2, 3, 4, 5], index=[100, 29, 234, 1, 150],
        ...                   columns=['A'])
        >>> df.sort_index()
             A
        1    4
        29   2
        100  1
        150  5
        234  3

        By default, it sorts in ascending order, to sort in descending order,
        use ``ascending=False``

        >>> df.sort_index(ascending=False)
             A
        234  3
        150  5
        100  1
        29   2
        1    4

        A key function can be specified which is applied to the index before
        sorting. For a ``MultiIndex`` this is applied to each level separately.

        >>> df = pd.DataFrame({"a": [1, 2, 3, 4]}, index=['A', 'b', 'C', 'd'])
        >>> df.sort_index(key=lambda x: x.str.lower())
           a
        A  1
        b  2
        C  3
        d  4
        """
        return super().sort_index(
            axis,
            level,
            ascending,
            inplace,
            kind,
            na_position,
            sort_remaining,
            ignore_index,
            key,
        )

    def value_counts(
        self,
        subset: Optional[Sequence[Label]] = None,
        normalize: bool = False,
        sort: bool = True,
        ascending: bool = False,
    ):
        """
        Return a Series containing counts of unique rows in the DataFrame.

        .. versionadded:: 1.1.0

        Parameters
        ----------
        subset : list-like, optional
            Columns to use when counting unique combinations.
        normalize : bool, default False
            Return proportions rather than frequencies.
        sort : bool, default True
            Sort by frequencies.
        ascending : bool, default False
            Sort in ascending order.

        Returns
        -------
        Series

        See Also
        --------
        Series.value_counts: Equivalent method on Series.

        Notes
        -----
        The returned Series will have a MultiIndex with one level per input
        column. By default, rows that contain any NA values are omitted from
        the result. By default, the resulting Series will be in descending
        order so that the first element is the most frequently-occurring row.

        Examples
        --------
        >>> df = pd.DataFrame({'num_legs': [2, 4, 4, 6],
        ...                    'num_wings': [2, 0, 0, 0]},
        ...                   index=['falcon', 'dog', 'cat', 'ant'])
        >>> df
                num_legs  num_wings
        falcon         2          2
        dog            4          0
        cat            4          0
        ant            6          0

        >>> df.value_counts()
        num_legs  num_wings
        4         0            2
        2         2            1
        6         0            1
        dtype: int64

        >>> df.value_counts(sort=False)
        num_legs  num_wings
        2         2            1
        4         0            2
        6         0            1
        dtype: int64

        >>> df.value_counts(ascending=True)
        num_legs  num_wings
        2         2            1
        6         0            1
        4         0            2
        dtype: int64

        >>> df.value_counts(normalize=True)
        num_legs  num_wings
        4         0            0.50
        2         2            0.25
        6         0            0.25
        dtype: float64
        """
        if subset is None:
            subset = self.columns.tolist()

        counts = self.groupby(subset).grouper.size()

        if sort:
            counts = counts.sort_values(ascending=ascending)
        if normalize:
            counts /= counts.sum()

        # Force MultiIndex for single column
        if len(subset) == 1:
            counts.index = MultiIndex.from_arrays(
                [counts.index], names=[counts.index.name]
            )

        return counts

    def nlargest(self, n, columns, keep: str = "first") -> DataFrame:
        """
        Return the first `n` rows ordered by `columns` in descending order.

        Return the first `n` rows with the largest values in `columns`, in
        descending order. The columns that are not specified are returned as
        well, but not used for ordering.

        This method is equivalent to
        ``df.sort_values(columns, ascending=False).head(n)``, but more
        performant.

        Parameters
        ----------
        n : int
            Number of rows to return.
        columns : label or list of labels
            Column label(s) to order by.
        keep : {'first', 'last', 'all'}, default 'first'
            Where there are duplicate values:

            - `first` : prioritize the first occurrence(s)
            - `last` : prioritize the last occurrence(s)
            - ``all`` : do not drop any duplicates, even it means
                        selecting more than `n` items.

            .. versionadded:: 0.24.0

        Returns
        -------
        DataFrame
            The first `n` rows ordered by the given columns in descending
            order.

        See Also
        --------
        DataFrame.nsmallest : Return the first `n` rows ordered by `columns` in
            ascending order.
        DataFrame.sort_values : Sort DataFrame by the values.
        DataFrame.head : Return the first `n` rows without re-ordering.

        Notes
        -----
        This function cannot be used with all column types. For example, when
        specifying columns with `object` or `category` dtypes, ``TypeError`` is
        raised.

        Examples
        --------
        >>> df = pd.DataFrame({'population': [59000000, 65000000, 434000,
        ...                                   434000, 434000, 337000, 11300,
        ...                                   11300, 11300],
        ...                    'GDP': [1937894, 2583560 , 12011, 4520, 12128,
        ...                            17036, 182, 38, 311],
        ...                    'alpha-2': ["IT", "FR", "MT", "MV", "BN",
        ...                                "IS", "NR", "TV", "AI"]},
        ...                   index=["Italy", "France", "Malta",
        ...                          "Maldives", "Brunei", "Iceland",
        ...                          "Nauru", "Tuvalu", "Anguilla"])
        >>> df
                  population      GDP alpha-2
        Italy       59000000  1937894      IT
        France      65000000  2583560      FR
        Malta         434000    12011      MT
        Maldives      434000     4520      MV
        Brunei        434000    12128      BN
        Iceland       337000    17036      IS
        Nauru          11300      182      NR
        Tuvalu         11300       38      TV
        Anguilla       11300      311      AI

        In the following example, we will use ``nlargest`` to select the three
        rows having the largest values in column "population".

        >>> df.nlargest(3, 'population')
                population      GDP alpha-2
        France    65000000  2583560      FR
        Italy     59000000  1937894      IT
        Malta       434000    12011      MT

        When using ``keep='last'``, ties are resolved in reverse order:

        >>> df.nlargest(3, 'population', keep='last')
                population      GDP alpha-2
        France    65000000  2583560      FR
        Italy     59000000  1937894      IT
        Brunei      434000    12128      BN

        When using ``keep='all'``, all duplicate items are maintained:

        >>> df.nlargest(3, 'population', keep='all')
                  population      GDP alpha-2
        France      65000000  2583560      FR
        Italy       59000000  1937894      IT
        Malta         434000    12011      MT
        Maldives      434000     4520      MV
        Brunei        434000    12128      BN

        To order by the largest values in column "population" and then "GDP",
        we can specify multiple columns like in the next example.

        >>> df.nlargest(3, ['population', 'GDP'])
                population      GDP alpha-2
        France    65000000  2583560      FR
        Italy     59000000  1937894      IT
        Brunei      434000    12128      BN
        """
        return algorithms.SelectNFrame(self, n=n, keep=keep, columns=columns).nlargest()

    def nsmallest(self, n, columns, keep: str = "first") -> DataFrame:
        """
        Return the first `n` rows ordered by `columns` in ascending order.

        Return the first `n` rows with the smallest values in `columns`, in
        ascending order. The columns that are not specified are returned as
        well, but not used for ordering.

        This method is equivalent to
        ``df.sort_values(columns, ascending=True).head(n)``, but more
        performant.

        Parameters
        ----------
        n : int
            Number of items to retrieve.
        columns : list or str
            Column name or names to order by.
        keep : {'first', 'last', 'all'}, default 'first'
            Where there are duplicate values:

            - ``first`` : take the first occurrence.
            - ``last`` : take the last occurrence.
            - ``all`` : do not drop any duplicates, even it means
              selecting more than `n` items.

            .. versionadded:: 0.24.0

        Returns
        -------
        DataFrame

        See Also
        --------
        DataFrame.nlargest : Return the first `n` rows ordered by `columns` in
            descending order.
        DataFrame.sort_values : Sort DataFrame by the values.
        DataFrame.head : Return the first `n` rows without re-ordering.

        Examples
        --------
        >>> df = pd.DataFrame({'population': [59000000, 65000000, 434000,
        ...                                   434000, 434000, 337000, 337000,
        ...                                   11300, 11300],
        ...                    'GDP': [1937894, 2583560 , 12011, 4520, 12128,
        ...                            17036, 182, 38, 311],
        ...                    'alpha-2': ["IT", "FR", "MT", "MV", "BN",
        ...                                "IS", "NR", "TV", "AI"]},
        ...                   index=["Italy", "France", "Malta",
        ...                          "Maldives", "Brunei", "Iceland",
        ...                          "Nauru", "Tuvalu", "Anguilla"])
        >>> df
                  population      GDP alpha-2
        Italy       59000000  1937894      IT
        France      65000000  2583560      FR
        Malta         434000    12011      MT
        Maldives      434000     4520      MV
        Brunei        434000    12128      BN
        Iceland       337000    17036      IS
        Nauru         337000      182      NR
        Tuvalu         11300       38      TV
        Anguilla       11300      311      AI

        In the following example, we will use ``nsmallest`` to select the
        three rows having the smallest values in column "population".

        >>> df.nsmallest(3, 'population')
                  population    GDP alpha-2
        Tuvalu         11300     38      TV
        Anguilla       11300    311      AI
        Iceland       337000  17036      IS

        When using ``keep='last'``, ties are resolved in reverse order:

        >>> df.nsmallest(3, 'population', keep='last')
                  population  GDP alpha-2
        Anguilla       11300  311      AI
        Tuvalu         11300   38      TV
        Nauru         337000  182      NR

        When using ``keep='all'``, all duplicate items are maintained:

        >>> df.nsmallest(3, 'population', keep='all')
                  population    GDP alpha-2
        Tuvalu         11300     38      TV
        Anguilla       11300    311      AI
        Iceland       337000  17036      IS
        Nauru         337000    182      NR

        To order by the smallest values in column "population" and then "GDP", we can
        specify multiple columns like in the next example.

        >>> df.nsmallest(3, ['population', 'GDP'])
                  population  GDP alpha-2
        Tuvalu         11300   38      TV
        Anguilla       11300  311      AI
        Nauru         337000  182      NR
        """
        return algorithms.SelectNFrame(
            self, n=n, keep=keep, columns=columns
        ).nsmallest()

    def swaplevel(self, i: Axis = -2, j: Axis = -1, axis: Axis = 0) -> DataFrame:
        """
        Swap levels i and j in a MultiIndex on a particular axis.

        Parameters
        ----------
        i, j : int or str
            Levels of the indices to be swapped. Can pass level name as string.
        axis : {0 or 'index', 1 or 'columns'}, default 0
            The axis to swap levels on. 0 or 'index' for row-wise, 1 or
            'columns' for column-wise.

        Returns
        -------
        DataFrame
        """
        result = self.copy()

        axis = self._get_axis_number(axis)

        if not isinstance(result._get_axis(axis), MultiIndex):  # pragma: no cover
            raise TypeError("Can only swap levels on a hierarchical axis.")

        if axis == 0:
            assert isinstance(result.index, MultiIndex)
            result.index = result.index.swaplevel(i, j)
        else:
            assert isinstance(result.columns, MultiIndex)
            result.columns = result.columns.swaplevel(i, j)
        return result

    def reorder_levels(self, order: Sequence[Axis], axis: Axis = 0) -> DataFrame:
        """
        Rearrange index levels using input order. May not drop or duplicate levels.

        Parameters
        ----------
        order : list of int or list of str
            List representing new level order. Reference level by number
            (position) or by key (label).
        axis : {0 or 'index', 1 or 'columns'}, default 0
            Where to reorder levels.

        Returns
        -------
        DataFrame
        """
        axis = self._get_axis_number(axis)
        if not isinstance(self._get_axis(axis), MultiIndex):  # pragma: no cover
            raise TypeError("Can only reorder levels on a hierarchical axis.")

        result = self.copy()

        if axis == 0:
            assert isinstance(result.index, MultiIndex)
            result.index = result.index.reorder_levels(order)
        else:
            assert isinstance(result.columns, MultiIndex)
            result.columns = result.columns.reorder_levels(order)
        return result

    # ----------------------------------------------------------------------
    # Arithmetic Methods

    def _cmp_method(self, other, op):
        axis = 1  # only relevant for Series other case

        self, other = ops.align_method_FRAME(self, other, axis, flex=False, level=None)

        # See GH#4537 for discussion of scalar op behavior
        new_data = self._dispatch_frame_op(other, op, axis=axis)
        return self._construct_result(new_data)

    def _arith_method(self, other, op):
        if ops.should_reindex_frame_op(self, other, op, 1, 1, None, None):
            return ops.frame_arith_method_with_reindex(self, other, op)

        axis = 1  # only relevant for Series other case

        self, other = ops.align_method_FRAME(self, other, axis, flex=True, level=None)

        new_data = self._dispatch_frame_op(other, op, axis=axis)
        return self._construct_result(new_data)

    _logical_method = _arith_method

    def _dispatch_frame_op(self, right, func, axis: Optional[int] = None):
        """
        Evaluate the frame operation func(left, right) by evaluating
        column-by-column, dispatching to the Series implementation.

        Parameters
        ----------
        right : scalar, Series, or DataFrame
        func : arithmetic or comparison operator
        axis : {None, 0, 1}

        Returns
        -------
        DataFrame
        """
        # Get the appropriate array-op to apply to each column/block's values.
        array_op = ops.get_array_op(func)

        right = lib.item_from_zerodim(right)
        if not is_list_like(right):
            # i.e. scalar, faster than checking np.ndim(right) == 0
            bm = self._mgr.apply(array_op, right=right)
            return type(self)(bm)

        elif isinstance(right, DataFrame):
            assert self.index.equals(right.index)
            assert self.columns.equals(right.columns)
            # TODO: The previous assertion `assert right._indexed_same(self)`
            #  fails in cases with empty columns reached via
            #  _frame_arith_method_with_reindex

            bm = self._mgr.operate_blockwise(right._mgr, array_op)
            return type(self)(bm)

        elif isinstance(right, Series) and axis == 1:
            # axis=1 means we want to operate row-by-row
            assert right.index.equals(self.columns)

            right = right._values
            # maybe_align_as_frame ensures we do not have an ndarray here
            assert not isinstance(right, np.ndarray)

            arrays = [
                array_op(_left, _right)
                for _left, _right in zip(self._iter_column_arrays(), right)
            ]

        elif isinstance(right, Series):
            assert right.index.equals(self.index)  # Handle other cases later
            right = right._values

            arrays = [array_op(left, right) for left in self._iter_column_arrays()]

        else:
            # Remaining cases have less-obvious dispatch rules
            raise NotImplementedError(right)

        return type(self)._from_arrays(
            arrays, self.columns, self.index, verify_integrity=False
        )

    def _combine_frame(self, other: DataFrame, func, fill_value=None):
        # at this point we have `self._indexed_same(other)`

        if fill_value is None:
            # since _arith_op may be called in a loop, avoid function call
            #  overhead if possible by doing this check once
            _arith_op = func

        else:

            def _arith_op(left, right):
                # for the mixed_type case where we iterate over columns,
                # _arith_op(left, right) is equivalent to
                # left._binop(right, func, fill_value=fill_value)
                left, right = ops.fill_binop(left, right, fill_value)
                return func(left, right)

        new_data = self._dispatch_frame_op(other, _arith_op)
        return new_data

    def _construct_result(self, result) -> DataFrame:
        """
        Wrap the result of an arithmetic, comparison, or logical operation.

        Parameters
        ----------
        result : DataFrame

        Returns
        -------
        DataFrame
        """
        out = self._constructor(result, copy=False)
        # Pin columns instead of passing to constructor for compat with
        #  non-unique columns case
        out.columns = self.columns
        out.index = self.index
        return out

    def __divmod__(self, other) -> Tuple[DataFrame, DataFrame]:
        # Naive implementation, room for optimization
        div = self // other
        mod = self - div * other
        return div, mod

    def __rdivmod__(self, other) -> Tuple[DataFrame, DataFrame]:
        # Naive implementation, room for optimization
        div = other // self
        mod = other - div * self
        return div, mod

    # ----------------------------------------------------------------------
    # Combination-Related

    @doc(
        _shared_docs["compare"],
        """
Returns
-------
DataFrame
    DataFrame that shows the differences stacked side by side.

    The resulting index will be a MultiIndex with 'self' and 'other'
    stacked alternately at the inner level.

Raises
------
ValueError
    When the two DataFrames don't have identical labels or shape.

See Also
--------
Series.compare : Compare with another Series and show differences.
DataFrame.equals : Test whether two objects contain the same elements.

Notes
-----
Matching NaNs will not appear as a difference.

Can only compare identically-labeled
(i.e. same shape, identical row and column labels) DataFrames

Examples
--------
>>> df = pd.DataFrame(
...     {{
...         "col1": ["a", "a", "b", "b", "a"],
...         "col2": [1.0, 2.0, 3.0, np.nan, 5.0],
...         "col3": [1.0, 2.0, 3.0, 4.0, 5.0]
...     }},
...     columns=["col1", "col2", "col3"],
... )
>>> df
  col1  col2  col3
0    a   1.0   1.0
1    a   2.0   2.0
2    b   3.0   3.0
3    b   NaN   4.0
4    a   5.0   5.0

>>> df2 = df.copy()
>>> df2.loc[0, 'col1'] = 'c'
>>> df2.loc[2, 'col3'] = 4.0
>>> df2
  col1  col2  col3
0    c   1.0   1.0
1    a   2.0   2.0
2    b   3.0   4.0
3    b   NaN   4.0
4    a   5.0   5.0

Align the differences on columns

>>> df.compare(df2)
  col1       col3
  self other self other
0    a     c  NaN   NaN
2  NaN   NaN  3.0   4.0

Stack the differences on rows

>>> df.compare(df2, align_axis=0)
        col1  col3
0 self     a   NaN
  other    c   NaN
2 self   NaN   3.0
  other  NaN   4.0

Keep the equal values

>>> df.compare(df2, keep_equal=True)
  col1       col3
  self other self other
0    a     c  1.0   1.0
2    b     b  3.0   4.0

Keep all original rows and columns

>>> df.compare(df2, keep_shape=True)
  col1       col2       col3
  self other self other self other
0    a     c  NaN   NaN  NaN   NaN
1  NaN   NaN  NaN   NaN  NaN   NaN
2  NaN   NaN  NaN   NaN  3.0   4.0
3  NaN   NaN  NaN   NaN  NaN   NaN
4  NaN   NaN  NaN   NaN  NaN   NaN

Keep all original rows and columns and also all original values

>>> df.compare(df2, keep_shape=True, keep_equal=True)
  col1       col2       col3
  self other self other self other
0    a     c  1.0   1.0  1.0   1.0
1    a     a  2.0   2.0  2.0   2.0
2    b     b  3.0   3.0  3.0   4.0
3    b     b  NaN   NaN  4.0   4.0
4    a     a  5.0   5.0  5.0   5.0
""",
        klass=_shared_doc_kwargs["klass"],
    )
    def compare(
        self,
        other: DataFrame,
        align_axis: Axis = 1,
        keep_shape: bool = False,
        keep_equal: bool = False,
    ) -> DataFrame:
        return super().compare(
            other=other,
            align_axis=align_axis,
            keep_shape=keep_shape,
            keep_equal=keep_equal,
        )

    def combine(
        self, other: DataFrame, func, fill_value=None, overwrite: bool = True
    ) -> DataFrame:
        """
        Perform column-wise combine with another DataFrame.

        Combines a DataFrame with `other` DataFrame using `func`
        to element-wise combine columns. The row and column indexes of the
        resulting DataFrame will be the union of the two.

        Parameters
        ----------
        other : DataFrame
            The DataFrame to merge column-wise.
        func : function
            Function that takes two series as inputs and return a Series or a
            scalar. Used to merge the two dataframes column by columns.
        fill_value : scalar value, default None
            The value to fill NaNs with prior to passing any column to the
            merge func.
        overwrite : bool, default True
            If True, columns in `self` that do not exist in `other` will be
            overwritten with NaNs.

        Returns
        -------
        DataFrame
            Combination of the provided DataFrames.

        See Also
        --------
        DataFrame.combine_first : Combine two DataFrame objects and default to
            non-null values in frame calling the method.

        Examples
        --------
        Combine using a simple function that chooses the smaller column.

        >>> df1 = pd.DataFrame({'A': [0, 0], 'B': [4, 4]})
        >>> df2 = pd.DataFrame({'A': [1, 1], 'B': [3, 3]})
        >>> take_smaller = lambda s1, s2: s1 if s1.sum() < s2.sum() else s2
        >>> df1.combine(df2, take_smaller)
           A  B
        0  0  3
        1  0  3

        Example using a true element-wise combine function.

        >>> df1 = pd.DataFrame({'A': [5, 0], 'B': [2, 4]})
        >>> df2 = pd.DataFrame({'A': [1, 1], 'B': [3, 3]})
        >>> df1.combine(df2, np.minimum)
           A  B
        0  1  2
        1  0  3

        Using `fill_value` fills Nones prior to passing the column to the
        merge function.

        >>> df1 = pd.DataFrame({'A': [0, 0], 'B': [None, 4]})
        >>> df2 = pd.DataFrame({'A': [1, 1], 'B': [3, 3]})
        >>> df1.combine(df2, take_smaller, fill_value=-5)
           A    B
        0  0 -5.0
        1  0  4.0

        However, if the same element in both dataframes is None, that None
        is preserved

        >>> df1 = pd.DataFrame({'A': [0, 0], 'B': [None, 4]})
        >>> df2 = pd.DataFrame({'A': [1, 1], 'B': [None, 3]})
        >>> df1.combine(df2, take_smaller, fill_value=-5)
            A    B
        0  0 -5.0
        1  0  3.0

        Example that demonstrates the use of `overwrite` and behavior when
        the axis differ between the dataframes.

        >>> df1 = pd.DataFrame({'A': [0, 0], 'B': [4, 4]})
        >>> df2 = pd.DataFrame({'B': [3, 3], 'C': [-10, 1], }, index=[1, 2])
        >>> df1.combine(df2, take_smaller)
             A    B     C
        0  NaN  NaN   NaN
        1  NaN  3.0 -10.0
        2  NaN  3.0   1.0

        >>> df1.combine(df2, take_smaller, overwrite=False)
             A    B     C
        0  0.0  NaN   NaN
        1  0.0  3.0 -10.0
        2  NaN  3.0   1.0

        Demonstrating the preference of the passed in dataframe.

        >>> df2 = pd.DataFrame({'B': [3, 3], 'C': [1, 1], }, index=[1, 2])
        >>> df2.combine(df1, take_smaller)
           A    B   C
        0  0.0  NaN NaN
        1  0.0  3.0 NaN
        2  NaN  3.0 NaN

        >>> df2.combine(df1, take_smaller, overwrite=False)
             A    B   C
        0  0.0  NaN NaN
        1  0.0  3.0 1.0
        2  NaN  3.0 1.0
        """
        other_idxlen = len(other.index)  # save for compare

        this, other = self.align(other, copy=False)
        new_index = this.index

        if other.empty and len(new_index) == len(self.index):
            return self.copy()

        if self.empty and len(other) == other_idxlen:
            return other.copy()

        # sorts if possible
        new_columns = this.columns.union(other.columns)
        do_fill = fill_value is not None
        result = {}
        for col in new_columns:
            series = this[col]
            otherSeries = other[col]

            this_dtype = series.dtype
            other_dtype = otherSeries.dtype

            this_mask = isna(series)
            other_mask = isna(otherSeries)

            # don't overwrite columns unnecessarily
            # DO propagate if this column is not in the intersection
            if not overwrite and other_mask.all():
                result[col] = this[col].copy()
                continue

            if do_fill:
                series = series.copy()
                otherSeries = otherSeries.copy()
                series[this_mask] = fill_value
                otherSeries[other_mask] = fill_value

            if col not in self.columns:
                # If self DataFrame does not have col in other DataFrame,
                # try to promote series, which is all NaN, as other_dtype.
                new_dtype = other_dtype
                try:
                    series = series.astype(new_dtype, copy=False)
                except ValueError:
                    # e.g. new_dtype is integer types
                    pass
            else:
                # if we have different dtypes, possibly promote
                new_dtype = find_common_type([this_dtype, other_dtype])
                if not is_dtype_equal(this_dtype, new_dtype):
                    series = series.astype(new_dtype)
                if not is_dtype_equal(other_dtype, new_dtype):
                    otherSeries = otherSeries.astype(new_dtype)

            arr = func(series, otherSeries)
            arr = maybe_downcast_to_dtype(arr, new_dtype)

            result[col] = arr

        # convert_objects just in case
        return self._constructor(result, index=new_index, columns=new_columns)

    def combine_first(self, other: DataFrame) -> DataFrame:
        """
        Update null elements with value in the same location in `other`.

        Combine two DataFrame objects by filling null values in one DataFrame
        with non-null values from other DataFrame. The row and column indexes
        of the resulting DataFrame will be the union of the two.

        Parameters
        ----------
        other : DataFrame
            Provided DataFrame to use to fill null values.

        Returns
        -------
        DataFrame

        See Also
        --------
        DataFrame.combine : Perform series-wise operation on two DataFrames
            using a given function.

        Examples
        --------
        >>> df1 = pd.DataFrame({'A': [None, 0], 'B': [None, 4]})
        >>> df2 = pd.DataFrame({'A': [1, 1], 'B': [3, 3]})
        >>> df1.combine_first(df2)
             A    B
        0  1.0  3.0
        1  0.0  4.0

        Null values still persist if the location of that null value
        does not exist in `other`

        >>> df1 = pd.DataFrame({'A': [None, 0], 'B': [4, None]})
        >>> df2 = pd.DataFrame({'B': [3, 3], 'C': [1, 1]}, index=[1, 2])
        >>> df1.combine_first(df2)
             A    B    C
        0  NaN  4.0  NaN
        1  0.0  3.0  1.0
        2  NaN  3.0  1.0
        """
        import pandas.core.computation.expressions as expressions

        def combiner(x, y):
            mask = extract_array(isna(x))

            x_values = extract_array(x, extract_numpy=True)
            y_values = extract_array(y, extract_numpy=True)

            # If the column y in other DataFrame is not in first DataFrame,
            # just return y_values.
            if y.name not in self.columns:
                return y_values

            return expressions.where(mask, y_values, x_values)

        return self.combine(other, combiner, overwrite=False)

    def update(
        self,
        other,
        join: str = "left",
        overwrite: bool = True,
        filter_func=None,
        errors: str = "ignore",
    ) -> None:
        """
        Modify in place using non-NA values from another DataFrame.

        Aligns on indices. There is no return value.

        Parameters
        ----------
        other : DataFrame, or object coercible into a DataFrame
            Should have at least one matching index/column label
            with the original DataFrame. If a Series is passed,
            its name attribute must be set, and that will be
            used as the column name to align with the original DataFrame.
        join : {'left'}, default 'left'
            Only left join is implemented, keeping the index and columns of the
            original object.
        overwrite : bool, default True
            How to handle non-NA values for overlapping keys:

            * True: overwrite original DataFrame's values
              with values from `other`.
            * False: only update values that are NA in
              the original DataFrame.

        filter_func : callable(1d-array) -> bool 1d-array, optional
            Can choose to replace values other than NA. Return True for values
            that should be updated.
        errors : {'raise', 'ignore'}, default 'ignore'
            If 'raise', will raise a ValueError if the DataFrame and `other`
            both contain non-NA data in the same place.

            .. versionchanged:: 0.24.0
               Changed from `raise_conflict=False|True`
               to `errors='ignore'|'raise'`.

        Returns
        -------
        None : method directly changes calling object

        Raises
        ------
        ValueError
            * When `errors='raise'` and there's overlapping non-NA data.
            * When `errors` is not either `'ignore'` or `'raise'`
        NotImplementedError
            * If `join != 'left'`

        See Also
        --------
        dict.update : Similar method for dictionaries.
        DataFrame.merge : For column(s)-on-column(s) operations.

        Examples
        --------
        >>> df = pd.DataFrame({'A': [1, 2, 3],
        ...                    'B': [400, 500, 600]})
        >>> new_df = pd.DataFrame({'B': [4, 5, 6],
        ...                        'C': [7, 8, 9]})
        >>> df.update(new_df)
        >>> df
           A  B
        0  1  4
        1  2  5
        2  3  6

        The DataFrame's length does not increase as a result of the update,
        only values at matching index/column labels are updated.

        >>> df = pd.DataFrame({'A': ['a', 'b', 'c'],
        ...                    'B': ['x', 'y', 'z']})
        >>> new_df = pd.DataFrame({'B': ['d', 'e', 'f', 'g', 'h', 'i']})
        >>> df.update(new_df)
        >>> df
           A  B
        0  a  d
        1  b  e
        2  c  f

        For Series, its name attribute must be set.

        >>> df = pd.DataFrame({'A': ['a', 'b', 'c'],
        ...                    'B': ['x', 'y', 'z']})
        >>> new_column = pd.Series(['d', 'e'], name='B', index=[0, 2])
        >>> df.update(new_column)
        >>> df
           A  B
        0  a  d
        1  b  y
        2  c  e
        >>> df = pd.DataFrame({'A': ['a', 'b', 'c'],
        ...                    'B': ['x', 'y', 'z']})
        >>> new_df = pd.DataFrame({'B': ['d', 'e']}, index=[1, 2])
        >>> df.update(new_df)
        >>> df
           A  B
        0  a  x
        1  b  d
        2  c  e

        If `other` contains NaNs the corresponding values are not updated
        in the original dataframe.

        >>> df = pd.DataFrame({'A': [1, 2, 3],
        ...                    'B': [400, 500, 600]})
        >>> new_df = pd.DataFrame({'B': [4, np.nan, 6]})
        >>> df.update(new_df)
        >>> df
           A      B
        0  1    4.0
        1  2  500.0
        2  3    6.0
        """
        import pandas.core.computation.expressions as expressions

        # TODO: Support other joins
        if join != "left":  # pragma: no cover
            raise NotImplementedError("Only left join is supported")
        if errors not in ["ignore", "raise"]:
            raise ValueError("The parameter errors must be either 'ignore' or 'raise'")

        if not isinstance(other, DataFrame):
            other = DataFrame(other)

        other = other.reindex_like(self)

        for col in self.columns:
            this = self[col]._values
            that = other[col]._values
            if filter_func is not None:
                with np.errstate(all="ignore"):
                    mask = ~filter_func(this) | isna(that)
            else:
                if errors == "raise":
                    mask_this = notna(that)
                    mask_that = notna(this)
                    if any(mask_this & mask_that):
                        raise ValueError("Data overlaps.")

                if overwrite:
                    mask = isna(that)
                else:
                    mask = notna(this)

            # don't overwrite columns unnecessarily
            if mask.all():
                continue

            self[col] = expressions.where(mask, this, that)

    # ----------------------------------------------------------------------
    # Data reshaping
    @Appender(
        """
Examples
--------
>>> df = pd.DataFrame({'Animal': ['Falcon', 'Falcon',
...                               'Parrot', 'Parrot'],
...                    'Max Speed': [380., 370., 24., 26.]})
>>> df
   Animal  Max Speed
0  Falcon      380.0
1  Falcon      370.0
2  Parrot       24.0
3  Parrot       26.0
>>> df.groupby(['Animal']).mean()
        Max Speed
Animal
Falcon      375.0
Parrot       25.0

**Hierarchical Indexes**

We can groupby different levels of a hierarchical index
using the `level` parameter:

>>> arrays = [['Falcon', 'Falcon', 'Parrot', 'Parrot'],
...           ['Captive', 'Wild', 'Captive', 'Wild']]
>>> index = pd.MultiIndex.from_arrays(arrays, names=('Animal', 'Type'))
>>> df = pd.DataFrame({'Max Speed': [390., 350., 30., 20.]},
...                   index=index)
>>> df
                Max Speed
Animal Type
Falcon Captive      390.0
       Wild         350.0
Parrot Captive       30.0
       Wild          20.0
>>> df.groupby(level=0).mean()
        Max Speed
Animal
Falcon      370.0
Parrot       25.0
>>> df.groupby(level="Type").mean()
         Max Speed
Type
Captive      210.0
Wild         185.0

We can also choose to include NA in group keys or not by setting
`dropna` parameter, the default setting is `True`:

>>> l = [[1, 2, 3], [1, None, 4], [2, 1, 3], [1, 2, 2]]
>>> df = pd.DataFrame(l, columns=["a", "b", "c"])

>>> df.groupby(by=["b"]).sum()
    a   c
b
1.0 2   3
2.0 2   5

>>> df.groupby(by=["b"], dropna=False).sum()
    a   c
b
1.0 2   3
2.0 2   5
NaN 1   4

>>> l = [["a", 12, 12], [None, 12.3, 33.], ["b", 12.3, 123], ["a", 1, 1]]
>>> df = pd.DataFrame(l, columns=["a", "b", "c"])

>>> df.groupby(by="a").sum()
    b     c
a
a   13.0   13.0
b   12.3  123.0

>>> df.groupby(by="a", dropna=False).sum()
    b     c
a
a   13.0   13.0
b   12.3  123.0
NaN 12.3   33.0
"""
    )
    @Appender(_shared_docs["groupby"] % _shared_doc_kwargs)
    def groupby(
        self,
        by=None,
        axis: Axis = 0,
        level: Optional[Level] = None,
        as_index: bool = True,
        sort: bool = True,
        group_keys: bool = True,
        squeeze: bool = no_default,
        observed: bool = False,
        dropna: bool = True,
    ) -> DataFrameGroupBy:
        from pandas.core.groupby.generic import DataFrameGroupBy

        if squeeze is not no_default:
            warnings.warn(
                (
                    "The `squeeze` parameter is deprecated and "
                    "will be removed in a future version."
                ),
                FutureWarning,
                stacklevel=2,
            )
        else:
            squeeze = False

        if level is None and by is None:
            raise TypeError("You have to supply one of 'by' and 'level'")
        axis = self._get_axis_number(axis)

        return DataFrameGroupBy(
            obj=self,
            keys=by,
            axis=axis,
            level=level,
            as_index=as_index,
            sort=sort,
            group_keys=group_keys,
            squeeze=squeeze,
            observed=observed,
            dropna=dropna,
        )

    _shared_docs[
        "pivot"
    ] = """
        Return reshaped DataFrame organized by given index / column values.

        Reshape data (produce a "pivot" table) based on column values. Uses
        unique values from specified `index` / `columns` to form axes of the
        resulting DataFrame. This function does not support data
        aggregation, multiple values will result in a MultiIndex in the
        columns. See the :ref:`User Guide <reshaping>` for more on reshaping.

        Parameters
        ----------%s
        index : str or object or a list of str, optional
            Column to use to make new frame's index. If None, uses
            existing index.

            .. versionchanged:: 1.1.0
               Also accept list of index names.

        columns : str or object or a list of str
            Column to use to make new frame's columns.

            .. versionchanged:: 1.1.0
               Also accept list of columns names.

        values : str, object or a list of the previous, optional
            Column(s) to use for populating new frame's values. If not
            specified, all remaining columns will be used and the result will
            have hierarchically indexed columns.

        Returns
        -------
        DataFrame
            Returns reshaped DataFrame.

        Raises
        ------
        ValueError:
            When there are any `index`, `columns` combinations with multiple
            values. `DataFrame.pivot_table` when you need to aggregate.

        See Also
        --------
        DataFrame.pivot_table : Generalization of pivot that can handle
            duplicate values for one index/column pair.
        DataFrame.unstack : Pivot based on the index values instead of a
            column.
        wide_to_long : Wide panel to long format. Less flexible but more
            user-friendly than melt.

        Notes
        -----
        For finer-tuned control, see hierarchical indexing documentation along
        with the related stack/unstack methods.

        Examples
        --------
        >>> df = pd.DataFrame({'foo': ['one', 'one', 'one', 'two', 'two',
        ...                            'two'],
        ...                    'bar': ['A', 'B', 'C', 'A', 'B', 'C'],
        ...                    'baz': [1, 2, 3, 4, 5, 6],
        ...                    'zoo': ['x', 'y', 'z', 'q', 'w', 't']})
        >>> df
            foo   bar  baz  zoo
        0   one   A    1    x
        1   one   B    2    y
        2   one   C    3    z
        3   two   A    4    q
        4   two   B    5    w
        5   two   C    6    t

        >>> df.pivot(index='foo', columns='bar', values='baz')
        bar  A   B   C
        foo
        one  1   2   3
        two  4   5   6

        >>> df.pivot(index='foo', columns='bar')['baz']
        bar  A   B   C
        foo
        one  1   2   3
        two  4   5   6

        >>> df.pivot(index='foo', columns='bar', values=['baz', 'zoo'])
              baz       zoo
        bar   A  B  C   A  B  C
        foo
        one   1  2  3   x  y  z
        two   4  5  6   q  w  t

        You could also assign a list of column names or a list of index names.

        >>> df = pd.DataFrame({
        ...        "lev1": [1, 1, 1, 2, 2, 2],
        ...        "lev2": [1, 1, 2, 1, 1, 2],
        ...        "lev3": [1, 2, 1, 2, 1, 2],
        ...        "lev4": [1, 2, 3, 4, 5, 6],
        ...        "values": [0, 1, 2, 3, 4, 5]})
        >>> df
            lev1 lev2 lev3 lev4 values
        0   1    1    1    1    0
        1   1    1    2    2    1
        2   1    2    1    3    2
        3   2    1    2    4    3
        4   2    1    1    5    4
        5   2    2    2    6    5

        >>> df.pivot(index="lev1", columns=["lev2", "lev3"],values="values")
        lev2    1         2
        lev3    1    2    1    2
        lev1
        1     0.0  1.0  2.0  NaN
        2     4.0  3.0  NaN  5.0

        >>> df.pivot(index=["lev1", "lev2"], columns=["lev3"],values="values")
              lev3    1    2
        lev1  lev2
           1     1  0.0  1.0
                 2  2.0  NaN
           2     1  4.0  3.0
                 2  NaN  5.0

        A ValueError is raised if there are any duplicates.

        >>> df = pd.DataFrame({"foo": ['one', 'one', 'two', 'two'],
        ...                    "bar": ['A', 'A', 'B', 'C'],
        ...                    "baz": [1, 2, 3, 4]})
        >>> df
           foo bar  baz
        0  one   A    1
        1  one   A    2
        2  two   B    3
        3  two   C    4

        Notice that the first two rows are the same for our `index`
        and `columns` arguments.

        >>> df.pivot(index='foo', columns='bar', values='baz')
        Traceback (most recent call last):
           ...
        ValueError: Index contains duplicate entries, cannot reshape
        """

    @Substitution("")
    @Appender(_shared_docs["pivot"])
    def pivot(self, index=None, columns=None, values=None) -> DataFrame:
        from pandas.core.reshape.pivot import pivot

        return pivot(self, index=index, columns=columns, values=values)

    _shared_docs[
        "pivot_table"
    ] = """
        Create a spreadsheet-style pivot table as a DataFrame.

        The levels in the pivot table will be stored in MultiIndex objects
        (hierarchical indexes) on the index and columns of the result DataFrame.

        Parameters
        ----------%s
        values : column to aggregate, optional
        index : column, Grouper, array, or list of the previous
            If an array is passed, it must be the same length as the data. The
            list can contain any of the other types (except list).
            Keys to group by on the pivot table index.  If an array is passed,
            it is being used as the same manner as column values.
        columns : column, Grouper, array, or list of the previous
            If an array is passed, it must be the same length as the data. The
            list can contain any of the other types (except list).
            Keys to group by on the pivot table column.  If an array is passed,
            it is being used as the same manner as column values.
        aggfunc : function, list of functions, dict, default numpy.mean
            If list of functions passed, the resulting pivot table will have
            hierarchical columns whose top level are the function names
            (inferred from the function objects themselves)
            If dict is passed, the key is column to aggregate and value
            is function or list of functions.
        fill_value : scalar, default None
            Value to replace missing values with (in the resulting pivot table,
            after aggregation).
        margins : bool, default False
            Add all row / columns (e.g. for subtotal / grand totals).
        dropna : bool, default True
            Do not include columns whose entries are all NaN.
        margins_name : str, default 'All'
            Name of the row / column that will contain the totals
            when margins is True.
        observed : bool, default False
            This only applies if any of the groupers are Categoricals.
            If True: only show observed values for categorical groupers.
            If False: show all values for categorical groupers.

            .. versionchanged:: 0.25.0

        Returns
        -------
        DataFrame
            An Excel style pivot table.

        See Also
        --------
        DataFrame.pivot : Pivot without aggregation that can handle
            non-numeric data.
        DataFrame.melt: Unpivot a DataFrame from wide to long format,
            optionally leaving identifiers set.
        wide_to_long : Wide panel to long format. Less flexible but more
            user-friendly than melt.

        Examples
        --------
        >>> df = pd.DataFrame({"A": ["foo", "foo", "foo", "foo", "foo",
        ...                          "bar", "bar", "bar", "bar"],
        ...                    "B": ["one", "one", "one", "two", "two",
        ...                          "one", "one", "two", "two"],
        ...                    "C": ["small", "large", "large", "small",
        ...                          "small", "large", "small", "small",
        ...                          "large"],
        ...                    "D": [1, 2, 2, 3, 3, 4, 5, 6, 7],
        ...                    "E": [2, 4, 5, 5, 6, 6, 8, 9, 9]})
        >>> df
             A    B      C  D  E
        0  foo  one  small  1  2
        1  foo  one  large  2  4
        2  foo  one  large  2  5
        3  foo  two  small  3  5
        4  foo  two  small  3  6
        5  bar  one  large  4  6
        6  bar  one  small  5  8
        7  bar  two  small  6  9
        8  bar  two  large  7  9

        This first example aggregates values by taking the sum.

        >>> table = pd.pivot_table(df, values='D', index=['A', 'B'],
        ...                     columns=['C'], aggfunc=np.sum)
        >>> table
        C        large  small
        A   B
        bar one    4.0    5.0
            two    7.0    6.0
        foo one    4.0    1.0
            two    NaN    6.0

        We can also fill missing values using the `fill_value` parameter.

        >>> table = pd.pivot_table(df, values='D', index=['A', 'B'],
        ...                     columns=['C'], aggfunc=np.sum, fill_value=0)
        >>> table
        C        large  small
        A   B
        bar one      4      5
            two      7      6
        foo one      4      1
            two      0      6

        The next example aggregates by taking the mean across multiple columns.

        >>> table = pd.pivot_table(df, values=['D', 'E'], index=['A', 'C'],
        ...                     aggfunc={'D': np.mean,
        ...                              'E': np.mean})
        >>> table
                        D         E
        A   C
        bar large  5.500000  7.500000
            small  5.500000  8.500000
        foo large  2.000000  4.500000
            small  2.333333  4.333333

        We can also calculate multiple types of aggregations for any given
        value column.

        >>> table = pd.pivot_table(df, values=['D', 'E'], index=['A', 'C'],
        ...                     aggfunc={'D': np.mean,
        ...                              'E': [min, max, np.mean]})
        >>> table
                        D    E
                    mean  max      mean  min
        A   C
        bar large  5.500000  9.0  7.500000  6.0
            small  5.500000  9.0  8.500000  8.0
        foo large  2.000000  5.0  4.500000  4.0
            small  2.333333  6.0  4.333333  2.0
        """

    @Substitution("")
    @Appender(_shared_docs["pivot_table"])
    def pivot_table(
        self,
        values=None,
        index=None,
        columns=None,
        aggfunc="mean",
        fill_value=None,
        margins=False,
        dropna=True,
        margins_name="All",
        observed=False,
    ) -> DataFrame:
        from pandas.core.reshape.pivot import pivot_table

        return pivot_table(
            self,
            values=values,
            index=index,
            columns=columns,
            aggfunc=aggfunc,
            fill_value=fill_value,
            margins=margins,
            dropna=dropna,
            margins_name=margins_name,
            observed=observed,
        )

    def stack(self, level: Level = -1, dropna: bool = True):
        """
        Stack the prescribed level(s) from columns to index.

        Return a reshaped DataFrame or Series having a multi-level
        index with one or more new inner-most levels compared to the current
        DataFrame. The new inner-most levels are created by pivoting the
        columns of the current dataframe:

          - if the columns have a single level, the output is a Series;
          - if the columns have multiple levels, the new index
            level(s) is (are) taken from the prescribed level(s) and
            the output is a DataFrame.

        Parameters
        ----------
        level : int, str, list, default -1
            Level(s) to stack from the column axis onto the index
            axis, defined as one index or label, or a list of indices
            or labels.
        dropna : bool, default True
            Whether to drop rows in the resulting Frame/Series with
            missing values. Stacking a column level onto the index
            axis can create combinations of index and column values
            that are missing from the original dataframe. See Examples
            section.

        Returns
        -------
        DataFrame or Series
            Stacked dataframe or series.

        See Also
        --------
        DataFrame.unstack : Unstack prescribed level(s) from index axis
             onto column axis.
        DataFrame.pivot : Reshape dataframe from long format to wide
             format.
        DataFrame.pivot_table : Create a spreadsheet-style pivot table
             as a DataFrame.

        Notes
        -----
        The function is named by analogy with a collection of books
        being reorganized from being side by side on a horizontal
        position (the columns of the dataframe) to being stacked
        vertically on top of each other (in the index of the
        dataframe).

        Examples
        --------
        **Single level columns**

        >>> df_single_level_cols = pd.DataFrame([[0, 1], [2, 3]],
        ...                                     index=['cat', 'dog'],
        ...                                     columns=['weight', 'height'])

        Stacking a dataframe with a single level column axis returns a Series:

        >>> df_single_level_cols
             weight height
        cat       0      1
        dog       2      3
        >>> df_single_level_cols.stack()
        cat  weight    0
             height    1
        dog  weight    2
             height    3
        dtype: int64

        **Multi level columns: simple case**

        >>> multicol1 = pd.MultiIndex.from_tuples([('weight', 'kg'),
        ...                                        ('weight', 'pounds')])
        >>> df_multi_level_cols1 = pd.DataFrame([[1, 2], [2, 4]],
        ...                                     index=['cat', 'dog'],
        ...                                     columns=multicol1)

        Stacking a dataframe with a multi-level column axis:

        >>> df_multi_level_cols1
             weight
                 kg    pounds
        cat       1        2
        dog       2        4
        >>> df_multi_level_cols1.stack()
                    weight
        cat kg           1
            pounds       2
        dog kg           2
            pounds       4

        **Missing values**

        >>> multicol2 = pd.MultiIndex.from_tuples([('weight', 'kg'),
        ...                                        ('height', 'm')])
        >>> df_multi_level_cols2 = pd.DataFrame([[1.0, 2.0], [3.0, 4.0]],
        ...                                     index=['cat', 'dog'],
        ...                                     columns=multicol2)

        It is common to have missing values when stacking a dataframe
        with multi-level columns, as the stacked dataframe typically
        has more values than the original dataframe. Missing values
        are filled with NaNs:

        >>> df_multi_level_cols2
            weight height
                kg      m
        cat    1.0    2.0
        dog    3.0    4.0
        >>> df_multi_level_cols2.stack()
                height  weight
        cat kg     NaN     1.0
            m      2.0     NaN
        dog kg     NaN     3.0
            m      4.0     NaN

        **Prescribing the level(s) to be stacked**

        The first parameter controls which level or levels are stacked:

        >>> df_multi_level_cols2.stack(0)
                     kg    m
        cat height  NaN  2.0
            weight  1.0  NaN
        dog height  NaN  4.0
            weight  3.0  NaN
        >>> df_multi_level_cols2.stack([0, 1])
        cat  height  m     2.0
             weight  kg    1.0
        dog  height  m     4.0
             weight  kg    3.0
        dtype: float64

        **Dropping missing values**

        >>> df_multi_level_cols3 = pd.DataFrame([[None, 1.0], [2.0, 3.0]],
        ...                                     index=['cat', 'dog'],
        ...                                     columns=multicol2)

        Note that rows where all values are missing are dropped by
        default but this behaviour can be controlled via the dropna
        keyword parameter:

        >>> df_multi_level_cols3
            weight height
                kg      m
        cat    NaN    1.0
        dog    2.0    3.0
        >>> df_multi_level_cols3.stack(dropna=False)
                height  weight
        cat kg     NaN     NaN
            m      1.0     NaN
        dog kg     NaN     2.0
            m      3.0     NaN
        >>> df_multi_level_cols3.stack(dropna=True)
                height  weight
        cat m      1.0     NaN
        dog kg     NaN     2.0
            m      3.0     NaN
        """
        from pandas.core.reshape.reshape import stack, stack_multiple

        if isinstance(level, (tuple, list)):
            result = stack_multiple(self, level, dropna=dropna)
        else:
            result = stack(self, level, dropna=dropna)

        return result.__finalize__(self, method="stack")

    def explode(
        self, column: Union[str, Tuple], ignore_index: bool = False
    ) -> DataFrame:
        """
        Transform each element of a list-like to a row, replicating index values.

        .. versionadded:: 0.25.0

        Parameters
        ----------
        column : str or tuple
            Column to explode.
        ignore_index : bool, default False
            If True, the resulting index will be labeled 0, 1, …, n - 1.

            .. versionadded:: 1.1.0

        Returns
        -------
        DataFrame
            Exploded lists to rows of the subset columns;
            index will be duplicated for these rows.

        Raises
        ------
        ValueError :
            if columns of the frame are not unique.

        See Also
        --------
        DataFrame.unstack : Pivot a level of the (necessarily hierarchical)
            index labels.
        DataFrame.melt : Unpivot a DataFrame from wide format to long format.
        Series.explode : Explode a DataFrame from list-like columns to long format.

        Notes
        -----
        This routine will explode list-likes including lists, tuples, sets,
        Series, and np.ndarray. The result dtype of the subset rows will
        be object. Scalars will be returned unchanged, and empty list-likes will
        result in a np.nan for that row. In addition, the ordering of rows in the
        output will be non-deterministic when exploding sets.

        Examples
        --------
        >>> df = pd.DataFrame({'A': [[1, 2, 3], 'foo', [], [3, 4]], 'B': 1})
        >>> df
                   A  B
        0  [1, 2, 3]  1
        1        foo  1
        2         []  1
        3     [3, 4]  1

        >>> df.explode('A')
             A  B
        0    1  1
        0    2  1
        0    3  1
        1  foo  1
        2  NaN  1
        3    3  1
        3    4  1
        """
        if not (is_scalar(column) or isinstance(column, tuple)):
            raise ValueError("column must be a scalar")
        if not self.columns.is_unique:
            raise ValueError("columns must be unique")

        df = self.reset_index(drop=True)
        result = df[column].explode()
        result = df.drop([column], axis=1).join(result)
        if ignore_index:
            result.index = ibase.default_index(len(result))
        else:
            result.index = self.index.take(result.index)
        result = result.reindex(columns=self.columns, copy=False)

        return result

    def unstack(self, level=-1, fill_value=None):
        """
        Pivot a level of the (necessarily hierarchical) index labels.

        Returns a DataFrame having a new level of column labels whose inner-most level
        consists of the pivoted index labels.

        If the index is not a MultiIndex, the output will be a Series
        (the analogue of stack when the columns are not a MultiIndex).

        Parameters
        ----------
        level : int, str, or list of these, default -1 (last level)
            Level(s) of index to unstack, can pass level name.
        fill_value : int, str or dict
            Replace NaN with this value if the unstack produces missing values.

        Returns
        -------
        Series or DataFrame

        See Also
        --------
        DataFrame.pivot : Pivot a table based on column values.
        DataFrame.stack : Pivot a level of the column labels (inverse operation
            from `unstack`).

        Examples
        --------
        >>> index = pd.MultiIndex.from_tuples([('one', 'a'), ('one', 'b'),
        ...                                    ('two', 'a'), ('two', 'b')])
        >>> s = pd.Series(np.arange(1.0, 5.0), index=index)
        >>> s
        one  a   1.0
             b   2.0
        two  a   3.0
             b   4.0
        dtype: float64

        >>> s.unstack(level=-1)
             a   b
        one  1.0  2.0
        two  3.0  4.0

        >>> s.unstack(level=0)
           one  two
        a  1.0   3.0
        b  2.0   4.0

        >>> df = s.unstack(level=0)
        >>> df.unstack()
        one  a  1.0
             b  2.0
        two  a  3.0
             b  4.0
        dtype: float64
        """
        from pandas.core.reshape.reshape import unstack

        result = unstack(self, level, fill_value)

        return result.__finalize__(self, method="unstack")

    @Appender(_shared_docs["melt"] % {"caller": "df.melt(", "other": "melt"})
    def melt(
        self,
        id_vars=None,
        value_vars=None,
        var_name=None,
        value_name="value",
        col_level: Optional[Level] = None,
        ignore_index=True,
    ) -> DataFrame:

        return melt(
            self,
            id_vars=id_vars,
            value_vars=value_vars,
            var_name=var_name,
            value_name=value_name,
            col_level=col_level,
            ignore_index=ignore_index,
        )

    # ----------------------------------------------------------------------
    # Time series-related

    @doc(
        Series.diff,
        klass="Dataframe",
        extra_params="axis : {0 or 'index', 1 or 'columns'}, default 0\n    "
        "Take difference over rows (0) or columns (1).\n",
        other_klass="Series",
        examples=dedent(
            """
        Difference with previous row

        >>> df = pd.DataFrame({'a': [1, 2, 3, 4, 5, 6],
        ...                    'b': [1, 1, 2, 3, 5, 8],
        ...                    'c': [1, 4, 9, 16, 25, 36]})
        >>> df
           a  b   c
        0  1  1   1
        1  2  1   4
        2  3  2   9
        3  4  3  16
        4  5  5  25
        5  6  8  36

        >>> df.diff()
             a    b     c
        0  NaN  NaN   NaN
        1  1.0  0.0   3.0
        2  1.0  1.0   5.0
        3  1.0  1.0   7.0
        4  1.0  2.0   9.0
        5  1.0  3.0  11.0

        Difference with previous column

        >>> df.diff(axis=1)
            a  b   c
        0 NaN  0   0
        1 NaN -1   3
        2 NaN -1   7
        3 NaN -1  13
        4 NaN  0  20
        5 NaN  2  28

        Difference with 3rd previous row

        >>> df.diff(periods=3)
             a    b     c
        0  NaN  NaN   NaN
        1  NaN  NaN   NaN
        2  NaN  NaN   NaN
        3  3.0  2.0  15.0
        4  3.0  4.0  21.0
        5  3.0  6.0  27.0

        Difference with following row

        >>> df.diff(periods=-1)
             a    b     c
        0 -1.0  0.0  -3.0
        1 -1.0 -1.0  -5.0
        2 -1.0 -1.0  -7.0
        3 -1.0 -2.0  -9.0
        4 -1.0 -3.0 -11.0
        5  NaN  NaN   NaN

        Overflow in input dtype

        >>> df = pd.DataFrame({'a': [1, 0]}, dtype=np.uint8)
        >>> df.diff()
               a
        0    NaN
        1  255.0"""
        ),
    )
    def diff(self, periods: int = 1, axis: Axis = 0) -> DataFrame:
        if not isinstance(periods, int):
            if not (is_float(periods) and periods.is_integer()):
                raise ValueError("periods must be an integer")
            periods = int(periods)

        bm_axis = self._get_block_manager_axis(axis)

        if bm_axis == 0 and periods != 0:
            return self - self.shift(periods, axis=axis)

        new_data = self._mgr.diff(n=periods, axis=bm_axis)
        return self._constructor(new_data).__finalize__(self, "diff")

    # ----------------------------------------------------------------------
    # Function application

    def _gotitem(
        self,
        key: Union[Label, List[Label]],
        ndim: int,
        subset: Optional[FrameOrSeriesUnion] = None,
    ) -> FrameOrSeriesUnion:
        """
        Sub-classes to define. Return a sliced object.

        Parameters
        ----------
        key : string / list of selections
        ndim : 1,2
            requested ndim of result
        subset : object, default None
            subset to act on
        """
        if subset is None:
            subset = self
        elif subset.ndim == 1:  # is Series
            return subset

        # TODO: _shallow_copy(subset)?
        return subset[key]

    _agg_summary_and_see_also_doc = dedent(
        """
    The aggregation operations are always performed over an axis, either the
    index (default) or the column axis. This behavior is different from
    `numpy` aggregation functions (`mean`, `median`, `prod`, `sum`, `std`,
    `var`), where the default is to compute the aggregation of the flattened
    array, e.g., ``numpy.mean(arr_2d)`` as opposed to
    ``numpy.mean(arr_2d, axis=0)``.

    `agg` is an alias for `aggregate`. Use the alias.

    See Also
    --------
    DataFrame.apply : Perform any type of operations.
    DataFrame.transform : Perform transformation type operations.
    core.groupby.GroupBy : Perform operations over groups.
    core.resample.Resampler : Perform operations over resampled bins.
    core.window.Rolling : Perform operations over rolling window.
    core.window.Expanding : Perform operations over expanding window.
    core.window.ExponentialMovingWindow : Perform operation over exponential weighted
        window.
    """
    )

    _agg_examples_doc = dedent(
        """
    Examples
    --------
    >>> df = pd.DataFrame([[1, 2, 3],
    ...                    [4, 5, 6],
    ...                    [7, 8, 9],
    ...                    [np.nan, np.nan, np.nan]],
    ...                   columns=['A', 'B', 'C'])

    Aggregate these functions over the rows.

    >>> df.agg(['sum', 'min'])
            A     B     C
    sum  12.0  15.0  18.0
    min   1.0   2.0   3.0

    Different aggregations per column.

    >>> df.agg({'A' : ['sum', 'min'], 'B' : ['min', 'max']})
            A    B
    sum  12.0  NaN
    min   1.0  2.0
    max   NaN  8.0

    Aggregate different functions over the columns and rename the index of the resulting
    DataFrame.

    >>> df.agg(x=('A', max), y=('B', 'min'), z=('C', np.mean))
         A    B    C
    x  7.0  NaN  NaN
    y  NaN  2.0  NaN
    z  NaN  NaN  6.0

    Aggregate over the columns.

    >>> df.agg("mean", axis="columns")
    0    2.0
    1    5.0
    2    8.0
    3    NaN
    dtype: float64
    """
    )

    @doc(
        _shared_docs["aggregate"],
        klass=_shared_doc_kwargs["klass"],
        axis=_shared_doc_kwargs["axis"],
        see_also=_agg_summary_and_see_also_doc,
        examples=_agg_examples_doc,
    )
    def aggregate(self, func=None, axis: Axis = 0, *args, **kwargs):
        axis = self._get_axis_number(axis)

        relabeling, func, columns, order = reconstruct_func(func, **kwargs)

        result = None
        try:
            result, how = self._aggregate(func, axis, *args, **kwargs)
        except TypeError as err:
            exc = TypeError(
                "DataFrame constructor called with "
                f"incompatible data and dtype: {err}"
            )
            raise exc from err
        if result is None:
            return self.apply(func, axis=axis, args=args, **kwargs)

        if relabeling:
            # This is to keep the order to columns occurrence unchanged, and also
            # keep the order of new columns occurrence unchanged

            # For the return values of reconstruct_func, if relabeling is
            # False, columns and order will be None.
            assert columns is not None
            assert order is not None

            result_in_dict = relabel_result(result, func, columns, order)
            result = DataFrame(result_in_dict, index=columns)

        return result

    def _aggregate(self, arg, axis: Axis = 0, *args, **kwargs):
        from pandas.core.apply import frame_apply

        op = frame_apply(
            self if axis == 0 else self.T,
            how="agg",
            func=arg,
            axis=0,
            args=args,
            kwds=kwargs,
        )
        result, how = op.get_result()

        if axis == 1:
            # NDFrame.aggregate returns a tuple, and we need to transpose
            # only result
            result = result.T if result is not None else result

        return result, how

    agg = aggregate

    @doc(
        _shared_docs["transform"],
        klass=_shared_doc_kwargs["klass"],
        axis=_shared_doc_kwargs["axis"],
    )
    def transform(
        self, func: AggFuncType, axis: Axis = 0, *args, **kwargs
    ) -> DataFrame:
        result = transform(self, func, axis, *args, **kwargs)
        assert isinstance(result, DataFrame)
        return result

    def apply(
        self,
        func: AggFuncType,
        axis: Axis = 0,
        raw: bool = False,
        result_type=None,
        args=(),
        **kwds,
    ):
        """
        Apply a function along an axis of the DataFrame.

        Objects passed to the function are Series objects whose index is
        either the DataFrame's index (``axis=0``) or the DataFrame's columns
        (``axis=1``). By default (``result_type=None``), the final return type
        is inferred from the return type of the applied function. Otherwise,
        it depends on the `result_type` argument.

        Parameters
        ----------
        func : function
            Function to apply to each column or row.
        axis : {0 or 'index', 1 or 'columns'}, default 0
            Axis along which the function is applied:

            * 0 or 'index': apply function to each column.
            * 1 or 'columns': apply function to each row.

        raw : bool, default False
            Determines if row or column is passed as a Series or ndarray object:

            * ``False`` : passes each row or column as a Series to the
              function.
            * ``True`` : the passed function will receive ndarray objects
              instead.
              If you are just applying a NumPy reduction function this will
              achieve much better performance.

        result_type : {'expand', 'reduce', 'broadcast', None}, default None
            These only act when ``axis=1`` (columns):

            * 'expand' : list-like results will be turned into columns.
            * 'reduce' : returns a Series if possible rather than expanding
              list-like results. This is the opposite of 'expand'.
            * 'broadcast' : results will be broadcast to the original shape
              of the DataFrame, the original index and columns will be
              retained.

            The default behaviour (None) depends on the return value of the
            applied function: list-like results will be returned as a Series
            of those. However if the apply function returns a Series these
            are expanded to columns.
        args : tuple
            Positional arguments to pass to `func` in addition to the
            array/series.
        **kwds
            Additional keyword arguments to pass as keywords arguments to
            `func`.

        Returns
        -------
        Series or DataFrame
            Result of applying ``func`` along the given axis of the
            DataFrame.

        See Also
        --------
        DataFrame.applymap: For elementwise operations.
        DataFrame.aggregate: Only perform aggregating type operations.
        DataFrame.transform: Only perform transforming type operations.

        Examples
        --------
        >>> df = pd.DataFrame([[4, 9]] * 3, columns=['A', 'B'])
        >>> df
           A  B
        0  4  9
        1  4  9
        2  4  9

        Using a numpy universal function (in this case the same as
        ``np.sqrt(df)``):

        >>> df.apply(np.sqrt)
             A    B
        0  2.0  3.0
        1  2.0  3.0
        2  2.0  3.0

        Using a reducing function on either axis

        >>> df.apply(np.sum, axis=0)
        A    12
        B    27
        dtype: int64

        >>> df.apply(np.sum, axis=1)
        0    13
        1    13
        2    13
        dtype: int64

        Returning a list-like will result in a Series

        >>> df.apply(lambda x: [1, 2], axis=1)
        0    [1, 2]
        1    [1, 2]
        2    [1, 2]
        dtype: object

        Passing ``result_type='expand'`` will expand list-like results
        to columns of a Dataframe

        >>> df.apply(lambda x: [1, 2], axis=1, result_type='expand')
           0  1
        0  1  2
        1  1  2
        2  1  2

        Returning a Series inside the function is similar to passing
        ``result_type='expand'``. The resulting column names
        will be the Series index.

        >>> df.apply(lambda x: pd.Series([1, 2], index=['foo', 'bar']), axis=1)
           foo  bar
        0    1    2
        1    1    2
        2    1    2

        Passing ``result_type='broadcast'`` will ensure the same shape
        result, whether list-like or scalar is returned by the function,
        and broadcast it along the axis. The resulting column names will
        be the originals.

        >>> df.apply(lambda x: [1, 2], axis=1, result_type='broadcast')
           A  B
        0  1  2
        1  1  2
        2  1  2
        """
        from pandas.core.apply import frame_apply

        op = frame_apply(
            self,
            how="apply",
            func=func,
            axis=axis,
            raw=raw,
            result_type=result_type,
            args=args,
            kwds=kwds,
        )
        return op.get_result()

    def applymap(
        self, func: PythonFuncType, na_action: Optional[str] = None
    ) -> DataFrame:
        """
        Apply a function to a Dataframe elementwise.

        This method applies a function that accepts and returns a scalar
        to every element of a DataFrame.

        Parameters
        ----------
        func : callable
            Python function, returns a single value from a single value.
        na_action : {None, 'ignore'}, default None
            If ‘ignore’, propagate NaN values, without passing them to func.

            .. versionadded:: 1.2

        Returns
        -------
        DataFrame
            Transformed DataFrame.

        See Also
        --------
        DataFrame.apply : Apply a function along input axis of DataFrame.

        Examples
        --------
        >>> df = pd.DataFrame([[1, 2.12], [3.356, 4.567]])
        >>> df
               0      1
        0  1.000  2.120
        1  3.356  4.567

        >>> df.applymap(lambda x: len(str(x)))
           0  1
        0  3  4
        1  5  5

        Like Series.map, NA values can be ignored:

        >>> df_copy = df.copy()
        >>> df_copy.iloc[0, 0] = pd.NA
        >>> df_copy.applymap(lambda x: len(str(x)), na_action='ignore')
              0  1
        0  <NA>  4
        1     5  5

        Note that a vectorized version of `func` often exists, which will
        be much faster. You could square each number elementwise.

        >>> df.applymap(lambda x: x**2)
                   0          1
        0   1.000000   4.494400
        1  11.262736  20.857489

        But it's better to avoid applymap in that case.

        >>> df ** 2
                   0          1
        0   1.000000   4.494400
        1  11.262736  20.857489
        """
        if na_action not in {"ignore", None}:
            raise ValueError(
                f"na_action must be 'ignore' or None. Got {repr(na_action)}"
            )
        ignore_na = na_action == "ignore"

        # if we have a dtype == 'M8[ns]', provide boxed values
        def infer(x):
            if x.empty:
                return lib.map_infer(x, func, ignore_na=ignore_na)
            return lib.map_infer(x.astype(object)._values, func, ignore_na=ignore_na)

        return self.apply(infer).__finalize__(self, "applymap")

    # ----------------------------------------------------------------------
    # Merging / joining methods

    def append(
        self,
        other,
        ignore_index: bool = False,
        verify_integrity: bool = False,
        sort: bool = False,
    ) -> DataFrame:
        """
        Append rows of `other` to the end of caller, returning a new object.

        Columns in `other` that are not in the caller are added as new columns.

        Parameters
        ----------
        other : DataFrame or Series/dict-like object, or list of these
            The data to append.
        ignore_index : bool, default False
            If True, the resulting axis will be labeled 0, 1, …, n - 1.
        verify_integrity : bool, default False
            If True, raise ValueError on creating index with duplicates.
        sort : bool, default False
            Sort columns if the columns of `self` and `other` are not aligned.

            .. versionchanged:: 1.0.0

                Changed to not sort by default.

        Returns
        -------
        DataFrame

        See Also
        --------
        concat : General function to concatenate DataFrame or Series objects.

        Notes
        -----
        If a list of dict/series is passed and the keys are all contained in
        the DataFrame's index, the order of the columns in the resulting
        DataFrame will be unchanged.

        Iteratively appending rows to a DataFrame can be more computationally
        intensive than a single concatenate. A better solution is to append
        those rows to a list and then concatenate the list with the original
        DataFrame all at once.

        Examples
        --------
        >>> df = pd.DataFrame([[1, 2], [3, 4]], columns=list('AB'))
        >>> df
           A  B
        0  1  2
        1  3  4
        >>> df2 = pd.DataFrame([[5, 6], [7, 8]], columns=list('AB'))
        >>> df.append(df2)
           A  B
        0  1  2
        1  3  4
        0  5  6
        1  7  8

        With `ignore_index` set to True:

        >>> df.append(df2, ignore_index=True)
           A  B
        0  1  2
        1  3  4
        2  5  6
        3  7  8

        The following, while not recommended methods for generating DataFrames,
        show two ways to generate a DataFrame from multiple data sources.

        Less efficient:

        >>> df = pd.DataFrame(columns=['A'])
        >>> for i in range(5):
        ...     df = df.append({'A': i}, ignore_index=True)
        >>> df
           A
        0  0
        1  1
        2  2
        3  3
        4  4

        More efficient:

        >>> pd.concat([pd.DataFrame([i], columns=['A']) for i in range(5)],
        ...           ignore_index=True)
           A
        0  0
        1  1
        2  2
        3  3
        4  4
        """
        if isinstance(other, (Series, dict)):
            if isinstance(other, dict):
                if not ignore_index:
                    raise TypeError("Can only append a dict if ignore_index=True")
                other = Series(other)
            if other.name is None and not ignore_index:
                raise TypeError(
                    "Can only append a Series if ignore_index=True "
                    "or if the Series has a name"
                )

            index = Index([other.name], name=self.index.name)
            idx_diff = other.index.difference(self.columns)
            try:
                combined_columns = self.columns.append(idx_diff)
            except TypeError:
                combined_columns = self.columns.astype(object).append(idx_diff)
            other = (
                other.reindex(combined_columns, copy=False)
                .to_frame()
                .T.infer_objects()
                .rename_axis(index.names, copy=False)
            )
            if not self.columns.equals(combined_columns):
                self = self.reindex(columns=combined_columns)
        elif isinstance(other, list):
            if not other:
                pass
            elif not isinstance(other[0], DataFrame):
                other = DataFrame(other)
                if (self.columns.get_indexer(other.columns) >= 0).all():
                    other = other.reindex(columns=self.columns)

        from pandas.core.reshape.concat import concat

        if isinstance(other, (list, tuple)):
            to_concat = [self, *other]
        else:
            to_concat = [self, other]
        return (
            concat(
                to_concat,
                ignore_index=ignore_index,
                verify_integrity=verify_integrity,
                sort=sort,
            )
        ).__finalize__(self, method="append")

    def join(
        self,
        other: FrameOrSeriesUnion,
        on: Optional[IndexLabel] = None,
        how: str = "left",
        lsuffix: str = "",
        rsuffix: str = "",
        sort: bool = False,
    ) -> DataFrame:
        """
        Join columns of another DataFrame.

        Join columns with `other` DataFrame either on index or on a key
        column. Efficiently join multiple DataFrame objects by index at once by
        passing a list.

        Parameters
        ----------
        other : DataFrame, Series, or list of DataFrame
            Index should be similar to one of the columns in this one. If a
            Series is passed, its name attribute must be set, and that will be
            used as the column name in the resulting joined DataFrame.
        on : str, list of str, or array-like, optional
            Column or index level name(s) in the caller to join on the index
            in `other`, otherwise joins index-on-index. If multiple
            values given, the `other` DataFrame must have a MultiIndex. Can
            pass an array as the join key if it is not already contained in
            the calling DataFrame. Like an Excel VLOOKUP operation.
        how : {'left', 'right', 'outer', 'inner'}, default 'left'
            How to handle the operation of the two objects.

            * left: use calling frame's index (or column if on is specified)
            * right: use `other`'s index.
            * outer: form union of calling frame's index (or column if on is
              specified) with `other`'s index, and sort it.
              lexicographically.
            * inner: form intersection of calling frame's index (or column if
              on is specified) with `other`'s index, preserving the order
              of the calling's one.
        lsuffix : str, default ''
            Suffix to use from left frame's overlapping columns.
        rsuffix : str, default ''
            Suffix to use from right frame's overlapping columns.
        sort : bool, default False
            Order result DataFrame lexicographically by the join key. If False,
            the order of the join key depends on the join type (how keyword).

        Returns
        -------
        DataFrame
            A dataframe containing columns from both the caller and `other`.

        See Also
        --------
        DataFrame.merge : For column(s)-on-column(s) operations.

        Notes
        -----
        Parameters `on`, `lsuffix`, and `rsuffix` are not supported when
        passing a list of `DataFrame` objects.

        Support for specifying index levels as the `on` parameter was added
        in version 0.23.0.

        Examples
        --------
        >>> df = pd.DataFrame({'key': ['K0', 'K1', 'K2', 'K3', 'K4', 'K5'],
        ...                    'A': ['A0', 'A1', 'A2', 'A3', 'A4', 'A5']})

        >>> df
          key   A
        0  K0  A0
        1  K1  A1
        2  K2  A2
        3  K3  A3
        4  K4  A4
        5  K5  A5

        >>> other = pd.DataFrame({'key': ['K0', 'K1', 'K2'],
        ...                       'B': ['B0', 'B1', 'B2']})

        >>> other
          key   B
        0  K0  B0
        1  K1  B1
        2  K2  B2

        Join DataFrames using their indexes.

        >>> df.join(other, lsuffix='_caller', rsuffix='_other')
          key_caller   A key_other    B
        0         K0  A0        K0   B0
        1         K1  A1        K1   B1
        2         K2  A2        K2   B2
        3         K3  A3       NaN  NaN
        4         K4  A4       NaN  NaN
        5         K5  A5       NaN  NaN

        If we want to join using the key columns, we need to set key to be
        the index in both `df` and `other`. The joined DataFrame will have
        key as its index.

        >>> df.set_index('key').join(other.set_index('key'))
              A    B
        key
        K0   A0   B0
        K1   A1   B1
        K2   A2   B2
        K3   A3  NaN
        K4   A4  NaN
        K5   A5  NaN

        Another option to join using the key columns is to use the `on`
        parameter. DataFrame.join always uses `other`'s index but we can use
        any column in `df`. This method preserves the original DataFrame's
        index in the result.

        >>> df.join(other.set_index('key'), on='key')
          key   A    B
        0  K0  A0   B0
        1  K1  A1   B1
        2  K2  A2   B2
        3  K3  A3  NaN
        4  K4  A4  NaN
        5  K5  A5  NaN
        """
        return self._join_compat(
            other, on=on, how=how, lsuffix=lsuffix, rsuffix=rsuffix, sort=sort
        )

    def _join_compat(
        self,
        other: FrameOrSeriesUnion,
        on: Optional[IndexLabel] = None,
        how: str = "left",
        lsuffix: str = "",
        rsuffix: str = "",
        sort: bool = False,
    ):
        from pandas.core.reshape.concat import concat
        from pandas.core.reshape.merge import merge

        if isinstance(other, Series):
            if other.name is None:
                raise ValueError("Other Series must have a name")
            other = DataFrame({other.name: other})

        if isinstance(other, DataFrame):
            if how == "cross":
                return merge(
                    self,
                    other,
                    how=how,
                    on=on,
                    suffixes=(lsuffix, rsuffix),
                    sort=sort,
                )
            return merge(
                self,
                other,
                left_on=on,
                how=how,
                left_index=on is None,
                right_index=True,
                suffixes=(lsuffix, rsuffix),
                sort=sort,
            )
        else:
            if on is not None:
                raise ValueError(
                    "Joining multiple DataFrames only supported for joining on index"
                )

            frames = [self] + list(other)

            can_concat = all(df.index.is_unique for df in frames)

            # join indexes only using concat
            if can_concat:
                if how == "left":
                    res = concat(
                        frames, axis=1, join="outer", verify_integrity=True, sort=sort
                    )
                    return res.reindex(self.index, copy=False)
                else:
                    return concat(
                        frames, axis=1, join=how, verify_integrity=True, sort=sort
                    )

            joined = frames[0]

            for frame in frames[1:]:
                joined = merge(
                    joined, frame, how=how, left_index=True, right_index=True
                )

            return joined

    @Substitution("")
    @Appender(_merge_doc, indents=2)
    def merge(
        self,
        right: FrameOrSeriesUnion,
        how: str = "inner",
        on: Optional[IndexLabel] = None,
        left_on: Optional[IndexLabel] = None,
        right_on: Optional[IndexLabel] = None,
        left_index: bool = False,
        right_index: bool = False,
        sort: bool = False,
        suffixes: Suffixes = ("_x", "_y"),
        copy: bool = True,
        indicator: bool = False,
        validate: Optional[str] = None,
    ) -> DataFrame:
        from pandas.core.reshape.merge import merge

        return merge(
            self,
            right,
            how=how,
            on=on,
            left_on=left_on,
            right_on=right_on,
            left_index=left_index,
            right_index=right_index,
            sort=sort,
            suffixes=suffixes,
            copy=copy,
            indicator=indicator,
            validate=validate,
        )

    def round(self, decimals=0, *args, **kwargs) -> DataFrame:
        """
        Round a DataFrame to a variable number of decimal places.

        Parameters
        ----------
        decimals : int, dict, Series
            Number of decimal places to round each column to. If an int is
            given, round each column to the same number of places.
            Otherwise dict and Series round to variable numbers of places.
            Column names should be in the keys if `decimals` is a
            dict-like, or in the index if `decimals` is a Series. Any
            columns not included in `decimals` will be left as is. Elements
            of `decimals` which are not columns of the input will be
            ignored.
        *args
            Additional keywords have no effect but might be accepted for
            compatibility with numpy.
        **kwargs
            Additional keywords have no effect but might be accepted for
            compatibility with numpy.

        Returns
        -------
        DataFrame
            A DataFrame with the affected columns rounded to the specified
            number of decimal places.

        See Also
        --------
        numpy.around : Round a numpy array to the given number of decimals.
        Series.round : Round a Series to the given number of decimals.

        Examples
        --------
        >>> df = pd.DataFrame([(.21, .32), (.01, .67), (.66, .03), (.21, .18)],
        ...                   columns=['dogs', 'cats'])
        >>> df
            dogs  cats
        0  0.21  0.32
        1  0.01  0.67
        2  0.66  0.03
        3  0.21  0.18

        By providing an integer each column is rounded to the same number
        of decimal places

        >>> df.round(1)
            dogs  cats
        0   0.2   0.3
        1   0.0   0.7
        2   0.7   0.0
        3   0.2   0.2

        With a dict, the number of places for specific columns can be
        specified with the column names as key and the number of decimal
        places as value

        >>> df.round({'dogs': 1, 'cats': 0})
            dogs  cats
        0   0.2   0.0
        1   0.0   1.0
        2   0.7   0.0
        3   0.2   0.0

        Using a Series, the number of places for specific columns can be
        specified with the column names as index and the number of
        decimal places as value

        >>> decimals = pd.Series([0, 1], index=['cats', 'dogs'])
        >>> df.round(decimals)
            dogs  cats
        0   0.2   0.0
        1   0.0   1.0
        2   0.7   0.0
        3   0.2   0.0
        """
        from pandas.core.reshape.concat import concat

        def _dict_round(df, decimals):
            for col, vals in df.items():
                try:
                    yield _series_round(vals, decimals[col])
                except KeyError:
                    yield vals

        def _series_round(s, decimals):
            if is_integer_dtype(s) or is_float_dtype(s):
                return s.round(decimals)
            return s

        nv.validate_round(args, kwargs)

        if isinstance(decimals, (dict, Series)):
            if isinstance(decimals, Series):
                if not decimals.index.is_unique:
                    raise ValueError("Index of decimals must be unique")
            new_cols = list(_dict_round(self, decimals))
        elif is_integer(decimals):
            # Dispatch to Series.round
            new_cols = [_series_round(v, decimals) for _, v in self.items()]
        else:
            raise TypeError("decimals must be an integer, a dict-like or a Series")

        if len(new_cols) > 0:
            return self._constructor(
                concat(new_cols, axis=1), index=self.index, columns=self.columns
            )
        else:
            return self

    # ----------------------------------------------------------------------
    # Statistical methods, etc.

    def corr(self, method="pearson", min_periods=1) -> DataFrame:
        """
        Compute pairwise correlation of columns, excluding NA/null values.

        Parameters
        ----------
        method : {'pearson', 'kendall', 'spearman'} or callable
            Method of correlation:

            * pearson : standard correlation coefficient
            * kendall : Kendall Tau correlation coefficient
            * spearman : Spearman rank correlation
            * callable: callable with input two 1d ndarrays
                and returning a float. Note that the returned matrix from corr
                will have 1 along the diagonals and will be symmetric
                regardless of the callable's behavior.

                .. versionadded:: 0.24.0

        min_periods : int, optional
            Minimum number of observations required per pair of columns
            to have a valid result. Currently only available for Pearson
            and Spearman correlation.

        Returns
        -------
        DataFrame
            Correlation matrix.

        See Also
        --------
        DataFrame.corrwith : Compute pairwise correlation with another
            DataFrame or Series.
        Series.corr : Compute the correlation between two Series.

        Examples
        --------
        >>> def histogram_intersection(a, b):
        ...     v = np.minimum(a, b).sum().round(decimals=1)
        ...     return v
        >>> df = pd.DataFrame([(.2, .3), (.0, .6), (.6, .0), (.2, .1)],
        ...                   columns=['dogs', 'cats'])
        >>> df.corr(method=histogram_intersection)
              dogs  cats
        dogs   1.0   0.3
        cats   0.3   1.0
        """
        numeric_df = self._get_numeric_data()
        cols = numeric_df.columns
        idx = cols.copy()
        mat = numeric_df.to_numpy(dtype=float, na_value=np.nan, copy=False)

        if method == "pearson":
            correl = libalgos.nancorr(mat, minp=min_periods)
        elif method == "spearman":
            correl = libalgos.nancorr_spearman(mat, minp=min_periods)
        elif method == "kendall" or callable(method):
            if min_periods is None:
                min_periods = 1
            mat = mat.T
            corrf = nanops.get_corr_func(method)
            K = len(cols)
            correl = np.empty((K, K), dtype=float)
            mask = np.isfinite(mat)
            for i, ac in enumerate(mat):
                for j, bc in enumerate(mat):
                    if i > j:
                        continue

                    valid = mask[i] & mask[j]
                    if valid.sum() < min_periods:
                        c = np.nan
                    elif i == j:
                        c = 1.0
                    elif not valid.all():
                        c = corrf(ac[valid], bc[valid])
                    else:
                        c = corrf(ac, bc)
                    correl[i, j] = c
                    correl[j, i] = c
        else:
            raise ValueError(
                "method must be either 'pearson', "
                "'spearman', 'kendall', or a callable, "
                f"'{method}' was supplied"
            )

        return self._constructor(correl, index=idx, columns=cols)

    def cov(
        self, min_periods: Optional[int] = None, ddof: Optional[int] = 1
    ) -> DataFrame:
        """
        Compute pairwise covariance of columns, excluding NA/null values.

        Compute the pairwise covariance among the series of a DataFrame.
        The returned data frame is the `covariance matrix
        <https://en.wikipedia.org/wiki/Covariance_matrix>`__ of the columns
        of the DataFrame.

        Both NA and null values are automatically excluded from the
        calculation. (See the note below about bias from missing values.)
        A threshold can be set for the minimum number of
        observations for each value created. Comparisons with observations
        below this threshold will be returned as ``NaN``.

        This method is generally used for the analysis of time series data to
        understand the relationship between different measures
        across time.

        Parameters
        ----------
        min_periods : int, optional
            Minimum number of observations required per pair of columns
            to have a valid result.

        ddof : int, default 1
            Delta degrees of freedom.  The divisor used in calculations
            is ``N - ddof``, where ``N`` represents the number of elements.

            .. versionadded:: 1.1.0

        Returns
        -------
        DataFrame
            The covariance matrix of the series of the DataFrame.

        See Also
        --------
        Series.cov : Compute covariance with another Series.
        core.window.ExponentialMovingWindow.cov: Exponential weighted sample covariance.
        core.window.Expanding.cov : Expanding sample covariance.
        core.window.Rolling.cov : Rolling sample covariance.

        Notes
        -----
        Returns the covariance matrix of the DataFrame's time series.
        The covariance is normalized by N-ddof.

        For DataFrames that have Series that are missing data (assuming that
        data is `missing at random
        <https://en.wikipedia.org/wiki/Missing_data#Missing_at_random>`__)
        the returned covariance matrix will be an unbiased estimate
        of the variance and covariance between the member Series.

        However, for many applications this estimate may not be acceptable
        because the estimate covariance matrix is not guaranteed to be positive
        semi-definite. This could lead to estimate correlations having
        absolute values which are greater than one, and/or a non-invertible
        covariance matrix. See `Estimation of covariance matrices
        <https://en.wikipedia.org/w/index.php?title=Estimation_of_covariance_
        matrices>`__ for more details.

        Examples
        --------
        >>> df = pd.DataFrame([(1, 2), (0, 3), (2, 0), (1, 1)],
        ...                   columns=['dogs', 'cats'])
        >>> df.cov()
                  dogs      cats
        dogs  0.666667 -1.000000
        cats -1.000000  1.666667

        >>> np.random.seed(42)
        >>> df = pd.DataFrame(np.random.randn(1000, 5),
        ...                   columns=['a', 'b', 'c', 'd', 'e'])
        >>> df.cov()
                  a         b         c         d         e
        a  0.998438 -0.020161  0.059277 -0.008943  0.014144
        b -0.020161  1.059352 -0.008543 -0.024738  0.009826
        c  0.059277 -0.008543  1.010670 -0.001486 -0.000271
        d -0.008943 -0.024738 -0.001486  0.921297 -0.013692
        e  0.014144  0.009826 -0.000271 -0.013692  0.977795

        **Minimum number of periods**

        This method also supports an optional ``min_periods`` keyword
        that specifies the required minimum number of non-NA observations for
        each column pair in order to have a valid result:

        >>> np.random.seed(42)
        >>> df = pd.DataFrame(np.random.randn(20, 3),
        ...                   columns=['a', 'b', 'c'])
        >>> df.loc[df.index[:5], 'a'] = np.nan
        >>> df.loc[df.index[5:10], 'b'] = np.nan
        >>> df.cov(min_periods=12)
                  a         b         c
        a  0.316741       NaN -0.150812
        b       NaN  1.248003  0.191417
        c -0.150812  0.191417  0.895202
        """
        numeric_df = self._get_numeric_data()
        cols = numeric_df.columns
        idx = cols.copy()
        mat = numeric_df.to_numpy(dtype=float, na_value=np.nan, copy=False)

        if notna(mat).all():
            if min_periods is not None and min_periods > len(mat):
                base_cov = np.empty((mat.shape[1], mat.shape[1]))
                base_cov.fill(np.nan)
            else:
                base_cov = np.cov(mat.T, ddof=ddof)
            base_cov = base_cov.reshape((len(cols), len(cols)))
        else:
            base_cov = libalgos.nancorr(mat, cov=True, minp=min_periods)

        return self._constructor(base_cov, index=idx, columns=cols)

    def corrwith(self, other, axis: Axis = 0, drop=False, method="pearson") -> Series:
        """
        Compute pairwise correlation.

        Pairwise correlation is computed between rows or columns of
        DataFrame with rows or columns of Series or DataFrame. DataFrames
        are first aligned along both axes before computing the
        correlations.

        Parameters
        ----------
        other : DataFrame, Series
            Object with which to compute correlations.
        axis : {0 or 'index', 1 or 'columns'}, default 0
            The axis to use. 0 or 'index' to compute column-wise, 1 or 'columns' for
            row-wise.
        drop : bool, default False
            Drop missing indices from result.
        method : {'pearson', 'kendall', 'spearman'} or callable
            Method of correlation:

            * pearson : standard correlation coefficient
            * kendall : Kendall Tau correlation coefficient
            * spearman : Spearman rank correlation
            * callable: callable with input two 1d ndarrays
                and returning a float.

            .. versionadded:: 0.24.0

        Returns
        -------
        Series
            Pairwise correlations.

        See Also
        --------
        DataFrame.corr : Compute pairwise correlation of columns.
        """
        axis = self._get_axis_number(axis)
        this = self._get_numeric_data()

        if isinstance(other, Series):
            return this.apply(lambda x: other.corr(x, method=method), axis=axis)

        other = other._get_numeric_data()
        left, right = this.align(other, join="inner", copy=False)

        if axis == 1:
            left = left.T
            right = right.T

        if method == "pearson":
            # mask missing values
            left = left + right * 0
            right = right + left * 0

            # demeaned data
            ldem = left - left.mean()
            rdem = right - right.mean()

            num = (ldem * rdem).sum()
            dom = (left.count() - 1) * left.std() * right.std()

            correl = num / dom

        elif method in ["kendall", "spearman"] or callable(method):

            def c(x):
                return nanops.nancorr(x[0], x[1], method=method)

            correl = self._constructor_sliced(
                map(c, zip(left.values.T, right.values.T)), index=left.columns
            )

        else:
            raise ValueError(
                f"Invalid method {method} was passed, "
                "valid methods are: 'pearson', 'kendall', "
                "'spearman', or callable"
            )

        if not drop:
            # Find non-matching labels along the given axis
            # and append missing correlations (GH 22375)
            raxis = 1 if axis == 0 else 0
            result_index = this._get_axis(raxis).union(other._get_axis(raxis))
            idx_diff = result_index.difference(correl.index)

            if len(idx_diff) > 0:
                correl = correl.append(Series([np.nan] * len(idx_diff), index=idx_diff))

        return correl

    # ----------------------------------------------------------------------
    # ndarray-like stats methods

    def count(
        self, axis: Axis = 0, level: Optional[Level] = None, numeric_only: bool = False
    ):
        """
        Count non-NA cells for each column or row.

        The values `None`, `NaN`, `NaT`, and optionally `numpy.inf` (depending
        on `pandas.options.mode.use_inf_as_na`) are considered NA.

        Parameters
        ----------
        axis : {0 or 'index', 1 or 'columns'}, default 0
            If 0 or 'index' counts are generated for each column.
            If 1 or 'columns' counts are generated for each row.
        level : int or str, optional
            If the axis is a `MultiIndex` (hierarchical), count along a
            particular `level`, collapsing into a `DataFrame`.
            A `str` specifies the level name.
        numeric_only : bool, default False
            Include only `float`, `int` or `boolean` data.

        Returns
        -------
        Series or DataFrame
            For each column/row the number of non-NA/null entries.
            If `level` is specified returns a `DataFrame`.

        See Also
        --------
        Series.count: Number of non-NA elements in a Series.
        DataFrame.value_counts: Count unique combinations of columns.
        DataFrame.shape: Number of DataFrame rows and columns (including NA
            elements).
        DataFrame.isna: Boolean same-sized DataFrame showing places of NA
            elements.

        Examples
        --------
        Constructing DataFrame from a dictionary:

        >>> df = pd.DataFrame({"Person":
        ...                    ["John", "Myla", "Lewis", "John", "Myla"],
        ...                    "Age": [24., np.nan, 21., 33, 26],
        ...                    "Single": [False, True, True, True, False]})
        >>> df
           Person   Age  Single
        0    John  24.0   False
        1    Myla   NaN    True
        2   Lewis  21.0    True
        3    John  33.0    True
        4    Myla  26.0   False

        Notice the uncounted NA values:

        >>> df.count()
        Person    5
        Age       4
        Single    5
        dtype: int64

        Counts for each **row**:

        >>> df.count(axis='columns')
        0    3
        1    2
        2    3
        3    3
        4    3
        dtype: int64

        Counts for one level of a `MultiIndex`:

        >>> df.set_index(["Person", "Single"]).count(level="Person")
                Age
        Person
        John      2
        Lewis     1
        Myla      1
        """
        axis = self._get_axis_number(axis)
        if level is not None:
            return self._count_level(level, axis=axis, numeric_only=numeric_only)

        if numeric_only:
            frame = self._get_numeric_data()
        else:
            frame = self

        # GH #423
        if len(frame._get_axis(axis)) == 0:
            result = self._constructor_sliced(0, index=frame._get_agg_axis(axis))
        else:
            if frame._is_mixed_type or frame._mgr.any_extension_types:
                # the or any_extension_types is really only hit for single-
                # column frames with an extension array
                result = notna(frame).sum(axis=axis)
            else:
                # GH13407
                series_counts = notna(frame).sum(axis=axis)
                counts = series_counts.values
                result = self._constructor_sliced(
                    counts, index=frame._get_agg_axis(axis)
                )

        return result.astype("int64")

    def _count_level(self, level: Level, axis: Axis = 0, numeric_only=False):
        if numeric_only:
            frame = self._get_numeric_data()
        else:
            frame = self

        count_axis = frame._get_axis(axis)
        agg_axis = frame._get_agg_axis(axis)

        if not isinstance(count_axis, MultiIndex):
            raise TypeError(
                f"Can only count levels on hierarchical {self._get_axis_name(axis)}."
            )

        # Mask NaNs: Mask rows or columns where the index level is NaN, and all
        # values in the DataFrame that are NaN
        if frame._is_mixed_type:
            # Since we have mixed types, calling notna(frame.values) might
            # upcast everything to object
            values_mask = notna(frame).values
        else:
            # But use the speedup when we have homogeneous dtypes
            values_mask = notna(frame.values)

        index_mask = notna(count_axis.get_level_values(level=level))
        if axis == 1:
            mask = index_mask & values_mask
        else:
            mask = index_mask.reshape(-1, 1) & values_mask

        if isinstance(level, str):
            level = count_axis._get_level_number(level)

        level_name = count_axis._names[level]
        level_index = count_axis.levels[level]._shallow_copy(name=level_name)
        level_codes = ensure_int64(count_axis.codes[level])
        counts = lib.count_level_2d(mask, level_codes, len(level_index), axis=axis)

        if axis == 1:
            result = self._constructor(counts, index=agg_axis, columns=level_index)
        else:
            result = self._constructor(counts, index=level_index, columns=agg_axis)

        return result

    def _reduce(
        self,
        op,
        name: str,
        *,
        axis: Axis = 0,
        skipna: bool = True,
        numeric_only: Optional[bool] = None,
        filter_type=None,
        **kwds,
    ):

        assert filter_type is None or filter_type == "bool", filter_type
        out_dtype = "bool" if filter_type == "bool" else None

        own_dtypes = [arr.dtype for arr in self._iter_column_arrays()]

        dtype_is_dt = np.array(
            [is_datetime64_any_dtype(dtype) for dtype in own_dtypes],
            dtype=bool,
        )
        if numeric_only is None and name in ["mean", "median"] and dtype_is_dt.any():
            warnings.warn(
                "DataFrame.mean and DataFrame.median with numeric_only=None "
                "will include datetime64 and datetime64tz columns in a "
                "future version.",
                FutureWarning,
                stacklevel=5,
            )
            cols = self.columns[~dtype_is_dt]
            self = self[cols]

        # TODO: Make other agg func handle axis=None properly GH#21597
        axis = self._get_axis_number(axis)
        labels = self._get_agg_axis(axis)
        assert axis in [0, 1]

        def func(values: np.ndarray):
            # We only use this in the case that operates on self.values
            return op(values, axis=axis, skipna=skipna, **kwds)

        def blk_func(values):
            if isinstance(values, ExtensionArray):
                return values._reduce(name, skipna=skipna, **kwds)
            else:
                return op(values, axis=1, skipna=skipna, **kwds)

        def _get_data() -> DataFrame:
            if filter_type is None:
                data = self._get_numeric_data()
            else:
                # GH#25101, GH#24434
                assert filter_type == "bool"
                data = self._get_bool_data()
            return data

        if numeric_only is not None or axis == 0:
            # For numeric_only non-None and axis non-None, we know
            #  which blocks to use and no try/except is needed.
            #  For numeric_only=None only the case with axis==0 and no object
            #  dtypes are unambiguous can be handled with BlockManager.reduce
            # Case with EAs see GH#35881
            df = self
            if numeric_only is True:
                df = _get_data()
            if axis == 1:
                df = df.T
                axis = 0

            ignore_failures = numeric_only is None

            # After possibly _get_data and transposing, we are now in the
            #  simple case where we can use BlockManager.reduce
            res, indexer = df._mgr.reduce(blk_func, ignore_failures=ignore_failures)
            out = df._constructor(res).iloc[0]
            if out_dtype is not None:
                out = out.astype(out_dtype)
            if axis == 0 and len(self) == 0 and name in ["sum", "prod"]:
                # Even if we are object dtype, follow numpy and return
                #  float64, see test_apply_funcs_over_empty
                out = out.astype(np.float64)
            return out

        assert numeric_only is None

        data = self
        values = data.values

        try:
            result = func(values)

        except TypeError:
            # e.g. in nanops trying to convert strs to float

            data = _get_data()
            labels = data._get_agg_axis(axis)

            values = data.values
            with np.errstate(all="ignore"):
                result = func(values)

        if filter_type == "bool" and notna(result).all():
            result = result.astype(np.bool_)
        elif filter_type is None and is_object_dtype(result.dtype):
            try:
                result = result.astype(np.float64)
            except (ValueError, TypeError):
                # try to coerce to the original dtypes item by item if we can
                pass

        result = self._constructor_sliced(result, index=labels)
        return result

    def nunique(self, axis: Axis = 0, dropna: bool = True) -> Series:
        """
        Count distinct observations over requested axis.

        Return Series with number of distinct observations. Can ignore NaN
        values.

        Parameters
        ----------
        axis : {0 or 'index', 1 or 'columns'}, default 0
            The axis to use. 0 or 'index' for row-wise, 1 or 'columns' for
            column-wise.
        dropna : bool, default True
            Don't include NaN in the counts.

        Returns
        -------
        Series

        See Also
        --------
        Series.nunique: Method nunique for Series.
        DataFrame.count: Count non-NA cells for each column or row.

        Examples
        --------
        >>> df = pd.DataFrame({'A': [1, 2, 3], 'B': [1, 1, 1]})
        >>> df.nunique()
        A    3
        B    1
        dtype: int64

        >>> df.nunique(axis=1)
        0    1
        1    2
        2    2
        dtype: int64
        """
        return self.apply(Series.nunique, axis=axis, dropna=dropna)

    def idxmin(self, axis: Axis = 0, skipna: bool = True) -> Series:
        """
        Return index of first occurrence of minimum over requested axis.

        NA/null values are excluded.

        Parameters
        ----------
        axis : {0 or 'index', 1 or 'columns'}, default 0
            The axis to use. 0 or 'index' for row-wise, 1 or 'columns' for column-wise.
        skipna : bool, default True
            Exclude NA/null values. If an entire row/column is NA, the result
            will be NA.

        Returns
        -------
        Series
            Indexes of minima along the specified axis.

        Raises
        ------
        ValueError
            * If the row/column is empty

        See Also
        --------
        Series.idxmin : Return index of the minimum element.

        Notes
        -----
        This method is the DataFrame version of ``ndarray.argmin``.

        Examples
        --------
        Consider a dataset containing food consumption in Argentina.

        >>> df = pd.DataFrame({'consumption': [10.51, 103.11, 55.48],
        ...                    'co2_emissions': [37.2, 19.66, 1712]},
        ...                    index=['Pork', 'Wheat Products', 'Beef'])

        >>> df
                        consumption  co2_emissions
        Pork                  10.51         37.20
        Wheat Products       103.11         19.66
        Beef                  55.48       1712.00

        By default, it returns the index for the minimum value in each column.

        >>> df.idxmin()
        consumption                Pork
        co2_emissions    Wheat Products
        dtype: object

        To return the index for the minimum value in each row, use ``axis="columns"``.

        >>> df.idxmin(axis="columns")
        Pork                consumption
        Wheat Products    co2_emissions
        Beef                consumption
        dtype: object
        """
        axis = self._get_axis_number(axis)

        res = self._reduce(
            nanops.nanargmin, "argmin", axis=axis, skipna=skipna, numeric_only=False
        )
        indices = res._values

        # indices will always be np.ndarray since axis is not None and
        # values is a 2d array for DataFrame
        # error: Item "int" of "Union[int, Any]" has no attribute "__iter__"
        assert isinstance(indices, np.ndarray)  # for mypy

        index = self._get_axis(axis)
        result = [index[i] if i >= 0 else np.nan for i in indices]
        return self._constructor_sliced(result, index=self._get_agg_axis(axis))

    def idxmax(self, axis: Axis = 0, skipna: bool = True) -> Series:
        """
        Return index of first occurrence of maximum over requested axis.

        NA/null values are excluded.

        Parameters
        ----------
        axis : {0 or 'index', 1 or 'columns'}, default 0
            The axis to use. 0 or 'index' for row-wise, 1 or 'columns' for column-wise.
        skipna : bool, default True
            Exclude NA/null values. If an entire row/column is NA, the result
            will be NA.

        Returns
        -------
        Series
            Indexes of maxima along the specified axis.

        Raises
        ------
        ValueError
            * If the row/column is empty

        See Also
        --------
        Series.idxmax : Return index of the maximum element.

        Notes
        -----
        This method is the DataFrame version of ``ndarray.argmax``.

        Examples
        --------
        Consider a dataset containing food consumption in Argentina.

        >>> df = pd.DataFrame({'consumption': [10.51, 103.11, 55.48],
        ...                    'co2_emissions': [37.2, 19.66, 1712]},
        ...                    index=['Pork', 'Wheat Products', 'Beef'])

        >>> df
                        consumption  co2_emissions
        Pork                  10.51         37.20
        Wheat Products       103.11         19.66
        Beef                  55.48       1712.00

        By default, it returns the index for the maximum value in each column.

        >>> df.idxmax()
        consumption     Wheat Products
        co2_emissions             Beef
        dtype: object

        To return the index for the maximum value in each row, use ``axis="columns"``.

        >>> df.idxmax(axis="columns")
        Pork              co2_emissions
        Wheat Products     consumption
        Beef              co2_emissions
        dtype: object
        """
        axis = self._get_axis_number(axis)

        res = self._reduce(
            nanops.nanargmax, "argmax", axis=axis, skipna=skipna, numeric_only=False
        )
        indices = res._values

        # indices will always be np.ndarray since axis is not None and
        # values is a 2d array for DataFrame
        # error: Item "int" of "Union[int, Any]" has no attribute "__iter__"
        assert isinstance(indices, np.ndarray)  # for mypy

        index = self._get_axis(axis)
        result = [index[i] if i >= 0 else np.nan for i in indices]
        return self._constructor_sliced(result, index=self._get_agg_axis(axis))

    def _get_agg_axis(self, axis_num: int) -> Index:
        """
        Let's be explicit about this.
        """
        if axis_num == 0:
            return self.columns
        elif axis_num == 1:
            return self.index
        else:
            raise ValueError(f"Axis must be 0 or 1 (got {repr(axis_num)})")

    def mode(
        self, axis: Axis = 0, numeric_only: bool = False, dropna: bool = True
    ) -> DataFrame:
        """
        Get the mode(s) of each element along the selected axis.

        The mode of a set of values is the value that appears most often.
        It can be multiple values.

        Parameters
        ----------
        axis : {0 or 'index', 1 or 'columns'}, default 0
            The axis to iterate over while searching for the mode:

            * 0 or 'index' : get mode of each column
            * 1 or 'columns' : get mode of each row.

        numeric_only : bool, default False
            If True, only apply to numeric columns.
        dropna : bool, default True
            Don't consider counts of NaN/NaT.

            .. versionadded:: 0.24.0

        Returns
        -------
        DataFrame
            The modes of each column or row.

        See Also
        --------
        Series.mode : Return the highest frequency value in a Series.
        Series.value_counts : Return the counts of values in a Series.

        Examples
        --------
        >>> df = pd.DataFrame([('bird', 2, 2),
        ...                    ('mammal', 4, np.nan),
        ...                    ('arthropod', 8, 0),
        ...                    ('bird', 2, np.nan)],
        ...                   index=('falcon', 'horse', 'spider', 'ostrich'),
        ...                   columns=('species', 'legs', 'wings'))
        >>> df
                   species  legs  wings
        falcon        bird     2    2.0
        horse       mammal     4    NaN
        spider   arthropod     8    0.0
        ostrich       bird     2    NaN

        By default, missing values are not considered, and the mode of wings
        are both 0 and 2. Because the resulting DataFrame has two rows,
        the second row of ``species`` and ``legs`` contains ``NaN``.

        >>> df.mode()
          species  legs  wings
        0    bird   2.0    0.0
        1     NaN   NaN    2.0

        Setting ``dropna=False`` ``NaN`` values are considered and they can be
        the mode (like for wings).

        >>> df.mode(dropna=False)
          species  legs  wings
        0    bird     2    NaN

        Setting ``numeric_only=True``, only the mode of numeric columns is
        computed, and columns of other types are ignored.

        >>> df.mode(numeric_only=True)
           legs  wings
        0   2.0    0.0
        1   NaN    2.0

        To compute the mode over columns and not rows, use the axis parameter:

        >>> df.mode(axis='columns', numeric_only=True)
                   0    1
        falcon   2.0  NaN
        horse    4.0  NaN
        spider   0.0  8.0
        ostrich  2.0  NaN
        """
        data = self if not numeric_only else self._get_numeric_data()

        def f(s):
            return s.mode(dropna=dropna)

        data = data.apply(f, axis=axis)
        # Ensure index is type stable (should always use int index)
        if data.empty:
            data.index = ibase.default_index(0)

        return data

    def quantile(
        self,
        q=0.5,
        axis: Axis = 0,
        numeric_only: bool = True,
        interpolation: str = "linear",
    ):
        """
        Return values at the given quantile over requested axis.

        Parameters
        ----------
        q : float or array-like, default 0.5 (50% quantile)
            Value between 0 <= q <= 1, the quantile(s) to compute.
        axis : {0, 1, 'index', 'columns'}, default 0
            Equals 0 or 'index' for row-wise, 1 or 'columns' for column-wise.
        numeric_only : bool, default True
            If False, the quantile of datetime and timedelta data will be
            computed as well.
        interpolation : {'linear', 'lower', 'higher', 'midpoint', 'nearest'}
            This optional parameter specifies the interpolation method to use,
            when the desired quantile lies between two data points `i` and `j`:

            * linear: `i + (j - i) * fraction`, where `fraction` is the
              fractional part of the index surrounded by `i` and `j`.
            * lower: `i`.
            * higher: `j`.
            * nearest: `i` or `j` whichever is nearest.
            * midpoint: (`i` + `j`) / 2.

        Returns
        -------
        Series or DataFrame

            If ``q`` is an array, a DataFrame will be returned where the
              index is ``q``, the columns are the columns of self, and the
              values are the quantiles.
            If ``q`` is a float, a Series will be returned where the
              index is the columns of self and the values are the quantiles.

        See Also
        --------
        core.window.Rolling.quantile: Rolling quantile.
        numpy.percentile: Numpy function to compute the percentile.

        Examples
        --------
        >>> df = pd.DataFrame(np.array([[1, 1], [2, 10], [3, 100], [4, 100]]),
        ...                   columns=['a', 'b'])
        >>> df.quantile(.1)
        a    1.3
        b    3.7
        Name: 0.1, dtype: float64
        >>> df.quantile([.1, .5])
               a     b
        0.1  1.3   3.7
        0.5  2.5  55.0

        Specifying `numeric_only=False` will also compute the quantile of
        datetime and timedelta data.

        >>> df = pd.DataFrame({'A': [1, 2],
        ...                    'B': [pd.Timestamp('2010'),
        ...                          pd.Timestamp('2011')],
        ...                    'C': [pd.Timedelta('1 days'),
        ...                          pd.Timedelta('2 days')]})
        >>> df.quantile(0.5, numeric_only=False)
        A                    1.5
        B    2010-07-02 12:00:00
        C        1 days 12:00:00
        Name: 0.5, dtype: object
        """
        validate_percentile(q)

        data = self._get_numeric_data() if numeric_only else self
        axis = self._get_axis_number(axis)
        is_transposed = axis == 1

        if is_transposed:
            data = data.T

        if len(data.columns) == 0:
            # GH#23925 _get_numeric_data may have dropped all columns
            cols = Index([], name=self.columns.name)
            if is_list_like(q):
                return self._constructor([], index=q, columns=cols)
            return self._constructor_sliced([], index=cols, name=q, dtype=np.float64)

        result = data._mgr.quantile(
            qs=q, axis=1, interpolation=interpolation, transposed=is_transposed
        )

        if result.ndim == 2:
            result = self._constructor(result)
        else:
            result = self._constructor_sliced(result, name=q)

        if is_transposed:
            result = result.T

        return result

    @doc(NDFrame.asfreq, **_shared_doc_kwargs)
    def asfreq(
        self,
        freq,
        method=None,
        how: Optional[str] = None,
        normalize: bool = False,
        fill_value=None,
    ) -> "DataFrame":
        return super().asfreq(
            freq=freq,
            method=method,
            how=how,
            normalize=normalize,
            fill_value=fill_value,
        )

    @doc(NDFrame.resample, **_shared_doc_kwargs)
    def resample(
        self,
        rule,
        axis=0,
        closed: Optional[str] = None,
        label: Optional[str] = None,
        convention: str = "start",
        kind: Optional[str] = None,
        loffset=None,
        base: Optional[int] = None,
        on=None,
        level=None,
        origin: Union[str, "TimestampConvertibleTypes"] = "start_day",
        offset: Optional["TimedeltaConvertibleTypes"] = None,
    ) -> "Resampler":
        return super().resample(
            rule=rule,
            axis=axis,
            closed=closed,
            label=label,
            convention=convention,
            kind=kind,
            loffset=loffset,
            base=base,
            on=on,
            level=level,
            origin=origin,
            offset=offset,
        )

    def to_timestamp(
        self, freq=None, how: str = "start", axis: Axis = 0, copy: bool = True
    ) -> DataFrame:
        """
        Cast to DatetimeIndex of timestamps, at *beginning* of period.

        Parameters
        ----------
        freq : str, default frequency of PeriodIndex
            Desired frequency.
        how : {'s', 'e', 'start', 'end'}
            Convention for converting period to timestamp; start of period
            vs. end.
        axis : {0 or 'index', 1 or 'columns'}, default 0
            The axis to convert (the index by default).
        copy : bool, default True
            If False then underlying input data is not copied.

        Returns
        -------
        DataFrame with DatetimeIndex
        """
        new_obj = self.copy(deep=copy)

        axis_name = self._get_axis_name(axis)
        old_ax = getattr(self, axis_name)
        if not isinstance(old_ax, PeriodIndex):
            raise TypeError(f"unsupported Type {type(old_ax).__name__}")

        new_ax = old_ax.to_timestamp(freq=freq, how=how)

        setattr(new_obj, axis_name, new_ax)
        return new_obj

    def to_period(self, freq=None, axis: Axis = 0, copy: bool = True) -> DataFrame:
        """
        Convert DataFrame from DatetimeIndex to PeriodIndex.

        Convert DataFrame from DatetimeIndex to PeriodIndex with desired
        frequency (inferred from index if not passed).

        Parameters
        ----------
        freq : str, default
            Frequency of the PeriodIndex.
        axis : {0 or 'index', 1 or 'columns'}, default 0
            The axis to convert (the index by default).
        copy : bool, default True
            If False then underlying input data is not copied.

        Returns
        -------
        DataFrame with PeriodIndex
        """
        new_obj = self.copy(deep=copy)

        axis_name = self._get_axis_name(axis)
        old_ax = getattr(self, axis_name)
        if not isinstance(old_ax, DatetimeIndex):
            raise TypeError(f"unsupported Type {type(old_ax).__name__}")

        new_ax = old_ax.to_period(freq=freq)

        setattr(new_obj, axis_name, new_ax)
        return new_obj

    def isin(self, values) -> DataFrame:
        """
        Whether each element in the DataFrame is contained in values.

        Parameters
        ----------
        values : iterable, Series, DataFrame or dict
            The result will only be true at a location if all the
            labels match. If `values` is a Series, that's the index. If
            `values` is a dict, the keys must be the column names,
            which must match. If `values` is a DataFrame,
            then both the index and column labels must match.

        Returns
        -------
        DataFrame
            DataFrame of booleans showing whether each element in the DataFrame
            is contained in values.

        See Also
        --------
        DataFrame.eq: Equality test for DataFrame.
        Series.isin: Equivalent method on Series.
        Series.str.contains: Test if pattern or regex is contained within a
            string of a Series or Index.

        Examples
        --------
        >>> df = pd.DataFrame({'num_legs': [2, 4], 'num_wings': [2, 0]},
        ...                   index=['falcon', 'dog'])
        >>> df
                num_legs  num_wings
        falcon         2          2
        dog            4          0

        When ``values`` is a list check whether every value in the DataFrame
        is present in the list (which animals have 0 or 2 legs or wings)

        >>> df.isin([0, 2])
                num_legs  num_wings
        falcon      True       True
        dog        False       True

        When ``values`` is a dict, we can pass values to check for each
        column separately:

        >>> df.isin({'num_wings': [0, 3]})
                num_legs  num_wings
        falcon     False      False
        dog        False       True

        When ``values`` is a Series or DataFrame the index and column must
        match. Note that 'falcon' does not match based on the number of legs
        in df2.

        >>> other = pd.DataFrame({'num_legs': [8, 2], 'num_wings': [0, 2]},
        ...                      index=['spider', 'falcon'])
        >>> df.isin(other)
                num_legs  num_wings
        falcon      True       True
        dog        False      False
        """
        if isinstance(values, dict):
            from pandas.core.reshape.concat import concat

            values = collections.defaultdict(list, values)
            return concat(
                (
                    self.iloc[:, [i]].isin(values[col])
                    for i, col in enumerate(self.columns)
                ),
                axis=1,
            )
        elif isinstance(values, Series):
            if not values.index.is_unique:
                raise ValueError("cannot compute isin with a duplicate axis.")
            return self.eq(values.reindex_like(self), axis="index")
        elif isinstance(values, DataFrame):
            if not (values.columns.is_unique and values.index.is_unique):
                raise ValueError("cannot compute isin with a duplicate axis.")
            return self.eq(values.reindex_like(self))
        else:
            if not is_list_like(values):
                raise TypeError(
                    "only list-like or dict-like objects are allowed "
                    "to be passed to DataFrame.isin(), "
                    f"you passed a '{type(values).__name__}'"
                )
            return self._constructor(
                algorithms.isin(self.values.ravel(), values).reshape(self.shape),
                self.index,
                self.columns,
            )

    # ----------------------------------------------------------------------
    # Add index and columns
    _AXIS_ORDERS = ["index", "columns"]
    _AXIS_TO_AXIS_NUMBER: Dict[Axis, int] = {
        **NDFrame._AXIS_TO_AXIS_NUMBER,
        1: 1,
        "columns": 1,
    }
    _AXIS_REVERSED = True
    _AXIS_LEN = len(_AXIS_ORDERS)
    _info_axis_number = 1
    _info_axis_name = "columns"

    index: Index = properties.AxisProperty(
        axis=1, doc="The index (row labels) of the DataFrame."
    )
    columns: Index = properties.AxisProperty(
        axis=0, doc="The column labels of the DataFrame."
    )

    @property
    def _AXIS_NUMBERS(self) -> Dict[str, int]:
        """.. deprecated:: 1.1.0"""
        super()._AXIS_NUMBERS
        return {"index": 0, "columns": 1}

    @property
    def _AXIS_NAMES(self) -> Dict[int, str]:
        """.. deprecated:: 1.1.0"""
        super()._AXIS_NAMES
        return {0: "index", 1: "columns"}

    # ----------------------------------------------------------------------
    # Add plotting methods to DataFrame
    plot = CachedAccessor("plot", pandas.plotting.PlotAccessor)
    hist = pandas.plotting.hist_frame
    boxplot = pandas.plotting.boxplot_frame
    sparse = CachedAccessor("sparse", SparseFrameAccessor)


DataFrame._add_numeric_operations()

ops.add_flex_arithmetic_methods(DataFrame)


def _from_nested_dict(data) -> collections.defaultdict:
    new_data: collections.defaultdict = collections.defaultdict(dict)
    for index, s in data.items():
        for col, v in s.items():
            new_data[col][index] = v
    return new_data


def _reindex_for_setitem(value: FrameOrSeriesUnion, index: Index) -> ArrayLike:
    # reindex if necessary

    if value.index.equals(index) or not len(index):
        return value._values.copy()

    # GH#4107
    try:
        reindexed_value = value.reindex(index)._values
    except ValueError as err:
        # raised in MultiIndex.from_tuples, see test_insert_error_msmgs
        if not value.index.is_unique:
            # duplicate axis
            raise err

        raise TypeError(
            "incompatible index of inserted column with frame index"
        ) from err
    return reindexed_value


def _maybe_atleast_2d(value):
    # TODO(EA2D): not needed with 2D EAs

    if is_extension_array_dtype(value):
        return value

    return np.atleast_2d(np.asarray(value))<|MERGE_RESOLUTION|>--- conflicted
+++ resolved
@@ -93,11 +93,8 @@
     maybe_convert_platform,
     maybe_downcast_to_dtype,
     maybe_infer_to_datetimelike,
-<<<<<<< HEAD
     maybe_upcast,
-=======
     validate_numeric_casting,
->>>>>>> 167dd0d3
 )
 from pandas.core.dtypes.common import (
     ensure_int64,
