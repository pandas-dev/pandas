"""
DataFrame
---------
An efficient 2D container for potentially mixed-type time series or other
labeled data series.

Similar to its R counterpart, data.frame, except providing automatic data
alignment and a host of useful data manipulation methods having to do with the
labeling information
"""

from __future__ import annotations

import collections
from collections import abc
from collections.abc import (
    Callable,
    Hashable,
    Iterable,
    Iterator,
    Mapping,
    Sequence,
)
import functools
from io import StringIO
import itertools
import operator
import sys
from textwrap import dedent
from typing import (
    TYPE_CHECKING,
    Any,
    Literal,
    Self,
    cast,
    overload,
)
import warnings

import numpy as np
from numpy import ma

from pandas._config import get_option

from pandas._libs import (
    algos as libalgos,
    lib,
    properties,
)
from pandas._libs.hashtable import duplicated
from pandas._libs.lib import is_range_indexer
from pandas.compat import PYPY
from pandas.compat._constants import (
    REF_COUNT,
    WARNING_CHECK_DISABLED,
)
from pandas.compat._optional import import_optional_dependency
from pandas.compat.numpy import function as nv
from pandas.errors import (
    ChainedAssignmentError,
    InvalidIndexError,
    Pandas4Warning,
)
from pandas.errors.cow import (
    _chained_assignment_method_msg,
    _chained_assignment_msg,
)
from pandas.util._decorators import (
    Appender,
    Substitution,
    deprecate_nonkeyword_arguments,
    doc,
    set_module,
)
from pandas.util._exceptions import (
    find_stack_level,
)
from pandas.util._validators import (
    validate_ascending,
    validate_bool_kwarg,
    validate_percentile,
)

from pandas.core.dtypes.cast import (
    LossySetitemError,
    can_hold_element,
    construct_1d_arraylike_from_scalar,
    construct_2d_arraylike_from_scalar,
    find_common_type,
    infer_dtype_from_scalar,
    invalidate_string_dtypes,
    maybe_downcast_to_dtype,
)
from pandas.core.dtypes.common import (
    infer_dtype_from_object,
    is_1d_only_ea_dtype,
    is_array_like,
    is_bool_dtype,
    is_dataclass,
    is_dict_like,
    is_float,
    is_float_dtype,
    is_hashable,
    is_integer,
    is_integer_dtype,
    is_iterator,
    is_list_like,
    is_scalar,
    is_sequence,
    is_string_dtype,
    needs_i8_conversion,
    pandas_dtype,
)
from pandas.core.dtypes.concat import concat_compat
from pandas.core.dtypes.dtypes import (
    ArrowDtype,
    BaseMaskedDtype,
    ExtensionDtype,
)
from pandas.core.dtypes.generic import (
    ABCIndex,
    ABCSeries,
)
from pandas.core.dtypes.missing import (
    isna,
    notna,
)

from pandas.core import (
    algorithms,
    common as com,
    nanops,
    ops,
    roperator,
)
from pandas.core.accessor import Accessor
from pandas.core.apply import reconstruct_and_relabel_result
from pandas.core.array_algos.take import take_2d_multi
from pandas.core.arraylike import OpsMixin
from pandas.core.arrays import (
    BaseMaskedArray,
    DatetimeArray,
    ExtensionArray,
    PeriodArray,
    TimedeltaArray,
)
from pandas.core.arrays.sparse import SparseFrameAccessor
from pandas.core.arrays.string_ import StringDtype
from pandas.core.construction import (
    ensure_wrapped_if_datetimelike,
    sanitize_array,
    sanitize_masked_array,
)
from pandas.core.generic import (
    NDFrame,
    make_doc,
)
from pandas.core.indexers import check_key_length
from pandas.core.indexes.api import (
    DatetimeIndex,
    Index,
    PeriodIndex,
    default_index,
    ensure_index,
    ensure_index_from_sequences,
)
from pandas.core.indexes.multi import (
    MultiIndex,
    maybe_droplevels,
)
from pandas.core.indexing import (
    check_bool_indexer,
    check_dict_or_set_indexers,
)
from pandas.core.internals import BlockManager
from pandas.core.internals.construction import (
    arrays_to_mgr,
    dataclasses_to_dicts,
    dict_to_mgr,
    ndarray_to_mgr,
    nested_data_to_arrays,
    rec_array_to_mgr,
    reorder_arrays,
    to_arrays,
    treat_as_nested,
)
from pandas.core.methods import selectn
from pandas.core.reshape.melt import melt
from pandas.core.series import Series
from pandas.core.shared_docs import _shared_docs
from pandas.core.sorting import (
    get_group_index,
    lexsort_indexer,
    nargsort,
)

from pandas.io.common import get_handle
from pandas.io.formats import (
    console,
    format as fmt,
)
from pandas.io.formats.info import (
    INFO_DOCSTRING,
    DataFrameInfo,
    frame_sub_kwargs,
)
import pandas.plotting

if TYPE_CHECKING:
    import datetime

    from pandas._libs.internals import BlockValuesRefs
    from pandas._typing import (
        AggFuncType,
        AnyAll,
        AnyArrayLike,
        ArrayLike,
        Axes,
        Axis,
        AxisInt,
        ColspaceArgType,
        CompressionOptions,
        CorrelationMethod,
        DropKeep,
        Dtype,
        DtypeObj,
        FilePath,
        FloatFormatType,
        FormattersType,
        Frequency,
        FromDictOrient,
        HashableT,
        HashableT2,
        IgnoreRaise,
        IndexKeyFunc,
        IndexLabel,
        JoinValidate,
        Level,
        ListLike,
        MergeHow,
        MergeValidate,
        MutableMappingT,
        NaPosition,
        NsmallestNlargestKeep,
        ParquetCompressionOptions,
        PythonFuncType,
        QuantileInterpolation,
        ReadBuffer,
        ReindexMethod,
        Renamer,
        Scalar,
        SequenceNotStr,
        SortKind,
        StorageOptions,
        Suffixes,
        T,
        ToStataByteorder,
        ToTimestampHow,
        UpdateJoin,
        ValueKeyFunc,
        WriteBuffer,
        XMLParsers,
        npt,
    )

    from pandas.core.groupby.generic import DataFrameGroupBy
    from pandas.core.interchange.dataframe_protocol import DataFrame as DataFrameXchg
    from pandas.core.internals.managers import SingleBlockManager

    from pandas.io.formats.style import Styler

# ---------------------------------------------------------------------
# Docstring templates

_shared_doc_kwargs = {
    "axes": "index, columns",
    "klass": "DataFrame",
    "axes_single_arg": "{0 or 'index', 1 or 'columns'}",
    "axis": """axis : {0 or 'index', 1 or 'columns'}, default 0
        If 0 or 'index': apply function to each column.
        If 1 or 'columns': apply function to each row.""",
    "inplace": """
    inplace : bool, default False
        Whether to modify the DataFrame rather than creating a new one.""",
    "optional_by": """
by : str or list of str
    Name or list of names to sort by.

    - if `axis` is 0 or `'index'` then `by` may contain index
      levels and/or column labels.
    - if `axis` is 1 or `'columns'` then `by` may contain column
      levels and/or index labels.""",
    "optional_reindex": """
labels : array-like, optional
    New labels / index to conform the axis specified by 'axis' to.
index : array-like, optional
    New labels for the index. Preferably an Index object to avoid
    duplicating data.
columns : array-like, optional
    New labels for the columns. Preferably an Index object to avoid
    duplicating data.
axis : int or str, optional
    Axis to target. Can be either the axis name ('index', 'columns')
    or number (0, 1).""",
}

_merge_doc = """
Merge DataFrame or named Series objects with a database-style join.

A named Series object is treated as a DataFrame with a single named column.

The join is done on columns or indexes. If joining columns on
columns, the DataFrame indexes *will be ignored*. Otherwise if joining indexes
on indexes or indexes on a column or columns, the index will be passed on.
When performing a cross merge, no column specifications to merge on are
allowed.

.. warning::

    If both key columns contain rows where the key is a null value, those
    rows will be matched against each other. This is different from usual SQL
    join behaviour and can lead to unexpected results.

Parameters
----------%s
right : DataFrame or named Series
    Object to merge with.
how : {'left', 'right', 'outer', 'inner', 'cross', 'left_anti', 'right_anti'},
    default 'inner'
    Type of merge to be performed.

    * left: use only keys from left frame, similar to a SQL left outer join;
      preserve key order.
    * right: use only keys from right frame, similar to a SQL right outer join;
      preserve key order.
    * outer: use union of keys from both frames, similar to a SQL full outer
      join; sort keys lexicographically.
    * inner: use intersection of keys from both frames, similar to a SQL inner
      join; preserve the order of the left keys.
    * cross: creates the cartesian product from both frames, preserves the order
      of the left keys.
    * left_anti: use only keys from left frame that are not in right frame, similar
      to SQL left anti join; preserve key order.
    * right_anti: use only keys from right frame that are not in left frame, similar
      to SQL right anti join; preserve key order.
on : Hashable or a sequence of the previous
    Column or index level names to join on. These must be found in both
    DataFrames. If `on` is None and not merging on indexes then this defaults
    to the intersection of the columns in both DataFrames.
left_on : Hashable or a sequence of the previous, or array-like
    Column or index level names to join on in the left DataFrame. Can also
    be an array or list of arrays of the length of the left DataFrame.
    These arrays are treated as if they are columns.
right_on : Hashable or a sequence of the previous, or array-like
    Column or index level names to join on in the right DataFrame. Can also
    be an array or list of arrays of the length of the right DataFrame.
    These arrays are treated as if they are columns.
left_index : bool, default False
    Use the index from the left DataFrame as the join key(s). If it is a
    MultiIndex, the number of keys in the other DataFrame (either the index
    or a number of columns) must match the number of levels.
right_index : bool, default False
    Use the index from the right DataFrame as the join key. Same caveats as
    left_index.
sort : bool, default False
    Sort the join keys lexicographically in the result DataFrame. If False,
    the order of the join keys depends on the join type (how keyword).
suffixes : list-like, default is ("_x", "_y")
    A length-2 sequence where each element is optionally a string
    indicating the suffix to add to overlapping column names in
    `left` and `right` respectively. Pass a value of `None` instead
    of a string to indicate that the column name from `left` or
    `right` should be left as-is, with no suffix. At least one of the
    values must not be None.
copy : bool, default False
    If False, avoid copy if possible.

    .. note::
        The `copy` keyword will change behavior in pandas 3.0.
        `Copy-on-Write
        <https://pandas.pydata.org/docs/dev/user_guide/copy_on_write.html>`__
        will be enabled by default, which means that all methods with a
        `copy` keyword will use a lazy copy mechanism to defer the copy and
        ignore the `copy` keyword. The `copy` keyword will be removed in a
        future version of pandas.

        You can already get the future behavior and improvements through
        enabling copy on write ``pd.options.mode.copy_on_write = True``

    .. deprecated:: 3.0.0
indicator : bool or str, default False
    If True, adds a column to the output DataFrame called "_merge" with
    information on the source of each row. The column can be given a different
    name by providing a string argument. The column will have a Categorical
    type with the value of "left_only" for observations whose merge key only
    appears in the left DataFrame, "right_only" for observations
    whose merge key only appears in the right DataFrame, and "both"
    if the observation's merge key is found in both DataFrames.

validate : str, optional
    If specified, checks if merge is of specified type.

    * "one_to_one" or "1:1": check if merge keys are unique in both
      left and right datasets.
    * "one_to_many" or "1:m": check if merge keys are unique in left
      dataset.
    * "many_to_one" or "m:1": check if merge keys are unique in right
      dataset.
    * "many_to_many" or "m:m": allowed, but does not result in checks.

Returns
-------
DataFrame
    A DataFrame of the two merged objects.

See Also
--------
merge_ordered : Merge with optional filling/interpolation.
merge_asof : Merge on nearest keys.
DataFrame.join : Similar method using indices.

Examples
--------
>>> df1 = pd.DataFrame({'lkey': ['foo', 'bar', 'baz', 'foo'],
...                     'value': [1, 2, 3, 5]})
>>> df2 = pd.DataFrame({'rkey': ['foo', 'bar', 'baz', 'foo'],
...                     'value': [5, 6, 7, 8]})
>>> df1
    lkey value
0   foo      1
1   bar      2
2   baz      3
3   foo      5
>>> df2
    rkey value
0   foo      5
1   bar      6
2   baz      7
3   foo      8

Merge df1 and df2 on the lkey and rkey columns. The value columns have
the default suffixes, _x and _y, appended.

>>> df1.merge(df2, left_on='lkey', right_on='rkey')
  lkey  value_x rkey  value_y
0  foo        1  foo        5
1  foo        1  foo        8
2  bar        2  bar        6
3  baz        3  baz        7
4  foo        5  foo        5
5  foo        5  foo        8

Merge DataFrames df1 and df2 with specified left and right suffixes
appended to any overlapping columns.

>>> df1.merge(df2, left_on='lkey', right_on='rkey',
...           suffixes=('_left', '_right'))
  lkey  value_left rkey  value_right
0  foo           1  foo            5
1  foo           1  foo            8
2  bar           2  bar            6
3  baz           3  baz            7
4  foo           5  foo            5
5  foo           5  foo            8

Merge DataFrames df1 and df2, but raise an exception if the DataFrames have
any overlapping columns.

>>> df1.merge(df2, left_on='lkey', right_on='rkey', suffixes=(False, False))
Traceback (most recent call last):
...
ValueError: columns overlap but no suffix specified:
    Index(['value'], dtype='object')

>>> df1 = pd.DataFrame({'a': ['foo', 'bar'], 'b': [1, 2]})
>>> df2 = pd.DataFrame({'a': ['foo', 'baz'], 'c': [3, 4]})
>>> df1
      a  b
0   foo  1
1   bar  2
>>> df2
      a  c
0   foo  3
1   baz  4

>>> df1.merge(df2, how='inner', on='a')
      a  b  c
0   foo  1  3

>>> df1.merge(df2, how='left', on='a')
      a  b  c
0   foo  1  3.0
1   bar  2  NaN

>>> df1 = pd.DataFrame({'left': ['foo', 'bar']})
>>> df2 = pd.DataFrame({'right': [7, 8]})
>>> df1
    left
0   foo
1   bar
>>> df2
    right
0   7
1   8

>>> df1.merge(df2, how='cross')
   left  right
0   foo      7
1   foo      8
2   bar      7
3   bar      8
"""


# -----------------------------------------------------------------------
# DataFrame class


@set_module("pandas")
class DataFrame(NDFrame, OpsMixin):
    """
    Two-dimensional, size-mutable, potentially heterogeneous tabular data.

    Data structure also contains labeled axes (rows and columns).
    Arithmetic operations align on both row and column labels. Can be
    thought of as a dict-like container for Series objects. The primary
    pandas data structure.

    Parameters
    ----------
    data : ndarray (structured or homogeneous), Iterable, dict, or DataFrame
        Dict can contain Series, arrays, constants, dataclass or list-like objects. If
        data is a dict, column order follows insertion-order. If a dict contains Series
        which have an index defined, it is aligned by its index. This alignment also
        occurs if data is a Series or a DataFrame itself. Alignment is done on
        Series/DataFrame inputs.

        If data is a list of dicts, column order follows insertion-order.

    index : Index or array-like
        Index to use for resulting frame. Will default to RangeIndex if
        no indexing information part of input data and no index provided.
    columns : Index or array-like
        Column labels to use for resulting frame when data does not have them,
        defaulting to RangeIndex(0, 1, 2, ..., n). If data contains column labels,
        will perform column selection instead.
    dtype : dtype, default None
        Data type to force. Only a single dtype is allowed. If None, infer.
        If ``data`` is DataFrame then is ignored.
    copy : bool or None, default None
        Copy data from inputs.
        For dict data, the default of None behaves like ``copy=True``.  For DataFrame
        or 2d ndarray input, the default of None behaves like ``copy=False``.
        If data is a dict containing one or more Series (possibly of different dtypes),
        ``copy=False`` will ensure that these inputs are not copied.

    See Also
    --------
    DataFrame.from_records : Constructor from tuples, also record arrays.
    DataFrame.from_dict : From dicts of Series, arrays, or dicts.
    read_csv : Read a comma-separated values (csv) file into DataFrame.
    read_table : Read general delimited file into DataFrame.
    read_clipboard : Read text from clipboard into DataFrame.

    Notes
    -----
    Please reference the :ref:`User Guide <basics.dataframe>` for more information.

    Examples
    --------
    Constructing DataFrame from a dictionary.

    >>> d = {"col1": [1, 2], "col2": [3, 4]}
    >>> df = pd.DataFrame(data=d)
    >>> df
       col1  col2
    0     1     3
    1     2     4

    Notice that the inferred dtype is int64.

    >>> df.dtypes
    col1    int64
    col2    int64
    dtype: object

    To enforce a single dtype:

    >>> df = pd.DataFrame(data=d, dtype=np.int8)
    >>> df.dtypes
    col1    int8
    col2    int8
    dtype: object

    Constructing DataFrame from a dictionary including Series:

    >>> d = {"col1": [0, 1, 2, 3], "col2": pd.Series([2, 3], index=[2, 3])}
    >>> pd.DataFrame(data=d, index=[0, 1, 2, 3])
       col1  col2
    0     0   NaN
    1     1   NaN
    2     2   2.0
    3     3   3.0

    Constructing DataFrame from numpy ndarray:

    >>> df2 = pd.DataFrame(
    ...     np.array([[1, 2, 3], [4, 5, 6], [7, 8, 9]]), columns=["a", "b", "c"]
    ... )
    >>> df2
       a  b  c
    0  1  2  3
    1  4  5  6
    2  7  8  9

    Constructing DataFrame from a numpy ndarray that has labeled columns:

    >>> data = np.array(
    ...     [(1, 2, 3), (4, 5, 6), (7, 8, 9)],
    ...     dtype=[("a", "i4"), ("b", "i4"), ("c", "i4")],
    ... )
    >>> df3 = pd.DataFrame(data, columns=["c", "a"])
    >>> df3
       c  a
    0  3  1
    1  6  4
    2  9  7

    Constructing DataFrame from dataclass:

    >>> from dataclasses import make_dataclass
    >>> Point = make_dataclass("Point", [("x", int), ("y", int)])
    >>> pd.DataFrame([Point(0, 0), Point(0, 3), Point(2, 3)])
       x  y
    0  0  0
    1  0  3
    2  2  3

    Constructing DataFrame from Series/DataFrame:

    >>> ser = pd.Series([1, 2, 3], index=["a", "b", "c"])
    >>> df = pd.DataFrame(data=ser, index=["a", "c"])
    >>> df
       0
    a  1
    c  3

    >>> df1 = pd.DataFrame([1, 2, 3], index=["a", "b", "c"], columns=["x"])
    >>> df2 = pd.DataFrame(data=df1, index=["a", "c"])
    >>> df2
       x
    a  1
    c  3
    """

    _internal_names_set = {"columns", "index"} | NDFrame._internal_names_set
    _typ = "dataframe"
    _HANDLED_TYPES = (Series, Index, ExtensionArray, np.ndarray)
    _accessors: set[str] = {"sparse"}
    _hidden_attrs: frozenset[str] = NDFrame._hidden_attrs | frozenset([])
    _mgr: BlockManager

    # similar to __array_priority__, positions DataFrame before Series, Index,
    #  and ExtensionArray.  Should NOT be overridden by subclasses.
    __pandas_priority__ = 4000

    @property
    def _constructor(self) -> type[DataFrame]:
        return DataFrame

    def _constructor_from_mgr(self, mgr, axes) -> DataFrame:
        df = DataFrame._from_mgr(mgr, axes=axes)

        if type(self) is DataFrame:
            # This would also work `if self._constructor is DataFrame`, but
            #  this check is slightly faster, benefiting the most-common case.
            return df

        elif type(self).__name__ == "GeoDataFrame":
            # Shim until geopandas can override their _constructor_from_mgr
            #  bc they have different behavior for Managers than for DataFrames
            return self._constructor(mgr)

        # We assume that the subclass __init__ knows how to handle a
        #  pd.DataFrame object.
        return self._constructor(df)

    _constructor_sliced: Callable[..., Series] = Series

    def _constructor_sliced_from_mgr(self, mgr, axes) -> Series:
        ser = Series._from_mgr(mgr, axes)
        ser._name = None  # caller is responsible for setting real name

        if type(self) is DataFrame:
            # This would also work `if self._constructor_sliced is Series`, but
            #  this check is slightly faster, benefiting the most-common case.
            return ser

        # We assume that the subclass __init__ knows how to handle a
        #  pd.Series object.
        return self._constructor_sliced(ser)

    # ----------------------------------------------------------------------
    # Constructors

    def __init__(
        self,
        data=None,
        index: Axes | None = None,
        columns: Axes | None = None,
        dtype: Dtype | None = None,
        copy: bool | None = None,
    ) -> None:
        allow_mgr = False
        if dtype is not None:
            dtype = self._validate_dtype(dtype)

        if isinstance(data, DataFrame):
            data = data._mgr
            allow_mgr = True
            if not copy:
                # if not copying data, ensure to still return a shallow copy
                # to avoid the result sharing the same Manager
                data = data.copy(deep=False)

        if isinstance(data, BlockManager):
            if not allow_mgr:
                # GH#52419
                warnings.warn(
                    f"Passing a {type(data).__name__} to {type(self).__name__} "
                    "is deprecated and will raise in a future version. "
                    "Use public APIs instead.",
                    Pandas4Warning,
                    stacklevel=2,
                )

            data = data.copy(deep=False)
            # first check if a Manager is passed without any other arguments
            # -> use fastpath (without checking Manager type)
            if index is None and columns is None and dtype is None and not copy:
                # GH#33357 fastpath
                NDFrame.__init__(self, data)
                return

        # GH47215
        if isinstance(index, set):
            raise ValueError("index cannot be a set")
        if isinstance(columns, set):
            raise ValueError("columns cannot be a set")

        if copy is None:
            if isinstance(data, dict):
                # retain pre-GH#38939 default behavior
                copy = True
            elif not isinstance(data, (Index, DataFrame, Series)):
                copy = True
            else:
                copy = False

        if data is None:
            index = index if index is not None else default_index(0)
            columns = columns if columns is not None else default_index(0)
            dtype = dtype if dtype is not None else pandas_dtype(object)
            data = []

        if isinstance(data, BlockManager):
            mgr = self._init_mgr(
                data, axes={"index": index, "columns": columns}, dtype=dtype, copy=copy
            )

        elif isinstance(data, dict):
            # GH#38939 de facto copy defaults to False only in non-dict cases
            mgr = dict_to_mgr(data, index, columns, dtype=dtype, copy=copy)
        elif isinstance(data, ma.MaskedArray):
            from numpy.ma import mrecords

            # masked recarray
            if isinstance(data, mrecords.MaskedRecords):
                raise TypeError(
                    "MaskedRecords are not supported. Pass "
                    "{name: data[name] for name in data.dtype.names} "
                    "instead"
                )

            # a masked array
            data = sanitize_masked_array(data)
            mgr = ndarray_to_mgr(
                data,
                index,
                columns,
                dtype=dtype,
                copy=copy,
            )

        elif isinstance(data, (np.ndarray, Series, Index, ExtensionArray)):
            if data.dtype.names:
                # i.e. numpy structured array
                data = cast(np.ndarray, data)
                mgr = rec_array_to_mgr(
                    data,
                    index,
                    columns,
                    dtype,
                    copy,
                )
            elif isinstance(data, (ABCSeries, ABCIndex)) and data.name is not None:
                # i.e. Series/Index with non-None name
                mgr = dict_to_mgr(
                    # error: Item "ndarray" of "Union[ndarray, Series, Index]" has no
                    # attribute "name"
                    {data.name: data},
                    index,
                    columns,
                    dtype=dtype,
                    copy=copy,
                )
            else:
                mgr = ndarray_to_mgr(
                    data,
                    index,
                    columns,
                    dtype=dtype,
                    copy=copy,
                )

        # For data is list-like, or Iterable (will consume into list)
        elif is_list_like(data):
            if not isinstance(data, abc.Sequence):
                if hasattr(data, "__array__"):
                    # GH#44616 big perf improvement for e.g. pytorch tensor
                    data = np.asarray(data)
                else:
                    data = list(data)
            if len(data) > 0:
                if is_dataclass(data[0]):
                    data = dataclasses_to_dicts(data)
                if not isinstance(data, np.ndarray) and treat_as_nested(data):
                    # exclude ndarray as we may have cast it a few lines above
                    if columns is not None:
                        columns = ensure_index(columns)
                    arrays, columns, index = nested_data_to_arrays(
                        # error: Argument 3 to "nested_data_to_arrays" has incompatible
                        # type "Optional[Collection[Any]]"; expected "Optional[Index]"
                        data,
                        columns,
                        index,  # type: ignore[arg-type]
                        dtype,
                    )
                    mgr = arrays_to_mgr(
                        arrays,
                        columns,
                        index,
                        dtype=dtype,
                    )
                else:
                    mgr = ndarray_to_mgr(
                        data,
                        index,
                        columns,
                        dtype=dtype,
                        copy=copy,
                    )
            else:
                mgr = dict_to_mgr(
                    {},
                    index,
                    columns if columns is not None else default_index(0),
                    dtype=dtype,
                )
        # For data is scalar
        else:
            if index is None or columns is None:
                raise ValueError("DataFrame constructor not properly called!")

            index = ensure_index(index)
            columns = ensure_index(columns)

            if not dtype:
                dtype, _ = infer_dtype_from_scalar(data)

            # For data is a scalar extension dtype
            if isinstance(dtype, ExtensionDtype):
                # TODO(EA2D): special case not needed with 2D EAs

                values = [
                    construct_1d_arraylike_from_scalar(data, len(index), dtype)
                    for _ in range(len(columns))
                ]
                mgr = arrays_to_mgr(values, columns, index, dtype=None)
            else:
                arr2d = construct_2d_arraylike_from_scalar(
                    data,
                    len(index),
                    len(columns),
                    dtype,
                    copy,
                )

                mgr = ndarray_to_mgr(
                    arr2d,
                    index,
                    columns,
                    dtype=arr2d.dtype,
                    copy=False,
                )

        NDFrame.__init__(self, mgr)

    # ----------------------------------------------------------------------

    def __dataframe__(
        self, nan_as_null: bool = False, allow_copy: bool = True
    ) -> DataFrameXchg:
        """
        Return the dataframe interchange object implementing the interchange protocol.

        .. deprecated:: 3.0.0

            The Dataframe Interchange Protocol is deprecated.
            For dataframe-agnostic code, you may want to look into:

            - `Arrow PyCapsule Interface <https://arrow.apache.org/docs/format/CDataInterface/PyCapsuleInterface.html>`_
            - `Narwhals <https://github.com/narwhals-dev/narwhals>`_

        .. note::

           For new development, we highly recommend using the Arrow C Data Interface
           alongside the Arrow PyCapsule Interface instead of the interchange protocol

        .. warning::

            Due to severe implementation issues, we recommend only considering using the
            interchange protocol in the following cases:

            - converting to pandas: for pandas >= 2.0.3
            - converting from pandas: for pandas >= 3.0.0

        Parameters
        ----------
        nan_as_null : bool, default False
            `nan_as_null` is DEPRECATED and has no effect. Please avoid using
            it; it will be removed in a future release.
        allow_copy : bool, default True
            Whether to allow memory copying when exporting. If set to False
            it would cause non-zero-copy exports to fail.

        Returns
        -------
        DataFrame interchange object
            The object which consuming library can use to ingress the dataframe.

        See Also
        --------
        DataFrame.from_records : Constructor from tuples, also record arrays.
        DataFrame.from_dict : From dicts of Series, arrays, or dicts.

        Notes
        -----
        Details on the interchange protocol:
        https://data-apis.org/dataframe-protocol/latest/index.html

        Examples
        --------
        >>> df_not_necessarily_pandas = pd.DataFrame({"A": [1, 2], "B": [3, 4]})
        >>> interchange_object = df_not_necessarily_pandas.__dataframe__()
        >>> interchange_object.column_names()
        Index(['A', 'B'], dtype='object')
        >>> df_pandas = pd.api.interchange.from_dataframe(
        ...     interchange_object.select_columns_by_name(["A"])
        ... )
        >>> df_pandas
             A
        0    1
        1    2

        These methods (``column_names``, ``select_columns_by_name``) should work
        for any dataframe library which implements the interchange protocol.
        """
        warnings.warn(
            "The Dataframe Interchange Protocol is deprecated.\n"
            "For dataframe-agnostic code, you may want to look into:\n"
            "- Arrow PyCapsule Interface: https://arrow.apache.org/docs/format/CDataInterface/PyCapsuleInterface.html\n"
            "- Narwhals: https://github.com/narwhals-dev/narwhals\n",
            Pandas4Warning,
            stacklevel=find_stack_level(),
        )
        from pandas.core.interchange.dataframe import PandasDataFrameXchg

        return PandasDataFrameXchg(self, allow_copy=allow_copy)

    def __arrow_c_stream__(self, requested_schema=None):
        """
        Export the pandas DataFrame as an Arrow C stream PyCapsule.

        This relies on pyarrow to convert the pandas DataFrame to the Arrow
        format (and follows the default behaviour of ``pyarrow.Table.from_pandas``
        in its handling of the index, i.e. store the index as a column except
        for RangeIndex).
        This conversion is not necessarily zero-copy.

        Parameters
        ----------
        requested_schema : PyCapsule, default None
            The schema to which the dataframe should be casted, passed as a
            PyCapsule containing a C ArrowSchema representation of the
            requested schema.

        Returns
        -------
        PyCapsule
        """
        pa = import_optional_dependency("pyarrow", min_version="14.0.0")
        if requested_schema is not None:
            requested_schema = pa.Schema._import_from_c_capsule(requested_schema)
        table = pa.Table.from_pandas(self, schema=requested_schema)
        return table.__arrow_c_stream__()

    # ----------------------------------------------------------------------

    @property
    def axes(self) -> list[Index]:
        """
        Return a list representing the axes of the DataFrame.

        It has the row axis labels and column axis labels as the only members.
        They are returned in that order.

        See Also
        --------
        DataFrame.index: The index (row labels) of the DataFrame.
        DataFrame.columns: The column labels of the DataFrame.

        Examples
        --------
        >>> df = pd.DataFrame({"col1": [1, 2], "col2": [3, 4]})
        >>> df.axes
        [RangeIndex(start=0, stop=2, step=1), Index(['col1', 'col2'], dtype='str')]
        """
        return [self.index, self.columns]

    @property
    def shape(self) -> tuple[int, int]:
        """
        Return a tuple representing the dimensionality of the DataFrame.

        Unlike the `len()` method, which only returns the number of rows, `shape`
        provides both row and column counts, making it a more informative method for
        understanding dataset size.

        See Also
        --------
        numpy.ndarray.shape : Tuple of array dimensions.

        Examples
        --------
        >>> df = pd.DataFrame({"col1": [1, 2], "col2": [3, 4]})
        >>> df.shape
        (2, 2)

        >>> df = pd.DataFrame({"col1": [1, 2], "col2": [3, 4], "col3": [5, 6]})
        >>> df.shape
        (2, 3)
        """
        return len(self.index), len(self.columns)

    @property
    def _is_homogeneous_type(self) -> bool:
        """
        Whether all the columns in a DataFrame have the same type.

        Returns
        -------
        bool

        Examples
        --------
        >>> DataFrame({"A": [1, 2], "B": [3, 4]})._is_homogeneous_type
        True
        >>> DataFrame({"A": [1, 2], "B": [3.0, 4.0]})._is_homogeneous_type
        False

        Items with the same type but different sizes are considered
        different types.

        >>> DataFrame(
        ...     {
        ...         "A": np.array([1, 2], dtype=np.int32),
        ...         "B": np.array([1, 2], dtype=np.int64),
        ...     }
        ... )._is_homogeneous_type
        False
        """
        # The "<" part of "<=" here is for empty DataFrame cases
        return len({block.values.dtype for block in self._mgr.blocks}) <= 1

    @property
    def _can_fast_transpose(self) -> bool:
        """
        Can we transpose this DataFrame without creating any new array objects.
        """
        blocks = self._mgr.blocks
        if len(blocks) != 1:
            return False

        dtype = blocks[0].dtype
        # TODO(EA2D) special case would be unnecessary with 2D EAs
        return not is_1d_only_ea_dtype(dtype)

    @property
    def _values(self) -> np.ndarray | DatetimeArray | TimedeltaArray | PeriodArray:
        """
        Analogue to ._values that may return a 2D ExtensionArray.
        """
        mgr = self._mgr

        blocks = mgr.blocks
        if len(blocks) != 1:
            return ensure_wrapped_if_datetimelike(self.values)

        arr = blocks[0].values
        if arr.ndim == 1:
            # non-2D ExtensionArray
            return self.values

        # more generally, whatever we allow in NDArrayBackedExtensionBlock
        arr = cast("np.ndarray | DatetimeArray | TimedeltaArray | PeriodArray", arr)
        return arr.T

    # ----------------------------------------------------------------------
    # Rendering Methods

    def _repr_fits_vertical_(self) -> bool:
        """
        Check length against max_rows.
        """
        max_rows = get_option("display.max_rows")
        return len(self) <= max_rows

    def _repr_fits_horizontal_(self) -> bool:
        """
        Check if full repr fits in horizontal boundaries imposed by the display
        options width and max_columns.
        """
        width, height = console.get_console_size()
        max_columns = get_option("display.max_columns")
        nb_columns = len(self.columns)

        # exceed max columns
        if (max_columns and nb_columns > max_columns) or (
            width and nb_columns > (width // 2)
        ):
            return False

        # used by repr_html under IPython notebook or scripts ignore terminal
        # dims
        if width is None or not console.in_interactive_session():
            return True

        if get_option("display.width") is not None or console.in_ipython_frontend():
            # check at least the column row for excessive width
            max_rows = 1
        else:
            max_rows = get_option("display.max_rows")

        # when auto-detecting, so width=None and not in ipython front end
        # check whether repr fits horizontal by actually checking
        # the width of the rendered repr
        buf = StringIO()

        # only care about the stuff we'll actually print out
        # and to_string on entire frame may be expensive
        d = self

        if max_rows is not None:  # unlimited rows
            # min of two, where one may be None
            d = d.iloc[: min(max_rows, len(d))]
        else:
            return True

        d.to_string(buf=buf)
        value = buf.getvalue()
        repr_width = max(len(line) for line in value.split("\n"))

        return repr_width < width

    def _info_repr(self) -> bool:
        """
        True if the repr should show the info view.
        """
        info_repr_option = get_option("display.large_repr") == "info"
        return info_repr_option and not (
            self._repr_fits_horizontal_() and self._repr_fits_vertical_()
        )

    def __repr__(self) -> str:
        """
        Return a string representation for a particular DataFrame.
        """
        if self._info_repr():
            buf = StringIO()
            self.info(buf=buf)
            return buf.getvalue()

        repr_params = fmt.get_dataframe_repr_params()
        return self.to_string(**repr_params)

    def _repr_html_(self) -> str | None:
        """
        Return a html representation for a particular DataFrame.

        Mainly for IPython notebook.
        """
        if self._info_repr():
            buf = StringIO()
            self.info(buf=buf)
            # need to escape the <class>, should be the first line.
            val = buf.getvalue().replace("<", r"&lt;", 1)
            val = val.replace(">", r"&gt;", 1)
            return f"<pre>{val}</pre>"

        if get_option("display.notebook_repr_html"):
            max_rows = get_option("display.max_rows")
            min_rows = get_option("display.min_rows")
            max_cols = get_option("display.max_columns")
            show_dimensions = get_option("display.show_dimensions")
            show_floats = get_option("display.float_format")

            formatter = fmt.DataFrameFormatter(
                self,
                columns=None,
                col_space=None,
                na_rep="NaN",
                formatters=None,
                float_format=show_floats,
                sparsify=None,
                justify=None,
                index_names=True,
                header=True,
                index=True,
                bold_rows=True,
                escape=True,
                max_rows=max_rows,
                min_rows=min_rows,
                max_cols=max_cols,
                show_dimensions=show_dimensions,
                decimal=".",
            )
            return fmt.DataFrameRenderer(formatter).to_html(notebook=True)
        else:
            return None

    @overload
    def to_string(
        self,
        buf: None = ...,
        *,
        columns: Axes | None = ...,
        col_space: int | list[int] | dict[Hashable, int] | None = ...,
        header: bool | SequenceNotStr[str] = ...,
        index: bool = ...,
        na_rep: str = ...,
        formatters: fmt.FormattersType | None = ...,
        float_format: fmt.FloatFormatType | None = ...,
        sparsify: bool | None = ...,
        index_names: bool = ...,
        justify: str | None = ...,
        max_rows: int | None = ...,
        max_cols: int | None = ...,
        show_dimensions: bool = ...,
        decimal: str = ...,
        line_width: int | None = ...,
        min_rows: int | None = ...,
        max_colwidth: int | None = ...,
        encoding: str | None = ...,
    ) -> str: ...

    @overload
    def to_string(
        self,
        buf: FilePath | WriteBuffer[str],
        *,
        columns: Axes | None = ...,
        col_space: int | list[int] | dict[Hashable, int] | None = ...,
        header: bool | SequenceNotStr[str] = ...,
        index: bool = ...,
        na_rep: str = ...,
        formatters: fmt.FormattersType | None = ...,
        float_format: fmt.FloatFormatType | None = ...,
        sparsify: bool | None = ...,
        index_names: bool = ...,
        justify: str | None = ...,
        max_rows: int | None = ...,
        max_cols: int | None = ...,
        show_dimensions: bool = ...,
        decimal: str = ...,
        line_width: int | None = ...,
        min_rows: int | None = ...,
        max_colwidth: int | None = ...,
        encoding: str | None = ...,
    ) -> None: ...

    @Substitution(
        header_type="bool or list of str",
        header="Write out the column names. If a list of columns "
        "is given, it is assumed to be aliases for the "
        "column names",
        col_space_type="int, list or dict of int",
        col_space="The minimum width of each column. If a list of ints is given "
        "every integers corresponds with one column. If a dict is given, the key "
        "references the column, while the value defines the space to use.",
    )
    @Substitution(shared_params=fmt.common_docstring, returns=fmt.return_docstring)
    def to_string(
        self,
        buf: FilePath | WriteBuffer[str] | None = None,
        *,
        columns: Axes | None = None,
        col_space: int | list[int] | dict[Hashable, int] | None = None,
        header: bool | SequenceNotStr[str] = True,
        index: bool = True,
        na_rep: str = "NaN",
        formatters: fmt.FormattersType | None = None,
        float_format: fmt.FloatFormatType | None = None,
        sparsify: bool | None = None,
        index_names: bool = True,
        justify: str | None = None,
        max_rows: int | None = None,
        max_cols: int | None = None,
        show_dimensions: bool = False,
        decimal: str = ".",
        line_width: int | None = None,
        min_rows: int | None = None,
        max_colwidth: int | None = None,
        encoding: str | None = None,
    ) -> str | None:
        """
        Render a DataFrame to a console-friendly tabular output.
        %(shared_params)s
        line_width : int, optional
            Width to wrap a line in characters.
        min_rows : int, optional
            The number of rows to display in the console in a truncated repr
            (when number of rows is above `max_rows`).
        max_colwidth : int, optional
            Max width to truncate each column in characters. By default, no limit.
        encoding : str, default "utf-8"
            Set character encoding.
        %(returns)s
        See Also
        --------
        to_html : Convert DataFrame to HTML.

        Examples
        --------
        >>> d = {"col1": [1, 2, 3], "col2": [4, 5, 6]}
        >>> df = pd.DataFrame(d)
        >>> print(df.to_string())
           col1  col2
        0     1     4
        1     2     5
        2     3     6
        """
        from pandas import option_context

        with option_context("display.max_colwidth", max_colwidth):
            formatter = fmt.DataFrameFormatter(
                self,
                columns=columns,
                col_space=col_space,
                na_rep=na_rep,
                formatters=formatters,
                float_format=float_format,
                sparsify=sparsify,
                justify=justify,
                index_names=index_names,
                header=header,
                index=index,
                min_rows=min_rows,
                max_rows=max_rows,
                max_cols=max_cols,
                show_dimensions=show_dimensions,
                decimal=decimal,
            )
            return fmt.DataFrameRenderer(formatter).to_string(
                buf=buf,
                encoding=encoding,
                line_width=line_width,
            )

    def _get_values_for_csv(
        self,
        *,
        float_format: FloatFormatType | None,
        date_format: str | None,
        decimal: str,
        na_rep: str,
        quoting,  # int csv.QUOTE_FOO from stdlib
    ) -> DataFrame:
        # helper used by to_csv
        mgr = self._mgr.get_values_for_csv(
            float_format=float_format,
            date_format=date_format,
            decimal=decimal,
            na_rep=na_rep,
            quoting=quoting,
        )
        return self._constructor_from_mgr(mgr, axes=mgr.axes)

    # ----------------------------------------------------------------------

    @property
    def style(self) -> Styler:
        """
        Returns a Styler object.

        Contains methods for building a styled HTML representation of the DataFrame.

        See Also
        --------
        io.formats.style.Styler : Helps style a DataFrame or Series according to the
            data with HTML and CSS.

        Examples
        --------
        >>> df = pd.DataFrame({"A": [1, 2, 3]})
        >>> df.style  # doctest: +SKIP

        Please see
        `Table Visualization <../../user_guide/style.ipynb>`_ for more examples.
        """
        # Raise AttributeError so that inspect works even if jinja2 is not installed.
        has_jinja2 = import_optional_dependency("jinja2", errors="ignore")
        if not has_jinja2:
            raise AttributeError("The '.style' accessor requires jinja2")

        from pandas.io.formats.style import Styler

        return Styler(self)

    _shared_docs["items"] = r"""
        Iterate over (column name, Series) pairs.

        Iterates over the DataFrame columns, returning a tuple with
        the column name and the content as a Series.

        Yields
        ------
        label : object
            The column names for the DataFrame being iterated over.
        content : Series
            The column entries belonging to each label, as a Series.

        See Also
        --------
        DataFrame.iterrows : Iterate over DataFrame rows as
            (index, Series) pairs.
        DataFrame.itertuples : Iterate over DataFrame rows as namedtuples
            of the values.

        Examples
        --------
        >>> df = pd.DataFrame({'species': ['bear', 'bear', 'marsupial'],
        ...                   'population': [1864, 22000, 80000]},
        ...                   index=['panda', 'polar', 'koala'])
        >>> df
                species   population
        panda   bear      1864
        polar   bear      22000
        koala   marsupial 80000
        >>> for label, content in df.items():
        ...     print(f'label: {label}')
        ...     print(f'content: {content}', sep='\n')
        ...
        label: species
        content:
        panda         bear
        polar         bear
        koala    marsupial
        Name: species, dtype: object
        label: population
        content:
        panda     1864
        polar    22000
        koala    80000
        Name: population, dtype: int64
        """

    def items(self) -> Iterable[tuple[Hashable, Series]]:
        r"""
        Iterate over (column name, Series) pairs.

        Iterates over the DataFrame columns, returning a tuple with
        the column name and the content as a Series.

        Yields
        ------
        label : object
            The column names for the DataFrame being iterated over.
        content : Series
            The column entries belonging to each label, as a Series.

        See Also
        --------
        DataFrame.iterrows : Iterate over DataFrame rows as
            (index, Series) pairs.
        DataFrame.itertuples : Iterate over DataFrame rows as namedtuples
            of the values.

        Examples
        --------
        >>> df = pd.DataFrame(
        ...     {
        ...         "species": ["bear", "bear", "marsupial"],
        ...         "population": [1864, 22000, 80000],
        ...     },
        ...     index=["panda", "polar", "koala"],
        ... )
        >>> df
                species   population
        panda   bear      1864
        polar   bear      22000
        koala   marsupial 80000
        >>> for label, content in df.items():
        ...     print(f"label: {label}")
        ...     print(f"content: {content}", sep="\n")
        label: species
        content:
        panda         bear
        polar         bear
        koala    marsupial
        Name: species, dtype: object
        label: population
        content:
        panda     1864
        polar    22000
        koala    80000
        Name: population, dtype: int64
        """
        for i, k in enumerate(self.columns):
            yield k, self._ixs(i, axis=1)

    def iterrows(self) -> Iterable[tuple[Hashable, Series]]:
        """
        Iterate over DataFrame rows as (index, Series) pairs.

        Yields
        ------
        index : label or tuple of label
            The index of the row. A tuple for a `MultiIndex`.
        data : Series
            The data of the row as a Series.

        See Also
        --------
        DataFrame.itertuples : Iterate over DataFrame rows as namedtuples of the values.
        DataFrame.items : Iterate over (column name, Series) pairs.

        Notes
        -----
        1. Because ``iterrows`` returns a Series for each row,
           it does **not** preserve dtypes across the rows (dtypes are
           preserved across columns for DataFrames).

           To preserve dtypes while iterating over the rows, it is better
           to use :meth:`itertuples` which returns namedtuples of the values
           and which is generally faster than ``iterrows``.

        2. You should **never modify** something you are iterating over.
           This is not guaranteed to work in all cases. Depending on the
           data types, the iterator returns a copy and not a view, and writing
           to it will have no effect.

        Examples
        --------

        >>> df = pd.DataFrame([[1, 1.5]], columns=["int", "float"])
        >>> row = next(df.iterrows())[1]
        >>> row
        int      1.0
        float    1.5
        Name: 0, dtype: float64
        >>> print(row["int"].dtype)
        float64
        >>> print(df["int"].dtype)
        int64
        """
        columns = self.columns
        klass = self._constructor_sliced
        for k, v in zip(self.index, self.values, strict=True):
            s = klass(v, index=columns, name=k).__finalize__(self)
            if self._mgr.is_single_block:
                s._mgr.add_references(self._mgr)
            yield k, s

    def itertuples(
        self, index: bool = True, name: str | None = "Pandas"
    ) -> Iterable[tuple[Any, ...]]:
        """
        Iterate over DataFrame rows as namedtuples.

        Parameters
        ----------
        index : bool, default True
            If True, return the index as the first element of the tuple.
        name : str or None, default "Pandas"
            The name of the returned namedtuples or None to return regular
            tuples.

        Returns
        -------
        iterator
            An object to iterate over namedtuples for each row in the
            DataFrame with the first field possibly being the index and
            following fields being the column values.

        See Also
        --------
        DataFrame.iterrows : Iterate over DataFrame rows as (index, Series)
            pairs.
        DataFrame.items : Iterate over (column name, Series) pairs.

        Notes
        -----
        The column names will be renamed to positional names if they are
        invalid Python identifiers, repeated, or start with an underscore.

        Examples
        --------
        >>> df = pd.DataFrame(
        ...     {"num_legs": [4, 2], "num_wings": [0, 2]}, index=["dog", "hawk"]
        ... )
        >>> df
              num_legs  num_wings
        dog          4          0
        hawk         2          2
        >>> for row in df.itertuples():
        ...     print(row)
        Pandas(Index='dog', num_legs=4, num_wings=0)
        Pandas(Index='hawk', num_legs=2, num_wings=2)

        By setting the `index` parameter to False we can remove the index
        as the first element of the tuple:

        >>> for row in df.itertuples(index=False):
        ...     print(row)
        Pandas(num_legs=4, num_wings=0)
        Pandas(num_legs=2, num_wings=2)

        With the `name` parameter set we set a custom name for the yielded
        namedtuples:

        >>> for row in df.itertuples(name="Animal"):
        ...     print(row)
        Animal(Index='dog', num_legs=4, num_wings=0)
        Animal(Index='hawk', num_legs=2, num_wings=2)
        """
        arrays = []
        fields = list(self.columns)
        if index:
            arrays.append(self.index)
            fields.insert(0, "Index")

        # use integer indexing because of possible duplicate column names
        arrays.extend(self.iloc[:, k] for k in range(len(self.columns)))

        if name is not None:
            # https://github.com/python/mypy/issues/9046
            # error: namedtuple() expects a string literal as the first argument
            itertuple = collections.namedtuple(  # type: ignore[misc]
                name, fields, rename=True
            )
            return map(itertuple._make, zip(*arrays, strict=True))

        # fallback to regular tuples
        return zip(*arrays, strict=True)

    def __len__(self) -> int:
        """
        Returns length of info axis, but here we use the index.
        """
        return len(self.index)

    @overload
    def dot(self, other: Series) -> Series: ...

    @overload
    def dot(self, other: DataFrame | Index | ArrayLike) -> DataFrame: ...

    def dot(self, other: AnyArrayLike | DataFrame) -> DataFrame | Series:
        """
        Compute the matrix multiplication between the DataFrame and other.

        This method computes the matrix product between the DataFrame and the
        values of an other Series, DataFrame or a numpy array.

        It can also be called using ``self @ other``.

        Parameters
        ----------
        other : Series, DataFrame or array-like
            The other object to compute the matrix product with.

        Returns
        -------
        Series or DataFrame
            If other is a Series, return the matrix product between self and
            other as a Series. If other is a DataFrame or a numpy.array, return
            the matrix product of self and other in a DataFrame of a np.array.

        See Also
        --------
        Series.dot: Similar method for Series.

        Notes
        -----
        The dimensions of DataFrame and other must be compatible in order to
        compute the matrix multiplication. In addition, the column names of
        DataFrame and the index of other must contain the same values, as they
        will be aligned prior to the multiplication.

        The dot method for Series computes the inner product, instead of the
        matrix product here.

        Examples
        --------
        Here we multiply a DataFrame with a Series.

        >>> df = pd.DataFrame([[0, 1, -2, -1], [1, 1, 1, 1]])
        >>> s = pd.Series([1, 1, 2, 1])
        >>> df.dot(s)
        0    -4
        1     5
        dtype: int64

        Here we multiply a DataFrame with another DataFrame.

        >>> other = pd.DataFrame([[0, 1], [1, 2], [-1, -1], [2, 0]])
        >>> df.dot(other)
            0   1
        0   1   4
        1   2   2

        Note that the dot method give the same result as @

        >>> df @ other
            0   1
        0   1   4
        1   2   2

        The dot method works also if other is an np.array.

        >>> arr = np.array([[0, 1], [1, 2], [-1, -1], [2, 0]])
        >>> df.dot(arr)
            0   1
        0   1   4
        1   2   2

        Note how shuffling of the objects does not change the result.

        >>> s2 = s.reindex([1, 0, 2, 3])
        >>> df.dot(s2)
        0    -4
        1     5
        dtype: int64
        """
        if isinstance(other, (Series, DataFrame)):
            common = self.columns.union(other.index)
            if len(common) > len(self.columns) or len(common) > len(other.index):
                raise ValueError("matrices are not aligned")

            left = self.reindex(columns=common)
            right = other.reindex(index=common)
            lvals = left.values
            rvals = right._values
        else:
            left = self
            lvals = self.values
            rvals = np.asarray(other)
            if lvals.shape[1] != rvals.shape[0]:
                raise ValueError(
                    f"Dot product shape mismatch, {lvals.shape} vs {rvals.shape}"
                )

        if isinstance(other, DataFrame):
            common_type = find_common_type(list(self.dtypes) + list(other.dtypes))
            return self._constructor(
                np.dot(lvals, rvals),
                index=left.index,
                columns=other.columns,
                copy=False,
                dtype=common_type,
            )
        elif isinstance(other, Series):
            common_type = find_common_type(list(self.dtypes) + [other.dtypes])
            return self._constructor_sliced(
                np.dot(lvals, rvals), index=left.index, copy=False, dtype=common_type
            )
        elif isinstance(rvals, (np.ndarray, Index)):
            result = np.dot(lvals, rvals)
            if result.ndim == 2:
                return self._constructor(result, index=left.index, copy=False)
            else:
                return self._constructor_sliced(result, index=left.index, copy=False)
        else:  # pragma: no cover
            raise TypeError(f"unsupported type: {type(other)}")

    @overload
    def __matmul__(self, other: Series) -> Series: ...

    @overload
    def __matmul__(self, other: AnyArrayLike | DataFrame) -> DataFrame | Series: ...

    def __matmul__(self, other: AnyArrayLike | DataFrame) -> DataFrame | Series:
        """
        Matrix multiplication using binary `@` operator.
        """
        return self.dot(other)

    def __rmatmul__(self, other) -> DataFrame:
        """
        Matrix multiplication using binary `@` operator.
        """
        try:
            return self.T.dot(np.transpose(other)).T
        except ValueError as err:
            if "shape mismatch" not in str(err):
                raise
            # GH#21581 give exception message for original shapes
            msg = f"shapes {np.shape(other)} and {self.shape} not aligned"
            raise ValueError(msg) from err

    # ----------------------------------------------------------------------
    # IO methods (to / from other formats)

    @classmethod
    def from_dict(
        cls,
        data: dict,
        orient: FromDictOrient = "columns",
        dtype: Dtype | None = None,
        columns: Axes | None = None,
    ) -> DataFrame:
        """
        Construct DataFrame from dict of array-like or dicts.

        Creates DataFrame object from dictionary by columns or by index
        allowing dtype specification.

        Parameters
        ----------
        data : dict
            Of the form {field : array-like} or {field : dict}.
        orient : {'columns', 'index', 'tight'}, default 'columns'
            The "orientation" of the data. If the keys of the passed dict
            should be the columns of the resulting DataFrame, pass 'columns'
            (default). Otherwise if the keys should be rows, pass 'index'.
            If 'tight', assume a dict with keys ['index', 'columns', 'data',
            'index_names', 'column_names'].

            .. versionadded:: 1.4.0
               'tight' as an allowed value for the ``orient`` argument

        dtype : dtype, default None
            Data type to force after DataFrame construction, otherwise infer.
        columns : list, default None
            Column labels to use when ``orient='index'``. Raises a ValueError
            if used with ``orient='columns'`` or ``orient='tight'``.

        Returns
        -------
        DataFrame

        See Also
        --------
        DataFrame.from_records : DataFrame from structured ndarray, sequence
            of tuples or dicts, or DataFrame.
        DataFrame : DataFrame object creation using constructor.
        DataFrame.to_dict : Convert the DataFrame to a dictionary.

        Examples
        --------
        By default the keys of the dict become the DataFrame columns:

        >>> data = {"col_1": [3, 2, 1, 0], "col_2": ["a", "b", "c", "d"]}
        >>> pd.DataFrame.from_dict(data)
           col_1 col_2
        0      3     a
        1      2     b
        2      1     c
        3      0     d

        Specify ``orient='index'`` to create the DataFrame using dictionary
        keys as rows:

        >>> data = {"row_1": [3, 2, 1, 0], "row_2": ["a", "b", "c", "d"]}
        >>> pd.DataFrame.from_dict(data, orient="index")
               0  1  2  3
        row_1  3  2  1  0
        row_2  a  b  c  d

        When using the 'index' orientation, the column names can be
        specified manually:

        >>> pd.DataFrame.from_dict(data, orient="index", columns=["A", "B", "C", "D"])
               A  B  C  D
        row_1  3  2  1  0
        row_2  a  b  c  d

        Specify ``orient='tight'`` to create the DataFrame using a 'tight'
        format:

        >>> data = {
        ...     "index": [("a", "b"), ("a", "c")],
        ...     "columns": [("x", 1), ("y", 2)],
        ...     "data": [[1, 3], [2, 4]],
        ...     "index_names": ["n1", "n2"],
        ...     "column_names": ["z1", "z2"],
        ... }
        >>> pd.DataFrame.from_dict(data, orient="tight")
        z1     x  y
        z2     1  2
        n1 n2
        a  b   1  3
           c   2  4
        """
        index: list | Index | None = None
        orient = orient.lower()  # type: ignore[assignment]
        if orient == "index":
            if len(data) > 0:
                # TODO speed up Series case
                if isinstance(next(iter(data.values())), (Series, dict)):
                    data = _from_nested_dict(data)
                else:
                    index = list(data.keys())
                    # error: Incompatible types in assignment (expression has type
                    # "List[Any]", variable has type "Dict[Any, Any]")
                    data = list(data.values())  # type: ignore[assignment]
        elif orient in ("columns", "tight"):
            if columns is not None:
                raise ValueError(f"cannot use columns parameter with orient='{orient}'")
        else:  # pragma: no cover
            raise ValueError(
                f"Expected 'index', 'columns' or 'tight' for orient parameter. "
                f"Got '{orient}' instead"
            )

        if orient != "tight":
            return cls(data, index=index, columns=columns, dtype=dtype)
        else:
            realdata = data["data"]

            def create_index(indexlist, namelist) -> Index:
                index: Index
                if len(namelist) > 1:
                    index = MultiIndex.from_tuples(indexlist, names=namelist)
                else:
                    index = Index(indexlist, name=namelist[0])
                return index

            index = create_index(data["index"], data["index_names"])
            columns = create_index(data["columns"], data["column_names"])
            return cls(realdata, index=index, columns=columns, dtype=dtype)

    def to_numpy(
        self,
        dtype: npt.DTypeLike | None = None,
        copy: bool = False,
        na_value: object = lib.no_default,
    ) -> np.ndarray:
        """
        Convert the DataFrame to a NumPy array.

        By default, the dtype of the returned array will be the common NumPy
        dtype of all types in the DataFrame. For example, if the dtypes are
        ``float16`` and ``float32``, the results dtype will be ``float32``.
        This may require copying data and coercing values, which may be
        expensive.

        Parameters
        ----------
        dtype : str or numpy.dtype, optional
            The dtype to pass to :meth:`numpy.asarray`.
        copy : bool, default False
            Whether to ensure that the returned value is not a view on
            another array. Note that ``copy=False`` does not *ensure* that
            ``to_numpy()`` is no-copy. Rather, ``copy=True`` ensure that
            a copy is made, even if not strictly necessary.
        na_value : Any, optional
            The value to use for missing values. The default value depends
            on `dtype` and the dtypes of the DataFrame columns.

        Returns
        -------
        numpy.ndarray
            The NumPy array representing the values in the DataFrame.

        See Also
        --------
        Series.to_numpy : Similar method for Series.

        Examples
        --------
        >>> pd.DataFrame({"A": [1, 2], "B": [3, 4]}).to_numpy()
        array([[1, 3],
               [2, 4]])

        With heterogeneous data, the lowest common type will have to
        be used.

        >>> df = pd.DataFrame({"A": [1, 2], "B": [3.0, 4.5]})
        >>> df.to_numpy()
        array([[1. , 3. ],
               [2. , 4.5]])

        For a mix of numeric and non-numeric types, the output array will
        have object dtype.

        >>> df["C"] = pd.date_range("2000", periods=2)
        >>> df.to_numpy()
        array([[1, 3.0, Timestamp('2000-01-01 00:00:00')],
               [2, 4.5, Timestamp('2000-01-02 00:00:00')]], dtype=object)
        """
        if dtype is not None:
            dtype = np.dtype(dtype)
        result = self._mgr.as_array(dtype=dtype, copy=copy, na_value=na_value)
        if result.dtype is not dtype:
            result = np.asarray(result, dtype=dtype)

        return result

    @overload
    def to_dict(
        self,
        orient: Literal["dict", "list", "series", "split", "tight", "index"] = ...,
        *,
        into: type[MutableMappingT] | MutableMappingT,
        index: bool = ...,
    ) -> MutableMappingT: ...

    @overload
    def to_dict(
        self,
        orient: Literal["records"],
        *,
        into: type[MutableMappingT] | MutableMappingT,
        index: bool = ...,
    ) -> list[MutableMappingT]: ...

    @overload
    def to_dict(
        self,
        orient: Literal["dict", "list", "series", "split", "tight", "index"] = ...,
        *,
        into: type[dict] = ...,
        index: bool = ...,
    ) -> dict: ...

    @overload
    def to_dict(
        self,
        orient: Literal["records"],
        *,
        into: type[dict] = ...,
        index: bool = ...,
    ) -> list[dict]: ...

    # error: Incompatible default for argument "into" (default has type "type
    # [dict[Any, Any]]", argument has type "type[MutableMappingT] | MutableMappingT")
    def to_dict(
        self,
        orient: Literal[
            "dict", "list", "series", "split", "tight", "records", "index"
        ] = "dict",
        *,
        into: type[MutableMappingT] | MutableMappingT = dict,  # type: ignore[assignment]
        index: bool = True,
    ) -> MutableMappingT | list[MutableMappingT]:
        """
        Convert the DataFrame to a dictionary.

        The type of the key-value pairs can be customized with the parameters
        (see below).

        Parameters
        ----------
        orient : str {'dict', 'list', 'series', 'split', 'tight', 'records', 'index'}
            Determines the type of the values of the dictionary.

            - 'dict' (default) : dict like {column -> {index -> value}}
            - 'list' : dict like {column -> [values]}
            - 'series' : dict like {column -> Series(values)}
            - 'split' : dict like
              {'index' -> [index], 'columns' -> [columns], 'data' -> [values]}
            - 'tight' : dict like
              {'index' -> [index], 'columns' -> [columns], 'data' -> [values],
              'index_names' -> [index.names], 'column_names' -> [column.names]}
            - 'records' : list like
              [{column -> value}, ... , {column -> value}]
            - 'index' : dict like {index -> {column -> value}}

            .. versionadded:: 1.4.0
                'tight' as an allowed value for the ``orient`` argument

        into : class, default dict
            The collections.abc.MutableMapping subclass used for all Mappings
            in the return value.  Can be the actual class or an empty
            instance of the mapping type you want.  If you want a
            collections.defaultdict, you must pass it initialized.

        index : bool, default True
            Whether to include the index item (and index_names item if `orient`
            is 'tight') in the returned dictionary. Can only be ``False``
            when `orient` is 'split' or 'tight'. Note that when `orient` is
            'records', this parameter does not take effect (index item always
            not included).

            .. versionadded:: 2.0.0

        Returns
        -------
        dict, list or collections.abc.MutableMapping
            Return a collections.abc.MutableMapping object representing the
            DataFrame. The resulting transformation depends on the `orient`
            parameter.

        See Also
        --------
        DataFrame.from_dict: Create a DataFrame from a dictionary.
        DataFrame.to_json: Convert a DataFrame to JSON format.

        Examples
        --------
        >>> df = pd.DataFrame(
        ...     {"col1": [1, 2], "col2": [0.5, 0.75]}, index=["row1", "row2"]
        ... )
        >>> df
              col1  col2
        row1     1  0.50
        row2     2  0.75
        >>> df.to_dict()
        {'col1': {'row1': 1, 'row2': 2}, 'col2': {'row1': 0.5, 'row2': 0.75}}

        You can specify the return orientation.

        >>> df.to_dict("series")
        {'col1': row1    1
                 row2    2
        Name: col1, dtype: int64,
        'col2': row1    0.50
                row2    0.75
        Name: col2, dtype: float64}

        >>> df.to_dict("split")
        {'index': ['row1', 'row2'], 'columns': ['col1', 'col2'],
         'data': [[1, 0.5], [2, 0.75]]}

        >>> df.to_dict("records")
        [{'col1': 1, 'col2': 0.5}, {'col1': 2, 'col2': 0.75}]

        >>> df.to_dict("index")
        {'row1': {'col1': 1, 'col2': 0.5}, 'row2': {'col1': 2, 'col2': 0.75}}

        >>> df.to_dict("tight")
        {'index': ['row1', 'row2'], 'columns': ['col1', 'col2'],
         'data': [[1, 0.5], [2, 0.75]], 'index_names': [None], 'column_names': [None]}

        You can also specify the mapping type.

        >>> from collections import OrderedDict, defaultdict
        >>> df.to_dict(into=OrderedDict)
        OrderedDict([('col1', OrderedDict([('row1', 1), ('row2', 2)])),
                     ('col2', OrderedDict([('row1', 0.5), ('row2', 0.75)]))])

        If you want a `defaultdict`, you need to initialize it:

        >>> dd = defaultdict(list)
        >>> df.to_dict("records", into=dd)
        [defaultdict(<class 'list'>, {'col1': 1, 'col2': 0.5}),
         defaultdict(<class 'list'>, {'col1': 2, 'col2': 0.75})]
        """
        from pandas.core.methods.to_dict import to_dict

        return to_dict(self, orient, into=into, index=index)

    @classmethod
    def from_records(
        cls,
        data,
        index=None,
        exclude=None,
        columns=None,
        coerce_float: bool = False,
        nrows: int | None = None,
    ) -> DataFrame:
        """
        Convert structured or record ndarray to DataFrame.

        Creates a DataFrame object from a structured ndarray, or iterable of
        tuples or dicts.

        Parameters
        ----------
        data : structured ndarray, iterable of tuples or dicts
            Structured input data.
        index : str, list of fields, array-like
            Field of array to use as the index, alternately a specific set of
            input labels to use.
        exclude : sequence, default None
            Columns or fields to exclude.
        columns : sequence, default None
            Column names to use. If the passed data do not have names
            associated with them, this argument provides names for the
            columns. Otherwise, this argument indicates the order of the columns
            in the result (any names not found in the data will become all-NA
            columns) and limits the data to these columns if not all column names
            are provided.
        coerce_float : bool, default False
            Attempt to convert values of non-string, non-numeric objects (like
            decimal.Decimal) to floating point, useful for SQL result sets.
        nrows : int, default None
            Number of rows to read if data is an iterator.

        Returns
        -------
        DataFrame

        See Also
        --------
        DataFrame.from_dict : DataFrame from dict of array-like or dicts.
        DataFrame : DataFrame object creation using constructor.

        Examples
        --------
        Data can be provided as a structured ndarray:

        >>> data = np.array(
        ...     [(3, "a"), (2, "b"), (1, "c"), (0, "d")],
        ...     dtype=[("col_1", "i4"), ("col_2", "U1")],
        ... )
        >>> pd.DataFrame.from_records(data)
           col_1 col_2
        0      3     a
        1      2     b
        2      1     c
        3      0     d

        Data can be provided as a list of dicts:

        >>> data = [
        ...     {"col_1": 3, "col_2": "a"},
        ...     {"col_1": 2, "col_2": "b"},
        ...     {"col_1": 1, "col_2": "c"},
        ...     {"col_1": 0, "col_2": "d"},
        ... ]
        >>> pd.DataFrame.from_records(data)
           col_1 col_2
        0      3     a
        1      2     b
        2      1     c
        3      0     d

        Data can be provided as a list of tuples with corresponding columns:

        >>> data = [(3, "a"), (2, "b"), (1, "c"), (0, "d")]
        >>> pd.DataFrame.from_records(data, columns=["col_1", "col_2"])
           col_1 col_2
        0      3     a
        1      2     b
        2      1     c
        3      0     d
        """
        if isinstance(data, DataFrame):
            raise TypeError(
                "Passing a DataFrame to DataFrame.from_records is not supported. Use "
                "set_index and/or drop to modify the DataFrame instead.",
            )

        result_index = None

        # Make a copy of the input columns so we can modify it
        if columns is not None:
            columns = ensure_index(columns)

        def maybe_reorder(
            arrays: list[ArrayLike], arr_columns: Index, columns: Index, index
        ) -> tuple[list[ArrayLike], Index, Index | None]:
            """
            If our desired 'columns' do not match the data's pre-existing 'arr_columns',
            we re-order our arrays.  This is like a preemptive (cheap) reindex.
            """
            if len(arrays):
                length = len(arrays[0])
            else:
                length = 0

            result_index = None
            if len(arrays) == 0 and index is None and length == 0:
                result_index = default_index(0)

            arrays, arr_columns = reorder_arrays(arrays, arr_columns, columns, length)
            return arrays, arr_columns, result_index

        if is_iterator(data):
            if nrows == 0:
                return cls(index=index, columns=columns)

            try:
                first_row = next(data)
            except StopIteration:
                return cls(index=index, columns=columns)

            dtype = None
            if hasattr(first_row, "dtype") and first_row.dtype.names:
                dtype = first_row.dtype

            values = [first_row]

            if nrows is None:
                values += data
            else:
                values.extend(itertools.islice(data, nrows - 1))

            if dtype is not None:
                data = np.array(values, dtype=dtype)
            else:
                data = values

        if isinstance(data, dict):
            if columns is None:
                columns = arr_columns = ensure_index(sorted(data))
                arrays = [data[k] for k in columns]
            else:
                arrays = []
                arr_columns_list = []
                for k, v in data.items():
                    if k in columns:
                        arr_columns_list.append(k)
                        arrays.append(v)

                arr_columns = Index(arr_columns_list)
                arrays, arr_columns, result_index = maybe_reorder(
                    arrays, arr_columns, columns, index
                )

        elif isinstance(data, np.ndarray):
            arrays, columns = to_arrays(data, columns)
            arr_columns = columns
        else:
            arrays, arr_columns = to_arrays(data, columns)
            if coerce_float:
                for i, arr in enumerate(arrays):
                    if arr.dtype == object:
                        # error: Argument 1 to "maybe_convert_objects" has
                        # incompatible type "Union[ExtensionArray, ndarray]";
                        # expected "ndarray"
                        arrays[i] = lib.maybe_convert_objects(
                            arr,  # type: ignore[arg-type]
                            try_float=True,
                        )

            arr_columns = ensure_index(arr_columns)
            if columns is None:
                columns = arr_columns
            else:
                arrays, arr_columns, result_index = maybe_reorder(
                    arrays, arr_columns, columns, index
                )

        if exclude is None:
            exclude = set()
        else:
            exclude = set(exclude)

        if index is not None:
            if isinstance(index, str) or not hasattr(index, "__iter__"):
                i = columns.get_loc(index)
                exclude.add(index)
                if len(arrays) > 0:
                    result_index = Index(arrays[i], name=index)
                else:
                    result_index = Index([], name=index)
            else:
                try:
                    index_data = [arrays[arr_columns.get_loc(field)] for field in index]
                except (KeyError, TypeError):
                    # raised by get_loc, see GH#29258
                    result_index = index
                else:
                    result_index = ensure_index_from_sequences(index_data, names=index)
                    exclude.update(index)

        if any(exclude):
            arr_exclude = (x for x in exclude if x in arr_columns)
            to_remove = {arr_columns.get_loc(col) for col in arr_exclude}  # pyright: ignore[reportUnhashable]
            arrays = [v for i, v in enumerate(arrays) if i not in to_remove]

            columns = columns.drop(exclude)

        mgr = arrays_to_mgr(arrays, columns, result_index)
        df = DataFrame._from_mgr(mgr, axes=mgr.axes)
        if cls is not DataFrame:
            return cls(df, copy=False)
        return df

    def to_records(
        self, index: bool = True, column_dtypes=None, index_dtypes=None
    ) -> np.rec.recarray:
        """
        Convert DataFrame to a NumPy record array.

        Index will be included as the first field of the record array if
        requested.

        Parameters
        ----------
        index : bool, default True
            Include index in resulting record array, stored in 'index'
            field or using the index label, if set.
        column_dtypes : str, type, dict, default None
            If a string or type, the data type to store all columns. If
            a dictionary, a mapping of column names and indices (zero-indexed)
            to specific data types.
        index_dtypes : str, type, dict, default None
            If a string or type, the data type to store all index levels. If
            a dictionary, a mapping of index level names and indices
            (zero-indexed) to specific data types.

            This mapping is applied only if `index=True`.

        Returns
        -------
        numpy.rec.recarray
            NumPy ndarray with the DataFrame labels as fields and each row
            of the DataFrame as entries.

        See Also
        --------
        DataFrame.from_records: Convert structured or record ndarray
            to DataFrame.
        numpy.rec.recarray: An ndarray that allows field access using
            attributes, analogous to typed columns in a
            spreadsheet.

        Examples
        --------
        >>> df = pd.DataFrame({"A": [1, 2], "B": [0.5, 0.75]}, index=["a", "b"])
        >>> df
           A     B
        a  1  0.50
        b  2  0.75
        >>> df.to_records()
        rec.array([('a', 1, 0.5 ), ('b', 2, 0.75)],
                  dtype=[('index', 'O'), ('A', '<i8'), ('B', '<f8')])

        If the DataFrame index has no label then the recarray field name
        is set to 'index'. If the index has a label then this is used as the
        field name:

        >>> df.index = df.index.rename("I")
        >>> df.to_records()
        rec.array([('a', 1, 0.5 ), ('b', 2, 0.75)],
                  dtype=[('I', 'O'), ('A', '<i8'), ('B', '<f8')])

        The index can be excluded from the record array:

        >>> df.to_records(index=False)
        rec.array([(1, 0.5 ), (2, 0.75)],
                  dtype=[('A', '<i8'), ('B', '<f8')])

        Data types can be specified for the columns:

        >>> df.to_records(column_dtypes={"A": "int32"})
        rec.array([('a', 1, 0.5 ), ('b', 2, 0.75)],
                  dtype=[('I', 'O'), ('A', '<i4'), ('B', '<f8')])

        As well as for the index:

        >>> df.to_records(index_dtypes="<S2")
        rec.array([(b'a', 1, 0.5 ), (b'b', 2, 0.75)],
                  dtype=[('I', 'S2'), ('A', '<i8'), ('B', '<f8')])

        >>> index_dtypes = f"<S{df.index.str.len().max()}"
        >>> df.to_records(index_dtypes=index_dtypes)
        rec.array([(b'a', 1, 0.5 ), (b'b', 2, 0.75)],
                  dtype=[('I', 'S1'), ('A', '<i8'), ('B', '<f8')])
        """
        if index:
            ix_vals = [
                np.asarray(self.index.get_level_values(i))
                for i in range(self.index.nlevels)
            ]

            arrays = ix_vals + [
                np.asarray(self.iloc[:, i]) for i in range(len(self.columns))
            ]

            index_names = list(self.index.names)

            if isinstance(self.index, MultiIndex):
                index_names = com.fill_missing_names(index_names)
            elif index_names[0] is None:
                index_names = ["index"]

            names = [str(name) for name in itertools.chain(index_names, self.columns)]
        else:
            arrays = [np.asarray(self.iloc[:, i]) for i in range(len(self.columns))]
            names = [str(c) for c in self.columns]
            index_names = []

        index_len = len(index_names)
        formats = []

        for i, v in enumerate(arrays):
            index_int = i

            # When the names and arrays are collected, we
            # first collect those in the DataFrame's index,
            # followed by those in its columns.
            #
            # Thus, the total length of the array is:
            # len(index_names) + len(DataFrame.columns).
            #
            # This check allows us to see whether we are
            # handling a name / array in the index or column.
            if index_int < index_len:
                dtype_mapping = index_dtypes
                name = index_names[index_int]
            else:
                index_int -= index_len
                dtype_mapping = column_dtypes
                name = self.columns[index_int]

            # We have a dictionary, so we get the data type
            # associated with the index or column (which can
            # be denoted by its name in the DataFrame or its
            # position in DataFrame's array of indices or
            # columns, whichever is applicable.
            if is_dict_like(dtype_mapping):
                if name in dtype_mapping:
                    dtype_mapping = dtype_mapping[name]
                elif index_int in dtype_mapping:
                    dtype_mapping = dtype_mapping[index_int]
                else:
                    dtype_mapping = None

            # If no mapping can be found, use the array's
            # dtype attribute for formatting.
            #
            # A valid dtype must either be a type or
            # string naming a type.
            if dtype_mapping is None:
                formats.append(v.dtype)
            elif isinstance(dtype_mapping, (type, np.dtype, str)):
                # error: Argument 1 to "append" of "list" has incompatible
                # type "Union[type, dtype[Any], str]"; expected "dtype[Any]"
                formats.append(dtype_mapping)  # type: ignore[arg-type]
            else:
                element = "row" if i < index_len else "column"
                msg = f"Invalid dtype {dtype_mapping} specified for {element} {name}"
                raise ValueError(msg)

        return np.rec.fromarrays(arrays, dtype={"names": names, "formats": formats})

    @classmethod
    def _from_arrays(
        cls,
        arrays,
        columns,
        index,
        dtype: Dtype | None = None,
        verify_integrity: bool = True,
    ) -> Self:
        """
        Create DataFrame from a list of arrays corresponding to the columns.

        Parameters
        ----------
        arrays : list-like of arrays
            Each array in the list corresponds to one column, in order.
        columns : list-like, Index
            The column names for the resulting DataFrame.
        index : list-like, Index
            The rows labels for the resulting DataFrame.
        dtype : dtype, optional
            Optional dtype to enforce for all arrays.
        verify_integrity : bool, default True
            Validate and homogenize all input. If set to False, it is assumed
            that all elements of `arrays` are actual arrays how they will be
            stored in a block (numpy ndarray or ExtensionArray), have the same
            length as and are aligned with the index, and that `columns` and
            `index` are ensured to be an Index object.

        Returns
        -------
        DataFrame
        """
        if dtype is not None:
            dtype = pandas_dtype(dtype)

        columns = ensure_index(columns)
        if len(columns) != len(arrays):
            raise ValueError("len(columns) must match len(arrays)")
        mgr = arrays_to_mgr(
            arrays,
            columns,
            index,
            dtype=dtype,
            verify_integrity=verify_integrity,
        )
        return cls._from_mgr(mgr, axes=mgr.axes)

    @doc(
        storage_options=_shared_docs["storage_options"],
        compression_options=_shared_docs["compression_options"] % "path",
    )
    def to_stata(
        self,
        path: FilePath | WriteBuffer[bytes],
        *,
        convert_dates: dict[Hashable, str] | None = None,
        write_index: bool = True,
        byteorder: ToStataByteorder | None = None,
        time_stamp: datetime.datetime | None = None,
        data_label: str | None = None,
        variable_labels: dict[Hashable, str] | None = None,
        version: int | None = 114,
        convert_strl: Sequence[Hashable] | None = None,
        compression: CompressionOptions = "infer",
        storage_options: StorageOptions | None = None,
        value_labels: dict[Hashable, dict[float, str]] | None = None,
    ) -> None:
        """
        Export DataFrame object to Stata dta format.

        Writes the DataFrame to a Stata dataset file.
        "dta" files contain a Stata dataset.

        Parameters
        ----------
        path : str, path object, or buffer
            String, path object (implementing ``os.PathLike[str]``), or file-like
            object implementing a binary ``write()`` function.

        convert_dates : dict
            Dictionary mapping columns containing datetime types to stata
            internal format to use when writing the dates. Options are 'tc',
            'td', 'tm', 'tw', 'th', 'tq', 'ty'. Column can be either an integer
            or a name. Datetime columns that do not have a conversion type
            specified will be converted to 'tc'. Raises NotImplementedError if
            a datetime column has timezone information.
        write_index : bool
            Write the index to Stata dataset.
        byteorder : str
            Can be ">", "<", "little", or "big". default is `sys.byteorder`.
        time_stamp : datetime
            A datetime to use as file creation date.  Default is the current
            time.
        data_label : str, optional
            A label for the data set.  Must be 80 characters or smaller.
        variable_labels : dict
            Dictionary containing columns as keys and variable labels as
            values. Each label must be 80 characters or smaller.
        version : {{114, 117, 118, 119, None}}, default 114
            Version to use in the output dta file. Set to None to let pandas
            decide between 118 or 119 formats depending on the number of
            columns in the frame. Version 114 can be read by Stata 10 and
            later. Version 117 can be read by Stata 13 or later. Version 118
            is supported in Stata 14 and later. Version 119 is supported in
            Stata 15 and later. Version 114 limits string variables to 244
            characters or fewer while versions 117 and later allow strings
            with lengths up to 2,000,000 characters. Versions 118 and 119
            support Unicode characters, and version 119 supports more than
            32,767 variables.

            Version 119 should usually only be used when the number of
            variables exceeds the capacity of dta format 118. Exporting
            smaller datasets in format 119 may have unintended consequences,
            and, as of November 2020, Stata SE cannot read version 119 files.

        convert_strl : list, optional
            List of column names to convert to string columns to Stata StrL
            format. Only available if version is 117.  Storing strings in the
            StrL format can produce smaller dta files if strings have more than
            8 characters and values are repeated.
        {compression_options}

        {storage_options}

        value_labels : dict of dicts
            Dictionary containing columns as keys and dictionaries of column value
            to labels as values. Labels for a single variable must be 32,000
            characters or smaller.

        Raises
        ------
        NotImplementedError
            * If datetimes contain timezone information
            * Column dtype is not representable in Stata
        ValueError
            * Columns listed in convert_dates are neither datetime64[ns]
              or datetime.datetime
            * Column listed in convert_dates is not in DataFrame
            * Categorical label contains more than 32,000 characters

        See Also
        --------
        read_stata : Import Stata data files.
        io.stata.StataWriter : Low-level writer for Stata data files.
        io.stata.StataWriter117 : Low-level writer for version 117 files.

        Examples
        --------
        >>> df = pd.DataFrame(
        ...     [["falcon", 350], ["parrot", 18]], columns=["animal", "parrot"]
        ... )
        >>> df.to_stata("animals.dta")  # doctest: +SKIP
        """
        if version not in (114, 117, 118, 119, None):
            raise ValueError("Only formats 114, 117, 118 and 119 are supported.")
        if version == 114:
            if convert_strl is not None:
                raise ValueError("strl is not supported in format 114")
            from pandas.io.stata import StataWriter as statawriter
        elif version == 117:
            # Incompatible import of "statawriter" (imported name has type
            # "Type[StataWriter117]", local name has type "Type[StataWriter]")
            from pandas.io.stata import (  # type: ignore[assignment]
                StataWriter117 as statawriter,
            )
        else:  # versions 118 and 119
            # Incompatible import of "statawriter" (imported name has type
            # "Type[StataWriter117]", local name has type "Type[StataWriter]")
            from pandas.io.stata import (  # type: ignore[assignment]
                StataWriterUTF8 as statawriter,
            )

        kwargs: dict[str, Any] = {}
        if version is None or version >= 117:
            # strl conversion is only supported >= 117
            kwargs["convert_strl"] = convert_strl
        if version is None or version >= 118:
            # Specifying the version is only supported for UTF8 (118 or 119)
            kwargs["version"] = version

        writer = statawriter(
            path,
            self,
            convert_dates=convert_dates,
            byteorder=byteorder,
            time_stamp=time_stamp,
            data_label=data_label,
            write_index=write_index,
            variable_labels=variable_labels,
            compression=compression,
            storage_options=storage_options,
            value_labels=value_labels,
            **kwargs,
        )
        writer.write_file()

    def to_feather(self, path: FilePath | WriteBuffer[bytes], **kwargs) -> None:
        """
        Write a DataFrame to the binary Feather format.

        Parameters
        ----------
        path : str, path object, file-like object
            String, path object (implementing ``os.PathLike[str]``), or file-like
            object implementing a binary ``write()`` function. If a string or a path,
            it will be used as Root Directory path when writing a partitioned dataset.
        **kwargs :
            Additional keywords passed to :func:`pyarrow.feather.write_feather`.
            This includes the `compression`, `compression_level`, `chunksize`
            and `version` keywords.

        See Also
        --------
        DataFrame.to_parquet : Write a DataFrame to the binary parquet format.
        DataFrame.to_excel : Write object to an Excel sheet.
        DataFrame.to_sql : Write to a sql table.
        DataFrame.to_csv : Write a csv file.
        DataFrame.to_json : Convert the object to a JSON string.
        DataFrame.to_html : Render a DataFrame as an HTML table.
        DataFrame.to_string : Convert DataFrame to a string.

        Notes
        -----
        This function writes the dataframe as a `feather file
        <https://arrow.apache.org/docs/python/feather.html>`_. Requires a default
        index. For saving the DataFrame with your custom index use a method that
        supports custom indices e.g. `to_parquet`.

        Examples
        --------
        >>> df = pd.DataFrame([[1, 2, 3], [4, 5, 6]])
        >>> df.to_feather("file.feather")  # doctest: +SKIP
        """
        from pandas.io.feather_format import to_feather

        to_feather(self, path, **kwargs)

    @overload
    def to_markdown(
        self,
        buf: None = ...,
        *,
        mode: str = ...,
        index: bool = ...,
        storage_options: StorageOptions | None = ...,
        **kwargs,
    ) -> str: ...

    @overload
    def to_markdown(
        self,
        buf: FilePath | WriteBuffer[str],
        *,
        mode: str = ...,
        index: bool = ...,
        storage_options: StorageOptions | None = ...,
        **kwargs,
    ) -> None: ...

    @overload
    def to_markdown(
        self,
        buf: FilePath | WriteBuffer[str] | None,
        *,
        mode: str = ...,
        index: bool = ...,
        storage_options: StorageOptions | None = ...,
        **kwargs,
    ) -> str | None: ...

    def to_markdown(
        self,
        buf: FilePath | WriteBuffer[str] | None = None,
        *,
        mode: str = "wt",
        index: bool = True,
        storage_options: StorageOptions | None = None,
        **kwargs,
    ) -> str | None:
        """
        Print DataFrame in Markdown-friendly format.

        Parameters
        ----------
        buf : str, Path or StringIO-like, optional, default None
            Buffer to write to. If None, the output is returned as a string.
        mode : str, optional
            Mode in which file is opened, "wt" by default.
        index : bool, optional, default True
            Add index (row) labels.

        storage_options : dict, optional
            Extra options that make sense for a particular storage connection, e.g.
            host, port, username, password, etc. For HTTP(S) URLs the key-value pairs
            are forwarded to ``urllib.request.Request`` as header options. For other
            URLs (e.g. starting with "s3://", and "gcs://") the key-value pairs are
            forwarded to ``fsspec.open``. Please see ``fsspec`` and ``urllib`` for more
            details, and for more examples on storage options refer `here
            <https://pandas.pydata.org/docs/user_guide/io.html?
            highlight=storage_options#reading-writing-remote-files>`_.

        **kwargs
            These parameters will be passed to `tabulate <https://pypi.org/project/tabulate>`_.

        Returns
        -------
        str
            DataFrame in Markdown-friendly format.

        See Also
        --------
        DataFrame.to_html : Render DataFrame to HTML-formatted table.
        DataFrame.to_latex : Render DataFrame to LaTeX-formatted table.

        Notes
        -----
        Requires the `tabulate <https://pypi.org/project/tabulate>`_ package.

        Examples
        --------
        >>> df = pd.DataFrame(
        ...     data={"animal_1": ["elk", "pig"], "animal_2": ["dog", "quetzal"]}
        ... )
        >>> print(df.to_markdown())
        |    | animal_1   | animal_2   |
        |---:|:-----------|:-----------|
        |  0 | elk        | dog        |
        |  1 | pig        | quetzal    |

        Output markdown with a tabulate option.

        >>> print(df.to_markdown(tablefmt="grid"))
        +----+------------+------------+
        |    | animal_1   | animal_2   |
        +====+============+============+
        |  0 | elk        | dog        |
        +----+------------+------------+
        |  1 | pig        | quetzal    |
        +----+------------+------------+
        """
        if "showindex" in kwargs:
            raise ValueError("Pass 'index' instead of 'showindex")

        kwargs.setdefault("headers", "keys")
        kwargs.setdefault("tablefmt", "pipe")
        kwargs.setdefault("showindex", index)
        tabulate = import_optional_dependency("tabulate")
        result = tabulate.tabulate(self, **kwargs)
        if buf is None:
            return result

        with get_handle(buf, mode, storage_options=storage_options) as handles:
            handles.handle.write(result)
        return None

    @overload
    def to_parquet(
        self,
        path: None = ...,
        *,
        engine: Literal["auto", "pyarrow", "fastparquet"] = ...,
        compression: ParquetCompressionOptions = ...,
        index: bool | None = ...,
        partition_cols: list[str] | None = ...,
        storage_options: StorageOptions = ...,
        **kwargs,
    ) -> bytes: ...

    @overload
    def to_parquet(
        self,
        path: FilePath | WriteBuffer[bytes],
        *,
        engine: Literal["auto", "pyarrow", "fastparquet"] = ...,
        compression: ParquetCompressionOptions = ...,
        index: bool | None = ...,
        partition_cols: list[str] | None = ...,
        storage_options: StorageOptions = ...,
        **kwargs,
    ) -> None: ...

    @doc(storage_options=_shared_docs["storage_options"])
    def to_parquet(
        self,
        path: FilePath | WriteBuffer[bytes] | None = None,
        *,
        engine: Literal["auto", "pyarrow", "fastparquet"] = "auto",
        compression: ParquetCompressionOptions = "snappy",
        index: bool | None = None,
        partition_cols: list[str] | None = None,
        storage_options: StorageOptions | None = None,
        **kwargs,
    ) -> bytes | None:
        """
        Write a DataFrame to the binary parquet format.

        This function writes the dataframe as a `parquet file
        <https://parquet.apache.org/>`_. You can choose different parquet
        backends, and have the option of compression. See
        :ref:`the user guide <io.parquet>` for more details.

        Parameters
        ----------
        path : str, path object, file-like object, or None, default None
            String, path object (implementing ``os.PathLike[str]``), or file-like
            object implementing a binary ``write()`` function. If None, the result is
            returned as bytes. If a string or path, it will be used as Root Directory
            path when writing a partitioned dataset.
        engine : {{'auto', 'pyarrow', 'fastparquet'}}, default 'auto'
            Parquet library to use. If 'auto', then the option
            ``io.parquet.engine`` is used. The default ``io.parquet.engine``
            behavior is to try 'pyarrow', falling back to 'fastparquet' if
            'pyarrow' is unavailable.
        compression : str or None, default 'snappy'
            Name of the compression to use. Use ``None`` for no compression.
            Supported options: 'snappy', 'gzip', 'brotli', 'lz4', 'zstd'.
        index : bool, default None
            If ``True``, include the dataframe's index(es) in the file output.
            If ``False``, they will not be written to the file.
            If ``None``, similar to ``True`` the dataframe's index(es)
            will be saved. However, instead of being saved as values,
            the RangeIndex will be stored as a range in the metadata so it
            doesn't require much space and is faster. Other indexes will
            be included as columns in the file output.
        partition_cols : list, optional, default None
            Column names by which to partition the dataset.
            Columns are partitioned in the order they are given.
            Must be None if path is not a string.
        {storage_options}

        **kwargs
            Additional arguments passed to the parquet library. See
            :ref:`pandas io <io.parquet>` for more details.

        Returns
        -------
        bytes if no path argument is provided else None
            Returns the DataFrame converted to the binary parquet format as bytes if no
            path argument. Returns None and writes the DataFrame to the specified
            location in the Parquet format if the path argument is provided.

        See Also
        --------
        read_parquet : Read a parquet file.
        DataFrame.to_orc : Write an orc file.
        DataFrame.to_csv : Write a csv file.
        DataFrame.to_sql : Write to a sql table.
        DataFrame.to_hdf : Write to hdf.

        Notes
        -----
        * This function requires either the `fastparquet
          <https://pypi.org/project/fastparquet>`_ or `pyarrow
          <https://arrow.apache.org/docs/python/>`_ library.
        * When saving a DataFrame with categorical columns to parquet,
          the file size may increase due to the inclusion of all possible
          categories, not just those present in the data. This behavior
          is expected and consistent with pandas' handling of categorical data.
          To manage file size and ensure a more predictable roundtrip process,
          consider using :meth:`Categorical.remove_unused_categories` on the
          DataFrame before saving.

        Examples
        --------
        >>> df = pd.DataFrame(data={{"col1": [1, 2], "col2": [3, 4]}})
        >>> df.to_parquet("df.parquet.gzip", compression="gzip")  # doctest: +SKIP
        >>> pd.read_parquet("df.parquet.gzip")  # doctest: +SKIP
           col1  col2
        0     1     3
        1     2     4

        If you want to get a buffer to the parquet content you can use a io.BytesIO
        object, as long as you don't use partition_cols, which creates multiple files.

        >>> import io
        >>> f = io.BytesIO()
        >>> df.to_parquet(f)
        >>> f.seek(0)
        0
        >>> content = f.read()
        """
        from pandas.io.parquet import to_parquet

        return to_parquet(
            self,
            path,
            engine,
            compression=compression,
            index=index,
            partition_cols=partition_cols,
            storage_options=storage_options,
            **kwargs,
        )

    @overload
    def to_orc(
        self,
        path: None = ...,
        *,
        engine: Literal["pyarrow"] = ...,
        index: bool | None = ...,
        engine_kwargs: dict[str, Any] | None = ...,
    ) -> bytes: ...

    @overload
    def to_orc(
        self,
        path: FilePath | WriteBuffer[bytes],
        *,
        engine: Literal["pyarrow"] = ...,
        index: bool | None = ...,
        engine_kwargs: dict[str, Any] | None = ...,
    ) -> None: ...

    @overload
    def to_orc(
        self,
        path: FilePath | WriteBuffer[bytes] | None,
        *,
        engine: Literal["pyarrow"] = ...,
        index: bool | None = ...,
        engine_kwargs: dict[str, Any] | None = ...,
    ) -> bytes | None: ...

    def to_orc(
        self,
        path: FilePath | WriteBuffer[bytes] | None = None,
        *,
        engine: Literal["pyarrow"] = "pyarrow",
        index: bool | None = None,
        engine_kwargs: dict[str, Any] | None = None,
    ) -> bytes | None:
        """
        Write a DataFrame to the Optimized Row Columnar (ORC) format.

        .. versionadded:: 1.5.0

        Parameters
        ----------
        path : str, file-like object or None, default None
            If a string, it will be used as Root Directory path
            when writing a partitioned dataset. By file-like object,
            we refer to objects with a write() method, such as a file handle
            (e.g. via builtin open function). If path is None,
            a bytes object is returned.
        engine : {'pyarrow'}, default 'pyarrow'
            ORC library to use.
        index : bool, optional
            If ``True``, include the dataframe's index(es) in the file output.
            If ``False``, they will not be written to the file.
            If ``None``, similar to ``infer`` the dataframe's index(es)
            will be saved. However, instead of being saved as values,
            the RangeIndex will be stored as a range in the metadata so it
            doesn't require much space and is faster. Other indexes will
            be included as columns in the file output.
        engine_kwargs : dict[str, Any] or None, default None
            Additional keyword arguments passed to :func:`pyarrow.orc.write_table`.

        Returns
        -------
        bytes if no ``path`` argument is provided else None
            Bytes object with DataFrame data if ``path`` is not specified else None.

        Raises
        ------
        NotImplementedError
            Dtype of one or more columns is category, unsigned integers, interval,
            period or sparse.
        ValueError
            engine is not pyarrow.

        See Also
        --------
        read_orc : Read a ORC file.
        DataFrame.to_parquet : Write a parquet file.
        DataFrame.to_csv : Write a csv file.
        DataFrame.to_sql : Write to a sql table.
        DataFrame.to_hdf : Write to hdf.

        Notes
        -----
        * Find more information on ORC
          `here <https://en.wikipedia.org/wiki/Apache_ORC>`__.
        * Before using this function you should read the :ref:`user guide about
          ORC <io.orc>` and :ref:`install optional dependencies <install.warn_orc>`.
        * This function requires `pyarrow <https://arrow.apache.org/docs/python/>`_
          library.
        * For supported dtypes please refer to `supported ORC features in Arrow
          <https://arrow.apache.org/docs/cpp/orc.html#data-types>`__.
        * Currently timezones in datetime columns are not preserved when a
          dataframe is converted into ORC files.

        Examples
        --------
        >>> df = pd.DataFrame(data={"col1": [1, 2], "col2": [4, 3]})
        >>> df.to_orc("df.orc")  # doctest: +SKIP
        >>> pd.read_orc("df.orc")  # doctest: +SKIP
           col1  col2
        0     1     4
        1     2     3

        If you want to get a buffer to the orc content you can write it to io.BytesIO

        >>> import io
        >>> b = io.BytesIO(df.to_orc())  # doctest: +SKIP
        >>> b.seek(0)  # doctest: +SKIP
        0
        >>> content = b.read()  # doctest: +SKIP
        """
        from pandas.io.orc import to_orc

        return to_orc(
            self, path, engine=engine, index=index, engine_kwargs=engine_kwargs
        )

    @overload
    def to_html(
        self,
        buf: FilePath | WriteBuffer[str],
        *,
        columns: Axes | None = ...,
        col_space: ColspaceArgType | None = ...,
        header: bool = ...,
        index: bool = ...,
        na_rep: str = ...,
        formatters: FormattersType | None = ...,
        float_format: FloatFormatType | None = ...,
        sparsify: bool | None = ...,
        index_names: bool = ...,
        justify: str | None = ...,
        max_rows: int | None = ...,
        max_cols: int | None = ...,
        show_dimensions: bool | str = ...,
        decimal: str = ...,
        bold_rows: bool = ...,
        classes: str | list | tuple | None = ...,
        escape: bool = ...,
        notebook: bool = ...,
        border: int | bool | None = ...,
        table_id: str | None = ...,
        render_links: bool = ...,
        encoding: str | None = ...,
    ) -> None: ...

    @overload
    def to_html(
        self,
        buf: None = ...,
        *,
        columns: Axes | None = ...,
        col_space: ColspaceArgType | None = ...,
        header: bool = ...,
        index: bool = ...,
        na_rep: str = ...,
        formatters: FormattersType | None = ...,
        float_format: FloatFormatType | None = ...,
        sparsify: bool | None = ...,
        index_names: bool = ...,
        justify: str | None = ...,
        max_rows: int | None = ...,
        max_cols: int | None = ...,
        show_dimensions: bool | str = ...,
        decimal: str = ...,
        bold_rows: bool = ...,
        classes: str | list | tuple | None = ...,
        escape: bool = ...,
        notebook: bool = ...,
        border: int | bool | None = ...,
        table_id: str | None = ...,
        render_links: bool = ...,
        encoding: str | None = ...,
    ) -> str: ...

    @Substitution(
        header_type="bool",
        header="Whether to print column labels, default True",
        col_space_type="str or int, list or dict of int or str",
        col_space="The minimum width of each column in CSS length "
        "units.  An int is assumed to be px units.",
    )
    @Substitution(shared_params=fmt.common_docstring, returns=fmt.return_docstring)
    def to_html(
        self,
        buf: FilePath | WriteBuffer[str] | None = None,
        *,
        columns: Axes | None = None,
        col_space: ColspaceArgType | None = None,
        header: bool = True,
        index: bool = True,
        na_rep: str = "NaN",
        formatters: FormattersType | None = None,
        float_format: FloatFormatType | None = None,
        sparsify: bool | None = None,
        index_names: bool = True,
        justify: str | None = None,
        max_rows: int | None = None,
        max_cols: int | None = None,
        show_dimensions: bool | str = False,
        decimal: str = ".",
        bold_rows: bool = True,
        classes: str | list | tuple | None = None,
        escape: bool = True,
        notebook: bool = False,
        border: int | bool | None = None,
        table_id: str | None = None,
        render_links: bool = False,
        encoding: str | None = None,
    ) -> str | None:
        """
        Render a DataFrame as an HTML table.
        %(shared_params)s
        bold_rows : bool, default True
            Make the row labels bold in the output.
        classes : str or list or tuple, default None
            CSS class(es) to apply to the resulting html table.
        escape : bool, default True
            Convert the characters <, >, and & to HTML-safe sequences.
        notebook : {True, False}, default False
            Whether the generated HTML is for IPython Notebook.
        border : int or bool
            When an integer value is provided, it sets the border attribute in
            the opening tag, specifying the thickness of the border.
            If ``False`` or ``0`` is passed, the border attribute will not
            be present in the ``<table>`` tag.
            The default value for this parameter is governed by
            ``pd.options.display.html.border``.
        table_id : str, optional
            A css id is included in the opening `<table>` tag if specified.
        render_links : bool, default False
            Convert URLs to HTML links.
        encoding : str, default "utf-8"
            Set character encoding.
        %(returns)s
        See Also
        --------
        to_string : Convert DataFrame to a string.

        Examples
        --------
        >>> df = pd.DataFrame(data={"col1": [1, 2], "col2": [4, 3]})
        >>> html_string = df.to_html()
        >>> print(html_string)
        <table border="1" class="dataframe">
          <thead>
            <tr style="text-align: right;">
              <th></th>
              <th>col1</th>
              <th>col2</th>
            </tr>
          </thead>
          <tbody>
            <tr>
              <th>0</th>
              <td>1</td>
              <td>4</td>
            </tr>
            <tr>
              <th>1</th>
              <td>2</td>
              <td>3</td>
            </tr>
          </tbody>
        </table>

        HTML output

        +----+-----+-----+
        |    |col1 |col2 |
        +====+=====+=====+
        |0   |1    |4    |
        +----+-----+-----+
        |1   |2    |3    |
        +----+-----+-----+

        >>> df = pd.DataFrame(data={"col1": [1, 2], "col2": [4, 3]})
        >>> html_string = df.to_html(index=False)
        >>> print(html_string)
        <table border="1" class="dataframe">
          <thead>
            <tr style="text-align: right;">
              <th>col1</th>
              <th>col2</th>
            </tr>
          </thead>
          <tbody>
            <tr>
              <td>1</td>
              <td>4</td>
            </tr>
            <tr>
              <td>2</td>
              <td>3</td>
            </tr>
          </tbody>
        </table>

        HTML output

        +-----+-----+
        |col1 |col2 |
        +=====+=====+
        |1    |4    |
        +-----+-----+
        |2    |3    |
        +-----+-----+
        """
        if justify is not None and justify not in fmt.VALID_JUSTIFY_PARAMETERS:
            raise ValueError("Invalid value for justify parameter")

        formatter = fmt.DataFrameFormatter(
            self,
            columns=columns,
            col_space=col_space,
            na_rep=na_rep,
            header=header,
            index=index,
            formatters=formatters,
            float_format=float_format,
            bold_rows=bold_rows,
            sparsify=sparsify,
            justify=justify,
            index_names=index_names,
            escape=escape,
            decimal=decimal,
            max_rows=max_rows,
            max_cols=max_cols,
            show_dimensions=show_dimensions,
        )
        # TODO: a generic formatter wld b in DataFrameFormatter
        return fmt.DataFrameRenderer(formatter).to_html(
            buf=buf,
            classes=classes,
            notebook=notebook,
            border=border,
            encoding=encoding,
            table_id=table_id,
            render_links=render_links,
        )

    @overload
    def to_xml(
        self,
        path_or_buffer: None = ...,
        *,
        index: bool = ...,
        root_name: str | None = ...,
        row_name: str | None = ...,
        na_rep: str | None = ...,
        attr_cols: list[str] | None = ...,
        elem_cols: list[str] | None = ...,
        namespaces: dict[str | None, str] | None = ...,
        prefix: str | None = ...,
        encoding: str = ...,
        xml_declaration: bool | None = ...,
        pretty_print: bool | None = ...,
        parser: XMLParsers | None = ...,
        stylesheet: FilePath | ReadBuffer[str] | ReadBuffer[bytes] | None = ...,
        compression: CompressionOptions = ...,
        storage_options: StorageOptions | None = ...,
    ) -> str: ...

    @overload
    def to_xml(
        self,
        path_or_buffer: FilePath | WriteBuffer[bytes] | WriteBuffer[str],
        *,
        index: bool = ...,
        root_name: str | None = ...,
        row_name: str | None = ...,
        na_rep: str | None = ...,
        attr_cols: list[str] | None = ...,
        elem_cols: list[str] | None = ...,
        namespaces: dict[str | None, str] | None = ...,
        prefix: str | None = ...,
        encoding: str = ...,
        xml_declaration: bool | None = ...,
        pretty_print: bool | None = ...,
        parser: XMLParsers | None = ...,
        stylesheet: FilePath | ReadBuffer[str] | ReadBuffer[bytes] | None = ...,
        compression: CompressionOptions = ...,
        storage_options: StorageOptions | None = ...,
    ) -> None: ...

    @doc(
        storage_options=_shared_docs["storage_options"],
        compression_options=_shared_docs["compression_options"] % "path_or_buffer",
    )
    def to_xml(
        self,
        path_or_buffer: FilePath | WriteBuffer[bytes] | WriteBuffer[str] | None = None,
        *,
        index: bool = True,
        root_name: str | None = "data",
        row_name: str | None = "row",
        na_rep: str | None = None,
        attr_cols: list[str] | None = None,
        elem_cols: list[str] | None = None,
        namespaces: dict[str | None, str] | None = None,
        prefix: str | None = None,
        encoding: str = "utf-8",
        xml_declaration: bool | None = True,
        pretty_print: bool | None = True,
        parser: XMLParsers | None = "lxml",
        stylesheet: FilePath | ReadBuffer[str] | ReadBuffer[bytes] | None = None,
        compression: CompressionOptions = "infer",
        storage_options: StorageOptions | None = None,
    ) -> str | None:
        """
        Render a DataFrame to an XML document.

        .. versionadded:: 1.3.0

        Parameters
        ----------
        path_or_buffer : str, path object, file-like object, or None, default None
            String, path object (implementing ``os.PathLike[str]``), or file-like
            object implementing a ``write()`` function. If None, the result is returned
            as a string.
        index : bool, default True
            Whether to include index in XML document.
        root_name : str, default 'data'
            The name of root element in XML document.
        row_name : str, default 'row'
            The name of row element in XML document.
        na_rep : str, optional
            Missing data representation.
        attr_cols : list-like, optional
            List of columns to write as attributes in row element.
            Hierarchical columns will be flattened with underscore
            delimiting the different levels.
        elem_cols : list-like, optional
            List of columns to write as children in row element. By default,
            all columns output as children of row element. Hierarchical
            columns will be flattened with underscore delimiting the
            different levels.
        namespaces : dict, optional
            All namespaces to be defined in root element. Keys of dict
            should be prefix names and values of dict corresponding URIs.
            Default namespaces should be given empty string key. For
            example, ::

                namespaces = {{"": "https://example.com"}}

        prefix : str, optional
            Namespace prefix to be used for every element and/or attribute
            in document. This should be one of the keys in ``namespaces``
            dict.
        encoding : str, default 'utf-8'
            Encoding of the resulting document.
        xml_declaration : bool, default True
            Whether to include the XML declaration at start of document.
        pretty_print : bool, default True
            Whether output should be pretty printed with indentation and
            line breaks.
        parser : {{'lxml','etree'}}, default 'lxml'
            Parser module to use for building of tree. Only 'lxml' and
            'etree' are supported. With 'lxml', the ability to use XSLT
            stylesheet is supported.
        stylesheet : str, path object or file-like object, optional
            A URL, file-like object, or a raw string containing an XSLT
            script used to transform the raw XML output. Script should use
            layout of elements and attributes from original output. This
            argument requires ``lxml`` to be installed. Only XSLT 1.0
            scripts and not later versions is currently supported.
        {compression_options}

        {storage_options}

        Returns
        -------
        None or str
            If ``io`` is None, returns the resulting XML format as a
            string. Otherwise returns None.

        See Also
        --------
        to_json : Convert the pandas object to a JSON string.
        to_html : Convert DataFrame to a html.

        Examples
        --------
        >>> df = pd.DataFrame(
        ...     [["square", 360, 4], ["circle", 360, np.nan], ["triangle", 180, 3]],
        ...     columns=["shape", "degrees", "sides"],
        ... )

        >>> df.to_xml()  # doctest: +SKIP
        <?xml version='1.0' encoding='utf-8'?>
        <data>
          <row>
            <index>0</index>
            <shape>square</shape>
            <degrees>360</degrees>
            <sides>4.0</sides>
          </row>
          <row>
            <index>1</index>
            <shape>circle</shape>
            <degrees>360</degrees>
            <sides/>
          </row>
          <row>
            <index>2</index>
            <shape>triangle</shape>
            <degrees>180</degrees>
            <sides>3.0</sides>
          </row>
        </data>

        >>> df.to_xml(
        ...     attr_cols=["index", "shape", "degrees", "sides"]
        ... )  # doctest: +SKIP
        <?xml version='1.0' encoding='utf-8'?>
        <data>
          <row index="0" shape="square" degrees="360" sides="4.0"/>
          <row index="1" shape="circle" degrees="360"/>
          <row index="2" shape="triangle" degrees="180" sides="3.0"/>
        </data>

        >>> df.to_xml(
        ...     namespaces={{"doc": "https://example.com"}}, prefix="doc"
        ... )  # doctest: +SKIP
        <?xml version='1.0' encoding='utf-8'?>
        <doc:data xmlns:doc="https://example.com">
          <doc:row>
            <doc:index>0</doc:index>
            <doc:shape>square</doc:shape>
            <doc:degrees>360</doc:degrees>
            <doc:sides>4.0</doc:sides>
          </doc:row>
          <doc:row>
            <doc:index>1</doc:index>
            <doc:shape>circle</doc:shape>
            <doc:degrees>360</doc:degrees>
            <doc:sides/>
          </doc:row>
          <doc:row>
            <doc:index>2</doc:index>
            <doc:shape>triangle</doc:shape>
            <doc:degrees>180</doc:degrees>
            <doc:sides>3.0</doc:sides>
          </doc:row>
        </doc:data>
        """

        from pandas.io.formats.xml import (
            EtreeXMLFormatter,
            LxmlXMLFormatter,
        )

        lxml = import_optional_dependency("lxml.etree", errors="ignore")

        TreeBuilder: type[EtreeXMLFormatter | LxmlXMLFormatter]

        if parser == "lxml":
            if lxml is not None:
                TreeBuilder = LxmlXMLFormatter
            else:
                raise ImportError(
                    "lxml not found, please install or use the etree parser."
                )

        elif parser == "etree":
            TreeBuilder = EtreeXMLFormatter

        else:
            raise ValueError("Values for parser can only be lxml or etree.")

        xml_formatter = TreeBuilder(
            self,
            path_or_buffer=path_or_buffer,
            index=index,
            root_name=root_name,
            row_name=row_name,
            na_rep=na_rep,
            attr_cols=attr_cols,
            elem_cols=elem_cols,
            namespaces=namespaces,
            prefix=prefix,
            encoding=encoding,
            xml_declaration=xml_declaration,
            pretty_print=pretty_print,
            stylesheet=stylesheet,
            compression=compression,
            storage_options=storage_options,
        )

        return xml_formatter.write_output()

    def to_iceberg(
        self,
        table_identifier: str,
        catalog_name: str | None = None,
        *,
        catalog_properties: dict[str, Any] | None = None,
        location: str | None = None,
        append: bool = False,
        snapshot_properties: dict[str, str] | None = None,
    ) -> None:
        """
        Write a DataFrame to an Apache Iceberg table.

        .. versionadded:: 3.0.0

        .. warning::

           to_iceberg is experimental and may change without warning.

        Parameters
        ----------
        table_identifier : str
            Table identifier.
        catalog_name : str, optional
            The name of the catalog.
        catalog_properties : dict of {str: str}, optional
            The properties that are used next to the catalog configuration.
        location : str, optional
            Location for the table.
        append : bool, default False
            If ``True``, append data to the table, instead of replacing the content.
        snapshot_properties : dict of {str: str}, optional
            Custom properties to be added to the snapshot summary

        See Also
        --------
        read_iceberg : Read an Apache Iceberg table.
        DataFrame.to_parquet : Write a DataFrame in Parquet format.

        Examples
        --------
        >>> df = pd.DataFrame(data={"col1": [1, 2], "col2": [4, 3]})
        >>> df.to_iceberg("my_table", catalog_name="my_catalog")  # doctest: +SKIP
        """
        from pandas.io.iceberg import to_iceberg

        to_iceberg(
            self,
            table_identifier,
            catalog_name,
            catalog_properties=catalog_properties,
            location=location,
            append=append,
            snapshot_properties=snapshot_properties,
        )

    # ----------------------------------------------------------------------
    @doc(INFO_DOCSTRING, **frame_sub_kwargs)
    def info(
        self,
        verbose: bool | None = None,
        buf: WriteBuffer[str] | None = None,
        max_cols: int | None = None,
        memory_usage: bool | str | None = None,
        show_counts: bool | None = None,
    ) -> None:
        info = DataFrameInfo(
            data=self,
            memory_usage=memory_usage,
        )
        info.render(
            buf=buf,
            max_cols=max_cols,
            verbose=verbose,
            show_counts=show_counts,
        )

    def memory_usage(self, index: bool = True, deep: bool = False) -> Series:
        """
        Return the memory usage of each column in bytes.

        The memory usage can optionally include the contribution of
        the index and elements of `object` dtype.

        This value is displayed in `DataFrame.info` by default. This can be
        suppressed by setting ``pandas.options.display.memory_usage`` to False.

        Parameters
        ----------
        index : bool, default True
            Specifies whether to include the memory usage of the DataFrame's
            index in returned Series. If ``index=True``, the memory usage of
            the index is the first item in the output.
        deep : bool, default False
            If True, introspect the data deeply by interrogating
            `object` dtypes for system-level memory consumption, and include
            it in the returned values.

        Returns
        -------
        Series
            A Series whose index is the original column names and whose values
            is the memory usage of each column in bytes.

        See Also
        --------
        numpy.ndarray.nbytes : Total bytes consumed by the elements of an
            ndarray.
        Series.memory_usage : Bytes consumed by a Series.
        Categorical : Memory-efficient array for string values with
            many repeated values.
        DataFrame.info : Concise summary of a DataFrame.

        Notes
        -----
        See the :ref:`Frequently Asked Questions <df-memory-usage>` for more
        details.

        Examples
        --------
        >>> dtypes = ["int64", "float64", "complex128", "object", "bool"]
        >>> data = dict([(t, np.ones(shape=5000, dtype=int).astype(t)) for t in dtypes])
        >>> df = pd.DataFrame(data)
        >>> df.head()
           int64  float64            complex128  object  bool
        0      1      1.0              1.0+0.0j       1  True
        1      1      1.0              1.0+0.0j       1  True
        2      1      1.0              1.0+0.0j       1  True
        3      1      1.0              1.0+0.0j       1  True
        4      1      1.0              1.0+0.0j       1  True

        >>> df.memory_usage()
        Index           128
        int64         40000
        float64       40000
        complex128    80000
        object        40000
        bool           5000
        dtype: int64

        >>> df.memory_usage(index=False)
        int64         40000
        float64       40000
        complex128    80000
        object        40000
        bool           5000
        dtype: int64

        The memory footprint of `object` dtype columns is ignored by default:

        >>> df.memory_usage(deep=True)
        Index            128
        int64          40000
        float64        40000
        complex128     80000
        object        180000
        bool            5000
        dtype: int64

        Use a Categorical for efficient storage of an object-dtype column with
        many repeated values.

        >>> df["object"].astype("category").memory_usage(deep=True)
        5136
        """
        result = self._constructor_sliced(
            [c.memory_usage(index=False, deep=deep) for col, c in self.items()],
            index=self.columns,
            dtype=np.intp,
        )
        if index:
            index_memory_usage = self._constructor_sliced(
                self.index.memory_usage(deep=deep), index=["Index"]
            )
            result = index_memory_usage._append_internal(result)
        return result

    def transpose(
        self,
        *args,
        copy: bool | lib.NoDefault = lib.no_default,
    ) -> DataFrame:
        """
        Transpose index and columns.

        Reflect the DataFrame over its main diagonal by writing rows as columns
        and vice-versa. The property :attr:`.T` is an accessor to the method
        :meth:`transpose`.

        Parameters
        ----------
        *args : tuple, optional
            Accepted for compatibility with NumPy.
        copy : bool, default False
            Whether to copy the data after transposing, even for DataFrames
            with a single dtype.

            Note that a copy is always required for mixed dtype DataFrames,
            or for DataFrames with any extension types.

            .. note::
                The `copy` keyword will change behavior in pandas 3.0.
                `Copy-on-Write
                <https://pandas.pydata.org/docs/dev/user_guide/copy_on_write.html>`__
                will be enabled by default, which means that all methods with a
                `copy` keyword will use a lazy copy mechanism to defer the copy and
                ignore the `copy` keyword. The `copy` keyword will be removed in a
                future version of pandas.

                You can already get the future behavior and improvements through
                enabling copy on write ``pd.options.mode.copy_on_write = True``

            .. deprecated:: 3.0.0

        Returns
        -------
        DataFrame
            The transposed DataFrame.

        See Also
        --------
        numpy.transpose : Permute the dimensions of a given array.

        Notes
        -----
        Transposing a DataFrame with mixed dtypes will result in a homogeneous
        DataFrame with the `object` dtype. In such a case, a copy of the data
        is always made.

        Examples
        --------
        **Square DataFrame with homogeneous dtype**

        >>> d1 = {"col1": [1, 2], "col2": [3, 4]}
        >>> df1 = pd.DataFrame(data=d1)
        >>> df1
           col1  col2
        0     1     3
        1     2     4

        >>> df1_transposed = df1.T  # or df1.transpose()
        >>> df1_transposed
              0  1
        col1  1  2
        col2  3  4

        When the dtype is homogeneous in the original DataFrame, we get a
        transposed DataFrame with the same dtype:

        >>> df1.dtypes
        col1    int64
        col2    int64
        dtype: object
        >>> df1_transposed.dtypes
        0    int64
        1    int64
        dtype: object

        **Non-square DataFrame with mixed dtypes**

        >>> d2 = {
        ...     "name": ["Alice", "Bob"],
        ...     "score": [9.5, 8],
        ...     "employed": [False, True],
        ...     "kids": [0, 0],
        ... }
        >>> df2 = pd.DataFrame(data=d2)
        >>> df2
            name  score  employed  kids
        0  Alice    9.5     False     0
        1    Bob    8.0      True     0

        >>> df2_transposed = df2.T  # or df2.transpose()
        >>> df2_transposed
                      0     1
        name      Alice   Bob
        score       9.5   8.0
        employed  False  True
        kids          0     0

        When the DataFrame has mixed dtypes, we get a transposed DataFrame with
        the `object` dtype:

        >>> df2.dtypes
        name         object
        score       float64
        employed       bool
        kids          int64
        dtype: object
        >>> df2_transposed.dtypes
        0    object
        1    object
        dtype: object
        """
        self._check_copy_deprecation(copy)
        nv.validate_transpose(args, {})
        # construct the args

        first_dtype = self.dtypes.iloc[0] if len(self.columns) else None

        if self._can_fast_transpose:
            # Note: tests pass without this, but this improves perf quite a bit.
            new_vals = self._values.T

            result = self._constructor(
                new_vals,
                index=self.columns,
                columns=self.index,
                copy=False,
                dtype=new_vals.dtype,
            )
            if len(self) > 0:
                result._mgr.add_references(self._mgr)

        elif (
            self._is_homogeneous_type
            and first_dtype is not None
            and isinstance(first_dtype, ExtensionDtype)
        ):
            new_values: list
            if isinstance(first_dtype, BaseMaskedDtype):
                # We have masked arrays with the same dtype. We can transpose faster.
                from pandas.core.arrays.masked import (
                    transpose_homogeneous_masked_arrays,
                )

                new_values = transpose_homogeneous_masked_arrays(
                    cast(Sequence[BaseMaskedArray], self._iter_column_arrays())
                )
            elif isinstance(first_dtype, ArrowDtype):
                # We have arrow EAs with the same dtype. We can transpose faster.
                from pandas.core.arrays.arrow.array import (
                    ArrowExtensionArray,
                    transpose_homogeneous_pyarrow,
                )

                new_values = transpose_homogeneous_pyarrow(
                    cast(Sequence[ArrowExtensionArray], self._iter_column_arrays())
                )
            else:
                # We have other EAs with the same dtype. We preserve dtype in transpose.
                arr_typ = first_dtype.construct_array_type()
                values = self.values
                new_values = [
                    arr_typ._from_sequence(row, dtype=first_dtype) for row in values
                ]

            result = type(self)._from_arrays(
                new_values,
                index=self.columns,
                columns=self.index,
                verify_integrity=False,
            )

        else:
            new_arr = self.values.T
            result = self._constructor(
                new_arr,
                index=self.columns,
                columns=self.index,
                dtype=new_arr.dtype,
                # We already made a copy (more than one block)
                copy=False,
            )

        return result.__finalize__(self, method="transpose")

    @property
    def T(self) -> DataFrame:
        """
        The transpose of the DataFrame.

        Returns
        -------
        DataFrame
            The transposed DataFrame.

        See Also
        --------
        DataFrame.transpose : Transpose index and columns.

        Examples
        --------
        >>> df = pd.DataFrame({"col1": [1, 2], "col2": [3, 4]})
        >>> df
           col1  col2
        0     1     3
        1     2     4

        >>> df.T
              0  1
        col1  1  2
        col2  3  4
        """
        return self.transpose()

    # ----------------------------------------------------------------------
    # Indexing Methods

    def _ixs(self, i: int, axis: AxisInt = 0) -> Series:
        """
        Parameters
        ----------
        i : int
        axis : int

        Returns
        -------
        Series
        """
        # irow
        if axis == 0:
            new_mgr = self._mgr.fast_xs(i)

            result = self._constructor_sliced_from_mgr(new_mgr, axes=new_mgr.axes)
            result._name = self.index[i]
            return result.__finalize__(self)

        # icol
        else:
            col_mgr = self._mgr.iget(i)
            return self._box_col_values(col_mgr, i)

    def _get_column_array(self, i: int) -> ArrayLike:
        """
        Get the values of the i'th column (ndarray or ExtensionArray, as stored
        in the Block)

        Warning! The returned array is a view but doesn't handle Copy-on-Write,
        so this should be used with caution (for read-only purposes).
        """
        return self._mgr.iget_values(i)

    def _iter_column_arrays(self) -> Iterator[ArrayLike]:
        """
        Iterate over the arrays of all columns in order.
        This returns the values as stored in the Block (ndarray or ExtensionArray).

        Warning! The returned array is a view but doesn't handle Copy-on-Write,
        so this should be used with caution (for read-only purposes).
        """
        for i in range(len(self.columns)):
            yield self._get_column_array(i)

    def __getitem__(self, key):
        check_dict_or_set_indexers(key)
        key = lib.item_from_zerodim(key)
        key = com.apply_if_callable(key, self)

        if is_hashable(key) and not is_iterator(key) and not isinstance(key, slice):
            # is_iterator to exclude generator e.g. test_getitem_listlike
            # As of Python 3.12, slice is hashable which breaks MultiIndex (GH#57500)

            # shortcut if the key is in columns
            is_mi = isinstance(self.columns, MultiIndex)
            # GH#45316 Return view if key is not duplicated
            # Only use drop_duplicates with duplicates for performance
            if not is_mi and (
                (self.columns.is_unique and key in self.columns)
                or key in self.columns.drop_duplicates(keep=False)
            ):
                return self._get_item(key)

            elif is_mi and self.columns.is_unique and key in self.columns:
                return self._getitem_multilevel(key)

        # Do we have a slicer (on rows)?
        if isinstance(key, slice):
            return self._getitem_slice(key)

        # Do we have a (boolean) DataFrame?
        if isinstance(key, DataFrame):
            return self.where(key)

        # Do we have a (boolean) 1d indexer?
        if com.is_bool_indexer(key):
            return self._getitem_bool_array(key)

        # We are left with two options: a single key, and a collection of keys,
        # We interpret tuples as collections only for non-MultiIndex
        is_single_key = isinstance(key, tuple) or not is_list_like(key)

        if is_single_key:
            if self.columns.nlevels > 1:
                return self._getitem_multilevel(key)
            indexer = self.columns.get_loc(key)
            if is_integer(indexer):
                indexer = [indexer]
        else:
            if is_iterator(key):
                key = list(key)
            indexer = self.columns._get_indexer_strict(key, "columns")[1]

        # take() does not accept boolean indexers
        if getattr(indexer, "dtype", None) == bool:
            indexer = np.where(indexer)[0]

        if isinstance(indexer, slice):
            return self._slice(indexer, axis=1)

        data = self.take(indexer, axis=1)

        if is_single_key:
            # What does looking for a single key in a non-unique index return?
            # The behavior is inconsistent. It returns a Series, except when
            # - the key itself is repeated (test on data.shape, #9519), or
            # - we have a MultiIndex on columns (test on self.columns, #21309)
            if data.shape[1] == 1 and not isinstance(self.columns, MultiIndex):
                # GH#26490 using data[key] can cause RecursionError
                return data._get_item(key)

        return data

    def _getitem_bool_array(self, key):
        # also raises Exception if object array with NA values
        # warning here just in case -- previously __setitem__ was
        # reindexing but __getitem__ was not; it seems more reasonable to
        # go with the __setitem__ behavior since that is more consistent
        # with all other indexing behavior
        if isinstance(key, Series) and not key.index.equals(self.index):
            warnings.warn(
                "Boolean Series key will be reindexed to match DataFrame index.",
                UserWarning,
                stacklevel=find_stack_level(),
            )
        elif len(key) != len(self.index):
            raise ValueError(
                f"Item wrong length {len(key)} instead of {len(self.index)}."
            )

        # check_bool_indexer will throw exception if Series key cannot
        # be reindexed to match DataFrame rows
        key = check_bool_indexer(self.index, key)

        if key.all():
            return self.copy(deep=False)

        indexer = key.nonzero()[0]
        return self.take(indexer, axis=0)

    def _getitem_multilevel(self, key):
        # self.columns is a MultiIndex
        loc = self.columns.get_loc(key)
        if isinstance(loc, (slice, np.ndarray)):
            new_columns = self.columns[loc]
            result_columns = maybe_droplevels(new_columns, key)
            result = self.iloc[:, loc]
            result.columns = result_columns

            # If there is only one column being returned, and its name is
            # either an empty string, or a tuple with an empty string as its
            # first element, then treat the empty string as a placeholder
            # and return the column as if the user had provided that empty
            # string in the key. If the result is a Series, exclude the
            # implied empty string from its name.
            if len(result.columns) == 1:
                # e.g. test_frame_getitem_multicolumn_empty_level,
                #  test_frame_mixed_depth_get, test_loc_setitem_single_column_slice
                top = result.columns[0]
                if isinstance(top, tuple):
                    top = top[0]
                if top == "":
                    result = result[""]
                    if isinstance(result, Series):
                        result = self._constructor_sliced(
                            result, index=self.index, name=key
                        )

            return result
        else:
            # loc is neither a slice nor ndarray, so must be an int
            return self._ixs(loc, axis=1)

    def _get_value(self, index, col, takeable: bool = False) -> Scalar:
        """
        Quickly retrieve single value at passed column and index.

        Parameters
        ----------
        index : row label
        col : column label
        takeable : interpret the index/col as indexers, default False

        Returns
        -------
        scalar

        Notes
        -----
        Assumes that both `self.index._index_as_unique` and
        `self.columns._index_as_unique`; Caller is responsible for checking.
        """
        if takeable:
            series = self._ixs(col, axis=1)
            return series._values[index]

        series = self._get_item(col)

        if not isinstance(self.index, MultiIndex):
            # CategoricalIndex: Trying to use the engine fastpath may give incorrect
            #  results if our categories are integers that dont match our codes
            # IntervalIndex: IntervalTree has no get_loc
            row = self.index.get_loc(index)
            return series._values[row]

        # For MultiIndex going through engine effectively restricts us to
        #  same-length tuples; see test_get_set_value_no_partial_indexing
        loc = self.index._engine.get_loc(index)
        return series._values[loc]

    def isetitem(self, loc, value) -> None:
        """
        Set the given value in the column with position `loc`.

        This is a positional analogue to ``__setitem__``.

        Parameters
        ----------
        loc : int or sequence of ints
            Index position for the column.
        value : scalar or arraylike
            Value(s) for the column.

        See Also
        --------
        DataFrame.iloc : Purely integer-location based indexing for selection by
            position.

        Notes
        -----
        ``frame.isetitem(loc, value)`` is an in-place method as it will
        modify the DataFrame in place (not returning a new object). In contrast to
        ``frame.iloc[:, i] = value`` which will try to update the existing values in
        place, ``frame.isetitem(loc, value)`` will not update the values of the column
        itself in place, it will instead insert a new array.

        In cases where ``frame.columns`` is unique, this is equivalent to
        ``frame[frame.columns[i]] = value``.

        Examples
        --------
        >>> df = pd.DataFrame({"A": [1, 2], "B": [3, 4]})
        >>> df.isetitem(1, [5, 6])
        >>> df
              A  B
        0     1  5
        1     2  6
        """
        if isinstance(value, DataFrame):
            if is_integer(loc):
                loc = [loc]

            if len(loc) != len(value.columns):
                raise ValueError(
                    f"Got {len(loc)} positions but value has {len(value.columns)} "
                    f"columns."
                )

            for i, idx in enumerate(loc):
                arraylike, refs = self._sanitize_column(value.iloc[:, i])
                self._iset_item_mgr(idx, arraylike, inplace=False, refs=refs)
            return

        arraylike, refs = self._sanitize_column(value)
        self._iset_item_mgr(loc, arraylike, inplace=False, refs=refs)

    def __setitem__(self, key, value) -> None:
        """
        Set item(s) in DataFrame by key.

        This method allows you to set the values of one or more columns in the
        DataFrame using a key. If the key does not exist, a new
        column will be created.

        Parameters
        ----------
        key : The object(s) in the index which are to be assigned to
            Column label(s) to set. Can be a single column name, list of column names,
            or tuple for MultiIndex columns.
        value : scalar, array-like, Series, or DataFrame
            Value(s) to set for the specified key(s).

        Returns
        -------
        None
            This method does not return a value.

        See Also
        --------
        DataFrame.loc : Access and set values by label-based indexing.
        DataFrame.iloc : Access and set values by position-based indexing.
        DataFrame.assign : Assign new columns to a DataFrame.

        Notes
        -----
        When assigning a Series to a DataFrame column, pandas aligns the Series
        by index labels, not by position. This means:

        * Values from the Series are matched to DataFrame rows by index label
        * If a Series index label doesn't exist in the DataFrame index, it's ignored
        * If a DataFrame index label doesn't exist in the Series index, NaN is assigned
        * The order of values in the Series doesn't matter; only the index labels matter

        Examples
        --------
        Basic column assignment:

        >>> df = pd.DataFrame({"A": [1, 2, 3]})
        >>> df["B"] = [4, 5, 6]  # Assigns by position
        >>> df
            A  B
        0  1  4
        1  2  5
        2  3  6

        Series assignment with index alignment:

        >>> df = pd.DataFrame({"A": [1, 2, 3]}, index=[0, 1, 2])
        >>> s = pd.Series([10, 20], index=[1, 3])  # Note: index 3 doesn't exist in df
        >>> df["B"] = s  # Assigns by index label, not position
        >>> df
            A   B
        0  1 NaN
        1  2  10
        2  3 NaN

        Series assignment with partial index match:

        >>> df = pd.DataFrame({"A": [1, 2, 3, 4]}, index=["a", "b", "c", "d"])
        >>> s = pd.Series([100, 200], index=["b", "d"])
        >>> df["B"] = s
        >>> df
            A    B
        a  1  NaN
        b  2  100
        c  3  NaN
        d  4  200

        Series index labels NOT in DataFrame, ignored:

        >>> df = pd.DataFrame({"A": [1, 2, 3]}, index=["x", "y", "z"])
        >>> s = pd.Series([10, 20, 30, 40, 50], index=["x", "y", "a", "b", "z"])
        >>> df["B"] = s
        >>> df
           A   B
        x  1  10
        y  2  20
        z  3  50
        # Values for 'a' and 'b' are completely ignored!
        """
        if not PYPY and not WARNING_CHECK_DISABLED:
            if sys.getrefcount(self) <= REF_COUNT + 1:
                warnings.warn(
                    _chained_assignment_msg, ChainedAssignmentError, stacklevel=2
                )

        key = com.apply_if_callable(key, self)

        # see if we can slice the rows
        if isinstance(key, slice):
            slc = self.index._convert_slice_indexer(key, kind="getitem")
            return self._setitem_slice(slc, value)

        if isinstance(key, DataFrame) or getattr(key, "ndim", None) == 2:
            self._setitem_frame(key, value)
        elif isinstance(key, (Series, np.ndarray, list, Index)):
            self._setitem_array(key, value)
        elif isinstance(value, DataFrame):
            self._set_item_frame_value(key, value)
        elif (
            is_list_like(value)
            and not self.columns.is_unique
            and 1 < len(self.columns.get_indexer_for([key])) == len(value)
        ):
            # Column to set is duplicated
            self._setitem_array([key], value)
        else:
            # set column
            self._set_item(key, value)

    def _setitem_slice(self, key: slice, value) -> None:
        # NB: we can't just use self.loc[key] = value because that
        #  operates on labels and we need to operate positional for
        #  backwards-compat, xref GH#31469
        self.iloc[key] = value

    def _setitem_array(self, key, value) -> None:
        # also raises Exception if object array with NA values
        if com.is_bool_indexer(key):
            # bool indexer is indexing along rows
            if len(key) != len(self.index):
                raise ValueError(
                    f"Item wrong length {len(key)} instead of {len(self.index)}!"
                )
            key = check_bool_indexer(self.index, key)
            indexer = key.nonzero()[0]
            if isinstance(value, DataFrame):
                # GH#39931 reindex since iloc does not align
                value = value.reindex(self.index.take(indexer))
            self.iloc[indexer] = value

        else:
            # Note: unlike self.iloc[:, indexer] = value, this will
            #  never try to overwrite values inplace

            if isinstance(value, DataFrame):
                check_key_length(self.columns, key, value)
                for k1, k2 in zip(key, value.columns, strict=False):
                    self[k1] = value[k2]

            elif not is_list_like(value):
                for col in key:
                    self[col] = value

            elif isinstance(value, np.ndarray) and value.ndim == 2:
                self._iset_not_inplace(key, value)

            elif np.ndim(value) > 1:
                # list of lists
                value = DataFrame(value).values
                self._setitem_array(key, value)

            else:
                self._iset_not_inplace(key, value)

    def _iset_not_inplace(self, key, value) -> None:
        # GH#39510 when setting with df[key] = obj with a list-like key and
        #  list-like value, we iterate over those listlikes and set columns
        #  one at a time.  This is different from dispatching to
        #  `self.loc[:, key]= value`  because loc.__setitem__ may overwrite
        #  data inplace, whereas this will insert new arrays.

        def igetitem(obj, i: int):
            # Note: we catch DataFrame obj before getting here, but
            #  hypothetically would return obj.iloc[:, i]
            if isinstance(obj, np.ndarray):
                return obj[..., i]
            else:
                return obj[i]

        if self.columns.is_unique:
            if np.shape(value)[-1] != len(key):
                raise ValueError("Columns must be same length as key")

            for i, col in enumerate(key):
                self[col] = igetitem(value, i)

        else:
            ilocs = self.columns.get_indexer_non_unique(key)[0]
            if (ilocs < 0).any():
                # key entries not in self.columns
                raise NotImplementedError

            if np.shape(value)[-1] != len(ilocs):
                raise ValueError("Columns must be same length as key")

            assert np.ndim(value) <= 2

            orig_columns = self.columns

            # Using self.iloc[:, i] = ... may set values inplace, which
            #  by convention we do not do in __setitem__
            try:
                self.columns = Index(range(len(self.columns)))
                for i, iloc in enumerate(ilocs):
                    self[iloc] = igetitem(value, i)
            finally:
                self.columns = orig_columns

    def _setitem_frame(self, key, value) -> None:
        # support boolean setting with DataFrame input, e.g.
        # df[df > df2] = 0
        if isinstance(key, np.ndarray):
            if key.shape != self.shape:
                raise ValueError("Array conditional must be same shape as self")
            key = self._constructor(key, **self._construct_axes_dict(), copy=False)

        if key.size and not all(is_bool_dtype(blk.dtype) for blk in key._mgr.blocks):
            raise TypeError(
                "Must pass DataFrame or 2-d ndarray with boolean values only"
            )

        self._where(-key, value, inplace=True)

    def _set_item_frame_value(self, key, value: DataFrame) -> None:
        self._ensure_valid_index(value)

        # align columns
        if key in self.columns:
            loc = self.columns.get_loc(key)
            cols = self.columns[loc]
            len_cols = 1 if is_scalar(cols) or isinstance(cols, tuple) else len(cols)
            if len_cols != len(value.columns):
                raise ValueError("Columns must be same length as key")

            # align right-hand-side columns if self.columns
            # is multi-index and self[key] is a sub-frame
            if isinstance(self.columns, MultiIndex) and isinstance(
                loc, (slice, Series, np.ndarray, Index)
            ):
                cols_droplevel = maybe_droplevels(cols, key)
                if (
                    not isinstance(cols_droplevel, MultiIndex)
                    and is_string_dtype(cols_droplevel.dtype)
                    and not cols_droplevel.any()
                ):
                    # if cols_droplevel contains only empty strings,
                    # value.reindex(cols_droplevel, axis=1) would be full of NaNs
                    # see GH#62518 and GH#61841
                    return
                if len(cols_droplevel) and not cols_droplevel.equals(value.columns):
                    value = value.reindex(cols_droplevel, axis=1)

                for col, col_droplevel in zip(cols, cols_droplevel, strict=True):
                    self[col] = value[col_droplevel]
                return

            if is_scalar(cols):
                self[cols] = value[value.columns[0]]
                return

            locs: np.ndarray | list
            if isinstance(loc, slice):
                locs = np.arange(loc.start, loc.stop, loc.step)
            elif is_scalar(loc):
                locs = [loc]
            else:
                locs = loc.nonzero()[0]

            return self.isetitem(locs, value)

        if len(value.columns) > 1:
            raise ValueError(
                "Cannot set a DataFrame with multiple columns to the single "
                f"column {key}"
            )
        elif len(value.columns) == 0:
            raise ValueError(
                f"Cannot set a DataFrame without columns to the column {key}"
            )

        self[key] = value[value.columns[0]]

    def _iset_item_mgr(
        self,
        loc: int | slice | np.ndarray,
        value,
        inplace: bool = False,
        refs: BlockValuesRefs | None = None,
    ) -> None:
        # when called from _set_item_mgr loc can be anything returned from get_loc
        self._mgr.iset(loc, value, inplace=inplace, refs=refs)

    def _set_item_mgr(
        self, key, value: ArrayLike, refs: BlockValuesRefs | None = None
    ) -> None:
        try:
            loc = self._info_axis.get_loc(key)
        except KeyError:
            # This item wasn't present, just insert at end
            self._mgr.insert(len(self._info_axis), key, value, refs)
        else:
            self._iset_item_mgr(loc, value, refs=refs)

    def _iset_item(self, loc: int, value: Series, inplace: bool = True) -> None:
        # We are only called from _replace_columnwise which guarantees that
        # no reindex is necessary
        self._iset_item_mgr(loc, value._values, inplace=inplace, refs=value._references)

    def _set_item(self, key, value) -> None:
        """
        Add series to DataFrame in specified column.

        If series is a numpy-array (not a Series/TimeSeries), it must be the
        same length as the DataFrames index or an error will be thrown.

        Series/TimeSeries will be conformed to the DataFrames index to
        ensure homogeneity.
        """
        value, refs = self._sanitize_column(value)

        if (
            key in self.columns
            and value.ndim == 1
            and not isinstance(value.dtype, ExtensionDtype)
        ):
            # broadcast across multiple columns if necessary
            if not self.columns.is_unique or isinstance(self.columns, MultiIndex):
                existing_piece = self[key]
                if isinstance(existing_piece, DataFrame):
                    value = np.tile(value, (len(existing_piece.columns), 1)).T
                    refs = None

        self._set_item_mgr(key, value, refs)

    def _set_value(
        self, index: IndexLabel, col, value: Scalar, takeable: bool = False
    ) -> None:
        """
        Put single value at passed column and index.

        Parameters
        ----------
        index : Label
            row label
        col : Label
            column label
        value : scalar
        takeable : bool, default False
            Sets whether or not index/col interpreted as indexers
        """
        try:
            if takeable:
                icol = col
                iindex = cast(int, index)
            else:
                icol = self.columns.get_loc(col)
                iindex = self.index.get_loc(index)
            self._mgr.column_setitem(icol, iindex, value, inplace_only=True)

        except (KeyError, TypeError, ValueError, LossySetitemError):
            # get_loc might raise a KeyError for missing labels (falling back
            #  to (i)loc will do expansion of the index)
            # column_setitem will do validation that may raise TypeError,
            #  ValueError, or LossySetitemError
            # set using a non-recursive method & reset the cache
            if takeable:
                self.iloc[index, col] = value
            else:
                self.loc[index, col] = value

        except InvalidIndexError as ii_err:
            # GH48729: Seems like you are trying to assign a value to a
            # row when only scalar options are permitted
            raise InvalidIndexError(
                f"You can only assign a scalar value not a {type(value)}"
            ) from ii_err

    def _ensure_valid_index(self, value) -> None:
        """
        Ensure that if we don't have an index, that we can create one from the
        passed value.
        """
        # GH5632, make sure that we are a Series convertible
        if not len(self.index) and is_list_like(value) and len(value):
            if not isinstance(value, DataFrame):
                try:
                    value = Series(value)
                except (ValueError, NotImplementedError, TypeError) as err:
                    raise ValueError(
                        "Cannot set a frame with no defined index "
                        "and a value that cannot be converted to a Series"
                    ) from err

            # GH31368 preserve name of index
            index_copy = value.index.copy()
            if self.index.name is not None:
                index_copy.name = self.index.name

            self._mgr = self._mgr.reindex_axis(index_copy, axis=1, fill_value=np.nan)

    def _box_col_values(self, values: SingleBlockManager, loc: int) -> Series:
        """
        Provide boxed values for a column.
        """
        # Lookup in columns so that if e.g. a str datetime was passed
        #  we attach the Timestamp object as the name.
        name = self.columns[loc]
        # We get index=self.index bc values is a SingleBlockManager
        obj = self._constructor_sliced_from_mgr(values, axes=values.axes)
        obj._name = name
        return obj.__finalize__(self)

    def _get_item(self, item: Hashable) -> Series:
        loc = self.columns.get_loc(item)
        return self._ixs(loc, axis=1)

    # ----------------------------------------------------------------------
    # Unsorted

    @overload
    def query(
        self,
        expr: str,
        *,
        parser: Literal["pandas", "python"] = ...,
        engine: Literal["python", "numexpr"] | None = ...,
        local_dict: dict[str, Any] | None = ...,
        global_dict: dict[str, Any] | None = ...,
        resolvers: list[Mapping] | None = ...,
        level: int = ...,
        inplace: Literal[False] = ...,
    ) -> DataFrame: ...

    @overload
    def query(
        self,
        expr: str,
        *,
        parser: Literal["pandas", "python"] = ...,
        engine: Literal["python", "numexpr"] | None = ...,
        local_dict: dict[str, Any] | None = ...,
        global_dict: dict[str, Any] | None = ...,
        resolvers: list[Mapping] | None = ...,
        level: int = ...,
        inplace: Literal[True],
    ) -> None: ...

    @overload
    def query(
        self,
        expr: str,
        *,
        parser: Literal["pandas", "python"] = ...,
        engine: Literal["python", "numexpr"] | None = ...,
        local_dict: dict[str, Any] | None = ...,
        global_dict: dict[str, Any] | None = ...,
        resolvers: list[Mapping] | None = ...,
        level: int = ...,
        inplace: bool = ...,
    ) -> DataFrame | None: ...

    def query(
        self,
        expr: str,
        *,
        parser: Literal["pandas", "python"] = "pandas",
        engine: Literal["python", "numexpr"] | None = None,
        local_dict: dict[str, Any] | None = None,
        global_dict: dict[str, Any] | None = None,
        resolvers: list[Mapping] | None = None,
        level: int = 0,
        inplace: bool = False,
    ) -> DataFrame | None:
        """
        Query the columns of a DataFrame with a boolean expression.

        .. warning::

            This method can run arbitrary code which can make you vulnerable to code
            injection if you pass user input to this function.

        Parameters
        ----------
        expr : str
            The query string to evaluate.

            See the documentation for :func:`eval` for details of
            supported operations and functions in the query string.

            See the documentation for :meth:`DataFrame.eval` for details on
            referring to column names and variables in the query string.
        parser : {'pandas', 'python'}, default 'pandas'
            The parser to use to construct the syntax tree from the expression. The
            default of ``'pandas'`` parses code slightly different than standard
            Python. Alternatively, you can parse an expression using the
            ``'python'`` parser to retain strict Python semantics.  See the
            :ref:`enhancing performance <enhancingperf.eval>` documentation for
            more details.
        engine : {'python', 'numexpr'}, default 'numexpr'

            The engine used to evaluate the expression. Supported engines are

            - None : tries to use ``numexpr``, falls back to ``python``
            - ``'numexpr'`` : This default engine evaluates pandas objects using
              numexpr for large speed ups in complex expressions with large frames.
            - ``'python'`` : Performs operations as if you had ``eval``'d in top
              level python. This engine is generally not that useful.

            More backends may be available in the future.
        local_dict : dict or None, optional
            A dictionary of local variables, taken from locals() by default.
        global_dict : dict or None, optional
            A dictionary of global variables, taken from globals() by default.
        resolvers : list of dict-like or None, optional
            A list of objects implementing the ``__getitem__`` special method that
            you can use to inject an additional collection of namespaces to use for
            variable lookup. For example, this is used in the
            :meth:`~DataFrame.query` method to inject the
            ``DataFrame.index`` and ``DataFrame.columns``
            variables that refer to their respective :class:`~pandas.DataFrame`
            instance attributes.
        level : int, optional
            The number of prior stack frames to traverse and add to the current
            scope. Most users will **not** need to change this parameter.
        inplace : bool
            Whether to modify the DataFrame rather than creating a new one.

        Returns
        -------
        DataFrame or None
            DataFrame resulting from the provided query expression or
            None if ``inplace=True``.

        See Also
        --------
        eval : Evaluate a string describing operations on
            DataFrame columns.
        DataFrame.eval : Evaluate a string describing operations on
            DataFrame columns.

        Notes
        -----
        The result of the evaluation of this expression is first passed to
        :attr:`DataFrame.loc` and if that fails because of a
        multidimensional key (e.g., a DataFrame) then the result will be passed
        to :meth:`DataFrame.__getitem__`.

        This method uses the top-level :func:`eval` function to
        evaluate the passed query.

        The :meth:`~pandas.DataFrame.query` method uses a slightly
        modified Python syntax by default. For example, the ``&`` and ``|``
        (bitwise) operators have the precedence of their boolean cousins,
        :keyword:`and` and :keyword:`or`. This *is* syntactically valid Python,
        however the semantics are different.

        You can change the semantics of the expression by passing the keyword
        argument ``parser='python'``. This enforces the same semantics as
        evaluation in Python space. Likewise, you can pass ``engine='python'``
        to evaluate an expression using Python itself as a backend. This is not
        recommended as it is inefficient compared to using ``numexpr`` as the
        engine.

        The :attr:`DataFrame.index` and
        :attr:`DataFrame.columns` attributes of the
        :class:`~pandas.DataFrame` instance are placed in the query namespace
        by default, which allows you to treat both the index and columns of the
        frame as a column in the frame.
        The identifier ``index`` is used for the frame index; you can also
        use the name of the index to identify it in a query. Please note that
        Python keywords may not be used as identifiers.

        For further details and examples see the ``query`` documentation in
        :ref:`indexing <indexing.query>`.

        *Backtick quoted variables*

        Backtick quoted variables are parsed as literal Python code and
        are converted internally to a Python valid identifier.
        This can lead to the following problems.

        During parsing a number of disallowed characters inside the backtick
        quoted string are replaced by strings that are allowed as a Python identifier.
        These characters include all operators in Python, the space character, the
        question mark, the exclamation mark, the dollar sign, and the euro sign.

        A backtick can be escaped by double backticks.

        See also the `Python documentation about lexical analysis
        <https://docs.python.org/3/reference/lexical_analysis.html>`__
        in combination with the source code in :mod:`pandas.core.computation.parsing`.

        Examples
        --------
        >>> df = pd.DataFrame(
        ...     {"A": range(1, 6), "B": range(10, 0, -2), "C&C": range(10, 5, -1)}
        ... )
        >>> df
           A   B  C&C
        0  1  10   10
        1  2   8    9
        2  3   6    8
        3  4   4    7
        4  5   2    6
        >>> df.query("A > B")
           A  B  C&C
        4  5  2    6

        The previous expression is equivalent to

        >>> df[df.A > df.B]
           A  B  C&C
        4  5  2    6

        For columns with spaces in their name, you can use backtick quoting.

        >>> df.query("B == `C&C`")
           A   B  C&C
        0  1  10   10

        The previous expression is equivalent to

        >>> df[df.B == df["C&C"]]
           A   B  C&C
        0  1  10   10

        Using local variable:

        >>> local_var = 2
        >>> df.query("A <= @local_var")
        A   B  C&C
        0  1  10   10
        1  2   8    9
        """
        inplace = validate_bool_kwarg(inplace, "inplace")
        if not isinstance(expr, str):
            msg = f"expr must be a string to be evaluated, {type(expr)} given"
            raise ValueError(msg)

        res = self.eval(
            expr,
            level=level + 1,
            parser=parser,
            target=None,
            engine=engine,
            local_dict=local_dict,
            global_dict=global_dict,
            resolvers=resolvers or (),
        )

        try:
            result = self.loc[res]
        except ValueError:
            # when res is multi-dimensional loc raises, but this is sometimes a
            # valid query
            result = self[res]

        if inplace:
            self._update_inplace(result)
            return None
        else:
            return result

    @overload
    def eval(self, expr: str, *, inplace: Literal[False] = ..., **kwargs) -> Any: ...

    @overload
    def eval(self, expr: str, *, inplace: Literal[True], **kwargs) -> None: ...

    def eval(self, expr: str, *, inplace: bool = False, **kwargs) -> Any | None:
        """
        Evaluate a string describing operations on DataFrame columns.

        .. warning::

            This method can run arbitrary code which can make you vulnerable to code
            injection if you pass user input to this function.

        Operates on columns only, not specific rows or elements.  This allows
        `eval` to run arbitrary code, which can make you vulnerable to code
        injection if you pass user input to this function.

        Parameters
        ----------
        expr : str
            The expression string to evaluate.

            You can refer to variables
            in the environment by prefixing them with an '@' character like
            ``@a + b``.

            You can refer to column names that are not valid Python variable names
            by surrounding them in backticks. Thus, column names containing spaces
            or punctuation (besides underscores) or starting with digits must be
            surrounded by backticks. (For example, a column named "Area (cm^2)" would
            be referenced as ```Area (cm^2)```). Column names which are Python keywords
            (like "if", "for", "import", etc) cannot be used.

            For example, if one of your columns is called ``a a`` and you want
            to sum it with ``b``, your query should be ```a a` + b``.

            See the documentation for :func:`eval` for full details of
            supported operations and functions in the expression string.
        inplace : bool, default False
            If the expression contains an assignment, whether to perform the
            operation inplace and mutate the existing DataFrame. Otherwise,
            a new DataFrame is returned.
        **kwargs
            See the documentation for :func:`eval` for complete details
            on the keyword arguments accepted by
            :meth:`~pandas.DataFrame.eval`.

        Returns
        -------
        ndarray, scalar, pandas object, or None
            The result of the evaluation or None if ``inplace=True``.

        See Also
        --------
        DataFrame.query : Evaluates a boolean expression to query the columns
            of a frame.
        DataFrame.assign : Can evaluate an expression or function to create new
            values for a column.
        eval : Evaluate a Python expression as a string using various
            backends.

        Notes
        -----
        For more details see the API documentation for :func:`~eval`.
        For detailed examples see :ref:`enhancing performance with eval
        <enhancingperf.eval>`.

        Examples
        --------
        >>> df = pd.DataFrame(
        ...     {"A": range(1, 6), "B": range(10, 0, -2), "C&C": range(10, 5, -1)}
        ... )
        >>> df
           A   B  C&C
        0  1  10   10
        1  2   8    9
        2  3   6    8
        3  4   4    7
        4  5   2    6
        >>> df.eval("A + B")
        0    11
        1    10
        2     9
        3     8
        4     7
        dtype: int64

        Assignment is allowed though by default the original DataFrame is not
        modified.

        >>> df.eval("D = A + B")
           A   B  C&C   D
        0  1  10   10  11
        1  2   8    9  10
        2  3   6    8   9
        3  4   4    7   8
        4  5   2    6   7
        >>> df
           A   B  C&C
        0  1  10   10
        1  2   8    9
        2  3   6    8
        3  4   4    7
        4  5   2    6

        Multiple columns can be assigned to using multi-line expressions:

        >>> df.eval(
        ...     '''
        ... D = A + B
        ... E = A - B
        ... '''
        ... )
           A   B  C&C   D  E
        0  1  10   10  11 -9
        1  2   8    9  10 -6
        2  3   6    8   9 -3
        3  4   4    7   8  0
        4  5   2    6   7  3

        For columns with spaces or other disallowed characters in their name, you can
        use backtick quoting.

        >>> df.eval("B * `C&C`")
        0    100
        1     72
        2     48
        3     28
        4     12

        Local variables shall be explicitly referenced using ``@``
        character in front of the name:

        >>> local_var = 2
        >>> df.eval("@local_var * A")
        0     2
        1     4
        2     6
        3     8
        4    10
        """
        from pandas.core.computation.eval import eval as _eval

        inplace = validate_bool_kwarg(inplace, "inplace")
        kwargs["level"] = kwargs.pop("level", 0) + 1
        index_resolvers = self._get_index_resolvers()
        column_resolvers = self._get_cleaned_column_resolvers()
        resolvers = column_resolvers, index_resolvers
        if "target" not in kwargs:
            kwargs["target"] = self
        kwargs["resolvers"] = tuple(kwargs.get("resolvers", ())) + resolvers

        return _eval(expr, inplace=inplace, **kwargs)

    def select_dtypes(self, include=None, exclude=None) -> DataFrame:
        """
        Return a subset of the DataFrame's columns based on the column dtypes.

        This method allows for filtering columns based on their data types.
        It is useful when working with heterogeneous DataFrames where operations
        need to be performed on a specific subset of data types.

        Parameters
        ----------
        include, exclude : scalar or list-like
            A selection of dtypes or strings to be included/excluded. At least
            one of these parameters must be supplied.

        Returns
        -------
        DataFrame
            The subset of the frame including the dtypes in ``include`` and
            excluding the dtypes in ``exclude``.

        Raises
        ------
        ValueError
            * If both of ``include`` and ``exclude`` are empty
            * If ``include`` and ``exclude`` have overlapping elements
        TypeError
            * If any kind of string dtype is passed in.

        See Also
        --------
        DataFrame.dtypes: Return Series with the data type of each column.

        Notes
        -----
        * To select all *numeric* types, use ``np.number`` or ``'number'``
        * To select strings you must use the ``object`` dtype, but note that
          this will return *all* object dtype columns. With
          ``pd.options.future.infer_string`` enabled, using ``"str"`` will
          work to select all string columns.
        * See the `numpy dtype hierarchy
          <https://numpy.org/doc/stable/reference/arrays.scalars.html>`__
        * To select datetimes, use ``np.datetime64``, ``'datetime'`` or
          ``'datetime64'``
        * To select timedeltas, use ``np.timedelta64``, ``'timedelta'`` or
          ``'timedelta64'``
        * To select Pandas categorical dtypes, use ``'category'``
        * To select Pandas datetimetz dtypes, use ``'datetimetz'``
          or ``'datetime64[ns, tz]'``

        Examples
        --------
        >>> df = pd.DataFrame(
        ...     {"a": [1, 2] * 3, "b": [True, False] * 3, "c": [1.0, 2.0] * 3}
        ... )
        >>> df
                a      b  c
        0       1   True  1.0
        1       2  False  2.0
        2       1   True  1.0
        3       2  False  2.0
        4       1   True  1.0
        5       2  False  2.0

        >>> df.select_dtypes(include="bool")
           b
        0  True
        1  False
        2  True
        3  False
        4  True
        5  False

        >>> df.select_dtypes(include=["float64"])
           c
        0  1.0
        1  2.0
        2  1.0
        3  2.0
        4  1.0
        5  2.0

        >>> df.select_dtypes(exclude=["int64"])
               b    c
        0   True  1.0
        1  False  2.0
        2   True  1.0
        3  False  2.0
        4   True  1.0
        5  False  2.0
        """
        if not is_list_like(include):
            include = (include,) if include is not None else ()
        if not is_list_like(exclude):
            exclude = (exclude,) if exclude is not None else ()

        selection = (frozenset(include), frozenset(exclude))

        if not any(selection):
            raise ValueError("at least one of include or exclude must be nonempty")

        # convert the myriad valid dtypes object to a single representation
        def check_int_infer_dtype(dtypes):
            converted_dtypes: list[type] = []
            for dtype in dtypes:
                # Numpy maps int to different types (int32, in64) on Windows and Linux
                # see https://github.com/numpy/numpy/issues/9464
                if (isinstance(dtype, str) and dtype == "int") or (dtype is int):
                    converted_dtypes.append(np.int32)
                    converted_dtypes.append(np.int64)
                elif dtype == "float" or dtype is float:
                    # GH#42452 : np.dtype("float") coerces to np.float64 from Numpy 1.20
                    converted_dtypes.extend([np.float64, np.float32])
                else:
                    converted_dtypes.append(infer_dtype_from_object(dtype))
            return frozenset(converted_dtypes)

        include = check_int_infer_dtype(include)
        exclude = check_int_infer_dtype(exclude)

        for dtypes in (include, exclude):
            invalidate_string_dtypes(dtypes)

        # can't both include AND exclude!
        if not include.isdisjoint(exclude):
            raise ValueError(f"include and exclude overlap on {(include & exclude)}")

        def dtype_predicate(dtype: DtypeObj, dtypes_set) -> bool:
            # GH 46870: BooleanDtype._is_numeric == True but should be excluded
            dtype = dtype if not isinstance(dtype, ArrowDtype) else dtype.numpy_dtype
            return (
                issubclass(dtype.type, tuple(dtypes_set))
                or (
                    np.number in dtypes_set
                    and getattr(dtype, "_is_numeric", False)
                    and not is_bool_dtype(dtype)
                )
                # backwards compat for the default `str` dtype being selected by object
                or (
                    isinstance(dtype, StringDtype)
                    and dtype.na_value is np.nan
                    and np.object_ in dtypes_set
                )
            )

        def predicate(arr: ArrayLike) -> bool:
            dtype = arr.dtype
            if include:
                if not dtype_predicate(dtype, include):
                    return False

            if exclude:
                if dtype_predicate(dtype, exclude):
                    return False

            return True

        blk_dtypes = [blk.dtype for blk in self._mgr.blocks]
        if (
            np.object_ in include
            and str not in include
            and str not in exclude
            and any(
                isinstance(dtype, StringDtype) and dtype.na_value is np.nan
                for dtype in blk_dtypes
            )
        ):
            # GH#61916
            warnings.warn(
                "For backward compatibility, 'str' dtypes are included by "
                "select_dtypes when 'object' dtype is specified. "
                "This behavior is deprecated and will be removed in a future "
                "version. Explicitly pass 'str' to `include` to select them, "
                "or to `exclude` to remove them and silence this warning.\nSee "
                "https://pandas.pydata.org/docs/user_guide/migration-3-strings.html"
                "#string-migration-select-dtypes for details on how to write code "
                "that works with pandas 2 and 3.",
                Pandas4Warning,
                stacklevel=find_stack_level(),
            )

        mgr = self._mgr._get_data_subset(predicate).copy(deep=False)
        return self._constructor_from_mgr(mgr, axes=mgr.axes).__finalize__(self)

    def insert(
        self,
        loc: int,
        column: Hashable,
        value: object,
        allow_duplicates: bool | lib.NoDefault = lib.no_default,
    ) -> None:
        """
        Insert column into DataFrame at specified location.

        Raises a ValueError if `column` is already contained in the DataFrame,
        unless `allow_duplicates` is set to True.

        Parameters
        ----------
        loc : int
            Insertion index. Must verify 0 <= loc <= len(columns).
        column : str, number, or hashable object
            Label of the inserted column.
        value : Scalar, Series, or array-like
            Content of the inserted column.
        allow_duplicates : bool, optional, default lib.no_default
            Allow duplicate column labels to be created.

        See Also
        --------
        Index.insert : Insert new item by index.

        Examples
        --------
        >>> df = pd.DataFrame({"col1": [1, 2], "col2": [3, 4]})
        >>> df
           col1  col2
        0     1     3
        1     2     4
        >>> df.insert(1, "newcol", [99, 99])
        >>> df
           col1  newcol  col2
        0     1      99     3
        1     2      99     4
        >>> df.insert(0, "col1", [100, 100], allow_duplicates=True)
        >>> df
           col1  col1  newcol  col2
        0   100     1      99     3
        1   100     2      99     4

        Notice that pandas uses index alignment in case of `value` from type `Series`:

        >>> df.insert(0, "col0", pd.Series([5, 6], index=[1, 2]))
        >>> df
           col0  col1  col1  newcol  col2
        0   NaN   100     1      99     3
        1   5.0   100     2      99     4
        """
        if allow_duplicates is lib.no_default:
            allow_duplicates = False
        if allow_duplicates and not self.flags.allows_duplicate_labels:
            raise ValueError(
                "Cannot specify 'allow_duplicates=True' when "
                "'self.flags.allows_duplicate_labels' is False."
            )
        if not allow_duplicates and column in self.columns:
            # Should this be a different kind of error??
            raise ValueError(f"cannot insert {column}, already exists")
        if not is_integer(loc):
            raise TypeError("loc must be int")
        # convert non stdlib ints to satisfy typing checks
        loc = int(loc)
        if isinstance(value, DataFrame) and len(value.columns) > 1:
            raise ValueError(
                f"Expected a one-dimensional object, got a DataFrame with "
                f"{len(value.columns)} columns instead."
            )
        elif isinstance(value, DataFrame):
            value = value.iloc[:, 0]

        value, refs = self._sanitize_column(value)
        self._mgr.insert(loc, column, value, refs=refs)

    def assign(self, **kwargs) -> DataFrame:
        r"""
        Assign new columns to a DataFrame.

        Returns a new object with all original columns in addition to new ones.
        Existing columns that are re-assigned will be overwritten.

        Parameters
        ----------
        **kwargs : callable or Series
            The column names are keywords. If the values are
            callable, they are computed on the DataFrame and
            assigned to the new columns. The callable must not
            change input DataFrame (though pandas doesn't check it).
            If the values are not callable, (e.g. a Series, scalar, or array),
            they are simply assigned.

        Returns
        -------
        DataFrame
            A new DataFrame with the new columns in addition to
            all the existing columns.

        See Also
        --------
        DataFrame.loc : Select a subset of a DataFrame by labels.
        DataFrame.iloc : Select a subset of a DataFrame by positions.

        Notes
        -----
        Assigning multiple columns within the same ``assign`` is possible.
        Later items in '\*\*kwargs' may refer to newly created or modified
        columns in 'df'; items are computed and assigned into 'df' in order.

        Examples
        --------
        >>> df = pd.DataFrame({"temp_c": [17.0, 25.0]}, index=["Portland", "Berkeley"])
        >>> df
                  temp_c
        Portland    17.0
        Berkeley    25.0

        Where the value is a callable, evaluated on `df`:

        >>> df.assign(temp_f=lambda x: x.temp_c * 9 / 5 + 32)
                  temp_c  temp_f
        Portland    17.0    62.6
        Berkeley    25.0    77.0

        Alternatively, the same behavior can be achieved by directly
        referencing an existing Series or sequence:

        >>> df.assign(temp_f=df["temp_c"] * 9 / 5 + 32)
                  temp_c  temp_f
        Portland    17.0    62.6
        Berkeley    25.0    77.0

        or by using :meth:`pandas.col`:

        >>> df.assign(temp_f=pd.col("temp_c") * 9 / 5 + 32)
                  temp_c  temp_f
        Portland    17.0    62.6
        Berkeley    25.0    77.0

        You can create multiple columns within the same assign where one
        of the columns depends on another one defined within the same assign:

        >>> df.assign(
        ...     temp_f=lambda x: x["temp_c"] * 9 / 5 + 32,
        ...     temp_k=lambda x: (x["temp_f"] + 459.67) * 5 / 9,
        ... )
                  temp_c  temp_f  temp_k
        Portland    17.0    62.6  290.15
        Berkeley    25.0    77.0  298.15
        """
        data = self.copy(deep=False)

        for k, v in kwargs.items():
            data[k] = com.apply_if_callable(v, data)
        return data

    def _sanitize_column(self, value) -> tuple[ArrayLike, BlockValuesRefs | None]:
        """
        Ensures new columns (which go into the BlockManager as new blocks) are
        always copied (or a reference is being tracked to them under CoW)
        and converted into an array.

        Parameters
        ----------
        value : scalar, Series, or array-like

        Returns
        -------
        tuple of numpy.ndarray or ExtensionArray and optional BlockValuesRefs
        """
        self._ensure_valid_index(value)

        # Using a DataFrame would mean coercing values to one dtype
        assert not isinstance(value, DataFrame)
        if is_dict_like(value):
            if not isinstance(value, Series):
                value = Series(value)
            return _reindex_for_setitem(value, self.index)

        if is_list_like(value):
            com.require_length_match(value, self.index)
        return sanitize_array(value, self.index, copy=True, allow_2d=True), None

    @property
    def _series(self):
        return {item: self._ixs(idx, axis=1) for idx, item in enumerate(self.columns)}

    # ----------------------------------------------------------------------
    # Reindexing and alignment

    def _reindex_multi(self, axes: dict[str, Index], fill_value) -> DataFrame:
        """
        We are guaranteed non-Nones in the axes.
        """

        new_index, row_indexer = self.index.reindex(axes["index"])
        new_columns, col_indexer = self.columns.reindex(axes["columns"])

        if row_indexer is not None and col_indexer is not None:
            # Fastpath. By doing two 'take's at once we avoid making an
            #  unnecessary copy.
            # We only get here with `self._can_fast_transpose`, which (almost)
            #  ensures that self.values is cheap. It may be worth making this
            #  condition more specific.
            indexer = row_indexer, col_indexer
            new_values = take_2d_multi(self.values, indexer, fill_value=fill_value)
            return self._constructor(
                new_values, index=new_index, columns=new_columns, copy=False
            )
        else:
            return self._reindex_with_indexers(
                {0: [new_index, row_indexer], 1: [new_columns, col_indexer]},
                fill_value=fill_value,
            )

    @Appender(
        """
        Examples
        --------
        >>> df = pd.DataFrame({"A": [1, 2, 3], "B": [4, 5, 6]})

        Change the row labels.

        >>> df.set_axis(['a', 'b', 'c'], axis='index')
           A  B
        a  1  4
        b  2  5
        c  3  6

        Change the column labels.

        >>> df.set_axis(['I', 'II'], axis='columns')
           I  II
        0  1   4
        1  2   5
        2  3   6
        """
    )
    @Substitution(
        klass=_shared_doc_kwargs["klass"],
        axes_single_arg=_shared_doc_kwargs["axes_single_arg"],
        extended_summary_sub=" column or",
        axis_description_sub=", and 1 identifies the columns",
        see_also_sub=" or columns",
    )
    @Appender(NDFrame.set_axis.__doc__)
    def set_axis(
        self,
        labels,
        *,
        axis: Axis = 0,
        copy: bool | lib.NoDefault = lib.no_default,
    ) -> DataFrame:
        return super().set_axis(labels, axis=axis, copy=copy)

    @doc(
        NDFrame.reindex,
        klass=_shared_doc_kwargs["klass"],
        optional_reindex=_shared_doc_kwargs["optional_reindex"],
    )
    def reindex(
        self,
        labels=None,
        *,
        index=None,
        columns=None,
        axis: Axis | None = None,
        method: ReindexMethod | None = None,
        copy: bool | lib.NoDefault = lib.no_default,
        level: Level | None = None,
        fill_value: Scalar | None = np.nan,
        limit: int | None = None,
        tolerance=None,
    ) -> DataFrame:
        return super().reindex(
            labels=labels,
            index=index,
            columns=columns,
            axis=axis,
            method=method,
            level=level,
            fill_value=fill_value,
            limit=limit,
            tolerance=tolerance,
            copy=copy,
        )

    @overload
    def drop(
        self,
        labels: IndexLabel | ListLike = ...,
        *,
        axis: Axis = ...,
        index: IndexLabel | ListLike = ...,
        columns: IndexLabel | ListLike = ...,
        level: Level = ...,
        inplace: Literal[True],
        errors: IgnoreRaise = ...,
    ) -> None: ...

    @overload
    def drop(
        self,
        labels: IndexLabel | ListLike = ...,
        *,
        axis: Axis = ...,
        index: IndexLabel | ListLike = ...,
        columns: IndexLabel | ListLike = ...,
        level: Level = ...,
        inplace: Literal[False] = ...,
        errors: IgnoreRaise = ...,
    ) -> DataFrame: ...

    @overload
    def drop(
        self,
        labels: IndexLabel | ListLike = ...,
        *,
        axis: Axis = ...,
        index: IndexLabel | ListLike = ...,
        columns: IndexLabel | ListLike = ...,
        level: Level = ...,
        inplace: bool = ...,
        errors: IgnoreRaise = ...,
    ) -> DataFrame | None: ...

    def drop(
        self,
        labels: IndexLabel | ListLike = None,
        *,
        axis: Axis = 0,
        index: IndexLabel | ListLike = None,
        columns: IndexLabel | ListLike = None,
        level: Level | None = None,
        inplace: bool = False,
        errors: IgnoreRaise = "raise",
    ) -> DataFrame | None:
        """
        Drop specified labels from rows or columns.

        Remove rows or columns by specifying label names and corresponding
        axis, or by directly specifying index or column names. When using a
        multi-index, labels on different levels can be removed by specifying
        the level. See the :ref:`user guide <advanced.shown_levels>`
        for more information about the now unused levels.

        Parameters
        ----------
        labels : single label or iterable of labels
            Index or column labels to drop. A tuple will be used as a single
            label and not treated as an iterable.
        axis : {0 or 'index', 1 or 'columns'}, default 0
            Whether to drop labels from the index (0 or 'index') or
            columns (1 or 'columns').
        index : single label or iterable of labels
            Alternative to specifying axis (``labels, axis=0``
            is equivalent to ``index=labels``).
        columns : single label or iterable of labels
            Alternative to specifying axis (``labels, axis=1``
            is equivalent to ``columns=labels``).
        level : int or level name, optional
            For MultiIndex, level from which the labels will be removed.
        inplace : bool, default False
            If False, return a copy. Otherwise, do operation
            in place and return None.
        errors : {'ignore', 'raise'}, default 'raise'
            If 'ignore', suppress error and only existing labels are
            dropped.

        Returns
        -------
        DataFrame or None
            Returns DataFrame or None DataFrame with the specified
            index or column labels removed or None if inplace=True.

        Raises
        ------
        KeyError
            If any of the labels is not found in the selected axis.

        See Also
        --------
        DataFrame.loc : Label-location based indexer for selection by label.
        DataFrame.dropna : Return DataFrame with labels on given axis omitted
            where (all or any) data are missing.
        DataFrame.drop_duplicates : Return DataFrame with duplicate rows
            removed, optionally only considering certain columns.
        Series.drop : Return Series with specified index labels removed.

        Examples
        --------
        >>> df = pd.DataFrame(np.arange(12).reshape(3, 4), columns=["A", "B", "C", "D"])
        >>> df
           A  B   C   D
        0  0  1   2   3
        1  4  5   6   7
        2  8  9  10  11

        Drop columns

        >>> df.drop(["B", "C"], axis=1)
           A   D
        0  0   3
        1  4   7
        2  8  11

        >>> df.drop(columns=["B", "C"])
           A   D
        0  0   3
        1  4   7
        2  8  11

        Drop a row by index

        >>> df.drop([0, 1])
           A  B   C   D
        2  8  9  10  11

        Drop columns and/or rows of MultiIndex DataFrame

        >>> midx = pd.MultiIndex(
        ...     levels=[["llama", "cow", "falcon"], ["speed", "weight", "length"]],
        ...     codes=[[0, 0, 0, 1, 1, 1, 2, 2, 2], [0, 1, 2, 0, 1, 2, 0, 1, 2]],
        ... )
        >>> df = pd.DataFrame(
        ...     index=midx,
        ...     columns=["big", "small"],
        ...     data=[
        ...         [45, 30],
        ...         [200, 100],
        ...         [1.5, 1],
        ...         [30, 20],
        ...         [250, 150],
        ...         [1.5, 0.8],
        ...         [320, 250],
        ...         [1, 0.8],
        ...         [0.3, 0.2],
        ...     ],
        ... )
        >>> df
                        big     small
        llama   speed   45.0    30.0
                weight  200.0   100.0
                length  1.5     1.0
        cow     speed   30.0    20.0
                weight  250.0   150.0
                length  1.5     0.8
        falcon  speed   320.0   250.0
                weight  1.0     0.8
                length  0.3     0.2

        Drop a specific index combination from the MultiIndex
        DataFrame, i.e., drop the combination ``'falcon'`` and
        ``'weight'``, which deletes only the corresponding row

        >>> df.drop(index=("falcon", "weight"))
                        big     small
        llama   speed   45.0    30.0
                weight  200.0   100.0
                length  1.5     1.0
        cow     speed   30.0    20.0
                weight  250.0   150.0
                length  1.5     0.8
        falcon  speed   320.0   250.0
                length  0.3     0.2

        >>> df.drop(index="cow", columns="small")
                        big
        llama   speed   45.0
                weight  200.0
                length  1.5
        falcon  speed   320.0
                weight  1.0
                length  0.3

        >>> df.drop(index="length", level=1)
                        big     small
        llama   speed   45.0    30.0
                weight  200.0   100.0
        cow     speed   30.0    20.0
                weight  250.0   150.0
        falcon  speed   320.0   250.0
                weight  1.0     0.8
        """
        return super().drop(
            labels=labels,
            axis=axis,
            index=index,
            columns=columns,
            level=level,
            inplace=inplace,
            errors=errors,
        )

    @overload
    def rename(
        self,
        mapper: Renamer | None = ...,
        *,
        index: Renamer | None = ...,
        columns: Renamer | None = ...,
        axis: Axis | None = ...,
        copy: bool | lib.NoDefault = lib.no_default,
        inplace: Literal[True],
        level: Level = ...,
        errors: IgnoreRaise = ...,
    ) -> None: ...

    @overload
    def rename(
        self,
        mapper: Renamer | None = ...,
        *,
        index: Renamer | None = ...,
        columns: Renamer | None = ...,
        axis: Axis | None = ...,
        copy: bool | lib.NoDefault = lib.no_default,
        inplace: Literal[False] = ...,
        level: Level = ...,
        errors: IgnoreRaise = ...,
    ) -> DataFrame: ...

    @overload
    def rename(
        self,
        mapper: Renamer | None = ...,
        *,
        index: Renamer | None = ...,
        columns: Renamer | None = ...,
        axis: Axis | None = ...,
        copy: bool | lib.NoDefault = lib.no_default,
        inplace: bool = ...,
        level: Level = ...,
        errors: IgnoreRaise = ...,
    ) -> DataFrame | None: ...

    def rename(
        self,
        mapper: Renamer | None = None,
        *,
        index: Renamer | None = None,
        columns: Renamer | None = None,
        axis: Axis | None = None,
        copy: bool | lib.NoDefault = lib.no_default,
        inplace: bool = False,
        level: Level | None = None,
        errors: IgnoreRaise = "ignore",
    ) -> DataFrame | None:
        """
        Rename columns or index labels.

        Function / dict values must be unique (1-to-1). Labels not contained in
        a dict / Series will be left as-is. Extra labels listed don't throw an
        error.

        See the :ref:`user guide <basics.rename>` for more.

        Parameters
        ----------
        mapper : dict-like or function
            Dict-like or function transformations to apply to
            that axis' values. Use either ``mapper`` and ``axis`` to
            specify the axis to target with ``mapper``, or ``index`` and
            ``columns``.
        index : dict-like or function
            Alternative to specifying axis (``mapper, axis=0``
            is equivalent to ``index=mapper``).
        columns : dict-like or function
            Alternative to specifying axis (``mapper, axis=1``
            is equivalent to ``columns=mapper``).
        axis : {0 or 'index', 1 or 'columns'}, default 0
            Axis to target with ``mapper``. Can be either the axis name
            ('index', 'columns') or number (0, 1). The default is 'index'.
        copy : bool, default False
            Also copy underlying data.

            .. note::
                The `copy` keyword will change behavior in pandas 3.0.
                `Copy-on-Write
                <https://pandas.pydata.org/docs/dev/user_guide/copy_on_write.html>`__
                will be enabled by default, which means that all methods with a
                `copy` keyword will use a lazy copy mechanism to defer the copy and
                ignore the `copy` keyword. The `copy` keyword will be removed in a
                future version of pandas.

                You can already get the future behavior and improvements through
                enabling copy on write ``pd.options.mode.copy_on_write = True``

            .. deprecated:: 3.0.0
        inplace : bool, default False
            Whether to modify the DataFrame rather than creating a new one.
            If True then value of copy is ignored.
        level : int or level name, default None
            In case of a MultiIndex, only rename labels in the specified
            level.
        errors : {'ignore', 'raise'}, default 'ignore'
            If 'raise', raise a `KeyError` when a dict-like `mapper`, `index`,
            or `columns` contains labels that are not present in the Index
            being transformed.
            If 'ignore', existing keys will be renamed and extra keys will be
            ignored.

        Returns
        -------
        DataFrame or None
            DataFrame with the renamed axis labels or None if ``inplace=True``.

        Raises
        ------
        KeyError
            If any of the labels is not found in the selected axis and
            "errors='raise'".

        See Also
        --------
        DataFrame.rename_axis : Set the name of the axis.

        Examples
        --------
        ``DataFrame.rename`` supports two calling conventions

        * ``(index=index_mapper, columns=columns_mapper, ...)``
        * ``(mapper, axis={'index', 'columns'}, ...)``

        We *highly* recommend using keyword arguments to clarify your
        intent.

        Rename columns using a mapping:

        >>> df = pd.DataFrame({"A": [1, 2, 3], "B": [4, 5, 6]})
        >>> df.rename(columns={"A": "a", "B": "c"})
           a  c
        0  1  4
        1  2  5
        2  3  6

        Rename index using a mapping:

        >>> df.rename(index={0: "x", 1: "y", 2: "z"})
           A  B
        x  1  4
        y  2  5
        z  3  6

        Cast index labels to a different type:

        >>> df.index
        RangeIndex(start=0, stop=3, step=1)
        >>> df.rename(index=str).index
        Index(['0', '1', '2'], dtype='object')

        >>> df.rename(columns={"A": "a", "B": "b", "C": "c"}, errors="raise")
        Traceback (most recent call last):
        KeyError: ['C'] not found in axis

        Using axis-style parameters:

        >>> df.rename(str.lower, axis="columns")
           a  b
        0  1  4
        1  2  5
        2  3  6

        >>> df.rename({1: 2, 2: 4}, axis="index")
           A  B
        0  1  4
        2  2  5
        4  3  6
        """
        self._check_copy_deprecation(copy)
        return super()._rename(
            mapper=mapper,
            index=index,
            columns=columns,
            axis=axis,
            inplace=inplace,
            level=level,
            errors=errors,
        )

    def pop(self, item: Hashable) -> Series:
        """
        Return item and drop it from DataFrame. Raise KeyError if not found.

        Parameters
        ----------
        item : label
            Label of column to be popped.

        Returns
        -------
        Series
            Series representing the item that is dropped.

        See Also
        --------
        DataFrame.drop: Drop specified labels from rows or columns.
        DataFrame.drop_duplicates: Return DataFrame with duplicate rows removed.

        Examples
        --------
        >>> df = pd.DataFrame(
        ...     [
        ...         ("falcon", "bird", 389.0),
        ...         ("parrot", "bird", 24.0),
        ...         ("lion", "mammal", 80.5),
        ...         ("monkey", "mammal", np.nan),
        ...     ],
        ...     columns=("name", "class", "max_speed"),
        ... )
        >>> df
             name   class  max_speed
        0  falcon    bird      389.0
        1  parrot    bird       24.0
        2    lion  mammal       80.5
        3  monkey  mammal        NaN

        >>> df.pop("class")
        0      bird
        1      bird
        2    mammal
        3    mammal
        Name: class, dtype: object

        >>> df
             name  max_speed
        0  falcon      389.0
        1  parrot       24.0
        2    lion       80.5
        3  monkey        NaN
        """
        return super().pop(item=item)

    @overload
    def _replace_columnwise(
        self, mapping: dict[Hashable, tuple[Any, Any]], inplace: Literal[True], regex
    ) -> None: ...

    @overload
    def _replace_columnwise(
        self, mapping: dict[Hashable, tuple[Any, Any]], inplace: Literal[False], regex
    ) -> Self: ...

    def _replace_columnwise(
        self, mapping: dict[Hashable, tuple[Any, Any]], inplace: bool, regex
    ) -> Self | None:
        """
        Dispatch to Series.replace column-wise.

        Parameters
        ----------
        mapping : dict
            of the form {col: (target, value)}
        inplace : bool
        regex : bool or same types as `to_replace` in DataFrame.replace

        Returns
        -------
        DataFrame or None
        """
        # Operate column-wise
        res = self if inplace else self.copy(deep=False)
        ax = self.columns

        for i, ax_value in enumerate(ax):
            if ax_value in mapping:
                ser = self.iloc[:, i]

                target, value = mapping[ax_value]
                newobj = ser.replace(target, value, regex=regex)

                res._iset_item(i, newobj, inplace=inplace)

        if inplace:
            return None
        return res.__finalize__(self)

    @doc(NDFrame.shift, klass=_shared_doc_kwargs["klass"])
    def shift(
        self,
        periods: int | Sequence[int] = 1,
        freq: Frequency | None = None,
        axis: Axis = 0,
        fill_value: Hashable = lib.no_default,
        suffix: str | None = None,
    ) -> DataFrame:
        if freq is not None and fill_value is not lib.no_default:
            # GH#53832
            raise ValueError(
                "Passing a 'freq' together with a 'fill_value' is not allowed."
            )

        if self.empty and freq is None:
            return self.copy()

        axis = self._get_axis_number(axis)

        if is_list_like(periods):
            periods = cast(Sequence, periods)
            if axis == 1:
                raise ValueError(
                    "If `periods` contains multiple shifts, `axis` cannot be 1."
                )
            if len(periods) == 0:
                raise ValueError("If `periods` is an iterable, it cannot be empty.")
            from pandas.core.reshape.concat import concat

            shifted_dataframes = []
            for period in periods:
                if not is_integer(period):
                    raise TypeError(
                        f"Periods must be integer, but {period} is {type(period)}."
                    )
                period = cast(int, period)
                shifted_dataframes.append(
                    super()
                    .shift(periods=period, freq=freq, axis=axis, fill_value=fill_value)
                    .add_suffix(f"{suffix}_{period}" if suffix else f"_{period}")
                )
            return concat(shifted_dataframes, axis=1)  # bug
        elif suffix:
            raise ValueError("Cannot specify `suffix` if `periods` is an int.")
        periods = cast(int, periods)

        ncols = len(self.columns)
        if axis == 1 and periods != 0 and ncols > 0 and freq is None:
            if fill_value is lib.no_default:
                # We will infer fill_value to match the closest column

                # Use a column that we know is valid for our column's dtype GH#38434
                label = self.columns[0]

                if periods > 0:
                    result = self.iloc[:, :-periods]
                    for col in range(min(ncols, abs(periods))):
                        # TODO(EA2D): doing this in a loop unnecessary with 2D EAs
                        # Define filler inside loop so we get a copy
                        filler = self.iloc[:, 0].shift(len(self))
                        result.insert(0, label, filler, allow_duplicates=True)
                else:
                    result = self.iloc[:, -periods:]
                    for col in range(min(ncols, abs(periods))):
                        # Define filler inside loop so we get a copy
                        filler = self.iloc[:, -1].shift(len(self))
                        result.insert(
                            len(result.columns), label, filler, allow_duplicates=True
                        )

                result.columns = self.columns.copy()
                return result
            elif len(self._mgr.blocks) > 1 or (
                # If we only have one block and we know that we can't
                #  keep the same dtype (i.e. the _can_hold_element check)
                #  then we can go through the reindex_indexer path
                #  (and avoid casting logic in the Block method).
                not can_hold_element(self._mgr.blocks[0].values, fill_value)
            ):
                # GH#35488 we need to watch out for multi-block cases
                # We only get here with fill_value not-lib.no_default
                nper = abs(periods)
                nper = min(nper, ncols)
                if periods > 0:
                    indexer = np.array(
                        [-1] * nper + list(range(ncols - periods)), dtype=np.intp
                    )
                else:
                    indexer = np.array(
                        list(range(nper, ncols)) + [-1] * nper, dtype=np.intp
                    )
                mgr = self._mgr.reindex_indexer(
                    self.columns,
                    indexer,
                    axis=0,
                    fill_value=fill_value,
                    allow_dups=True,
                )
                res_df = self._constructor_from_mgr(mgr, axes=mgr.axes)
                return res_df.__finalize__(self, method="shift")
            else:
                return self.T.shift(periods=periods, fill_value=fill_value).T

        return super().shift(
            periods=periods, freq=freq, axis=axis, fill_value=fill_value
        )

    @overload
    def set_index(
        self,
        keys,
        *,
        drop: bool = ...,
        append: bool = ...,
        inplace: Literal[False] = ...,
        verify_integrity: bool = ...,
    ) -> DataFrame: ...

    @overload
    def set_index(
        self,
        keys,
        *,
        drop: bool = ...,
        append: bool = ...,
        inplace: Literal[True],
        verify_integrity: bool = ...,
    ) -> None: ...

    def set_index(
        self,
        keys,
        *,
        drop: bool = True,
        append: bool = False,
        inplace: bool = False,
        verify_integrity: bool = False,
    ) -> DataFrame | None:
        """
        Set the DataFrame index using existing columns.

        Set the DataFrame index (row labels) using one or more existing
        columns or arrays (of the correct length). The index can replace the
        existing index or expand on it.

        Parameters
        ----------
        keys : label or array-like or list of labels/arrays
            This parameter can be either a single column key, a single array of
            the same length as the calling DataFrame, or a list containing an
            arbitrary combination of column keys and arrays. Here, "array"
            encompasses :class:`Series`, :class:`Index`, ``np.ndarray``, and
            instances of :class:`~collections.abc.Iterator`.
        drop : bool, default True
            Delete columns to be used as the new index.
        append : bool, default False
            Whether to append columns to existing index.
            Setting to True will add the new columns to existing index.
            When set to False, the current index will be dropped from the DataFrame.
        inplace : bool, default False
            Whether to modify the DataFrame rather than creating a new one.
        verify_integrity : bool, default False
            Check the new index for duplicates. Otherwise defer the check until
            necessary. Setting to False will improve the performance of this
            method.

        Returns
        -------
        DataFrame or None
            Changed row labels or None if ``inplace=True``.

        See Also
        --------
        DataFrame.reset_index : Opposite of set_index.
        DataFrame.reindex : Change to new indices or expand indices.
        DataFrame.reindex_like : Change to same indices as other DataFrame.

        Examples
        --------
        >>> df = pd.DataFrame(
        ...     {
        ...         "month": [1, 4, 7, 10],
        ...         "year": [2012, 2014, 2013, 2014],
        ...         "sale": [55, 40, 84, 31],
        ...     }
        ... )
        >>> df
           month  year  sale
        0      1  2012    55
        1      4  2014    40
        2      7  2013    84
        3     10  2014    31

        Set the index to become the 'month' column:

        >>> df.set_index("month")
               year  sale
        month
        1      2012    55
        4      2014    40
        7      2013    84
        10     2014    31

        Create a MultiIndex using columns 'year' and 'month':

        >>> df.set_index(["year", "month"])
                    sale
        year  month
        2012  1     55
        2014  4     40
        2013  7     84
        2014  10    31

        Create a MultiIndex using an Index and a column:

        >>> df.set_index([pd.Index([1, 2, 3, 4]), "year"])
                 month  sale
           year
        1  2012  1      55
        2  2014  4      40
        3  2013  7      84
        4  2014  10     31

        Create a MultiIndex using two Series:

        >>> s = pd.Series([1, 2, 3, 4])
        >>> df.set_index([s, s**2])
              month  year  sale
        1 1       1  2012    55
        2 4       4  2014    40
        3 9       7  2013    84
        4 16     10  2014    31

        Append a column to the existing index:

        >>> df = df.set_index("month")
        >>> df.set_index("year", append=True)
                      sale
        month  year
        1      2012    55
        4      2014    40
        7      2013    84
        10     2014    31

        >>> df.set_index("year", append=False)
               sale
        year
        2012    55
        2014    40
        2013    84
        2014    31
        """
        inplace = validate_bool_kwarg(inplace, "inplace")
        self._check_inplace_and_allows_duplicate_labels(inplace)
        if not isinstance(keys, list):
            keys = [keys]

        err_msg = (
            'The parameter "keys" may be a column key, one-dimensional '
            "array, or a list containing only valid column keys and "
            "one-dimensional arrays."
        )

        missing: list[Hashable] = []
        for col in keys:
            if isinstance(col, (Index, Series, np.ndarray, list, abc.Iterator)):
                # arrays are fine as long as they are one-dimensional
                # iterators get converted to list below
                if getattr(col, "ndim", 1) != 1:
                    raise ValueError(err_msg)
            else:
                # everything else gets tried as a key; see GH 24969
                try:
                    found = col in self.columns
                except TypeError as err:
                    raise TypeError(
                        f"{err_msg}. Received column of type {type(col)}"
                    ) from err
                else:
                    if not found:
                        missing.append(col)

        if missing:
            raise KeyError(f"None of {missing} are in the columns")

        if inplace:
            frame = self
        else:
            frame = self.copy(deep=False)

        arrays: list[Index] = []
        names: list[Hashable] = []
        if append:
            names = list(self.index.names)
            if isinstance(self.index, MultiIndex):
                arrays.extend(
                    self.index._get_level_values(i) for i in range(self.index.nlevels)
                )
            else:
                arrays.append(self.index)

        to_remove: set[Hashable] = set()
        for col in keys:
            if isinstance(col, MultiIndex):
                arrays.extend(col._get_level_values(n) for n in range(col.nlevels))
                names.extend(col.names)
            elif isinstance(col, (Index, Series)):
                # if Index then not MultiIndex (treated above)

                # error: Argument 1 to "append" of "list" has incompatible type
                #  "Union[Index, Series]"; expected "Index"
                arrays.append(col)  # type: ignore[arg-type]
                names.append(col.name)
            elif isinstance(col, (list, np.ndarray)):
                # error: Argument 1 to "append" of "list" has incompatible type
                # "Union[List[Any], ndarray]"; expected "Index"
                arrays.append(col)  # type: ignore[arg-type]
                names.append(None)
            elif isinstance(col, abc.Iterator):
                # error: Argument 1 to "append" of "list" has incompatible type
                # "List[Any]"; expected "Index"
                arrays.append(list(col))  # type: ignore[arg-type]
                names.append(None)
            # from here, col can only be a column label
            else:
                arrays.append(frame[col])
                names.append(col)
                if drop:
                    to_remove.add(col)

            if len(arrays[-1]) != len(self):
                # check newest element against length of calling frame, since
                # ensure_index_from_sequences would not raise for append=False.
                raise ValueError(
                    f"Length mismatch: Expected {len(self)} rows, "
                    f"received array of length {len(arrays[-1])}"
                )

        index = ensure_index_from_sequences(arrays, names)

        if verify_integrity and not index.is_unique:
            duplicates = index[index.duplicated()].unique()
            raise ValueError(f"Index has duplicate keys: {duplicates}")

        # use set to handle duplicate column names gracefully in case of drop
        for c in to_remove:
            del frame[c]

        # clear up memory usage
        index._cleanup()

        frame.index = index

        if not inplace:
            return frame
        return None

    @overload
    def reset_index(
        self,
        level: IndexLabel = ...,
        *,
        drop: bool = ...,
        inplace: Literal[False] = ...,
        col_level: Hashable = ...,
        col_fill: Hashable = ...,
        allow_duplicates: bool | lib.NoDefault = ...,
        names: Hashable | Sequence[Hashable] | None = None,
    ) -> DataFrame: ...

    @overload
    def reset_index(
        self,
        level: IndexLabel = ...,
        *,
        drop: bool = ...,
        inplace: Literal[True],
        col_level: Hashable = ...,
        col_fill: Hashable = ...,
        allow_duplicates: bool | lib.NoDefault = ...,
        names: Hashable | Sequence[Hashable] | None = None,
    ) -> None: ...

    @overload
    def reset_index(
        self,
        level: IndexLabel = ...,
        *,
        drop: bool = ...,
        inplace: bool = ...,
        col_level: Hashable = ...,
        col_fill: Hashable = ...,
        allow_duplicates: bool | lib.NoDefault = ...,
        names: Hashable | Sequence[Hashable] | None = None,
    ) -> DataFrame | None: ...

    def reset_index(
        self,
        level: IndexLabel | None = None,
        *,
        drop: bool = False,
        inplace: bool = False,
        col_level: Hashable = 0,
        col_fill: Hashable = "",
        allow_duplicates: bool | lib.NoDefault = lib.no_default,
        names: Hashable | Sequence[Hashable] | None = None,
    ) -> DataFrame | None:
        """
        Reset the index, or a level of it.

        Reset the index of the DataFrame, and use the default one instead.
        If the DataFrame has a MultiIndex, this method can remove one or more
        levels.

        Parameters
        ----------
        level : int, str, tuple, or list, default None
            Only remove the given levels from the index. Removes all levels by
            default.
        drop : bool, default False
            Do not try to insert index into dataframe columns. This resets
            the index to the default integer index.
        inplace : bool, default False
            Whether to modify the DataFrame rather than creating a new one.
        col_level : int or str, default 0
            If the columns have multiple levels, determines which level the
            labels are inserted into. By default it is inserted into the first
            level.
        col_fill : object, default ''
            If the columns have multiple levels, determines how the other
            levels are named. If None then the index name is repeated.
        allow_duplicates : bool, optional, default lib.no_default
            Allow duplicate column labels to be created.

            .. versionadded:: 1.5.0

        names : int, str or 1-dimensional list, default None
            Using the given string, rename the DataFrame column which contains the
            index data. If the DataFrame has a MultiIndex, this has to be a list
            with length equal to the number of levels.

            .. versionadded:: 1.5.0

        Returns
        -------
        DataFrame or None
            DataFrame with the new index or None if ``inplace=True``.

        See Also
        --------
        DataFrame.set_index : Opposite of reset_index.
        DataFrame.reindex : Change to new indices or expand indices.
        DataFrame.reindex_like : Change to same indices as other DataFrame.

        Examples
        --------
        >>> df = pd.DataFrame(
        ...     [("bird", 389.0), ("bird", 24.0), ("mammal", 80.5), ("mammal", np.nan)],
        ...     index=["falcon", "parrot", "lion", "monkey"],
        ...     columns=("class", "max_speed"),
        ... )
        >>> df
                 class  max_speed
        falcon    bird      389.0
        parrot    bird       24.0
        lion    mammal       80.5
        monkey  mammal        NaN

        When we reset the index, the old index is added as a column, and a
        new sequential index is used:

        >>> df.reset_index()
            index   class  max_speed
        0  falcon    bird      389.0
        1  parrot    bird       24.0
        2    lion  mammal       80.5
        3  monkey  mammal        NaN

        We can use the `drop` parameter to avoid the old index being added as
        a column:

        >>> df.reset_index(drop=True)
            class  max_speed
        0    bird      389.0
        1    bird       24.0
        2  mammal       80.5
        3  mammal        NaN

        You can also use `reset_index` with `MultiIndex`.

        >>> index = pd.MultiIndex.from_tuples(
        ...     [
        ...         ("bird", "falcon"),
        ...         ("bird", "parrot"),
        ...         ("mammal", "lion"),
        ...         ("mammal", "monkey"),
        ...     ],
        ...     names=["class", "name"],
        ... )
        >>> columns = pd.MultiIndex.from_tuples([("speed", "max"), ("species", "type")])
        >>> df = pd.DataFrame(
        ...     [(389.0, "fly"), (24.0, "fly"), (80.5, "run"), (np.nan, "jump")],
        ...     index=index,
        ...     columns=columns,
        ... )
        >>> df
                       speed species
                         max    type
        class  name
        bird   falcon  389.0     fly
               parrot   24.0     fly
        mammal lion     80.5     run
               monkey    NaN    jump

        Using the `names` parameter, choose a name for the index column:

        >>> df.reset_index(names=["classes", "names"])
          classes   names  speed species
                             max    type
        0    bird  falcon  389.0     fly
        1    bird  parrot   24.0     fly
        2  mammal    lion   80.5     run
        3  mammal  monkey    NaN    jump

        If the index has multiple levels, we can reset a subset of them:

        >>> df.reset_index(level="class")
                 class  speed species
                          max    type
        name
        falcon    bird  389.0     fly
        parrot    bird   24.0     fly
        lion    mammal   80.5     run
        monkey  mammal    NaN    jump

        If we are not dropping the index, by default, it is placed in the top
        level. We can place it in another level:

        >>> df.reset_index(level="class", col_level=1)
                        speed species
                 class    max    type
        name
        falcon    bird  389.0     fly
        parrot    bird   24.0     fly
        lion    mammal   80.5     run
        monkey  mammal    NaN    jump

        When the index is inserted under another level, we can specify under
        which one with the parameter `col_fill`:

        >>> df.reset_index(level="class", col_level=1, col_fill="species")
                      species  speed species
                        class    max    type
        name
        falcon           bird  389.0     fly
        parrot           bird   24.0     fly
        lion           mammal   80.5     run
        monkey         mammal    NaN    jump

        If we specify a nonexistent level for `col_fill`, it is created:

        >>> df.reset_index(level="class", col_level=1, col_fill="genus")
                        genus  speed species
                        class    max    type
        name
        falcon           bird  389.0     fly
        parrot           bird   24.0     fly
        lion           mammal   80.5     run
        monkey         mammal    NaN    jump
        """
        inplace = validate_bool_kwarg(inplace, "inplace")
        self._check_inplace_and_allows_duplicate_labels(inplace)
        if inplace:
            new_obj = self
        else:
            new_obj = self.copy(deep=False)
        if allow_duplicates is not lib.no_default:
            allow_duplicates = validate_bool_kwarg(allow_duplicates, "allow_duplicates")

        new_index = default_index(len(new_obj))
        if level is not None:
            if not isinstance(level, (tuple, list)):
                level = [level]
            level = [self.index._get_level_number(lev) for lev in level]
            if len(level) < self.index.nlevels:
                new_index = self.index.droplevel(level)

        if not drop:
            to_insert: Iterable[tuple[Any, Any | None]]

            default = "index" if "index" not in self else "level_0"
            names = self.index._get_default_index_names(names, default)

            if isinstance(self.index, MultiIndex):
                to_insert = zip(
                    reversed(self.index.levels),
                    reversed(self.index.codes),
                    strict=True,
                )
            else:
                to_insert = ((self.index, None),)

            multi_col = isinstance(self.columns, MultiIndex)
            for j, (lev, lab) in enumerate(to_insert, start=1):
                i = self.index.nlevels - j
                if level is not None and i not in level:
                    continue
                name = names[i]
                if multi_col:
                    col_name = list(name) if isinstance(name, tuple) else [name]
                    if col_fill is None:
                        if len(col_name) not in (1, self.columns.nlevels):
                            raise ValueError(
                                "col_fill=None is incompatible "
                                f"with incomplete column name {name}"
                            )
                        col_fill = col_name[0]

                    lev_num = self.columns._get_level_number(col_level)
                    name_lst = [col_fill] * lev_num + col_name
                    missing = self.columns.nlevels - len(name_lst)
                    name_lst += [col_fill] * missing
                    name = tuple(name_lst)

                # to ndarray and maybe infer different dtype
                level_values = lev._values
                if level_values.dtype == np.object_:
                    level_values = lib.maybe_convert_objects(level_values)

                if lab is not None:
                    # if we have the codes, extract the values with a mask
                    level_values = algorithms.take(
                        level_values, lab, allow_fill=True, fill_value=lev._na_value
                    )

                new_obj.insert(
                    0,
                    name,
                    level_values,
                    allow_duplicates=allow_duplicates,
                )

        new_obj.index = new_index
        if not inplace:
            return new_obj

        return None

    # ----------------------------------------------------------------------
    # Reindex-based selection methods

    @doc(NDFrame.isna, klass=_shared_doc_kwargs["klass"])
    def isna(self) -> DataFrame:
        res_mgr = self._mgr.isna(func=isna)
        result = self._constructor_from_mgr(res_mgr, axes=res_mgr.axes)
        return result.__finalize__(self, method="isna")

    @doc(NDFrame.isna, klass=_shared_doc_kwargs["klass"])
    def isnull(self) -> DataFrame:
        """
        DataFrame.isnull is an alias for DataFrame.isna.
        """
        return self.isna()

    @doc(NDFrame.notna, klass=_shared_doc_kwargs["klass"])
    def notna(self) -> DataFrame:
        return ~self.isna()

    @doc(NDFrame.notna, klass=_shared_doc_kwargs["klass"])
    def notnull(self) -> DataFrame:
        """
        DataFrame.notnull is an alias for DataFrame.notna.
        """
        return ~self.isna()

    @overload
    def dropna(
        self,
        *,
        axis: Axis = ...,
        how: AnyAll | lib.NoDefault = ...,
        thresh: int | lib.NoDefault = ...,
        subset: IndexLabel = ...,
        inplace: Literal[False] = ...,
        ignore_index: bool = ...,
    ) -> DataFrame: ...

    @overload
    def dropna(
        self,
        *,
        axis: Axis = ...,
        how: AnyAll | lib.NoDefault = ...,
        thresh: int | lib.NoDefault = ...,
        subset: IndexLabel = ...,
        inplace: Literal[True],
        ignore_index: bool = ...,
    ) -> None: ...

    def dropna(
        self,
        *,
        axis: Axis = 0,
        how: AnyAll | lib.NoDefault = lib.no_default,
        thresh: int | lib.NoDefault = lib.no_default,
        subset: IndexLabel | AnyArrayLike | None = None,
        inplace: bool = False,
        ignore_index: bool = False,
    ) -> DataFrame | None:
        """
        Remove missing values.

        See the :ref:`User Guide <missing_data>` for more on which values are
        considered missing, and how to work with missing data.

        Parameters
        ----------
        axis : {0 or 'index', 1 or 'columns'}, default 0
            Determine if rows or columns which contain missing values are
            removed.

            * 0, or 'index' : Drop rows which contain missing values.
            * 1, or 'columns' : Drop columns which contain missing value.

            Only a single axis is allowed.

        how : {'any', 'all'}, default 'any'
            Determine if row or column is removed from DataFrame, when we have
            at least one NA or all NA.

            * 'any' : If any NA values are present, drop that row or column.
            * 'all' : If all values are NA, drop that row or column.

        thresh : int, optional
            Require that many non-NA values. Cannot be combined with how.
        subset : column label or iterable of labels, optional
            Labels along other axis to consider, e.g. if you are dropping rows
            these would be a list of columns to include.
        inplace : bool, default False
            Whether to modify the DataFrame rather than creating a new one.
        ignore_index : bool, default ``False``
            If ``True``, the resulting axis will be labeled 0, 1, …, n - 1.

            .. versionadded:: 2.0.0

        Returns
        -------
        DataFrame or None
            DataFrame with NA entries dropped from it or None if ``inplace=True``.

        See Also
        --------
        DataFrame.isna: Indicate missing values.
        DataFrame.notna : Indicate existing (non-missing) values.
        DataFrame.fillna : Replace missing values.
        Series.dropna : Drop missing values.
        Index.dropna : Drop missing indices.

        Examples
        --------
        >>> df = pd.DataFrame(
        ...     {
        ...         "name": ["Alfred", "Batman", "Catwoman"],
        ...         "toy": [np.nan, "Batmobile", "Bullwhip"],
        ...         "born": [pd.NaT, pd.Timestamp("1940-04-25"), pd.NaT],
        ...     }
        ... )
        >>> df
               name        toy       born
        0    Alfred        NaN        NaT
        1    Batman  Batmobile 1940-04-25
        2  Catwoman   Bullwhip        NaT

        Drop the rows where at least one element is missing.

        >>> df.dropna()
             name        toy       born
        1  Batman  Batmobile 1940-04-25

        Drop the columns where at least one element is missing.

        >>> df.dropna(axis="columns")
               name
        0    Alfred
        1    Batman
        2  Catwoman

        Drop the rows where all elements are missing.

        >>> df.dropna(how="all")
               name        toy       born
        0    Alfred        NaN        NaT
        1    Batman  Batmobile 1940-04-25
        2  Catwoman   Bullwhip        NaT

        Keep only the rows with at least 2 non-NA values.

        >>> df.dropna(thresh=2)
               name        toy       born
        1    Batman  Batmobile 1940-04-25
        2  Catwoman   Bullwhip        NaT

        Define in which columns to look for missing values.

        >>> df.dropna(subset=["name", "toy"])
               name        toy       born
        1    Batman  Batmobile 1940-04-25
        2  Catwoman   Bullwhip        NaT
        """
        if (how is not lib.no_default) and (thresh is not lib.no_default):
            raise TypeError(
                "You cannot set both the how and thresh arguments at the same time."
            )

        if how is lib.no_default:
            how = "any"

        inplace = validate_bool_kwarg(inplace, "inplace")
        if isinstance(axis, (tuple, list)):
            # GH20987
            raise TypeError("supplying multiple axes to axis is no longer supported.")

        axis = self._get_axis_number(axis)
        agg_axis = 1 - axis

        agg_obj = self
        if subset is not None:
            # subset needs to be list
            if not is_list_like(subset):
                subset = [cast(Hashable, subset)]
            ax = self._get_axis(agg_axis)
            indices = ax.get_indexer_for(subset)
            check = indices == -1
            if check.any():
                raise KeyError(np.array(subset)[check].tolist())
            agg_obj = self.take(indices, axis=agg_axis)

        if thresh is not lib.no_default:
            count = agg_obj.count(axis=agg_axis)
            mask = count >= thresh
        elif how == "any":
            # faster equivalent to 'agg_obj.count(agg_axis) == self.shape[agg_axis]'
            mask = notna(agg_obj).all(axis=agg_axis, bool_only=False)
        elif how == "all":
            # faster equivalent to 'agg_obj.count(agg_axis) > 0'
            mask = notna(agg_obj).any(axis=agg_axis, bool_only=False)
        else:
            raise ValueError(f"invalid how option: {how}")

        if np.all(mask):
            result = self.copy(deep=False)
        else:
            result = self.loc(axis=axis)[mask]

        if ignore_index:
            result.index = default_index(len(result))

        if not inplace:
            return result
        self._update_inplace(result)
        return None

    @overload
    def drop_duplicates(
        self,
        subset: Hashable | Iterable[Hashable] | None = ...,
        *,
        keep: DropKeep = ...,
        inplace: Literal[True],
        ignore_index: bool = ...,
    ) -> None: ...

    @overload
    def drop_duplicates(
        self,
        subset: Hashable | Iterable[Hashable] | None = ...,
        *,
        keep: DropKeep = ...,
        inplace: Literal[False] = ...,
        ignore_index: bool = ...,
    ) -> DataFrame: ...

    @overload
    def drop_duplicates(
        self,
        subset: Hashable | Iterable[Hashable] | None = ...,
        *,
        keep: DropKeep = ...,
        inplace: bool = ...,
        ignore_index: bool = ...,
    ) -> DataFrame | None: ...

    def drop_duplicates(
        self,
        subset: Hashable | Iterable[Hashable] | None = None,
        *,
        keep: DropKeep = "first",
        inplace: bool = False,
        ignore_index: bool = False,
    ) -> DataFrame | None:
        """
        Return DataFrame with duplicate rows removed.

        Considering certain columns is optional. Indexes, including time indexes
        are ignored.

        Parameters
        ----------
        subset : column label or iterable of labels, optional
            Only consider certain columns for identifying duplicates, by
            default use all of the columns.
        keep : {'first', 'last', ``False``}, default 'first'
            Determines which duplicates (if any) to keep.

            - 'first' : Drop duplicates except for the first occurrence.
            - 'last' : Drop duplicates except for the last occurrence.
            - ``False`` : Drop all duplicates.

        inplace : bool, default ``False``
            Whether to modify the DataFrame rather than creating a new one.
        ignore_index : bool, default ``False``
            If ``True``, the resulting axis will be labeled 0, 1, …, n - 1.

        Returns
        -------
        DataFrame or None
            DataFrame with duplicates removed or None if ``inplace=True``.

        See Also
        --------
        DataFrame.value_counts: Count unique combinations of columns.

        Notes
        -----
        This method requires columns specified by ``subset`` to be of hashable type.
        Passing unhashable columns will raise a ``TypeError``.

        Examples
        --------
        Consider dataset containing ramen rating.

        >>> df = pd.DataFrame(
        ...     {
        ...         "brand": ["Yum Yum", "Yum Yum", "Indomie", "Indomie", "Indomie"],
        ...         "style": ["cup", "cup", "cup", "pack", "pack"],
        ...         "rating": [4, 4, 3.5, 15, 5],
        ...     }
        ... )
        >>> df
            brand style  rating
        0  Yum Yum   cup     4.0
        1  Yum Yum   cup     4.0
        2  Indomie   cup     3.5
        3  Indomie  pack    15.0
        4  Indomie  pack     5.0

        By default, it removes duplicate rows based on all columns.

        >>> df.drop_duplicates()
            brand style  rating
        0  Yum Yum   cup     4.0
        2  Indomie   cup     3.5
        3  Indomie  pack    15.0
        4  Indomie  pack     5.0

        To remove duplicates on specific column(s), use ``subset``.

        >>> df.drop_duplicates(subset=["brand"])
            brand style  rating
        0  Yum Yum   cup     4.0
        2  Indomie   cup     3.5

        To remove duplicates and keep last occurrences, use ``keep``.

        >>> df.drop_duplicates(subset=["brand", "style"], keep="last")
            brand style  rating
        1  Yum Yum   cup     4.0
        2  Indomie   cup     3.5
        4  Indomie  pack     5.0
        """
        if self.empty:
            return self.copy(deep=False)

        inplace = validate_bool_kwarg(inplace, "inplace")
        ignore_index = validate_bool_kwarg(ignore_index, "ignore_index")

        result = self[-self.duplicated(subset, keep=keep)]
        if ignore_index:
            result.index = default_index(len(result))

        if inplace:
            self._update_inplace(result)
            return None
        else:
            return result

    def duplicated(
        self,
        subset: Hashable | Iterable[Hashable] | None = None,
        keep: DropKeep = "first",
    ) -> Series:
        """
        Return boolean Series denoting duplicate rows.

        Considering certain columns is optional.

        Parameters
        ----------
        subset : column label or iterable of labels, optional
            Only consider certain columns for identifying duplicates, by
            default use all of the columns.
        keep : {'first', 'last', False}, default 'first'
            Determines which duplicates (if any) to mark.

            - ``first`` : Mark duplicates as ``True`` except for the first occurrence.
            - ``last`` : Mark duplicates as ``True`` except for the last occurrence.
            - False : Mark all duplicates as ``True``.

        Returns
        -------
        Series
            Boolean series for each duplicated rows.

        See Also
        --------
        Index.duplicated : Equivalent method on index.
        Series.duplicated : Equivalent method on Series.
        Series.drop_duplicates : Remove duplicate values from Series.
        DataFrame.drop_duplicates : Remove duplicate values from DataFrame.

        Examples
        --------
        Consider dataset containing ramen rating.

        >>> df = pd.DataFrame(
        ...     {
        ...         "brand": ["Yum Yum", "Yum Yum", "Indomie", "Indomie", "Indomie"],
        ...         "style": ["cup", "cup", "cup", "pack", "pack"],
        ...         "rating": [4, 4, 3.5, 15, 5],
        ...     }
        ... )
        >>> df
            brand style  rating
        0  Yum Yum   cup     4.0
        1  Yum Yum   cup     4.0
        2  Indomie   cup     3.5
        3  Indomie  pack    15.0
        4  Indomie  pack     5.0

        By default, for each set of duplicated values, the first occurrence
        is set on False and all others on True.

        >>> df.duplicated()
        0    False
        1     True
        2    False
        3    False
        4    False
        dtype: bool

        By using 'last', the last occurrence of each set of duplicated values
        is set on False and all others on True.

        >>> df.duplicated(keep="last")
        0     True
        1    False
        2    False
        3    False
        4    False
        dtype: bool

        By setting ``keep`` on False, all duplicates are True.

        >>> df.duplicated(keep=False)
        0     True
        1     True
        2    False
        3    False
        4    False
        dtype: bool

        To find duplicates on specific column(s), use ``subset``.

        >>> df.duplicated(subset=["brand"])
        0    False
        1     True
        2    False
        3     True
        4     True
        dtype: bool
        """

        if self.empty:
            return self._constructor_sliced(dtype=bool)

        def f(vals) -> tuple[np.ndarray, int]:
            labels, shape = algorithms.factorize(vals, size_hint=len(self))
            return labels.astype("i8"), len(shape)

        if subset is None:
            subset = self.columns
        elif (
            not np.iterable(subset)
            or isinstance(subset, str)
            or (isinstance(subset, tuple) and subset in self.columns)
        ):
            subset = (subset,)

        #  needed for mypy since can't narrow types using np.iterable
        subset = cast(Sequence, subset)

        # Verify all columns in subset exist in the queried dataframe
        # Otherwise, raise a KeyError, same as if you try to __getitem__ with a
        # key that doesn't exist.
        diff = set(subset) - set(self.columns)
        if diff:
            raise KeyError(Index(diff))

        if len(subset) == 1 and self.columns.is_unique:
            # GH#45236 This is faster than get_group_index below
            result = self[next(iter(subset))].duplicated(keep)
            result.name = None
        else:
            vals = (col.values for name, col in self.items() if name in subset)
            labels, shape = map(list, zip(*map(f, vals), strict=True))

            ids = get_group_index(labels, tuple(shape), sort=False, xnull=False)
            result = self._constructor_sliced(duplicated(ids, keep), index=self.index)
        return result.__finalize__(self, method="duplicated")

    # ----------------------------------------------------------------------
    # Sorting
    # error: Signature of "sort_values" incompatible with supertype "NDFrame"
    @overload  # type: ignore[override]
    def sort_values(
        self,
        by: IndexLabel,
        *,
        axis: Axis = ...,
        ascending=...,
        inplace: Literal[False] = ...,
        kind: SortKind = ...,
        na_position: NaPosition = ...,
        ignore_index: bool = ...,
        key: ValueKeyFunc = ...,
    ) -> DataFrame: ...

    @overload
    def sort_values(
        self,
        by: IndexLabel,
        *,
        axis: Axis = ...,
        ascending=...,
        inplace: Literal[True],
        kind: SortKind = ...,
        na_position: str = ...,
        ignore_index: bool = ...,
        key: ValueKeyFunc = ...,
    ) -> None: ...

    def sort_values(
        self,
        by: IndexLabel,
        *,
        axis: Axis = 0,
        ascending: bool | list[bool] | tuple[bool, ...] = True,
        inplace: bool = False,
        kind: SortKind = "quicksort",
        na_position: str = "last",
        ignore_index: bool = False,
        key: ValueKeyFunc | None = None,
    ) -> DataFrame | None:
        """
        Sort by the values along either axis.

        Parameters
        ----------
        by : str or list of str
            Name or list of names to sort by.

            - if `axis` is 0 or `'index'` then `by` may contain index
              levels and/or column labels.
            - if `axis` is 1 or `'columns'` then `by` may contain column
              levels and/or index labels.
        axis : "{0 or 'index', 1 or 'columns'}", default 0
             Axis to be sorted.
        ascending : bool or list of bool, default True
             Sort ascending vs. descending. Specify list for multiple sort
             orders.  If this is a list of bools, must match the length of
             the by.
        inplace : bool, default False
             If True, perform operation in-place.
        kind : {'quicksort', 'mergesort', 'heapsort', 'stable'}, default 'quicksort'
             Choice of sorting algorithm. See also :func:`numpy.sort` for more
             information. `mergesort` and `stable` are the only stable algorithms. For
             DataFrames, this option is only applied when sorting on a single
             column or label.
        na_position : {'first', 'last'}, default 'last'
             Puts NaNs at the beginning if `first`; `last` puts NaNs at the
             end.
        ignore_index : bool, default False
             If True, the resulting axis will be labeled 0, 1, …, n - 1.
        key : callable, optional
            Apply the key function to the values
            before sorting. This is similar to the `key` argument in the
            builtin :meth:`sorted` function, with the notable difference that
            this `key` function should be *vectorized*. It should expect a
            ``Series`` and return a Series with the same shape as the input.
            It will be applied to each column in `by` independently. The values in the
            returned Series will be used as the keys for sorting.

        Returns
        -------
        DataFrame or None
            DataFrame with sorted values or None if ``inplace=True``.

        See Also
        --------
        DataFrame.sort_index : Sort a DataFrame by the index.
        Series.sort_values : Similar method for a Series.

        Examples
        --------
        >>> df = pd.DataFrame(
        ...     {
        ...         "col1": ["A", "A", "B", np.nan, "D", "C"],
        ...         "col2": [2, 1, 9, 8, 7, 4],
        ...         "col3": [0, 1, 9, 4, 2, 3],
        ...         "col4": ["a", "B", "c", "D", "e", "F"],
        ...     }
        ... )
        >>> df
          col1  col2  col3 col4
        0    A     2     0    a
        1    A     1     1    B
        2    B     9     9    c
        3  NaN     8     4    D
        4    D     7     2    e
        5    C     4     3    F

        **Sort by a single column**

        In this case, we are sorting the rows according to values in ``col1``:

        >>> df.sort_values(by=["col1"])
          col1  col2  col3 col4
        0    A     2     0    a
        1    A     1     1    B
        2    B     9     9    c
        5    C     4     3    F
        4    D     7     2    e
        3  NaN     8     4    D

        **Sort by multiple columns**

        You can also provide multiple columns to ``by`` argument, as shown below.
        In this example, the rows are first sorted according to ``col1``, and then
        the rows that have an identical value in ``col1`` are sorted according
        to ``col2``.

        >>> df.sort_values(by=["col1", "col2"])
          col1  col2  col3 col4
        1    A     1     1    B
        0    A     2     0    a
        2    B     9     9    c
        5    C     4     3    F
        4    D     7     2    e
        3  NaN     8     4    D

        **Sort in a descending order**

        The sort order can be reversed using ``ascending`` argument, as shown below:

        >>> df.sort_values(by="col1", ascending=False)
          col1  col2  col3 col4
        4    D     7     2    e
        5    C     4     3    F
        2    B     9     9    c
        0    A     2     0    a
        1    A     1     1    B
        3  NaN     8     4    D

        **Placing any** ``NA`` **first**

        Note that in the above example, the rows that contain an ``NA`` value in their
        ``col1`` are placed at the end of the dataframe. This behavior can be modified
        via ``na_position`` argument, as shown below:

        >>> df.sort_values(by="col1", ascending=False, na_position="first")
          col1  col2  col3 col4
        3  NaN     8     4    D
        4    D     7     2    e
        5    C     4     3    F
        2    B     9     9    c
        0    A     2     0    a
        1    A     1     1    B

        **Customized sort order**

        The ``key`` argument allows for a further customization of sorting behaviour.
        For example, you may want
        to ignore the `letter's case <https://en.wikipedia.org/wiki/Letter_case>`__
        when sorting strings:

        >>> df.sort_values(by="col4", key=lambda col: col.str.lower())
           col1  col2  col3 col4
        0    A     2     0    a
        1    A     1     1    B
        2    B     9     9    c
        3  NaN     8     4    D
        4    D     7     2    e
        5    C     4     3    F

        Another typical example is
        `natural sorting <https://en.wikipedia.org/wiki/Natural_sort_order>`__.
        This can be done using
        ``natsort`` `package <https://github.com/SethMMorton/natsort>`__,
        which provides a function to generate a key
        to sort data in their natural order:

        >>> df = pd.DataFrame(
        ...     {
        ...         "hours": ["0hr", "128hr", "0hr", "64hr", "64hr", "128hr"],
        ...         "mins": [
        ...             "10mins",
        ...             "40mins",
        ...             "40mins",
        ...             "40mins",
        ...             "10mins",
        ...             "10mins",
        ...         ],
        ...         "value": [10, 20, 30, 40, 50, 60],
        ...     }
        ... )
        >>> df
           hours    mins  value
        0    0hr  10mins     10
        1  128hr  40mins     20
        2    0hr  40mins     30
        3   64hr  40mins     40
        4   64hr  10mins     50
        5  128hr  10mins     60
        >>> from natsort import natsort_keygen
        >>> df.sort_values(
        ...     by=["hours", "mins"],
        ...     key=natsort_keygen(),
        ... )
           hours    mins  value
        0    0hr  10mins     10
        2    0hr  40mins     30
        4   64hr  10mins     50
        3   64hr  40mins     40
        5  128hr  10mins     60
        1  128hr  40mins     20
        """
        inplace = validate_bool_kwarg(inplace, "inplace")
        axis = self._get_axis_number(axis)
        ascending = validate_ascending(ascending)
        if not isinstance(by, list):
            by = [by]
        # error: Argument 1 to "len" has incompatible type "Union[bool, List[bool]]";
        # expected "Sized"
        if is_sequence(ascending) and (
            len(by) != len(ascending)  # type: ignore[arg-type]
        ):
            # error: Argument 1 to "len" has incompatible type "Union[bool,
            # List[bool]]"; expected "Sized"
            raise ValueError(
                f"Length of ascending ({len(ascending)})"  # type: ignore[arg-type]
                f" != length of by ({len(by)})"
            )
        if len(by) > 1:
            keys = (self._get_label_or_level_values(x, axis=axis) for x in by)

            # need to rewrap columns in Series to apply key function
            if key is not None:
                keys_data = [
                    Series(k, name=name) for (k, name) in zip(keys, by, strict=True)
                ]
            else:
                # error: Argument 1 to "list" has incompatible type
                # "Generator[ExtensionArray | ndarray[Any, Any], None, None]";
                # expected "Iterable[Series]"
                keys_data = list(keys)  # type: ignore[arg-type]

            indexer = lexsort_indexer(
                keys_data, orders=ascending, na_position=na_position, key=key
            )
        elif by:
            # len(by) == 1

            k = self._get_label_or_level_values(by[0], axis=axis)

            # need to rewrap column in Series to apply key function
            if key is not None:
                # error: Incompatible types in assignment (expression has type
                # "Series", variable has type "ndarray")
                k = Series(k, name=by[0])  # type: ignore[assignment]

            if isinstance(ascending, (tuple, list)):
                ascending = ascending[0]

            indexer = nargsort(
                k, kind=kind, ascending=ascending, na_position=na_position, key=key
            )
        else:
            if inplace:
                return self._update_inplace(self)
            else:
                return self.copy(deep=False)

        if is_range_indexer(indexer, len(indexer)):
            result = self.copy(deep=False)
            if ignore_index:
                result.index = default_index(len(result))

            if inplace:
                return self._update_inplace(result)
            else:
                return result

        new_data = self._mgr.take(
            indexer, axis=self._get_block_manager_axis(axis), verify=False
        )

        if ignore_index:
            new_data.set_axis(
                self._get_block_manager_axis(axis), default_index(len(indexer))
            )

        result = self._constructor_from_mgr(new_data, axes=new_data.axes)
        if inplace:
            return self._update_inplace(result)
        else:
            return result.__finalize__(self, method="sort_values")

    @overload
    def sort_index(
        self,
        *,
        axis: Axis = ...,
        level: IndexLabel = ...,
        ascending: bool | Sequence[bool] = ...,
        inplace: Literal[True],
        kind: SortKind = ...,
        na_position: NaPosition = ...,
        sort_remaining: bool = ...,
        ignore_index: bool = ...,
        key: IndexKeyFunc = ...,
    ) -> None: ...

    @overload
    def sort_index(
        self,
        *,
        axis: Axis = ...,
        level: IndexLabel = ...,
        ascending: bool | Sequence[bool] = ...,
        inplace: Literal[False] = ...,
        kind: SortKind = ...,
        na_position: NaPosition = ...,
        sort_remaining: bool = ...,
        ignore_index: bool = ...,
        key: IndexKeyFunc = ...,
    ) -> DataFrame: ...

    @overload
    def sort_index(
        self,
        *,
        axis: Axis = ...,
        level: IndexLabel = ...,
        ascending: bool | Sequence[bool] = ...,
        inplace: bool = ...,
        kind: SortKind = ...,
        na_position: NaPosition = ...,
        sort_remaining: bool = ...,
        ignore_index: bool = ...,
        key: IndexKeyFunc = ...,
    ) -> DataFrame | None: ...

    def sort_index(
        self,
        *,
        axis: Axis = 0,
        level: IndexLabel | None = None,
        ascending: bool | Sequence[bool] = True,
        inplace: bool = False,
        kind: SortKind = "quicksort",
        na_position: NaPosition = "last",
        sort_remaining: bool = True,
        ignore_index: bool = False,
        key: IndexKeyFunc | None = None,
    ) -> DataFrame | None:
        """
        Sort object by labels (along an axis).

        Returns a new DataFrame sorted by label if `inplace` argument is
        ``False``, otherwise updates the original DataFrame and returns None.

        Parameters
        ----------
        axis : {0 or 'index', 1 or 'columns'}, default 0
            The axis along which to sort.  The value 0 identifies the rows,
            and 1 identifies the columns.
        level : int or level name or list of ints or list of level names
            If not None, sort on values in specified index level(s).
        ascending : bool or list-like of bools, default True
            Sort ascending vs. descending. When the index is a MultiIndex the
            sort direction can be controlled for each level individually.
        inplace : bool, default False
            Whether to modify the DataFrame rather than creating a new one.
        kind : {'quicksort', 'mergesort', 'heapsort', 'stable'}, default 'quicksort'
            Choice of sorting algorithm. See also :func:`numpy.sort` for more
            information. `mergesort` and `stable` are the only stable algorithms. For
            DataFrames, this option is only applied when sorting on a single
            column or label.
        na_position : {'first', 'last'}, default 'last'
            Puts NaNs at the beginning if `first`; `last` puts NaNs at the end.
            Not implemented for MultiIndex.
        sort_remaining : bool, default True
            If True and sorting by level and index is multilevel, sort by other
            levels too (in order) after sorting by specified level.
        ignore_index : bool, default False
            If True, the resulting axis will be labeled 0, 1, …, n - 1.
        key : callable, optional
            If not None, apply the key function to the index values
            before sorting. This is similar to the `key` argument in the
            builtin :meth:`sorted` function, with the notable difference that
            this `key` function should be *vectorized*. It should expect an
            ``Index`` and return an ``Index`` of the same shape. For MultiIndex
            inputs, the key is applied *per level*.

        Returns
        -------
        DataFrame or None
            The original DataFrame sorted by the labels or None if ``inplace=True``.

        See Also
        --------
        Series.sort_index : Sort Series by the index.
        DataFrame.sort_values : Sort DataFrame by the value.
        Series.sort_values : Sort Series by the value.

        Examples
        --------
        >>> df = pd.DataFrame(
        ...     [1, 2, 3, 4, 5], index=[100, 29, 234, 1, 150], columns=["A"]
        ... )
        >>> df.sort_index()
             A
        1    4
        29   2
        100  1
        150  5
        234  3

        By default, it sorts in ascending order, to sort in descending order,
        use ``ascending=False``

        >>> df.sort_index(ascending=False)
             A
        234  3
        150  5
        100  1
        29   2
        1    4

        A key function can be specified which is applied to the index before
        sorting. For a ``MultiIndex`` this is applied to each level separately.

        >>> df = pd.DataFrame({"a": [1, 2, 3, 4]}, index=["A", "b", "C", "d"])
        >>> df.sort_index(key=lambda x: x.str.lower())
           a
        A  1
        b  2
        C  3
        d  4
        """
        return super().sort_index(
            axis=axis,
            level=level,
            ascending=ascending,
            inplace=inplace,
            kind=kind,
            na_position=na_position,
            sort_remaining=sort_remaining,
            ignore_index=ignore_index,
            key=key,
        )

    def value_counts(
        self,
        subset: IndexLabel | None = None,
        normalize: bool = False,
        sort: bool = True,
        ascending: bool = False,
        dropna: bool = True,
    ) -> Series:
        """
        Return a Series containing the frequency of each distinct row in the DataFrame.

        Parameters
        ----------
        subset : Hashable or a sequence of the previous, optional
            Columns to use when counting unique combinations.
        normalize : bool, default False
            Return proportions rather than frequencies.
        sort : bool, default True
            Sort by frequencies when True. Preserve the order of the data when False.

            .. versionchanged:: 3.0.0

                Prior to 3.0.0, ``sort=False`` would sort by the columns values.
        ascending : bool, default False
            Sort in ascending order.
        dropna : bool, default True
            Do not include counts of rows that contain NA values.

            .. versionadded:: 1.3.0

        Returns
        -------
        Series
            Series containing the frequency of each distinct row in the DataFrame.

        See Also
        --------
        Series.value_counts: Equivalent method on Series.

        Notes
        -----
        The returned Series will have a MultiIndex with one level per input
        column but an Index (non-multi) for a single label. By default, rows
        that contain any NA values are omitted from the result. By default,
        the resulting Series will be sorted by frequencies in descending order so that
        the first element is the most frequently-occurring row.

        Examples
        --------
        >>> df = pd.DataFrame(
        ...     {"num_legs": [2, 4, 4, 6], "num_wings": [2, 0, 0, 0]},
        ...     index=["falcon", "dog", "cat", "ant"],
        ... )
        >>> df
                num_legs  num_wings
        falcon         2          2
        dog            4          0
        cat            4          0
        ant            6          0

        >>> df.value_counts()
        num_legs  num_wings
        4         0            2
        2         2            1
        6         0            1
        Name: count, dtype: int64

        >>> df.value_counts(sort=False)
        num_legs  num_wings
        2         2            1
        4         0            2
        6         0            1
        Name: count, dtype: int64

        >>> df.value_counts(ascending=True)
        num_legs  num_wings
        2         2            1
        6         0            1
        4         0            2
        Name: count, dtype: int64

        >>> df.value_counts(normalize=True)
        num_legs  num_wings
        4         0            0.50
        2         2            0.25
        6         0            0.25
        Name: proportion, dtype: float64

        With `dropna` set to `False` we can also count rows with NA values.

        >>> df = pd.DataFrame(
        ...     {
        ...         "first_name": ["John", "Anne", "John", "Beth"],
        ...         "middle_name": ["Smith", pd.NA, pd.NA, "Louise"],
        ...     }
        ... )
        >>> df
          first_name middle_name
        0       John       Smith
        1       Anne        <NA>
        2       John        <NA>
        3       Beth      Louise

        >>> df.value_counts()
        first_name  middle_name
        Beth        Louise         1
        John        Smith          1
        Name: count, dtype: int64

        >>> df.value_counts(dropna=False)
        first_name  middle_name
        Anne        NaN            1
        Beth        Louise         1
        John        Smith          1
                    NaN            1
        Name: count, dtype: int64

        >>> df.value_counts("first_name")
        first_name
        John    2
        Anne    1
        Beth    1
        Name: count, dtype: int64
        """
        if subset is None:
            subset = self.columns.tolist()

        name = "proportion" if normalize else "count"
        counts = self.groupby(
            subset, sort=False, dropna=dropna, observed=False
        )._grouper.size()
        counts.name = name

        if sort:
            counts = counts.sort_values(ascending=ascending)
        if normalize:
            counts /= counts.sum()

        # Force MultiIndex for a list_like subset with a single column
        if is_list_like(subset) and len(subset) == 1:  # type: ignore[arg-type]
            counts.index = MultiIndex.from_arrays(
                [counts.index], names=[counts.index.name]
            )

        return counts

    def nlargest(
        self, n: int, columns: IndexLabel, keep: NsmallestNlargestKeep = "first"
    ) -> DataFrame:
        """
        Return the first `n` rows ordered by `columns` in descending order.

        Return the first `n` rows with the largest values in `columns`, in
        descending order. The columns that are not specified are returned as
        well, but not used for ordering.

        This method is equivalent to
        ``df.sort_values(columns, ascending=False).head(n)``, but more
        performant.

        Parameters
        ----------
        n : int
            Number of rows to return.
        columns : Hashable or a sequence of the previous
            Column label(s) to order by.
        keep : {'first', 'last', 'all'}, default 'first'
            Where there are duplicate values:

            - ``first`` : prioritize the first occurrence(s)
            - ``last`` : prioritize the last occurrence(s)
            - ``all`` : keep all the ties of the smallest item even if it means
              selecting more than ``n`` items.

        Returns
        -------
        DataFrame
            The first `n` rows ordered by the given columns in descending
            order.

        See Also
        --------
        DataFrame.nsmallest : Return the first `n` rows ordered by `columns` in
            ascending order.
        DataFrame.sort_values : Sort DataFrame by the values.
        DataFrame.head : Return the first `n` rows without re-ordering.

        Notes
        -----
        This function cannot be used with all column types. For example, when
        specifying columns with `object` or `category` dtypes, ``TypeError`` is
        raised.

        Examples
        --------
        >>> df = pd.DataFrame(
        ...     {
        ...         "population": [
        ...             59000000,
        ...             65000000,
        ...             434000,
        ...             434000,
        ...             434000,
        ...             337000,
        ...             11300,
        ...             11300,
        ...             11300,
        ...         ],
        ...         "GDP": [1937894, 2583560, 12011, 4520, 12128, 17036, 182, 38, 311],
        ...         "alpha-2": ["IT", "FR", "MT", "MV", "BN", "IS", "NR", "TV", "AI"],
        ...     },
        ...     index=[
        ...         "Italy",
        ...         "France",
        ...         "Malta",
        ...         "Maldives",
        ...         "Brunei",
        ...         "Iceland",
        ...         "Nauru",
        ...         "Tuvalu",
        ...         "Anguilla",
        ...     ],
        ... )
        >>> df
                  population      GDP alpha-2
        Italy       59000000  1937894      IT
        France      65000000  2583560      FR
        Malta         434000    12011      MT
        Maldives      434000     4520      MV
        Brunei        434000    12128      BN
        Iceland       337000    17036      IS
        Nauru          11300      182      NR
        Tuvalu         11300       38      TV
        Anguilla       11300      311      AI

        In the following example, we will use ``nlargest`` to select the three
        rows having the largest values in column "population".

        >>> df.nlargest(3, "population")
                population      GDP alpha-2
        France    65000000  2583560      FR
        Italy     59000000  1937894      IT
        Malta       434000    12011      MT

        When using ``keep='last'``, ties are resolved in reverse order:

        >>> df.nlargest(3, "population", keep="last")
                population      GDP alpha-2
        France    65000000  2583560      FR
        Italy     59000000  1937894      IT
        Brunei      434000    12128      BN

        When using ``keep='all'``, the number of element kept can go beyond ``n``
        if there are duplicate values for the smallest element, all the
        ties are kept:

        >>> df.nlargest(3, "population", keep="all")
                  population      GDP alpha-2
        France      65000000  2583560      FR
        Italy       59000000  1937894      IT
        Malta         434000    12011      MT
        Maldives      434000     4520      MV
        Brunei        434000    12128      BN

        However, ``nlargest`` does not keep ``n`` distinct largest elements:

        >>> df.nlargest(5, "population", keep="all")
                  population      GDP alpha-2
        France      65000000  2583560      FR
        Italy       59000000  1937894      IT
        Malta         434000    12011      MT
        Maldives      434000     4520      MV
        Brunei        434000    12128      BN

        To order by the largest values in column "population" and then "GDP",
        we can specify multiple columns like in the next example.

        >>> df.nlargest(3, ["population", "GDP"])
                population      GDP alpha-2
        France    65000000  2583560      FR
        Italy     59000000  1937894      IT
        Brunei      434000    12128      BN
        """
        return selectn.SelectNFrame(self, n=n, keep=keep, columns=columns).nlargest()

    def nsmallest(
        self, n: int, columns: IndexLabel, keep: NsmallestNlargestKeep = "first"
    ) -> DataFrame:
        """
        Return the first `n` rows ordered by `columns` in ascending order.

        Return the first `n` rows with the smallest values in `columns`, in
        ascending order. The columns that are not specified are returned as
        well, but not used for ordering.

        This method is equivalent to
        ``df.sort_values(columns, ascending=True).head(n)``, but more
        performant.

        Parameters
        ----------
        n : int
            Number of items to retrieve.
        columns : list or str
            Column name or names to order by.
        keep : {'first', 'last', 'all'}, default 'first'
            Where there are duplicate values:

            - ``first`` : take the first occurrence.
            - ``last`` : take the last occurrence.
            - ``all`` : keep all the ties of the largest item even if it means
              selecting more than ``n`` items.

        Returns
        -------
        DataFrame
            DataFrame with the first `n` rows ordered by `columns` in ascending order.

        See Also
        --------
        DataFrame.nlargest : Return the first `n` rows ordered by `columns` in
            descending order.
        DataFrame.sort_values : Sort DataFrame by the values.
        DataFrame.head : Return the first `n` rows without re-ordering.

        Examples
        --------
        >>> df = pd.DataFrame(
        ...     {
        ...         "population": [
        ...             59000000,
        ...             65000000,
        ...             434000,
        ...             434000,
        ...             434000,
        ...             337000,
        ...             337000,
        ...             11300,
        ...             11300,
        ...         ],
        ...         "GDP": [1937894, 2583560, 12011, 4520, 12128, 17036, 182, 38, 311],
        ...         "alpha-2": ["IT", "FR", "MT", "MV", "BN", "IS", "NR", "TV", "AI"],
        ...     },
        ...     index=[
        ...         "Italy",
        ...         "France",
        ...         "Malta",
        ...         "Maldives",
        ...         "Brunei",
        ...         "Iceland",
        ...         "Nauru",
        ...         "Tuvalu",
        ...         "Anguilla",
        ...     ],
        ... )
        >>> df
                  population      GDP alpha-2
        Italy       59000000  1937894      IT
        France      65000000  2583560      FR
        Malta         434000    12011      MT
        Maldives      434000     4520      MV
        Brunei        434000    12128      BN
        Iceland       337000    17036      IS
        Nauru         337000      182      NR
        Tuvalu         11300       38      TV
        Anguilla       11300      311      AI

        In the following example, we will use ``nsmallest`` to select the
        three rows having the smallest values in column "population".

        >>> df.nsmallest(3, "population")
                  population    GDP alpha-2
        Tuvalu         11300     38      TV
        Anguilla       11300    311      AI
        Iceland       337000  17036      IS

        When using ``keep='last'``, ties are resolved in reverse order:

        >>> df.nsmallest(3, "population", keep="last")
                  population  GDP alpha-2
        Anguilla       11300  311      AI
        Tuvalu         11300   38      TV
        Nauru         337000  182      NR

        When using ``keep='all'``, the number of element kept can go beyond ``n``
        if there are duplicate values for the largest element, all the
        ties are kept.

        >>> df.nsmallest(3, "population", keep="all")
                  population    GDP alpha-2
        Tuvalu         11300     38      TV
        Anguilla       11300    311      AI
        Iceland       337000  17036      IS
        Nauru         337000    182      NR

        However, ``nsmallest`` does not keep ``n`` distinct
        smallest elements:

        >>> df.nsmallest(4, "population", keep="all")
                  population    GDP alpha-2
        Tuvalu         11300     38      TV
        Anguilla       11300    311      AI
        Iceland       337000  17036      IS
        Nauru         337000    182      NR

        To order by the smallest values in column "population" and then "GDP", we can
        specify multiple columns like in the next example.

        >>> df.nsmallest(3, ["population", "GDP"])
                  population  GDP alpha-2
        Tuvalu         11300   38      TV
        Anguilla       11300  311      AI
        Nauru         337000  182      NR
        """
        return selectn.SelectNFrame(self, n=n, keep=keep, columns=columns).nsmallest()

    def swaplevel(self, i: Axis = -2, j: Axis = -1, axis: Axis = 0) -> DataFrame:
        """
        Swap levels i and j in a :class:`MultiIndex`.

        Default is to swap the two innermost levels of the index.

        Parameters
        ----------
        i, j : int or str
            Levels of the indices to be swapped. Can pass level name as string.
        axis : {0 or 'index', 1 or 'columns'}, default 0
                    The axis to swap levels on. 0 or 'index' for row-wise, 1 or
                    'columns' for column-wise.

        Returns
        -------
        DataFrame
            DataFrame with levels swapped in MultiIndex.

        See Also
        --------
        DataFrame.reorder_levels: Reorder levels of MultiIndex.
        DataFrame.sort_index: Sort MultiIndex.

        Examples
        --------
        >>> df = pd.DataFrame(
        ...     {"Grade": ["A", "B", "A", "C"]},
        ...     index=[
        ...         ["Final exam", "Final exam", "Coursework", "Coursework"],
        ...         ["History", "Geography", "History", "Geography"],
        ...         ["January", "February", "March", "April"],
        ...     ],
        ... )
        >>> df
                                            Grade
        Final exam  History     January      A
                    Geography   February     B
        Coursework  History     March        A
                    Geography   April        C

        In the following example, we will swap the levels of the indices.
        Here, we will swap the levels column-wise, but levels can be swapped row-wise
        in a similar manner. Note that column-wise is the default behaviour.
        By not supplying any arguments for i and j, we swap the last and second to
        last indices.

        >>> df.swaplevel()
                                            Grade
        Final exam  January     History         A
                    February    Geography       B
        Coursework  March       History         A
                    April       Geography       C

        By supplying one argument, we can choose which index to swap the last
        index with. We can for example swap the first index with the last one as
        follows.

        >>> df.swaplevel(0)
                                            Grade
        January     History     Final exam      A
        February    Geography   Final exam      B
        March       History     Coursework      A
        April       Geography   Coursework      C

        We can also define explicitly which indices we want to swap by supplying values
        for both i and j. Here, we for example swap the first and second indices.

        >>> df.swaplevel(0, 1)
                                            Grade
        History     Final exam  January         A
        Geography   Final exam  February        B
        History     Coursework  March           A
        Geography   Coursework  April           C
        """
        result = self.copy(deep=False)

        axis = self._get_axis_number(axis)

        if not isinstance(result._get_axis(axis), MultiIndex):  # pragma: no cover
            raise TypeError("Can only swap levels on a hierarchical axis.")

        if axis == 0:
            assert isinstance(result.index, MultiIndex)
            result.index = result.index.swaplevel(i, j)
        else:
            assert isinstance(result.columns, MultiIndex)
            result.columns = result.columns.swaplevel(i, j)
        return result

    def reorder_levels(self, order: Sequence[int | str], axis: Axis = 0) -> DataFrame:
        """
        Rearrange index or column levels using input ``order``.

        May not drop or duplicate levels.

        Parameters
        ----------
        order : list of int or list of str
            List representing new level order. Reference level by number
            (position) or by key (label).
        axis : {0 or 'index', 1 or 'columns'}, default 0
            Where to reorder levels.

        Returns
        -------
        DataFrame
            DataFrame with indices or columns with reordered levels.

        See Also
        --------
            DataFrame.swaplevel : Swap levels i and j in a MultiIndex.

        Examples
        --------
        >>> data = {
        ...     "class": ["Mammals", "Mammals", "Reptiles"],
        ...     "diet": ["Omnivore", "Carnivore", "Carnivore"],
        ...     "species": ["Humans", "Dogs", "Snakes"],
        ... }
        >>> df = pd.DataFrame(data, columns=["class", "diet", "species"])
        >>> df = df.set_index(["class", "diet"])
        >>> df
                                          species
        class      diet
        Mammals    Omnivore                Humans
                   Carnivore                 Dogs
        Reptiles   Carnivore               Snakes

        Let's reorder the levels of the index:

        >>> df.reorder_levels(["diet", "class"])
                                          species
        diet      class
        Omnivore  Mammals                  Humans
        Carnivore Mammals                    Dogs
                  Reptiles                 Snakes
        """
        axis = self._get_axis_number(axis)
        if not isinstance(self._get_axis(axis), MultiIndex):  # pragma: no cover
            raise TypeError("Can only reorder levels on a hierarchical axis.")

        result = self.copy(deep=False)

        if axis == 0:
            assert isinstance(result.index, MultiIndex)
            result.index = result.index.reorder_levels(order)
        else:
            assert isinstance(result.columns, MultiIndex)
            result.columns = result.columns.reorder_levels(order)
        return result

    # ----------------------------------------------------------------------
    # Arithmetic Methods

    def _cmp_method(self, other, op):
        axis: Literal[1] = 1  # only relevant for Series other case

        self, other = self._align_for_op(other, axis, flex=False, level=None)

        # See GH#4537 for discussion of scalar op behavior
        new_data = self._dispatch_frame_op(other, op, axis=axis)
        return self._construct_result(new_data, other=other)

    def _arith_method(self, other, op):
        if self._should_reindex_frame_op(other, op, 1, None, None):
            return self._arith_method_with_reindex(other, op)

        axis: Literal[1] = 1  # only relevant for Series other case
        other = ops.maybe_prepare_scalar_for_op(other, (self.shape[axis],))

        self, other = self._align_for_op(other, axis, flex=True, level=None)

        with np.errstate(all="ignore"):
            new_data = self._dispatch_frame_op(other, op, axis=axis)
        return self._construct_result(new_data, other=other)

    _logical_method = _arith_method

    def _dispatch_frame_op(
        self, right, func: Callable, axis: AxisInt | None = None
    ) -> DataFrame:
        """
        Evaluate the frame operation func(left, right) by evaluating
        column-by-column, dispatching to the Series implementation.

        Parameters
        ----------
        right : scalar, Series, or DataFrame
        func : arithmetic or comparison operator
        axis : {None, 0, 1}

        Returns
        -------
        DataFrame

        Notes
        -----
        Caller is responsible for setting np.errstate where relevant.
        """
        # Get the appropriate array-op to apply to each column/block's values.
        array_op = ops.get_array_op(func)

        right = lib.item_from_zerodim(right)
        if not is_list_like(right):
            # i.e. scalar, faster than checking np.ndim(right) == 0
            bm = self._mgr.apply(array_op, right=right)
            return self._constructor_from_mgr(bm, axes=bm.axes)

        elif isinstance(right, DataFrame):
            assert self.index.equals(right.index)
            assert self.columns.equals(right.columns)
            # TODO: The previous assertion `assert right._indexed_same(self)`
            #  fails in cases with empty columns reached via
            #  _frame_arith_method_with_reindex

            # TODO operate_blockwise expects a manager of the same type
            bm = self._mgr.operate_blockwise(
                right._mgr,
                array_op,
            )
            return self._constructor_from_mgr(bm, axes=bm.axes)

        elif isinstance(right, Series) and axis == 1:
            # axis=1 means we want to operate row-by-row
            assert right.index.equals(self.columns)

            right = right._values
            # maybe_align_as_frame ensures we do not have an ndarray here
            assert not isinstance(right, np.ndarray)

            arrays = [
                array_op(_left, _right)
                for _left, _right in zip(self._iter_column_arrays(), right, strict=True)
            ]

        elif isinstance(right, Series):
            assert right.index.equals(self.index)
            right = right._values

            arrays = [array_op(left, right) for left in self._iter_column_arrays()]

        else:
            raise NotImplementedError(right)

        return type(self)._from_arrays(
            arrays, self.columns, self.index, verify_integrity=False
        )

    def _combine_frame(self, other: DataFrame, func, fill_value=None):
        # at this point we have `self._indexed_same(other)`

        if fill_value is None:
            # since _arith_op may be called in a loop, avoid function call
            #  overhead if possible by doing this check once
            _arith_op = func

        else:

            def _arith_op(left, right):
                # for the mixed_type case where we iterate over columns,
                # _arith_op(left, right) is equivalent to
                # left._binop(right, func, fill_value=fill_value)
                left, right = ops.fill_binop(left, right, fill_value)
                return func(left, right)

        new_data = self._dispatch_frame_op(other, _arith_op)
        return new_data

    def _arith_method_with_reindex(self, right: DataFrame, op) -> DataFrame:
        """
        For DataFrame-with-DataFrame operations that require reindexing,
        operate only on shared columns, then reindex.

        Parameters
        ----------
        right : DataFrame
        op : binary operator

        Returns
        -------
        DataFrame
        """
        left = self

        # GH#31623, only operate on shared columns
        cols, lcol_indexer, rcol_indexer = left.columns.join(
            right.columns, how="inner", return_indexers=True
        )

        new_left = left if lcol_indexer is None else left.iloc[:, lcol_indexer]
        new_right = right if rcol_indexer is None else right.iloc[:, rcol_indexer]

        # GH#60498 For MultiIndex column alignment
        if isinstance(cols, MultiIndex):
            # When overwriting column names, make a shallow copy so as to not modify
            # the input DFs
            new_left = new_left.copy(deep=False)
            new_right = new_right.copy(deep=False)
            new_left.columns = cols
            new_right.columns = cols

        result = op(new_left, new_right)

        # Do the join on the columns instead of using left._align_for_op
        #  to avoid constructing two potentially large/sparse DataFrames
        join_columns = left.columns.join(right.columns, how="outer")

        if result.columns.has_duplicates:
            # Avoid reindexing with a duplicate axis.
            # https://github.com/pandas-dev/pandas/issues/35194
            indexer, _ = result.columns.get_indexer_non_unique(join_columns)
            indexer = algorithms.unique1d(indexer)
            result = result._reindex_with_indexers(
                {1: [join_columns, indexer]}, allow_dups=True
            )
        else:
            result = result.reindex(join_columns, axis=1)

        return result

    def _should_reindex_frame_op(self, right, op, axis: int, fill_value, level) -> bool:
        """
        Check if this is an operation between DataFrames that will need to reindex.
        """
        if op is operator.pow or op is roperator.rpow:
            # GH#32685 pow has special semantics for operating with null values
            return False

        if not isinstance(right, DataFrame):
            return False

        if (
            (
                isinstance(self.columns, MultiIndex)
                or isinstance(right.columns, MultiIndex)
            )
            and not self.columns.equals(right.columns)
            and fill_value is None
        ):
            # GH#60498 Reindex if MultiIndexe columns are not matching
            # GH#60903 Don't reindex if fill_value is provided
            return True

        if fill_value is None and level is None and axis == 1:
            # TODO: any other cases we should handle here?

            # Intersection is always unique so we have to check the unique columns
            left_uniques = self.columns.unique()
            right_uniques = right.columns.unique()
            cols = left_uniques.intersection(right_uniques)
            if len(cols) and not (
                len(cols) == len(left_uniques) and len(cols) == len(right_uniques)
            ):
                # TODO: is there a shortcut available when len(cols) == 0?
                return True

        return False

    def _align_for_op(
        self,
        other,
        axis: AxisInt,
        flex: bool | None = False,
        level: Level | None = None,
    ):
        """
        Convert rhs to meet lhs dims if input is list, tuple or np.ndarray.

        Parameters
        ----------
        other : Any
        axis : int
        flex : bool or None, default False
            Whether this is a flex op, in which case we reindex.
            None indicates not to check for alignment.
        level : int or level name, default None

        Returns
        -------
        left : DataFrame
        right : Any
        """
        left, right = self, other

        def to_series(right):
            msg = (
                "Unable to coerce to Series, "
                "length must be {req_len}: given {given_len}"
            )

            # pass dtype to avoid doing inference, which would break consistency
            #  with Index/Series ops
            dtype = None
            if getattr(right, "dtype", None) == object:
                # can't pass right.dtype unconditionally as that would break on e.g.
                #  datetime64[h] ndarray
                dtype = object

            if axis == 0:
                if len(left.index) != len(right):
                    raise ValueError(
                        msg.format(req_len=len(left.index), given_len=len(right))
                    )
                right = left._constructor_sliced(right, index=left.index, dtype=dtype)
            else:
                if len(left.columns) != len(right):
                    raise ValueError(
                        msg.format(req_len=len(left.columns), given_len=len(right))
                    )
                right = left._constructor_sliced(right, index=left.columns, dtype=dtype)
            return right

        if isinstance(right, np.ndarray):
            if right.ndim == 1:
                right = to_series(right)

            elif right.ndim == 2:
                # We need to pass dtype=right.dtype to retain object dtype
                #  otherwise we lose consistency with Index and array ops
                dtype = None
                if right.dtype == object:
                    # can't pass right.dtype unconditionally as that would break on e.g.
                    #  datetime64[h] ndarray
                    dtype = object

                if right.shape == left.shape:
                    right = left._constructor(
                        right, index=left.index, columns=left.columns, dtype=dtype
                    )

                elif right.shape[0] == left.shape[0] and right.shape[1] == 1:
                    # Broadcast across columns
                    right = np.broadcast_to(right, left.shape)
                    right = left._constructor(
                        right, index=left.index, columns=left.columns, dtype=dtype
                    )

                elif right.shape[1] == left.shape[1] and right.shape[0] == 1:
                    # Broadcast along rows
                    right = to_series(right[0, :])

                else:
                    raise ValueError(
                        "Unable to coerce to DataFrame, shape "
                        f"must be {left.shape}: given {right.shape}"
                    )

            elif right.ndim > 2:
                raise ValueError(
                    "Unable to coerce to Series/DataFrame, "
                    f"dimension must be <= 2: {right.shape}"
                )

        elif is_list_like(right) and not isinstance(right, (Series, DataFrame)):
            # GH#36702. Raise when attempting arithmetic with list of array-like.
            if any(is_array_like(el) for el in right):
                raise ValueError(
                    f"Unable to coerce list of {type(right[0])} to Series/DataFrame"
                )
            # GH#17901
            right = to_series(right)

        if flex is not None and isinstance(right, DataFrame):
            if not left._indexed_same(right):
                if flex:
                    left, right = left.align(right, join="outer", level=level)
                else:
                    raise ValueError(
                        "Can only compare identically-labeled (both index and columns) "
                        "DataFrame objects"
                    )
        elif isinstance(right, Series):
            # axis=1 is default for DataFrame-with-Series op
            axis = axis if axis is not None else 1
            if not flex:
                if not left.axes[axis].equals(right.index):
                    raise ValueError(
                        "Operands are not aligned. Do "
                        "`left, right = left.align(right, axis=1)` "
                        "before operating."
                    )

            left, right = left.align(
                right,
                join="outer",
                axis=axis,
                level=level,
            )
            right = left._maybe_align_series_as_frame(right, axis)
        return left, right

    def _maybe_align_series_as_frame(self, series: Series, axis: AxisInt):
        """
        If the Series operand is not EA-dtype, we can broadcast to 2D and operate
        blockwise.
        """
        rvalues = series._values
        if not isinstance(rvalues, np.ndarray):
            # TODO(EA2D): no need to special-case with 2D EAs
            if rvalues.dtype in ("datetime64[ns]", "timedelta64[ns]"):
                # We can losslessly+cheaply cast to ndarray
                rvalues = np.asarray(rvalues)
            else:
                return series

        if axis == 0:
            rvalues = rvalues.reshape(-1, 1)
        else:
            rvalues = rvalues.reshape(1, -1)

        rvalues = np.broadcast_to(rvalues, self.shape)
        # pass dtype to avoid doing inference
        return self._constructor(
            rvalues,
            index=self.index,
            columns=self.columns,
            dtype=rvalues.dtype,
        ).__finalize__(series)

    def _flex_arith_method(
        self, other, op, *, axis: Axis = "columns", level=None, fill_value=None
    ):
        axis = self._get_axis_number(axis) if axis is not None else 1

        if self._should_reindex_frame_op(other, op, axis, fill_value, level):
            return self._arith_method_with_reindex(other, op)

        if isinstance(other, Series) and fill_value is not None:
            # TODO: We could allow this in cases where we end up going
            #  through the DataFrame path
            raise NotImplementedError(f"fill_value {fill_value} not supported.")

        other = ops.maybe_prepare_scalar_for_op(other, self.shape)
        self, other = self._align_for_op(other, axis, flex=True, level=level)

        with np.errstate(all="ignore"):
            if isinstance(other, DataFrame):
                # Another DataFrame
                new_data = self._combine_frame(other, op, fill_value)

            elif isinstance(other, Series):
                new_data = self._dispatch_frame_op(other, op, axis=axis)
            else:
                # in this case we always have `np.ndim(other) == 0`
                if fill_value is not None:
                    self = self.fillna(fill_value)

                new_data = self._dispatch_frame_op(other, op)

        return self._construct_result(new_data, other=other)

    def _construct_result(self, result, other) -> DataFrame:
        """
        Wrap the result of an arithmetic, comparison, or logical operation.

        Parameters
        ----------
        result : DataFrame

        Returns
        -------
        DataFrame
        """
        out = self._constructor(result, copy=False).__finalize__(self)
        # Pin columns instead of passing to constructor for compat with
        #  non-unique columns case
        out.columns = self.columns
        out.index = self.index
        out = out.__finalize__(other)
        return out

    def __divmod__(self, other) -> tuple[DataFrame, DataFrame]:
        # Naive implementation, room for optimization
        div = self // other
        mod = self - div * other
        return div, mod

    def __rdivmod__(self, other) -> tuple[DataFrame, DataFrame]:
        # Naive implementation, room for optimization
        div = other // self
        mod = other - div * self
        return div, mod

    def _flex_cmp_method(self, other, op, *, axis: Axis = "columns", level=None):
        axis = self._get_axis_number(axis) if axis is not None else 1

        self, other = self._align_for_op(other, axis, flex=True, level=level)

        new_data = self._dispatch_frame_op(other, op, axis=axis)
        return self._construct_result(new_data, other=other)

    @Appender(ops.make_flex_doc("eq", "dataframe"))
    def eq(self, other, axis: Axis = "columns", level=None) -> DataFrame:
        return self._flex_cmp_method(other, operator.eq, axis=axis, level=level)

    @Appender(ops.make_flex_doc("ne", "dataframe"))
    def ne(self, other, axis: Axis = "columns", level=None) -> DataFrame:
        return self._flex_cmp_method(other, operator.ne, axis=axis, level=level)

    @Appender(ops.make_flex_doc("le", "dataframe"))
    def le(self, other, axis: Axis = "columns", level=None) -> DataFrame:
        return self._flex_cmp_method(other, operator.le, axis=axis, level=level)

    @Appender(ops.make_flex_doc("lt", "dataframe"))
    def lt(self, other, axis: Axis = "columns", level=None) -> DataFrame:
        return self._flex_cmp_method(other, operator.lt, axis=axis, level=level)

    @Appender(ops.make_flex_doc("ge", "dataframe"))
    def ge(self, other, axis: Axis = "columns", level=None) -> DataFrame:
        return self._flex_cmp_method(other, operator.ge, axis=axis, level=level)

    @Appender(ops.make_flex_doc("gt", "dataframe"))
    def gt(self, other, axis: Axis = "columns", level=None) -> DataFrame:
        return self._flex_cmp_method(other, operator.gt, axis=axis, level=level)

    @Appender(ops.make_flex_doc("add", "dataframe"))
    def add(
        self, other, axis: Axis = "columns", level=None, fill_value=None
    ) -> DataFrame:
        return self._flex_arith_method(
            other, operator.add, level=level, fill_value=fill_value, axis=axis
        )

    @Appender(ops.make_flex_doc("radd", "dataframe"))
    def radd(
        self, other, axis: Axis = "columns", level=None, fill_value=None
    ) -> DataFrame:
        return self._flex_arith_method(
            other, roperator.radd, level=level, fill_value=fill_value, axis=axis
        )

    @Appender(ops.make_flex_doc("sub", "dataframe"))
    def sub(
        self, other, axis: Axis = "columns", level=None, fill_value=None
    ) -> DataFrame:
        return self._flex_arith_method(
            other, operator.sub, level=level, fill_value=fill_value, axis=axis
        )

    subtract = sub

    @Appender(ops.make_flex_doc("rsub", "dataframe"))
    def rsub(
        self, other, axis: Axis = "columns", level=None, fill_value=None
    ) -> DataFrame:
        return self._flex_arith_method(
            other, roperator.rsub, level=level, fill_value=fill_value, axis=axis
        )

    @Appender(ops.make_flex_doc("mul", "dataframe"))
    def mul(
        self, other, axis: Axis = "columns", level=None, fill_value=None
    ) -> DataFrame:
        return self._flex_arith_method(
            other, operator.mul, level=level, fill_value=fill_value, axis=axis
        )

    multiply = mul

    @Appender(ops.make_flex_doc("rmul", "dataframe"))
    def rmul(
        self, other, axis: Axis = "columns", level=None, fill_value=None
    ) -> DataFrame:
        return self._flex_arith_method(
            other, roperator.rmul, level=level, fill_value=fill_value, axis=axis
        )

    @Appender(ops.make_flex_doc("truediv", "dataframe"))
    def truediv(
        self, other, axis: Axis = "columns", level=None, fill_value=None
    ) -> DataFrame:
        return self._flex_arith_method(
            other, operator.truediv, level=level, fill_value=fill_value, axis=axis
        )

    div = truediv
    divide = truediv

    @Appender(ops.make_flex_doc("rtruediv", "dataframe"))
    def rtruediv(
        self, other, axis: Axis = "columns", level=None, fill_value=None
    ) -> DataFrame:
        return self._flex_arith_method(
            other, roperator.rtruediv, level=level, fill_value=fill_value, axis=axis
        )

    rdiv = rtruediv

    @Appender(ops.make_flex_doc("floordiv", "dataframe"))
    def floordiv(
        self, other, axis: Axis = "columns", level=None, fill_value=None
    ) -> DataFrame:
        return self._flex_arith_method(
            other, operator.floordiv, level=level, fill_value=fill_value, axis=axis
        )

    @Appender(ops.make_flex_doc("rfloordiv", "dataframe"))
    def rfloordiv(
        self, other, axis: Axis = "columns", level=None, fill_value=None
    ) -> DataFrame:
        return self._flex_arith_method(
            other, roperator.rfloordiv, level=level, fill_value=fill_value, axis=axis
        )

    @Appender(ops.make_flex_doc("mod", "dataframe"))
    def mod(
        self, other, axis: Axis = "columns", level=None, fill_value=None
    ) -> DataFrame:
        return self._flex_arith_method(
            other, operator.mod, level=level, fill_value=fill_value, axis=axis
        )

    @Appender(ops.make_flex_doc("rmod", "dataframe"))
    def rmod(
        self, other, axis: Axis = "columns", level=None, fill_value=None
    ) -> DataFrame:
        return self._flex_arith_method(
            other, roperator.rmod, level=level, fill_value=fill_value, axis=axis
        )

    @Appender(ops.make_flex_doc("pow", "dataframe"))
    def pow(
        self, other, axis: Axis = "columns", level=None, fill_value=None
    ) -> DataFrame:
        return self._flex_arith_method(
            other, operator.pow, level=level, fill_value=fill_value, axis=axis
        )

    @Appender(ops.make_flex_doc("rpow", "dataframe"))
    def rpow(
        self, other, axis: Axis = "columns", level=None, fill_value=None
    ) -> DataFrame:
        return self._flex_arith_method(
            other, roperator.rpow, level=level, fill_value=fill_value, axis=axis
        )

    # ----------------------------------------------------------------------
    # Combination-Related

    @doc(
        _shared_docs["compare"],
        dedent(
            """
        Returns
        -------
        DataFrame
            DataFrame that shows the differences stacked side by side.

            The resulting index will be a MultiIndex with 'self' and 'other'
            stacked alternately at the inner level.

        Raises
        ------
        ValueError
            When the two DataFrames don't have identical labels or shape.

        See Also
        --------
        Series.compare : Compare with another Series and show differences.
        DataFrame.equals : Test whether two objects contain the same elements.

        Notes
        -----
        Matching NaNs will not appear as a difference.

        Can only compare identically-labeled
        (i.e. same shape, identical row and column labels) DataFrames

        Examples
        --------
        >>> df = pd.DataFrame(
        ...     {{
        ...         "col1": ["a", "a", "b", "b", "a"],
        ...         "col2": [1.0, 2.0, 3.0, np.nan, 5.0],
        ...         "col3": [1.0, 2.0, 3.0, 4.0, 5.0]
        ...     }},
        ...     columns=["col1", "col2", "col3"],
        ... )
        >>> df
          col1  col2  col3
        0    a   1.0   1.0
        1    a   2.0   2.0
        2    b   3.0   3.0
        3    b   NaN   4.0
        4    a   5.0   5.0

        >>> df2 = df.copy()
        >>> df2.loc[0, 'col1'] = 'c'
        >>> df2.loc[2, 'col3'] = 4.0
        >>> df2
          col1  col2  col3
        0    c   1.0   1.0
        1    a   2.0   2.0
        2    b   3.0   4.0
        3    b   NaN   4.0
        4    a   5.0   5.0

        Align the differences on columns

        >>> df.compare(df2)
          col1       col3
          self other self other
        0    a     c  NaN   NaN
        2  NaN   NaN  3.0   4.0

        Assign result_names

        >>> df.compare(df2, result_names=("left", "right"))
          col1       col3
          left right left right
        0    a     c  NaN   NaN
        2  NaN   NaN  3.0   4.0

        Stack the differences on rows

        >>> df.compare(df2, align_axis=0)
                col1  col3
        0 self     a   NaN
          other    c   NaN
        2 self   NaN   3.0
          other  NaN   4.0

        Keep the equal values

        >>> df.compare(df2, keep_equal=True)
          col1       col3
          self other self other
        0    a     c  1.0   1.0
        2    b     b  3.0   4.0

        Keep all original rows and columns

        >>> df.compare(df2, keep_shape=True)
          col1       col2       col3
          self other self other self other
        0    a     c  NaN   NaN  NaN   NaN
        1  NaN   NaN  NaN   NaN  NaN   NaN
        2  NaN   NaN  NaN   NaN  3.0   4.0
        3  NaN   NaN  NaN   NaN  NaN   NaN
        4  NaN   NaN  NaN   NaN  NaN   NaN

        Keep all original rows and columns and also all original values

        >>> df.compare(df2, keep_shape=True, keep_equal=True)
          col1       col2       col3
          self other self other self other
        0    a     c  1.0   1.0  1.0   1.0
        1    a     a  2.0   2.0  2.0   2.0
        2    b     b  3.0   3.0  3.0   4.0
        3    b     b  NaN   NaN  4.0   4.0
        4    a     a  5.0   5.0  5.0   5.0
        """
        ),
        klass=_shared_doc_kwargs["klass"],
    )
    def compare(
        self,
        other: DataFrame,
        align_axis: Axis = 1,
        keep_shape: bool = False,
        keep_equal: bool = False,
        result_names: Suffixes = ("self", "other"),
    ) -> DataFrame:
        return super().compare(
            other=other,
            align_axis=align_axis,
            keep_shape=keep_shape,
            keep_equal=keep_equal,
            result_names=result_names,
        )

    def combine(
        self,
        other: DataFrame,
        func: Callable[[Series, Series], Series | Hashable],
        fill_value=None,
        overwrite: bool = True,
    ) -> DataFrame:
        """
        Perform column-wise combine with another DataFrame.

        Combines a DataFrame with `other` DataFrame using `func`
        to element-wise combine columns. The row and column indexes of the
        resulting DataFrame will be the union of the two.

        Parameters
        ----------
        other : DataFrame
            The DataFrame to merge column-wise.
        func : function
            Function that takes two series as inputs and return a Series or a
            scalar. Used to merge the two dataframes column by columns.
        fill_value : scalar value, default None
            The value to fill NaNs with prior to passing any column to the
            merge func.
        overwrite : bool, default True
            If True, columns in `self` that do not exist in `other` will be
            overwritten with NaNs.

        Returns
        -------
        DataFrame
            Combination of the provided DataFrames.

        See Also
        --------
        DataFrame.combine_first : Combine two DataFrame objects and default to
            non-null values in frame calling the method.

        Examples
        --------
        Combine using a simple function that chooses the smaller column.

        >>> df1 = pd.DataFrame({"A": [0, 0], "B": [4, 4]})
        >>> df2 = pd.DataFrame({"A": [1, 1], "B": [3, 3]})
        >>> take_smaller = lambda s1, s2: s1 if s1.sum() < s2.sum() else s2
        >>> df1.combine(df2, take_smaller)
           A  B
        0  0  3
        1  0  3

        Example using a true element-wise combine function.

        >>> df1 = pd.DataFrame({"A": [5, 0], "B": [2, 4]})
        >>> df2 = pd.DataFrame({"A": [1, 1], "B": [3, 3]})
        >>> df1.combine(df2, np.minimum)
           A  B
        0  1  2
        1  0  3

        Using `fill_value` fills Nones prior to passing the column to the
        merge function.

        >>> df1 = pd.DataFrame({"A": [0, 0], "B": [None, 4]})
        >>> df2 = pd.DataFrame({"A": [1, 1], "B": [3, 3]})
        >>> df1.combine(df2, take_smaller, fill_value=-5)
           A    B
        0  0 -5.0
        1  0  4.0

        Example that demonstrates the use of `overwrite` and behavior when
        the axis differ between the dataframes.

        >>> df1 = pd.DataFrame({"A": [0, 0], "B": [4, 4]})
        >>> df2 = pd.DataFrame(
        ...     {
        ...         "B": [3, 3],
        ...         "C": [-10, 1],
        ...     },
        ...     index=[1, 2],
        ... )
        >>> df1.combine(df2, take_smaller)
             A    B     C
        0  NaN  NaN   NaN
        1  NaN  3.0 -10.0
        2  NaN  3.0   1.0

        >>> df1.combine(df2, take_smaller, overwrite=False)
             A    B     C
        0  0.0  NaN   NaN
        1  0.0  3.0 -10.0
        2  NaN  3.0   1.0

        Demonstrating the preference of the passed in dataframe.

        >>> df2 = pd.DataFrame(
        ...     {
        ...         "B": [3, 3],
        ...         "C": [1, 1],
        ...     },
        ...     index=[1, 2],
        ... )
        >>> df2.combine(df1, take_smaller)
           A    B   C
        0  0.0  NaN NaN
        1  0.0  3.0 NaN
        2  NaN  3.0 NaN

        >>> df2.combine(df1, take_smaller, overwrite=False)
             A    B   C
        0  0.0  NaN NaN
        1  0.0  3.0 1.0
        2  NaN  3.0 1.0
        """
        other_idxlen = len(other.index)  # save for compare
        other_columns = other.columns

        this, other = self.align(other)
        new_index = this.index

        if other.empty and len(new_index) == len(self.index):
            return self.copy()

        if self.empty and len(other) == other_idxlen:
            return other.copy()

        # preserve column order
        new_columns = self.columns.union(other_columns, sort=False)
        this = this.reindex(new_columns, axis=1)
        other = other.reindex(new_columns, axis=1)

        do_fill = fill_value is not None
        result = {}
        for i in range(this.shape[1]):
            series = this.iloc[:, i]
            other_series = other.iloc[:, i]

            this_dtype = series.dtype
            other_dtype = other_series.dtype

            this_mask = isna(series)
            other_mask = isna(other_series)

            # don't overwrite columns unnecessarily
            # DO propagate if this column is not in the intersection
            if not overwrite and other_mask.all():
                result[i] = series.copy()
                continue

            if do_fill:
                series = series.copy()
                other_series = other_series.copy()
                series[this_mask] = fill_value
                other_series[other_mask] = fill_value

            if new_columns[i] not in self.columns:
                # If self DataFrame does not have col in other DataFrame,
                # try to promote series, which is all NaN, as other_dtype.
                new_dtype = other_dtype
                try:
                    series = series.astype(new_dtype)
                except ValueError:
                    # e.g. new_dtype is integer types
                    pass
            else:
                # if we have different dtypes, possibly promote
                new_dtype = find_common_type([this_dtype, other_dtype])
                series = series.astype(new_dtype)
                other_series = other_series.astype(new_dtype)

            arr = func(series, other_series)
            if isinstance(new_dtype, np.dtype):
                # if new_dtype is an EA Dtype, then `func` is expected to return
                # the correct dtype without any additional casting
                # error: No overload variant of "maybe_downcast_to_dtype" matches
                # argument types "Union[Series, Hashable]", "dtype[Any]"
                arr = maybe_downcast_to_dtype(  # type: ignore[call-overload]
                    arr, new_dtype
                )

            result[i] = arr

        frame_result = self._constructor(result, index=new_index)
        frame_result.columns = new_columns
        return frame_result.__finalize__(self, method="combine")

    def combine_first(self, other: DataFrame) -> DataFrame:
        """
        Update null elements with value in the same location in `other`.

        Combine two DataFrame objects by filling null values in one DataFrame
        with non-null values from other DataFrame. The row and column indexes
        of the resulting DataFrame will be the union of the two. The resulting
        dataframe contains the 'first' dataframe values and overrides the
        second one values where both first.loc[index, col] and
        second.loc[index, col] are not missing values, upon calling
        first.combine_first(second).

        Parameters
        ----------
        other : DataFrame
            Provided DataFrame to use to fill null values.

        Returns
        -------
        DataFrame
            The result of combining the provided DataFrame with the other object.

        See Also
        --------
        DataFrame.combine : Perform series-wise operation on two DataFrames
            using a given function.

        Examples
        --------
        >>> df1 = pd.DataFrame({"A": [None, 0], "B": [None, 4]})
        >>> df2 = pd.DataFrame({"A": [1, 1], "B": [3, 3]})
        >>> df1.combine_first(df2)
             A    B
        0  1.0  3.0
        1  0.0  4.0

        Null values still persist if the location of that null value
        does not exist in `other`

        >>> df1 = pd.DataFrame({"A": [None, 0], "B": [4, None]})
        >>> df2 = pd.DataFrame({"B": [3, 3], "C": [1, 1]}, index=[1, 2])
        >>> df1.combine_first(df2)
             A    B    C
        0  NaN  4.0  NaN
        1  0.0  3.0  1.0
        2  NaN  3.0  1.0
        """

        def combiner(x: Series, y: Series):
            # GH#60128 The combiner is supposed to preserve EA Dtypes.
            return y if y.name not in self.columns else y.where(x.isna(), x)

        if len(other) == 0:
            combined = self.reindex(
                self.columns.append(other.columns.difference(self.columns)), axis=1
            )
            combined = combined.astype(other.dtypes)
        else:
            combined = self.combine(other, combiner, overwrite=False)

        dtypes = {
            # Check for isinstance(..., (np.dtype, ExtensionDtype))
            #  to prevent raising on non-unique columns see GH#29135.
            #  Note we will just not-cast in these cases.
            col: find_common_type([self.dtypes[col], other.dtypes[col]])
            for col in self.columns.intersection(other.columns)
            if isinstance(combined.dtypes[col], (np.dtype, ExtensionDtype))
            and isinstance(self.dtypes[col], (np.dtype, ExtensionDtype))
            and combined.dtypes[col] != self.dtypes[col]
        }

        if dtypes:
            combined = combined.astype(dtypes)

        return combined.__finalize__(self, method="combine_first")

    def update(
        self,
        other,
        join: UpdateJoin = "left",
        overwrite: bool = True,
        filter_func=None,
        errors: IgnoreRaise = "ignore",
    ) -> None:
        """
        Modify in place using non-NA values from another DataFrame.

        Aligns on indices. There is no return value.

        Parameters
        ----------
        other : DataFrame, or object coercible into a DataFrame
            Should have at least one matching index/column label
            with the original DataFrame. If a Series is passed,
            its name attribute must be set, and that will be
            used as the column name to align with the original DataFrame.
        join : {'left'}, default 'left'
            Only left join is implemented, keeping the index and columns of the
            original object.
        overwrite : bool, default True
            How to handle non-NA values for overlapping keys:

            * True: overwrite original DataFrame's values
              with values from `other`.
            * False: only update values that are NA in
              the original DataFrame.

        filter_func : callable(1d-array) -> bool 1d-array, optional
            Can choose to replace values other than NA. Return True for values
            that should be updated.
        errors : {'raise', 'ignore'}, default 'ignore'
            If 'raise', will raise a ValueError if the DataFrame and `other`
            both contain non-NA data in the same place.

        Returns
        -------
        None
            This method directly changes calling object.

        Raises
        ------
        ValueError
            * When `errors='raise'` and there's overlapping non-NA data.
            * When `errors` is not either `'ignore'` or `'raise'`
        NotImplementedError
            * If `join != 'left'`

        See Also
        --------
        dict.update : Similar method for dictionaries.
        DataFrame.merge : For column(s)-on-column(s) operations.

        Notes
        -----
        1. Duplicate indices on `other` are not supported and raises `ValueError`.

        Examples
        --------
        >>> df = pd.DataFrame({"A": [1, 2, 3], "B": [400, 500, 600]})
        >>> new_df = pd.DataFrame({"B": [4, 5, 6], "C": [7, 8, 9]})
        >>> df.update(new_df)
        >>> df
           A  B
        0  1  4
        1  2  5
        2  3  6

        The DataFrame's length does not increase as a result of the update,
        only values at matching index/column labels are updated.

        >>> df = pd.DataFrame({"A": ["a", "b", "c"], "B": ["x", "y", "z"]})
        >>> new_df = pd.DataFrame({"B": ["d", "e", "f", "g", "h", "i"]})
        >>> df.update(new_df)
        >>> df
           A  B
        0  a  d
        1  b  e
        2  c  f

        >>> df = pd.DataFrame({"A": ["a", "b", "c"], "B": ["x", "y", "z"]})
        >>> new_df = pd.DataFrame({"B": ["d", "f"]}, index=[0, 2])
        >>> df.update(new_df)
        >>> df
           A  B
        0  a  d
        1  b  y
        2  c  f

        For Series, its name attribute must be set.

        >>> df = pd.DataFrame({"A": ["a", "b", "c"], "B": ["x", "y", "z"]})
        >>> new_column = pd.Series(["d", "e", "f"], name="B")
        >>> df.update(new_column)
        >>> df
           A  B
        0  a  d
        1  b  e
        2  c  f

        If `other` contains NaNs the corresponding values are not updated
        in the original dataframe.

        >>> df = pd.DataFrame({"A": [1, 2, 3], "B": [400.0, 500.0, 600.0]})
        >>> new_df = pd.DataFrame({"B": [4, np.nan, 6]})
        >>> df.update(new_df)
        >>> df
           A      B
        0  1    4.0
        1  2  500.0
        2  3    6.0
        """
        if not PYPY and not WARNING_CHECK_DISABLED:
            if sys.getrefcount(self) <= REF_COUNT:
                warnings.warn(
                    _chained_assignment_method_msg,
                    ChainedAssignmentError,
                    stacklevel=2,
                )

        # TODO: Support other joins
        if join != "left":  # pragma: no cover
            raise NotImplementedError("Only left join is supported")
        if errors not in ["ignore", "raise"]:
            raise ValueError("The parameter errors must be either 'ignore' or 'raise'")

        if not isinstance(other, DataFrame):
            other = DataFrame(other)

        if other.index.has_duplicates:
            raise ValueError("Update not allowed with duplicate indexes on other.")

        index_intersection = other.index.intersection(self.index)
        if index_intersection.empty:
            raise ValueError(
                "Update not allowed when the index on `other` has no intersection "
                "with this dataframe."
            )

        other = other.reindex(index_intersection)
        this_data = self.loc[index_intersection]

        for col in self.columns.intersection(other.columns):
            this = this_data[col]
            that = other[col]

            if filter_func is not None:
                mask = ~filter_func(this) | isna(that)
            else:
                if errors == "raise":
                    mask_this = notna(that)
                    mask_that = notna(this)
                    if any(mask_this & mask_that):
                        raise ValueError("Data overlaps.")

                if overwrite:
                    mask = isna(that)
                else:
                    mask = notna(this)

            # don't overwrite columns unnecessarily
            if mask.all():
                continue

            self.loc[index_intersection, col] = this.where(mask, that)

    # ----------------------------------------------------------------------
    # Data reshaping
    @deprecate_nonkeyword_arguments(
        Pandas4Warning, allowed_args=["self", "by", "level"], name="groupby"
    )
    def groupby(
        self,
        by=None,
        level: IndexLabel | None = None,
        as_index: bool = True,
        sort: bool = True,
        group_keys: bool = True,
        observed: bool = True,
        dropna: bool = True,
    ) -> DataFrameGroupBy:
        """
        Group DataFrame using a mapper or by a Series of columns.

        A groupby operation involves some combination of splitting the
        object, applying a function, and combining the results. This can be
        used to group large amounts of data and compute operations on these
        groups.

        Parameters
        ----------
        by : mapping, function, label, pd.Grouper or list of such
            Used to determine the groups for the groupby.
            If ``by`` is a function, it's called on each value of the object's
            index. If a dict or Series is passed, the Series or dict VALUES
            will be used to determine the groups (the Series' values are first
            aligned; see ``.align()`` method). If a list or ndarray of length
            equal to the number of rows is passed (see the `groupby user guide
            <https://pandas.pydata.org/pandas-docs/stable/user_guide/groupby.html#splitting-an-object-into-groups>`_),
            the values are used as-is to determine the groups. A label or list
            of labels may be passed to group by the columns in ``self``.
            Notice that a tuple is interpreted as a (single) key.
        level : int, level name, or sequence of such, default None
            If the axis is a MultiIndex (hierarchical), group by a particular
            level or levels. Do not specify both ``by`` and ``level``.
        as_index : bool, default True
            Return object with group labels as the
            index. Only relevant for DataFrame input. as_index=False is
            effectively "SQL-style" grouped output. This argument has no effect
            on filtrations (see the `filtrations in the user guide
            <https://pandas.pydata.org/docs/dev/user_guide/groupby.html#filtration>`_),
            such as ``head()``, ``tail()``, ``nth()`` and in transformations
            (see the `transformations in the user guide
            <https://pandas.pydata.org/docs/dev/user_guide/groupby.html#transformation>`_).
        sort : bool, default True
            Sort group keys. Get better performance by turning this off.
            Note this does not influence the order of observations within each
            group. Groupby preserves the order of rows within each group. If False,
            the groups will appear in the same order as they did in the original
            DataFrame.
            This argument has no effect on filtrations (see the `filtrations
            in the user guide
            <https://pandas.pydata.org/docs/dev/user_guide/groupby.html#filtration>`_),
            such as ``head()``, ``tail()``, ``nth()`` and in transformations
            (see the `transformations in the user guide
            <https://pandas.pydata.org/docs/dev/user_guide/groupby.html#transformation>`_).

            .. versionchanged:: 2.0.0

                Specifying ``sort=False`` with an ordered categorical grouper will no
                longer sort the values.

        group_keys : bool, default True
            When calling apply and the ``by`` argument produces a like-indexed
            (i.e. :ref:`a transform <groupby.transform>`) result, add group keys to
            index to identify pieces. By default group keys are not included
            when the result's index (and column) labels match the inputs, and
            are included otherwise.

            .. versionchanged:: 2.0.0

               ``group_keys`` now defaults to ``True``.

        observed : bool, default True
            This only applies if any of the groupers are Categoricals.
            If True: only show observed values for categorical groupers.
            If False: show all values for categorical groupers.

            .. versionchanged:: 3.0.0

                The default value is now ``True``.

        dropna : bool, default True
            If True, and if group keys contain NA values, NA values together
            with row/column will be dropped.
            If False, NA values will also be treated as the key in groups.

        Returns
        -------
        pandas.api.typing.DataFrameGroupBy
            Returns a groupby object that contains information about the groups.

        See Also
        --------
        resample : Convenience method for frequency conversion and resampling
            of time series.

        Notes
        -----
        See the `user guide
        <https://pandas.pydata.org/pandas-docs/stable/groupby.html>`__ for more
        detailed usage and examples, including splitting an object into groups,
        iterating through groups, selecting a group, aggregation, and more.

        The implementation of groupby is hash-based, meaning in particular that
        objects that compare as equal will be considered to be in the same group.
        An exception to this is that pandas has special handling of NA values:
        any NA values will be collapsed to a single group, regardless of how
        they compare. See the user guide linked above for more details.

        Examples
        --------
        >>> df = pd.DataFrame(
        ...     {
        ...         "Animal": ["Falcon", "Falcon", "Parrot", "Parrot"],
        ...         "Max Speed": [380.0, 370.0, 24.0, 26.0],
        ...     }
        ... )
        >>> df
           Animal  Max Speed
        0  Falcon      380.0
        1  Falcon      370.0
        2  Parrot       24.0
        3  Parrot       26.0
        >>> df.groupby(["Animal"]).mean()
                Max Speed
        Animal
        Falcon      375.0
        Parrot       25.0

        **Hierarchical Indexes**

        We can groupby different levels of a hierarchical index
        using the `level` parameter:

        >>> arrays = [
        ...     ["Falcon", "Falcon", "Parrot", "Parrot"],
        ...     ["Captive", "Wild", "Captive", "Wild"],
        ... ]
        >>> index = pd.MultiIndex.from_arrays(arrays, names=("Animal", "Type"))
        >>> df = pd.DataFrame({"Max Speed": [390.0, 350.0, 30.0, 20.0]}, index=index)
        >>> df
                        Max Speed
        Animal Type
        Falcon Captive      390.0
               Wild         350.0
        Parrot Captive       30.0
               Wild          20.0
        >>> df.groupby(level=0).mean()
                Max Speed
        Animal
        Falcon      370.0
        Parrot       25.0
        >>> df.groupby(level="Type").mean()
                 Max Speed
        Type
        Captive      210.0
        Wild         185.0

        We can also choose to include NA in group keys or not by setting
        `dropna` parameter, the default setting is `True`.

        >>> arr = [[1, 2, 3], [1, None, 4], [2, 1, 3], [1, 2, 2]]
        >>> df = pd.DataFrame(arr, columns=["a", "b", "c"])

        >>> df.groupby(by=["b"]).sum()
            a   c
        b
        1.0 2   3
        2.0 2   5

        >>> df.groupby(by=["b"], dropna=False).sum()
            a   c
        b
        1.0 2   3
        2.0 2   5
        NaN 1   4

        >>> arr = [["a", 12, 12], [None, 12.3, 33.0], ["b", 12.3, 123], ["a", 1, 1]]
        >>> df = pd.DataFrame(arr, columns=["a", "b", "c"])

        >>> df.groupby(by="a").sum()
            b     c
        a
        a   13.0   13.0
        b   12.3  123.0

        >>> df.groupby(by="a", dropna=False).sum()
            b     c
        a
        a   13.0   13.0
        b   12.3  123.0
        NaN 12.3   33.0

        When using ``.apply()``, use ``group_keys`` to include or exclude the
        group keys. The ``group_keys`` argument defaults to ``True`` (include).

        >>> df = pd.DataFrame(
        ...     {
        ...         "Animal": ["Falcon", "Falcon", "Parrot", "Parrot"],
        ...         "Max Speed": [380.0, 370.0, 24.0, 26.0],
        ...     }
        ... )
        >>> df.groupby("Animal", group_keys=True)[["Max Speed"]].apply(lambda x: x)
                  Max Speed
        Animal
        Falcon 0      380.0
               1      370.0
        Parrot 2       24.0
               3       26.0

        >>> df.groupby("Animal", group_keys=False)[["Max Speed"]].apply(lambda x: x)
           Max Speed
        0      380.0
        1      370.0
        2       24.0
        3       26.0
        """
        from pandas.core.groupby.generic import DataFrameGroupBy

        if level is None and by is None:
            raise TypeError("You have to supply one of 'by' and 'level'")

        return DataFrameGroupBy(
            obj=self,
            keys=by,
            level=level,
            as_index=as_index,
            sort=sort,
            group_keys=group_keys,
            observed=observed,
            dropna=dropna,
        )

    _shared_docs["pivot"] = """
        Return reshaped DataFrame organized by given index / column values.

        Reshape data (produce a "pivot" table) based on column values. Uses
        unique values from specified `index` / `columns` to form axes of the
        resulting DataFrame. This function does not support data
        aggregation, multiple values will result in a MultiIndex in the
        columns. See the :ref:`User Guide <reshaping>` for more on reshaping.

        Parameters
        ----------%s
        columns : Hashable or a sequence of the previous
            Column to use to make new frame's columns.
        index : Hashable or a sequence of the previous, optional
            Column to use to make new frame's index. If not given, uses existing index.
        values : Hashable or a sequence of the previous, optional
            Column(s) to use for populating new frame's values. If not
            specified, all remaining columns will be used and the result will
            have hierarchically indexed columns.

        Returns
        -------
        DataFrame
            Returns reshaped DataFrame.

        Raises
        ------
        ValueError:
            When there are any `index`, `columns` combinations with multiple
            values. `DataFrame.pivot_table` when you need to aggregate.

        See Also
        --------
        DataFrame.pivot_table : Generalization of pivot that can handle
            duplicate values for one index/column pair.
        DataFrame.unstack : Pivot based on the index values instead of a
            column.
        wide_to_long : Wide panel to long format. Less flexible but more
            user-friendly than melt.

        Notes
        -----
        For finer-tuned control, see hierarchical indexing documentation along
        with the related stack/unstack methods.

        Reference :ref:`the user guide <reshaping.pivot>` for more examples.

        Examples
        --------
        >>> df = pd.DataFrame({'foo': ['one', 'one', 'one', 'two', 'two',
        ...                            'two'],
        ...                    'bar': ['A', 'B', 'C', 'A', 'B', 'C'],
        ...                    'baz': [1, 2, 3, 4, 5, 6],
        ...                    'zoo': ['x', 'y', 'z', 'q', 'w', 't']})
        >>> df
            foo   bar  baz  zoo
        0   one   A    1    x
        1   one   B    2    y
        2   one   C    3    z
        3   two   A    4    q
        4   two   B    5    w
        5   two   C    6    t

        >>> df.pivot(index='foo', columns='bar', values='baz')
        bar  A   B   C
        foo
        one  1   2   3
        two  4   5   6

        >>> df.pivot(index='foo', columns='bar')['baz']
        bar  A   B   C
        foo
        one  1   2   3
        two  4   5   6

        >>> df.pivot(index='foo', columns='bar', values=['baz', 'zoo'])
              baz       zoo
        bar   A  B  C   A  B  C
        foo
        one   1  2  3   x  y  z
        two   4  5  6   q  w  t

        You could also assign a list of column names or a list of index names.

        >>> df = pd.DataFrame({
        ...                   "lev1": [1, 1, 1, 2, 2, 2],
        ...                   "lev2": [1, 1, 2, 1, 1, 2],
        ...                   "lev3": [1, 2, 1, 2, 1, 2],
        ...                   "lev4": [1, 2, 3, 4, 5, 6],
        ...                   "values": [0, 1, 2, 3, 4, 5]})
        >>> df
            lev1 lev2 lev3 lev4 values
        0   1    1    1    1    0
        1   1    1    2    2    1
        2   1    2    1    3    2
        3   2    1    2    4    3
        4   2    1    1    5    4
        5   2    2    2    6    5

        >>> df.pivot(index="lev1", columns=["lev2", "lev3"], values="values")
        lev2    1         2
        lev3    1    2    1    2
        lev1
        1     0.0  1.0  2.0  NaN
        2     4.0  3.0  NaN  5.0

        >>> df.pivot(index=["lev1", "lev2"], columns=["lev3"], values="values")
              lev3    1    2
        lev1  lev2
           1     1  0.0  1.0
                 2  2.0  NaN
           2     1  4.0  3.0
                 2  NaN  5.0

        A ValueError is raised if there are any duplicates.

        >>> df = pd.DataFrame({"foo": ['one', 'one', 'two', 'two'],
        ...                    "bar": ['A', 'A', 'B', 'C'],
        ...                    "baz": [1, 2, 3, 4]})
        >>> df
           foo bar  baz
        0  one   A    1
        1  one   A    2
        2  two   B    3
        3  two   C    4

        Notice that the first two rows are the same for our `index`
        and `columns` arguments.

        >>> df.pivot(index='foo', columns='bar', values='baz')
        Traceback (most recent call last):
           ...
        ValueError: Index contains duplicate entries, cannot reshape
        """

    @Substitution("")
    @Appender(_shared_docs["pivot"])
    def pivot(
        self, *, columns, index=lib.no_default, values=lib.no_default
    ) -> DataFrame:
        from pandas.core.reshape.pivot import pivot

        return pivot(self, index=index, columns=columns, values=values)

    _shared_docs["pivot_table"] = """
        Create a spreadsheet-style pivot table as a DataFrame.

        The levels in the pivot table will be stored in MultiIndex objects
        (hierarchical indexes) on the index and columns of the result DataFrame.

        Parameters
        ----------%s
        values : list-like or scalar, optional
            Column or columns to aggregate.
        index : column, Grouper, array, or sequence of the previous
            Keys to group by on the pivot table index. If a list is passed,
            it can contain any of the other types (except list). If an array is
            passed, it must be the same length as the data and will be used in
            the same manner as column values.
        columns : column, Grouper, array, or sequence of the previous
            Keys to group by on the pivot table column. If a list is passed,
            it can contain any of the other types (except list). If an array is
            passed, it must be the same length as the data and will be used in
            the same manner as column values.
        aggfunc : function, list of functions, dict, default "mean"
            If a list of functions is passed, the resulting pivot table will have
            hierarchical columns whose top level are the function names
            (inferred from the function objects themselves).
            If a dict is passed, the key is column to aggregate and the value is
            function or list of functions. If ``margin=True``, aggfunc will be
            used to calculate the partial aggregates.
        fill_value : scalar, default None
            Value to replace missing values with (in the resulting pivot table,
            after aggregation).
        margins : bool, default False
            If ``margins=True``, special ``All`` columns and rows
            will be added with partial group aggregates across the categories
            on the rows and columns.
        dropna : bool, default True
            Do not include columns whose entries are all NaN. If True,

            * rows with an NA value in any column will be omitted before computing
              margins,
            * index/column keys containing NA values will be dropped (see ``dropna``
              parameter in :meth:`DataFrame.groupby`).

        margins_name : str, default 'All'
            Name of the row / column that will contain the totals
            when margins is True.
        observed : bool, default False
            This only applies if any of the groupers are Categoricals.
            If True: only show observed values for categorical groupers.
            If False: show all values for categorical groupers.

            .. versionchanged:: 3.0.0

                The default value is now ``True``.

        sort : bool, default True
            Specifies if the result should be sorted.

            .. versionadded:: 1.3.0

        **kwargs : dict
            Optional keyword arguments to pass to ``aggfunc``.

            .. versionadded:: 3.0.0

        Returns
        -------
        DataFrame
            An Excel style pivot table.

        See Also
        --------
        DataFrame.pivot : Pivot without aggregation that can handle
            non-numeric data.
        DataFrame.melt: Unpivot a DataFrame from wide to long format,
            optionally leaving identifiers set.
        wide_to_long : Wide panel to long format. Less flexible but more
            user-friendly than melt.

        Notes
        -----
        Reference :ref:`the user guide <reshaping.pivot>` for more examples.

        Examples
        --------
        >>> df = pd.DataFrame({"A": ["foo", "foo", "foo", "foo", "foo",
        ...                          "bar", "bar", "bar", "bar"],
        ...                    "B": ["one", "one", "one", "two", "two",
        ...                          "one", "one", "two", "two"],
        ...                    "C": ["small", "large", "large", "small",
        ...                          "small", "large", "small", "small",
        ...                          "large"],
        ...                    "D": [1, 2, 2, 3, 3, 4, 5, 6, 7],
        ...                    "E": [2, 4, 5, 5, 6, 6, 8, 9, 9]})
        >>> df
             A    B      C  D  E
        0  foo  one  small  1  2
        1  foo  one  large  2  4
        2  foo  one  large  2  5
        3  foo  two  small  3  5
        4  foo  two  small  3  6
        5  bar  one  large  4  6
        6  bar  one  small  5  8
        7  bar  two  small  6  9
        8  bar  two  large  7  9

        This first example aggregates values by taking the sum.

        >>> table = pd.pivot_table(df, values='D', index=['A', 'B'],
        ...                        columns=['C'], aggfunc="sum")
        >>> table
        C        large  small
        A   B
        bar one    4.0    5.0
            two    7.0    6.0
        foo one    4.0    1.0
            two    NaN    6.0

        We can also fill missing values using the `fill_value` parameter.

        >>> table = pd.pivot_table(df, values='D', index=['A', 'B'],
        ...                        columns=['C'], aggfunc="sum", fill_value=0)
        >>> table
        C        large  small
        A   B
        bar one      4      5
            two      7      6
        foo one      4      1
            two      0      6

        The next example aggregates by taking the mean across multiple columns.

        >>> table = pd.pivot_table(df, values=['D', 'E'], index=['A', 'C'],
        ...                        aggfunc={'D': "mean", 'E': "mean"})
        >>> table
                        D         E
        A   C
        bar large  5.500000  7.500000
            small  5.500000  8.500000
        foo large  2.000000  4.500000
            small  2.333333  4.333333

        We can also calculate multiple types of aggregations for any given
        value column.

        >>> table = pd.pivot_table(df, values=['D', 'E'], index=['A', 'C'],
        ...                        aggfunc={'D': "mean",
        ...                                 'E': ["min", "max", "mean"]})
        >>> table
                          D   E
                       mean max      mean  min
        A   C
        bar large  5.500000   9  7.500000    6
            small  5.500000   9  8.500000    8
        foo large  2.000000   5  4.500000    4
            small  2.333333   6  4.333333    2
        """

    @Substitution("")
    @Appender(_shared_docs["pivot_table"])
    def pivot_table(
        self,
        values=None,
        index=None,
        columns=None,
        aggfunc: AggFuncType = "mean",
        fill_value=None,
        margins: bool = False,
        dropna: bool = True,
        margins_name: Level = "All",
        observed: bool = True,
        sort: bool = True,
        **kwargs,
    ) -> DataFrame:
        from pandas.core.reshape.pivot import pivot_table

        return pivot_table(
            self,
            values=values,
            index=index,
            columns=columns,
            aggfunc=aggfunc,
            fill_value=fill_value,
            margins=margins,
            dropna=dropna,
            margins_name=margins_name,
            observed=observed,
            sort=sort,
            **kwargs,
        )

    def stack(
        self,
        level: IndexLabel = -1,
        dropna: bool | lib.NoDefault = lib.no_default,
        sort: bool | lib.NoDefault = lib.no_default,
        future_stack: bool = True,
    ):
        """
        Stack the prescribed level(s) from columns to index.

        Return a reshaped DataFrame or Series having a multi-level
        index with one or more new inner-most levels compared to the current
        DataFrame. The new inner-most levels are created by pivoting the
        columns of the current dataframe:

        - if the columns have a single level, the output is a Series;
        - if the columns have multiple levels, the new index level(s) is (are)
          taken from the prescribed level(s) and the output is a DataFrame.

        Parameters
        ----------
        level : int, str, list, default -1
            Level(s) to stack from the column axis onto the index
            axis, defined as one index or label, or a list of indices
            or labels.
        dropna : bool, default True
            Whether to drop rows in the resulting Frame/Series with
            missing values. Stacking a column level onto the index
            axis can create combinations of index and column values
            that are missing from the original dataframe. See Examples
            section.
        sort : bool, default True
            Whether to sort the levels of the resulting MultiIndex.
        future_stack : bool, default True
            Whether to use the new implementation that will replace the current
            implementation in pandas 3.0. When True, dropna and sort have no impact
            on the result and must remain unspecified. See :ref:`pandas 2.1.0 Release
            notes <whatsnew_210.enhancements.new_stack>` for more details.

        Returns
        -------
        DataFrame or Series
            Stacked dataframe or series.

        See Also
        --------
        DataFrame.unstack : Unstack prescribed level(s) from index axis
             onto column axis.
        DataFrame.pivot : Reshape dataframe from long format to wide
             format.
        DataFrame.pivot_table : Create a spreadsheet-style pivot table
             as a DataFrame.

        Notes
        -----
        The function is named by analogy with a collection of books
        being reorganized from being side by side on a horizontal
        position (the columns of the dataframe) to being stacked
        vertically on top of each other (in the index of the
        dataframe).

        Reference :ref:`the user guide <reshaping.stacking>` for more examples.

        Examples
        --------
        **Single level columns**

        >>> df_single_level_cols = pd.DataFrame(
        ...     [[0, 1], [2, 3]], index=["cat", "dog"], columns=["weight", "height"]
        ... )

        Stacking a dataframe with a single level column axis returns a Series:

        >>> df_single_level_cols
             weight height
        cat       0      1
        dog       2      3
        >>> df_single_level_cols.stack()
        cat  weight    0
             height    1
        dog  weight    2
             height    3
        dtype: int64

        **Multi level columns: simple case**

        >>> multicol1 = pd.MultiIndex.from_tuples(
        ...     [("weight", "kg"), ("weight", "pounds")]
        ... )
        >>> df_multi_level_cols1 = pd.DataFrame(
        ...     [[1, 2], [2, 4]], index=["cat", "dog"], columns=multicol1
        ... )

        Stacking a dataframe with a multi-level column axis:

        >>> df_multi_level_cols1
             weight
                 kg    pounds
        cat       1        2
        dog       2        4
        >>> df_multi_level_cols1.stack()
                    weight
        cat kg           1
            pounds       2
        dog kg           2
            pounds       4

        **Missing values**

        >>> multicol2 = pd.MultiIndex.from_tuples([("weight", "kg"), ("height", "m")])
        >>> df_multi_level_cols2 = pd.DataFrame(
        ...     [[1.0, 2.0], [3.0, 4.0]], index=["cat", "dog"], columns=multicol2
        ... )

        It is common to have missing values when stacking a dataframe
        with multi-level columns, as the stacked dataframe typically
        has more values than the original dataframe. Missing values
        are filled with NaNs:

        >>> df_multi_level_cols2
            weight height
                kg      m
        cat    1.0    2.0
        dog    3.0    4.0
        >>> df_multi_level_cols2.stack()
                weight  height
        cat kg     1.0     NaN
            m      NaN     2.0
        dog kg     3.0     NaN
            m      NaN     4.0

        **Prescribing the level(s) to be stacked**

        The first parameter controls which level or levels are stacked:

        >>> df_multi_level_cols2.stack(0)
                     kg    m
        cat weight  1.0  NaN
            height  NaN  2.0
        dog weight  3.0  NaN
            height  NaN  4.0
        >>> df_multi_level_cols2.stack([0, 1])
        cat  weight  kg    1.0
             height  m     2.0
        dog  weight  kg    3.0
             height  m     4.0
        dtype: float64
        """
        if not future_stack:
            from pandas.core.reshape.reshape import (
                stack,
                stack_multiple,
            )

            warnings.warn(
                "The previous implementation of stack is deprecated and will be "
                "removed in a future version of pandas. See the What's New notes "
                "for pandas 2.1.0 for details. Do not specify the future_stack "
                "argument to adopt the new implementation and silence this warning.",
                Pandas4Warning,
                stacklevel=find_stack_level(),
            )

            if dropna is lib.no_default:
                dropna = True
            if sort is lib.no_default:
                sort = True

            if isinstance(level, (tuple, list)):
                result = stack_multiple(self, level, dropna=dropna, sort=sort)
            else:
                result = stack(self, level, dropna=dropna, sort=sort)
        else:
            from pandas.core.reshape.reshape import stack_v3

            if dropna is not lib.no_default:
                raise ValueError(
                    "dropna must be unspecified as the new "
                    "implementation does not introduce rows of NA values. This "
                    "argument will be removed in a future version of pandas."
                )

            if sort is not lib.no_default:
                raise ValueError(
                    "Cannot specify sort, this argument will be "
                    "removed in a future version of pandas. Sort the result using "
                    ".sort_index instead."
                )

            if (
                isinstance(level, (tuple, list))
                and not all(lev in self.columns.names for lev in level)
                and not all(isinstance(lev, int) for lev in level)
            ):
                raise ValueError(
                    "level should contain all level names or all level "
                    "numbers, not a mixture of the two."
                )

            if not isinstance(level, (tuple, list)):
                level = [level]
            level = [self.columns._get_level_number(lev) for lev in level]
            result = stack_v3(self, level)

        return result.__finalize__(self, method="stack")

    def explode(
        self,
        column: IndexLabel,
        ignore_index: bool = False,
    ) -> DataFrame:
        """
        Transform each element of a list-like to a row, replicating index values.

        Parameters
        ----------
        column : IndexLabel
            Column(s) to explode.
            For multiple columns, specify a non-empty list with each element
            be str or tuple, and all specified columns their list-like data
            on same row of the frame must have matching length.

            .. versionadded:: 1.3.0
                Multi-column explode

        ignore_index : bool, default False
            If True, the resulting index will be labeled 0, 1, …, n - 1.

        Returns
        -------
        DataFrame
            Exploded lists to rows of the subset columns;
            index will be duplicated for these rows.

        Raises
        ------
        ValueError :
            * If columns of the frame are not unique.
            * If specified columns to explode is empty list.
            * If specified columns to explode have not matching count of
              elements rowwise in the frame.

        See Also
        --------
        DataFrame.unstack : Pivot a level of the (necessarily hierarchical)
            index labels.
        DataFrame.melt : Unpivot a DataFrame from wide format to long format.
        Series.explode : Explode a DataFrame from list-like columns to long format.

        Notes
        -----
        This routine will explode list-likes including lists, tuples, sets,
        Series, and np.ndarray. The result dtype of the subset rows will
        be object. Scalars will be returned unchanged, and empty list-likes will
        result in a np.nan for that row. In addition, the ordering of rows in the
        output will be non-deterministic when exploding sets.

        Reference :ref:`the user guide <reshaping.explode>` for more examples.

        Examples
        --------
        >>> df = pd.DataFrame(
        ...     {
        ...         "A": [[0, 1, 2], "foo", [], [3, 4]],
        ...         "B": 1,
        ...         "C": [["a", "b", "c"], np.nan, [], ["d", "e"]],
        ...     }
        ... )
        >>> df
                   A  B          C
        0  [0, 1, 2]  1  [a, b, c]
        1        foo  1        NaN
        2         []  1         []
        3     [3, 4]  1     [d, e]

        Single-column explode.

        >>> df.explode("A")
             A  B          C
        0    0  1  [a, b, c]
        0    1  1  [a, b, c]
        0    2  1  [a, b, c]
        1  foo  1        NaN
        2  NaN  1         []
        3    3  1     [d, e]
        3    4  1     [d, e]

        Multi-column explode.

        >>> df.explode(list("AC"))
             A  B    C
        0    0  1    a
        0    1  1    b
        0    2  1    c
        1  foo  1  NaN
        2  NaN  1  NaN
        3    3  1    d
        3    4  1    e
        """
        if not self.columns.is_unique:
            duplicate_cols = self.columns[self.columns.duplicated()].tolist()
            raise ValueError(
                f"DataFrame columns must be unique. Duplicate columns: {duplicate_cols}"
            )

        columns: list[Hashable]
        if is_scalar(column) or isinstance(column, tuple):
            columns = [column]
        elif isinstance(column, list) and all(
            is_scalar(c) or isinstance(c, tuple) for c in column
        ):
            if not column:
                raise ValueError("column must be nonempty")
            if len(column) > len(set(column)):
                raise ValueError("column must be unique")
            columns = column
        else:
            raise ValueError("column must be a scalar, tuple, or list thereof")

        df = self.reset_index(drop=True)
        if len(columns) == 1:
            result = df[columns[0]].explode()
        else:
            mylen = lambda x: len(x) if (is_list_like(x) and len(x) > 0) else 1
            counts0 = self[columns[0]].apply(mylen)
            for c in columns[1:]:
                if not all(counts0 == self[c].apply(mylen)):
                    raise ValueError("columns must have matching element counts")
            result = DataFrame({c: df[c].explode() for c in columns})
        result = df.drop(columns, axis=1).join(result)
        if ignore_index:
            result.index = default_index(len(result))
        else:
            result.index = self.index.take(result.index)
        result = result.reindex(columns=self.columns)

        return result.__finalize__(self, method="explode")

    def unstack(
        self, level: IndexLabel = -1, fill_value=None, sort: bool = True
    ) -> DataFrame | Series:
        """
        Pivot a level of the (necessarily hierarchical) index labels.

        Returns a DataFrame having a new level of column labels whose inner-most level
        consists of the pivoted index labels.

        If the index is not a MultiIndex, the output will be a Series
        (the analogue of stack when the columns are not a MultiIndex).

        Parameters
        ----------
        level : int, str, or list of these, default -1 (last level)
            Level(s) of index to unstack, can pass level name.
        fill_value : scalar
            Replace NaN with this value if the unstack produces missing values.
        sort : bool, default True
            Sort the level(s) in the resulting MultiIndex columns.

        Returns
        -------
        Series or DataFrame
            If index is a MultiIndex: DataFrame with pivoted index labels as new
            inner-most level column labels, else Series.

        See Also
        --------
        DataFrame.pivot : Pivot a table based on column values.
        DataFrame.stack : Pivot a level of the column labels (inverse operation
            from `unstack`).

        Notes
        -----
        Reference :ref:`the user guide <reshaping.stacking>` for more examples.

        Examples
        --------
        >>> index = pd.MultiIndex.from_tuples(
        ...     [("one", "a"), ("one", "b"), ("two", "a"), ("two", "b")]
        ... )
        >>> s = pd.Series(np.arange(1.0, 5.0), index=index)
        >>> s
        one  a   1.0
             b   2.0
        two  a   3.0
             b   4.0
        dtype: float64

        >>> s.unstack(level=-1)
             a   b
        one  1.0  2.0
        two  3.0  4.0

        >>> s.unstack(level=0)
           one  two
        a  1.0   3.0
        b  2.0   4.0

        >>> df = s.unstack(level=0)
        >>> df.unstack()
        one  a  1.0
             b  2.0
        two  a  3.0
             b  4.0
        dtype: float64
        """
        from pandas.core.reshape.reshape import unstack

        result = unstack(self, level, fill_value, sort)

        return result.__finalize__(self, method="unstack")

    def melt(
        self,
        id_vars=None,
        value_vars=None,
        var_name=None,
        value_name: Hashable = "value",
        col_level: Level | None = None,
        ignore_index: bool = True,
    ) -> DataFrame:
        """
        Unpivot DataFrame from wide to long format, optionally leaving identifiers set.

        This function is useful to massage a DataFrame into a format where one
        or more columns are identifier variables (`id_vars`), while all other
        columns, considered measured variables (`value_vars`), are "unpivoted" to
        the row axis, leaving just two non-identifier columns, 'variable' and
        'value'.

        Parameters
        ----------
        id_vars : scalar, tuple, list, or ndarray, optional
            Column(s) to use as identifier variables.
        value_vars : scalar, tuple, list, or ndarray, optional
            Column(s) to unpivot. If not specified, uses all columns that
            are not set as `id_vars`.
        var_name : scalar, default None
            Name to use for the 'variable' column. If None it uses
            ``frame.columns.name`` or 'variable'.
        value_name : scalar, default 'value'
            Name to use for the 'value' column, can't be an existing column label.
        col_level : scalar, optional
            If columns are a MultiIndex then use this level to melt.
        ignore_index : bool, default True
            If True, original index is ignored. If False, original index is retained.
            Index labels will be repeated as necessary.

        Returns
        -------
        DataFrame
            Unpivoted DataFrame.

        See Also
        --------
        melt : Identical method.
        pivot_table : Create a spreadsheet-style pivot table as a DataFrame.
        DataFrame.pivot : Return reshaped DataFrame organized
            by given index / column values.
        DataFrame.explode : Explode a DataFrame from list-like
                columns to long format.

        Notes
        -----
        Reference :ref:`the user guide <reshaping.melt>` for more examples.

        Examples
        --------
        >>> df = pd.DataFrame(
        ...     {
        ...         "A": {0: "a", 1: "b", 2: "c"},
        ...         "B": {0: 1, 1: 3, 2: 5},
        ...         "C": {0: 2, 1: 4, 2: 6},
        ...     }
        ... )
        >>> df
        A  B  C
        0  a  1  2
        1  b  3  4
        2  c  5  6

        >>> df.melt(id_vars=["A"], value_vars=["B"])
        A variable  value
        0  a        B      1
        1  b        B      3
        2  c        B      5

        >>> df.melt(id_vars=["A"], value_vars=["B", "C"])
        A variable  value
        0  a        B      1
        1  b        B      3
        2  c        B      5
        3  a        C      2
        4  b        C      4
        5  c        C      6

        The names of 'variable' and 'value' columns can be customized:

        >>> df.melt(
        ...     id_vars=["A"],
        ...     value_vars=["B"],
        ...     var_name="myVarname",
        ...     value_name="myValname",
        ... )
        A myVarname  myValname
        0  a         B          1
        1  b         B          3
        2  c         B          5

        Original index values can be kept around:

        >>> df.melt(id_vars=["A"], value_vars=["B", "C"], ignore_index=False)
        A variable  value
        0  a        B      1
        1  b        B      3
        2  c        B      5
        0  a        C      2
        1  b        C      4
        2  c        C      6

        If you have multi-index columns:

        >>> df.columns = [list("ABC"), list("DEF")]
        >>> df
        A  B  C
        D  E  F
        0  a  1  2
        1  b  3  4
        2  c  5  6

        >>> df.melt(col_level=0, id_vars=["A"], value_vars=["B"])
        A variable  value
        0  a        B      1
        1  b        B      3
        2  c        B      5

        >>> df.melt(id_vars=[("A", "D")], value_vars=[("B", "E")])
        (A, D) variable_0 variable_1  value
        0      a          B          E      1
        1      b          B          E      3
        2      c          B          E      5
        """
        return melt(
            self,
            id_vars=id_vars,
            value_vars=value_vars,
            var_name=var_name,
            value_name=value_name,
            col_level=col_level,
            ignore_index=ignore_index,
        ).__finalize__(self, method="melt")

    # ----------------------------------------------------------------------
    # Time series-related

    @doc(
        Series.diff,
        klass="DataFrame",
        extra_params="axis : {0 or 'index', 1 or 'columns'}, default 0\n    "
        "Take difference over rows (0) or columns (1).\n",
        other_klass="Series",
        examples=dedent(
            """
        Difference with previous row

        >>> df = pd.DataFrame({'a': [1, 2, 3, 4, 5, 6],
        ...                    'b': [1, 1, 2, 3, 5, 8],
        ...                    'c': [1, 4, 9, 16, 25, 36]})
        >>> df
           a  b   c
        0  1  1   1
        1  2  1   4
        2  3  2   9
        3  4  3  16
        4  5  5  25
        5  6  8  36

        >>> df.diff()
             a    b     c
        0  NaN  NaN   NaN
        1  1.0  0.0   3.0
        2  1.0  1.0   5.0
        3  1.0  1.0   7.0
        4  1.0  2.0   9.0
        5  1.0  3.0  11.0

        Difference with previous column

        >>> df.diff(axis=1)
            a  b   c
        0 NaN  0   0
        1 NaN -1   3
        2 NaN -1   7
        3 NaN -1  13
        4 NaN  0  20
        5 NaN  2  28

        Difference with 3rd previous row

        >>> df.diff(periods=3)
             a    b     c
        0  NaN  NaN   NaN
        1  NaN  NaN   NaN
        2  NaN  NaN   NaN
        3  3.0  2.0  15.0
        4  3.0  4.0  21.0
        5  3.0  6.0  27.0

        Difference with following row

        >>> df.diff(periods=-1)
             a    b     c
        0 -1.0  0.0  -3.0
        1 -1.0 -1.0  -5.0
        2 -1.0 -1.0  -7.0
        3 -1.0 -2.0  -9.0
        4 -1.0 -3.0 -11.0
        5  NaN  NaN   NaN

        Overflow in input dtype

        >>> df = pd.DataFrame({'a': [1, 0]}, dtype=np.uint8)
        >>> df.diff()
               a
        0    NaN
        1  255.0"""
        ),
    )
    def diff(self, periods: int = 1, axis: Axis = 0) -> DataFrame:
        if not lib.is_integer(periods):
            if not (is_float(periods) and periods.is_integer()):
                raise ValueError("periods must be an integer")
            periods = int(periods)

        axis = self._get_axis_number(axis)
        if axis == 1:
            if periods != 0:
                # in the periods == 0 case, this is equivalent diff of 0 periods
                #  along axis=0, and the Manager method may be somewhat more
                #  performant, so we dispatch in that case.
                return self - self.shift(periods, axis=axis)
            # With periods=0 this is equivalent to a diff with axis=0
            axis = 0

        new_data = self._mgr.diff(n=periods)
        res_df = self._constructor_from_mgr(new_data, axes=new_data.axes)
        return res_df.__finalize__(self, "diff")

    # ----------------------------------------------------------------------
    # Function application

    def _gotitem(
        self,
        key: IndexLabel,
        ndim: int,
        subset: DataFrame | Series | None = None,
    ) -> DataFrame | Series:
        """
        Sub-classes to define. Return a sliced object.

        Parameters
        ----------
        key : string / list of selections
        ndim : {1, 2}
            requested ndim of result
        subset : object, default None
            subset to act on
        """
        if subset is None:
            subset = self
        elif subset.ndim == 1:  # is Series
            return subset

        # TODO: _shallow_copy(subset)?
        return subset[key]

    _agg_see_also_doc = dedent(
        """
    See Also
    --------
    DataFrame.apply : Perform any type of operations.
    DataFrame.transform : Perform transformation type operations.
    DataFrame.groupby : Perform operations over groups.
    DataFrame.resample : Perform operations over resampled bins.
    DataFrame.rolling : Perform operations over rolling window.
    DataFrame.expanding : Perform operations over expanding window.
    core.window.ewm.ExponentialMovingWindow : Perform operation over exponential
        weighted window.
    """
    )

    _agg_examples_doc = dedent(
        """
    Examples
    --------
    >>> df = pd.DataFrame([[1, 2, 3],
    ...                    [4, 5, 6],
    ...                    [7, 8, 9],
    ...                    [np.nan, np.nan, np.nan]],
    ...                   columns=['A', 'B', 'C'])

    Aggregate these functions over the rows.

    >>> df.agg(['sum', 'min'])
            A     B     C
    sum  12.0  15.0  18.0
    min   1.0   2.0   3.0

    Different aggregations per column.

    >>> df.agg({'A' : ['sum', 'min'], 'B' : ['min', 'max']})
            A    B
    sum  12.0  NaN
    min   1.0  2.0
    max   NaN  8.0

    Aggregate different functions over the columns and rename the index of the resulting
    DataFrame.

    >>> df.agg(x=('A', 'max'), y=('B', 'min'), z=('C', 'mean'))
         A    B    C
    x  7.0  NaN  NaN
    y  NaN  2.0  NaN
    z  NaN  NaN  6.0

    Aggregate over the columns.

    >>> df.agg("mean", axis="columns")
    0    2.0
    1    5.0
    2    8.0
    3    NaN
    dtype: float64
    """
    )

    @doc(
        _shared_docs["aggregate"],
        klass=_shared_doc_kwargs["klass"],
        axis=_shared_doc_kwargs["axis"],
        see_also=_agg_see_also_doc,
        examples=_agg_examples_doc,
    )
    def aggregate(self, func=None, axis: Axis = 0, *args, **kwargs):
        from pandas.core.apply import frame_apply

        axis = self._get_axis_number(axis)

        op = frame_apply(self, func=func, axis=axis, args=args, kwargs=kwargs)
        result = op.agg()
        result = reconstruct_and_relabel_result(result, func, **kwargs)
        return result

    agg = aggregate

    @doc(
        _shared_docs["transform"],
        klass=_shared_doc_kwargs["klass"],
        axis=_shared_doc_kwargs["axis"],
    )
    def transform(
        self, func: AggFuncType, axis: Axis = 0, *args, **kwargs
    ) -> DataFrame:
        from pandas.core.apply import frame_apply

        op = frame_apply(self, func=func, axis=axis, args=args, kwargs=kwargs)
        result = op.transform()
        assert isinstance(result, DataFrame)
        return result

    def apply(
        self,
        func: AggFuncType,
        axis: Axis = 0,
        raw: bool = False,
        result_type: Literal["expand", "reduce", "broadcast"] | None = None,
        args=(),
        by_row: Literal[False, "compat"] = "compat",
        engine: Callable | None | Literal["python", "numba"] = None,
        engine_kwargs: dict[str, bool] | None = None,
        **kwargs,
    ):
        """
        Apply a function along an axis of the DataFrame.

        Objects passed to the function are Series objects whose index is
        either the DataFrame's index (``axis=0``) or the DataFrame's columns
        (``axis=1``). By default (``result_type=None``), the final return type
        is inferred from the return type of the applied function. Otherwise,
        it depends on the `result_type` argument. The return type of the applied
        function is inferred based on the first computed result obtained after
        applying the function to a Series object.

        Parameters
        ----------
        func : function
            Function to apply to each column or row.
        axis : {0 or 'index', 1 or 'columns'}, default 0
            Axis along which the function is applied:

            * 0 or 'index': apply function to each column.
            * 1 or 'columns': apply function to each row.

        raw : bool, default False
            Determines if row or column is passed as a Series or ndarray object:

            * ``False`` : passes each row or column as a Series to the
              function.
            * ``True`` : the passed function will receive ndarray objects
              instead.
              If you are just applying a NumPy reduction function this will
              achieve much better performance.

        result_type : {'expand', 'reduce', 'broadcast', None}, default None
            These only act when ``axis=1`` (columns):

            * 'expand' : list-like results will be turned into columns.
            * 'reduce' : returns a Series if possible rather than expanding
              list-like results. This is the opposite of 'expand'.
            * 'broadcast' : results will be broadcast to the original shape
              of the DataFrame, the original index and columns will be
              retained.

            The default behaviour (None) depends on the return value of the
            applied function: list-like results will be returned as a Series
            of those. However if the apply function returns a Series these
            are expanded to columns.
        args : tuple
            Positional arguments to pass to `func` in addition to the
            array/series.
        by_row : False or "compat", default "compat"
            Only has an effect when ``func`` is a listlike or dictlike of funcs
            and the func isn't a string.
            If "compat", will if possible first translate the func into pandas
            methods (e.g. ``Series().apply(np.sum)`` will be translated to
            ``Series().sum()``). If that doesn't work, will try call to apply again with
            ``by_row=True`` and if that fails, will call apply again with
            ``by_row=False`` (backward compatible).
            If False, the funcs will be passed the whole Series at once.

            .. versionadded:: 2.1.0

        engine : decorator or {'python', 'numba'}, optional
            Choose the execution engine to use. If not provided the function
            will be executed by the regular Python interpreter.

            Other options include JIT compilers such Numba and Bodo, which in some
            cases can speed up the execution. To use an executor you can provide
            the decorators ``numba.jit``, ``numba.njit`` or ``bodo.jit``. You can
            also provide the decorator with parameters, like ``numba.jit(nogit=True)``.

            Not all functions can be executed with all execution engines. In general,
            JIT compilers will require type stability in the function (no variable
            should change data type during the execution). And not all pandas and
            NumPy APIs are supported. Check the engine documentation [1]_ and [2]_
            for limitations.

            .. warning::

                String parameters will stop being supported in a future pandas version.

            .. versionadded:: 2.2.0

        engine_kwargs : dict
            Pass keyword arguments to the engine.
            This is currently only used by the numba engine,
            see the documentation for the engine argument for more information.

        **kwargs
            Additional keyword arguments to pass as keywords arguments to
            `func`.

        Returns
        -------
        Series or DataFrame
            Result of applying ``func`` along the given axis of the
            DataFrame.

        See Also
        --------
        DataFrame.map: For elementwise operations.
        DataFrame.aggregate: Only perform aggregating type operations.
        DataFrame.transform: Only perform transforming type operations.

        Notes
        -----
        Functions that mutate the passed object can produce unexpected
        behavior or errors and are not supported. See :ref:`gotchas.udf-mutation`
        for more details.

        References
        ----------
        .. [1] `Numba documentation
                <https://numba.readthedocs.io/en/stable/index.html>`_
        .. [2] `Bodo documentation
                <https://docs.bodo.ai/latest/>`/

        Examples
        --------
        >>> df = pd.DataFrame([[4, 9]] * 3, columns=["A", "B"])
        >>> df
           A  B
        0  4  9
        1  4  9
        2  4  9

        Using a numpy universal function (in this case the same as
        ``np.sqrt(df)``):

        >>> df.apply(np.sqrt)
             A    B
        0  2.0  3.0
        1  2.0  3.0
        2  2.0  3.0

        Using a reducing function on either axis

        >>> df.apply(np.sum, axis=0)
        A    12
        B    27
        dtype: int64

        >>> df.apply(np.sum, axis=1)
        0    13
        1    13
        2    13
        dtype: int64

        Returning a list-like will result in a Series

        >>> df.apply(lambda x: [1, 2], axis=1)
        0    [1, 2]
        1    [1, 2]
        2    [1, 2]
        dtype: object

        Passing ``result_type='expand'`` will expand list-like results
        to columns of a Dataframe

        >>> df.apply(lambda x: [1, 2], axis=1, result_type="expand")
           0  1
        0  1  2
        1  1  2
        2  1  2

        Returning a Series inside the function is similar to passing
        ``result_type='expand'``. The resulting column names
        will be the Series index.

        >>> df.apply(lambda x: pd.Series([1, 2], index=["foo", "bar"]), axis=1)
           foo  bar
        0    1    2
        1    1    2
        2    1    2

        Passing ``result_type='broadcast'`` will ensure the same shape
        result, whether list-like or scalar is returned by the function,
        and broadcast it along the axis. The resulting column names will
        be the originals.

        >>> df.apply(lambda x: [1, 2], axis=1, result_type="broadcast")
           A  B
        0  1  2
        1  1  2
        2  1  2

        Advanced users can speed up their code by using a Just-in-time (JIT) compiler
        with ``apply``. The main JIT compilers available for pandas are Numba and Bodo.
        In general, JIT compilation is only possible when the function passed to
        ``apply`` has type stability (variables in the function do not change their
        type during the execution).

        >>> import bodo
        >>> df.apply(lambda x: x.A + x.B, axis=1, engine=bodo.jit)

        Note that JIT compilation is only recommended for functions that take a
        significant amount of time to run. Fast functions are unlikely to run faster
        with JIT compilation.
        """
        if engine is None or isinstance(engine, str):
            from pandas.core.apply import frame_apply

            if engine is None:
                engine = "python"

            if engine not in ["python", "numba"]:
                raise ValueError(f"Unknown engine '{engine}'")

            op = frame_apply(
                self,
                func=func,
                axis=axis,
                raw=raw,
                result_type=result_type,
                by_row=by_row,
                engine=engine,
                engine_kwargs=engine_kwargs,
                args=args,
                kwargs=kwargs,
            )
            return op.apply().__finalize__(self, method="apply")
        elif hasattr(engine, "__pandas_udf__"):
            if result_type is not None:
                raise NotImplementedError(
                    f"{result_type=} only implemented for the default engine"
                )

            agg_axis = self._get_agg_axis(self._get_axis_number(axis))

            # one axis is empty
            if not all(self.shape):
                func = cast(Callable, func)
                try:
                    if axis == 0:
                        r = func(Series([], dtype=np.float64), *args, **kwargs)
                    else:
                        r = func(
                            Series(index=self.columns, dtype=np.float64),
                            *args,
                            **kwargs,
                        )
                except Exception:
                    pass
                else:
                    if not isinstance(r, Series):
                        if len(agg_axis):
                            r = func(Series([], dtype=np.float64), *args, **kwargs)
                        else:
                            r = np.nan

                        return self._constructor_sliced(r, index=agg_axis)
                return self.copy()

            data: DataFrame | np.ndarray = self
            if raw:
                # This will upcast the whole DataFrame to the same type,
                # and likely result in an object 2D array.
                # We should probably pass a list of 1D arrays instead, at
                # lest for ``axis=0``
                data = self.values
            result = engine.__pandas_udf__.apply(
                data=data,
                func=func,
                args=args,
                kwargs=kwargs,
                decorator=engine,
                axis=axis,
            )
            if raw:
                if result.ndim == 2:
                    return self._constructor(
                        result, index=self.index, columns=self.columns
                    )
                else:
                    return self._constructor_sliced(result, index=agg_axis)
            return result
        else:
            raise ValueError(f"Unknown engine {engine}")

    def map(
        self, func: PythonFuncType, na_action: Literal["ignore"] | None = None, **kwargs
    ) -> DataFrame:
        """
        Apply a function to a Dataframe elementwise.

        .. versionadded:: 2.1.0

           DataFrame.applymap was deprecated and renamed to DataFrame.map.

        This method applies a function that accepts and returns a scalar
        to every element of a DataFrame.

        Parameters
        ----------
        func : callable
            Python function, returns a single value from a single value.
        na_action : {None, 'ignore'}, default None
            If 'ignore', propagate NaN values, without passing them to func.
        **kwargs
            Additional keyword arguments to pass as keywords arguments to
            `func`.

        Returns
        -------
        DataFrame
            Transformed DataFrame.

        See Also
        --------
        DataFrame.apply : Apply a function along input axis of DataFrame.
        DataFrame.replace: Replace values given in `to_replace` with `value`.
        Series.map : Apply a function elementwise on a Series.

        Examples
        --------
        >>> df = pd.DataFrame([[1, 2.12], [3.356, 4.567]])
        >>> df
               0      1
        0  1.000  2.120
        1  3.356  4.567

        >>> df.map(lambda x: len(str(x)))
           0  1
        0  3  4
        1  5  5

        Like Series.map, NA values can be ignored:

        >>> df_copy = df.copy()
        >>> df_copy.iloc[0, 0] = pd.NA
        >>> df_copy.map(lambda x: len(str(x)), na_action="ignore")
             0  1
        0  NaN  4
        1  5.0  5

        It is also possible to use `map` with functions that are not
        `lambda` functions:

        >>> df.map(round, ndigits=1)
             0    1
        0  1.0  2.1
        1  3.4  4.6

        Note that a vectorized version of `func` often exists, which will
        be much faster. You could square each number elementwise.

        >>> df.map(lambda x: x**2)
                   0          1
        0   1.000000   4.494400
        1  11.262736  20.857489

        But it's better to avoid map in that case.

        >>> df**2
                   0          1
        0   1.000000   4.494400
        1  11.262736  20.857489
        """
        if na_action not in {"ignore", None}:
            raise ValueError(f"na_action must be 'ignore' or None. Got {na_action!r}")

        if self.empty:
            return self.copy()

        func = functools.partial(func, **kwargs)

        def infer(x):
            return x._map_values(func, na_action=na_action)

        return self.apply(infer).__finalize__(self, "map")

    # ----------------------------------------------------------------------
    # Merging / joining methods

    def _append_internal(
        self,
        other: Series,
        ignore_index: bool = False,
    ) -> DataFrame:
        assert isinstance(other, Series), type(other)

        if other.name is None and not ignore_index:
            raise TypeError(
                "Can only append a Series if ignore_index=True "
                "or if the Series has a name"
            )

        index = Index(
            [other.name],
            name=(
                self.index.names
                if isinstance(self.index, MultiIndex)
                else self.index.name
            ),
        )

        row_df = other.to_frame().T
        if isinstance(self.index.dtype, ExtensionDtype):
            # GH#41626 retain e.g. CategoricalDtype if reached via
            #  df.loc[key] = item
            row_df.index = self.index.array._cast_pointwise_result(row_df.index._values)

        # infer_objects is needed for
        #  test_append_empty_frame_to_series_with_dateutil_tz
        row_df = row_df.infer_objects().rename_axis(index.names)

        from pandas.core.reshape.concat import concat

        result = concat(  # possible bug
            [self, row_df],
            ignore_index=ignore_index,
        )
        return result.__finalize__(self, method="append")

    def join(
        self,
        other: DataFrame | Series | Iterable[DataFrame | Series],
        on: IndexLabel | None = None,
        how: MergeHow = "left",
        lsuffix: str = "",
        rsuffix: str = "",
        sort: bool = False,
        validate: JoinValidate | None = None,
    ) -> DataFrame:
        """
        Join columns of another DataFrame.

        Join columns with `other` DataFrame either on index or on a key
        column. Efficiently join multiple DataFrame objects by index at once by
        passing a list.

        Parameters
        ----------
        other : DataFrame, Series, or a list containing any combination of them
            Index should be similar to one of the columns in this one. If a
            Series is passed, its name attribute must be set, and that will be
            used as the column name in the resulting joined DataFrame.
        on : str, list of str, or array-like, optional
            Column or index level name(s) in the caller to join on the index
            in `other`, otherwise joins index-on-index. If multiple
            values given, the `other` DataFrame must have a MultiIndex. Can
            pass an array as the join key if it is not already contained in
            the calling DataFrame. Like an Excel VLOOKUP operation.
        how : {'left', 'right', 'outer', 'inner', 'cross', 'left_anti', 'right_anti'},
            default 'left'
            How to handle the operation of the two objects.

            * left: use calling frame's index (or column if on is specified)
            * right: use `other`'s index.
            * outer: form union of calling frame's index (or column if on is
              specified) with `other`'s index, and sort it lexicographically.
            * inner: form intersection of calling frame's index (or column if
              on is specified) with `other`'s index, preserving the order
              of the calling's one.
            * cross: creates the cartesian product from both frames, preserves the order
              of the left keys.
            * left_anti: use set difference of calling frame's index and `other`'s
              index.
            * right_anti: use set difference of `other`'s index and calling frame's
              index.
        lsuffix : str, default ''
            Suffix to use from left frame's overlapping columns.
        rsuffix : str, default ''
            Suffix to use from right frame's overlapping columns.
        sort : bool, default False
            Order result DataFrame lexicographically by the join key. If False,
            the order of the join key depends on the join type (how keyword).
        validate : str, optional
            If specified, checks if join is of specified type.

            * "one_to_one" or "1:1": check if join keys are unique in both left
              and right datasets.
            * "one_to_many" or "1:m": check if join keys are unique in left dataset.
            * "many_to_one" or "m:1": check if join keys are unique in right dataset.
            * "many_to_many" or "m:m": allowed, but does not result in checks.

            .. versionadded:: 1.5.0

        Returns
        -------
        DataFrame
            A dataframe containing columns from both the caller and `other`.

        See Also
        --------
        DataFrame.merge : For column(s)-on-column(s) operations.

        Notes
        -----
        Parameters `on`, `lsuffix`, and `rsuffix` are not supported when
        passing a list of `DataFrame` objects.

        Examples
        --------
        >>> df = pd.DataFrame(
        ...     {
        ...         "key": ["K0", "K1", "K2", "K3", "K4", "K5"],
        ...         "A": ["A0", "A1", "A2", "A3", "A4", "A5"],
        ...     }
        ... )

        >>> df
          key   A
        0  K0  A0
        1  K1  A1
        2  K2  A2
        3  K3  A3
        4  K4  A4
        5  K5  A5

        >>> other = pd.DataFrame({"key": ["K0", "K1", "K2"], "B": ["B0", "B1", "B2"]})

        >>> other
          key   B
        0  K0  B0
        1  K1  B1
        2  K2  B2

        Join DataFrames using their indexes.

        >>> df.join(other, lsuffix="_caller", rsuffix="_other")
          key_caller   A key_other    B
        0         K0  A0        K0   B0
        1         K1  A1        K1   B1
        2         K2  A2        K2   B2
        3         K3  A3       NaN  NaN
        4         K4  A4       NaN  NaN
        5         K5  A5       NaN  NaN

        If we want to join using the key columns, we need to set key to be
        the index in both `df` and `other`. The joined DataFrame will have
        key as its index.

        >>> df.set_index("key").join(other.set_index("key"))
              A    B
        key
        K0   A0   B0
        K1   A1   B1
        K2   A2   B2
        K3   A3  NaN
        K4   A4  NaN
        K5   A5  NaN

        Another option to join using the key columns is to use the `on`
        parameter. DataFrame.join always uses `other`'s index but we can use
        any column in `df`. This method preserves the original DataFrame's
        index in the result.

        >>> df.join(other.set_index("key"), on="key")
          key   A    B
        0  K0  A0   B0
        1  K1  A1   B1
        2  K2  A2   B2
        3  K3  A3  NaN
        4  K4  A4  NaN
        5  K5  A5  NaN

        Using non-unique key values shows how they are matched.

        >>> df = pd.DataFrame(
        ...     {
        ...         "key": ["K0", "K1", "K1", "K3", "K0", "K1"],
        ...         "A": ["A0", "A1", "A2", "A3", "A4", "A5"],
        ...     }
        ... )

        >>> df
          key   A
        0  K0  A0
        1  K1  A1
        2  K1  A2
        3  K3  A3
        4  K0  A4
        5  K1  A5

        >>> df.join(other.set_index("key"), on="key", validate="m:1")
          key   A    B
        0  K0  A0   B0
        1  K1  A1   B1
        2  K1  A2   B1
        3  K3  A3  NaN
        4  K0  A4   B0
        5  K1  A5   B1
        """
        from pandas.core.reshape.concat import concat
        from pandas.core.reshape.merge import merge

        if isinstance(other, Series):
            if other.name is None:
                raise ValueError("Other Series must have a name")
            other = DataFrame({other.name: other})

        if isinstance(other, DataFrame):
            if how == "cross":
                return merge(
                    self,
                    other,
                    how=how,
                    on=on,
                    suffixes=(lsuffix, rsuffix),
                    sort=sort,
                    validate=validate,
                )
            return merge(
                self,
                other,
                left_on=on,
                how=how,
                left_index=on is None,
                right_index=True,
                suffixes=(lsuffix, rsuffix),
                sort=sort,
                validate=validate,
            )
        else:
            if on is not None:
                raise ValueError(
                    "Joining multiple DataFrames only supported for joining on index"
                )

            if rsuffix or lsuffix:
                raise ValueError(
                    "Suffixes not supported when joining multiple DataFrames"
                )

            # Mypy thinks the RHS is a
            # "Union[DataFrame, Series, Iterable[Union[DataFrame, Series]]]" whereas
            # the LHS is an "Iterable[DataFrame]", but in reality both types are
            # "Iterable[Union[DataFrame, Series]]" due to the if statements
            frames = [cast("DataFrame | Series", self)] + list(other)

            can_concat = all(df.index.is_unique for df in frames)

            # join indexes only using concat
            if can_concat:
<<<<<<< HEAD
                if how == "left":
                    res = concat(  # nobug
=======
                if how == "left" or how == "right":
                    res = concat(
>>>>>>> 5ba3d628
                        frames, axis=1, join="outer", verify_integrity=True, sort=sort
                    )
                    index = self.index if how == "left" else frames[-1].index
                    if sort:
                        index = index.sort_values()
                    result = res.reindex(index)
                    return result
                else:
<<<<<<< HEAD
                    return concat(  # bug
=======
                    if how == "outer":
                        sort = True
                    return concat(
>>>>>>> 5ba3d628
                        frames, axis=1, join=how, verify_integrity=True, sort=sort
                    )

            joined = frames[0]

            for frame in frames[1:]:
                joined = merge(
                    joined,
                    frame,
                    sort=sort,
                    how=how,
                    left_index=True,
                    right_index=True,
                    validate=validate,
                )

            return joined

    @Substitution("")
    @Appender(_merge_doc, indents=2)
    def merge(
        self,
        right: DataFrame | Series,
        how: MergeHow = "inner",
        on: IndexLabel | AnyArrayLike | None = None,
        left_on: IndexLabel | AnyArrayLike | None = None,
        right_on: IndexLabel | AnyArrayLike | None = None,
        left_index: bool = False,
        right_index: bool = False,
        sort: bool = False,
        suffixes: Suffixes = ("_x", "_y"),
        copy: bool | lib.NoDefault = lib.no_default,
        indicator: str | bool = False,
        validate: MergeValidate | None = None,
    ) -> DataFrame:
        self._check_copy_deprecation(copy)

        from pandas.core.reshape.merge import merge

        return merge(
            self,
            right,
            how=how,
            on=on,
            left_on=left_on,
            right_on=right_on,
            left_index=left_index,
            right_index=right_index,
            sort=sort,
            suffixes=suffixes,
            indicator=indicator,
            validate=validate,
        )

    def round(
        self, decimals: int | dict[IndexLabel, int] | Series = 0, *args, **kwargs
    ) -> DataFrame:
        """
        Round numeric columns in a DataFrame to a variable number of decimal places.

        Parameters
        ----------
        decimals : int, dict, Series
            Number of decimal places to round each column to. If an int is
            given, round each column to the same number of places.
            Otherwise dict and Series round to variable numbers of places.
            Column names should be in the keys if `decimals` is a
            dict-like, or in the index if `decimals` is a Series. Any
            columns not included in `decimals` will be left as is. Elements
            of `decimals` which are not columns of the input will be
            ignored.
        *args
            Additional keywords have no effect but might be accepted for
            compatibility with numpy.
        **kwargs
            Additional keywords have no effect but might be accepted for
            compatibility with numpy.

        Returns
        -------
        DataFrame
            A DataFrame with the affected columns rounded to the specified
            number of decimal places.

        See Also
        --------
        numpy.around : Round a numpy array to the given number of decimals.
        Series.round : Round a Series to the given number of decimals.

        Notes
        -----
        For values exactly halfway between rounded decimal values, pandas rounds
        to the nearest even value (e.g. -0.5 and 0.5 round to 0.0, 1.5 and 2.5
        round to 2.0, etc.).

        Examples
        --------
        >>> df = pd.DataFrame(
        ...     [(0.21, 0.32), (0.01, 0.67), (0.66, 0.03), (0.21, 0.18)],
        ...     columns=["dogs", "cats"],
        ... )
        >>> df
            dogs  cats
        0  0.21  0.32
        1  0.01  0.67
        2  0.66  0.03
        3  0.21  0.18

        By providing an integer each column is rounded to the same number
        of decimal places

        >>> df.round(1)
            dogs  cats
        0   0.2   0.3
        1   0.0   0.7
        2   0.7   0.0
        3   0.2   0.2

        With a dict, the number of places for specific columns can be
        specified with the column names as key and the number of decimal
        places as value

        >>> df.round({"dogs": 1, "cats": 0})
            dogs  cats
        0   0.2   0.0
        1   0.0   1.0
        2   0.7   0.0
        3   0.2   0.0

        Using a Series, the number of places for specific columns can be
        specified with the column names as index and the number of
        decimal places as value

        >>> decimals = pd.Series([0, 1], index=["cats", "dogs"])
        >>> df.round(decimals)
            dogs  cats
        0   0.2   0.0
        1   0.0   1.0
        2   0.7   0.0
        3   0.2   0.0
        """
        from pandas.core.reshape.concat import concat

        def _dict_round(df: DataFrame, decimals) -> Iterator[Series]:
            for col, vals in df.items():
                try:
                    yield _series_round(vals, decimals[col])
                except KeyError:
                    yield vals

        def _series_round(ser: Series, decimals: int) -> Series:
            if is_integer_dtype(ser.dtype) or is_float_dtype(ser.dtype):
                return ser.round(decimals)
            elif isinstance(ser._values, (DatetimeArray, TimedeltaArray, PeriodArray)):
                # GH#57781
                # TODO: also the ArrowDtype analogues?
                warnings.warn(
                    "obj.round has no effect with datetime, timedelta, "
                    "or period dtypes. Use obj.dt.round(...) instead.",
                    UserWarning,
                    stacklevel=find_stack_level(),
                )
            return ser

        nv.validate_round(args, kwargs)

        if isinstance(decimals, (dict, Series)):
            if isinstance(decimals, Series) and not decimals.index.is_unique:
                raise ValueError("Index of decimals must be unique")
            if is_dict_like(decimals) and not all(
                is_integer(value) for _, value in decimals.items()
            ):
                raise TypeError("Values in decimals must be integers")
            new_cols = list(_dict_round(self, decimals))
        elif is_integer(decimals):
            # Dispatch to Block.round
            # Argument "decimals" to "round" of "BaseBlockManager" has incompatible
            # type "Union[int, integer[Any]]"; expected "int"
            new_mgr = self._mgr.round(
                decimals=decimals,  # type: ignore[arg-type]
            )
            return self._constructor_from_mgr(new_mgr, axes=new_mgr.axes).__finalize__(
                self, method="round"
            )
        else:
            raise TypeError("decimals must be an integer, a dict-like or a Series")

        if new_cols is not None and len(new_cols) > 0:
            return self._constructor(
                concat(new_cols, axis=1),
                index=self.index,
                columns=self.columns,  # nobug
            ).__finalize__(self, method="round")
        else:
            return self.copy(deep=False)

    # ----------------------------------------------------------------------
    # Statistical methods, etc.

    def corr(
        self,
        method: CorrelationMethod = "pearson",
        min_periods: int = 1,
        numeric_only: bool = False,
    ) -> DataFrame:
        """
        Compute pairwise correlation of columns, excluding NA/null values.

        Parameters
        ----------
        method : {'pearson', 'kendall', 'spearman'} or callable
            Method of correlation:

            * pearson : standard correlation coefficient
            * kendall : Kendall Tau correlation coefficient
            * spearman : Spearman rank correlation
            * callable: callable with input two 1d ndarrays
                and returning a float. Note that the returned matrix from corr
                will have 1 along the diagonals and will be symmetric
                regardless of the callable's behavior.
        min_periods : int, optional
            Minimum number of observations required per pair of columns
            to have a valid result. Currently only available for Pearson
            and Spearman correlation.
        numeric_only : bool, default False
            Include only `float`, `int` or `boolean` data.

            .. versionadded:: 1.5.0

            .. versionchanged:: 2.0.0
                The default value of ``numeric_only`` is now ``False``.

        Returns
        -------
        DataFrame
            Correlation matrix.

        See Also
        --------
        DataFrame.corrwith : Compute pairwise correlation with another
            DataFrame or Series.
        Series.corr : Compute the correlation between two Series.

        Notes
        -----
        Pearson, Kendall and Spearman correlation are currently computed using pairwise complete observations.

        * `Pearson correlation coefficient <https://en.wikipedia.org/wiki/Pearson_correlation_coefficient>`_
        * `Kendall rank correlation coefficient <https://en.wikipedia.org/wiki/Kendall_rank_correlation_coefficient>`_
        * `Spearman's rank correlation coefficient <https://en.wikipedia.org/wiki/Spearman%27s_rank_correlation_coefficient>`_

        Examples
        --------
        >>> def histogram_intersection(a, b):
        ...     v = np.minimum(a, b).sum().round(decimals=1)
        ...     return v
        >>> df = pd.DataFrame(
        ...     [(0.2, 0.3), (0.0, 0.6), (0.6, 0.0), (0.2, 0.1)],
        ...     columns=["dogs", "cats"],
        ... )
        >>> df.corr(method=histogram_intersection)
              dogs  cats
        dogs   1.0   0.3
        cats   0.3   1.0

        >>> df = pd.DataFrame(
        ...     [(1, 1), (2, np.nan), (np.nan, 3), (4, 4)], columns=["dogs", "cats"]
        ... )
        >>> df.corr(min_periods=3)
              dogs  cats
        dogs   1.0   NaN
        cats   NaN   1.0
        """  # noqa: E501
        data = self._get_numeric_data() if numeric_only else self
        cols = data.columns
        idx = cols.copy()
        mat = data.to_numpy(dtype=float, na_value=np.nan, copy=False)

        if method == "pearson":
            correl = libalgos.nancorr(mat, minp=min_periods)
        elif method == "spearman":
            correl = libalgos.nancorr_spearman(mat, minp=min_periods)
        elif method == "kendall" or callable(method):
            if min_periods is None:
                min_periods = 1
            mat = mat.T
            corrf = nanops.get_corr_func(method)
            K = len(cols)
            correl = np.empty((K, K), dtype=float)
            mask = np.isfinite(mat)
            for i, ac in enumerate(mat):
                for j, bc in enumerate(mat):
                    if i > j:
                        continue

                    valid = mask[i] & mask[j]
                    if valid.sum() < min_periods:
                        c = np.nan
                    elif i == j:
                        c = 1.0
                    elif not valid.all():
                        c = corrf(ac[valid], bc[valid])
                    else:
                        c = corrf(ac, bc)
                    correl[i, j] = c
                    correl[j, i] = c
        else:
            raise ValueError(
                "method must be either 'pearson', "
                "'spearman', 'kendall', or a callable, "
                f"'{method}' was supplied"
            )

        result = self._constructor(correl, index=idx, columns=cols, copy=False)
        return result.__finalize__(self, method="corr")

    def cov(
        self,
        min_periods: int | None = None,
        ddof: int | None = 1,
        numeric_only: bool = False,
    ) -> DataFrame:
        """
        Compute pairwise covariance of columns, excluding NA/null values.

        Compute the pairwise covariance among the series of a DataFrame.
        The returned data frame is the `covariance matrix
        <https://en.wikipedia.org/wiki/Covariance_matrix>`__ of the columns
        of the DataFrame.

        Both NA and null values are automatically excluded from the
        calculation. (See the note below about bias from missing values.)
        A threshold can be set for the minimum number of
        observations for each value created. Comparisons with observations
        below this threshold will be returned as ``NaN``.

        This method is generally used for the analysis of time series data to
        understand the relationship between different measures
        across time.

        Parameters
        ----------
        min_periods : int, optional
            Minimum number of observations required per pair of columns
            to have a valid result.

        ddof : int, default 1
            Delta degrees of freedom.  The divisor used in calculations
            is ``N - ddof``, where ``N`` represents the number of elements.
            This argument is applicable only when no ``nan`` is in the dataframe.

        numeric_only : bool, default False
            Include only `float`, `int` or `boolean` data.

            .. versionadded:: 1.5.0

            .. versionchanged:: 2.0.0
                The default value of ``numeric_only`` is now ``False``.

        Returns
        -------
        DataFrame
            The covariance matrix of the series of the DataFrame.

        See Also
        --------
        Series.cov : Compute covariance with another Series.
        core.window.ewm.ExponentialMovingWindow.cov : Exponential weighted sample
            covariance.
        core.window.expanding.Expanding.cov : Expanding sample covariance.
        core.window.rolling.Rolling.cov : Rolling sample covariance.

        Notes
        -----
        Returns the covariance matrix of the DataFrame's time series.
        The covariance is normalized by N-ddof.

        For DataFrames that have Series that are missing data (assuming that
        data is `missing at random
        <https://en.wikipedia.org/wiki/Missing_data#Missing_at_random>`__)
        the returned covariance matrix will be an unbiased estimate
        of the variance and covariance between the member Series.

        However, for many applications this estimate may not be acceptable
        because the estimate covariance matrix is not guaranteed to be positive
        semi-definite. This could lead to estimate correlations having
        absolute values which are greater than one, and/or a non-invertible
        covariance matrix. See `Estimation of covariance matrices
        <https://en.wikipedia.org/w/index.php?title=Estimation_of_covariance_
        matrices>`__ for more details.

        Examples
        --------
        >>> df = pd.DataFrame(
        ...     [(1, 2), (0, 3), (2, 0), (1, 1)], columns=["dogs", "cats"]
        ... )
        >>> df.cov()
                  dogs      cats
        dogs  0.666667 -1.000000
        cats -1.000000  1.666667

        >>> np.random.seed(42)
        >>> df = pd.DataFrame(
        ...     np.random.randn(1000, 5), columns=["a", "b", "c", "d", "e"]
        ... )
        >>> df.cov()
                  a         b         c         d         e
        a  0.998438 -0.020161  0.059277 -0.008943  0.014144
        b -0.020161  1.059352 -0.008543 -0.024738  0.009826
        c  0.059277 -0.008543  1.010670 -0.001486 -0.000271
        d -0.008943 -0.024738 -0.001486  0.921297 -0.013692
        e  0.014144  0.009826 -0.000271 -0.013692  0.977795

        **Minimum number of periods**

        This method also supports an optional ``min_periods`` keyword
        that specifies the required minimum number of non-NA observations for
        each column pair in order to have a valid result:

        >>> np.random.seed(42)
        >>> df = pd.DataFrame(np.random.randn(20, 3), columns=["a", "b", "c"])
        >>> df.loc[df.index[:5], "a"] = np.nan
        >>> df.loc[df.index[5:10], "b"] = np.nan
        >>> df.cov(min_periods=12)
                  a         b         c
        a  0.316741       NaN -0.150812
        b       NaN  1.248003  0.191417
        c -0.150812  0.191417  0.895202
        """
        data = self._get_numeric_data() if numeric_only else self
        if any(blk.dtype.kind in "mM" for blk in self._mgr.blocks):
            msg = (
                "DataFrame contains columns with dtype datetime64 "
                "or timedelta64, which are not supported for cov."
            )
            raise TypeError(msg)
        cols = data.columns
        idx = cols.copy()
        mat = data.to_numpy(dtype=float, na_value=np.nan, copy=False)

        if notna(mat).all():
            if min_periods is not None and min_periods > len(mat):
                base_cov = np.empty((mat.shape[1], mat.shape[1]))
                base_cov.fill(np.nan)
            else:
                base_cov = np.cov(mat.T, ddof=ddof)
            base_cov = base_cov.reshape((len(cols), len(cols)))
        else:
            base_cov = libalgos.nancorr(mat, cov=True, minp=min_periods)

        result = self._constructor(base_cov, index=idx, columns=cols, copy=False)
        return result.__finalize__(self, method="cov")

    def corrwith(
        self,
        other: DataFrame | Series,
        axis: Axis = 0,
        drop: bool = False,
        method: CorrelationMethod = "pearson",
        numeric_only: bool = False,
        min_periods: int | None = None,
    ) -> Series:
        """
        Compute pairwise correlation.

        Pairwise correlation is computed between rows or columns of
        DataFrame with rows or columns of Series or DataFrame. DataFrames
        are first aligned along both axes before computing the
        correlations.

        Parameters
        ----------
        other : DataFrame, Series
            Object with which to compute correlations.
        axis : {0 or 'index', 1 or 'columns'}, default 0
            The axis to use. 0 or 'index' to compute row-wise, 1 or 'columns' for
            column-wise.
        drop : bool, default False
            Drop missing indices from result.
        method : {'pearson', 'kendall', 'spearman'} or callable
            Method of correlation:

            * pearson : standard correlation coefficient
            * kendall : Kendall Tau correlation coefficient
            * spearman : Spearman rank correlation
            * callable: callable with input two 1d ndarrays
                and returning a float.

        numeric_only : bool, default False
            Include only `float`, `int` or `boolean` data.

        min_periods : int, optional
            Minimum number of observations needed to have a valid result.

            .. versionadded:: 1.5.0

            .. versionchanged:: 2.0.0
                The default value of ``numeric_only`` is now ``False``.

        Returns
        -------
        Series
            Pairwise correlations.

        See Also
        --------
        DataFrame.corr : Compute pairwise correlation of columns.

        Examples
        --------
        >>> index = ["a", "b", "c", "d", "e"]
        >>> columns = ["one", "two", "three", "four"]
        >>> df1 = pd.DataFrame(
        ...     np.arange(20).reshape(5, 4), index=index, columns=columns
        ... )
        >>> df2 = pd.DataFrame(
        ...     np.arange(16).reshape(4, 4), index=index[:4], columns=columns
        ... )
        >>> df1.corrwith(df2)
        one      1.0
        two      1.0
        three    1.0
        four     1.0
        dtype: float64

        >>> df2.corrwith(df1, axis=1)
        a    1.0
        b    1.0
        c    1.0
        d    1.0
        e    NaN
        dtype: float64
        """
        axis = self._get_axis_number(axis)
        this = self._get_numeric_data() if numeric_only else self

        if isinstance(other, Series):
            return this.apply(
                lambda x: other.corr(x, method=method, min_periods=min_periods),
                axis=axis,
            )

        if numeric_only:
            other = other._get_numeric_data()
        left, right = this.align(other, join="inner")

        if axis == 1:
            left = left.T
            right = right.T

        if method == "pearson":
            # mask missing values
            left = left + right * 0
            right = right + left * 0

            # demeaned data
            ldem = left - left.mean(numeric_only=numeric_only)
            rdem = right - right.mean(numeric_only=numeric_only)

            num = (ldem * rdem).sum()
            dom = (
                (left.count() - 1)
                * left.std(numeric_only=numeric_only)
                * right.std(numeric_only=numeric_only)
            )

            correl = num / dom

        elif method in ["kendall", "spearman"] or callable(method):

            def c(x):
                return nanops.nancorr(x[0], x[1], method=method)

            correl = self._constructor_sliced(
                map(c, zip(left.values.T, right.values.T, strict=True)),
                index=left.columns,
                copy=False,
            )

        else:
            raise ValueError(
                f"Invalid method {method} was passed, "
                "valid methods are: 'pearson', 'kendall', "
                "'spearman', or callable"
            )

        if not drop:
            # Find non-matching labels along the given axis
            # and append missing correlations (GH 22375)
            raxis: AxisInt = 1 if axis == 0 else 0
            result_index = this._get_axis(raxis).union(other._get_axis(raxis))
            idx_diff = result_index.difference(correl.index)

            if len(idx_diff) > 0:
                correl = correl._append_internal(
                    Series([np.nan] * len(idx_diff), index=idx_diff)
                )

        return correl

    # ----------------------------------------------------------------------
    # ndarray-like stats methods

    def count(self, axis: Axis = 0, numeric_only: bool = False) -> Series:
        """
        Count non-NA cells for each column or row.

        The values `None`, `NaN`, `NaT`, ``pandas.NA`` are considered NA.

        Parameters
        ----------
        axis : {0 or 'index', 1 or 'columns'}, default 0
            If 0 or 'index' counts are generated for each column.
            If 1 or 'columns' counts are generated for each row.
        numeric_only : bool, default False
            Include only `float`, `int` or `boolean` data.

        Returns
        -------
        Series
            For each column/row the number of non-NA/null entries.

        See Also
        --------
        Series.count: Number of non-NA elements in a Series.
        DataFrame.value_counts: Count unique combinations of columns.
        DataFrame.shape: Number of DataFrame rows and columns (including NA
            elements).
        DataFrame.isna: Boolean same-sized DataFrame showing places of NA
            elements.

        Examples
        --------
        Constructing DataFrame from a dictionary:

        >>> df = pd.DataFrame(
        ...     {
        ...         "Person": ["John", "Myla", "Lewis", "John", "Myla"],
        ...         "Age": [24.0, np.nan, 21.0, 33, 26],
        ...         "Single": [False, True, True, True, False],
        ...     }
        ... )
        >>> df
           Person   Age  Single
        0    John  24.0   False
        1    Myla   NaN    True
        2   Lewis  21.0    True
        3    John  33.0    True
        4    Myla  26.0   False

        Notice the uncounted NA values:

        >>> df.count()
        Person    5
        Age       4
        Single    5
        dtype: int64

        Counts for each **row**:

        >>> df.count(axis="columns")
        0    3
        1    2
        2    3
        3    3
        4    3
        dtype: int64
        """
        axis = self._get_axis_number(axis)

        if numeric_only:
            frame = self._get_numeric_data()
        else:
            frame = self

        # GH #423
        if len(frame._get_axis(axis)) == 0:
            result = self._constructor_sliced(0, index=frame._get_agg_axis(axis))
        else:
            result = notna(frame).sum(axis=axis)

        return result.astype("int64").__finalize__(self, method="count")

    def _reduce(
        self,
        op,
        name: str,
        *,
        axis: Axis = 0,
        skipna: bool = True,
        numeric_only: bool = False,
        filter_type=None,
        **kwds,
    ):
        assert filter_type is None or filter_type == "bool", filter_type
        out_dtype = "bool" if filter_type == "bool" else None

        if axis is not None:
            axis = self._get_axis_number(axis)

        def func(values: np.ndarray):
            # We only use this in the case that operates on self.values
            return op(values, axis=axis, skipna=skipna, **kwds)

        def blk_func(values, axis: Axis = 1):
            if isinstance(values, ExtensionArray):
                if not is_1d_only_ea_dtype(values.dtype):
                    return values._reduce(name, axis=1, skipna=skipna, **kwds)
                return values._reduce(name, skipna=skipna, keepdims=True, **kwds)
            else:
                return op(values, axis=axis, skipna=skipna, **kwds)

        def _get_data() -> DataFrame:
            if filter_type is None:
                data = self._get_numeric_data()
            else:
                # GH#25101, GH#24434
                assert filter_type == "bool"
                data = self._get_bool_data()
            return data

        # Case with EAs see GH#35881
        df = self
        if numeric_only:
            df = _get_data()
        if axis is None:
            dtype = find_common_type([block.values.dtype for block in df._mgr.blocks])
            if isinstance(dtype, ExtensionDtype):
                df = df.astype(dtype)
                arr = concat_compat(list(df._iter_column_arrays()))
                return arr._reduce(name, skipna=skipna, keepdims=False, **kwds)
            return func(df.values)
        elif axis == 1:
            if len(df.index) == 0:
                # Taking a transpose would result in no columns, losing the dtype.
                # In the empty case, reducing along axis 0 or 1 gives the same
                # result dtype, so reduce with axis=0 and ignore values
                result = df._reduce(
                    op,
                    name,
                    axis=0,
                    skipna=skipna,
                    numeric_only=False,
                    filter_type=filter_type,
                    **kwds,
                ).iloc[:0]
                result.index = df.index
                return result

            # kurtosis excluded since groupby does not implement it
            if df.shape[1] and name != "kurt":
                dtype = find_common_type(
                    [block.values.dtype for block in df._mgr.blocks]
                )
                if isinstance(dtype, ExtensionDtype):
                    # GH 54341: fastpath for EA-backed axis=1 reductions
                    # This flattens the frame into a single 1D array while keeping
                    # track of the row and column indices of the original frame. Once
                    # flattened, grouping by the row indices and aggregating should
                    # be equivalent to transposing the original frame and aggregating
                    # with axis=0.
                    name = {"argmax": "idxmax", "argmin": "idxmin"}.get(name, name)
                    df = df.astype(dtype)
                    arr = concat_compat(list(df._iter_column_arrays()))
                    nrows, ncols = df.shape
                    row_index = np.tile(np.arange(nrows), ncols)
                    col_index = np.repeat(np.arange(ncols), nrows)
                    ser = Series(arr, index=col_index, copy=False)
                    if name == "all":
                        # Behavior here appears incorrect; preserving
                        # for backwards compatibility for now.
                        # See https://github.com/pandas-dev/pandas/issues/57171
                        skipna = True
                    result = ser.groupby(row_index).agg(name, **kwds, skipna=skipna)
                    result.index = df.index
                    return result

            df = df.T

        # After possibly _get_data and transposing, we are now in the
        #  simple case where we can use BlockManager.reduce
        res = df._mgr.reduce(blk_func)
        out = df._constructor_from_mgr(res, axes=res.axes).iloc[0]
        out.name = None
        if out_dtype is not None and out.dtype != "boolean":
            out = out.astype(out_dtype)
        elif (df._mgr.get_dtypes() == object).any() and name not in ["any", "all"]:
            out = out.astype(object)
        elif len(self) == 0 and out.dtype == object and name in ("sum", "prod"):
            # Even if we are object dtype, follow numpy and return
            #  float64, see test_apply_funcs_over_empty
            out = out.astype(np.float64)

        return out

    def _reduce_axis1(self, name: str, func, skipna: bool) -> Series:
        """
        Special case for _reduce to try to avoid a potentially-expensive transpose.

        Apply the reduction block-wise along axis=1 and then reduce the resulting
        1D arrays.
        """
        if name == "all":
            result = np.ones(len(self), dtype=bool)
            ufunc = np.logical_and
        elif name == "any":
            result = np.zeros(len(self), dtype=bool)
            # error: Incompatible types in assignment
            # (expression has type "_UFunc_Nin2_Nout1[Literal['logical_or'],
            # Literal[20], Literal[False]]", variable has type
            # "_UFunc_Nin2_Nout1[Literal['logical_and'], Literal[20],
            # Literal[True]]")
            ufunc = np.logical_or  # type: ignore[assignment]
        else:
            raise NotImplementedError(name)

        for blocks in self._mgr.blocks:
            middle = func(blocks.values, axis=0, skipna=skipna)
            result = ufunc(result, middle)

        res_ser = self._constructor_sliced(result, index=self.index, copy=False)
        return res_ser

    # error: Signature of "any" incompatible with supertype "NDFrame"
    @overload  # type: ignore[override]
    def any(
        self,
        *,
        axis: Axis = ...,
        bool_only: bool = ...,
        skipna: bool = ...,
        **kwargs,
    ) -> Series: ...

    @overload
    def any(
        self,
        *,
        axis: None,
        bool_only: bool = ...,
        skipna: bool = ...,
        **kwargs,
    ) -> bool: ...

    @overload
    def any(
        self,
        *,
        axis: Axis | None,
        bool_only: bool = ...,
        skipna: bool = ...,
        **kwargs,
    ) -> Series | bool: ...

    @doc(make_doc("any", ndim=1))
    def any(
        self,
        *,
        axis: Axis | None = 0,
        bool_only: bool = False,
        skipna: bool = True,
        **kwargs,
    ) -> Series | bool:
        result = self._logical_func(
            "any", nanops.nanany, axis, bool_only, skipna, **kwargs
        )
        if isinstance(result, Series):
            result = result.__finalize__(self, method="any")
        return result

    @overload
    def all(
        self,
        *,
        axis: Axis = ...,
        bool_only: bool = ...,
        skipna: bool = ...,
        **kwargs,
    ) -> Series: ...

    @overload
    def all(
        self,
        *,
        axis: None,
        bool_only: bool = ...,
        skipna: bool = ...,
        **kwargs,
    ) -> bool: ...

    @overload
    def all(
        self,
        *,
        axis: Axis | None,
        bool_only: bool = ...,
        skipna: bool = ...,
        **kwargs,
    ) -> Series | bool: ...

    @deprecate_nonkeyword_arguments(Pandas4Warning, allowed_args=["self"], name="all")
    @doc(make_doc("all", ndim=1))
    def all(
        self,
        axis: Axis | None = 0,
        bool_only: bool = False,
        skipna: bool = True,
        **kwargs,
    ) -> Series | bool:
        result = self._logical_func(
            "all", nanops.nanall, axis, bool_only, skipna, **kwargs
        )
        if isinstance(result, Series):
            result = result.__finalize__(self, method="all")
        return result

    # error: Signature of "min" incompatible with supertype "NDFrame"
    @overload  # type: ignore[override]
    def min(
        self,
        *,
        axis: Axis = ...,
        skipna: bool = ...,
        numeric_only: bool = ...,
        **kwargs,
    ) -> Series: ...

    @overload
    def min(
        self,
        *,
        axis: None,
        skipna: bool = ...,
        numeric_only: bool = ...,
        **kwargs,
    ) -> Any: ...

    @overload
    def min(
        self,
        *,
        axis: Axis | None,
        skipna: bool = ...,
        numeric_only: bool = ...,
        **kwargs,
    ) -> Series | Any: ...

    @deprecate_nonkeyword_arguments(Pandas4Warning, allowed_args=["self"], name="min")
    @doc(make_doc("min", ndim=2))
    def min(
        self,
        axis: Axis | None = 0,
        skipna: bool = True,
        numeric_only: bool = False,
        **kwargs,
    ) -> Series | Any:
        result = super().min(
            axis=axis, skipna=skipna, numeric_only=numeric_only, **kwargs
        )
        if isinstance(result, Series):
            result = result.__finalize__(self, method="min")
        return result

    # error: Signature of "max" incompatible with supertype "NDFrame"
    @overload  # type: ignore[override]
    def max(
        self,
        *,
        axis: Axis = ...,
        skipna: bool = ...,
        numeric_only: bool = ...,
        **kwargs,
    ) -> Series: ...

    @overload
    def max(
        self,
        *,
        axis: None,
        skipna: bool = ...,
        numeric_only: bool = ...,
        **kwargs,
    ) -> Any: ...

    @overload
    def max(
        self,
        *,
        axis: Axis | None,
        skipna: bool = ...,
        numeric_only: bool = ...,
        **kwargs,
    ) -> Series | Any: ...

    @deprecate_nonkeyword_arguments(Pandas4Warning, allowed_args=["self"], name="max")
    @doc(make_doc("max", ndim=2))
    def max(
        self,
        axis: Axis | None = 0,
        skipna: bool = True,
        numeric_only: bool = False,
        **kwargs,
    ) -> Series | Any:
        result = super().max(
            axis=axis, skipna=skipna, numeric_only=numeric_only, **kwargs
        )
        if isinstance(result, Series):
            result = result.__finalize__(self, method="max")
        return result

    @deprecate_nonkeyword_arguments(Pandas4Warning, allowed_args=["self"], name="sum")
    def sum(
        self,
        axis: Axis | None = 0,
        skipna: bool = True,
        numeric_only: bool = False,
        min_count: int = 0,
        **kwargs,
    ) -> Series:
        """
        Return the sum of the values over the requested axis.

        This is equivalent to the method ``numpy.sum``.

        Parameters
        ----------
        axis : {index (0), columns (1)}
            Axis for the function to be applied on.
            For `Series` this parameter is unused and defaults to 0.

            .. warning::

                The behavior of DataFrame.sum with ``axis=None`` is deprecated,
                in a future version this will reduce over both axes and return a scalar
                To retain the old behavior, pass axis=0 (or do not pass axis).

            .. versionadded:: 2.0.0

        skipna : bool, default True
            Exclude NA/null values when computing the result.
        numeric_only : bool, default False
            Include only float, int, boolean columns. Not implemented for Series.
        min_count : int, default 0
            The required number of valid values to perform the operation. If fewer than
            ``min_count`` non-NA values are present the result will be NA.
        **kwargs
            Additional keyword arguments to be passed to the function.

        Returns
        -------
        Series or scalar
            Sum over requested axis.

        See Also
        --------
        Series.sum : Return the sum over Series values.
        DataFrame.mean : Return the mean of the values over the requested axis.
        DataFrame.median : Return the median of the values over the requested axis.
        DataFrame.mode : Get the mode(s) of each element along the requested axis.
        DataFrame.std : Return the standard deviation of the values over the
            requested axis.

        Examples
        --------
        >>> idx = pd.MultiIndex.from_arrays(
        ...     [["warm", "warm", "cold", "cold"], ["dog", "falcon", "fish", "spider"]],
        ...     names=["blooded", "animal"],
        ... )
        >>> s = pd.Series([4, 2, 0, 8], name="legs", index=idx)
        >>> s
        blooded  animal
        warm     dog       4
                 falcon    2
        cold     fish      0
                 spider    8
        Name: legs, dtype: int64

        >>> s.sum()
        14

        By default, the sum of an empty or all-NA Series is ``0``.

        >>> pd.Series([], dtype="float64").sum()  # min_count=0 is the default
        0.0

        This can be controlled with the ``min_count`` parameter. For example, if
        you'd like the sum of an empty series to be NaN, pass ``min_count=1``.

        >>> pd.Series([], dtype="float64").sum(min_count=1)
        nan

        Thanks to the ``skipna`` parameter, ``min_count`` handles all-NA and
        empty series identically.

        >>> pd.Series([np.nan]).sum()
        0.0

        >>> pd.Series([np.nan]).sum(min_count=1)
        nan
        """
        result = super().sum(
            axis=axis,
            skipna=skipna,
            numeric_only=numeric_only,
            min_count=min_count,
            **kwargs,
        )
        if isinstance(result, Series):
            result = result.__finalize__(self, method="sum")
        return result

    @deprecate_nonkeyword_arguments(Pandas4Warning, allowed_args=["self"], name="prod")
    def prod(
        self,
        axis: Axis | None = 0,
        skipna: bool = True,
        numeric_only: bool = False,
        min_count: int = 0,
        **kwargs,
    ) -> Series:
        """
        Return the product of the values over the requested axis.

        Parameters
        ----------
        axis : {index (0), columns (1)}
            Axis for the function to be applied on.
            For `Series` this parameter is unused and defaults to 0.

            .. warning::

                The behavior of DataFrame.prod with ``axis=None`` is deprecated,
                in a future version this will reduce over both axes and return a scalar
                To retain the old behavior, pass axis=0 (or do not pass axis).

            .. versionadded:: 2.0.0

        skipna : bool, default True
            Exclude NA/null values when computing the result.
        numeric_only : bool, default False
            Include only float, int, boolean columns. Not implemented for Series.

        min_count : int, default 0
            The required number of valid values to perform the operation. If fewer than
            ``min_count`` non-NA values are present the result will be NA.
        **kwargs
            Additional keyword arguments to be passed to the function.

        Returns
        -------
        Series or scalar
            The product of the values over the requested axis.

        See Also
        --------
        Series.sum : Return the sum.
        Series.min : Return the minimum.
        Series.max : Return the maximum.
        Series.idxmin : Return the index of the minimum.
        Series.idxmax : Return the index of the maximum.
        DataFrame.sum : Return the sum over the requested axis.
        DataFrame.min : Return the minimum over the requested axis.
        DataFrame.max : Return the maximum over the requested axis.
        DataFrame.idxmin : Return the index of the minimum over the requested axis.
        DataFrame.idxmax : Return the index of the maximum over the requested axis.

        Examples
        --------
        By default, the product of an empty or all-NA Series is ``1``

        >>> pd.Series([], dtype="float64").prod()
        1.0

        This can be controlled with the ``min_count`` parameter

        >>> pd.Series([], dtype="float64").prod(min_count=1)
        nan

        Thanks to the ``skipna`` parameter, ``min_count`` handles all-NA and
        empty series identically.

        >>> pd.Series([np.nan]).prod()
        1.0

        >>> pd.Series([np.nan]).prod(min_count=1)
        nan
        """
        result = super().prod(
            axis=axis,
            skipna=skipna,
            numeric_only=numeric_only,
            min_count=min_count,
            **kwargs,
        )
        if isinstance(result, Series):
            result = result.__finalize__(self, method="prod")
        return result

    # error: Signature of "mean" incompatible with supertype "NDFrame"
    @overload  # type: ignore[override]
    def mean(
        self,
        *,
        axis: Axis = ...,
        skipna: bool = ...,
        numeric_only: bool = ...,
        **kwargs,
    ) -> Series: ...

    @overload
    def mean(
        self,
        *,
        axis: None,
        skipna: bool = ...,
        numeric_only: bool = ...,
        **kwargs,
    ) -> Any: ...

    @overload
    def mean(
        self,
        *,
        axis: Axis | None,
        skipna: bool = ...,
        numeric_only: bool = ...,
        **kwargs,
    ) -> Series | Any: ...

    @deprecate_nonkeyword_arguments(Pandas4Warning, allowed_args=["self"], name="mean")
    @doc(make_doc("mean", ndim=2))
    def mean(
        self,
        axis: Axis | None = 0,
        skipna: bool = True,
        numeric_only: bool = False,
        **kwargs,
    ) -> Series | Any:
        result = super().mean(
            axis=axis, skipna=skipna, numeric_only=numeric_only, **kwargs
        )
        if isinstance(result, Series):
            result = result.__finalize__(self, method="mean")
        return result

    # error: Signature of "median" incompatible with supertype "NDFrame"
    @overload  # type: ignore[override]
    def median(
        self,
        *,
        axis: Axis = ...,
        skipna: bool = ...,
        numeric_only: bool = ...,
        **kwargs,
    ) -> Series: ...

    @overload
    def median(
        self,
        *,
        axis: None,
        skipna: bool = ...,
        numeric_only: bool = ...,
        **kwargs,
    ) -> Any: ...

    @overload
    def median(
        self,
        *,
        axis: Axis | None,
        skipna: bool = ...,
        numeric_only: bool = ...,
        **kwargs,
    ) -> Series | Any: ...

    @deprecate_nonkeyword_arguments(
        Pandas4Warning, allowed_args=["self"], name="median"
    )
    @doc(make_doc("median", ndim=2))
    def median(
        self,
        axis: Axis | None = 0,
        skipna: bool = True,
        numeric_only: bool = False,
        **kwargs,
    ) -> Series | Any:
        result = super().median(
            axis=axis, skipna=skipna, numeric_only=numeric_only, **kwargs
        )
        if isinstance(result, Series):
            result = result.__finalize__(self, method="median")
        return result

    # error: Signature of "sem" incompatible with supertype "NDFrame"
    @overload  # type: ignore[override]
    def sem(
        self,
        *,
        axis: Axis = ...,
        skipna: bool = ...,
        ddof: int = ...,
        numeric_only: bool = ...,
        **kwargs,
    ) -> Series: ...

    @overload
    def sem(
        self,
        *,
        axis: None,
        skipna: bool = ...,
        ddof: int = ...,
        numeric_only: bool = ...,
        **kwargs,
    ) -> Any: ...

    @overload
    def sem(
        self,
        *,
        axis: Axis | None,
        skipna: bool = ...,
        ddof: int = ...,
        numeric_only: bool = ...,
        **kwargs,
    ) -> Series | Any: ...

    @deprecate_nonkeyword_arguments(Pandas4Warning, allowed_args=["self"], name="sem")
    def sem(
        self,
        axis: Axis | None = 0,
        skipna: bool = True,
        ddof: int = 1,
        numeric_only: bool = False,
        **kwargs,
    ) -> Series | Any:
        """
        Return unbiased standard error of the mean over requested axis.

        Normalized by N-1 by default. This can be changed using the ddof argument

        Parameters
        ----------
        axis : {index (0), columns (1)}
            For `Series` this parameter is unused and defaults to 0.

            .. warning::

                The behavior of DataFrame.sem with ``axis=None`` is deprecated,
                in a future version this will reduce over both axes and return a scalar
                To retain the old behavior, pass axis=0 (or do not pass axis).

        skipna : bool, default True
            Exclude NA/null values. If an entire row/column is NA, the result
            will be NA.
        ddof : int, default 1
            Delta Degrees of Freedom. The divisor used in calculations is N - ddof,
            where N represents the number of elements.
        numeric_only : bool, default False
            Include only float, int, boolean columns. Not implemented for Series.
        **kwargs :
            Additional keywords passed.

        Returns
        -------
        Series or DataFrame (if level specified)
            Unbiased standard error of the mean over requested axis.

        See Also
        --------
        DataFrame.var : Return unbiased variance over requested axis.
        DataFrame.std : Returns sample standard deviation over requested axis.

        Examples
        --------
        >>> s = pd.Series([1, 2, 3])
        >>> s.sem().round(6)
        0.57735

        With a DataFrame

        >>> df = pd.DataFrame({"a": [1, 2], "b": [2, 3]}, index=["tiger", "zebra"])
        >>> df
               a   b
        tiger  1   2
        zebra  2   3
        >>> df.sem()
        a   0.5
        b   0.5
        dtype: float64

        Using axis=1

        >>> df.sem(axis=1)
        tiger   0.5
        zebra   0.5
        dtype: float64

        In this case, `numeric_only` should be set to `True`
        to avoid getting an error.

        >>> df = pd.DataFrame({"a": [1, 2], "b": ["T", "Z"]}, index=["tiger", "zebra"])
        >>> df.sem(numeric_only=True)
        a   0.5
        dtype: float64
        """
        result = super().sem(
            axis=axis, skipna=skipna, ddof=ddof, numeric_only=numeric_only, **kwargs
        )
        if isinstance(result, Series):
            result = result.__finalize__(self, method="sem")
        return result

    # error: Signature of "var" incompatible with supertype "NDFrame"
    @overload  # type: ignore[override]
    def var(
        self,
        *,
        axis: Axis = ...,
        skipna: bool = ...,
        ddof: int = ...,
        numeric_only: bool = ...,
        **kwargs,
    ) -> Series: ...

    @overload
    def var(
        self,
        *,
        axis: None,
        skipna: bool = ...,
        ddof: int = ...,
        numeric_only: bool = ...,
        **kwargs,
    ) -> Any: ...

    @overload
    def var(
        self,
        *,
        axis: Axis | None,
        skipna: bool = ...,
        ddof: int = ...,
        numeric_only: bool = ...,
        **kwargs,
    ) -> Series | Any: ...

    @deprecate_nonkeyword_arguments(Pandas4Warning, allowed_args=["self"], name="var")
    def var(
        self,
        axis: Axis | None = 0,
        skipna: bool = True,
        ddof: int = 1,
        numeric_only: bool = False,
        **kwargs,
    ) -> Series | Any:
        """
        Return unbiased variance over requested axis.

        Normalized by N-1 by default. This can be changed using the ddof argument.

        Parameters
        ----------
        axis : {index (0), columns (1)}
            For `Series` this parameter is unused and defaults to 0.

            .. warning::

                The behavior of DataFrame.var with ``axis=None`` is deprecated,
                in a future version this will reduce over both axes and return a scalar
                To retain the old behavior, pass axis=0 (or do not pass axis).

        skipna : bool, default True
            Exclude NA/null values. If an entire row/column is NA, the result
            will be NA.
        ddof : int, default 1
            Delta Degrees of Freedom. The divisor used in calculations is N - ddof,
            where N represents the number of elements.
        numeric_only : bool, default False
            Include only float, int, boolean columns. Not implemented for Series.
        **kwargs :
            Additional keywords passed.

        Returns
        -------
        Series or scalaer
            Unbiased variance over requested axis.

        See Also
        --------
        numpy.var : Equivalent function in NumPy.
        Series.var : Return unbiased variance over Series values.
        Series.std : Return standard deviation over Series values.
        DataFrame.std : Return standard deviation of the values over
            the requested axis.

        Examples
        --------
        >>> df = pd.DataFrame(
        ...     {
        ...         "person_id": [0, 1, 2, 3],
        ...         "age": [21, 25, 62, 43],
        ...         "height": [1.61, 1.87, 1.49, 2.01],
        ...     }
        ... ).set_index("person_id")
        >>> df
                   age  height
        person_id
        0           21    1.61
        1           25    1.87
        2           62    1.49
        3           43    2.01

        >>> df.var()
        age       352.916667
        height      0.056367
        dtype: float64

        Alternatively, ``ddof=0`` can be set to normalize by N instead of N-1:

        >>> df.var(ddof=0)
        age       264.687500
        height      0.042275
        dtype: float64
        """
        result = super().var(
            axis=axis, skipna=skipna, ddof=ddof, numeric_only=numeric_only, **kwargs
        )
        if isinstance(result, Series):
            result = result.__finalize__(self, method="var")
        return result

    # error: Signature of "std" incompatible with supertype "NDFrame"
    @overload  # type: ignore[override]
    def std(
        self,
        *,
        axis: Axis = ...,
        skipna: bool = ...,
        ddof: int = ...,
        numeric_only: bool = ...,
        **kwargs,
    ) -> Series: ...

    @overload
    def std(
        self,
        *,
        axis: None,
        skipna: bool = ...,
        ddof: int = ...,
        numeric_only: bool = ...,
        **kwargs,
    ) -> Any: ...

    @overload
    def std(
        self,
        *,
        axis: Axis | None,
        skipna: bool = ...,
        ddof: int = ...,
        numeric_only: bool = ...,
        **kwargs,
    ) -> Series | Any: ...

    @deprecate_nonkeyword_arguments(Pandas4Warning, allowed_args=["self"], name="std")
    def std(
        self,
        axis: Axis | None = 0,
        skipna: bool = True,
        ddof: int = 1,
        numeric_only: bool = False,
        **kwargs,
    ) -> Series | Any:
        """
        Return sample standard deviation over requested axis.

        Normalized by N-1 by default. This can be changed using the ddof argument.

        Parameters
        ----------
        axis : {index (0), columns (1)}
            For `Series` this parameter is unused and defaults to 0.

            .. warning::

                The behavior of DataFrame.std with ``axis=None`` is deprecated,
                in a future version this will reduce over both axes and return a scalar
                To retain the old behavior, pass axis=0 (or do not pass axis).

        skipna : bool, default True
            Exclude NA/null values. If an entire row/column is NA, the result
            will be NA.
        ddof : int, default 1
            Delta Degrees of Freedom. The divisor used in calculations is N - ddof,
            where N represents the number of elements.
        numeric_only : bool, default False
            Include only float, int, boolean columns. Not implemented for Series.
        **kwargs : dict
            Additional keyword arguments to be passed to the function.

        Returns
        -------
        Series or scalar
            Standard deviation over requested axis.

        See Also
        --------
        Series.std : Return standard deviation over Series values.
        DataFrame.mean : Return the mean of the values over the requested axis.
        DataFrame.median : Return the median of the values over the requested axis.
        DataFrame.mode : Get the mode(s) of each element along the requested axis.
        DataFrame.sum : Return the sum of the values over the requested axis.

        Notes
        -----
        To have the same behaviour as `numpy.std`, use `ddof=0` (instead of the
        default `ddof=1`)

        Examples
        --------
        >>> df = pd.DataFrame(
        ...     {
        ...         "person_id": [0, 1, 2, 3],
        ...         "age": [21, 25, 62, 43],
        ...         "height": [1.61, 1.87, 1.49, 2.01],
        ...     }
        ... ).set_index("person_id")
        >>> df
                   age  height
        person_id
        0           21    1.61
        1           25    1.87
        2           62    1.49
        3           43    2.01

        The standard deviation of the columns can be found as follows:

        >>> df.std()
        age       18.786076
        height     0.237417
        dtype: float64

        Alternatively, `ddof=0` can be set to normalize by N instead of N-1:

        >>> df.std(ddof=0)
        age       16.269219
        height     0.205609
        dtype: float64
        """
        result = super().std(
            axis=axis, skipna=skipna, ddof=ddof, numeric_only=numeric_only, **kwargs
        )
        if isinstance(result, Series):
            result = result.__finalize__(self, method="std")
        return result

    # error: Signature of "skew" incompatible with supertype "NDFrame"
    @overload  # type: ignore[override]
    def skew(
        self,
        *,
        axis: Axis = ...,
        skipna: bool = ...,
        numeric_only: bool = ...,
        **kwargs,
    ) -> Series: ...

    @overload
    def skew(
        self,
        *,
        axis: None,
        skipna: bool = ...,
        numeric_only: bool = ...,
        **kwargs,
    ) -> Any: ...

    @overload
    def skew(
        self,
        *,
        axis: Axis | None,
        skipna: bool = ...,
        numeric_only: bool = ...,
        **kwargs,
    ) -> Series | Any: ...

    @deprecate_nonkeyword_arguments(Pandas4Warning, allowed_args=["self"], name="skew")
    def skew(
        self,
        axis: Axis | None = 0,
        skipna: bool = True,
        numeric_only: bool = False,
        **kwargs,
    ) -> Series | Any:
        """
        Return unbiased skew over requested axis.

        Normalized by N-1.

        Parameters
        ----------
        axis : {index (0), columns (1)}
            Axis for the function to be applied on.
            For `Series` this parameter is unused and defaults to 0.

            For DataFrames, specifying ``axis=None`` will apply the aggregation
            across both axes.

            .. versionadded:: 2.0.0

        skipna : bool, default True
            Exclude NA/null values when computing the result.
        numeric_only : bool, default False
            Include only float, int, boolean columns.

        **kwargs
            Additional keyword arguments to be passed to the function.

        Returns
        -------
        Series or scalar
            Unbiased skew over requested axis.

        See Also
        --------
        Dataframe.kurt : Returns unbiased kurtosis over requested axis.

        Examples
        --------
        >>> s = pd.Series([1, 2, 3])
        >>> s.skew()
        0.0

        With a DataFrame

        >>> df = pd.DataFrame(
        ...     {"a": [1, 2, 3], "b": [2, 3, 4], "c": [1, 3, 5]},
        ...     index=["tiger", "zebra", "cow"],
        ... )
        >>> df
                a   b   c
        tiger   1   2   1
        zebra   2   3   3
        cow     3   4   5
        >>> df.skew()
        a   0.0
        b   0.0
        c   0.0
        dtype: float64

        Using axis=1

        >>> df.skew(axis=1)
        tiger   1.732051
        zebra  -1.732051
        cow     0.000000
        dtype: float64

        In this case, `numeric_only` should be set to `True` to avoid
        getting an error.

        >>> df = pd.DataFrame(
        ...     {"a": [1, 2, 3], "b": ["T", "Z", "X"]}, index=["tiger", "zebra", "cow"]
        ... )
        >>> df.skew(numeric_only=True)
        a   0.0
        dtype: float64
        """
        result = super().skew(
            axis=axis, skipna=skipna, numeric_only=numeric_only, **kwargs
        )
        if isinstance(result, Series):
            result = result.__finalize__(self, method="skew")
        return result

    # error: Signature of "kurt" incompatible with supertype "NDFrame"
    @overload  # type: ignore[override]
    def kurt(
        self,
        *,
        axis: Axis = ...,
        skipna: bool = ...,
        numeric_only: bool = ...,
        **kwargs,
    ) -> Series: ...

    @overload
    def kurt(
        self,
        *,
        axis: None,
        skipna: bool = ...,
        numeric_only: bool = ...,
        **kwargs,
    ) -> Any: ...

    @overload
    def kurt(
        self,
        *,
        axis: Axis | None,
        skipna: bool = ...,
        numeric_only: bool = ...,
        **kwargs,
    ) -> Series | Any: ...

    @deprecate_nonkeyword_arguments(Pandas4Warning, allowed_args=["self"], name="kurt")
    def kurt(
        self,
        axis: Axis | None = 0,
        skipna: bool = True,
        numeric_only: bool = False,
        **kwargs,
    ) -> Series | Any:
        """
        Return unbiased kurtosis over requested axis.

        Kurtosis obtained using Fisher's definition of
        kurtosis (kurtosis of normal == 0.0). Normalized by N-1.

        Parameters
        ----------
        axis : {index (0), columns (1)}
            Axis for the function to be applied on.
            For `Series` this parameter is unused and defaults to 0.

            For DataFrames, specifying ``axis=None`` will apply the aggregation
            across both axes.

            .. versionadded:: 2.0.0

        skipna : bool, default True
            Exclude NA/null values when computing the result.
        numeric_only : bool, default False
            Include only float, int, boolean columns.

        **kwargs
            Additional keyword arguments to be passed to the function.

        Returns
        -------
        Series or scalar
            Unbiased kurtosis over requested axis.

        See Also
        --------
        Dataframe.kurtosis : Returns unbiased kurtosis over requested axis.

        Examples
        --------
        >>> s = pd.Series([1, 2, 2, 3], index=["cat", "dog", "dog", "mouse"])
        >>> s
        cat    1
        dog    2
        dog    2
        mouse  3
        dtype: int64
        >>> s.kurt()
        1.5

        With a DataFrame

        >>> df = pd.DataFrame(
        ...     {"a": [1, 2, 2, 3], "b": [3, 4, 4, 4]},
        ...     index=["cat", "dog", "dog", "mouse"],
        ... )
        >>> df
               a   b
          cat  1   3
          dog  2   4
          dog  2   4
        mouse  3   4
        >>> df.kurt()
        a   1.5
        b   4.0
        dtype: float64

        With axis=None

        >>> df.kurt(axis=None).round(6)
        -0.988693

        Using axis=1

        >>> df = pd.DataFrame(
        ...     {"a": [1, 2], "b": [3, 4], "c": [3, 4], "d": [1, 2]},
        ...     index=["cat", "dog"],
        ... )
        >>> df.kurt(axis=1)
        cat   -6.0
        dog   -6.0
        dtype: float64
        """
        result = super().kurt(
            axis=axis, skipna=skipna, numeric_only=numeric_only, **kwargs
        )
        if isinstance(result, Series):
            result = result.__finalize__(self, method="kurt")
        return result

    # error: Incompatible types in assignment
    kurtosis = kurt  # type: ignore[assignment]
    product = prod

    @doc(make_doc("cummin", ndim=2))
    def cummin(
        self,
        axis: Axis = 0,
        skipna: bool = True,
        numeric_only: bool = False,
        *args,
        **kwargs,
    ) -> Self:
        data = self._get_numeric_data() if numeric_only else self
        return NDFrame.cummin(data, axis, skipna, *args, **kwargs)

    @doc(make_doc("cummax", ndim=2))
    def cummax(
        self,
        axis: Axis = 0,
        skipna: bool = True,
        numeric_only: bool = False,
        *args,
        **kwargs,
    ) -> Self:
        data = self._get_numeric_data() if numeric_only else self
        return NDFrame.cummax(data, axis, skipna, *args, **kwargs)

    @doc(make_doc("cumsum", ndim=2))
    def cumsum(
        self,
        axis: Axis = 0,
        skipna: bool = True,
        numeric_only: bool = False,
        *args,
        **kwargs,
    ) -> Self:
        data = self._get_numeric_data() if numeric_only else self
        return NDFrame.cumsum(data, axis, skipna, *args, **kwargs)

    @doc(make_doc("cumprod", 2))
    def cumprod(
        self,
        axis: Axis = 0,
        skipna: bool = True,
        numeric_only: bool = False,
        *args,
        **kwargs,
    ) -> Self:
        data = self._get_numeric_data() if numeric_only else self
        return NDFrame.cumprod(data, axis, skipna, *args, **kwargs)

    def nunique(self, axis: Axis = 0, dropna: bool = True) -> Series:
        """
        Count number of distinct elements in specified axis.

        Return Series with number of distinct elements. Can ignore NaN
        values.

        Parameters
        ----------
        axis : {0 or 'index', 1 or 'columns'}, default 0
            The axis to use. 0 or 'index' for row-wise, 1 or 'columns' for
            column-wise.
        dropna : bool, default True
            Don't include NaN in the counts.

        Returns
        -------
        Series
            Series with counts of unique values per row or column, depending on `axis`.

        See Also
        --------
        Series.nunique: Method nunique for Series.
        DataFrame.count: Count non-NA cells for each column or row.

        Examples
        --------
        >>> df = pd.DataFrame({"A": [4, 5, 6], "B": [4, 1, 1]})
        >>> df.nunique()
        A    3
        B    2
        dtype: int64

        >>> df.nunique(axis=1)
        0    1
        1    2
        2    2
        dtype: int64
        """
        return self.apply(Series.nunique, axis=axis, dropna=dropna)

    def idxmin(
        self, axis: Axis = 0, skipna: bool = True, numeric_only: bool = False
    ) -> Series:
        """
        Return index of first occurrence of minimum over requested axis.

        NA/null values are excluded.

        Parameters
        ----------
        axis : {{0 or 'index', 1 or 'columns'}}, default 0
            The axis to use. 0 or 'index' for row-wise, 1 or 'columns' for column-wise.
        skipna : bool, default True
            Exclude NA/null values. If the entire DataFrame is NA,
            or if ``skipna=False`` and there is an NA value, this method
            will raise a ``ValueError``.
        numeric_only : bool, default False
            Include only `float`, `int` or `boolean` data.

            .. versionadded:: 1.5.0

        Returns
        -------
        Series
            Indexes of minima along the specified axis.

        Raises
        ------
        ValueError
            * If the row/column is empty

        See Also
        --------
        Series.idxmin : Return index of the minimum element.

        Notes
        -----
        This method is the DataFrame version of ``ndarray.argmin``.

        Examples
        --------
        Consider a dataset containing food consumption in Argentina.

        >>> df = pd.DataFrame(
        ...     {
        ...         {
        ...             "consumption": [10.51, 103.11, 55.48],
        ...             "co2_emissions": [37.2, 19.66, 1712],
        ...         }
        ...     },
        ...     index=["Pork", "Wheat Products", "Beef"],
        ... )

        >>> df
                        consumption  co2_emissions
        Pork                  10.51         37.20
        Wheat Products       103.11         19.66
        Beef                  55.48       1712.00

        By default, it returns the index for the minimum value in each column.

        >>> df.idxmin()
        consumption                Pork
        co2_emissions    Wheat Products
        dtype: object

        To return the index for the minimum value in each row, use ``axis="columns"``.

        >>> df.idxmin(axis="columns")
        Pork                consumption
        Wheat Products    co2_emissions
        Beef                consumption
        dtype: object
        """
        axis = self._get_axis_number(axis)

        if self.empty and len(self.axes[axis]):
            axis_dtype = self.axes[axis].dtype
            return self._constructor_sliced(dtype=axis_dtype)

        if numeric_only:
            data = self._get_numeric_data()
        else:
            data = self

        res = data._reduce(
            nanops.nanargmin, "argmin", axis=axis, skipna=skipna, numeric_only=False
        )
        indices = res._values
        # indices will always be np.ndarray since axis is not N

        if (indices == -1).any():
            if skipna:
                msg = "Encountered all NA values"
            else:
                msg = "Encountered an NA values with skipna=False"
            raise ValueError(msg)

        index = data._get_axis(axis)
        result = algorithms.take(
            index._values, indices, allow_fill=True, fill_value=index._na_value
        )
        final_result = data._constructor_sliced(result, index=data._get_agg_axis(axis))
        return final_result.__finalize__(self, method="idxmin")

    def idxmax(
        self, axis: Axis = 0, skipna: bool = True, numeric_only: bool = False
    ) -> Series:
        """
        Return index of first occurrence of maximum over requested axis.

        NA/null values are excluded.

        Parameters
        ----------
        axis : {{0 or 'index', 1 or 'columns'}}, default 0
            The axis to use. 0 or 'index' for row-wise, 1 or 'columns' for column-wise.
        skipna : bool, default True
            Exclude NA/null values. If the entire DataFrame is NA,
            or if ``skipna=False`` and there is an NA value, this method
            will raise a ``ValueError``.
        numeric_only : bool, default False
            Include only `float`, `int` or `boolean` data.

            .. versionadded:: 1.5.0

        Returns
        -------
        Series
            Indexes of maxima along the specified axis.

        Raises
        ------
        ValueError
            * If the row/column is empty

        See Also
        --------
        Series.idxmax : Return index of the maximum element.

        Notes
        -----
        This method is the DataFrame version of ``ndarray.argmax``.

        Examples
        --------
        Consider a dataset containing food consumption in Argentina.

        >>> df = pd.DataFrame(
        ...     {
        ...         {
        ...             "consumption": [10.51, 103.11, 55.48],
        ...             "co2_emissions": [37.2, 19.66, 1712],
        ...         }
        ...     },
        ...     index=["Pork", "Wheat Products", "Beef"],
        ... )

        >>> df
                        consumption  co2_emissions
        Pork                  10.51         37.20
        Wheat Products       103.11         19.66
        Beef                  55.48       1712.00

        By default, it returns the index for the maximum value in each column.

        >>> df.idxmax()
        consumption     Wheat Products
        co2_emissions             Beef
        dtype: object

        To return the index for the maximum value in each row, use ``axis="columns"``.

        >>> df.idxmax(axis="columns")
        Pork              co2_emissions
        Wheat Products     consumption
        Beef              co2_emissions
        dtype: object
        """
        axis = self._get_axis_number(axis)

        if self.empty and len(self.axes[axis]):
            axis_dtype = self.axes[axis].dtype
            return self._constructor_sliced(dtype=axis_dtype)

        if numeric_only:
            data = self._get_numeric_data()
        else:
            data = self

        res = data._reduce(
            nanops.nanargmax, "argmax", axis=axis, skipna=skipna, numeric_only=False
        )
        indices = res._values
        # indices will always be 1d array since axis is not None

        if (indices == -1).any():
            if skipna:
                msg = "Encountered all NA values"
            else:
                msg = "Encountered an NA values with skipna=False"
            raise ValueError(msg)

        index = data._get_axis(axis)
        result = algorithms.take(
            index._values, indices, allow_fill=True, fill_value=index._na_value
        )
        final_result = data._constructor_sliced(result, index=data._get_agg_axis(axis))
        return final_result.__finalize__(self, method="idxmax")

    def _get_agg_axis(self, axis_num: int) -> Index:
        """
        Let's be explicit about this.
        """
        if axis_num == 0:
            return self.columns
        elif axis_num == 1:
            return self.index
        else:
            raise ValueError(f"Axis must be 0 or 1 (got {axis_num!r})")

    def mode(
        self, axis: Axis = 0, numeric_only: bool = False, dropna: bool = True
    ) -> DataFrame:
        """
        Get the mode(s) of each element along the selected axis.

        The mode of a set of values is the value that appears most often.
        It can be multiple values.

        Parameters
        ----------
        axis : {0 or 'index', 1 or 'columns'}, default 0
            The axis to iterate over while searching for the mode:

            * 0 or 'index' : get mode of each column
            * 1 or 'columns' : get mode of each row.

        numeric_only : bool, default False
            If True, only apply to numeric columns.
        dropna : bool, default True
            Don't consider counts of NaN/NaT.

        Returns
        -------
        DataFrame
            The modes of each column or row.

        See Also
        --------
        Series.mode : Return the highest frequency value in a Series.
        Series.value_counts : Return the counts of values in a Series.

        Examples
        --------
        >>> df = pd.DataFrame(
        ...     [
        ...         ("bird", 2, 2),
        ...         ("mammal", 4, np.nan),
        ...         ("arthropod", 8, 0),
        ...         ("bird", 2, np.nan),
        ...     ],
        ...     index=("falcon", "horse", "spider", "ostrich"),
        ...     columns=("species", "legs", "wings"),
        ... )
        >>> df
                   species  legs  wings
        falcon        bird     2    2.0
        horse       mammal     4    NaN
        spider   arthropod     8    0.0
        ostrich       bird     2    NaN

        By default, missing values are not considered, and the mode of wings
        are both 0 and 2. Because the resulting DataFrame has two rows,
        the second row of ``species`` and ``legs`` contains ``NaN``.

        >>> df.mode()
          species  legs  wings
        0    bird   2.0    0.0
        1     NaN   NaN    2.0

        Setting ``dropna=False`` ``NaN`` values are considered and they can be
        the mode (like for wings).

        >>> df.mode(dropna=False)
          species  legs  wings
        0    bird     2    NaN

        Setting ``numeric_only=True``, only the mode of numeric columns is
        computed, and columns of other types are ignored.

        >>> df.mode(numeric_only=True)
           legs  wings
        0   2.0    0.0
        1   NaN    2.0

        To compute the mode over columns and not rows, use the axis parameter:

        >>> df.mode(axis="columns", numeric_only=True)
                   0    1
        falcon   2.0  NaN
        horse    4.0  NaN
        spider   0.0  8.0
        ostrich  2.0  NaN
        """
        data = self if not numeric_only else self._get_numeric_data()

        def f(s):
            return s.mode(dropna=dropna)

        data = data.apply(f, axis=axis)
        # Ensure index is type stable (should always use int index)
        if data.empty:
            data.index = default_index(0)

        return data

    @overload
    def quantile(
        self,
        q: float = ...,
        axis: Axis = ...,
        numeric_only: bool = ...,
        interpolation: QuantileInterpolation = ...,
        method: Literal["single", "table"] = ...,
    ) -> Series: ...

    @overload
    def quantile(
        self,
        q: AnyArrayLike | Sequence[float],
        axis: Axis = ...,
        numeric_only: bool = ...,
        interpolation: QuantileInterpolation = ...,
        method: Literal["single", "table"] = ...,
    ) -> Series | DataFrame: ...

    @overload
    def quantile(
        self,
        q: float | AnyArrayLike | Sequence[float] = ...,
        axis: Axis = ...,
        numeric_only: bool = ...,
        interpolation: QuantileInterpolation = ...,
        method: Literal["single", "table"] = ...,
    ) -> Series | DataFrame: ...

    def quantile(
        self,
        q: float | AnyArrayLike | Sequence[float] = 0.5,
        axis: Axis = 0,
        numeric_only: bool = False,
        interpolation: QuantileInterpolation = "linear",
        method: Literal["single", "table"] = "single",
    ) -> Series | DataFrame:
        """
        Return values at the given quantile over requested axis.

        Parameters
        ----------
        q : float or array-like, default 0.5 (50% quantile)
            Value between 0 <= q <= 1, the quantile(s) to compute.
        axis : {0 or 'index', 1 or 'columns'}, default 0
            Equals 0 or 'index' for row-wise, 1 or 'columns' for column-wise.
        numeric_only : bool, default False
            Include only `float`, `int` or `boolean` data.

            .. versionchanged:: 2.0.0
                The default value of ``numeric_only`` is now ``False``.

        interpolation : {'linear', 'lower', 'higher', 'midpoint', 'nearest'}
            This optional parameter specifies the interpolation method to use,
            when the desired quantile lies between two data points `i` and `j`:

            * linear: `i + (j - i) * fraction`, where `fraction` is the
              fractional part of the index surrounded by `i` and `j`.
            * lower: `i`.
            * higher: `j`.
            * nearest: `i` or `j` whichever is nearest.
            * midpoint: (`i` + `j`) / 2.
        method : {'single', 'table'}, default 'single'
            Whether to compute quantiles per-column ('single') or over all columns
            ('table'). When 'table', the only allowed interpolation methods are
            'nearest', 'lower', and 'higher'.

        Returns
        -------
        Series or DataFrame

            If ``q`` is an array, a DataFrame will be returned where the
              index is ``q``, the columns are the columns of self, and the
              values are the quantiles.
            If ``q`` is a float, a Series will be returned where the
              index is the columns of self and the values are the quantiles.

        See Also
        --------
        core.window.rolling.Rolling.quantile: Rolling quantile.
        numpy.percentile: Numpy function to compute the percentile.

        Examples
        --------
        >>> df = pd.DataFrame(
        ...     np.array([[1, 1], [2, 10], [3, 100], [4, 100]]), columns=["a", "b"]
        ... )
        >>> df.quantile(0.1)
        a    1.3
        b    3.7
        Name: 0.1, dtype: float64
        >>> df.quantile([0.1, 0.5])
               a     b
        0.1  1.3   3.7
        0.5  2.5  55.0

        Specifying `method='table'` will compute the quantile over all columns.

        >>> df.quantile(0.1, method="table", interpolation="nearest")
        a    1
        b    1
        Name: 0.1, dtype: int64
        >>> df.quantile([0.1, 0.5], method="table", interpolation="nearest")
             a    b
        0.1  1    1
        0.5  3  100

        Specifying `numeric_only=False` will compute the quantiles for all
        columns.

        >>> df = pd.DataFrame(
        ...     {
        ...         "A": [1, 2],
        ...         "B": [pd.Timestamp("2010"), pd.Timestamp("2011")],
        ...         "C": [pd.Timedelta("1 days"), pd.Timedelta("2 days")],
        ...     }
        ... )
        >>> df.quantile(0.5, numeric_only=False)
        A                    1.5
        B    2010-07-02 12:00:00
        C        1 days 12:00:00
        Name: 0.5, dtype: object
        """
        validate_percentile(q)
        axis = self._get_axis_number(axis)

        if not is_list_like(q):
            # BlockManager.quantile expects listlike, so we wrap and unwrap here
            # error: List item 0 has incompatible type "float | ExtensionArray |
            # ndarray[Any, Any] | Index | Series | Sequence[float]"; expected "float"
            res_df = self.quantile(
                [q],  # type: ignore[list-item]
                axis=axis,
                numeric_only=numeric_only,
                interpolation=interpolation,
                method=method,
            )
            if method == "single":
                res = res_df.iloc[0]
            else:
                # cannot directly iloc over sparse arrays
                res = res_df.T.iloc[:, 0]
            if axis == 1 and len(self) == 0:
                # GH#41544 try to get an appropriate dtype
                dtype = find_common_type(list(self.dtypes))
                if needs_i8_conversion(dtype):
                    return res.astype(dtype)
            return res

        q = Index(q, dtype=np.float64)
        data = self._get_numeric_data() if numeric_only else self

        if axis == 1:
            data = data.T

        if len(data.columns) == 0:
            # GH#23925 _get_numeric_data may have dropped all columns
            cols = self.columns[:0]

            dtype = np.float64
            if axis == 1:
                # GH#41544 try to get an appropriate dtype
                cdtype = find_common_type(list(self.dtypes))
                if needs_i8_conversion(cdtype):
                    dtype = cdtype

            res = self._constructor([], index=q, columns=cols, dtype=dtype)
            return res.__finalize__(self, method="quantile")

        valid_method = {"single", "table"}
        if method not in valid_method:
            raise ValueError(
                f"Invalid method: {method}. Method must be in {valid_method}."
            )
        if method == "single":
            res = data._mgr.quantile(qs=q, interpolation=interpolation)
        elif method == "table":
            valid_interpolation = {"nearest", "lower", "higher"}
            if interpolation not in valid_interpolation:
                raise ValueError(
                    f"Invalid interpolation: {interpolation}. "
                    f"Interpolation must be in {valid_interpolation}"
                )
            # handle degenerate case
            if len(data) == 0:
                if data.ndim == 2:
                    dtype = find_common_type(list(self.dtypes))
                else:
                    dtype = self.dtype
                return self._constructor([], index=q, columns=data.columns, dtype=dtype)

            q_idx = np.quantile(np.arange(len(data)), q, method=interpolation)

            by = data.columns
            if len(by) > 1:
                keys = [data._get_label_or_level_values(x) for x in by]
                indexer = lexsort_indexer(keys)
            else:
                k = data._get_label_or_level_values(by[0])
                indexer = nargsort(k)

            res = data._mgr.take(indexer[q_idx], verify=False)
            res.axes[1] = q

        result = self._constructor_from_mgr(res, axes=res.axes)
        return result.__finalize__(self, method="quantile")

    def to_timestamp(
        self,
        freq: Frequency | None = None,
        how: ToTimestampHow = "start",
        axis: Axis = 0,
        copy: bool | lib.NoDefault = lib.no_default,
    ) -> DataFrame:
        """
        Cast PeriodIndex to DatetimeIndex of timestamps, at *beginning* of period.

        This can be changed to the *end* of the period, by specifying `how="e"`.

        Parameters
        ----------
        freq : str, default frequency of PeriodIndex
            Desired frequency.
        how : {'s', 'e', 'start', 'end'}
            Convention for converting period to timestamp; start of period
            vs. end.
        axis : {0 or 'index', 1 or 'columns'}, default 0
            The axis to convert (the index by default).
        copy : bool, default False
            If False then underlying input data is not copied.

            .. note::
                The `copy` keyword will change behavior in pandas 3.0.
                `Copy-on-Write
                <https://pandas.pydata.org/docs/dev/user_guide/copy_on_write.html>`__
                will be enabled by default, which means that all methods with a
                `copy` keyword will use a lazy copy mechanism to defer the copy and
                ignore the `copy` keyword. The `copy` keyword will be removed in a
                future version of pandas.

                You can already get the future behavior and improvements through
                enabling copy on write ``pd.options.mode.copy_on_write = True``

            .. deprecated:: 3.0.0

        Returns
        -------
        DataFrame with DatetimeIndex
            DataFrame with the PeriodIndex cast to DatetimeIndex.

        See Also
        --------
        DataFrame.to_period: Inverse method to cast DatetimeIndex to PeriodIndex.
        Series.to_timestamp: Equivalent method for Series.

        Examples
        --------
        >>> idx = pd.PeriodIndex(["2023", "2024"], freq="Y")
        >>> d = {"col1": [1, 2], "col2": [3, 4]}
        >>> df1 = pd.DataFrame(data=d, index=idx)
        >>> df1
              col1   col2
        2023     1      3
        2024	 2      4

        The resulting timestamps will be at the beginning of the year in this case

        >>> df1 = df1.to_timestamp()
        >>> df1
                    col1   col2
        2023-01-01     1      3
        2024-01-01     2      4
        >>> df1.index
        DatetimeIndex(['2023-01-01', '2024-01-01'], dtype='datetime64[ns]', freq=None)

        Using `freq` which is the offset that the Timestamps will have

        >>> df2 = pd.DataFrame(data=d, index=idx)
        >>> df2 = df2.to_timestamp(freq="M")
        >>> df2
                    col1   col2
        2023-01-31     1      3
        2024-01-31     2      4
        >>> df2.index
        DatetimeIndex(['2023-01-31', '2024-01-31'], dtype='datetime64[ns]', freq=None)
        """
        self._check_copy_deprecation(copy)
        new_obj = self.copy(deep=False)

        axis_name = self._get_axis_name(axis)
        old_ax = getattr(self, axis_name)
        if not isinstance(old_ax, PeriodIndex):
            raise TypeError(f"unsupported Type {type(old_ax).__name__}")

        new_ax = old_ax.to_timestamp(freq=freq, how=how)

        setattr(new_obj, axis_name, new_ax)
        return new_obj

    def to_period(
        self,
        freq: Frequency | None = None,
        axis: Axis = 0,
        copy: bool | lib.NoDefault = lib.no_default,
    ) -> DataFrame:
        """
        Convert DataFrame from DatetimeIndex to PeriodIndex.

        Convert DataFrame from DatetimeIndex to PeriodIndex with desired
        frequency (inferred from index if not passed). Either index of columns can be
        converted, depending on `axis` argument.

        Parameters
        ----------
        freq : str, default
            Frequency of the PeriodIndex.
        axis : {0 or 'index', 1 or 'columns'}, default 0
            The axis to convert (the index by default).
        copy : bool, default False
            If False then underlying input data is not copied.

            .. note::
                The `copy` keyword will change behavior in pandas 3.0.
                `Copy-on-Write
                <https://pandas.pydata.org/docs/dev/user_guide/copy_on_write.html>`__
                will be enabled by default, which means that all methods with a
                `copy` keyword will use a lazy copy mechanism to defer the copy and
                ignore the `copy` keyword. The `copy` keyword will be removed in a
                future version of pandas.

                You can already get the future behavior and improvements through
                enabling copy on write ``pd.options.mode.copy_on_write = True``

            .. deprecated:: 3.0.0

        Returns
        -------
        DataFrame
            The DataFrame with the converted PeriodIndex.

        See Also
        --------
        Series.to_period: Equivalent method for Series.
        Series.dt.to_period: Convert DateTime column values.

        Examples
        --------
        >>> idx = pd.to_datetime(
        ...     [
        ...         "2001-03-31 00:00:00",
        ...         "2002-05-31 00:00:00",
        ...         "2003-08-31 00:00:00",
        ...     ]
        ... )

        >>> idx
        DatetimeIndex(['2001-03-31', '2002-05-31', '2003-08-31'],
        dtype='datetime64[s]', freq=None)

        >>> idx.to_period("M")
        PeriodIndex(['2001-03', '2002-05', '2003-08'], dtype='period[M]')

        For the yearly frequency

        >>> idx.to_period("Y")
        PeriodIndex(['2001', '2002', '2003'], dtype='period[Y-DEC]')
        """
        self._check_copy_deprecation(copy)
        new_obj = self.copy(deep=False)

        axis_name = self._get_axis_name(axis)
        old_ax = getattr(self, axis_name)
        if not isinstance(old_ax, DatetimeIndex):
            raise TypeError(f"unsupported Type {type(old_ax).__name__}")

        new_ax = old_ax.to_period(freq=freq)

        setattr(new_obj, axis_name, new_ax)
        return new_obj

    def isin(self, values: Series | DataFrame | Sequence | Mapping) -> DataFrame:
        """
        Whether each element in the DataFrame is contained in values.

        Parameters
        ----------
        values : iterable, Series, DataFrame or dict
            The result will only be true at a location if all the
            labels match. If `values` is a Series, that's the index. If
            `values` is a dict, the keys must be the column names,
            which must match. If `values` is a DataFrame,
            then both the index and column labels must match.

        Returns
        -------
        DataFrame
            DataFrame of booleans showing whether each element in the DataFrame
            is contained in values.

        See Also
        --------
        DataFrame.eq: Equality test for DataFrame.
        Series.isin: Equivalent method on Series.
        Series.str.contains: Test if pattern or regex is contained within a
            string of a Series or Index.

        Notes
        -----
            ``__iter__`` is used (and not ``__contains__``) to iterate over values
            when checking if it contains the elements in DataFrame.

        Examples
        --------
        >>> df = pd.DataFrame(
        ...     {"num_legs": [2, 4], "num_wings": [2, 0]}, index=["falcon", "dog"]
        ... )
        >>> df
                num_legs  num_wings
        falcon         2          2
        dog            4          0

        When ``values`` is a list check whether every value in the DataFrame
        is present in the list (which animals have 0 or 2 legs or wings)

        >>> df.isin([0, 2])
                num_legs  num_wings
        falcon      True       True
        dog        False       True

        To check if ``values`` is *not* in the DataFrame, use the ``~`` operator:

        >>> ~df.isin([0, 2])
                num_legs  num_wings
        falcon     False      False
        dog         True      False

        When ``values`` is a dict, we can pass values to check for each
        column separately:

        >>> df.isin({"num_wings": [0, 3]})
                num_legs  num_wings
        falcon     False      False
        dog        False       True

        When ``values`` is a Series or DataFrame the index and column must
        match. Note that 'falcon' does not match based on the number of legs
        in other.

        >>> other = pd.DataFrame(
        ...     {"num_legs": [8, 3], "num_wings": [0, 2]}, index=["spider", "falcon"]
        ... )
        >>> df.isin(other)
                num_legs  num_wings
        falcon     False       True
        dog        False      False
        """
        if isinstance(values, dict):
            from pandas.core.reshape.concat import concat

            values = collections.defaultdict(list, values)
            result = concat(  # nobug
                (
                    self.iloc[:, [i]].isin(values[col])
                    for i, col in enumerate(self.columns)
                ),
                axis=1,
            )
        elif isinstance(values, Series):
            if not values.index.is_unique:
                raise ValueError("cannot compute isin with a duplicate axis.")
            result = self.eq(values.reindex_like(self), axis="index")
        elif isinstance(values, DataFrame):
            if not (values.columns.is_unique and values.index.is_unique):
                raise ValueError("cannot compute isin with a duplicate axis.")
            result = self.eq(values.reindex_like(self))
        else:
            if not is_list_like(values):
                raise TypeError(
                    "only list-like or dict-like objects are allowed "
                    "to be passed to DataFrame.isin(), "
                    f"you passed a '{type(values).__name__}'"
                )

            def isin_(x):
                # error: Argument 2 to "isin" has incompatible type "Union[Series,
                # DataFrame, Sequence[Any], Mapping[Any, Any]]"; expected
                # "Union[Union[Union[ExtensionArray, ndarray[Any, Any]], Index,
                # Series], List[Any], range]"
                result = algorithms.isin(
                    x.ravel(),
                    values,  # type: ignore[arg-type]
                )
                return result.reshape(x.shape)

            res_mgr = self._mgr.apply(isin_)
            result = self._constructor_from_mgr(
                res_mgr,
                axes=res_mgr.axes,
            )
        return result.__finalize__(self, method="isin")

    # ----------------------------------------------------------------------
    # Add index and columns
    _AXIS_ORDERS: list[Literal["index", "columns"]] = ["index", "columns"]
    _AXIS_TO_AXIS_NUMBER: dict[Axis, int] = {
        **NDFrame._AXIS_TO_AXIS_NUMBER,
        1: 1,
        "columns": 1,
    }
    _AXIS_LEN = len(_AXIS_ORDERS)
    _info_axis_number: Literal[1] = 1
    _info_axis_name: Literal["columns"] = "columns"

    index = properties.AxisProperty(
        axis=1,
        doc="""
        The index (row labels) of the DataFrame.

        The index of a DataFrame is a series of labels that identify each row.
        The labels can be integers, strings, or any other hashable type. The index
        is used for label-based access and alignment, and can be accessed or
        modified using this attribute.

        Returns
        -------
        pandas.Index
            The index labels of the DataFrame.

        See Also
        --------
        DataFrame.columns : The column labels of the DataFrame.
        DataFrame.to_numpy : Convert the DataFrame to a NumPy array.

        Examples
        --------
        >>> df = pd.DataFrame({'Name': ['Alice', 'Bob', 'Aritra'],
        ...                    'Age': [25, 30, 35],
        ...                    'Location': ['Seattle', 'New York', 'Kona']},
        ...                   index=([10, 20, 30]))
        >>> df.index
        Index([10, 20, 30], dtype='int64')

        In this example, we create a DataFrame with 3 rows and 3 columns,
        including Name, Age, and Location information. We set the index labels to
        be the integers 10, 20, and 30. We then access the `index` attribute of the
        DataFrame, which returns an `Index` object containing the index labels.

        >>> df.index = [100, 200, 300]
        >>> df
            Name  Age Location
        100  Alice   25  Seattle
        200    Bob   30 New York
        300  Aritra  35    Kona

        In this example, we modify the index labels of the DataFrame by assigning
        a new list of labels to the `index` attribute. The DataFrame is then
        updated with the new labels, and the output shows the modified DataFrame.
        """,
    )
    columns = properties.AxisProperty(
        axis=0,
        doc="""
        The column labels of the DataFrame.

        This property holds the column names as a pandas ``Index`` object.
        It provides an immutable sequence of column labels that can be
        used for data selection, renaming, and alignment in DataFrame operations.

        Returns
        -------
        pandas.Index
            The column labels of the DataFrame.

        See Also
        --------
        DataFrame.index: The index (row labels) of the DataFrame.
        DataFrame.axes: Return a list representing the axes of the DataFrame.

        Examples
        --------
        >>> df = pd.DataFrame({'A': [1, 2], 'B': [3, 4]})
        >>> df
                A  B
        0    1  3
        1    2  4
        >>> df.columns
        Index(['A', 'B'], dtype='object')
        """,
    )

    # ----------------------------------------------------------------------
    # Add plotting methods to DataFrame
    plot = Accessor("plot", pandas.plotting.PlotAccessor)
    hist = pandas.plotting.hist_frame
    boxplot = pandas.plotting.boxplot_frame
    sparse = Accessor("sparse", SparseFrameAccessor)

    # ----------------------------------------------------------------------
    # Internal Interface Methods

    def _to_dict_of_blocks(self):
        """
        Return a dict of dtype -> Constructor Types that
        each is a homogeneous dtype.

        Internal ONLY.
        """
        mgr = self._mgr
        return {
            k: self._constructor_from_mgr(v, axes=v.axes).__finalize__(self)
            for k, v in mgr.to_iter_dict()
        }

    @property
    def values(self) -> np.ndarray:
        """
        Return a Numpy representation of the DataFrame.

        .. warning::

           We recommend using :meth:`DataFrame.to_numpy` instead.

        Only the values in the DataFrame will be returned, the axes labels
        will be removed.

        Returns
        -------
        numpy.ndarray
            The values of the DataFrame.

        See Also
        --------
        DataFrame.to_numpy : Recommended alternative to this method.
        DataFrame.index : Retrieve the index labels.
        DataFrame.columns : Retrieving the column names.

        Notes
        -----
        The dtype will be a lower-common-denominator dtype (implicit
        upcasting); that is to say if the dtypes (even of numeric types)
        are mixed, the one that accommodates all will be chosen. Use this
        with care if you are not dealing with the blocks.

        e.g. If the dtypes are float16 and float32, dtype will be upcast to
        float32.  If dtypes are int32 and uint8, dtype will be upcast to
        int32. By :func:`numpy.find_common_type` convention, mixing int64
        and uint64 will result in a float64 dtype.

        Examples
        --------
        A DataFrame where all columns are the same type (e.g., int64) results
        in an array of the same type.

        >>> df = pd.DataFrame(
        ...     {"age": [3, 29], "height": [94, 170], "weight": [31, 115]}
        ... )
        >>> df
           age  height  weight
        0    3      94      31
        1   29     170     115
        >>> df.dtypes
        age       int64
        height    int64
        weight    int64
        dtype: object
        >>> df.values
        array([[  3,  94,  31],
               [ 29, 170, 115]])

        A DataFrame with mixed type columns(e.g., str/object, int64, float32)
        results in an ndarray of the broadest type that accommodates these
        mixed types (e.g., object).

        >>> df2 = pd.DataFrame(
        ...     [
        ...         ("parrot", 24.0, "second"),
        ...         ("lion", 80.5, 1),
        ...         ("monkey", np.nan, None),
        ...     ],
        ...     columns=("name", "max_speed", "rank"),
        ... )
        >>> df2.dtypes
        name             str
        max_speed    float64
        rank          object
        dtype: object
        >>> df2.values
        array([['parrot', 24.0, 'second'],
               ['lion', 80.5, 1],
               ['monkey', nan, None]], dtype=object)
        """
        return self._mgr.as_array()


def _from_nested_dict(
    data: Mapping[HashableT, Mapping[HashableT2, T]],
) -> collections.defaultdict[HashableT2, dict[HashableT, T]]:
    new_data: collections.defaultdict[HashableT2, dict[HashableT, T]] = (
        collections.defaultdict(dict)
    )
    for index, s in data.items():
        for col, v in s.items():
            new_data[col][index] = v
    return new_data


def _reindex_for_setitem(
    value: DataFrame | Series, index: Index
) -> tuple[ArrayLike, BlockValuesRefs | None]:
    # reindex if necessary

    if value.index.equals(index) or not len(index):
        if isinstance(value, Series):
            return value._values, value._references
        return value._values.copy(), None

    # GH#4107
    try:
        reindexed_value = value.reindex(index)._values
    except ValueError as err:
        # raised in MultiIndex.from_tuples, see test_insert_error_msmgs
        if not value.index.is_unique:
            # duplicate axis
            raise err

        raise TypeError(
            "incompatible index of inserted column with frame index"
        ) from err
    return reindexed_value, None<|MERGE_RESOLUTION|>--- conflicted
+++ resolved
@@ -11393,13 +11393,8 @@
 
             # join indexes only using concat
             if can_concat:
-<<<<<<< HEAD
-                if how == "left":
+                if how == "left" or how == "right":
                     res = concat(  # nobug
-=======
-                if how == "left" or how == "right":
-                    res = concat(
->>>>>>> 5ba3d628
                         frames, axis=1, join="outer", verify_integrity=True, sort=sort
                     )
                     index = self.index if how == "left" else frames[-1].index
@@ -11408,13 +11403,9 @@
                     result = res.reindex(index)
                     return result
                 else:
-<<<<<<< HEAD
-                    return concat(  # bug
-=======
                     if how == "outer":
                         sort = True
-                    return concat(
->>>>>>> 5ba3d628
+                    return concat(  # bug
                         frames, axis=1, join=how, verify_integrity=True, sort=sort
                     )
 
