"""
DataFrame
---------
An efficient 2D container for potentially mixed-type time series or other
labeled data series.

Similar to its R counterpart, data.frame, except providing automatic data
alignment and a host of useful data manipulation methods having to do with the
labeling information
"""
from __future__ import annotations

import collections
from collections import abc
from collections.abc import (
    Hashable,
    Iterable,
    Iterator,
    Mapping,
    Sequence,
)
import functools
from inspect import signature
from io import StringIO
import itertools
import operator
import sys
from textwrap import dedent
from typing import (
    TYPE_CHECKING,
    Any,
    Callable,
    Literal,
    cast,
    overload,
)
import warnings

import numpy as np
from numpy import ma

from pandas._config import (
    get_option,
    using_copy_on_write,
)
from pandas._config.config import _get_option

from pandas._libs import (
    algos as libalgos,
    lib,
    properties,
)
from pandas._libs.hashtable import duplicated
from pandas._libs.lib import is_range_indexer
from pandas.compat import PYPY
from pandas.compat._constants import REF_COUNT
from pandas.compat._optional import import_optional_dependency
from pandas.compat.numpy import function as nv
from pandas.errors import (
    ChainedAssignmentError,
    InvalidIndexError,
    _chained_assignment_method_msg,
    _chained_assignment_msg,
)
from pandas.util._decorators import (
    Appender,
    Substitution,
    deprecate_nonkeyword_arguments,
    doc,
)
from pandas.util._exceptions import find_stack_level
from pandas.util._validators import (
    validate_ascending,
    validate_bool_kwarg,
    validate_percentile,
)

from pandas.core.dtypes.cast import (
    LossySetitemError,
    can_hold_element,
    construct_1d_arraylike_from_scalar,
    construct_2d_arraylike_from_scalar,
    find_common_type,
    infer_dtype_from_scalar,
    invalidate_string_dtypes,
    maybe_box_native,
    maybe_downcast_to_dtype,
)
from pandas.core.dtypes.common import (
    infer_dtype_from_object,
    is_1d_only_ea_dtype,
    is_array_like,
    is_bool_dtype,
    is_dataclass,
    is_dict_like,
    is_float,
    is_float_dtype,
    is_hashable,
    is_integer,
    is_integer_dtype,
    is_iterator,
    is_list_like,
    is_scalar,
    is_sequence,
    needs_i8_conversion,
    pandas_dtype,
)
from pandas.core.dtypes.concat import concat_compat
from pandas.core.dtypes.dtypes import (
    ArrowDtype,
    BaseMaskedDtype,
    ExtensionDtype,
)
from pandas.core.dtypes.missing import (
    isna,
    notna,
)

from pandas.core import (
    algorithms,
    common as com,
    nanops,
    ops,
    roperator,
)
from pandas.core.accessor import CachedAccessor
from pandas.core.apply import reconstruct_and_relabel_result
from pandas.core.array_algos.take import take_2d_multi
from pandas.core.arraylike import OpsMixin
from pandas.core.arrays import (
    BaseMaskedArray,
    DatetimeArray,
    ExtensionArray,
    PeriodArray,
    TimedeltaArray,
)
from pandas.core.arrays.sparse import SparseFrameAccessor
from pandas.core.construction import (
    ensure_wrapped_if_datetimelike,
    extract_array,
    sanitize_array,
    sanitize_masked_array,
)
from pandas.core.generic import (
    NDFrame,
    make_doc,
)
from pandas.core.indexers import check_key_length
from pandas.core.indexes.api import (
    DatetimeIndex,
    Index,
    PeriodIndex,
    default_index,
    ensure_index,
    ensure_index_from_sequences,
)
from pandas.core.indexes.multi import (
    MultiIndex,
    maybe_droplevels,
)
from pandas.core.indexing import (
    check_bool_indexer,
    check_dict_or_set_indexers,
)
from pandas.core.internals import (
    ArrayManager,
    BlockManager,
)
from pandas.core.internals.construction import (
    arrays_to_mgr,
    dataclasses_to_dicts,
    dict_to_mgr,
    mgr_to_mgr,
    ndarray_to_mgr,
    nested_data_to_arrays,
    rec_array_to_mgr,
    reorder_arrays,
    to_arrays,
    treat_as_nested,
)
from pandas.core.methods import selectn
from pandas.core.reshape.melt import melt
from pandas.core.series import Series
from pandas.core.shared_docs import _shared_docs
from pandas.core.sorting import (
    get_group_index,
    lexsort_indexer,
    nargsort,
)

from pandas.io.common import get_handle
from pandas.io.formats import (
    console,
    format as fmt,
)
from pandas.io.formats.info import (
    INFO_DOCSTRING,
    DataFrameInfo,
    frame_sub_kwargs,
)
import pandas.plotting

if TYPE_CHECKING:
    import datetime

    from pandas._libs.internals import BlockValuesRefs
    from pandas._typing import (
        AggFuncType,
        AnyAll,
        AnyArrayLike,
        ArrayLike,
        Axes,
        Axis,
        AxisInt,
        ColspaceArgType,
        CompressionOptions,
        CorrelationMethod,
        DropKeep,
        Dtype,
        DtypeObj,
        FilePath,
        FloatFormatType,
        FormattersType,
        Frequency,
        FromDictOrient,
        IgnoreRaise,
        IndexKeyFunc,
        IndexLabel,
        JoinValidate,
        Level,
        MergeHow,
        MergeValidate,
        MutableMappingT,
        NaAction,
        NaPosition,
        NsmallestNlargestKeep,
        PythonFuncType,
        QuantileInterpolation,
        ReadBuffer,
        ReindexMethod,
        Renamer,
        Scalar,
        Self,
        SequenceNotStr,
        SortKind,
        StorageOptions,
        Suffixes,
        ToGbqIfexist,
        ToStataByteorder,
        ToTimestampHow,
        UpdateJoin,
        ValueKeyFunc,
        WriteBuffer,
        XMLParsers,
        npt,
    )

    from pandas.core.groupby.generic import DataFrameGroupBy
    from pandas.core.interchange.dataframe_protocol import DataFrame as DataFrameXchg
    from pandas.core.internals import SingleDataManager

    from pandas.io.formats.style import Styler

# ---------------------------------------------------------------------
# Docstring templates

_shared_doc_kwargs = {
    "axes": "index, columns",
    "klass": "DataFrame",
    "axes_single_arg": "{0 or 'index', 1 or 'columns'}",
    "axis": """axis : {0 or 'index', 1 or 'columns'}, default 0
        If 0 or 'index': apply function to each column.
        If 1 or 'columns': apply function to each row.""",
    "inplace": """
    inplace : bool, default False
        Whether to modify the DataFrame rather than creating a new one.""",
    "optional_by": """
by : str or list of str
    Name or list of names to sort by.

    - if `axis` is 0 or `'index'` then `by` may contain index
      levels and/or column labels.
    - if `axis` is 1 or `'columns'` then `by` may contain column
      levels and/or index labels.""",
    "optional_reindex": """
labels : array-like, optional
    New labels / index to conform the axis specified by 'axis' to.
index : array-like, optional
    New labels for the index. Preferably an Index object to avoid
    duplicating data.
columns : array-like, optional
    New labels for the columns. Preferably an Index object to avoid
    duplicating data.
axis : int or str, optional
    Axis to target. Can be either the axis name ('index', 'columns')
    or number (0, 1).""",
}

_merge_doc = """
Merge DataFrame or named Series objects with a database-style join.

A named Series object is treated as a DataFrame with a single named column.

The join is done on columns or indexes. If joining columns on
columns, the DataFrame indexes *will be ignored*. Otherwise if joining indexes
on indexes or indexes on a column or columns, the index will be passed on.
When performing a cross merge, no column specifications to merge on are
allowed.

.. warning::

    If both key columns contain rows where the key is a null value, those
    rows will be matched against each other. This is different from usual SQL
    join behaviour and can lead to unexpected results.

Parameters
----------%s
right : DataFrame or named Series
    Object to merge with.
how : {'left', 'right', 'outer', 'inner', 'cross'}, default 'inner'
    Type of merge to be performed.

    * left: use only keys from left frame, similar to a SQL left outer join;
      preserve key order.
    * right: use only keys from right frame, similar to a SQL right outer join;
      preserve key order.
    * outer: use union of keys from both frames, similar to a SQL full outer
      join; sort keys lexicographically.
    * inner: use intersection of keys from both frames, similar to a SQL inner
      join; preserve the order of the left keys.
    * cross: creates the cartesian product from both frames, preserves the order
      of the left keys.

      .. versionadded:: 1.2.0

on : label or list
    Column or index level names to join on. These must be found in both
    DataFrames. If `on` is None and not merging on indexes then this defaults
    to the intersection of the columns in both DataFrames.
left_on : label or list, or array-like
    Column or index level names to join on in the left DataFrame. Can also
    be an array or list of arrays of the length of the left DataFrame.
    These arrays are treated as if they are columns.
right_on : label or list, or array-like
    Column or index level names to join on in the right DataFrame. Can also
    be an array or list of arrays of the length of the right DataFrame.
    These arrays are treated as if they are columns.
left_index : bool, default False
    Use the index from the left DataFrame as the join key(s). If it is a
    MultiIndex, the number of keys in the other DataFrame (either the index
    or a number of columns) must match the number of levels.
right_index : bool, default False
    Use the index from the right DataFrame as the join key. Same caveats as
    left_index.
sort : bool, default False
    Sort the join keys lexicographically in the result DataFrame. If False,
    the order of the join keys depends on the join type (how keyword).
suffixes : list-like, default is ("_x", "_y")
    A length-2 sequence where each element is optionally a string
    indicating the suffix to add to overlapping column names in
    `left` and `right` respectively. Pass a value of `None` instead
    of a string to indicate that the column name from `left` or
    `right` should be left as-is, with no suffix. At least one of the
    values must not be None.
copy : bool, default True
    If False, avoid copy if possible.
indicator : bool or str, default False
    If True, adds a column to the output DataFrame called "_merge" with
    information on the source of each row. The column can be given a different
    name by providing a string argument. The column will have a Categorical
    type with the value of "left_only" for observations whose merge key only
    appears in the left DataFrame, "right_only" for observations
    whose merge key only appears in the right DataFrame, and "both"
    if the observation's merge key is found in both DataFrames.

validate : str, optional
    If specified, checks if merge is of specified type.

    * "one_to_one" or "1:1": check if merge keys are unique in both
      left and right datasets.
    * "one_to_many" or "1:m": check if merge keys are unique in left
      dataset.
    * "many_to_one" or "m:1": check if merge keys are unique in right
      dataset.
    * "many_to_many" or "m:m": allowed, but does not result in checks.

Returns
-------
DataFrame
    A DataFrame of the two merged objects.

See Also
--------
merge_ordered : Merge with optional filling/interpolation.
merge_asof : Merge on nearest keys.
DataFrame.join : Similar method using indices.

Examples
--------
>>> df1 = pd.DataFrame({'lkey': ['foo', 'bar', 'baz', 'foo'],
...                     'value': [1, 2, 3, 5]})
>>> df2 = pd.DataFrame({'rkey': ['foo', 'bar', 'baz', 'foo'],
...                     'value': [5, 6, 7, 8]})
>>> df1
    lkey value
0   foo      1
1   bar      2
2   baz      3
3   foo      5
>>> df2
    rkey value
0   foo      5
1   bar      6
2   baz      7
3   foo      8

Merge df1 and df2 on the lkey and rkey columns. The value columns have
the default suffixes, _x and _y, appended.

>>> df1.merge(df2, left_on='lkey', right_on='rkey')
  lkey  value_x rkey  value_y
0  foo        1  foo        5
1  foo        1  foo        8
2  bar        2  bar        6
3  baz        3  baz        7
4  foo        5  foo        5
5  foo        5  foo        8

Merge DataFrames df1 and df2 with specified left and right suffixes
appended to any overlapping columns.

>>> df1.merge(df2, left_on='lkey', right_on='rkey',
...           suffixes=('_left', '_right'))
  lkey  value_left rkey  value_right
0  foo           1  foo            5
1  foo           1  foo            8
2  bar           2  bar            6
3  baz           3  baz            7
4  foo           5  foo            5
5  foo           5  foo            8

Merge DataFrames df1 and df2, but raise an exception if the DataFrames have
any overlapping columns.

>>> df1.merge(df2, left_on='lkey', right_on='rkey', suffixes=(False, False))
Traceback (most recent call last):
...
ValueError: columns overlap but no suffix specified:
    Index(['value'], dtype='object')

>>> df1 = pd.DataFrame({'a': ['foo', 'bar'], 'b': [1, 2]})
>>> df2 = pd.DataFrame({'a': ['foo', 'baz'], 'c': [3, 4]})
>>> df1
      a  b
0   foo  1
1   bar  2
>>> df2
      a  c
0   foo  3
1   baz  4

>>> df1.merge(df2, how='inner', on='a')
      a  b  c
0   foo  1  3

>>> df1.merge(df2, how='left', on='a')
      a  b  c
0   foo  1  3.0
1   bar  2  NaN

>>> df1 = pd.DataFrame({'left': ['foo', 'bar']})
>>> df2 = pd.DataFrame({'right': [7, 8]})
>>> df1
    left
0   foo
1   bar
>>> df2
    right
0   7
1   8

>>> df1.merge(df2, how='cross')
   left  right
0   foo      7
1   foo      8
2   bar      7
3   bar      8
"""


# -----------------------------------------------------------------------
# DataFrame class


class DataFrame(NDFrame, OpsMixin):
    """
    Two-dimensional, size-mutable, potentially heterogeneous tabular data.

    Data structure also contains labeled axes (rows and columns).
    Arithmetic operations align on both row and column labels. Can be
    thought of as a dict-like container for Series objects. The primary
    pandas data structure.

    Parameters
    ----------
    data : ndarray (structured or homogeneous), Iterable, dict, or DataFrame
        Dict can contain Series, arrays, constants, dataclass or list-like objects. If
        data is a dict, column order follows insertion-order. If a dict contains Series
        which have an index defined, it is aligned by its index. This alignment also
        occurs if data is a Series or a DataFrame itself. Alignment is done on
        Series/DataFrame inputs.

        If data is a list of dicts, column order follows insertion-order.

    index : Index or array-like
        Index to use for resulting frame. Will default to RangeIndex if
        no indexing information part of input data and no index provided.
    columns : Index or array-like
        Column labels to use for resulting frame when data does not have them,
        defaulting to RangeIndex(0, 1, 2, ..., n). If data contains column labels,
        will perform column selection instead.
    dtype : dtype, default None
        Data type to force. Only a single dtype is allowed. If None, infer.
    copy : bool or None, default None
        Copy data from inputs.
        For dict data, the default of None behaves like ``copy=True``.  For DataFrame
        or 2d ndarray input, the default of None behaves like ``copy=False``.
        If data is a dict containing one or more Series (possibly of different dtypes),
        ``copy=False`` will ensure that these inputs are not copied.

        .. versionchanged:: 1.3.0

    See Also
    --------
    DataFrame.from_records : Constructor from tuples, also record arrays.
    DataFrame.from_dict : From dicts of Series, arrays, or dicts.
    read_csv : Read a comma-separated values (csv) file into DataFrame.
    read_table : Read general delimited file into DataFrame.
    read_clipboard : Read text from clipboard into DataFrame.

    Notes
    -----
    Please reference the :ref:`User Guide <basics.dataframe>` for more information.

    Examples
    --------
    Constructing DataFrame from a dictionary.

    >>> d = {'col1': [1, 2], 'col2': [3, 4]}
    >>> df = pd.DataFrame(data=d)
    >>> df
       col1  col2
    0     1     3
    1     2     4

    Notice that the inferred dtype is int64.

    >>> df.dtypes
    col1    int64
    col2    int64
    dtype: object

    To enforce a single dtype:

    >>> df = pd.DataFrame(data=d, dtype=np.int8)
    >>> df.dtypes
    col1    int8
    col2    int8
    dtype: object

    Constructing DataFrame from a dictionary including Series:

    >>> d = {'col1': [0, 1, 2, 3], 'col2': pd.Series([2, 3], index=[2, 3])}
    >>> pd.DataFrame(data=d, index=[0, 1, 2, 3])
       col1  col2
    0     0   NaN
    1     1   NaN
    2     2   2.0
    3     3   3.0

    Constructing DataFrame from numpy ndarray:

    >>> df2 = pd.DataFrame(np.array([[1, 2, 3], [4, 5, 6], [7, 8, 9]]),
    ...                    columns=['a', 'b', 'c'])
    >>> df2
       a  b  c
    0  1  2  3
    1  4  5  6
    2  7  8  9

    Constructing DataFrame from a numpy ndarray that has labeled columns:

    >>> data = np.array([(1, 2, 3), (4, 5, 6), (7, 8, 9)],
    ...                 dtype=[("a", "i4"), ("b", "i4"), ("c", "i4")])
    >>> df3 = pd.DataFrame(data, columns=['c', 'a'])
    ...
    >>> df3
       c  a
    0  3  1
    1  6  4
    2  9  7

    Constructing DataFrame from dataclass:

    >>> from dataclasses import make_dataclass
    >>> Point = make_dataclass("Point", [("x", int), ("y", int)])
    >>> pd.DataFrame([Point(0, 0), Point(0, 3), Point(2, 3)])
       x  y
    0  0  0
    1  0  3
    2  2  3

    Constructing DataFrame from Series/DataFrame:

    >>> ser = pd.Series([1, 2, 3], index=["a", "b", "c"])
    >>> df = pd.DataFrame(data=ser, index=["a", "c"])
    >>> df
       0
    a  1
    c  3

    >>> df1 = pd.DataFrame([1, 2, 3], index=["a", "b", "c"], columns=["x"])
    >>> df2 = pd.DataFrame(data=df1, index=["a", "c"])
    >>> df2
       x
    a  1
    c  3
    """

    _internal_names_set = {"columns", "index"} | NDFrame._internal_names_set
    _typ = "dataframe"
    _HANDLED_TYPES = (Series, Index, ExtensionArray, np.ndarray)
    _accessors: set[str] = {"sparse"}
    _hidden_attrs: frozenset[str] = NDFrame._hidden_attrs | frozenset([])
    _mgr: BlockManager | ArrayManager

    # similar to __array_priority__, positions DataFrame before Series, Index,
    #  and ExtensionArray.  Should NOT be overridden by subclasses.
    __pandas_priority__ = 4000

    @property
    def _constructor(self) -> Callable[..., DataFrame]:
        return DataFrame

    def _constructor_from_mgr(self, mgr, axes):
        df = self._from_mgr(mgr, axes=axes)
        if type(self) is DataFrame:
            # fastpath avoiding constructor call
            return df
        else:
            assert axes is mgr.axes
            return self._constructor(df, copy=False)

    _constructor_sliced: Callable[..., Series] = Series

    def _sliced_from_mgr(self, mgr, axes) -> Series:
        return Series._from_mgr(mgr, axes)

    def _constructor_sliced_from_mgr(self, mgr, axes):
        ser = self._sliced_from_mgr(mgr, axes=axes)
        ser._name = None  # caller is responsible for setting real name
        if type(self) is DataFrame:
            # fastpath avoiding constructor call
            return ser
        assert axes is mgr.axes
        return self._constructor_sliced(ser, copy=False)

    # ----------------------------------------------------------------------
    # Constructors

    def __init__(
        self,
        data=None,
        index: Axes | None = None,
        columns: Axes | None = None,
        dtype: Dtype | None = None,
        copy: bool | None = None,
    ) -> None:
        allow_mgr = False
        if dtype is not None:
            dtype = self._validate_dtype(dtype)

        if isinstance(data, DataFrame):
            data = data._mgr
            allow_mgr = True
            if not copy:
                # if not copying data, ensure to still return a shallow copy
                # to avoid the result sharing the same Manager
                data = data.copy(deep=False)

        if isinstance(data, (BlockManager, ArrayManager)):
            if not allow_mgr:
                # GH#52419
                warnings.warn(
                    f"Passing a {type(data).__name__} to {type(self).__name__} "
                    "is deprecated and will raise in a future version. "
                    "Use public APIs instead.",
                    DeprecationWarning,
                    stacklevel=find_stack_level(),
                )

            if using_copy_on_write():
                data = data.copy(deep=False)
            # first check if a Manager is passed without any other arguments
            # -> use fastpath (without checking Manager type)
            if index is None and columns is None and dtype is None and not copy:
                # GH#33357 fastpath
                NDFrame.__init__(self, data)
                return

        manager = _get_option("mode.data_manager", silent=True)

        # GH47215
        if isinstance(index, set):
            raise ValueError("index cannot be a set")
        if isinstance(columns, set):
            raise ValueError("columns cannot be a set")

        if copy is None:
            if isinstance(data, dict):
                # retain pre-GH#38939 default behavior
                copy = True
            elif (
                manager == "array"
                and isinstance(data, (np.ndarray, ExtensionArray))
                and data.ndim == 2
            ):
                # INFO(ArrayManager) by default copy the 2D input array to get
                # contiguous 1D arrays
                copy = True
            elif using_copy_on_write() and not isinstance(
                data, (Index, DataFrame, Series)
            ):
                copy = True
            else:
                copy = False

        if data is None:
            index = index if index is not None else default_index(0)
            columns = columns if columns is not None else default_index(0)
            dtype = dtype if dtype is not None else pandas_dtype(object)
            data = []

        if isinstance(data, (BlockManager, ArrayManager)):
            mgr = self._init_mgr(
                data, axes={"index": index, "columns": columns}, dtype=dtype, copy=copy
            )

        elif isinstance(data, dict):
            # GH#38939 de facto copy defaults to False only in non-dict cases
            mgr = dict_to_mgr(data, index, columns, dtype=dtype, copy=copy, typ=manager)
        elif isinstance(data, ma.MaskedArray):
            from numpy.ma import mrecords

            # masked recarray
            if isinstance(data, mrecords.MaskedRecords):
                raise TypeError(
                    "MaskedRecords are not supported. Pass "
                    "{name: data[name] for name in data.dtype.names} "
                    "instead"
                )

            # a masked array
            data = sanitize_masked_array(data)
            mgr = ndarray_to_mgr(
                data,
                index,
                columns,
                dtype=dtype,
                copy=copy,
                typ=manager,
            )

        elif isinstance(data, (np.ndarray, Series, Index, ExtensionArray)):
            if data.dtype.names:
                # i.e. numpy structured array
                data = cast(np.ndarray, data)
                mgr = rec_array_to_mgr(
                    data,
                    index,
                    columns,
                    dtype,
                    copy,
                    typ=manager,
                )
            elif getattr(data, "name", None) is not None:
                # i.e. Series/Index with non-None name
                _copy = copy if using_copy_on_write() else True
                mgr = dict_to_mgr(
                    # error: Item "ndarray" of "Union[ndarray, Series, Index]" has no
                    # attribute "name"
                    {data.name: data},  # type: ignore[union-attr]
                    index,
                    columns,
                    dtype=dtype,
                    typ=manager,
                    copy=_copy,
                )
            else:
                mgr = ndarray_to_mgr(
                    data,
                    index,
                    columns,
                    dtype=dtype,
                    copy=copy,
                    typ=manager,
                )

        # For data is list-like, or Iterable (will consume into list)
        elif is_list_like(data):
            if not isinstance(data, abc.Sequence):
                if hasattr(data, "__array__"):
                    # GH#44616 big perf improvement for e.g. pytorch tensor
                    data = np.asarray(data)
                else:
                    data = list(data)
            if len(data) > 0:
                if is_dataclass(data[0]):
                    data = dataclasses_to_dicts(data)
                if not isinstance(data, np.ndarray) and treat_as_nested(data):
                    # exclude ndarray as we may have cast it a few lines above
                    if columns is not None:
                        columns = ensure_index(columns)
                    arrays, columns, index = nested_data_to_arrays(
                        # error: Argument 3 to "nested_data_to_arrays" has incompatible
                        # type "Optional[Collection[Any]]"; expected "Optional[Index]"
                        data,
                        columns,
                        index,  # type: ignore[arg-type]
                        dtype,
                    )
                    mgr = arrays_to_mgr(
                        arrays,
                        columns,
                        index,
                        dtype=dtype,
                        typ=manager,
                    )
                else:
                    mgr = ndarray_to_mgr(
                        data,
                        index,
                        columns,
                        dtype=dtype,
                        copy=copy,
                        typ=manager,
                    )
            else:
                mgr = dict_to_mgr(
                    {},
                    index,
                    columns if columns is not None else default_index(0),
                    dtype=dtype,
                    typ=manager,
                )
        # For data is scalar
        else:
            if index is None or columns is None:
                raise ValueError("DataFrame constructor not properly called!")

            index = ensure_index(index)
            columns = ensure_index(columns)

            if not dtype:
                dtype, _ = infer_dtype_from_scalar(data)

            # For data is a scalar extension dtype
            if isinstance(dtype, ExtensionDtype):
                # TODO(EA2D): special case not needed with 2D EAs

                values = [
                    construct_1d_arraylike_from_scalar(data, len(index), dtype)
                    for _ in range(len(columns))
                ]
                mgr = arrays_to_mgr(values, columns, index, dtype=None, typ=manager)
            else:
                arr2d = construct_2d_arraylike_from_scalar(
                    data,
                    len(index),
                    len(columns),
                    dtype,
                    copy,
                )

                mgr = ndarray_to_mgr(
                    arr2d,
                    index,
                    columns,
                    dtype=arr2d.dtype,
                    copy=False,
                    typ=manager,
                )

        # ensure correct Manager type according to settings
        mgr = mgr_to_mgr(mgr, typ=manager)

        NDFrame.__init__(self, mgr)

    # ----------------------------------------------------------------------

    def __dataframe__(
        self, nan_as_null: bool = False, allow_copy: bool = True
    ) -> DataFrameXchg:
        """
        Return the dataframe interchange object implementing the interchange protocol.

        Parameters
        ----------
        nan_as_null : bool, default False
            Whether to tell the DataFrame to overwrite null values in the data
            with ``NaN`` (or ``NaT``).
        allow_copy : bool, default True
            Whether to allow memory copying when exporting. If set to False
            it would cause non-zero-copy exports to fail.

        Returns
        -------
        DataFrame interchange object
            The object which consuming library can use to ingress the dataframe.

        Notes
        -----
        Details on the interchange protocol:
        https://data-apis.org/dataframe-protocol/latest/index.html

        `nan_as_null` currently has no effect; once support for nullable extension
        dtypes is added, this value should be propagated to columns.

        Examples
        --------
        >>> df_not_necessarily_pandas = pd.DataFrame({'A': [1, 2], 'B': [3, 4]})
        >>> interchange_object = df_not_necessarily_pandas.__dataframe__()
        >>> interchange_object.column_names()
        Index(['A', 'B'], dtype='object')
        >>> df_pandas = (pd.api.interchange.from_dataframe
        ...              (interchange_object.select_columns_by_name(['A'])))
        >>> df_pandas
             A
        0    1
        1    2

        These methods (``column_names``, ``select_columns_by_name``) should work
        for any dataframe library which implements the interchange protocol.
        """

        from pandas.core.interchange.dataframe import PandasDataFrameXchg

        return PandasDataFrameXchg(self, nan_as_null, allow_copy)

    def __dataframe_consortium_standard__(
        self, *, api_version: str | None = None
    ) -> Any:
        """
        Provide entry point to the Consortium DataFrame Standard API.

        This is developed and maintained outside of pandas.
        Please report any issues to https://github.com/data-apis/dataframe-api-compat.
        """
        dataframe_api_compat = import_optional_dependency("dataframe_api_compat")
        convert_to_standard_compliant_dataframe = (
            dataframe_api_compat.pandas_standard.convert_to_standard_compliant_dataframe
        )
        return convert_to_standard_compliant_dataframe(self, api_version=api_version)

    # ----------------------------------------------------------------------

    @property
    def axes(self) -> list[Index]:
        """
        Return a list representing the axes of the DataFrame.

        It has the row axis labels and column axis labels as the only members.
        They are returned in that order.

        Examples
        --------
        >>> df = pd.DataFrame({'col1': [1, 2], 'col2': [3, 4]})
        >>> df.axes
        [RangeIndex(start=0, stop=2, step=1), Index(['col1', 'col2'],
        dtype='object')]
        """
        return [self.index, self.columns]

    @property
    def shape(self) -> tuple[int, int]:
        """
        Return a tuple representing the dimensionality of the DataFrame.

        See Also
        --------
        ndarray.shape : Tuple of array dimensions.

        Examples
        --------
        >>> df = pd.DataFrame({'col1': [1, 2], 'col2': [3, 4]})
        >>> df.shape
        (2, 2)

        >>> df = pd.DataFrame({'col1': [1, 2], 'col2': [3, 4],
        ...                    'col3': [5, 6]})
        >>> df.shape
        (2, 3)
        """
        return len(self.index), len(self.columns)

    @property
    def _is_homogeneous_type(self) -> bool:
        """
        Whether all the columns in a DataFrame have the same type.

        Returns
        -------
        bool

        Examples
        --------
        >>> DataFrame({"A": [1, 2], "B": [3, 4]})._is_homogeneous_type
        True
        >>> DataFrame({"A": [1, 2], "B": [3.0, 4.0]})._is_homogeneous_type
        False

        Items with the same type but different sizes are considered
        different types.

        >>> DataFrame({
        ...    "A": np.array([1, 2], dtype=np.int32),
        ...    "B": np.array([1, 2], dtype=np.int64)})._is_homogeneous_type
        False
        """
        # The "<" part of "<=" here is for empty DataFrame cases
        return len({arr.dtype for arr in self._mgr.arrays}) <= 1

    @property
    def _can_fast_transpose(self) -> bool:
        """
        Can we transpose this DataFrame without creating any new array objects.
        """
        if isinstance(self._mgr, ArrayManager):
            return False
        blocks = self._mgr.blocks
        if len(blocks) != 1:
            return False

        dtype = blocks[0].dtype
        # TODO(EA2D) special case would be unnecessary with 2D EAs
        return not is_1d_only_ea_dtype(dtype)

    @property
    def _values(self) -> np.ndarray | DatetimeArray | TimedeltaArray | PeriodArray:
        """
        Analogue to ._values that may return a 2D ExtensionArray.
        """
        mgr = self._mgr

        if isinstance(mgr, ArrayManager):
            if len(mgr.arrays) == 1 and not is_1d_only_ea_dtype(mgr.arrays[0].dtype):
                # error: Item "ExtensionArray" of "Union[ndarray, ExtensionArray]"
                # has no attribute "reshape"
                return mgr.arrays[0].reshape(-1, 1)  # type: ignore[union-attr]
            return ensure_wrapped_if_datetimelike(self.values)

        blocks = mgr.blocks
        if len(blocks) != 1:
            return ensure_wrapped_if_datetimelike(self.values)

        arr = blocks[0].values
        if arr.ndim == 1:
            # non-2D ExtensionArray
            return self.values

        # more generally, whatever we allow in NDArrayBackedExtensionBlock
        arr = cast("np.ndarray | DatetimeArray | TimedeltaArray | PeriodArray", arr)
        return arr.T

    # ----------------------------------------------------------------------
    # Rendering Methods

    def _repr_fits_vertical_(self) -> bool:
        """
        Check length against max_rows.
        """
        max_rows = get_option("display.max_rows")
        return len(self) <= max_rows

    def _repr_fits_horizontal_(self) -> bool:
        """
        Check if full repr fits in horizontal boundaries imposed by the display
        options width and max_columns.
        """
        width, height = console.get_console_size()
        max_columns = get_option("display.max_columns")
        nb_columns = len(self.columns)

        # exceed max columns
        if (max_columns and nb_columns > max_columns) or (
            width and nb_columns > (width // 2)
        ):
            return False

        # used by repr_html under IPython notebook or scripts ignore terminal
        # dims
        if width is None or not console.in_interactive_session():
            return True

        if get_option("display.width") is not None or console.in_ipython_frontend():
            # check at least the column row for excessive width
            max_rows = 1
        else:
            max_rows = get_option("display.max_rows")

        # when auto-detecting, so width=None and not in ipython front end
        # check whether repr fits horizontal by actually checking
        # the width of the rendered repr
        buf = StringIO()

        # only care about the stuff we'll actually print out
        # and to_string on entire frame may be expensive
        d = self

        if max_rows is not None:  # unlimited rows
            # min of two, where one may be None
            d = d.iloc[: min(max_rows, len(d))]
        else:
            return True

        d.to_string(buf=buf)
        value = buf.getvalue()
        repr_width = max(len(line) for line in value.split("\n"))

        return repr_width < width

    def _info_repr(self) -> bool:
        """
        True if the repr should show the info view.
        """
        info_repr_option = get_option("display.large_repr") == "info"
        return info_repr_option and not (
            self._repr_fits_horizontal_() and self._repr_fits_vertical_()
        )

    def __repr__(self) -> str:
        """
        Return a string representation for a particular DataFrame.
        """
        if self._info_repr():
            buf = StringIO()
            self.info(buf=buf)
            return buf.getvalue()

        repr_params = fmt.get_dataframe_repr_params()
        return self.to_string(**repr_params)

    def _repr_html_(self) -> str | None:
        """
        Return a html representation for a particular DataFrame.

        Mainly for IPython notebook.
        """
        if self._info_repr():
            buf = StringIO()
            self.info(buf=buf)
            # need to escape the <class>, should be the first line.
            val = buf.getvalue().replace("<", r"&lt;", 1)
            val = val.replace(">", r"&gt;", 1)
            return f"<pre>{val}</pre>"

        if get_option("display.notebook_repr_html"):
            max_rows = get_option("display.max_rows")
            min_rows = get_option("display.min_rows")
            max_cols = get_option("display.max_columns")
            show_dimensions = get_option("display.show_dimensions")

            formatter = fmt.DataFrameFormatter(
                self,
                columns=None,
                col_space=None,
                na_rep="NaN",
                formatters=None,
                float_format=None,
                sparsify=None,
                justify=None,
                index_names=True,
                header=True,
                index=True,
                bold_rows=True,
                escape=True,
                max_rows=max_rows,
                min_rows=min_rows,
                max_cols=max_cols,
                show_dimensions=show_dimensions,
                decimal=".",
            )
            return fmt.DataFrameRenderer(formatter).to_html(notebook=True)
        else:
            return None

    @overload
    def to_string(
        self,
        buf: None = ...,
        columns: Axes | None = ...,
        col_space: int | list[int] | dict[Hashable, int] | None = ...,
        header: bool | SequenceNotStr[str] = ...,
        index: bool = ...,
        na_rep: str = ...,
        formatters: fmt.FormattersType | None = ...,
        float_format: fmt.FloatFormatType | None = ...,
        sparsify: bool | None = ...,
        index_names: bool = ...,
        justify: str | None = ...,
        max_rows: int | None = ...,
        max_cols: int | None = ...,
        show_dimensions: bool = ...,
        decimal: str = ...,
        line_width: int | None = ...,
        min_rows: int | None = ...,
        max_colwidth: int | None = ...,
        encoding: str | None = ...,
    ) -> str:
        ...

    @overload
    def to_string(
        self,
        buf: FilePath | WriteBuffer[str],
        columns: Axes | None = ...,
        col_space: int | list[int] | dict[Hashable, int] | None = ...,
        header: bool | SequenceNotStr[str] = ...,
        index: bool = ...,
        na_rep: str = ...,
        formatters: fmt.FormattersType | None = ...,
        float_format: fmt.FloatFormatType | None = ...,
        sparsify: bool | None = ...,
        index_names: bool = ...,
        justify: str | None = ...,
        max_rows: int | None = ...,
        max_cols: int | None = ...,
        show_dimensions: bool = ...,
        decimal: str = ...,
        line_width: int | None = ...,
        min_rows: int | None = ...,
        max_colwidth: int | None = ...,
        encoding: str | None = ...,
    ) -> None:
        ...

    @deprecate_nonkeyword_arguments(
        version="3.0", allowed_args=["self", "buf"], name="to_string"
    )
    @Substitution(
        header_type="bool or list of str",
        header="Write out the column names. If a list of columns "
        "is given, it is assumed to be aliases for the "
        "column names",
        col_space_type="int, list or dict of int",
        col_space="The minimum width of each column. If a list of ints is given "
        "every integers corresponds with one column. If a dict is given, the key "
        "references the column, while the value defines the space to use.",
    )
    @Substitution(shared_params=fmt.common_docstring, returns=fmt.return_docstring)
    def to_string(
        self,
        buf: FilePath | WriteBuffer[str] | None = None,
        columns: Axes | None = None,
        col_space: int | list[int] | dict[Hashable, int] | None = None,
        header: bool | SequenceNotStr[str] = True,
        index: bool = True,
        na_rep: str = "NaN",
        formatters: fmt.FormattersType | None = None,
        float_format: fmt.FloatFormatType | None = None,
        sparsify: bool | None = None,
        index_names: bool = True,
        justify: str | None = None,
        max_rows: int | None = None,
        max_cols: int | None = None,
        show_dimensions: bool = False,
        decimal: str = ".",
        line_width: int | None = None,
        min_rows: int | None = None,
        max_colwidth: int | None = None,
        encoding: str | None = None,
    ) -> str | None:
        """
        Render a DataFrame to a console-friendly tabular output.
        %(shared_params)s
        line_width : int, optional
            Width to wrap a line in characters.
        min_rows : int, optional
            The number of rows to display in the console in a truncated repr
            (when number of rows is above `max_rows`).
        max_colwidth : int, optional
            Max width to truncate each column in characters. By default, no limit.
        encoding : str, default "utf-8"
            Set character encoding.
        %(returns)s
        See Also
        --------
        to_html : Convert DataFrame to HTML.

        Examples
        --------
        >>> d = {'col1': [1, 2, 3], 'col2': [4, 5, 6]}
        >>> df = pd.DataFrame(d)
        >>> print(df.to_string())
           col1  col2
        0     1     4
        1     2     5
        2     3     6
        """
        from pandas import option_context

        with option_context("display.max_colwidth", max_colwidth):
            formatter = fmt.DataFrameFormatter(
                self,
                columns=columns,
                col_space=col_space,
                na_rep=na_rep,
                formatters=formatters,
                float_format=float_format,
                sparsify=sparsify,
                justify=justify,
                index_names=index_names,
                header=header,
                index=index,
                min_rows=min_rows,
                max_rows=max_rows,
                max_cols=max_cols,
                show_dimensions=show_dimensions,
                decimal=decimal,
            )
            return fmt.DataFrameRenderer(formatter).to_string(
                buf=buf,
                encoding=encoding,
                line_width=line_width,
            )

    def _get_values_for_csv(
        self,
        *,
        float_format: FloatFormatType | None,
        date_format: str | None,
        decimal: str,
        na_rep: str,
        quoting,  # int csv.QUOTE_FOO from stdlib
    ) -> Self:
        # helper used by to_csv
        mgr = self._mgr.get_values_for_csv(
            float_format=float_format,
            date_format=date_format,
            decimal=decimal,
            na_rep=na_rep,
            quoting=quoting,
        )
        return self._constructor_from_mgr(mgr, axes=mgr.axes)

    # ----------------------------------------------------------------------

    @property
    def style(self) -> Styler:
        """
        Returns a Styler object.

        Contains methods for building a styled HTML representation of the DataFrame.

        See Also
        --------
        io.formats.style.Styler : Helps style a DataFrame or Series according to the
            data with HTML and CSS.

        Examples
        --------
        >>> df = pd.DataFrame({'A': [1, 2, 3]})
        >>> df.style  # doctest: +SKIP

        Please see
        `Table Visualization <../../user_guide/style.ipynb>`_ for more examples.
        """
        from pandas.io.formats.style import Styler

        return Styler(self)

    _shared_docs[
        "items"
    ] = r"""
        Iterate over (column name, Series) pairs.

        Iterates over the DataFrame columns, returning a tuple with
        the column name and the content as a Series.

        Yields
        ------
        label : object
            The column names for the DataFrame being iterated over.
        content : Series
            The column entries belonging to each label, as a Series.

        See Also
        --------
        DataFrame.iterrows : Iterate over DataFrame rows as
            (index, Series) pairs.
        DataFrame.itertuples : Iterate over DataFrame rows as namedtuples
            of the values.

        Examples
        --------
        >>> df = pd.DataFrame({'species': ['bear', 'bear', 'marsupial'],
        ...                   'population': [1864, 22000, 80000]},
        ...                   index=['panda', 'polar', 'koala'])
        >>> df
                species   population
        panda   bear      1864
        polar   bear      22000
        koala   marsupial 80000
        >>> for label, content in df.items():
        ...     print(f'label: {label}')
        ...     print(f'content: {content}', sep='\n')
        ...
        label: species
        content:
        panda         bear
        polar         bear
        koala    marsupial
        Name: species, dtype: object
        label: population
        content:
        panda     1864
        polar    22000
        koala    80000
        Name: population, dtype: int64
        """

    @Appender(_shared_docs["items"])
    def items(self) -> Iterable[tuple[Hashable, Series]]:
        if self.columns.is_unique and hasattr(self, "_item_cache"):
            for k in self.columns:
                yield k, self._get_item_cache(k)
        else:
            for i, k in enumerate(self.columns):
                yield k, self._ixs(i, axis=1)

    def iterrows(self) -> Iterable[tuple[Hashable, Series]]:
        """
        Iterate over DataFrame rows as (index, Series) pairs.

        Yields
        ------
        index : label or tuple of label
            The index of the row. A tuple for a `MultiIndex`.
        data : Series
            The data of the row as a Series.

        See Also
        --------
        DataFrame.itertuples : Iterate over DataFrame rows as namedtuples of the values.
        DataFrame.items : Iterate over (column name, Series) pairs.

        Notes
        -----
        1. Because ``iterrows`` returns a Series for each row,
           it does **not** preserve dtypes across the rows (dtypes are
           preserved across columns for DataFrames).

           To preserve dtypes while iterating over the rows, it is better
           to use :meth:`itertuples` which returns namedtuples of the values
           and which is generally faster than ``iterrows``.

        2. You should **never modify** something you are iterating over.
           This is not guaranteed to work in all cases. Depending on the
           data types, the iterator returns a copy and not a view, and writing
           to it will have no effect.

        Examples
        --------

        >>> df = pd.DataFrame([[1, 1.5]], columns=['int', 'float'])
        >>> row = next(df.iterrows())[1]
        >>> row
        int      1.0
        float    1.5
        Name: 0, dtype: float64
        >>> print(row['int'].dtype)
        float64
        >>> print(df['int'].dtype)
        int64
        """
        columns = self.columns
        klass = self._constructor_sliced
        using_cow = using_copy_on_write()
        for k, v in zip(self.index, self.values):
            s = klass(v, index=columns, name=k).__finalize__(self)
            if using_cow and self._mgr.is_single_block:
                s._mgr.add_references(self._mgr)  # type: ignore[arg-type]
            yield k, s

    def itertuples(
        self, index: bool = True, name: str | None = "Pandas"
    ) -> Iterable[tuple[Any, ...]]:
        """
        Iterate over DataFrame rows as namedtuples.

        Parameters
        ----------
        index : bool, default True
            If True, return the index as the first element of the tuple.
        name : str or None, default "Pandas"
            The name of the returned namedtuples or None to return regular
            tuples.

        Returns
        -------
        iterator
            An object to iterate over namedtuples for each row in the
            DataFrame with the first field possibly being the index and
            following fields being the column values.

        See Also
        --------
        DataFrame.iterrows : Iterate over DataFrame rows as (index, Series)
            pairs.
        DataFrame.items : Iterate over (column name, Series) pairs.

        Notes
        -----
        The column names will be renamed to positional names if they are
        invalid Python identifiers, repeated, or start with an underscore.

        Examples
        --------
        >>> df = pd.DataFrame({'num_legs': [4, 2], 'num_wings': [0, 2]},
        ...                   index=['dog', 'hawk'])
        >>> df
              num_legs  num_wings
        dog          4          0
        hawk         2          2
        >>> for row in df.itertuples():
        ...     print(row)
        ...
        Pandas(Index='dog', num_legs=4, num_wings=0)
        Pandas(Index='hawk', num_legs=2, num_wings=2)

        By setting the `index` parameter to False we can remove the index
        as the first element of the tuple:

        >>> for row in df.itertuples(index=False):
        ...     print(row)
        ...
        Pandas(num_legs=4, num_wings=0)
        Pandas(num_legs=2, num_wings=2)

        With the `name` parameter set we set a custom name for the yielded
        namedtuples:

        >>> for row in df.itertuples(name='Animal'):
        ...     print(row)
        ...
        Animal(Index='dog', num_legs=4, num_wings=0)
        Animal(Index='hawk', num_legs=2, num_wings=2)
        """
        arrays = []
        fields = list(self.columns)
        if index:
            arrays.append(self.index)
            fields.insert(0, "Index")

        # use integer indexing because of possible duplicate column names
        arrays.extend(self.iloc[:, k] for k in range(len(self.columns)))

        if name is not None:
            # https://github.com/python/mypy/issues/9046
            # error: namedtuple() expects a string literal as the first argument
            itertuple = collections.namedtuple(  # type: ignore[misc]
                name, fields, rename=True
            )
            return map(itertuple._make, zip(*arrays))

        # fallback to regular tuples
        return zip(*arrays)

    def __len__(self) -> int:
        """
        Returns length of info axis, but here we use the index.
        """
        return len(self.index)

    @overload
    def dot(self, other: Series) -> Series:
        ...

    @overload
    def dot(self, other: DataFrame | Index | ArrayLike) -> DataFrame:
        ...

    def dot(self, other: AnyArrayLike | DataFrame) -> DataFrame | Series:
        """
        Compute the matrix multiplication between the DataFrame and other.

        This method computes the matrix product between the DataFrame and the
        values of an other Series, DataFrame or a numpy array.

        It can also be called using ``self @ other``.

        Parameters
        ----------
        other : Series, DataFrame or array-like
            The other object to compute the matrix product with.

        Returns
        -------
        Series or DataFrame
            If other is a Series, return the matrix product between self and
            other as a Series. If other is a DataFrame or a numpy.array, return
            the matrix product of self and other in a DataFrame of a np.array.

        See Also
        --------
        Series.dot: Similar method for Series.

        Notes
        -----
        The dimensions of DataFrame and other must be compatible in order to
        compute the matrix multiplication. In addition, the column names of
        DataFrame and the index of other must contain the same values, as they
        will be aligned prior to the multiplication.

        The dot method for Series computes the inner product, instead of the
        matrix product here.

        Examples
        --------
        Here we multiply a DataFrame with a Series.

        >>> df = pd.DataFrame([[0, 1, -2, -1], [1, 1, 1, 1]])
        >>> s = pd.Series([1, 1, 2, 1])
        >>> df.dot(s)
        0    -4
        1     5
        dtype: int64

        Here we multiply a DataFrame with another DataFrame.

        >>> other = pd.DataFrame([[0, 1], [1, 2], [-1, -1], [2, 0]])
        >>> df.dot(other)
            0   1
        0   1   4
        1   2   2

        Note that the dot method give the same result as @

        >>> df @ other
            0   1
        0   1   4
        1   2   2

        The dot method works also if other is an np.array.

        >>> arr = np.array([[0, 1], [1, 2], [-1, -1], [2, 0]])
        >>> df.dot(arr)
            0   1
        0   1   4
        1   2   2

        Note how shuffling of the objects does not change the result.

        >>> s2 = s.reindex([1, 0, 2, 3])
        >>> df.dot(s2)
        0    -4
        1     5
        dtype: int64
        """
        if isinstance(other, (Series, DataFrame)):
            common = self.columns.union(other.index)
            if len(common) > len(self.columns) or len(common) > len(other.index):
                raise ValueError("matrices are not aligned")

            left = self.reindex(columns=common, copy=False)
            right = other.reindex(index=common, copy=False)
            lvals = left.values
            rvals = right._values
        else:
            left = self
            lvals = self.values
            rvals = np.asarray(other)
            if lvals.shape[1] != rvals.shape[0]:
                raise ValueError(
                    f"Dot product shape mismatch, {lvals.shape} vs {rvals.shape}"
                )

        if isinstance(other, DataFrame):
            common_type = find_common_type(list(self.dtypes) + list(other.dtypes))
            return self._constructor(
                np.dot(lvals, rvals),
                index=left.index,
                columns=other.columns,
                copy=False,
                dtype=common_type,
            )
        elif isinstance(other, Series):
            common_type = find_common_type(list(self.dtypes) + [other.dtypes])
            return self._constructor_sliced(
                np.dot(lvals, rvals), index=left.index, copy=False, dtype=common_type
            )
        elif isinstance(rvals, (np.ndarray, Index)):
            result = np.dot(lvals, rvals)
            if result.ndim == 2:
                return self._constructor(result, index=left.index, copy=False)
            else:
                return self._constructor_sliced(result, index=left.index, copy=False)
        else:  # pragma: no cover
            raise TypeError(f"unsupported type: {type(other)}")

    @overload
    def __matmul__(self, other: Series) -> Series:
        ...

    @overload
    def __matmul__(self, other: AnyArrayLike | DataFrame) -> DataFrame | Series:
        ...

    def __matmul__(self, other: AnyArrayLike | DataFrame) -> DataFrame | Series:
        """
        Matrix multiplication using binary `@` operator.
        """
        return self.dot(other)

    def __rmatmul__(self, other) -> DataFrame:
        """
        Matrix multiplication using binary `@` operator.
        """
        try:
            return self.T.dot(np.transpose(other)).T
        except ValueError as err:
            if "shape mismatch" not in str(err):
                raise
            # GH#21581 give exception message for original shapes
            msg = f"shapes {np.shape(other)} and {self.shape} not aligned"
            raise ValueError(msg) from err

    # ----------------------------------------------------------------------
    # IO methods (to / from other formats)

    @classmethod
    def from_dict(
        cls,
        data: dict,
        orient: FromDictOrient = "columns",
        dtype: Dtype | None = None,
        columns: Axes | None = None,
    ) -> DataFrame:
        """
        Construct DataFrame from dict of array-like or dicts.

        Creates DataFrame object from dictionary by columns or by index
        allowing dtype specification.

        Parameters
        ----------
        data : dict
            Of the form {field : array-like} or {field : dict}.
        orient : {'columns', 'index', 'tight'}, default 'columns'
            The "orientation" of the data. If the keys of the passed dict
            should be the columns of the resulting DataFrame, pass 'columns'
            (default). Otherwise if the keys should be rows, pass 'index'.
            If 'tight', assume a dict with keys ['index', 'columns', 'data',
            'index_names', 'column_names'].

            .. versionadded:: 1.4.0
               'tight' as an allowed value for the ``orient`` argument

        dtype : dtype, default None
            Data type to force after DataFrame construction, otherwise infer.
        columns : list, default None
            Column labels to use when ``orient='index'``. Raises a ValueError
            if used with ``orient='columns'`` or ``orient='tight'``.

        Returns
        -------
        DataFrame

        See Also
        --------
        DataFrame.from_records : DataFrame from structured ndarray, sequence
            of tuples or dicts, or DataFrame.
        DataFrame : DataFrame object creation using constructor.
        DataFrame.to_dict : Convert the DataFrame to a dictionary.

        Examples
        --------
        By default the keys of the dict become the DataFrame columns:

        >>> data = {'col_1': [3, 2, 1, 0], 'col_2': ['a', 'b', 'c', 'd']}
        >>> pd.DataFrame.from_dict(data)
           col_1 col_2
        0      3     a
        1      2     b
        2      1     c
        3      0     d

        Specify ``orient='index'`` to create the DataFrame using dictionary
        keys as rows:

        >>> data = {'row_1': [3, 2, 1, 0], 'row_2': ['a', 'b', 'c', 'd']}
        >>> pd.DataFrame.from_dict(data, orient='index')
               0  1  2  3
        row_1  3  2  1  0
        row_2  a  b  c  d

        When using the 'index' orientation, the column names can be
        specified manually:

        >>> pd.DataFrame.from_dict(data, orient='index',
        ...                        columns=['A', 'B', 'C', 'D'])
               A  B  C  D
        row_1  3  2  1  0
        row_2  a  b  c  d

        Specify ``orient='tight'`` to create the DataFrame using a 'tight'
        format:

        >>> data = {'index': [('a', 'b'), ('a', 'c')],
        ...         'columns': [('x', 1), ('y', 2)],
        ...         'data': [[1, 3], [2, 4]],
        ...         'index_names': ['n1', 'n2'],
        ...         'column_names': ['z1', 'z2']}
        >>> pd.DataFrame.from_dict(data, orient='tight')
        z1     x  y
        z2     1  2
        n1 n2
        a  b   1  3
           c   2  4
        """
        index = None
        orient = orient.lower()  # type: ignore[assignment]
        if orient == "index":
            if len(data) > 0:
                # TODO speed up Series case
                if isinstance(next(iter(data.values())), (Series, dict)):
                    data = _from_nested_dict(data)
                else:
                    index = list(data.keys())
                    # error: Incompatible types in assignment (expression has type
                    # "List[Any]", variable has type "Dict[Any, Any]")
                    data = list(data.values())  # type: ignore[assignment]
        elif orient in ("columns", "tight"):
            if columns is not None:
                raise ValueError(f"cannot use columns parameter with orient='{orient}'")
        else:  # pragma: no cover
            raise ValueError(
                f"Expected 'index', 'columns' or 'tight' for orient parameter. "
                f"Got '{orient}' instead"
            )

        if orient != "tight":
            return cls(data, index=index, columns=columns, dtype=dtype)
        else:
            realdata = data["data"]

            def create_index(indexlist, namelist):
                index: Index
                if len(namelist) > 1:
                    index = MultiIndex.from_tuples(indexlist, names=namelist)
                else:
                    index = Index(indexlist, name=namelist[0])
                return index

            index = create_index(data["index"], data["index_names"])
            columns = create_index(data["columns"], data["column_names"])
            return cls(realdata, index=index, columns=columns, dtype=dtype)

    def to_numpy(
        self,
        dtype: npt.DTypeLike | None = None,
        copy: bool = False,
        na_value: object = lib.no_default,
    ) -> np.ndarray:
        """
        Convert the DataFrame to a NumPy array.

        By default, the dtype of the returned array will be the common NumPy
        dtype of all types in the DataFrame. For example, if the dtypes are
        ``float16`` and ``float32``, the results dtype will be ``float32``.
        This may require copying data and coercing values, which may be
        expensive.

        Parameters
        ----------
        dtype : str or numpy.dtype, optional
            The dtype to pass to :meth:`numpy.asarray`.
        copy : bool, default False
            Whether to ensure that the returned value is not a view on
            another array. Note that ``copy=False`` does not *ensure* that
            ``to_numpy()`` is no-copy. Rather, ``copy=True`` ensure that
            a copy is made, even if not strictly necessary.
        na_value : Any, optional
            The value to use for missing values. The default value depends
            on `dtype` and the dtypes of the DataFrame columns.

        Returns
        -------
        numpy.ndarray

        See Also
        --------
        Series.to_numpy : Similar method for Series.

        Examples
        --------
        >>> pd.DataFrame({"A": [1, 2], "B": [3, 4]}).to_numpy()
        array([[1, 3],
               [2, 4]])

        With heterogeneous data, the lowest common type will have to
        be used.

        >>> df = pd.DataFrame({"A": [1, 2], "B": [3.0, 4.5]})
        >>> df.to_numpy()
        array([[1. , 3. ],
               [2. , 4.5]])

        For a mix of numeric and non-numeric types, the output array will
        have object dtype.

        >>> df['C'] = pd.date_range('2000', periods=2)
        >>> df.to_numpy()
        array([[1, 3.0, Timestamp('2000-01-01 00:00:00')],
               [2, 4.5, Timestamp('2000-01-02 00:00:00')]], dtype=object)
        """
        if dtype is not None:
            dtype = np.dtype(dtype)
        result = self._mgr.as_array(dtype=dtype, copy=copy, na_value=na_value)
        if result.dtype is not dtype:
            result = np.array(result, dtype=dtype, copy=False)

        return result

    def _create_data_for_split_and_tight_to_dict(
        self, are_all_object_dtype_cols: bool, object_dtype_indices: list[int]
    ) -> list:
        """
        Simple helper method to create data for to ``to_dict(orient="split")`` and
        ``to_dict(orient="tight")`` to create the main output data
        """
        if are_all_object_dtype_cols:
            data = [
                list(map(maybe_box_native, t))
                for t in self.itertuples(index=False, name=None)
            ]
        else:
            data = [list(t) for t in self.itertuples(index=False, name=None)]
            if object_dtype_indices:
                # If we have object_dtype_cols, apply maybe_box_naive after list
                # comprehension for perf
                for row in data:
                    for i in object_dtype_indices:
                        row[i] = maybe_box_native(row[i])
        return data

    @overload
    def to_dict(
        self,
        orient: Literal["dict", "list", "series", "split", "tight", "index"] = ...,
        *,
        into: type[MutableMappingT] | MutableMappingT,
        index: bool = ...,
    ) -> MutableMappingT:
        ...

    @overload
    def to_dict(
        self,
        orient: Literal["records"],
        *,
        into: type[MutableMappingT] | MutableMappingT,
        index: bool = ...,
    ) -> list[MutableMappingT]:
        ...

    @overload
    def to_dict(
        self,
        orient: Literal["dict", "list", "series", "split", "tight", "index"] = ...,
        *,
        into: type[dict] = ...,
        index: bool = ...,
    ) -> dict:
        ...

    @overload
    def to_dict(
        self,
        orient: Literal["records"],
        *,
        into: type[dict] = ...,
        index: bool = ...,
    ) -> list[dict]:
        ...

    # error: Incompatible default for argument "into" (default has type "type
    # [dict[Any, Any]]", argument has type "type[MutableMappingT] | MutableMappingT")
    @deprecate_nonkeyword_arguments(
        version="3.0", allowed_args=["self", "orient"], name="to_dict"
    )
    def to_dict(
        self,
        orient: Literal[
            "dict", "list", "series", "split", "tight", "records", "index"
        ] = "dict",
        into: type[MutableMappingT]
        | MutableMappingT = dict,  # type: ignore[assignment]
        index: bool = True,
    ) -> MutableMappingT | list[MutableMappingT]:
        """
        Convert the DataFrame to a dictionary.

        The type of the key-value pairs can be customized with the parameters
        (see below).

        Parameters
        ----------
        orient : str {'dict', 'list', 'series', 'split', 'tight', 'records', 'index'}
            Determines the type of the values of the dictionary.

            - 'dict' (default) : dict like {column -> {index -> value}}
            - 'list' : dict like {column -> [values]}
            - 'series' : dict like {column -> Series(values)}
            - 'split' : dict like
              {'index' -> [index], 'columns' -> [columns], 'data' -> [values]}
            - 'tight' : dict like
              {'index' -> [index], 'columns' -> [columns], 'data' -> [values],
              'index_names' -> [index.names], 'column_names' -> [column.names]}
            - 'records' : list like
              [{column -> value}, ... , {column -> value}]
            - 'index' : dict like {index -> {column -> value}}

            .. versionadded:: 1.4.0
                'tight' as an allowed value for the ``orient`` argument

        into : class, default dict
            The collections.abc.MutableMapping subclass used for all Mappings
            in the return value.  Can be the actual class or an empty
            instance of the mapping type you want.  If you want a
            collections.defaultdict, you must pass it initialized.

        index : bool, default True
            Whether to include the index item (and index_names item if `orient`
            is 'tight') in the returned dictionary. Can only be ``False``
            when `orient` is 'split' or 'tight'.

            .. versionadded:: 2.0.0

        Returns
        -------
        dict, list or collections.abc.MutableMapping
            Return a collections.abc.MutableMapping object representing the
            DataFrame. The resulting transformation depends on the `orient`
            parameter.

        See Also
        --------
        DataFrame.from_dict: Create a DataFrame from a dictionary.
        DataFrame.to_json: Convert a DataFrame to JSON format.

        Examples
        --------
        >>> df = pd.DataFrame({'col1': [1, 2],
        ...                    'col2': [0.5, 0.75]},
        ...                   index=['row1', 'row2'])
        >>> df
              col1  col2
        row1     1  0.50
        row2     2  0.75
        >>> df.to_dict()
        {'col1': {'row1': 1, 'row2': 2}, 'col2': {'row1': 0.5, 'row2': 0.75}}

        You can specify the return orientation.

        >>> df.to_dict('series')
        {'col1': row1    1
                 row2    2
        Name: col1, dtype: int64,
        'col2': row1    0.50
                row2    0.75
        Name: col2, dtype: float64}

        >>> df.to_dict('split')
        {'index': ['row1', 'row2'], 'columns': ['col1', 'col2'],
         'data': [[1, 0.5], [2, 0.75]]}

        >>> df.to_dict('records')
        [{'col1': 1, 'col2': 0.5}, {'col1': 2, 'col2': 0.75}]

        >>> df.to_dict('index')
        {'row1': {'col1': 1, 'col2': 0.5}, 'row2': {'col1': 2, 'col2': 0.75}}

        >>> df.to_dict('tight')
        {'index': ['row1', 'row2'], 'columns': ['col1', 'col2'],
         'data': [[1, 0.5], [2, 0.75]], 'index_names': [None], 'column_names': [None]}

        You can also specify the mapping type.

        >>> from collections import OrderedDict, defaultdict
        >>> df.to_dict(into=OrderedDict)
        OrderedDict([('col1', OrderedDict([('row1', 1), ('row2', 2)])),
                     ('col2', OrderedDict([('row1', 0.5), ('row2', 0.75)]))])

        If you want a `defaultdict`, you need to initialize it:

        >>> dd = defaultdict(list)
        >>> df.to_dict('records', into=dd)
        [defaultdict(<class 'list'>, {'col1': 1, 'col2': 0.5}),
         defaultdict(<class 'list'>, {'col1': 2, 'col2': 0.75})]
        """
        from pandas.core.methods.to_dict import to_dict

        return to_dict(self, orient, into=into, index=index)

    @deprecate_nonkeyword_arguments(
        version="3.0", allowed_args=["self", "destination_table"], name="to_gbq"
    )
    def to_gbq(
        self,
        destination_table: str,
        project_id: str | None = None,
        chunksize: int | None = None,
        reauth: bool = False,
        if_exists: ToGbqIfexist = "fail",
        auth_local_webserver: bool = True,
        table_schema: list[dict[str, str]] | None = None,
        location: str | None = None,
        progress_bar: bool = True,
        credentials=None,
    ) -> None:
        """
        Write a DataFrame to a Google BigQuery table.

        This function requires the `pandas-gbq package
        <https://pandas-gbq.readthedocs.io>`__.

        See the `How to authenticate with Google BigQuery
        <https://pandas-gbq.readthedocs.io/en/latest/howto/authentication.html>`__
        guide for authentication instructions.

        Parameters
        ----------
        destination_table : str
            Name of table to be written, in the form ``dataset.tablename``.
        project_id : str, optional
            Google BigQuery Account project ID. Optional when available from
            the environment.
        chunksize : int, optional
            Number of rows to be inserted in each chunk from the dataframe.
            Set to ``None`` to load the whole dataframe at once.
        reauth : bool, default False
            Force Google BigQuery to re-authenticate the user. This is useful
            if multiple accounts are used.
        if_exists : str, default 'fail'
            Behavior when the destination table exists. Value can be one of:

            ``'fail'``
                If table exists raise pandas_gbq.gbq.TableCreationError.
            ``'replace'``
                If table exists, drop it, recreate it, and insert data.
            ``'append'``
                If table exists, insert data. Create if does not exist.
        auth_local_webserver : bool, default True
            Use the `local webserver flow`_ instead of the `console flow`_
            when getting user credentials.

            .. _local webserver flow:
                https://google-auth-oauthlib.readthedocs.io/en/latest/reference/google_auth_oauthlib.flow.html#google_auth_oauthlib.flow.InstalledAppFlow.run_local_server
            .. _console flow:
                https://google-auth-oauthlib.readthedocs.io/en/latest/reference/google_auth_oauthlib.flow.html#google_auth_oauthlib.flow.InstalledAppFlow.run_console

            *New in version 0.2.0 of pandas-gbq*.

            .. versionchanged:: 1.5.0
               Default value is changed to ``True``. Google has deprecated the
               ``auth_local_webserver = False`` `"out of band" (copy-paste)
               flow
               <https://developers.googleblog.com/2022/02/making-oauth-flows-safer.html?m=1#disallowed-oob>`_.
        table_schema : list of dicts, optional
            List of BigQuery table fields to which according DataFrame
            columns conform to, e.g. ``[{'name': 'col1', 'type':
            'STRING'},...]``. If schema is not provided, it will be
            generated according to dtypes of DataFrame columns. See
            BigQuery API documentation on available names of a field.

            *New in version 0.3.1 of pandas-gbq*.
        location : str, optional
            Location where the load job should run. See the `BigQuery locations
            documentation
            <https://cloud.google.com/bigquery/docs/dataset-locations>`__ for a
            list of available locations. The location must match that of the
            target dataset.

            *New in version 0.5.0 of pandas-gbq*.
        progress_bar : bool, default True
            Use the library `tqdm` to show the progress bar for the upload,
            chunk by chunk.

            *New in version 0.5.0 of pandas-gbq*.
        credentials : google.auth.credentials.Credentials, optional
            Credentials for accessing Google APIs. Use this parameter to
            override default credentials, such as to use Compute Engine
            :class:`google.auth.compute_engine.Credentials` or Service
            Account :class:`google.oauth2.service_account.Credentials`
            directly.

            *New in version 0.8.0 of pandas-gbq*.

        See Also
        --------
        pandas_gbq.to_gbq : This function in the pandas-gbq library.
        read_gbq : Read a DataFrame from Google BigQuery.

        Examples
        --------
        Example taken from `Google BigQuery documentation
        <https://cloud.google.com/bigquery/docs/samples/bigquery-pandas-gbq-to-gbq-simple>`_

        >>> project_id = "my-project"
        >>> table_id = 'my_dataset.my_table'
        >>> df = pd.DataFrame({
        ...                   "my_string": ["a", "b", "c"],
        ...                   "my_int64": [1, 2, 3],
        ...                   "my_float64": [4.0, 5.0, 6.0],
        ...                   "my_bool1": [True, False, True],
        ...                   "my_bool2": [False, True, False],
        ...                   "my_dates": pd.date_range("now", periods=3),
        ...                   }
        ...                   )

        >>> df.to_gbq(table_id, project_id=project_id)  # doctest: +SKIP
        """
        from pandas.io import gbq

        gbq.to_gbq(
            self,
            destination_table,
            project_id=project_id,
            chunksize=chunksize,
            reauth=reauth,
            if_exists=if_exists,
            auth_local_webserver=auth_local_webserver,
            table_schema=table_schema,
            location=location,
            progress_bar=progress_bar,
            credentials=credentials,
        )

    @classmethod
    def from_records(
        cls,
        data,
        index=None,
        exclude=None,
        columns=None,
        coerce_float: bool = False,
        nrows: int | None = None,
    ) -> DataFrame:
        """
        Convert structured or record ndarray to DataFrame.

        Creates a DataFrame object from a structured ndarray, sequence of
        tuples or dicts, or DataFrame.

        Parameters
        ----------
        data : structured ndarray, sequence of tuples or dicts, or DataFrame
            Structured input data.

            .. deprecated:: 2.1.0
                Passing a DataFrame is deprecated.
        index : str, list of fields, array-like
            Field of array to use as the index, alternately a specific set of
            input labels to use.
        exclude : sequence, default None
            Columns or fields to exclude.
        columns : sequence, default None
            Column names to use. If the passed data do not have names
            associated with them, this argument provides names for the
            columns. Otherwise this argument indicates the order of the columns
            in the result (any names not found in the data will become all-NA
            columns).
        coerce_float : bool, default False
            Attempt to convert values of non-string, non-numeric objects (like
            decimal.Decimal) to floating point, useful for SQL result sets.
        nrows : int, default None
            Number of rows to read if data is an iterator.

        Returns
        -------
        DataFrame

        See Also
        --------
        DataFrame.from_dict : DataFrame from dict of array-like or dicts.
        DataFrame : DataFrame object creation using constructor.

        Examples
        --------
        Data can be provided as a structured ndarray:

        >>> data = np.array([(3, 'a'), (2, 'b'), (1, 'c'), (0, 'd')],
        ...                 dtype=[('col_1', 'i4'), ('col_2', 'U1')])
        >>> pd.DataFrame.from_records(data)
           col_1 col_2
        0      3     a
        1      2     b
        2      1     c
        3      0     d

        Data can be provided as a list of dicts:

        >>> data = [{'col_1': 3, 'col_2': 'a'},
        ...         {'col_1': 2, 'col_2': 'b'},
        ...         {'col_1': 1, 'col_2': 'c'},
        ...         {'col_1': 0, 'col_2': 'd'}]
        >>> pd.DataFrame.from_records(data)
           col_1 col_2
        0      3     a
        1      2     b
        2      1     c
        3      0     d

        Data can be provided as a list of tuples with corresponding columns:

        >>> data = [(3, 'a'), (2, 'b'), (1, 'c'), (0, 'd')]
        >>> pd.DataFrame.from_records(data, columns=['col_1', 'col_2'])
           col_1 col_2
        0      3     a
        1      2     b
        2      1     c
        3      0     d
        """
        if isinstance(data, DataFrame):
            warnings.warn(
                "Passing a DataFrame to DataFrame.from_records is deprecated. Use "
                "set_index and/or drop to modify the DataFrame instead.",
                FutureWarning,
                stacklevel=find_stack_level(),
            )
            if columns is not None:
                if is_scalar(columns):
                    columns = [columns]
                data = data[columns]
            if index is not None:
                data = data.set_index(index)
            if exclude is not None:
                data = data.drop(columns=exclude)
            return data.copy(deep=False)

        result_index = None

        # Make a copy of the input columns so we can modify it
        if columns is not None:
            columns = ensure_index(columns)

        def maybe_reorder(
            arrays: list[ArrayLike], arr_columns: Index, columns: Index, index
        ) -> tuple[list[ArrayLike], Index, Index | None]:
            """
            If our desired 'columns' do not match the data's pre-existing 'arr_columns',
            we re-order our arrays.  This is like a pre-emptive (cheap) reindex.
            """
            if len(arrays):
                length = len(arrays[0])
            else:
                length = 0

            result_index = None
            if len(arrays) == 0 and index is None and length == 0:
                result_index = default_index(0)

            arrays, arr_columns = reorder_arrays(arrays, arr_columns, columns, length)
            return arrays, arr_columns, result_index

        if is_iterator(data):
            if nrows == 0:
                return cls()

            try:
                first_row = next(data)
            except StopIteration:
                return cls(index=index, columns=columns)

            dtype = None
            if hasattr(first_row, "dtype") and first_row.dtype.names:
                dtype = first_row.dtype

            values = [first_row]

            if nrows is None:
                values += data
            else:
                values.extend(itertools.islice(data, nrows - 1))

            if dtype is not None:
                data = np.array(values, dtype=dtype)
            else:
                data = values

        if isinstance(data, dict):
            if columns is None:
                columns = arr_columns = ensure_index(sorted(data))
                arrays = [data[k] for k in columns]
            else:
                arrays = []
                arr_columns_list = []
                for k, v in data.items():
                    if k in columns:
                        arr_columns_list.append(k)
                        arrays.append(v)

                arr_columns = Index(arr_columns_list)
                arrays, arr_columns, result_index = maybe_reorder(
                    arrays, arr_columns, columns, index
                )

        elif isinstance(data, np.ndarray):
            arrays, columns = to_arrays(data, columns)
            arr_columns = columns
        else:
            arrays, arr_columns = to_arrays(data, columns)
            if coerce_float:
                for i, arr in enumerate(arrays):
                    if arr.dtype == object:
                        # error: Argument 1 to "maybe_convert_objects" has
                        # incompatible type "Union[ExtensionArray, ndarray]";
                        # expected "ndarray"
                        arrays[i] = lib.maybe_convert_objects(
                            arr,  # type: ignore[arg-type]
                            try_float=True,
                        )

            arr_columns = ensure_index(arr_columns)
            if columns is None:
                columns = arr_columns
            else:
                arrays, arr_columns, result_index = maybe_reorder(
                    arrays, arr_columns, columns, index
                )

        if exclude is None:
            exclude = set()
        else:
            exclude = set(exclude)

        if index is not None:
            if isinstance(index, str) or not hasattr(index, "__iter__"):
                i = columns.get_loc(index)
                exclude.add(index)
                if len(arrays) > 0:
                    result_index = Index(arrays[i], name=index)
                else:
                    result_index = Index([], name=index)
            else:
                try:
                    index_data = [arrays[arr_columns.get_loc(field)] for field in index]
                except (KeyError, TypeError):
                    # raised by get_loc, see GH#29258
                    result_index = index
                else:
                    result_index = ensure_index_from_sequences(index_data, names=index)
                    exclude.update(index)

        if any(exclude):
            arr_exclude = [x for x in exclude if x in arr_columns]
            to_remove = [arr_columns.get_loc(col) for col in arr_exclude]
            arrays = [v for i, v in enumerate(arrays) if i not in to_remove]

            columns = columns.drop(exclude)

        manager = _get_option("mode.data_manager", silent=True)
        mgr = arrays_to_mgr(arrays, columns, result_index, typ=manager)

        return cls._from_mgr(mgr, axes=mgr.axes)

    def to_records(
        self, index: bool = True, column_dtypes=None, index_dtypes=None
    ) -> np.rec.recarray:
        """
        Convert DataFrame to a NumPy record array.

        Index will be included as the first field of the record array if
        requested.

        Parameters
        ----------
        index : bool, default True
            Include index in resulting record array, stored in 'index'
            field or using the index label, if set.
        column_dtypes : str, type, dict, default None
            If a string or type, the data type to store all columns. If
            a dictionary, a mapping of column names and indices (zero-indexed)
            to specific data types.
        index_dtypes : str, type, dict, default None
            If a string or type, the data type to store all index levels. If
            a dictionary, a mapping of index level names and indices
            (zero-indexed) to specific data types.

            This mapping is applied only if `index=True`.

        Returns
        -------
        numpy.rec.recarray
            NumPy ndarray with the DataFrame labels as fields and each row
            of the DataFrame as entries.

        See Also
        --------
        DataFrame.from_records: Convert structured or record ndarray
            to DataFrame.
        numpy.rec.recarray: An ndarray that allows field access using
            attributes, analogous to typed columns in a
            spreadsheet.

        Examples
        --------
        >>> df = pd.DataFrame({'A': [1, 2], 'B': [0.5, 0.75]},
        ...                   index=['a', 'b'])
        >>> df
           A     B
        a  1  0.50
        b  2  0.75
        >>> df.to_records()
        rec.array([('a', 1, 0.5 ), ('b', 2, 0.75)],
                  dtype=[('index', 'O'), ('A', '<i8'), ('B', '<f8')])

        If the DataFrame index has no label then the recarray field name
        is set to 'index'. If the index has a label then this is used as the
        field name:

        >>> df.index = df.index.rename("I")
        >>> df.to_records()
        rec.array([('a', 1, 0.5 ), ('b', 2, 0.75)],
                  dtype=[('I', 'O'), ('A', '<i8'), ('B', '<f8')])

        The index can be excluded from the record array:

        >>> df.to_records(index=False)
        rec.array([(1, 0.5 ), (2, 0.75)],
                  dtype=[('A', '<i8'), ('B', '<f8')])

        Data types can be specified for the columns:

        >>> df.to_records(column_dtypes={"A": "int32"})
        rec.array([('a', 1, 0.5 ), ('b', 2, 0.75)],
                  dtype=[('I', 'O'), ('A', '<i4'), ('B', '<f8')])

        As well as for the index:

        >>> df.to_records(index_dtypes="<S2")
        rec.array([(b'a', 1, 0.5 ), (b'b', 2, 0.75)],
                  dtype=[('I', 'S2'), ('A', '<i8'), ('B', '<f8')])

        >>> index_dtypes = f"<S{df.index.str.len().max()}"
        >>> df.to_records(index_dtypes=index_dtypes)
        rec.array([(b'a', 1, 0.5 ), (b'b', 2, 0.75)],
                  dtype=[('I', 'S1'), ('A', '<i8'), ('B', '<f8')])
        """
        if index:
            ix_vals = [
                np.asarray(self.index.get_level_values(i))
                for i in range(self.index.nlevels)
            ]

            arrays = ix_vals + [
                np.asarray(self.iloc[:, i]) for i in range(len(self.columns))
            ]

            index_names = list(self.index.names)

            if isinstance(self.index, MultiIndex):
                index_names = com.fill_missing_names(index_names)
            elif index_names[0] is None:
                index_names = ["index"]

            names = [str(name) for name in itertools.chain(index_names, self.columns)]
        else:
            arrays = [np.asarray(self.iloc[:, i]) for i in range(len(self.columns))]
            names = [str(c) for c in self.columns]
            index_names = []

        index_len = len(index_names)
        formats = []

        for i, v in enumerate(arrays):
            index_int = i

            # When the names and arrays are collected, we
            # first collect those in the DataFrame's index,
            # followed by those in its columns.
            #
            # Thus, the total length of the array is:
            # len(index_names) + len(DataFrame.columns).
            #
            # This check allows us to see whether we are
            # handling a name / array in the index or column.
            if index_int < index_len:
                dtype_mapping = index_dtypes
                name = index_names[index_int]
            else:
                index_int -= index_len
                dtype_mapping = column_dtypes
                name = self.columns[index_int]

            # We have a dictionary, so we get the data type
            # associated with the index or column (which can
            # be denoted by its name in the DataFrame or its
            # position in DataFrame's array of indices or
            # columns, whichever is applicable.
            if is_dict_like(dtype_mapping):
                if name in dtype_mapping:
                    dtype_mapping = dtype_mapping[name]
                elif index_int in dtype_mapping:
                    dtype_mapping = dtype_mapping[index_int]
                else:
                    dtype_mapping = None

            # If no mapping can be found, use the array's
            # dtype attribute for formatting.
            #
            # A valid dtype must either be a type or
            # string naming a type.
            if dtype_mapping is None:
                formats.append(v.dtype)
            elif isinstance(dtype_mapping, (type, np.dtype, str)):
                # error: Argument 1 to "append" of "list" has incompatible
                # type "Union[type, dtype[Any], str]"; expected "dtype[Any]"
                formats.append(dtype_mapping)  # type: ignore[arg-type]
            else:
                element = "row" if i < index_len else "column"
                msg = f"Invalid dtype {dtype_mapping} specified for {element} {name}"
                raise ValueError(msg)

        return np.rec.fromarrays(arrays, dtype={"names": names, "formats": formats})

    @classmethod
    def _from_arrays(
        cls,
        arrays,
        columns,
        index,
        dtype: Dtype | None = None,
        verify_integrity: bool = True,
    ) -> Self:
        """
        Create DataFrame from a list of arrays corresponding to the columns.

        Parameters
        ----------
        arrays : list-like of arrays
            Each array in the list corresponds to one column, in order.
        columns : list-like, Index
            The column names for the resulting DataFrame.
        index : list-like, Index
            The rows labels for the resulting DataFrame.
        dtype : dtype, optional
            Optional dtype to enforce for all arrays.
        verify_integrity : bool, default True
            Validate and homogenize all input. If set to False, it is assumed
            that all elements of `arrays` are actual arrays how they will be
            stored in a block (numpy ndarray or ExtensionArray), have the same
            length as and are aligned with the index, and that `columns` and
            `index` are ensured to be an Index object.

        Returns
        -------
        DataFrame
        """
        if dtype is not None:
            dtype = pandas_dtype(dtype)

        manager = _get_option("mode.data_manager", silent=True)
        columns = ensure_index(columns)
        if len(columns) != len(arrays):
            raise ValueError("len(columns) must match len(arrays)")
        mgr = arrays_to_mgr(
            arrays,
            columns,
            index,
            dtype=dtype,
            verify_integrity=verify_integrity,
            typ=manager,
        )
        return cls._from_mgr(mgr, axes=mgr.axes)

    @doc(
        storage_options=_shared_docs["storage_options"],
        compression_options=_shared_docs["compression_options"] % "path",
    )
    def to_stata(
        self,
        path: FilePath | WriteBuffer[bytes],
        *,
        convert_dates: dict[Hashable, str] | None = None,
        write_index: bool = True,
        byteorder: ToStataByteorder | None = None,
        time_stamp: datetime.datetime | None = None,
        data_label: str | None = None,
        variable_labels: dict[Hashable, str] | None = None,
        version: int | None = 114,
        convert_strl: Sequence[Hashable] | None = None,
        compression: CompressionOptions = "infer",
        storage_options: StorageOptions | None = None,
        value_labels: dict[Hashable, dict[float, str]] | None = None,
    ) -> None:
        """
        Export DataFrame object to Stata dta format.

        Writes the DataFrame to a Stata dataset file.
        "dta" files contain a Stata dataset.

        Parameters
        ----------
        path : str, path object, or buffer
            String, path object (implementing ``os.PathLike[str]``), or file-like
            object implementing a binary ``write()`` function.

        convert_dates : dict
            Dictionary mapping columns containing datetime types to stata
            internal format to use when writing the dates. Options are 'tc',
            'td', 'tm', 'tw', 'th', 'tq', 'ty'. Column can be either an integer
            or a name. Datetime columns that do not have a conversion type
            specified will be converted to 'tc'. Raises NotImplementedError if
            a datetime column has timezone information.
        write_index : bool
            Write the index to Stata dataset.
        byteorder : str
            Can be ">", "<", "little", or "big". default is `sys.byteorder`.
        time_stamp : datetime
            A datetime to use as file creation date.  Default is the current
            time.
        data_label : str, optional
            A label for the data set.  Must be 80 characters or smaller.
        variable_labels : dict
            Dictionary containing columns as keys and variable labels as
            values. Each label must be 80 characters or smaller.
        version : {{114, 117, 118, 119, None}}, default 114
            Version to use in the output dta file. Set to None to let pandas
            decide between 118 or 119 formats depending on the number of
            columns in the frame. Version 114 can be read by Stata 10 and
            later. Version 117 can be read by Stata 13 or later. Version 118
            is supported in Stata 14 and later. Version 119 is supported in
            Stata 15 and later. Version 114 limits string variables to 244
            characters or fewer while versions 117 and later allow strings
            with lengths up to 2,000,000 characters. Versions 118 and 119
            support Unicode characters, and version 119 supports more than
            32,767 variables.

            Version 119 should usually only be used when the number of
            variables exceeds the capacity of dta format 118. Exporting
            smaller datasets in format 119 may have unintended consequences,
            and, as of November 2020, Stata SE cannot read version 119 files.

        convert_strl : list, optional
            List of column names to convert to string columns to Stata StrL
            format. Only available if version is 117.  Storing strings in the
            StrL format can produce smaller dta files if strings have more than
            8 characters and values are repeated.
        {compression_options}

            .. versionchanged:: 1.4.0 Zstandard support.

        {storage_options}

            .. versionadded:: 1.2.0

        value_labels : dict of dicts
            Dictionary containing columns as keys and dictionaries of column value
            to labels as values. Labels for a single variable must be 32,000
            characters or smaller.

            .. versionadded:: 1.4.0

        Raises
        ------
        NotImplementedError
            * If datetimes contain timezone information
            * Column dtype is not representable in Stata
        ValueError
            * Columns listed in convert_dates are neither datetime64[ns]
              or datetime.datetime
            * Column listed in convert_dates is not in DataFrame
            * Categorical label contains more than 32,000 characters

        See Also
        --------
        read_stata : Import Stata data files.
        io.stata.StataWriter : Low-level writer for Stata data files.
        io.stata.StataWriter117 : Low-level writer for version 117 files.

        Examples
        --------
        >>> df = pd.DataFrame({{'animal': ['falcon', 'parrot', 'falcon',
        ...                               'parrot'],
        ...                    'speed': [350, 18, 361, 15]}})
        >>> df.to_stata('animals.dta')  # doctest: +SKIP
        """
        if version not in (114, 117, 118, 119, None):
            raise ValueError("Only formats 114, 117, 118 and 119 are supported.")
        if version == 114:
            if convert_strl is not None:
                raise ValueError("strl is not supported in format 114")
            from pandas.io.stata import StataWriter as statawriter
        elif version == 117:
            # Incompatible import of "statawriter" (imported name has type
            # "Type[StataWriter117]", local name has type "Type[StataWriter]")
            from pandas.io.stata import (  # type: ignore[assignment]
                StataWriter117 as statawriter,
            )
        else:  # versions 118 and 119
            # Incompatible import of "statawriter" (imported name has type
            # "Type[StataWriter117]", local name has type "Type[StataWriter]")
            from pandas.io.stata import (  # type: ignore[assignment]
                StataWriterUTF8 as statawriter,
            )

        kwargs: dict[str, Any] = {}
        if version is None or version >= 117:
            # strl conversion is only supported >= 117
            kwargs["convert_strl"] = convert_strl
        if version is None or version >= 118:
            # Specifying the version is only supported for UTF8 (118 or 119)
            kwargs["version"] = version

        writer = statawriter(
            path,
            self,
            convert_dates=convert_dates,
            byteorder=byteorder,
            time_stamp=time_stamp,
            data_label=data_label,
            write_index=write_index,
            variable_labels=variable_labels,
            compression=compression,
            storage_options=storage_options,
            value_labels=value_labels,
            **kwargs,
        )
        writer.write_file()

    def to_feather(self, path: FilePath | WriteBuffer[bytes], **kwargs) -> None:
        """
        Write a DataFrame to the binary Feather format.

        Parameters
        ----------
        path : str, path object, file-like object
            String, path object (implementing ``os.PathLike[str]``), or file-like
            object implementing a binary ``write()`` function. If a string or a path,
            it will be used as Root Directory path when writing a partitioned dataset.
        **kwargs :
            Additional keywords passed to :func:`pyarrow.feather.write_feather`.
            This includes the `compression`, `compression_level`, `chunksize`
            and `version` keywords.

        Notes
        -----
        This function writes the dataframe as a `feather file
        <https://arrow.apache.org/docs/python/feather.html>`_. Requires a default
        index. For saving the DataFrame with your custom index use a method that
        supports custom indices e.g. `to_parquet`.

        Examples
        --------
        >>> df = pd.DataFrame([[1, 2, 3], [4, 5, 6]])
        >>> df.to_feather("file.feather")  # doctest: +SKIP
        """
        from pandas.io.feather_format import to_feather

        to_feather(self, path, **kwargs)

    @deprecate_nonkeyword_arguments(
        version="3.0", allowed_args=["self", "buf"], name="to_markdown"
    )
    @doc(
        Series.to_markdown,
        klass=_shared_doc_kwargs["klass"],
        storage_options=_shared_docs["storage_options"],
        examples="""Examples
        --------
        >>> df = pd.DataFrame(
        ...     data={"animal_1": ["elk", "pig"], "animal_2": ["dog", "quetzal"]}
        ... )
        >>> print(df.to_markdown())
        |    | animal_1   | animal_2   |
        |---:|:-----------|:-----------|
        |  0 | elk        | dog        |
        |  1 | pig        | quetzal    |

        Output markdown with a tabulate option.

        >>> print(df.to_markdown(tablefmt="grid"))
        +----+------------+------------+
        |    | animal_1   | animal_2   |
        +====+============+============+
        |  0 | elk        | dog        |
        +----+------------+------------+
        |  1 | pig        | quetzal    |
        +----+------------+------------+""",
    )
    def to_markdown(
        self,
        buf: FilePath | WriteBuffer[str] | None = None,
        mode: str = "wt",
        index: bool = True,
        storage_options: StorageOptions | None = None,
        **kwargs,
    ) -> str | None:
        if "showindex" in kwargs:
            raise ValueError("Pass 'index' instead of 'showindex")

        kwargs.setdefault("headers", "keys")
        kwargs.setdefault("tablefmt", "pipe")
        kwargs.setdefault("showindex", index)
        tabulate = import_optional_dependency("tabulate")
        result = tabulate.tabulate(self, **kwargs)
        if buf is None:
            return result

        with get_handle(buf, mode, storage_options=storage_options) as handles:
            handles.handle.write(result)
        return None

    @overload
    def to_parquet(
        self,
        path: None = ...,
        engine: Literal["auto", "pyarrow", "fastparquet"] = ...,
        compression: str | None = ...,
        index: bool | None = ...,
        partition_cols: list[str] | None = ...,
        storage_options: StorageOptions = ...,
        **kwargs,
    ) -> bytes:
        ...

    @overload
    def to_parquet(
        self,
        path: FilePath | WriteBuffer[bytes],
        engine: Literal["auto", "pyarrow", "fastparquet"] = ...,
        compression: str | None = ...,
        index: bool | None = ...,
        partition_cols: list[str] | None = ...,
        storage_options: StorageOptions = ...,
        **kwargs,
    ) -> None:
        ...

    @deprecate_nonkeyword_arguments(
        version="3.0", allowed_args=["self", "path"], name="to_parquet"
    )
    @doc(storage_options=_shared_docs["storage_options"])
    def to_parquet(
        self,
        path: FilePath | WriteBuffer[bytes] | None = None,
        engine: Literal["auto", "pyarrow", "fastparquet"] = "auto",
        compression: str | None = "snappy",
        index: bool | None = None,
        partition_cols: list[str] | None = None,
        storage_options: StorageOptions | None = None,
        **kwargs,
    ) -> bytes | None:
        """
        Write a DataFrame to the binary parquet format.

        This function writes the dataframe as a `parquet file
        <https://parquet.apache.org/>`_. You can choose different parquet
        backends, and have the option of compression. See
        :ref:`the user guide <io.parquet>` for more details.

        Parameters
        ----------
        path : str, path object, file-like object, or None, default None
            String, path object (implementing ``os.PathLike[str]``), or file-like
            object implementing a binary ``write()`` function. If None, the result is
            returned as bytes. If a string or path, it will be used as Root Directory
            path when writing a partitioned dataset.

            .. versionchanged:: 1.2.0

            Previously this was "fname"

        engine : {{'auto', 'pyarrow', 'fastparquet'}}, default 'auto'
            Parquet library to use. If 'auto', then the option
            ``io.parquet.engine`` is used. The default ``io.parquet.engine``
            behavior is to try 'pyarrow', falling back to 'fastparquet' if
            'pyarrow' is unavailable.
        compression : str or None, default 'snappy'
            Name of the compression to use. Use ``None`` for no compression.
            Supported options: 'snappy', 'gzip', 'brotli', 'lz4', 'zstd'.
        index : bool, default None
            If ``True``, include the dataframe's index(es) in the file output.
            If ``False``, they will not be written to the file.
            If ``None``, similar to ``True`` the dataframe's index(es)
            will be saved. However, instead of being saved as values,
            the RangeIndex will be stored as a range in the metadata so it
            doesn't require much space and is faster. Other indexes will
            be included as columns in the file output.
        partition_cols : list, optional, default None
            Column names by which to partition the dataset.
            Columns are partitioned in the order they are given.
            Must be None if path is not a string.
        {storage_options}

            .. versionadded:: 1.2.0

        **kwargs
            Additional arguments passed to the parquet library. See
            :ref:`pandas io <io.parquet>` for more details.

        Returns
        -------
        bytes if no path argument is provided else None

        See Also
        --------
        read_parquet : Read a parquet file.
        DataFrame.to_orc : Write an orc file.
        DataFrame.to_csv : Write a csv file.
        DataFrame.to_sql : Write to a sql table.
        DataFrame.to_hdf : Write to hdf.

        Notes
        -----
        This function requires either the `fastparquet
        <https://pypi.org/project/fastparquet>`_ or `pyarrow
        <https://arrow.apache.org/docs/python/>`_ library.

        Examples
        --------
        >>> df = pd.DataFrame(data={{'col1': [1, 2], 'col2': [3, 4]}})
        >>> df.to_parquet('df.parquet.gzip',
        ...               compression='gzip')  # doctest: +SKIP
        >>> pd.read_parquet('df.parquet.gzip')  # doctest: +SKIP
           col1  col2
        0     1     3
        1     2     4

        If you want to get a buffer to the parquet content you can use a io.BytesIO
        object, as long as you don't use partition_cols, which creates multiple files.

        >>> import io
        >>> f = io.BytesIO()
        >>> df.to_parquet(f)
        >>> f.seek(0)
        0
        >>> content = f.read()
        """
        from pandas.io.parquet import to_parquet

        return to_parquet(
            self,
            path,
            engine,
            compression=compression,
            index=index,
            partition_cols=partition_cols,
            storage_options=storage_options,
            **kwargs,
        )

    def to_orc(
        self,
        path: FilePath | WriteBuffer[bytes] | None = None,
        *,
        engine: Literal["pyarrow"] = "pyarrow",
        index: bool | None = None,
        engine_kwargs: dict[str, Any] | None = None,
    ) -> bytes | None:
        """
        Write a DataFrame to the ORC format.

        .. versionadded:: 1.5.0

        Parameters
        ----------
        path : str, file-like object or None, default None
            If a string, it will be used as Root Directory path
            when writing a partitioned dataset. By file-like object,
            we refer to objects with a write() method, such as a file handle
            (e.g. via builtin open function). If path is None,
            a bytes object is returned.
        engine : {'pyarrow'}, default 'pyarrow'
            ORC library to use. Pyarrow must be >= 7.0.0.
        index : bool, optional
            If ``True``, include the dataframe's index(es) in the file output.
            If ``False``, they will not be written to the file.
            If ``None``, similar to ``infer`` the dataframe's index(es)
            will be saved. However, instead of being saved as values,
            the RangeIndex will be stored as a range in the metadata so it
            doesn't require much space and is faster. Other indexes will
            be included as columns in the file output.
        engine_kwargs : dict[str, Any] or None, default None
            Additional keyword arguments passed to :func:`pyarrow.orc.write_table`.

        Returns
        -------
        bytes if no path argument is provided else None

        Raises
        ------
        NotImplementedError
            Dtype of one or more columns is category, unsigned integers, interval,
            period or sparse.
        ValueError
            engine is not pyarrow.

        See Also
        --------
        read_orc : Read a ORC file.
        DataFrame.to_parquet : Write a parquet file.
        DataFrame.to_csv : Write a csv file.
        DataFrame.to_sql : Write to a sql table.
        DataFrame.to_hdf : Write to hdf.

        Notes
        -----
        * Before using this function you should read the :ref:`user guide about
          ORC <io.orc>` and :ref:`install optional dependencies <install.warn_orc>`.
        * This function requires `pyarrow <https://arrow.apache.org/docs/python/>`_
          library.
        * For supported dtypes please refer to `supported ORC features in Arrow
          <https://arrow.apache.org/docs/cpp/orc.html#data-types>`__.
        * Currently timezones in datetime columns are not preserved when a
          dataframe is converted into ORC files.

        Examples
        --------
        >>> df = pd.DataFrame(data={'col1': [1, 2], 'col2': [4, 3]})
        >>> df.to_orc('df.orc')  # doctest: +SKIP
        >>> pd.read_orc('df.orc')  # doctest: +SKIP
           col1  col2
        0     1     4
        1     2     3

        If you want to get a buffer to the orc content you can write it to io.BytesIO

        >>> import io
        >>> b = io.BytesIO(df.to_orc())  # doctest: +SKIP
        >>> b.seek(0)  # doctest: +SKIP
        0
        >>> content = b.read()  # doctest: +SKIP
        """
        from pandas.io.orc import to_orc

        return to_orc(
            self, path, engine=engine, index=index, engine_kwargs=engine_kwargs
        )

    @overload
    def to_html(
        self,
        buf: FilePath | WriteBuffer[str],
        columns: Axes | None = ...,
        col_space: ColspaceArgType | None = ...,
        header: bool = ...,
        index: bool = ...,
        na_rep: str = ...,
        formatters: FormattersType | None = ...,
        float_format: FloatFormatType | None = ...,
        sparsify: bool | None = ...,
        index_names: bool = ...,
        justify: str | None = ...,
        max_rows: int | None = ...,
        max_cols: int | None = ...,
        show_dimensions: bool | str = ...,
        decimal: str = ...,
        bold_rows: bool = ...,
        classes: str | list | tuple | None = ...,
        escape: bool = ...,
        notebook: bool = ...,
        border: int | bool | None = ...,
        table_id: str | None = ...,
        render_links: bool = ...,
        encoding: str | None = ...,
    ) -> None:
        ...

    @overload
    def to_html(
        self,
        buf: None = ...,
        columns: Axes | None = ...,
        col_space: ColspaceArgType | None = ...,
        header: bool = ...,
        index: bool = ...,
        na_rep: str = ...,
        formatters: FormattersType | None = ...,
        float_format: FloatFormatType | None = ...,
        sparsify: bool | None = ...,
        index_names: bool = ...,
        justify: str | None = ...,
        max_rows: int | None = ...,
        max_cols: int | None = ...,
        show_dimensions: bool | str = ...,
        decimal: str = ...,
        bold_rows: bool = ...,
        classes: str | list | tuple | None = ...,
        escape: bool = ...,
        notebook: bool = ...,
        border: int | bool | None = ...,
        table_id: str | None = ...,
        render_links: bool = ...,
        encoding: str | None = ...,
    ) -> str:
        ...

    @deprecate_nonkeyword_arguments(
        version="3.0", allowed_args=["self", "buf"], name="to_html"
    )
    @Substitution(
        header_type="bool",
        header="Whether to print column labels, default True",
        col_space_type="str or int, list or dict of int or str",
        col_space="The minimum width of each column in CSS length "
        "units.  An int is assumed to be px units.",
    )
    @Substitution(shared_params=fmt.common_docstring, returns=fmt.return_docstring)
    def to_html(
        self,
        buf: FilePath | WriteBuffer[str] | None = None,
        columns: Axes | None = None,
        col_space: ColspaceArgType | None = None,
        header: bool = True,
        index: bool = True,
        na_rep: str = "NaN",
        formatters: FormattersType | None = None,
        float_format: FloatFormatType | None = None,
        sparsify: bool | None = None,
        index_names: bool = True,
        justify: str | None = None,
        max_rows: int | None = None,
        max_cols: int | None = None,
        show_dimensions: bool | str = False,
        decimal: str = ".",
        bold_rows: bool = True,
        classes: str | list | tuple | None = None,
        escape: bool = True,
        notebook: bool = False,
        border: int | bool | None = None,
        table_id: str | None = None,
        render_links: bool = False,
        encoding: str | None = None,
    ) -> str | None:
        """
        Render a DataFrame as an HTML table.
        %(shared_params)s
        bold_rows : bool, default True
            Make the row labels bold in the output.
        classes : str or list or tuple, default None
            CSS class(es) to apply to the resulting html table.
        escape : bool, default True
            Convert the characters <, >, and & to HTML-safe sequences.
        notebook : {True, False}, default False
            Whether the generated HTML is for IPython Notebook.
        border : int
            A ``border=border`` attribute is included in the opening
            `<table>` tag. Default ``pd.options.display.html.border``.
        table_id : str, optional
            A css id is included in the opening `<table>` tag if specified.
        render_links : bool, default False
            Convert URLs to HTML links.
        encoding : str, default "utf-8"
            Set character encoding.
        %(returns)s
        See Also
        --------
        to_string : Convert DataFrame to a string.

        Examples
        --------
        >>> df = pd.DataFrame(data={'col1': [1, 2], 'col2': [4, 3]})
        >>> html_string = '''<table border="1" class="dataframe">
        ...   <thead>
        ...     <tr style="text-align: right;">
        ...       <th></th>
        ...       <th>col1</th>
        ...       <th>col2</th>
        ...     </tr>
        ...   </thead>
        ...   <tbody>
        ...     <tr>
        ...       <th>0</th>
        ...       <td>1</td>
        ...       <td>4</td>
        ...     </tr>
        ...     <tr>
        ...       <th>1</th>
        ...       <td>2</td>
        ...       <td>3</td>
        ...     </tr>
        ...   </tbody>
        ... </table>'''
        >>> assert html_string == df.to_html()
        """
        if justify is not None and justify not in fmt.VALID_JUSTIFY_PARAMETERS:
            raise ValueError("Invalid value for justify parameter")

        formatter = fmt.DataFrameFormatter(
            self,
            columns=columns,
            col_space=col_space,
            na_rep=na_rep,
            header=header,
            index=index,
            formatters=formatters,
            float_format=float_format,
            bold_rows=bold_rows,
            sparsify=sparsify,
            justify=justify,
            index_names=index_names,
            escape=escape,
            decimal=decimal,
            max_rows=max_rows,
            max_cols=max_cols,
            show_dimensions=show_dimensions,
        )
        # TODO: a generic formatter wld b in DataFrameFormatter
        return fmt.DataFrameRenderer(formatter).to_html(
            buf=buf,
            classes=classes,
            notebook=notebook,
            border=border,
            encoding=encoding,
            table_id=table_id,
            render_links=render_links,
        )

    @overload
    def to_xml(
        self,
        path_or_buffer: None = ...,
        *,
        index: bool = ...,
        root_name: str | None = ...,
        row_name: str | None = ...,
        na_rep: str | None = ...,
        attr_cols: list[str] | None = ...,
        elem_cols: list[str] | None = ...,
        namespaces: dict[str | None, str] | None = ...,
        prefix: str | None = ...,
        encoding: str = ...,
        xml_declaration: bool | None = ...,
        pretty_print: bool | None = ...,
        parser: XMLParsers | None = ...,
        stylesheet: FilePath | ReadBuffer[str] | ReadBuffer[bytes] | None = ...,
        compression: CompressionOptions = ...,
        storage_options: StorageOptions | None = ...,
    ) -> str:
        ...

    @overload
    def to_xml(
        self,
        path_or_buffer: FilePath | WriteBuffer[bytes] | WriteBuffer[str],
        *,
        index: bool = ...,
        root_name: str | None = ...,
        row_name: str | None = ...,
        na_rep: str | None = ...,
        attr_cols: list[str] | None = ...,
        elem_cols: list[str] | None = ...,
        namespaces: dict[str | None, str] | None = ...,
        prefix: str | None = ...,
        encoding: str = ...,
        xml_declaration: bool | None = ...,
        pretty_print: bool | None = ...,
        parser: XMLParsers | None = ...,
        stylesheet: FilePath | ReadBuffer[str] | ReadBuffer[bytes] | None = ...,
        compression: CompressionOptions = ...,
        storage_options: StorageOptions | None = ...,
    ) -> None:
        ...

    @deprecate_nonkeyword_arguments(
        version="3.0", allowed_args=["self", "path_or_buffer"], name="to_xml"
    )
    @doc(
        storage_options=_shared_docs["storage_options"],
        compression_options=_shared_docs["compression_options"] % "path_or_buffer",
    )
    def to_xml(
        self,
        path_or_buffer: FilePath | WriteBuffer[bytes] | WriteBuffer[str] | None = None,
        index: bool = True,
        root_name: str | None = "data",
        row_name: str | None = "row",
        na_rep: str | None = None,
        attr_cols: list[str] | None = None,
        elem_cols: list[str] | None = None,
        namespaces: dict[str | None, str] | None = None,
        prefix: str | None = None,
        encoding: str = "utf-8",
        xml_declaration: bool | None = True,
        pretty_print: bool | None = True,
        parser: XMLParsers | None = "lxml",
        stylesheet: FilePath | ReadBuffer[str] | ReadBuffer[bytes] | None = None,
        compression: CompressionOptions = "infer",
        storage_options: StorageOptions | None = None,
    ) -> str | None:
        """
        Render a DataFrame to an XML document.

        .. versionadded:: 1.3.0

        Parameters
        ----------
        path_or_buffer : str, path object, file-like object, or None, default None
            String, path object (implementing ``os.PathLike[str]``), or file-like
            object implementing a ``write()`` function. If None, the result is returned
            as a string.
        index : bool, default True
            Whether to include index in XML document.
        root_name : str, default 'data'
            The name of root element in XML document.
        row_name : str, default 'row'
            The name of row element in XML document.
        na_rep : str, optional
            Missing data representation.
        attr_cols : list-like, optional
            List of columns to write as attributes in row element.
            Hierarchical columns will be flattened with underscore
            delimiting the different levels.
        elem_cols : list-like, optional
            List of columns to write as children in row element. By default,
            all columns output as children of row element. Hierarchical
            columns will be flattened with underscore delimiting the
            different levels.
        namespaces : dict, optional
            All namespaces to be defined in root element. Keys of dict
            should be prefix names and values of dict corresponding URIs.
            Default namespaces should be given empty string key. For
            example, ::

                namespaces = {{"": "https://example.com"}}

        prefix : str, optional
            Namespace prefix to be used for every element and/or attribute
            in document. This should be one of the keys in ``namespaces``
            dict.
        encoding : str, default 'utf-8'
            Encoding of the resulting document.
        xml_declaration : bool, default True
            Whether to include the XML declaration at start of document.
        pretty_print : bool, default True
            Whether output should be pretty printed with indentation and
            line breaks.
        parser : {{'lxml','etree'}}, default 'lxml'
            Parser module to use for building of tree. Only 'lxml' and
            'etree' are supported. With 'lxml', the ability to use XSLT
            stylesheet is supported.
        stylesheet : str, path object or file-like object, optional
            A URL, file-like object, or a raw string containing an XSLT
            script used to transform the raw XML output. Script should use
            layout of elements and attributes from original output. This
            argument requires ``lxml`` to be installed. Only XSLT 1.0
            scripts and not later versions is currently supported.
        {compression_options}

            .. versionchanged:: 1.4.0 Zstandard support.

        {storage_options}

        Returns
        -------
        None or str
            If ``io`` is None, returns the resulting XML format as a
            string. Otherwise returns None.

        See Also
        --------
        to_json : Convert the pandas object to a JSON string.
        to_html : Convert DataFrame to a html.

        Examples
        --------
        >>> df = pd.DataFrame({{'shape': ['square', 'circle', 'triangle'],
        ...                    'degrees': [360, 360, 180],
        ...                    'sides': [4, np.nan, 3]}})

        >>> df.to_xml()  # doctest: +SKIP
        <?xml version='1.0' encoding='utf-8'?>
        <data>
          <row>
            <index>0</index>
            <shape>square</shape>
            <degrees>360</degrees>
            <sides>4.0</sides>
          </row>
          <row>
            <index>1</index>
            <shape>circle</shape>
            <degrees>360</degrees>
            <sides/>
          </row>
          <row>
            <index>2</index>
            <shape>triangle</shape>
            <degrees>180</degrees>
            <sides>3.0</sides>
          </row>
        </data>

        >>> df.to_xml(attr_cols=[
        ...           'index', 'shape', 'degrees', 'sides'
        ...           ])  # doctest: +SKIP
        <?xml version='1.0' encoding='utf-8'?>
        <data>
          <row index="0" shape="square" degrees="360" sides="4.0"/>
          <row index="1" shape="circle" degrees="360"/>
          <row index="2" shape="triangle" degrees="180" sides="3.0"/>
        </data>

        >>> df.to_xml(namespaces={{"doc": "https://example.com"}},
        ...           prefix="doc")  # doctest: +SKIP
        <?xml version='1.0' encoding='utf-8'?>
        <doc:data xmlns:doc="https://example.com">
          <doc:row>
            <doc:index>0</doc:index>
            <doc:shape>square</doc:shape>
            <doc:degrees>360</doc:degrees>
            <doc:sides>4.0</doc:sides>
          </doc:row>
          <doc:row>
            <doc:index>1</doc:index>
            <doc:shape>circle</doc:shape>
            <doc:degrees>360</doc:degrees>
            <doc:sides/>
          </doc:row>
          <doc:row>
            <doc:index>2</doc:index>
            <doc:shape>triangle</doc:shape>
            <doc:degrees>180</doc:degrees>
            <doc:sides>3.0</doc:sides>
          </doc:row>
        </doc:data>
        """

        from pandas.io.formats.xml import (
            EtreeXMLFormatter,
            LxmlXMLFormatter,
        )

        lxml = import_optional_dependency("lxml.etree", errors="ignore")

        TreeBuilder: type[EtreeXMLFormatter | LxmlXMLFormatter]

        if parser == "lxml":
            if lxml is not None:
                TreeBuilder = LxmlXMLFormatter
            else:
                raise ImportError(
                    "lxml not found, please install or use the etree parser."
                )

        elif parser == "etree":
            TreeBuilder = EtreeXMLFormatter

        else:
            raise ValueError("Values for parser can only be lxml or etree.")

        xml_formatter = TreeBuilder(
            self,
            path_or_buffer=path_or_buffer,
            index=index,
            root_name=root_name,
            row_name=row_name,
            na_rep=na_rep,
            attr_cols=attr_cols,
            elem_cols=elem_cols,
            namespaces=namespaces,
            prefix=prefix,
            encoding=encoding,
            xml_declaration=xml_declaration,
            pretty_print=pretty_print,
            stylesheet=stylesheet,
            compression=compression,
            storage_options=storage_options,
        )

        return xml_formatter.write_output()

    # ----------------------------------------------------------------------
    @doc(INFO_DOCSTRING, **frame_sub_kwargs)
    def info(
        self,
        verbose: bool | None = None,
        buf: WriteBuffer[str] | None = None,
        max_cols: int | None = None,
        memory_usage: bool | str | None = None,
        show_counts: bool | None = None,
    ) -> None:
        info = DataFrameInfo(
            data=self,
            memory_usage=memory_usage,
        )
        info.render(
            buf=buf,
            max_cols=max_cols,
            verbose=verbose,
            show_counts=show_counts,
        )

    def memory_usage(self, index: bool = True, deep: bool = False) -> Series:
        """
        Return the memory usage of each column in bytes.

        The memory usage can optionally include the contribution of
        the index and elements of `object` dtype.

        This value is displayed in `DataFrame.info` by default. This can be
        suppressed by setting ``pandas.options.display.memory_usage`` to False.

        Parameters
        ----------
        index : bool, default True
            Specifies whether to include the memory usage of the DataFrame's
            index in returned Series. If ``index=True``, the memory usage of
            the index is the first item in the output.
        deep : bool, default False
            If True, introspect the data deeply by interrogating
            `object` dtypes for system-level memory consumption, and include
            it in the returned values.

        Returns
        -------
        Series
            A Series whose index is the original column names and whose values
            is the memory usage of each column in bytes.

        See Also
        --------
        numpy.ndarray.nbytes : Total bytes consumed by the elements of an
            ndarray.
        Series.memory_usage : Bytes consumed by a Series.
        Categorical : Memory-efficient array for string values with
            many repeated values.
        DataFrame.info : Concise summary of a DataFrame.

        Notes
        -----
        See the :ref:`Frequently Asked Questions <df-memory-usage>` for more
        details.

        Examples
        --------
        >>> dtypes = ['int64', 'float64', 'complex128', 'object', 'bool']
        >>> data = dict([(t, np.ones(shape=5000, dtype=int).astype(t))
        ...              for t in dtypes])
        >>> df = pd.DataFrame(data)
        >>> df.head()
           int64  float64            complex128  object  bool
        0      1      1.0              1.0+0.0j       1  True
        1      1      1.0              1.0+0.0j       1  True
        2      1      1.0              1.0+0.0j       1  True
        3      1      1.0              1.0+0.0j       1  True
        4      1      1.0              1.0+0.0j       1  True

        >>> df.memory_usage()
        Index           128
        int64         40000
        float64       40000
        complex128    80000
        object        40000
        bool           5000
        dtype: int64

        >>> df.memory_usage(index=False)
        int64         40000
        float64       40000
        complex128    80000
        object        40000
        bool           5000
        dtype: int64

        The memory footprint of `object` dtype columns is ignored by default:

        >>> df.memory_usage(deep=True)
        Index            128
        int64          40000
        float64        40000
        complex128     80000
        object        180000
        bool            5000
        dtype: int64

        Use a Categorical for efficient storage of an object-dtype column with
        many repeated values.

        >>> df['object'].astype('category').memory_usage(deep=True)
        5244
        """
        result = self._constructor_sliced(
            [c.memory_usage(index=False, deep=deep) for col, c in self.items()],
            index=self.columns,
            dtype=np.intp,
        )
        if index:
            index_memory_usage = self._constructor_sliced(
                self.index.memory_usage(deep=deep), index=["Index"]
            )
            result = index_memory_usage._append(result)
        return result

    def transpose(self, *args, copy: bool = False) -> DataFrame:
        """
        Transpose index and columns.

        Reflect the DataFrame over its main diagonal by writing rows as columns
        and vice-versa. The property :attr:`.T` is an accessor to the method
        :meth:`transpose`.

        Parameters
        ----------
        *args : tuple, optional
            Accepted for compatibility with NumPy.
        copy : bool, default False
            Whether to copy the data after transposing, even for DataFrames
            with a single dtype.

            Note that a copy is always required for mixed dtype DataFrames,
            or for DataFrames with any extension types.

        Returns
        -------
        DataFrame
            The transposed DataFrame.

        See Also
        --------
        numpy.transpose : Permute the dimensions of a given array.

        Notes
        -----
        Transposing a DataFrame with mixed dtypes will result in a homogeneous
        DataFrame with the `object` dtype. In such a case, a copy of the data
        is always made.

        Examples
        --------
        **Square DataFrame with homogeneous dtype**

        >>> d1 = {'col1': [1, 2], 'col2': [3, 4]}
        >>> df1 = pd.DataFrame(data=d1)
        >>> df1
           col1  col2
        0     1     3
        1     2     4

        >>> df1_transposed = df1.T  # or df1.transpose()
        >>> df1_transposed
              0  1
        col1  1  2
        col2  3  4

        When the dtype is homogeneous in the original DataFrame, we get a
        transposed DataFrame with the same dtype:

        >>> df1.dtypes
        col1    int64
        col2    int64
        dtype: object
        >>> df1_transposed.dtypes
        0    int64
        1    int64
        dtype: object

        **Non-square DataFrame with mixed dtypes**

        >>> d2 = {'name': ['Alice', 'Bob'],
        ...       'score': [9.5, 8],
        ...       'employed': [False, True],
        ...       'kids': [0, 0]}
        >>> df2 = pd.DataFrame(data=d2)
        >>> df2
            name  score  employed  kids
        0  Alice    9.5     False     0
        1    Bob    8.0      True     0

        >>> df2_transposed = df2.T  # or df2.transpose()
        >>> df2_transposed
                      0     1
        name      Alice   Bob
        score       9.5   8.0
        employed  False  True
        kids          0     0

        When the DataFrame has mixed dtypes, we get a transposed DataFrame with
        the `object` dtype:

        >>> df2.dtypes
        name         object
        score       float64
        employed       bool
        kids          int64
        dtype: object
        >>> df2_transposed.dtypes
        0    object
        1    object
        dtype: object
        """
        nv.validate_transpose(args, {})
        # construct the args

        dtypes = list(self.dtypes)

        if self._can_fast_transpose:
            # Note: tests pass without this, but this improves perf quite a bit.
            new_vals = self._values.T
            if copy and not using_copy_on_write():
                new_vals = new_vals.copy()

            result = self._constructor(
                new_vals,
                index=self.columns,
                columns=self.index,
                copy=False,
                dtype=new_vals.dtype,
            )
            if using_copy_on_write() and len(self) > 0:
                result._mgr.add_references(self._mgr)  # type: ignore[arg-type]

        elif (
            self._is_homogeneous_type
            and dtypes
            and isinstance(dtypes[0], ExtensionDtype)
        ):
            new_values: list
            if isinstance(dtypes[0], BaseMaskedDtype):
                # We have masked arrays with the same dtype. We can transpose faster.
                from pandas.core.arrays.masked import (
                    transpose_homogeneous_masked_arrays,
                )

                new_values = transpose_homogeneous_masked_arrays(
                    cast(Sequence[BaseMaskedArray], self._iter_column_arrays())
                )
            elif isinstance(dtypes[0], ArrowDtype):
                # We have arrow EAs with the same dtype. We can transpose faster.
                from pandas.core.arrays.arrow.array import (
                    ArrowExtensionArray,
                    transpose_homogeneous_pyarrow,
                )

                new_values = transpose_homogeneous_pyarrow(
                    cast(Sequence[ArrowExtensionArray], self._iter_column_arrays())
                )
            else:
                # We have other EAs with the same dtype. We preserve dtype in transpose.
                dtyp = dtypes[0]
                arr_typ = dtyp.construct_array_type()
                values = self.values
                new_values = [arr_typ._from_sequence(row, dtype=dtyp) for row in values]

            result = type(self)._from_arrays(
                new_values,
                index=self.columns,
                columns=self.index,
                verify_integrity=False,
            )

        else:
            new_arr = self.values.T
            if copy and not using_copy_on_write():
                new_arr = new_arr.copy()
            result = self._constructor(
                new_arr,
                index=self.columns,
                columns=self.index,
                dtype=new_arr.dtype,
                # We already made a copy (more than one block)
                copy=False,
            )

        return result.__finalize__(self, method="transpose")

    @property
    def T(self) -> DataFrame:
        """
        The transpose of the DataFrame.

        Returns
        -------
        DataFrame
            The transposed DataFrame.

        See Also
        --------
        DataFrame.transpose : Transpose index and columns.

        Examples
        --------
        >>> df = pd.DataFrame({'col1': [1, 2], 'col2': [3, 4]})
        >>> df
           col1  col2
        0     1     3
        1     2     4

        >>> df.T
              0  1
        col1  1  2
        col2  3  4
        """
        return self.transpose()

    # ----------------------------------------------------------------------
    # Indexing Methods

    def _ixs(self, i: int, axis: AxisInt = 0) -> Series:
        """
        Parameters
        ----------
        i : int
        axis : int

        Returns
        -------
        Series
        """
        # irow
        if axis == 0:
            new_mgr = self._mgr.fast_xs(i)

            # if we are a copy, mark as such
            copy = isinstance(new_mgr.array, np.ndarray) and new_mgr.array.base is None
            result = self._constructor_sliced_from_mgr(new_mgr, axes=new_mgr.axes)
            result._name = self.index[i]
            result = result.__finalize__(self)
            result._set_is_copy(self, copy=copy)
            return result

        # icol
        else:
            label = self.columns[i]

            col_mgr = self._mgr.iget(i)
            result = self._box_col_values(col_mgr, i)

            # this is a cached value, mark it so
            result._set_as_cached(label, self)
            return result

    def _get_column_array(self, i: int) -> ArrayLike:
        """
        Get the values of the i'th column (ndarray or ExtensionArray, as stored
        in the Block)

        Warning! The returned array is a view but doesn't handle Copy-on-Write,
        so this should be used with caution (for read-only purposes).
        """
        return self._mgr.iget_values(i)

    def _iter_column_arrays(self) -> Iterator[ArrayLike]:
        """
        Iterate over the arrays of all columns in order.
        This returns the values as stored in the Block (ndarray or ExtensionArray).

        Warning! The returned array is a view but doesn't handle Copy-on-Write,
        so this should be used with caution (for read-only purposes).
        """
        if isinstance(self._mgr, ArrayManager):
            yield from self._mgr.arrays
        else:
            for i in range(len(self.columns)):
                yield self._get_column_array(i)

    def _getitem_nocopy(self, key: list):
        """
        Behaves like __getitem__, but returns a view in cases where __getitem__
        would make a copy.
        """
        # TODO(CoW): can be removed if/when we are always Copy-on-Write
        indexer = self.columns._get_indexer_strict(key, "columns")[1]
        new_axis = self.columns[indexer]

        new_mgr = self._mgr.reindex_indexer(
            new_axis,
            indexer,
            axis=0,
            allow_dups=True,
            copy=False,
            only_slice=True,
        )
        return self._constructor_from_mgr(new_mgr, axes=new_mgr.axes)

    def __getitem__(self, key):
        check_dict_or_set_indexers(key)
        key = lib.item_from_zerodim(key)
        key = com.apply_if_callable(key, self)

        if is_hashable(key) and not is_iterator(key):
            # is_iterator to exclude generator e.g. test_getitem_listlike
            # shortcut if the key is in columns
            is_mi = isinstance(self.columns, MultiIndex)
            # GH#45316 Return view if key is not duplicated
            # Only use drop_duplicates with duplicates for performance
            if not is_mi and (
                self.columns.is_unique
                and key in self.columns
                or key in self.columns.drop_duplicates(keep=False)
            ):
                return self._get_item_cache(key)

            elif is_mi and self.columns.is_unique and key in self.columns:
                return self._getitem_multilevel(key)

        # Do we have a slicer (on rows)?
        if isinstance(key, slice):
            return self._getitem_slice(key)

        # Do we have a (boolean) DataFrame?
        if isinstance(key, DataFrame):
            return self.where(key)

        # Do we have a (boolean) 1d indexer?
        if com.is_bool_indexer(key):
            return self._getitem_bool_array(key)

        # We are left with two options: a single key, and a collection of keys,
        # We interpret tuples as collections only for non-MultiIndex
        is_single_key = isinstance(key, tuple) or not is_list_like(key)

        if is_single_key:
            if self.columns.nlevels > 1:
                return self._getitem_multilevel(key)
            indexer = self.columns.get_loc(key)
            if is_integer(indexer):
                indexer = [indexer]
        else:
            if is_iterator(key):
                key = list(key)
            indexer = self.columns._get_indexer_strict(key, "columns")[1]

        # take() does not accept boolean indexers
        if getattr(indexer, "dtype", None) == bool:
            indexer = np.where(indexer)[0]

        if isinstance(indexer, slice):
            return self._slice(indexer, axis=1)

        data = self._take_with_is_copy(indexer, axis=1)

        if is_single_key:
            # What does looking for a single key in a non-unique index return?
            # The behavior is inconsistent. It returns a Series, except when
            # - the key itself is repeated (test on data.shape, #9519), or
            # - we have a MultiIndex on columns (test on self.columns, #21309)
            if data.shape[1] == 1 and not isinstance(self.columns, MultiIndex):
                # GH#26490 using data[key] can cause RecursionError
                return data._get_item_cache(key)

        return data

    def _getitem_bool_array(self, key):
        # also raises Exception if object array with NA values
        # warning here just in case -- previously __setitem__ was
        # reindexing but __getitem__ was not; it seems more reasonable to
        # go with the __setitem__ behavior since that is more consistent
        # with all other indexing behavior
        if isinstance(key, Series) and not key.index.equals(self.index):
            warnings.warn(
                "Boolean Series key will be reindexed to match DataFrame index.",
                UserWarning,
                stacklevel=find_stack_level(),
            )
        elif len(key) != len(self.index):
            raise ValueError(
                f"Item wrong length {len(key)} instead of {len(self.index)}."
            )

        # check_bool_indexer will throw exception if Series key cannot
        # be reindexed to match DataFrame rows
        key = check_bool_indexer(self.index, key)

        if key.all():
            return self.copy(deep=None)

        indexer = key.nonzero()[0]
        return self._take_with_is_copy(indexer, axis=0)

    def _getitem_multilevel(self, key):
        # self.columns is a MultiIndex
        loc = self.columns.get_loc(key)
        if isinstance(loc, (slice, np.ndarray)):
            new_columns = self.columns[loc]
            result_columns = maybe_droplevels(new_columns, key)
            result = self.iloc[:, loc]
            result.columns = result_columns

            # If there is only one column being returned, and its name is
            # either an empty string, or a tuple with an empty string as its
            # first element, then treat the empty string as a placeholder
            # and return the column as if the user had provided that empty
            # string in the key. If the result is a Series, exclude the
            # implied empty string from its name.
            if len(result.columns) == 1:
                # e.g. test_frame_getitem_multicolumn_empty_level,
                #  test_frame_mixed_depth_get, test_loc_setitem_single_column_slice
                top = result.columns[0]
                if isinstance(top, tuple):
                    top = top[0]
                if top == "":
                    result = result[""]
                    if isinstance(result, Series):
                        result = self._constructor_sliced(
                            result, index=self.index, name=key
                        )

            result._set_is_copy(self)
            return result
        else:
            # loc is neither a slice nor ndarray, so must be an int
            return self._ixs(loc, axis=1)

    def _get_value(self, index, col, takeable: bool = False) -> Scalar:
        """
        Quickly retrieve single value at passed column and index.

        Parameters
        ----------
        index : row label
        col : column label
        takeable : interpret the index/col as indexers, default False

        Returns
        -------
        scalar

        Notes
        -----
        Assumes that both `self.index._index_as_unique` and
        `self.columns._index_as_unique`; Caller is responsible for checking.
        """
        if takeable:
            series = self._ixs(col, axis=1)
            return series._values[index]

        series = self._get_item_cache(col)
        engine = self.index._engine

        if not isinstance(self.index, MultiIndex):
            # CategoricalIndex: Trying to use the engine fastpath may give incorrect
            #  results if our categories are integers that dont match our codes
            # IntervalIndex: IntervalTree has no get_loc
            row = self.index.get_loc(index)
            return series._values[row]

        # For MultiIndex going through engine effectively restricts us to
        #  same-length tuples; see test_get_set_value_no_partial_indexing
        loc = engine.get_loc(index)
        return series._values[loc]

    def isetitem(self, loc, value) -> None:
        """
        Set the given value in the column with position `loc`.

        This is a positional analogue to ``__setitem__``.

        Parameters
        ----------
        loc : int or sequence of ints
            Index position for the column.
        value : scalar or arraylike
            Value(s) for the column.

        Notes
        -----
        ``frame.isetitem(loc, value)`` is an in-place method as it will
        modify the DataFrame in place (not returning a new object). In contrast to
        ``frame.iloc[:, i] = value`` which will try to update the existing values in
        place, ``frame.isetitem(loc, value)`` will not update the values of the column
        itself in place, it will instead insert a new array.

        In cases where ``frame.columns`` is unique, this is equivalent to
        ``frame[frame.columns[i]] = value``.
        """
        if isinstance(value, DataFrame):
            if is_integer(loc):
                loc = [loc]

            if len(loc) != len(value.columns):
                raise ValueError(
                    f"Got {len(loc)} positions but value has {len(value.columns)} "
                    f"columns."
                )

            for i, idx in enumerate(loc):
                arraylike, refs = self._sanitize_column(value.iloc[:, i])
                self._iset_item_mgr(idx, arraylike, inplace=False, refs=refs)
            return

        arraylike, refs = self._sanitize_column(value)
        self._iset_item_mgr(loc, arraylike, inplace=False, refs=refs)

    def __setitem__(self, key, value) -> None:
        if not PYPY and using_copy_on_write():
            if sys.getrefcount(self) <= 3:
                warnings.warn(
                    _chained_assignment_msg, ChainedAssignmentError, stacklevel=2
                )

        key = com.apply_if_callable(key, self)

        # see if we can slice the rows
        if isinstance(key, slice):
            slc = self.index._convert_slice_indexer(key, kind="getitem")
            return self._setitem_slice(slc, value)

        if isinstance(key, DataFrame) or getattr(key, "ndim", None) == 2:
            self._setitem_frame(key, value)
        elif isinstance(key, (Series, np.ndarray, list, Index)):
            self._setitem_array(key, value)
        elif isinstance(value, DataFrame):
            self._set_item_frame_value(key, value)
        elif (
            is_list_like(value)
            and not self.columns.is_unique
            and 1 < len(self.columns.get_indexer_for([key])) == len(value)
        ):
            # Column to set is duplicated
            self._setitem_array([key], value)
        else:
            # set column
            self._set_item(key, value)

    def _setitem_slice(self, key: slice, value) -> None:
        # NB: we can't just use self.loc[key] = value because that
        #  operates on labels and we need to operate positional for
        #  backwards-compat, xref GH#31469
        self._check_setitem_copy()
        self.iloc[key] = value

    def _setitem_array(self, key, value):
        # also raises Exception if object array with NA values
        if com.is_bool_indexer(key):
            # bool indexer is indexing along rows
            if len(key) != len(self.index):
                raise ValueError(
                    f"Item wrong length {len(key)} instead of {len(self.index)}!"
                )
            key = check_bool_indexer(self.index, key)
            indexer = key.nonzero()[0]
            self._check_setitem_copy()
            if isinstance(value, DataFrame):
                # GH#39931 reindex since iloc does not align
                value = value.reindex(self.index.take(indexer))
            self.iloc[indexer] = value

        else:
            # Note: unlike self.iloc[:, indexer] = value, this will
            #  never try to overwrite values inplace

            if isinstance(value, DataFrame):
                check_key_length(self.columns, key, value)
                for k1, k2 in zip(key, value.columns):
                    self[k1] = value[k2]

            elif not is_list_like(value):
                for col in key:
                    self[col] = value

            elif isinstance(value, np.ndarray) and value.ndim == 2:
                self._iset_not_inplace(key, value)

            elif np.ndim(value) > 1:
                # list of lists
                value = DataFrame(value).values
                return self._setitem_array(key, value)

            else:
                self._iset_not_inplace(key, value)

    def _iset_not_inplace(self, key, value):
        # GH#39510 when setting with df[key] = obj with a list-like key and
        #  list-like value, we iterate over those listlikes and set columns
        #  one at a time.  This is different from dispatching to
        #  `self.loc[:, key]= value`  because loc.__setitem__ may overwrite
        #  data inplace, whereas this will insert new arrays.

        def igetitem(obj, i: int):
            # Note: we catch DataFrame obj before getting here, but
            #  hypothetically would return obj.iloc[:, i]
            if isinstance(obj, np.ndarray):
                return obj[..., i]
            else:
                return obj[i]

        if self.columns.is_unique:
            if np.shape(value)[-1] != len(key):
                raise ValueError("Columns must be same length as key")

            for i, col in enumerate(key):
                self[col] = igetitem(value, i)

        else:
            ilocs = self.columns.get_indexer_non_unique(key)[0]
            if (ilocs < 0).any():
                # key entries not in self.columns
                raise NotImplementedError

            if np.shape(value)[-1] != len(ilocs):
                raise ValueError("Columns must be same length as key")

            assert np.ndim(value) <= 2

            orig_columns = self.columns

            # Using self.iloc[:, i] = ... may set values inplace, which
            #  by convention we do not do in __setitem__
            try:
                self.columns = Index(range(len(self.columns)))
                for i, iloc in enumerate(ilocs):
                    self[iloc] = igetitem(value, i)
            finally:
                self.columns = orig_columns

    def _setitem_frame(self, key, value):
        # support boolean setting with DataFrame input, e.g.
        # df[df > df2] = 0
        if isinstance(key, np.ndarray):
            if key.shape != self.shape:
                raise ValueError("Array conditional must be same shape as self")
            key = self._constructor(key, **self._construct_axes_dict(), copy=False)

        if key.size and not all(is_bool_dtype(dtype) for dtype in key.dtypes):
            raise TypeError(
                "Must pass DataFrame or 2-d ndarray with boolean values only"
            )

        self._check_setitem_copy()
        self._where(-key, value, inplace=True)

    def _set_item_frame_value(self, key, value: DataFrame) -> None:
        self._ensure_valid_index(value)

        # align columns
        if key in self.columns:
            loc = self.columns.get_loc(key)
            cols = self.columns[loc]
            len_cols = 1 if is_scalar(cols) or isinstance(cols, tuple) else len(cols)
            if len_cols != len(value.columns):
                raise ValueError("Columns must be same length as key")

            # align right-hand-side columns if self.columns
            # is multi-index and self[key] is a sub-frame
            if isinstance(self.columns, MultiIndex) and isinstance(
                loc, (slice, Series, np.ndarray, Index)
            ):
                cols_droplevel = maybe_droplevels(cols, key)
                if len(cols_droplevel) and not cols_droplevel.equals(value.columns):
                    value = value.reindex(cols_droplevel, axis=1)

                for col, col_droplevel in zip(cols, cols_droplevel):
                    self[col] = value[col_droplevel]
                return

            if is_scalar(cols):
                self[cols] = value[value.columns[0]]
                return

            locs: np.ndarray | list
            if isinstance(loc, slice):
                locs = np.arange(loc.start, loc.stop, loc.step)
            elif is_scalar(loc):
                locs = [loc]
            else:
                locs = loc.nonzero()[0]

            return self.isetitem(locs, value)

        if len(value.columns) != 1:
            raise ValueError(
                "Cannot set a DataFrame with multiple columns to the single "
                f"column {key}"
            )

        self[key] = value[value.columns[0]]

    def _iset_item_mgr(
        self,
        loc: int | slice | np.ndarray,
        value,
        inplace: bool = False,
        refs: BlockValuesRefs | None = None,
    ) -> None:
        # when called from _set_item_mgr loc can be anything returned from get_loc
        self._mgr.iset(loc, value, inplace=inplace, refs=refs)
        self._clear_item_cache()

    def _set_item_mgr(
        self, key, value: ArrayLike, refs: BlockValuesRefs | None = None
    ) -> None:
        try:
            loc = self._info_axis.get_loc(key)
        except KeyError:
            # This item wasn't present, just insert at end
            self._mgr.insert(len(self._info_axis), key, value, refs)
        else:
            self._iset_item_mgr(loc, value, refs=refs)

        # check if we are modifying a copy
        # try to set first as we want an invalid
        # value exception to occur first
        if len(self):
            self._check_setitem_copy()

    def _iset_item(self, loc: int, value: Series, inplace: bool = True) -> None:
        # We are only called from _replace_columnwise which guarantees that
        # no reindex is necessary
        if using_copy_on_write():
            self._iset_item_mgr(
                loc, value._values, inplace=inplace, refs=value._references
            )
        else:
            self._iset_item_mgr(loc, value._values.copy(), inplace=True)

        # check if we are modifying a copy
        # try to set first as we want an invalid
        # value exception to occur first
        if len(self):
            self._check_setitem_copy()

    def _set_item(self, key, value) -> None:
        """
        Add series to DataFrame in specified column.

        If series is a numpy-array (not a Series/TimeSeries), it must be the
        same length as the DataFrames index or an error will be thrown.

        Series/TimeSeries will be conformed to the DataFrames index to
        ensure homogeneity.
        """
        value, refs = self._sanitize_column(value)

        if (
            key in self.columns
            and value.ndim == 1
            and not isinstance(value.dtype, ExtensionDtype)
        ):
            # broadcast across multiple columns if necessary
            if not self.columns.is_unique or isinstance(self.columns, MultiIndex):
                existing_piece = self[key]
                if isinstance(existing_piece, DataFrame):
                    value = np.tile(value, (len(existing_piece.columns), 1)).T
                    refs = None

        self._set_item_mgr(key, value, refs)

    def _set_value(
        self, index: IndexLabel, col, value: Scalar, takeable: bool = False
    ) -> None:
        """
        Put single value at passed column and index.

        Parameters
        ----------
        index : Label
            row label
        col : Label
            column label
        value : scalar
        takeable : bool, default False
            Sets whether or not index/col interpreted as indexers
        """
        try:
            if takeable:
                icol = col
                iindex = cast(int, index)
            else:
                icol = self.columns.get_loc(col)
                iindex = self.index.get_loc(index)
            self._mgr.column_setitem(icol, iindex, value, inplace_only=True)
            self._clear_item_cache()

        except (KeyError, TypeError, ValueError, LossySetitemError):
            # get_loc might raise a KeyError for missing labels (falling back
            #  to (i)loc will do expansion of the index)
            # column_setitem will do validation that may raise TypeError,
            #  ValueError, or LossySetitemError
            # set using a non-recursive method & reset the cache
            if takeable:
                self.iloc[index, col] = value
            else:
                self.loc[index, col] = value
            self._item_cache.pop(col, None)

        except InvalidIndexError as ii_err:
            # GH48729: Seems like you are trying to assign a value to a
            # row when only scalar options are permitted
            raise InvalidIndexError(
                f"You can only assign a scalar value not a {type(value)}"
            ) from ii_err

    def _ensure_valid_index(self, value) -> None:
        """
        Ensure that if we don't have an index, that we can create one from the
        passed value.
        """
        # GH5632, make sure that we are a Series convertible
        if not len(self.index) and is_list_like(value) and len(value):
            if not isinstance(value, DataFrame):
                try:
                    value = Series(value)
                except (ValueError, NotImplementedError, TypeError) as err:
                    raise ValueError(
                        "Cannot set a frame with no defined index "
                        "and a value that cannot be converted to a Series"
                    ) from err

            # GH31368 preserve name of index
            index_copy = value.index.copy()
            if self.index.name is not None:
                index_copy.name = self.index.name

            self._mgr = self._mgr.reindex_axis(index_copy, axis=1, fill_value=np.nan)

    def _box_col_values(self, values: SingleDataManager, loc: int) -> Series:
        """
        Provide boxed values for a column.
        """
        # Lookup in columns so that if e.g. a str datetime was passed
        #  we attach the Timestamp object as the name.
        name = self.columns[loc]
        # We get index=self.index bc values is a SingleDataManager
        obj = self._constructor_sliced_from_mgr(values, axes=values.axes)
        obj._name = name
        return obj.__finalize__(self)

    # ----------------------------------------------------------------------
    # Lookup Caching

    def _clear_item_cache(self) -> None:
        self._item_cache.clear()

    def _get_item_cache(self, item: Hashable) -> Series:
        """Return the cached item, item represents a label indexer."""
        if using_copy_on_write():
            loc = self.columns.get_loc(item)
            return self._ixs(loc, axis=1)

        cache = self._item_cache
        res = cache.get(item)
        if res is None:
            # All places that call _get_item_cache have unique columns,
            #  pending resolution of GH#33047

            loc = self.columns.get_loc(item)
            res = self._ixs(loc, axis=1)

            cache[item] = res

            # for a chain
            res._is_copy = self._is_copy
        return res

    def _reset_cacher(self) -> None:
        # no-op for DataFrame
        pass

    def _maybe_cache_changed(self, item, value: Series, inplace: bool) -> None:
        """
        The object has called back to us saying maybe it has changed.
        """
        loc = self._info_axis.get_loc(item)
        arraylike = value._values

        old = self._ixs(loc, axis=1)
        if old._values is value._values and inplace:
            # GH#46149 avoid making unnecessary copies/block-splitting
            return

        self._mgr.iset(loc, arraylike, inplace=inplace)

    # ----------------------------------------------------------------------
    # Unsorted

    @overload
    def query(self, expr: str, *, inplace: Literal[False] = ..., **kwargs) -> DataFrame:
        ...

    @overload
    def query(self, expr: str, *, inplace: Literal[True], **kwargs) -> None:
        ...

    @overload
    def query(self, expr: str, *, inplace: bool = ..., **kwargs) -> DataFrame | None:
        ...

    def query(self, expr: str, *, inplace: bool = False, **kwargs) -> DataFrame | None:
        """
        Query the columns of a DataFrame with a boolean expression.

        Parameters
        ----------
        expr : str
            The query string to evaluate.

            You can refer to variables
            in the environment by prefixing them with an '@' character like
            ``@a + b``.

            You can refer to column names that are not valid Python variable names
            by surrounding them in backticks. Thus, column names containing spaces
            or punctuations (besides underscores) or starting with digits must be
            surrounded by backticks. (For example, a column named "Area (cm^2)" would
            be referenced as ```Area (cm^2)```). Column names which are Python keywords
            (like "list", "for", "import", etc) cannot be used.

            For example, if one of your columns is called ``a a`` and you want
            to sum it with ``b``, your query should be ```a a` + b``.

        inplace : bool
            Whether to modify the DataFrame rather than creating a new one.
        **kwargs
            See the documentation for :func:`eval` for complete details
            on the keyword arguments accepted by :meth:`DataFrame.query`.

        Returns
        -------
        DataFrame or None
            DataFrame resulting from the provided query expression or
            None if ``inplace=True``.

        See Also
        --------
        eval : Evaluate a string describing operations on
            DataFrame columns.
        DataFrame.eval : Evaluate a string describing operations on
            DataFrame columns.

        Notes
        -----
        The result of the evaluation of this expression is first passed to
        :attr:`DataFrame.loc` and if that fails because of a
        multidimensional key (e.g., a DataFrame) then the result will be passed
        to :meth:`DataFrame.__getitem__`.

        This method uses the top-level :func:`eval` function to
        evaluate the passed query.

        The :meth:`~pandas.DataFrame.query` method uses a slightly
        modified Python syntax by default. For example, the ``&`` and ``|``
        (bitwise) operators have the precedence of their boolean cousins,
        :keyword:`and` and :keyword:`or`. This *is* syntactically valid Python,
        however the semantics are different.

        You can change the semantics of the expression by passing the keyword
        argument ``parser='python'``. This enforces the same semantics as
        evaluation in Python space. Likewise, you can pass ``engine='python'``
        to evaluate an expression using Python itself as a backend. This is not
        recommended as it is inefficient compared to using ``numexpr`` as the
        engine.

        The :attr:`DataFrame.index` and
        :attr:`DataFrame.columns` attributes of the
        :class:`~pandas.DataFrame` instance are placed in the query namespace
        by default, which allows you to treat both the index and columns of the
        frame as a column in the frame.
        The identifier ``index`` is used for the frame index; you can also
        use the name of the index to identify it in a query. Please note that
        Python keywords may not be used as identifiers.

        For further details and examples see the ``query`` documentation in
        :ref:`indexing <indexing.query>`.

        *Backtick quoted variables*

        Backtick quoted variables are parsed as literal Python code and
        are converted internally to a Python valid identifier.
        This can lead to the following problems.

        During parsing a number of disallowed characters inside the backtick
        quoted string are replaced by strings that are allowed as a Python identifier.
        These characters include all operators in Python, the space character, the
        question mark, the exclamation mark, the dollar sign, and the euro sign.
        For other characters that fall outside the ASCII range (U+0001..U+007F)
        and those that are not further specified in PEP 3131,
        the query parser will raise an error.
        This excludes whitespace different than the space character,
        but also the hashtag (as it is used for comments) and the backtick
        itself (backtick can also not be escaped).

        In a special case, quotes that make a pair around a backtick can
        confuse the parser.
        For example, ```it's` > `that's``` will raise an error,
        as it forms a quoted string (``'s > `that'``) with a backtick inside.

        See also the Python documentation about lexical analysis
        (https://docs.python.org/3/reference/lexical_analysis.html)
        in combination with the source code in :mod:`pandas.core.computation.parsing`.

        Examples
        --------
        >>> df = pd.DataFrame({'A': range(1, 6),
        ...                    'B': range(10, 0, -2),
        ...                    'C C': range(10, 5, -1)})
        >>> df
           A   B  C C
        0  1  10   10
        1  2   8    9
        2  3   6    8
        3  4   4    7
        4  5   2    6
        >>> df.query('A > B')
           A  B  C C
        4  5  2    6

        The previous expression is equivalent to

        >>> df[df.A > df.B]
           A  B  C C
        4  5  2    6

        For columns with spaces in their name, you can use backtick quoting.

        >>> df.query('B == `C C`')
           A   B  C C
        0  1  10   10

        The previous expression is equivalent to

        >>> df[df.B == df['C C']]
           A   B  C C
        0  1  10   10
        """
        inplace = validate_bool_kwarg(inplace, "inplace")
        if not isinstance(expr, str):
            msg = f"expr must be a string to be evaluated, {type(expr)} given"
            raise ValueError(msg)
        kwargs["level"] = kwargs.pop("level", 0) + 1
        kwargs["target"] = None
        res = self.eval(expr, **kwargs)

        try:
            result = self.loc[res]
        except ValueError:
            # when res is multi-dimensional loc raises, but this is sometimes a
            # valid query
            result = self[res]

        if inplace:
            self._update_inplace(result)
            return None
        else:
            return result

    @overload
    def eval(self, expr: str, *, inplace: Literal[False] = ..., **kwargs) -> Any:
        ...

    @overload
    def eval(self, expr: str, *, inplace: Literal[True], **kwargs) -> None:
        ...

    def eval(self, expr: str, *, inplace: bool = False, **kwargs) -> Any | None:
        """
        Evaluate a string describing operations on DataFrame columns.

        Operates on columns only, not specific rows or elements.  This allows
        `eval` to run arbitrary code, which can make you vulnerable to code
        injection if you pass user input to this function.

        Parameters
        ----------
        expr : str
            The expression string to evaluate.
        inplace : bool, default False
            If the expression contains an assignment, whether to perform the
            operation inplace and mutate the existing DataFrame. Otherwise,
            a new DataFrame is returned.
        **kwargs
            See the documentation for :func:`eval` for complete details
            on the keyword arguments accepted by
            :meth:`~pandas.DataFrame.query`.

        Returns
        -------
        ndarray, scalar, pandas object, or None
            The result of the evaluation or None if ``inplace=True``.

        See Also
        --------
        DataFrame.query : Evaluates a boolean expression to query the columns
            of a frame.
        DataFrame.assign : Can evaluate an expression or function to create new
            values for a column.
        eval : Evaluate a Python expression as a string using various
            backends.

        Notes
        -----
        For more details see the API documentation for :func:`~eval`.
        For detailed examples see :ref:`enhancing performance with eval
        <enhancingperf.eval>`.

        Examples
        --------
        >>> df = pd.DataFrame({'A': range(1, 6), 'B': range(10, 0, -2)})
        >>> df
           A   B
        0  1  10
        1  2   8
        2  3   6
        3  4   4
        4  5   2
        >>> df.eval('A + B')
        0    11
        1    10
        2     9
        3     8
        4     7
        dtype: int64

        Assignment is allowed though by default the original DataFrame is not
        modified.

        >>> df.eval('C = A + B')
           A   B   C
        0  1  10  11
        1  2   8  10
        2  3   6   9
        3  4   4   8
        4  5   2   7
        >>> df
           A   B
        0  1  10
        1  2   8
        2  3   6
        3  4   4
        4  5   2

        Multiple columns can be assigned to using multi-line expressions:

        >>> df.eval(
        ...     '''
        ... C = A + B
        ... D = A - B
        ... '''
        ... )
           A   B   C  D
        0  1  10  11 -9
        1  2   8  10 -6
        2  3   6   9 -3
        3  4   4   8  0
        4  5   2   7  3
        """
        from pandas.core.computation.eval import eval as _eval

        inplace = validate_bool_kwarg(inplace, "inplace")
        kwargs["level"] = kwargs.pop("level", 0) + 1
        index_resolvers = self._get_index_resolvers()
        column_resolvers = self._get_cleaned_column_resolvers()
        resolvers = column_resolvers, index_resolvers
        if "target" not in kwargs:
            kwargs["target"] = self
        kwargs["resolvers"] = tuple(kwargs.get("resolvers", ())) + resolvers

        return _eval(expr, inplace=inplace, **kwargs)

    def select_dtypes(self, include=None, exclude=None) -> Self:
        """
        Return a subset of the DataFrame's columns based on the column dtypes.

        Parameters
        ----------
        include, exclude : scalar or list-like
            A selection of dtypes or strings to be included/excluded. At least
            one of these parameters must be supplied.

        Returns
        -------
        DataFrame
            The subset of the frame including the dtypes in ``include`` and
            excluding the dtypes in ``exclude``.

        Raises
        ------
        ValueError
            * If both of ``include`` and ``exclude`` are empty
            * If ``include`` and ``exclude`` have overlapping elements
            * If any kind of string dtype is passed in.

        See Also
        --------
        DataFrame.dtypes: Return Series with the data type of each column.

        Notes
        -----
        * To select all *numeric* types, use ``np.number`` or ``'number'``
        * To select strings you must use the ``object`` dtype, but note that
          this will return *all* object dtype columns
        * See the `numpy dtype hierarchy
          <https://numpy.org/doc/stable/reference/arrays.scalars.html>`__
        * To select datetimes, use ``np.datetime64``, ``'datetime'`` or
          ``'datetime64'``
        * To select timedeltas, use ``np.timedelta64``, ``'timedelta'`` or
          ``'timedelta64'``
        * To select Pandas categorical dtypes, use ``'category'``
        * To select Pandas datetimetz dtypes, use ``'datetimetz'``
          or ``'datetime64[ns, tz]'``

        Examples
        --------
        >>> df = pd.DataFrame({'a': [1, 2] * 3,
        ...                    'b': [True, False] * 3,
        ...                    'c': [1.0, 2.0] * 3})
        >>> df
                a      b  c
        0       1   True  1.0
        1       2  False  2.0
        2       1   True  1.0
        3       2  False  2.0
        4       1   True  1.0
        5       2  False  2.0

        >>> df.select_dtypes(include='bool')
           b
        0  True
        1  False
        2  True
        3  False
        4  True
        5  False

        >>> df.select_dtypes(include=['float64'])
           c
        0  1.0
        1  2.0
        2  1.0
        3  2.0
        4  1.0
        5  2.0

        >>> df.select_dtypes(exclude=['int64'])
               b    c
        0   True  1.0
        1  False  2.0
        2   True  1.0
        3  False  2.0
        4   True  1.0
        5  False  2.0
        """
        if not is_list_like(include):
            include = (include,) if include is not None else ()
        if not is_list_like(exclude):
            exclude = (exclude,) if exclude is not None else ()

        selection = (frozenset(include), frozenset(exclude))

        if not any(selection):
            raise ValueError("at least one of include or exclude must be nonempty")

        # convert the myriad valid dtypes object to a single representation
        def check_int_infer_dtype(dtypes):
            converted_dtypes: list[type] = []
            for dtype in dtypes:
                # Numpy maps int to different types (int32, in64) on Windows and Linux
                # see https://github.com/numpy/numpy/issues/9464
                if (isinstance(dtype, str) and dtype == "int") or (dtype is int):
                    converted_dtypes.append(np.int32)
                    converted_dtypes.append(np.int64)
                elif dtype == "float" or dtype is float:
                    # GH#42452 : np.dtype("float") coerces to np.float64 from Numpy 1.20
                    converted_dtypes.extend([np.float64, np.float32])
                else:
                    converted_dtypes.append(infer_dtype_from_object(dtype))
            return frozenset(converted_dtypes)

        include = check_int_infer_dtype(include)
        exclude = check_int_infer_dtype(exclude)

        for dtypes in (include, exclude):
            invalidate_string_dtypes(dtypes)

        # can't both include AND exclude!
        if not include.isdisjoint(exclude):
            raise ValueError(f"include and exclude overlap on {(include & exclude)}")

        def dtype_predicate(dtype: DtypeObj, dtypes_set) -> bool:
            # GH 46870: BooleanDtype._is_numeric == True but should be excluded
            dtype = dtype if not isinstance(dtype, ArrowDtype) else dtype.numpy_dtype
            return issubclass(dtype.type, tuple(dtypes_set)) or (
                np.number in dtypes_set
                and getattr(dtype, "_is_numeric", False)
                and not is_bool_dtype(dtype)
            )

        def predicate(arr: ArrayLike) -> bool:
            dtype = arr.dtype
            if include:
                if not dtype_predicate(dtype, include):
                    return False

            if exclude:
                if dtype_predicate(dtype, exclude):
                    return False

            return True

        mgr = self._mgr._get_data_subset(predicate).copy(deep=None)
        return self._constructor_from_mgr(mgr, axes=mgr.axes).__finalize__(self)

    def insert(
        self,
        loc: int,
        column: Hashable,
        value: Scalar | AnyArrayLike,
        allow_duplicates: bool | lib.NoDefault = lib.no_default,
    ) -> None:
        """
        Insert column into DataFrame at specified location.

        Raises a ValueError if `column` is already contained in the DataFrame,
        unless `allow_duplicates` is set to True.

        Parameters
        ----------
        loc : int
            Insertion index. Must verify 0 <= loc <= len(columns).
        column : str, number, or hashable object
            Label of the inserted column.
        value : Scalar, Series, or array-like
            Content of the inserted column.
        allow_duplicates : bool, optional, default lib.no_default
            Allow duplicate column labels to be created.

        See Also
        --------
        Index.insert : Insert new item by index.

        Examples
        --------
        >>> df = pd.DataFrame({'col1': [1, 2], 'col2': [3, 4]})
        >>> df
           col1  col2
        0     1     3
        1     2     4
        >>> df.insert(1, "newcol", [99, 99])
        >>> df
           col1  newcol  col2
        0     1      99     3
        1     2      99     4
        >>> df.insert(0, "col1", [100, 100], allow_duplicates=True)
        >>> df
           col1  col1  newcol  col2
        0   100     1      99     3
        1   100     2      99     4

        Notice that pandas uses index alignment in case of `value` from type `Series`:

        >>> df.insert(0, "col0", pd.Series([5, 6], index=[1, 2]))
        >>> df
           col0  col1  col1  newcol  col2
        0   NaN   100     1      99     3
        1   5.0   100     2      99     4
        """
        if allow_duplicates is lib.no_default:
            allow_duplicates = False
        if allow_duplicates and not self.flags.allows_duplicate_labels:
            raise ValueError(
                "Cannot specify 'allow_duplicates=True' when "
                "'self.flags.allows_duplicate_labels' is False."
            )
        if not allow_duplicates and column in self.columns:
            # Should this be a different kind of error??
            raise ValueError(f"cannot insert {column}, already exists")
        if not is_integer(loc):
            raise TypeError("loc must be int")
        # convert non stdlib ints to satisfy typing checks
        loc = int(loc)
        if isinstance(value, DataFrame) and len(value.columns) > 1:
            raise ValueError(
                f"Expected a one-dimensional object, got a DataFrame with "
                f"{len(value.columns)} columns instead."
            )
        elif isinstance(value, DataFrame):
            value = value.iloc[:, 0]

        value, refs = self._sanitize_column(value)
        self._mgr.insert(loc, column, value, refs=refs)

    def assign(self, **kwargs) -> DataFrame:
        r"""
        Assign new columns to a DataFrame.

        Returns a new object with all original columns in addition to new ones.
        Existing columns that are re-assigned will be overwritten.

        Parameters
        ----------
        **kwargs : dict of {str: callable or Series}
            The column names are keywords. If the values are
            callable, they are computed on the DataFrame and
            assigned to the new columns. The callable must not
            change input DataFrame (though pandas doesn't check it).
            If the values are not callable, (e.g. a Series, scalar, or array),
            they are simply assigned.

        Returns
        -------
        DataFrame
            A new DataFrame with the new columns in addition to
            all the existing columns.

        Notes
        -----
        Assigning multiple columns within the same ``assign`` is possible.
        Later items in '\*\*kwargs' may refer to newly created or modified
        columns in 'df'; items are computed and assigned into 'df' in order.

        Examples
        --------
        >>> df = pd.DataFrame({'temp_c': [17.0, 25.0]},
        ...                   index=['Portland', 'Berkeley'])
        >>> df
                  temp_c
        Portland    17.0
        Berkeley    25.0

        Where the value is a callable, evaluated on `df`:

        >>> df.assign(temp_f=lambda x: x.temp_c * 9 / 5 + 32)
                  temp_c  temp_f
        Portland    17.0    62.6
        Berkeley    25.0    77.0

        Alternatively, the same behavior can be achieved by directly
        referencing an existing Series or sequence:

        >>> df.assign(temp_f=df['temp_c'] * 9 / 5 + 32)
                  temp_c  temp_f
        Portland    17.0    62.6
        Berkeley    25.0    77.0

        You can create multiple columns within the same assign where one
        of the columns depends on another one defined within the same assign:

        >>> df.assign(temp_f=lambda x: x['temp_c'] * 9 / 5 + 32,
        ...           temp_k=lambda x: (x['temp_f'] + 459.67) * 5 / 9)
                  temp_c  temp_f  temp_k
        Portland    17.0    62.6  290.15
        Berkeley    25.0    77.0  298.15
        """
        data = self.copy(deep=None)

        for k, v in kwargs.items():
            data[k] = com.apply_if_callable(v, data)
        return data

    def _sanitize_column(self, value) -> tuple[ArrayLike, BlockValuesRefs | None]:
        """
        Ensures new columns (which go into the BlockManager as new blocks) are
        always copied (or a reference is being tracked to them under CoW)
        and converted into an array.

        Parameters
        ----------
        value : scalar, Series, or array-like

        Returns
        -------
        tuple of numpy.ndarray or ExtensionArray and optional BlockValuesRefs
        """
        self._ensure_valid_index(value)

        # Using a DataFrame would mean coercing values to one dtype
        assert not isinstance(value, DataFrame)
        if is_dict_like(value):
            if not isinstance(value, Series):
                value = Series(value)
            return _reindex_for_setitem(value, self.index)

        if is_list_like(value):
            com.require_length_match(value, self.index)
        return sanitize_array(value, self.index, copy=True, allow_2d=True), None

    @property
    def _series(self):
<<<<<<< HEAD
        return {
            item: Series(
                self._mgr.iget(idx).arrays[0],
                index=self.index,
                name=item,
            )
            for idx, item in enumerate(self.columns)
        }
=======
        return {item: self._ixs(idx, axis=1) for idx, item in enumerate(self.columns)}
>>>>>>> b5b8be04

    # ----------------------------------------------------------------------
    # Reindexing and alignment

    def _reindex_multi(
        self, axes: dict[str, Index], copy: bool, fill_value
    ) -> DataFrame:
        """
        We are guaranteed non-Nones in the axes.
        """

        new_index, row_indexer = self.index.reindex(axes["index"])
        new_columns, col_indexer = self.columns.reindex(axes["columns"])

        if row_indexer is not None and col_indexer is not None:
            # Fastpath. By doing two 'take's at once we avoid making an
            #  unnecessary copy.
            # We only get here with `self._can_fast_transpose`, which (almost)
            #  ensures that self.values is cheap. It may be worth making this
            #  condition more specific.
            indexer = row_indexer, col_indexer
            new_values = take_2d_multi(self.values, indexer, fill_value=fill_value)
            return self._constructor(
                new_values, index=new_index, columns=new_columns, copy=False
            )
        else:
            return self._reindex_with_indexers(
                {0: [new_index, row_indexer], 1: [new_columns, col_indexer]},
                copy=copy,
                fill_value=fill_value,
            )

    @Appender(
        """
        Examples
        --------
        >>> df = pd.DataFrame({"A": [1, 2, 3], "B": [4, 5, 6]})

        Change the row labels.

        >>> df.set_axis(['a', 'b', 'c'], axis='index')
           A  B
        a  1  4
        b  2  5
        c  3  6

        Change the column labels.

        >>> df.set_axis(['I', 'II'], axis='columns')
           I  II
        0  1   4
        1  2   5
        2  3   6
        """
    )
    @Substitution(
        klass=_shared_doc_kwargs["klass"],
        axes_single_arg=_shared_doc_kwargs["axes_single_arg"],
        extended_summary_sub=" column or",
        axis_description_sub=", and 1 identifies the columns",
        see_also_sub=" or columns",
    )
    @Appender(NDFrame.set_axis.__doc__)
    def set_axis(
        self,
        labels,
        *,
        axis: Axis = 0,
        copy: bool | None = None,
    ) -> DataFrame:
        return super().set_axis(labels, axis=axis, copy=copy)

    @doc(
        NDFrame.reindex,
        klass=_shared_doc_kwargs["klass"],
        optional_reindex=_shared_doc_kwargs["optional_reindex"],
    )
    def reindex(
        self,
        labels=None,
        *,
        index=None,
        columns=None,
        axis: Axis | None = None,
        method: ReindexMethod | None = None,
        copy: bool | None = None,
        level: Level | None = None,
        fill_value: Scalar | None = np.nan,
        limit: int | None = None,
        tolerance=None,
    ) -> DataFrame:
        return super().reindex(
            labels=labels,
            index=index,
            columns=columns,
            axis=axis,
            method=method,
            copy=copy,
            level=level,
            fill_value=fill_value,
            limit=limit,
            tolerance=tolerance,
        )

    @overload
    def drop(
        self,
        labels: IndexLabel = ...,
        *,
        axis: Axis = ...,
        index: IndexLabel = ...,
        columns: IndexLabel = ...,
        level: Level = ...,
        inplace: Literal[True],
        errors: IgnoreRaise = ...,
    ) -> None:
        ...

    @overload
    def drop(
        self,
        labels: IndexLabel = ...,
        *,
        axis: Axis = ...,
        index: IndexLabel = ...,
        columns: IndexLabel = ...,
        level: Level = ...,
        inplace: Literal[False] = ...,
        errors: IgnoreRaise = ...,
    ) -> DataFrame:
        ...

    @overload
    def drop(
        self,
        labels: IndexLabel = ...,
        *,
        axis: Axis = ...,
        index: IndexLabel = ...,
        columns: IndexLabel = ...,
        level: Level = ...,
        inplace: bool = ...,
        errors: IgnoreRaise = ...,
    ) -> DataFrame | None:
        ...

    def drop(
        self,
        labels: IndexLabel | None = None,
        *,
        axis: Axis = 0,
        index: IndexLabel | None = None,
        columns: IndexLabel | None = None,
        level: Level | None = None,
        inplace: bool = False,
        errors: IgnoreRaise = "raise",
    ) -> DataFrame | None:
        """
        Drop specified labels from rows or columns.

        Remove rows or columns by specifying label names and corresponding
        axis, or by directly specifying index or column names. When using a
        multi-index, labels on different levels can be removed by specifying
        the level. See the :ref:`user guide <advanced.shown_levels>`
        for more information about the now unused levels.

        Parameters
        ----------
        labels : single label or list-like
            Index or column labels to drop. A tuple will be used as a single
            label and not treated as a list-like.
        axis : {0 or 'index', 1 or 'columns'}, default 0
            Whether to drop labels from the index (0 or 'index') or
            columns (1 or 'columns').
        index : single label or list-like
            Alternative to specifying axis (``labels, axis=0``
            is equivalent to ``index=labels``).
        columns : single label or list-like
            Alternative to specifying axis (``labels, axis=1``
            is equivalent to ``columns=labels``).
        level : int or level name, optional
            For MultiIndex, level from which the labels will be removed.
        inplace : bool, default False
            If False, return a copy. Otherwise, do operation
            in place and return None.
        errors : {'ignore', 'raise'}, default 'raise'
            If 'ignore', suppress error and only existing labels are
            dropped.

        Returns
        -------
        DataFrame or None
            Returns DataFrame or None DataFrame with the specified
            index or column labels removed or None if inplace=True.

        Raises
        ------
        KeyError
            If any of the labels is not found in the selected axis.

        See Also
        --------
        DataFrame.loc : Label-location based indexer for selection by label.
        DataFrame.dropna : Return DataFrame with labels on given axis omitted
            where (all or any) data are missing.
        DataFrame.drop_duplicates : Return DataFrame with duplicate rows
            removed, optionally only considering certain columns.
        Series.drop : Return Series with specified index labels removed.

        Examples
        --------
        >>> df = pd.DataFrame(np.arange(12).reshape(3, 4),
        ...                   columns=['A', 'B', 'C', 'D'])
        >>> df
           A  B   C   D
        0  0  1   2   3
        1  4  5   6   7
        2  8  9  10  11

        Drop columns

        >>> df.drop(['B', 'C'], axis=1)
           A   D
        0  0   3
        1  4   7
        2  8  11

        >>> df.drop(columns=['B', 'C'])
           A   D
        0  0   3
        1  4   7
        2  8  11

        Drop a row by index

        >>> df.drop([0, 1])
           A  B   C   D
        2  8  9  10  11

        Drop columns and/or rows of MultiIndex DataFrame

        >>> midx = pd.MultiIndex(levels=[['llama', 'cow', 'falcon'],
        ...                              ['speed', 'weight', 'length']],
        ...                      codes=[[0, 0, 0, 1, 1, 1, 2, 2, 2],
        ...                             [0, 1, 2, 0, 1, 2, 0, 1, 2]])
        >>> df = pd.DataFrame(index=midx, columns=['big', 'small'],
        ...                   data=[[45, 30], [200, 100], [1.5, 1], [30, 20],
        ...                         [250, 150], [1.5, 0.8], [320, 250],
        ...                         [1, 0.8], [0.3, 0.2]])
        >>> df
                        big     small
        llama   speed   45.0    30.0
                weight  200.0   100.0
                length  1.5     1.0
        cow     speed   30.0    20.0
                weight  250.0   150.0
                length  1.5     0.8
        falcon  speed   320.0   250.0
                weight  1.0     0.8
                length  0.3     0.2

        Drop a specific index combination from the MultiIndex
        DataFrame, i.e., drop the combination ``'falcon'`` and
        ``'weight'``, which deletes only the corresponding row

        >>> df.drop(index=('falcon', 'weight'))
                        big     small
        llama   speed   45.0    30.0
                weight  200.0   100.0
                length  1.5     1.0
        cow     speed   30.0    20.0
                weight  250.0   150.0
                length  1.5     0.8
        falcon  speed   320.0   250.0
                length  0.3     0.2

        >>> df.drop(index='cow', columns='small')
                        big
        llama   speed   45.0
                weight  200.0
                length  1.5
        falcon  speed   320.0
                weight  1.0
                length  0.3

        >>> df.drop(index='length', level=1)
                        big     small
        llama   speed   45.0    30.0
                weight  200.0   100.0
        cow     speed   30.0    20.0
                weight  250.0   150.0
        falcon  speed   320.0   250.0
                weight  1.0     0.8
        """
        return super().drop(
            labels=labels,
            axis=axis,
            index=index,
            columns=columns,
            level=level,
            inplace=inplace,
            errors=errors,
        )

    @overload
    def rename(
        self,
        mapper: Renamer | None = ...,
        *,
        index: Renamer | None = ...,
        columns: Renamer | None = ...,
        axis: Axis | None = ...,
        copy: bool | None = ...,
        inplace: Literal[True],
        level: Level = ...,
        errors: IgnoreRaise = ...,
    ) -> None:
        ...

    @overload
    def rename(
        self,
        mapper: Renamer | None = ...,
        *,
        index: Renamer | None = ...,
        columns: Renamer | None = ...,
        axis: Axis | None = ...,
        copy: bool | None = ...,
        inplace: Literal[False] = ...,
        level: Level = ...,
        errors: IgnoreRaise = ...,
    ) -> DataFrame:
        ...

    @overload
    def rename(
        self,
        mapper: Renamer | None = ...,
        *,
        index: Renamer | None = ...,
        columns: Renamer | None = ...,
        axis: Axis | None = ...,
        copy: bool | None = ...,
        inplace: bool = ...,
        level: Level = ...,
        errors: IgnoreRaise = ...,
    ) -> DataFrame | None:
        ...

    def rename(
        self,
        mapper: Renamer | None = None,
        *,
        index: Renamer | None = None,
        columns: Renamer | None = None,
        axis: Axis | None = None,
        copy: bool | None = None,
        inplace: bool = False,
        level: Level | None = None,
        errors: IgnoreRaise = "ignore",
    ) -> DataFrame | None:
        """
        Rename columns or index labels.

        Function / dict values must be unique (1-to-1). Labels not contained in
        a dict / Series will be left as-is. Extra labels listed don't throw an
        error.

        See the :ref:`user guide <basics.rename>` for more.

        Parameters
        ----------
        mapper : dict-like or function
            Dict-like or function transformations to apply to
            that axis' values. Use either ``mapper`` and ``axis`` to
            specify the axis to target with ``mapper``, or ``index`` and
            ``columns``.
        index : dict-like or function
            Alternative to specifying axis (``mapper, axis=0``
            is equivalent to ``index=mapper``).
        columns : dict-like or function
            Alternative to specifying axis (``mapper, axis=1``
            is equivalent to ``columns=mapper``).
        axis : {0 or 'index', 1 or 'columns'}, default 0
            Axis to target with ``mapper``. Can be either the axis name
            ('index', 'columns') or number (0, 1). The default is 'index'.
        copy : bool, default True
            Also copy underlying data.
        inplace : bool, default False
            Whether to modify the DataFrame rather than creating a new one.
            If True then value of copy is ignored.
        level : int or level name, default None
            In case of a MultiIndex, only rename labels in the specified
            level.
        errors : {'ignore', 'raise'}, default 'ignore'
            If 'raise', raise a `KeyError` when a dict-like `mapper`, `index`,
            or `columns` contains labels that are not present in the Index
            being transformed.
            If 'ignore', existing keys will be renamed and extra keys will be
            ignored.

        Returns
        -------
        DataFrame or None
            DataFrame with the renamed axis labels or None if ``inplace=True``.

        Raises
        ------
        KeyError
            If any of the labels is not found in the selected axis and
            "errors='raise'".

        See Also
        --------
        DataFrame.rename_axis : Set the name of the axis.

        Examples
        --------
        ``DataFrame.rename`` supports two calling conventions

        * ``(index=index_mapper, columns=columns_mapper, ...)``
        * ``(mapper, axis={'index', 'columns'}, ...)``

        We *highly* recommend using keyword arguments to clarify your
        intent.

        Rename columns using a mapping:

        >>> df = pd.DataFrame({"A": [1, 2, 3], "B": [4, 5, 6]})
        >>> df.rename(columns={"A": "a", "B": "c"})
           a  c
        0  1  4
        1  2  5
        2  3  6

        Rename index using a mapping:

        >>> df.rename(index={0: "x", 1: "y", 2: "z"})
           A  B
        x  1  4
        y  2  5
        z  3  6

        Cast index labels to a different type:

        >>> df.index
        RangeIndex(start=0, stop=3, step=1)
        >>> df.rename(index=str).index
        Index(['0', '1', '2'], dtype='object')

        >>> df.rename(columns={"A": "a", "B": "b", "C": "c"}, errors="raise")
        Traceback (most recent call last):
        KeyError: ['C'] not found in axis

        Using axis-style parameters:

        >>> df.rename(str.lower, axis='columns')
           a  b
        0  1  4
        1  2  5
        2  3  6

        >>> df.rename({1: 2, 2: 4}, axis='index')
           A  B
        0  1  4
        2  2  5
        4  3  6
        """
        return super()._rename(
            mapper=mapper,
            index=index,
            columns=columns,
            axis=axis,
            copy=copy,
            inplace=inplace,
            level=level,
            errors=errors,
        )

    def pop(self, item: Hashable) -> Series:
        """
        Return item and drop from frame. Raise KeyError if not found.

        Parameters
        ----------
        item : label
            Label of column to be popped.

        Returns
        -------
        Series

        Examples
        --------
        >>> df = pd.DataFrame([('falcon', 'bird', 389.0),
        ...                    ('parrot', 'bird', 24.0),
        ...                    ('lion', 'mammal', 80.5),
        ...                    ('monkey', 'mammal', np.nan)],
        ...                   columns=('name', 'class', 'max_speed'))
        >>> df
             name   class  max_speed
        0  falcon    bird      389.0
        1  parrot    bird       24.0
        2    lion  mammal       80.5
        3  monkey  mammal        NaN

        >>> df.pop('class')
        0      bird
        1      bird
        2    mammal
        3    mammal
        Name: class, dtype: object

        >>> df
             name  max_speed
        0  falcon      389.0
        1  parrot       24.0
        2    lion       80.5
        3  monkey        NaN
        """
        return super().pop(item=item)

    def _replace_columnwise(
        self, mapping: dict[Hashable, tuple[Any, Any]], inplace: bool, regex
    ):
        """
        Dispatch to Series.replace column-wise.

        Parameters
        ----------
        mapping : dict
            of the form {col: (target, value)}
        inplace : bool
        regex : bool or same types as `to_replace` in DataFrame.replace

        Returns
        -------
        DataFrame or None
        """
        # Operate column-wise
        res = self if inplace else self.copy(deep=None)
        ax = self.columns

        for i, ax_value in enumerate(ax):
            if ax_value in mapping:
                ser = self.iloc[:, i]

                target, value = mapping[ax_value]
                newobj = ser.replace(target, value, regex=regex)

                res._iset_item(i, newobj, inplace=inplace)

        if inplace:
            return
        return res.__finalize__(self)

    @doc(NDFrame.shift, klass=_shared_doc_kwargs["klass"])
    def shift(
        self,
        periods: int | Sequence[int] = 1,
        freq: Frequency | None = None,
        axis: Axis = 0,
        fill_value: Hashable = lib.no_default,
        suffix: str | None = None,
    ) -> DataFrame:
        if freq is not None and fill_value is not lib.no_default:
            # GH#53832
            warnings.warn(
                "Passing a 'freq' together with a 'fill_value' silently ignores "
                "the fill_value and is deprecated. This will raise in a future "
                "version.",
                FutureWarning,
                stacklevel=find_stack_level(),
            )
            fill_value = lib.no_default

        axis = self._get_axis_number(axis)

        if is_list_like(periods):
            periods = cast(Sequence, periods)
            if axis == 1:
                raise ValueError(
                    "If `periods` contains multiple shifts, `axis` cannot be 1."
                )
            if len(periods) == 0:
                raise ValueError("If `periods` is an iterable, it cannot be empty.")
            from pandas.core.reshape.concat import concat

            shifted_dataframes = []
            for period in periods:
                if not is_integer(period):
                    raise TypeError(
                        f"Periods must be integer, but {period} is {type(period)}."
                    )
                period = cast(int, period)
                shifted_dataframes.append(
                    super()
                    .shift(periods=period, freq=freq, axis=axis, fill_value=fill_value)
                    .add_suffix(f"{suffix}_{period}" if suffix else f"_{period}")
                )
            return concat(shifted_dataframes, axis=1)
        elif suffix:
            raise ValueError("Cannot specify `suffix` if `periods` is an int.")
        periods = cast(int, periods)

        ncols = len(self.columns)
        arrays = self._mgr.arrays
        if axis == 1 and periods != 0 and ncols > 0 and freq is None:
            if fill_value is lib.no_default:
                # We will infer fill_value to match the closest column

                # Use a column that we know is valid for our column's dtype GH#38434
                label = self.columns[0]

                if periods > 0:
                    result = self.iloc[:, :-periods]
                    for col in range(min(ncols, abs(periods))):
                        # TODO(EA2D): doing this in a loop unnecessary with 2D EAs
                        # Define filler inside loop so we get a copy
                        filler = self.iloc[:, 0].shift(len(self))
                        result.insert(0, label, filler, allow_duplicates=True)
                else:
                    result = self.iloc[:, -periods:]
                    for col in range(min(ncols, abs(periods))):
                        # Define filler inside loop so we get a copy
                        filler = self.iloc[:, -1].shift(len(self))
                        result.insert(
                            len(result.columns), label, filler, allow_duplicates=True
                        )

                result.columns = self.columns.copy()
                return result
            elif len(arrays) > 1 or (
                # If we only have one block and we know that we can't
                #  keep the same dtype (i.e. the _can_hold_element check)
                #  then we can go through the reindex_indexer path
                #  (and avoid casting logic in the Block method).
                not can_hold_element(arrays[0], fill_value)
            ):
                # GH#35488 we need to watch out for multi-block cases
                # We only get here with fill_value not-lib.no_default
                nper = abs(periods)
                nper = min(nper, ncols)
                if periods > 0:
                    indexer = np.array(
                        [-1] * nper + list(range(ncols - periods)), dtype=np.intp
                    )
                else:
                    indexer = np.array(
                        list(range(nper, ncols)) + [-1] * nper, dtype=np.intp
                    )
                mgr = self._mgr.reindex_indexer(
                    self.columns,
                    indexer,
                    axis=0,
                    fill_value=fill_value,
                    allow_dups=True,
                )
                res_df = self._constructor_from_mgr(mgr, axes=mgr.axes)
                return res_df.__finalize__(self, method="shift")
            else:
                return self.T.shift(periods=periods, fill_value=fill_value).T

        return super().shift(
            periods=periods, freq=freq, axis=axis, fill_value=fill_value
        )

    @overload
    def set_index(
        self,
        keys,
        *,
        drop: bool = ...,
        append: bool = ...,
        inplace: Literal[False] = ...,
        verify_integrity: bool = ...,
    ) -> DataFrame:
        ...

    @overload
    def set_index(
        self,
        keys,
        *,
        drop: bool = ...,
        append: bool = ...,
        inplace: Literal[True],
        verify_integrity: bool = ...,
    ) -> None:
        ...

    def set_index(
        self,
        keys,
        *,
        drop: bool = True,
        append: bool = False,
        inplace: bool = False,
        verify_integrity: bool = False,
    ) -> DataFrame | None:
        """
        Set the DataFrame index using existing columns.

        Set the DataFrame index (row labels) using one or more existing
        columns or arrays (of the correct length). The index can replace the
        existing index or expand on it.

        Parameters
        ----------
        keys : label or array-like or list of labels/arrays
            This parameter can be either a single column key, a single array of
            the same length as the calling DataFrame, or a list containing an
            arbitrary combination of column keys and arrays. Here, "array"
            encompasses :class:`Series`, :class:`Index`, ``np.ndarray``, and
            instances of :class:`~collections.abc.Iterator`.
        drop : bool, default True
            Delete columns to be used as the new index.
        append : bool, default False
            Whether to append columns to existing index.
        inplace : bool, default False
            Whether to modify the DataFrame rather than creating a new one.
        verify_integrity : bool, default False
            Check the new index for duplicates. Otherwise defer the check until
            necessary. Setting to False will improve the performance of this
            method.

        Returns
        -------
        DataFrame or None
            Changed row labels or None if ``inplace=True``.

        See Also
        --------
        DataFrame.reset_index : Opposite of set_index.
        DataFrame.reindex : Change to new indices or expand indices.
        DataFrame.reindex_like : Change to same indices as other DataFrame.

        Examples
        --------
        >>> df = pd.DataFrame({'month': [1, 4, 7, 10],
        ...                    'year': [2012, 2014, 2013, 2014],
        ...                    'sale': [55, 40, 84, 31]})
        >>> df
           month  year  sale
        0      1  2012    55
        1      4  2014    40
        2      7  2013    84
        3     10  2014    31

        Set the index to become the 'month' column:

        >>> df.set_index('month')
               year  sale
        month
        1      2012    55
        4      2014    40
        7      2013    84
        10     2014    31

        Create a MultiIndex using columns 'year' and 'month':

        >>> df.set_index(['year', 'month'])
                    sale
        year  month
        2012  1     55
        2014  4     40
        2013  7     84
        2014  10    31

        Create a MultiIndex using an Index and a column:

        >>> df.set_index([pd.Index([1, 2, 3, 4]), 'year'])
                 month  sale
           year
        1  2012  1      55
        2  2014  4      40
        3  2013  7      84
        4  2014  10     31

        Create a MultiIndex using two Series:

        >>> s = pd.Series([1, 2, 3, 4])
        >>> df.set_index([s, s**2])
              month  year  sale
        1 1       1  2012    55
        2 4       4  2014    40
        3 9       7  2013    84
        4 16     10  2014    31
        """
        inplace = validate_bool_kwarg(inplace, "inplace")
        self._check_inplace_and_allows_duplicate_labels(inplace)
        if not isinstance(keys, list):
            keys = [keys]

        err_msg = (
            'The parameter "keys" may be a column key, one-dimensional '
            "array, or a list containing only valid column keys and "
            "one-dimensional arrays."
        )

        missing: list[Hashable] = []
        for col in keys:
            if isinstance(col, (Index, Series, np.ndarray, list, abc.Iterator)):
                # arrays are fine as long as they are one-dimensional
                # iterators get converted to list below
                if getattr(col, "ndim", 1) != 1:
                    raise ValueError(err_msg)
            else:
                # everything else gets tried as a key; see GH 24969
                try:
                    found = col in self.columns
                except TypeError as err:
                    raise TypeError(
                        f"{err_msg}. Received column of type {type(col)}"
                    ) from err
                else:
                    if not found:
                        missing.append(col)

        if missing:
            raise KeyError(f"None of {missing} are in the columns")

        if inplace:
            frame = self
        else:
            # GH 49473 Use "lazy copy" with Copy-on-Write
            frame = self.copy(deep=None)

        arrays: list[Index] = []
        names: list[Hashable] = []
        if append:
            names = list(self.index.names)
            if isinstance(self.index, MultiIndex):
                arrays.extend(
                    self.index._get_level_values(i) for i in range(self.index.nlevels)
                )
            else:
                arrays.append(self.index)

        to_remove: list[Hashable] = []
        for col in keys:
            if isinstance(col, MultiIndex):
                arrays.extend(col._get_level_values(n) for n in range(col.nlevels))
                names.extend(col.names)
            elif isinstance(col, (Index, Series)):
                # if Index then not MultiIndex (treated above)

                # error: Argument 1 to "append" of "list" has incompatible type
                #  "Union[Index, Series]"; expected "Index"
                arrays.append(col)  # type: ignore[arg-type]
                names.append(col.name)
            elif isinstance(col, (list, np.ndarray)):
                # error: Argument 1 to "append" of "list" has incompatible type
                # "Union[List[Any], ndarray]"; expected "Index"
                arrays.append(col)  # type: ignore[arg-type]
                names.append(None)
            elif isinstance(col, abc.Iterator):
                # error: Argument 1 to "append" of "list" has incompatible type
                # "List[Any]"; expected "Index"
                arrays.append(list(col))  # type: ignore[arg-type]
                names.append(None)
            # from here, col can only be a column label
            else:
                arrays.append(frame[col])
                names.append(col)
                if drop:
                    to_remove.append(col)

            if len(arrays[-1]) != len(self):
                # check newest element against length of calling frame, since
                # ensure_index_from_sequences would not raise for append=False.
                raise ValueError(
                    f"Length mismatch: Expected {len(self)} rows, "
                    f"received array of length {len(arrays[-1])}"
                )

        index = ensure_index_from_sequences(arrays, names)

        if verify_integrity and not index.is_unique:
            duplicates = index[index.duplicated()].unique()
            raise ValueError(f"Index has duplicate keys: {duplicates}")

        # use set to handle duplicate column names gracefully in case of drop
        for c in set(to_remove):
            del frame[c]

        # clear up memory usage
        index._cleanup()

        frame.index = index

        if not inplace:
            return frame
        return None

    @overload
    def reset_index(
        self,
        level: IndexLabel = ...,
        *,
        drop: bool = ...,
        inplace: Literal[False] = ...,
        col_level: Hashable = ...,
        col_fill: Hashable = ...,
        allow_duplicates: bool | lib.NoDefault = ...,
        names: Hashable | Sequence[Hashable] | None = None,
    ) -> DataFrame:
        ...

    @overload
    def reset_index(
        self,
        level: IndexLabel = ...,
        *,
        drop: bool = ...,
        inplace: Literal[True],
        col_level: Hashable = ...,
        col_fill: Hashable = ...,
        allow_duplicates: bool | lib.NoDefault = ...,
        names: Hashable | Sequence[Hashable] | None = None,
    ) -> None:
        ...

    @overload
    def reset_index(
        self,
        level: IndexLabel = ...,
        *,
        drop: bool = ...,
        inplace: bool = ...,
        col_level: Hashable = ...,
        col_fill: Hashable = ...,
        allow_duplicates: bool | lib.NoDefault = ...,
        names: Hashable | Sequence[Hashable] | None = None,
    ) -> DataFrame | None:
        ...

    def reset_index(
        self,
        level: IndexLabel | None = None,
        *,
        drop: bool = False,
        inplace: bool = False,
        col_level: Hashable = 0,
        col_fill: Hashable = "",
        allow_duplicates: bool | lib.NoDefault = lib.no_default,
        names: Hashable | Sequence[Hashable] | None = None,
    ) -> DataFrame | None:
        """
        Reset the index, or a level of it.

        Reset the index of the DataFrame, and use the default one instead.
        If the DataFrame has a MultiIndex, this method can remove one or more
        levels.

        Parameters
        ----------
        level : int, str, tuple, or list, default None
            Only remove the given levels from the index. Removes all levels by
            default.
        drop : bool, default False
            Do not try to insert index into dataframe columns. This resets
            the index to the default integer index.
        inplace : bool, default False
            Whether to modify the DataFrame rather than creating a new one.
        col_level : int or str, default 0
            If the columns have multiple levels, determines which level the
            labels are inserted into. By default it is inserted into the first
            level.
        col_fill : object, default ''
            If the columns have multiple levels, determines how the other
            levels are named. If None then the index name is repeated.
        allow_duplicates : bool, optional, default lib.no_default
            Allow duplicate column labels to be created.

            .. versionadded:: 1.5.0

        names : int, str or 1-dimensional list, default None
            Using the given string, rename the DataFrame column which contains the
            index data. If the DataFrame has a MultiIndex, this has to be a list or
            tuple with length equal to the number of levels.

            .. versionadded:: 1.5.0

        Returns
        -------
        DataFrame or None
            DataFrame with the new index or None if ``inplace=True``.

        See Also
        --------
        DataFrame.set_index : Opposite of reset_index.
        DataFrame.reindex : Change to new indices or expand indices.
        DataFrame.reindex_like : Change to same indices as other DataFrame.

        Examples
        --------
        >>> df = pd.DataFrame([('bird', 389.0),
        ...                    ('bird', 24.0),
        ...                    ('mammal', 80.5),
        ...                    ('mammal', np.nan)],
        ...                   index=['falcon', 'parrot', 'lion', 'monkey'],
        ...                   columns=('class', 'max_speed'))
        >>> df
                 class  max_speed
        falcon    bird      389.0
        parrot    bird       24.0
        lion    mammal       80.5
        monkey  mammal        NaN

        When we reset the index, the old index is added as a column, and a
        new sequential index is used:

        >>> df.reset_index()
            index   class  max_speed
        0  falcon    bird      389.0
        1  parrot    bird       24.0
        2    lion  mammal       80.5
        3  monkey  mammal        NaN

        We can use the `drop` parameter to avoid the old index being added as
        a column:

        >>> df.reset_index(drop=True)
            class  max_speed
        0    bird      389.0
        1    bird       24.0
        2  mammal       80.5
        3  mammal        NaN

        You can also use `reset_index` with `MultiIndex`.

        >>> index = pd.MultiIndex.from_tuples([('bird', 'falcon'),
        ...                                    ('bird', 'parrot'),
        ...                                    ('mammal', 'lion'),
        ...                                    ('mammal', 'monkey')],
        ...                                   names=['class', 'name'])
        >>> columns = pd.MultiIndex.from_tuples([('speed', 'max'),
        ...                                      ('species', 'type')])
        >>> df = pd.DataFrame([(389.0, 'fly'),
        ...                    (24.0, 'fly'),
        ...                    (80.5, 'run'),
        ...                    (np.nan, 'jump')],
        ...                   index=index,
        ...                   columns=columns)
        >>> df
                       speed species
                         max    type
        class  name
        bird   falcon  389.0     fly
               parrot   24.0     fly
        mammal lion     80.5     run
               monkey    NaN    jump

        Using the `names` parameter, choose a name for the index column:

        >>> df.reset_index(names=['classes', 'names'])
          classes   names  speed species
                             max    type
        0    bird  falcon  389.0     fly
        1    bird  parrot   24.0     fly
        2  mammal    lion   80.5     run
        3  mammal  monkey    NaN    jump

        If the index has multiple levels, we can reset a subset of them:

        >>> df.reset_index(level='class')
                 class  speed species
                          max    type
        name
        falcon    bird  389.0     fly
        parrot    bird   24.0     fly
        lion    mammal   80.5     run
        monkey  mammal    NaN    jump

        If we are not dropping the index, by default, it is placed in the top
        level. We can place it in another level:

        >>> df.reset_index(level='class', col_level=1)
                        speed species
                 class    max    type
        name
        falcon    bird  389.0     fly
        parrot    bird   24.0     fly
        lion    mammal   80.5     run
        monkey  mammal    NaN    jump

        When the index is inserted under another level, we can specify under
        which one with the parameter `col_fill`:

        >>> df.reset_index(level='class', col_level=1, col_fill='species')
                      species  speed species
                        class    max    type
        name
        falcon           bird  389.0     fly
        parrot           bird   24.0     fly
        lion           mammal   80.5     run
        monkey         mammal    NaN    jump

        If we specify a nonexistent level for `col_fill`, it is created:

        >>> df.reset_index(level='class', col_level=1, col_fill='genus')
                        genus  speed species
                        class    max    type
        name
        falcon           bird  389.0     fly
        parrot           bird   24.0     fly
        lion           mammal   80.5     run
        monkey         mammal    NaN    jump
        """
        inplace = validate_bool_kwarg(inplace, "inplace")
        self._check_inplace_and_allows_duplicate_labels(inplace)
        if inplace:
            new_obj = self
        else:
            new_obj = self.copy(deep=None)
        if allow_duplicates is not lib.no_default:
            allow_duplicates = validate_bool_kwarg(allow_duplicates, "allow_duplicates")

        new_index = default_index(len(new_obj))
        if level is not None:
            if not isinstance(level, (tuple, list)):
                level = [level]
            level = [self.index._get_level_number(lev) for lev in level]
            if len(level) < self.index.nlevels:
                new_index = self.index.droplevel(level)

        if not drop:
            to_insert: Iterable[tuple[Any, Any | None]]

            default = "index" if "index" not in self else "level_0"
            names = self.index._get_default_index_names(names, default)

            if isinstance(self.index, MultiIndex):
                to_insert = zip(self.index.levels, self.index.codes)
            else:
                to_insert = ((self.index, None),)

            multi_col = isinstance(self.columns, MultiIndex)
            for i, (lev, lab) in reversed(list(enumerate(to_insert))):
                if level is not None and i not in level:
                    continue
                name = names[i]
                if multi_col:
                    col_name = list(name) if isinstance(name, tuple) else [name]
                    if col_fill is None:
                        if len(col_name) not in (1, self.columns.nlevels):
                            raise ValueError(
                                "col_fill=None is incompatible "
                                f"with incomplete column name {name}"
                            )
                        col_fill = col_name[0]

                    lev_num = self.columns._get_level_number(col_level)
                    name_lst = [col_fill] * lev_num + col_name
                    missing = self.columns.nlevels - len(name_lst)
                    name_lst += [col_fill] * missing
                    name = tuple(name_lst)

                # to ndarray and maybe infer different dtype
                level_values = lev._values
                if level_values.dtype == np.object_:
                    level_values = lib.maybe_convert_objects(level_values)

                if lab is not None:
                    # if we have the codes, extract the values with a mask
                    level_values = algorithms.take(
                        level_values, lab, allow_fill=True, fill_value=lev._na_value
                    )

                new_obj.insert(
                    0,
                    name,
                    level_values,
                    allow_duplicates=allow_duplicates,
                )

        new_obj.index = new_index
        if not inplace:
            return new_obj

        return None

    # ----------------------------------------------------------------------
    # Reindex-based selection methods

    @doc(NDFrame.isna, klass=_shared_doc_kwargs["klass"])
    def isna(self) -> DataFrame:
        res_mgr = self._mgr.isna(func=isna)
        result = self._constructor_from_mgr(res_mgr, axes=res_mgr.axes)
        return result.__finalize__(self, method="isna")

    @doc(NDFrame.isna, klass=_shared_doc_kwargs["klass"])
    def isnull(self) -> DataFrame:
        """
        DataFrame.isnull is an alias for DataFrame.isna.
        """
        return self.isna()

    @doc(NDFrame.notna, klass=_shared_doc_kwargs["klass"])
    def notna(self) -> DataFrame:
        return ~self.isna()

    @doc(NDFrame.notna, klass=_shared_doc_kwargs["klass"])
    def notnull(self) -> DataFrame:
        """
        DataFrame.notnull is an alias for DataFrame.notna.
        """
        return ~self.isna()

    @overload
    def dropna(
        self,
        *,
        axis: Axis = ...,
        how: AnyAll | lib.NoDefault = ...,
        thresh: int | lib.NoDefault = ...,
        subset: IndexLabel = ...,
        inplace: Literal[False] = ...,
        ignore_index: bool = ...,
    ) -> DataFrame:
        ...

    @overload
    def dropna(
        self,
        *,
        axis: Axis = ...,
        how: AnyAll | lib.NoDefault = ...,
        thresh: int | lib.NoDefault = ...,
        subset: IndexLabel = ...,
        inplace: Literal[True],
        ignore_index: bool = ...,
    ) -> None:
        ...

    def dropna(
        self,
        *,
        axis: Axis = 0,
        how: AnyAll | lib.NoDefault = lib.no_default,
        thresh: int | lib.NoDefault = lib.no_default,
        subset: IndexLabel | None = None,
        inplace: bool = False,
        ignore_index: bool = False,
    ) -> DataFrame | None:
        """
        Remove missing values.

        See the :ref:`User Guide <missing_data>` for more on which values are
        considered missing, and how to work with missing data.

        Parameters
        ----------
        axis : {0 or 'index', 1 or 'columns'}, default 0
            Determine if rows or columns which contain missing values are
            removed.

            * 0, or 'index' : Drop rows which contain missing values.
            * 1, or 'columns' : Drop columns which contain missing value.

            Only a single axis is allowed.

        how : {'any', 'all'}, default 'any'
            Determine if row or column is removed from DataFrame, when we have
            at least one NA or all NA.

            * 'any' : If any NA values are present, drop that row or column.
            * 'all' : If all values are NA, drop that row or column.

        thresh : int, optional
            Require that many non-NA values. Cannot be combined with how.
        subset : column label or sequence of labels, optional
            Labels along other axis to consider, e.g. if you are dropping rows
            these would be a list of columns to include.
        inplace : bool, default False
            Whether to modify the DataFrame rather than creating a new one.
        ignore_index : bool, default ``False``
            If ``True``, the resulting axis will be labeled 0, 1, …, n - 1.

            .. versionadded:: 2.0.0

        Returns
        -------
        DataFrame or None
            DataFrame with NA entries dropped from it or None if ``inplace=True``.

        See Also
        --------
        DataFrame.isna: Indicate missing values.
        DataFrame.notna : Indicate existing (non-missing) values.
        DataFrame.fillna : Replace missing values.
        Series.dropna : Drop missing values.
        Index.dropna : Drop missing indices.

        Examples
        --------
        >>> df = pd.DataFrame({"name": ['Alfred', 'Batman', 'Catwoman'],
        ...                    "toy": [np.nan, 'Batmobile', 'Bullwhip'],
        ...                    "born": [pd.NaT, pd.Timestamp("1940-04-25"),
        ...                             pd.NaT]})
        >>> df
               name        toy       born
        0    Alfred        NaN        NaT
        1    Batman  Batmobile 1940-04-25
        2  Catwoman   Bullwhip        NaT

        Drop the rows where at least one element is missing.

        >>> df.dropna()
             name        toy       born
        1  Batman  Batmobile 1940-04-25

        Drop the columns where at least one element is missing.

        >>> df.dropna(axis='columns')
               name
        0    Alfred
        1    Batman
        2  Catwoman

        Drop the rows where all elements are missing.

        >>> df.dropna(how='all')
               name        toy       born
        0    Alfred        NaN        NaT
        1    Batman  Batmobile 1940-04-25
        2  Catwoman   Bullwhip        NaT

        Keep only the rows with at least 2 non-NA values.

        >>> df.dropna(thresh=2)
               name        toy       born
        1    Batman  Batmobile 1940-04-25
        2  Catwoman   Bullwhip        NaT

        Define in which columns to look for missing values.

        >>> df.dropna(subset=['name', 'toy'])
               name        toy       born
        1    Batman  Batmobile 1940-04-25
        2  Catwoman   Bullwhip        NaT
        """
        if (how is not lib.no_default) and (thresh is not lib.no_default):
            raise TypeError(
                "You cannot set both the how and thresh arguments at the same time."
            )

        if how is lib.no_default:
            how = "any"

        inplace = validate_bool_kwarg(inplace, "inplace")
        if isinstance(axis, (tuple, list)):
            # GH20987
            raise TypeError("supplying multiple axes to axis is no longer supported.")

        axis = self._get_axis_number(axis)
        agg_axis = 1 - axis

        agg_obj = self
        if subset is not None:
            # subset needs to be list
            if not is_list_like(subset):
                subset = [subset]
            ax = self._get_axis(agg_axis)
            indices = ax.get_indexer_for(subset)
            check = indices == -1
            if check.any():
                raise KeyError(np.array(subset)[check].tolist())
            agg_obj = self.take(indices, axis=agg_axis)

        if thresh is not lib.no_default:
            count = agg_obj.count(axis=agg_axis)
            mask = count >= thresh
        elif how == "any":
            # faster equivalent to 'agg_obj.count(agg_axis) == self.shape[agg_axis]'
            mask = notna(agg_obj).all(axis=agg_axis, bool_only=False)
        elif how == "all":
            # faster equivalent to 'agg_obj.count(agg_axis) > 0'
            mask = notna(agg_obj).any(axis=agg_axis, bool_only=False)
        else:
            raise ValueError(f"invalid how option: {how}")

        if np.all(mask):
            result = self.copy(deep=None)
        else:
            result = self.loc(axis=axis)[mask]

        if ignore_index:
            result.index = default_index(len(result))

        if not inplace:
            return result
        self._update_inplace(result)
        return None

    @overload
    def drop_duplicates(
        self,
        subset: Hashable | Sequence[Hashable] | None = ...,
        *,
        keep: DropKeep = ...,
        inplace: Literal[True],
        ignore_index: bool = ...,
    ) -> None:
        ...

    @overload
    def drop_duplicates(
        self,
        subset: Hashable | Sequence[Hashable] | None = ...,
        *,
        keep: DropKeep = ...,
        inplace: Literal[False] = ...,
        ignore_index: bool = ...,
    ) -> DataFrame:
        ...

    @overload
    def drop_duplicates(
        self,
        subset: Hashable | Sequence[Hashable] | None = ...,
        *,
        keep: DropKeep = ...,
        inplace: bool = ...,
        ignore_index: bool = ...,
    ) -> DataFrame | None:
        ...

    def drop_duplicates(
        self,
        subset: Hashable | Sequence[Hashable] | None = None,
        *,
        keep: DropKeep = "first",
        inplace: bool = False,
        ignore_index: bool = False,
    ) -> DataFrame | None:
        """
        Return DataFrame with duplicate rows removed.

        Considering certain columns is optional. Indexes, including time indexes
        are ignored.

        Parameters
        ----------
        subset : column label or sequence of labels, optional
            Only consider certain columns for identifying duplicates, by
            default use all of the columns.
        keep : {'first', 'last', ``False``}, default 'first'
            Determines which duplicates (if any) to keep.

            - 'first' : Drop duplicates except for the first occurrence.
            - 'last' : Drop duplicates except for the last occurrence.
            - ``False`` : Drop all duplicates.

        inplace : bool, default ``False``
            Whether to modify the DataFrame rather than creating a new one.
        ignore_index : bool, default ``False``
            If ``True``, the resulting axis will be labeled 0, 1, …, n - 1.

        Returns
        -------
        DataFrame or None
            DataFrame with duplicates removed or None if ``inplace=True``.

        See Also
        --------
        DataFrame.value_counts: Count unique combinations of columns.

        Examples
        --------
        Consider dataset containing ramen rating.

        >>> df = pd.DataFrame({
        ...     'brand': ['Yum Yum', 'Yum Yum', 'Indomie', 'Indomie', 'Indomie'],
        ...     'style': ['cup', 'cup', 'cup', 'pack', 'pack'],
        ...     'rating': [4, 4, 3.5, 15, 5]
        ... })
        >>> df
            brand style  rating
        0  Yum Yum   cup     4.0
        1  Yum Yum   cup     4.0
        2  Indomie   cup     3.5
        3  Indomie  pack    15.0
        4  Indomie  pack     5.0

        By default, it removes duplicate rows based on all columns.

        >>> df.drop_duplicates()
            brand style  rating
        0  Yum Yum   cup     4.0
        2  Indomie   cup     3.5
        3  Indomie  pack    15.0
        4  Indomie  pack     5.0

        To remove duplicates on specific column(s), use ``subset``.

        >>> df.drop_duplicates(subset=['brand'])
            brand style  rating
        0  Yum Yum   cup     4.0
        2  Indomie   cup     3.5

        To remove duplicates and keep last occurrences, use ``keep``.

        >>> df.drop_duplicates(subset=['brand', 'style'], keep='last')
            brand style  rating
        1  Yum Yum   cup     4.0
        2  Indomie   cup     3.5
        4  Indomie  pack     5.0
        """
        if self.empty:
            return self.copy(deep=None)

        inplace = validate_bool_kwarg(inplace, "inplace")
        ignore_index = validate_bool_kwarg(ignore_index, "ignore_index")

        result = self[-self.duplicated(subset, keep=keep)]
        if ignore_index:
            result.index = default_index(len(result))

        if inplace:
            self._update_inplace(result)
            return None
        else:
            return result

    def duplicated(
        self,
        subset: Hashable | Sequence[Hashable] | None = None,
        keep: DropKeep = "first",
    ) -> Series:
        """
        Return boolean Series denoting duplicate rows.

        Considering certain columns is optional.

        Parameters
        ----------
        subset : column label or sequence of labels, optional
            Only consider certain columns for identifying duplicates, by
            default use all of the columns.
        keep : {'first', 'last', False}, default 'first'
            Determines which duplicates (if any) to mark.

            - ``first`` : Mark duplicates as ``True`` except for the first occurrence.
            - ``last`` : Mark duplicates as ``True`` except for the last occurrence.
            - False : Mark all duplicates as ``True``.

        Returns
        -------
        Series
            Boolean series for each duplicated rows.

        See Also
        --------
        Index.duplicated : Equivalent method on index.
        Series.duplicated : Equivalent method on Series.
        Series.drop_duplicates : Remove duplicate values from Series.
        DataFrame.drop_duplicates : Remove duplicate values from DataFrame.

        Examples
        --------
        Consider dataset containing ramen rating.

        >>> df = pd.DataFrame({
        ...     'brand': ['Yum Yum', 'Yum Yum', 'Indomie', 'Indomie', 'Indomie'],
        ...     'style': ['cup', 'cup', 'cup', 'pack', 'pack'],
        ...     'rating': [4, 4, 3.5, 15, 5]
        ... })
        >>> df
            brand style  rating
        0  Yum Yum   cup     4.0
        1  Yum Yum   cup     4.0
        2  Indomie   cup     3.5
        3  Indomie  pack    15.0
        4  Indomie  pack     5.0

        By default, for each set of duplicated values, the first occurrence
        is set on False and all others on True.

        >>> df.duplicated()
        0    False
        1     True
        2    False
        3    False
        4    False
        dtype: bool

        By using 'last', the last occurrence of each set of duplicated values
        is set on False and all others on True.

        >>> df.duplicated(keep='last')
        0     True
        1    False
        2    False
        3    False
        4    False
        dtype: bool

        By setting ``keep`` on False, all duplicates are True.

        >>> df.duplicated(keep=False)
        0     True
        1     True
        2    False
        3    False
        4    False
        dtype: bool

        To find duplicates on specific column(s), use ``subset``.

        >>> df.duplicated(subset=['brand'])
        0    False
        1     True
        2    False
        3     True
        4     True
        dtype: bool
        """

        if self.empty:
            return self._constructor_sliced(dtype=bool)

        def f(vals) -> tuple[np.ndarray, int]:
            labels, shape = algorithms.factorize(vals, size_hint=len(self))
            return labels.astype("i8", copy=False), len(shape)

        if subset is None:
            # https://github.com/pandas-dev/pandas/issues/28770
            # Incompatible types in assignment (expression has type "Index", variable
            # has type "Sequence[Any]")
            subset = self.columns  # type: ignore[assignment]
        elif (
            not np.iterable(subset)
            or isinstance(subset, str)
            or isinstance(subset, tuple)
            and subset in self.columns
        ):
            subset = (subset,)

        #  needed for mypy since can't narrow types using np.iterable
        subset = cast(Sequence, subset)

        # Verify all columns in subset exist in the queried dataframe
        # Otherwise, raise a KeyError, same as if you try to __getitem__ with a
        # key that doesn't exist.
        diff = set(subset) - set(self.columns)
        if diff:
            raise KeyError(Index(diff))

        if len(subset) == 1 and self.columns.is_unique:
            # GH#45236 This is faster than get_group_index below
            result = self[subset[0]].duplicated(keep)
            result.name = None
        else:
            vals = (col.values for name, col in self.items() if name in subset)
            labels, shape = map(list, zip(*map(f, vals)))

            ids = get_group_index(
                labels,
                # error: Argument 1 to "tuple" has incompatible type "List[_T]";
                # expected "Iterable[int]"
                tuple(shape),  # type: ignore[arg-type]
                sort=False,
                xnull=False,
            )
            result = self._constructor_sliced(duplicated(ids, keep), index=self.index)
        return result.__finalize__(self, method="duplicated")

    # ----------------------------------------------------------------------
    # Sorting
    # error: Signature of "sort_values" incompatible with supertype "NDFrame"
    @overload  # type: ignore[override]
    def sort_values(
        self,
        by: IndexLabel,
        *,
        axis: Axis = ...,
        ascending=...,
        inplace: Literal[False] = ...,
        kind: SortKind = ...,
        na_position: NaPosition = ...,
        ignore_index: bool = ...,
        key: ValueKeyFunc = ...,
    ) -> DataFrame:
        ...

    @overload
    def sort_values(
        self,
        by: IndexLabel,
        *,
        axis: Axis = ...,
        ascending=...,
        inplace: Literal[True],
        kind: SortKind = ...,
        na_position: str = ...,
        ignore_index: bool = ...,
        key: ValueKeyFunc = ...,
    ) -> None:
        ...

    def sort_values(
        self,
        by: IndexLabel,
        *,
        axis: Axis = 0,
        ascending: bool | list[bool] | tuple[bool, ...] = True,
        inplace: bool = False,
        kind: SortKind = "quicksort",
        na_position: str = "last",
        ignore_index: bool = False,
        key: ValueKeyFunc | None = None,
    ) -> DataFrame | None:
        """
        Sort by the values along either axis.

        Parameters
        ----------
        by : str or list of str
            Name or list of names to sort by.

            - if `axis` is 0 or `'index'` then `by` may contain index
              levels and/or column labels.
            - if `axis` is 1 or `'columns'` then `by` may contain column
              levels and/or index labels.
        axis : "{0 or 'index', 1 or 'columns'}", default 0
             Axis to be sorted.
        ascending : bool or list of bool, default True
             Sort ascending vs. descending. Specify list for multiple sort
             orders.  If this is a list of bools, must match the length of
             the by.
        inplace : bool, default False
             If True, perform operation in-place.
        kind : {'quicksort', 'mergesort', 'heapsort', 'stable'}, default 'quicksort'
             Choice of sorting algorithm. See also :func:`numpy.sort` for more
             information. `mergesort` and `stable` are the only stable algorithms. For
             DataFrames, this option is only applied when sorting on a single
             column or label.
        na_position : {'first', 'last'}, default 'last'
             Puts NaNs at the beginning if `first`; `last` puts NaNs at the
             end.
        ignore_index : bool, default False
             If True, the resulting axis will be labeled 0, 1, …, n - 1.
        key : callable, optional
            Apply the key function to the values
            before sorting. This is similar to the `key` argument in the
            builtin :meth:`sorted` function, with the notable difference that
            this `key` function should be *vectorized*. It should expect a
            ``Series`` and return a Series with the same shape as the input.
            It will be applied to each column in `by` independently.

        Returns
        -------
        DataFrame or None
            DataFrame with sorted values or None if ``inplace=True``.

        See Also
        --------
        DataFrame.sort_index : Sort a DataFrame by the index.
        Series.sort_values : Similar method for a Series.

        Examples
        --------
        >>> df = pd.DataFrame({
        ...     'col1': ['A', 'A', 'B', np.nan, 'D', 'C'],
        ...     'col2': [2, 1, 9, 8, 7, 4],
        ...     'col3': [0, 1, 9, 4, 2, 3],
        ...     'col4': ['a', 'B', 'c', 'D', 'e', 'F']
        ... })
        >>> df
          col1  col2  col3 col4
        0    A     2     0    a
        1    A     1     1    B
        2    B     9     9    c
        3  NaN     8     4    D
        4    D     7     2    e
        5    C     4     3    F

        Sort by col1

        >>> df.sort_values(by=['col1'])
          col1  col2  col3 col4
        0    A     2     0    a
        1    A     1     1    B
        2    B     9     9    c
        5    C     4     3    F
        4    D     7     2    e
        3  NaN     8     4    D

        Sort by multiple columns

        >>> df.sort_values(by=['col1', 'col2'])
          col1  col2  col3 col4
        1    A     1     1    B
        0    A     2     0    a
        2    B     9     9    c
        5    C     4     3    F
        4    D     7     2    e
        3  NaN     8     4    D

        Sort Descending

        >>> df.sort_values(by='col1', ascending=False)
          col1  col2  col3 col4
        4    D     7     2    e
        5    C     4     3    F
        2    B     9     9    c
        0    A     2     0    a
        1    A     1     1    B
        3  NaN     8     4    D

        Putting NAs first

        >>> df.sort_values(by='col1', ascending=False, na_position='first')
          col1  col2  col3 col4
        3  NaN     8     4    D
        4    D     7     2    e
        5    C     4     3    F
        2    B     9     9    c
        0    A     2     0    a
        1    A     1     1    B

        Sorting with a key function

        >>> df.sort_values(by='col4', key=lambda col: col.str.lower())
           col1  col2  col3 col4
        0    A     2     0    a
        1    A     1     1    B
        2    B     9     9    c
        3  NaN     8     4    D
        4    D     7     2    e
        5    C     4     3    F

        Natural sort with the key argument,
        using the `natsort <https://github.com/SethMMorton/natsort>` package.

        >>> df = pd.DataFrame({
        ...    "time": ['0hr', '128hr', '72hr', '48hr', '96hr'],
        ...    "value": [10, 20, 30, 40, 50]
        ... })
        >>> df
            time  value
        0    0hr     10
        1  128hr     20
        2   72hr     30
        3   48hr     40
        4   96hr     50
        >>> from natsort import index_natsorted
        >>> df.sort_values(
        ...     by="time",
        ...     key=lambda x: np.argsort(index_natsorted(df["time"]))
        ... )
            time  value
        0    0hr     10
        3   48hr     40
        2   72hr     30
        4   96hr     50
        1  128hr     20
        """
        inplace = validate_bool_kwarg(inplace, "inplace")
        axis = self._get_axis_number(axis)
        ascending = validate_ascending(ascending)
        if not isinstance(by, list):
            by = [by]
        # error: Argument 1 to "len" has incompatible type "Union[bool, List[bool]]";
        # expected "Sized"
        if is_sequence(ascending) and (
            len(by) != len(ascending)  # type: ignore[arg-type]
        ):
            # error: Argument 1 to "len" has incompatible type "Union[bool,
            # List[bool]]"; expected "Sized"
            raise ValueError(
                f"Length of ascending ({len(ascending)})"  # type: ignore[arg-type]
                f" != length of by ({len(by)})"
            )
        if len(by) > 1:
            keys = [self._get_label_or_level_values(x, axis=axis) for x in by]

            # need to rewrap columns in Series to apply key function
            if key is not None:
                # error: List comprehension has incompatible type List[Series];
                # expected List[ndarray]
                keys = [
                    Series(k, name=name)  # type: ignore[misc]
                    for (k, name) in zip(keys, by)
                ]

            indexer = lexsort_indexer(
                keys, orders=ascending, na_position=na_position, key=key
            )
        elif len(by):
            # len(by) == 1

            k = self._get_label_or_level_values(by[0], axis=axis)

            # need to rewrap column in Series to apply key function
            if key is not None:
                # error: Incompatible types in assignment (expression has type
                # "Series", variable has type "ndarray")
                k = Series(k, name=by[0])  # type: ignore[assignment]

            if isinstance(ascending, (tuple, list)):
                ascending = ascending[0]

            indexer = nargsort(
                k, kind=kind, ascending=ascending, na_position=na_position, key=key
            )
        else:
            if inplace:
                return self._update_inplace(self)
            else:
                return self.copy(deep=None)

        if is_range_indexer(indexer, len(indexer)):
            result = self.copy(deep=(not inplace and not using_copy_on_write()))
            if ignore_index:
                result.index = default_index(len(result))

            if inplace:
                return self._update_inplace(result)
            else:
                return result

        new_data = self._mgr.take(
            indexer, axis=self._get_block_manager_axis(axis), verify=False
        )

        if ignore_index:
            new_data.set_axis(
                self._get_block_manager_axis(axis), default_index(len(indexer))
            )

        result = self._constructor_from_mgr(new_data, axes=new_data.axes)
        if inplace:
            return self._update_inplace(result)
        else:
            return result.__finalize__(self, method="sort_values")

    @overload
    def sort_index(
        self,
        *,
        axis: Axis = ...,
        level: IndexLabel = ...,
        ascending: bool | Sequence[bool] = ...,
        inplace: Literal[True],
        kind: SortKind = ...,
        na_position: NaPosition = ...,
        sort_remaining: bool = ...,
        ignore_index: bool = ...,
        key: IndexKeyFunc = ...,
    ) -> None:
        ...

    @overload
    def sort_index(
        self,
        *,
        axis: Axis = ...,
        level: IndexLabel = ...,
        ascending: bool | Sequence[bool] = ...,
        inplace: Literal[False] = ...,
        kind: SortKind = ...,
        na_position: NaPosition = ...,
        sort_remaining: bool = ...,
        ignore_index: bool = ...,
        key: IndexKeyFunc = ...,
    ) -> DataFrame:
        ...

    @overload
    def sort_index(
        self,
        *,
        axis: Axis = ...,
        level: IndexLabel = ...,
        ascending: bool | Sequence[bool] = ...,
        inplace: bool = ...,
        kind: SortKind = ...,
        na_position: NaPosition = ...,
        sort_remaining: bool = ...,
        ignore_index: bool = ...,
        key: IndexKeyFunc = ...,
    ) -> DataFrame | None:
        ...

    def sort_index(
        self,
        *,
        axis: Axis = 0,
        level: IndexLabel | None = None,
        ascending: bool | Sequence[bool] = True,
        inplace: bool = False,
        kind: SortKind = "quicksort",
        na_position: NaPosition = "last",
        sort_remaining: bool = True,
        ignore_index: bool = False,
        key: IndexKeyFunc | None = None,
    ) -> DataFrame | None:
        """
        Sort object by labels (along an axis).

        Returns a new DataFrame sorted by label if `inplace` argument is
        ``False``, otherwise updates the original DataFrame and returns None.

        Parameters
        ----------
        axis : {0 or 'index', 1 or 'columns'}, default 0
            The axis along which to sort.  The value 0 identifies the rows,
            and 1 identifies the columns.
        level : int or level name or list of ints or list of level names
            If not None, sort on values in specified index level(s).
        ascending : bool or list-like of bools, default True
            Sort ascending vs. descending. When the index is a MultiIndex the
            sort direction can be controlled for each level individually.
        inplace : bool, default False
            Whether to modify the DataFrame rather than creating a new one.
        kind : {'quicksort', 'mergesort', 'heapsort', 'stable'}, default 'quicksort'
            Choice of sorting algorithm. See also :func:`numpy.sort` for more
            information. `mergesort` and `stable` are the only stable algorithms. For
            DataFrames, this option is only applied when sorting on a single
            column or label.
        na_position : {'first', 'last'}, default 'last'
            Puts NaNs at the beginning if `first`; `last` puts NaNs at the end.
            Not implemented for MultiIndex.
        sort_remaining : bool, default True
            If True and sorting by level and index is multilevel, sort by other
            levels too (in order) after sorting by specified level.
        ignore_index : bool, default False
            If True, the resulting axis will be labeled 0, 1, …, n - 1.
        key : callable, optional
            If not None, apply the key function to the index values
            before sorting. This is similar to the `key` argument in the
            builtin :meth:`sorted` function, with the notable difference that
            this `key` function should be *vectorized*. It should expect an
            ``Index`` and return an ``Index`` of the same shape. For MultiIndex
            inputs, the key is applied *per level*.

        Returns
        -------
        DataFrame or None
            The original DataFrame sorted by the labels or None if ``inplace=True``.

        See Also
        --------
        Series.sort_index : Sort Series by the index.
        DataFrame.sort_values : Sort DataFrame by the value.
        Series.sort_values : Sort Series by the value.

        Examples
        --------
        >>> df = pd.DataFrame([1, 2, 3, 4, 5], index=[100, 29, 234, 1, 150],
        ...                   columns=['A'])
        >>> df.sort_index()
             A
        1    4
        29   2
        100  1
        150  5
        234  3

        By default, it sorts in ascending order, to sort in descending order,
        use ``ascending=False``

        >>> df.sort_index(ascending=False)
             A
        234  3
        150  5
        100  1
        29   2
        1    4

        A key function can be specified which is applied to the index before
        sorting. For a ``MultiIndex`` this is applied to each level separately.

        >>> df = pd.DataFrame({"a": [1, 2, 3, 4]}, index=['A', 'b', 'C', 'd'])
        >>> df.sort_index(key=lambda x: x.str.lower())
           a
        A  1
        b  2
        C  3
        d  4
        """
        return super().sort_index(
            axis=axis,
            level=level,
            ascending=ascending,
            inplace=inplace,
            kind=kind,
            na_position=na_position,
            sort_remaining=sort_remaining,
            ignore_index=ignore_index,
            key=key,
        )

    def value_counts(
        self,
        subset: IndexLabel | None = None,
        normalize: bool = False,
        sort: bool = True,
        ascending: bool = False,
        dropna: bool = True,
    ) -> Series:
        """
        Return a Series containing the frequency of each distinct row in the Dataframe.

        Parameters
        ----------
        subset : label or list of labels, optional
            Columns to use when counting unique combinations.
        normalize : bool, default False
            Return proportions rather than frequencies.
        sort : bool, default True
            Sort by frequencies when True. Sort by DataFrame column values when False.
        ascending : bool, default False
            Sort in ascending order.
        dropna : bool, default True
            Don't include counts of rows that contain NA values.

            .. versionadded:: 1.3.0

        Returns
        -------
        Series

        See Also
        --------
        Series.value_counts: Equivalent method on Series.

        Notes
        -----
        The returned Series will have a MultiIndex with one level per input
        column but an Index (non-multi) for a single label. By default, rows
        that contain any NA values are omitted from the result. By default,
        the resulting Series will be in descending order so that the first
        element is the most frequently-occurring row.

        Examples
        --------
        >>> df = pd.DataFrame({'num_legs': [2, 4, 4, 6],
        ...                    'num_wings': [2, 0, 0, 0]},
        ...                   index=['falcon', 'dog', 'cat', 'ant'])
        >>> df
                num_legs  num_wings
        falcon         2          2
        dog            4          0
        cat            4          0
        ant            6          0

        >>> df.value_counts()
        num_legs  num_wings
        4         0            2
        2         2            1
        6         0            1
        Name: count, dtype: int64

        >>> df.value_counts(sort=False)
        num_legs  num_wings
        2         2            1
        4         0            2
        6         0            1
        Name: count, dtype: int64

        >>> df.value_counts(ascending=True)
        num_legs  num_wings
        2         2            1
        6         0            1
        4         0            2
        Name: count, dtype: int64

        >>> df.value_counts(normalize=True)
        num_legs  num_wings
        4         0            0.50
        2         2            0.25
        6         0            0.25
        Name: proportion, dtype: float64

        With `dropna` set to `False` we can also count rows with NA values.

        >>> df = pd.DataFrame({'first_name': ['John', 'Anne', 'John', 'Beth'],
        ...                    'middle_name': ['Smith', pd.NA, pd.NA, 'Louise']})
        >>> df
          first_name middle_name
        0       John       Smith
        1       Anne        <NA>
        2       John        <NA>
        3       Beth      Louise

        >>> df.value_counts()
        first_name  middle_name
        Beth        Louise         1
        John        Smith          1
        Name: count, dtype: int64

        >>> df.value_counts(dropna=False)
        first_name  middle_name
        Anne        NaN            1
        Beth        Louise         1
        John        Smith          1
                    NaN            1
        Name: count, dtype: int64

        >>> df.value_counts("first_name")
        first_name
        John    2
        Anne    1
        Beth    1
        Name: count, dtype: int64
        """
        if subset is None:
            subset = self.columns.tolist()

        name = "proportion" if normalize else "count"
        counts = self.groupby(subset, dropna=dropna, observed=False).grouper.size()
        counts.name = name

        if sort:
            counts = counts.sort_values(ascending=ascending)
        if normalize:
            counts /= counts.sum()

        # Force MultiIndex for a list_like subset with a single column
        if is_list_like(subset) and len(subset) == 1:  # type: ignore[arg-type]
            counts.index = MultiIndex.from_arrays(
                [counts.index], names=[counts.index.name]
            )

        return counts

    def nlargest(
        self, n: int, columns: IndexLabel, keep: NsmallestNlargestKeep = "first"
    ) -> DataFrame:
        """
        Return the first `n` rows ordered by `columns` in descending order.

        Return the first `n` rows with the largest values in `columns`, in
        descending order. The columns that are not specified are returned as
        well, but not used for ordering.

        This method is equivalent to
        ``df.sort_values(columns, ascending=False).head(n)``, but more
        performant.

        Parameters
        ----------
        n : int
            Number of rows to return.
        columns : label or list of labels
            Column label(s) to order by.
        keep : {'first', 'last', 'all'}, default 'first'
            Where there are duplicate values:

            - ``first`` : prioritize the first occurrence(s)
            - ``last`` : prioritize the last occurrence(s)
            - ``all`` : do not drop any duplicates, even it means
              selecting more than `n` items.

        Returns
        -------
        DataFrame
            The first `n` rows ordered by the given columns in descending
            order.

        See Also
        --------
        DataFrame.nsmallest : Return the first `n` rows ordered by `columns` in
            ascending order.
        DataFrame.sort_values : Sort DataFrame by the values.
        DataFrame.head : Return the first `n` rows without re-ordering.

        Notes
        -----
        This function cannot be used with all column types. For example, when
        specifying columns with `object` or `category` dtypes, ``TypeError`` is
        raised.

        Examples
        --------
        >>> df = pd.DataFrame({'population': [59000000, 65000000, 434000,
        ...                                   434000, 434000, 337000, 11300,
        ...                                   11300, 11300],
        ...                    'GDP': [1937894, 2583560 , 12011, 4520, 12128,
        ...                            17036, 182, 38, 311],
        ...                    'alpha-2': ["IT", "FR", "MT", "MV", "BN",
        ...                                "IS", "NR", "TV", "AI"]},
        ...                   index=["Italy", "France", "Malta",
        ...                          "Maldives", "Brunei", "Iceland",
        ...                          "Nauru", "Tuvalu", "Anguilla"])
        >>> df
                  population      GDP alpha-2
        Italy       59000000  1937894      IT
        France      65000000  2583560      FR
        Malta         434000    12011      MT
        Maldives      434000     4520      MV
        Brunei        434000    12128      BN
        Iceland       337000    17036      IS
        Nauru          11300      182      NR
        Tuvalu         11300       38      TV
        Anguilla       11300      311      AI

        In the following example, we will use ``nlargest`` to select the three
        rows having the largest values in column "population".

        >>> df.nlargest(3, 'population')
                population      GDP alpha-2
        France    65000000  2583560      FR
        Italy     59000000  1937894      IT
        Malta       434000    12011      MT

        When using ``keep='last'``, ties are resolved in reverse order:

        >>> df.nlargest(3, 'population', keep='last')
                population      GDP alpha-2
        France    65000000  2583560      FR
        Italy     59000000  1937894      IT
        Brunei      434000    12128      BN

        When using ``keep='all'``, all duplicate items are maintained:

        >>> df.nlargest(3, 'population', keep='all')
                  population      GDP alpha-2
        France      65000000  2583560      FR
        Italy       59000000  1937894      IT
        Malta         434000    12011      MT
        Maldives      434000     4520      MV
        Brunei        434000    12128      BN

        To order by the largest values in column "population" and then "GDP",
        we can specify multiple columns like in the next example.

        >>> df.nlargest(3, ['population', 'GDP'])
                population      GDP alpha-2
        France    65000000  2583560      FR
        Italy     59000000  1937894      IT
        Brunei      434000    12128      BN
        """
        return selectn.SelectNFrame(self, n=n, keep=keep, columns=columns).nlargest()

    def nsmallest(
        self, n: int, columns: IndexLabel, keep: NsmallestNlargestKeep = "first"
    ) -> DataFrame:
        """
        Return the first `n` rows ordered by `columns` in ascending order.

        Return the first `n` rows with the smallest values in `columns`, in
        ascending order. The columns that are not specified are returned as
        well, but not used for ordering.

        This method is equivalent to
        ``df.sort_values(columns, ascending=True).head(n)``, but more
        performant.

        Parameters
        ----------
        n : int
            Number of items to retrieve.
        columns : list or str
            Column name or names to order by.
        keep : {'first', 'last', 'all'}, default 'first'
            Where there are duplicate values:

            - ``first`` : take the first occurrence.
            - ``last`` : take the last occurrence.
            - ``all`` : do not drop any duplicates, even it means
              selecting more than `n` items.

        Returns
        -------
        DataFrame

        See Also
        --------
        DataFrame.nlargest : Return the first `n` rows ordered by `columns` in
            descending order.
        DataFrame.sort_values : Sort DataFrame by the values.
        DataFrame.head : Return the first `n` rows without re-ordering.

        Examples
        --------
        >>> df = pd.DataFrame({'population': [59000000, 65000000, 434000,
        ...                                   434000, 434000, 337000, 337000,
        ...                                   11300, 11300],
        ...                    'GDP': [1937894, 2583560 , 12011, 4520, 12128,
        ...                            17036, 182, 38, 311],
        ...                    'alpha-2': ["IT", "FR", "MT", "MV", "BN",
        ...                                "IS", "NR", "TV", "AI"]},
        ...                   index=["Italy", "France", "Malta",
        ...                          "Maldives", "Brunei", "Iceland",
        ...                          "Nauru", "Tuvalu", "Anguilla"])
        >>> df
                  population      GDP alpha-2
        Italy       59000000  1937894      IT
        France      65000000  2583560      FR
        Malta         434000    12011      MT
        Maldives      434000     4520      MV
        Brunei        434000    12128      BN
        Iceland       337000    17036      IS
        Nauru         337000      182      NR
        Tuvalu         11300       38      TV
        Anguilla       11300      311      AI

        In the following example, we will use ``nsmallest`` to select the
        three rows having the smallest values in column "population".

        >>> df.nsmallest(3, 'population')
                  population    GDP alpha-2
        Tuvalu         11300     38      TV
        Anguilla       11300    311      AI
        Iceland       337000  17036      IS

        When using ``keep='last'``, ties are resolved in reverse order:

        >>> df.nsmallest(3, 'population', keep='last')
                  population  GDP alpha-2
        Anguilla       11300  311      AI
        Tuvalu         11300   38      TV
        Nauru         337000  182      NR

        When using ``keep='all'``, all duplicate items are maintained:

        >>> df.nsmallest(3, 'population', keep='all')
                  population    GDP alpha-2
        Tuvalu         11300     38      TV
        Anguilla       11300    311      AI
        Iceland       337000  17036      IS
        Nauru         337000    182      NR

        To order by the smallest values in column "population" and then "GDP", we can
        specify multiple columns like in the next example.

        >>> df.nsmallest(3, ['population', 'GDP'])
                  population  GDP alpha-2
        Tuvalu         11300   38      TV
        Anguilla       11300  311      AI
        Nauru         337000  182      NR
        """
        return selectn.SelectNFrame(self, n=n, keep=keep, columns=columns).nsmallest()

    @doc(
        Series.swaplevel,
        klass=_shared_doc_kwargs["klass"],
        extra_params=dedent(
            """axis : {0 or 'index', 1 or 'columns'}, default 0
            The axis to swap levels on. 0 or 'index' for row-wise, 1 or
            'columns' for column-wise."""
        ),
        examples=dedent(
            """\
        Examples
        --------
        >>> df = pd.DataFrame(
        ...     {"Grade": ["A", "B", "A", "C"]},
        ...     index=[
        ...         ["Final exam", "Final exam", "Coursework", "Coursework"],
        ...         ["History", "Geography", "History", "Geography"],
        ...         ["January", "February", "March", "April"],
        ...     ],
        ... )
        >>> df
                                            Grade
        Final exam  History     January      A
                    Geography   February     B
        Coursework  History     March        A
                    Geography   April        C

        In the following example, we will swap the levels of the indices.
        Here, we will swap the levels column-wise, but levels can be swapped row-wise
        in a similar manner. Note that column-wise is the default behaviour.
        By not supplying any arguments for i and j, we swap the last and second to
        last indices.

        >>> df.swaplevel()
                                            Grade
        Final exam  January     History         A
                    February    Geography       B
        Coursework  March       History         A
                    April       Geography       C

        By supplying one argument, we can choose which index to swap the last
        index with. We can for example swap the first index with the last one as
        follows.

        >>> df.swaplevel(0)
                                            Grade
        January     History     Final exam      A
        February    Geography   Final exam      B
        March       History     Coursework      A
        April       Geography   Coursework      C

        We can also define explicitly which indices we want to swap by supplying values
        for both i and j. Here, we for example swap the first and second indices.

        >>> df.swaplevel(0, 1)
                                            Grade
        History     Final exam  January         A
        Geography   Final exam  February        B
        History     Coursework  March           A
        Geography   Coursework  April           C"""
        ),
    )
    def swaplevel(self, i: Axis = -2, j: Axis = -1, axis: Axis = 0) -> DataFrame:
        result = self.copy(deep=None)

        axis = self._get_axis_number(axis)

        if not isinstance(result._get_axis(axis), MultiIndex):  # pragma: no cover
            raise TypeError("Can only swap levels on a hierarchical axis.")

        if axis == 0:
            assert isinstance(result.index, MultiIndex)
            result.index = result.index.swaplevel(i, j)
        else:
            assert isinstance(result.columns, MultiIndex)
            result.columns = result.columns.swaplevel(i, j)
        return result

    def reorder_levels(self, order: Sequence[int | str], axis: Axis = 0) -> DataFrame:
        """
        Rearrange index levels using input order. May not drop or duplicate levels.

        Parameters
        ----------
        order : list of int or list of str
            List representing new level order. Reference level by number
            (position) or by key (label).
        axis : {0 or 'index', 1 or 'columns'}, default 0
            Where to reorder levels.

        Returns
        -------
        DataFrame

        Examples
        --------
        >>> data = {
        ...     "class": ["Mammals", "Mammals", "Reptiles"],
        ...     "diet": ["Omnivore", "Carnivore", "Carnivore"],
        ...     "species": ["Humans", "Dogs", "Snakes"],
        ... }
        >>> df = pd.DataFrame(data, columns=["class", "diet", "species"])
        >>> df = df.set_index(["class", "diet"])
        >>> df
                                          species
        class      diet
        Mammals    Omnivore                Humans
                   Carnivore                 Dogs
        Reptiles   Carnivore               Snakes

        Let's reorder the levels of the index:

        >>> df.reorder_levels(["diet", "class"])
                                          species
        diet      class
        Omnivore  Mammals                  Humans
        Carnivore Mammals                    Dogs
                  Reptiles                 Snakes
        """
        axis = self._get_axis_number(axis)
        if not isinstance(self._get_axis(axis), MultiIndex):  # pragma: no cover
            raise TypeError("Can only reorder levels on a hierarchical axis.")

        result = self.copy(deep=None)

        if axis == 0:
            assert isinstance(result.index, MultiIndex)
            result.index = result.index.reorder_levels(order)
        else:
            assert isinstance(result.columns, MultiIndex)
            result.columns = result.columns.reorder_levels(order)
        return result

    # ----------------------------------------------------------------------
    # Arithmetic Methods

    def _cmp_method(self, other, op):
        axis: Literal[1] = 1  # only relevant for Series other case

        self, other = self._align_for_op(other, axis, flex=False, level=None)

        # See GH#4537 for discussion of scalar op behavior
        new_data = self._dispatch_frame_op(other, op, axis=axis)
        return self._construct_result(new_data)

    def _arith_method(self, other, op):
        if self._should_reindex_frame_op(other, op, 1, None, None):
            return self._arith_method_with_reindex(other, op)

        axis: Literal[1] = 1  # only relevant for Series other case
        other = ops.maybe_prepare_scalar_for_op(other, (self.shape[axis],))

        self, other = self._align_for_op(other, axis, flex=True, level=None)

        with np.errstate(all="ignore"):
            new_data = self._dispatch_frame_op(other, op, axis=axis)
        return self._construct_result(new_data)

    _logical_method = _arith_method

    def _dispatch_frame_op(
        self, right, func: Callable, axis: AxisInt | None = None
    ) -> DataFrame:
        """
        Evaluate the frame operation func(left, right) by evaluating
        column-by-column, dispatching to the Series implementation.

        Parameters
        ----------
        right : scalar, Series, or DataFrame
        func : arithmetic or comparison operator
        axis : {None, 0, 1}

        Returns
        -------
        DataFrame

        Notes
        -----
        Caller is responsible for setting np.errstate where relevant.
        """
        # Get the appropriate array-op to apply to each column/block's values.
        array_op = ops.get_array_op(func)

        right = lib.item_from_zerodim(right)
        if not is_list_like(right):
            # i.e. scalar, faster than checking np.ndim(right) == 0
            bm = self._mgr.apply(array_op, right=right)
            return self._constructor_from_mgr(bm, axes=bm.axes)

        elif isinstance(right, DataFrame):
            assert self.index.equals(right.index)
            assert self.columns.equals(right.columns)
            # TODO: The previous assertion `assert right._indexed_same(self)`
            #  fails in cases with empty columns reached via
            #  _frame_arith_method_with_reindex

            # TODO operate_blockwise expects a manager of the same type
            bm = self._mgr.operate_blockwise(
                # error: Argument 1 to "operate_blockwise" of "ArrayManager" has
                # incompatible type "Union[ArrayManager, BlockManager]"; expected
                # "ArrayManager"
                # error: Argument 1 to "operate_blockwise" of "BlockManager" has
                # incompatible type "Union[ArrayManager, BlockManager]"; expected
                # "BlockManager"
                right._mgr,  # type: ignore[arg-type]
                array_op,
            )
            return self._constructor_from_mgr(bm, axes=bm.axes)

        elif isinstance(right, Series) and axis == 1:
            # axis=1 means we want to operate row-by-row
            assert right.index.equals(self.columns)

            right = right._values
            # maybe_align_as_frame ensures we do not have an ndarray here
            assert not isinstance(right, np.ndarray)

            arrays = [
                array_op(_left, _right)
                for _left, _right in zip(self._iter_column_arrays(), right)
            ]

        elif isinstance(right, Series):
            assert right.index.equals(self.index)
            right = right._values

            arrays = [array_op(left, right) for left in self._iter_column_arrays()]

        else:
            raise NotImplementedError(right)

        return type(self)._from_arrays(
            arrays, self.columns, self.index, verify_integrity=False
        )

    def _combine_frame(self, other: DataFrame, func, fill_value=None):
        # at this point we have `self._indexed_same(other)`

        if fill_value is None:
            # since _arith_op may be called in a loop, avoid function call
            #  overhead if possible by doing this check once
            _arith_op = func

        else:

            def _arith_op(left, right):
                # for the mixed_type case where we iterate over columns,
                # _arith_op(left, right) is equivalent to
                # left._binop(right, func, fill_value=fill_value)
                left, right = ops.fill_binop(left, right, fill_value)
                return func(left, right)

        new_data = self._dispatch_frame_op(other, _arith_op)
        return new_data

    def _arith_method_with_reindex(self, right: DataFrame, op) -> DataFrame:
        """
        For DataFrame-with-DataFrame operations that require reindexing,
        operate only on shared columns, then reindex.

        Parameters
        ----------
        right : DataFrame
        op : binary operator

        Returns
        -------
        DataFrame
        """
        left = self

        # GH#31623, only operate on shared columns
        cols, lcols, rcols = left.columns.join(
            right.columns, how="inner", level=None, return_indexers=True
        )

        new_left = left.iloc[:, lcols]
        new_right = right.iloc[:, rcols]
        result = op(new_left, new_right)

        # Do the join on the columns instead of using left._align_for_op
        #  to avoid constructing two potentially large/sparse DataFrames
        join_columns, _, _ = left.columns.join(
            right.columns, how="outer", level=None, return_indexers=True
        )

        if result.columns.has_duplicates:
            # Avoid reindexing with a duplicate axis.
            # https://github.com/pandas-dev/pandas/issues/35194
            indexer, _ = result.columns.get_indexer_non_unique(join_columns)
            indexer = algorithms.unique1d(indexer)
            result = result._reindex_with_indexers(
                {1: [join_columns, indexer]}, allow_dups=True
            )
        else:
            result = result.reindex(join_columns, axis=1)

        return result

    def _should_reindex_frame_op(self, right, op, axis: int, fill_value, level) -> bool:
        """
        Check if this is an operation between DataFrames that will need to reindex.
        """
        if op is operator.pow or op is roperator.rpow:
            # GH#32685 pow has special semantics for operating with null values
            return False

        if not isinstance(right, DataFrame):
            return False

        if fill_value is None and level is None and axis == 1:
            # TODO: any other cases we should handle here?

            # Intersection is always unique so we have to check the unique columns
            left_uniques = self.columns.unique()
            right_uniques = right.columns.unique()
            cols = left_uniques.intersection(right_uniques)
            if len(cols) and not (
                len(cols) == len(left_uniques) and len(cols) == len(right_uniques)
            ):
                # TODO: is there a shortcut available when len(cols) == 0?
                return True

        return False

    def _align_for_op(
        self,
        other,
        axis: AxisInt,
        flex: bool | None = False,
        level: Level | None = None,
    ):
        """
        Convert rhs to meet lhs dims if input is list, tuple or np.ndarray.

        Parameters
        ----------
        left : DataFrame
        right : Any
        axis : int
        flex : bool or None, default False
            Whether this is a flex op, in which case we reindex.
            None indicates not to check for alignment.
        level : int or level name, default None

        Returns
        -------
        left : DataFrame
        right : Any
        """
        left, right = self, other

        def to_series(right):
            msg = (
                "Unable to coerce to Series, "
                "length must be {req_len}: given {given_len}"
            )

            # pass dtype to avoid doing inference, which would break consistency
            #  with Index/Series ops
            dtype = None
            if getattr(right, "dtype", None) == object:
                # can't pass right.dtype unconditionally as that would break on e.g.
                #  datetime64[h] ndarray
                dtype = object

            if axis == 0:
                if len(left.index) != len(right):
                    raise ValueError(
                        msg.format(req_len=len(left.index), given_len=len(right))
                    )
                right = left._constructor_sliced(right, index=left.index, dtype=dtype)
            else:
                if len(left.columns) != len(right):
                    raise ValueError(
                        msg.format(req_len=len(left.columns), given_len=len(right))
                    )
                right = left._constructor_sliced(right, index=left.columns, dtype=dtype)
            return right

        if isinstance(right, np.ndarray):
            if right.ndim == 1:
                right = to_series(right)

            elif right.ndim == 2:
                # We need to pass dtype=right.dtype to retain object dtype
                #  otherwise we lose consistency with Index and array ops
                dtype = None
                if right.dtype == object:
                    # can't pass right.dtype unconditionally as that would break on e.g.
                    #  datetime64[h] ndarray
                    dtype = object

                if right.shape == left.shape:
                    right = left._constructor(
                        right, index=left.index, columns=left.columns, dtype=dtype
                    )

                elif right.shape[0] == left.shape[0] and right.shape[1] == 1:
                    # Broadcast across columns
                    right = np.broadcast_to(right, left.shape)
                    right = left._constructor(
                        right, index=left.index, columns=left.columns, dtype=dtype
                    )

                elif right.shape[1] == left.shape[1] and right.shape[0] == 1:
                    # Broadcast along rows
                    right = to_series(right[0, :])

                else:
                    raise ValueError(
                        "Unable to coerce to DataFrame, shape "
                        f"must be {left.shape}: given {right.shape}"
                    )

            elif right.ndim > 2:
                raise ValueError(
                    "Unable to coerce to Series/DataFrame, "
                    f"dimension must be <= 2: {right.shape}"
                )

        elif is_list_like(right) and not isinstance(right, (Series, DataFrame)):
            # GH#36702. Raise when attempting arithmetic with list of array-like.
            if any(is_array_like(el) for el in right):
                raise ValueError(
                    f"Unable to coerce list of {type(right[0])} to Series/DataFrame"
                )
            # GH#17901
            right = to_series(right)

        if flex is not None and isinstance(right, DataFrame):
            if not left._indexed_same(right):
                if flex:
                    left, right = left.align(
                        right, join="outer", level=level, copy=False
                    )
                else:
                    raise ValueError(
                        "Can only compare identically-labeled (both index and columns) "
                        "DataFrame objects"
                    )
        elif isinstance(right, Series):
            # axis=1 is default for DataFrame-with-Series op
            axis = axis if axis is not None else 1
            if not flex:
                if not left.axes[axis].equals(right.index):
                    raise ValueError(
                        "Operands are not aligned. Do "
                        "`left, right = left.align(right, axis=1, copy=False)` "
                        "before operating."
                    )

            left, right = left.align(
                right,
                join="outer",
                axis=axis,
                level=level,
                copy=False,
            )
            right = left._maybe_align_series_as_frame(right, axis)

        return left, right

    def _maybe_align_series_as_frame(self, series: Series, axis: AxisInt):
        """
        If the Series operand is not EA-dtype, we can broadcast to 2D and operate
        blockwise.
        """
        rvalues = series._values
        if not isinstance(rvalues, np.ndarray):
            # TODO(EA2D): no need to special-case with 2D EAs
            if rvalues.dtype in ("datetime64[ns]", "timedelta64[ns]"):
                # We can losslessly+cheaply cast to ndarray
                rvalues = np.asarray(rvalues)
            else:
                return series

        if axis == 0:
            rvalues = rvalues.reshape(-1, 1)
        else:
            rvalues = rvalues.reshape(1, -1)

        rvalues = np.broadcast_to(rvalues, self.shape)
        # pass dtype to avoid doing inference
        return self._constructor(
            rvalues,
            index=self.index,
            columns=self.columns,
            dtype=rvalues.dtype,
        )

    def _flex_arith_method(
        self, other, op, *, axis: Axis = "columns", level=None, fill_value=None
    ):
        axis = self._get_axis_number(axis) if axis is not None else 1

        if self._should_reindex_frame_op(other, op, axis, fill_value, level):
            return self._arith_method_with_reindex(other, op)

        if isinstance(other, Series) and fill_value is not None:
            # TODO: We could allow this in cases where we end up going
            #  through the DataFrame path
            raise NotImplementedError(f"fill_value {fill_value} not supported.")

        other = ops.maybe_prepare_scalar_for_op(other, self.shape)
        self, other = self._align_for_op(other, axis, flex=True, level=level)

        with np.errstate(all="ignore"):
            if isinstance(other, DataFrame):
                # Another DataFrame
                new_data = self._combine_frame(other, op, fill_value)

            elif isinstance(other, Series):
                new_data = self._dispatch_frame_op(other, op, axis=axis)
            else:
                # in this case we always have `np.ndim(other) == 0`
                if fill_value is not None:
                    self = self.fillna(fill_value)

                new_data = self._dispatch_frame_op(other, op)

        return self._construct_result(new_data)

    def _construct_result(self, result) -> DataFrame:
        """
        Wrap the result of an arithmetic, comparison, or logical operation.

        Parameters
        ----------
        result : DataFrame

        Returns
        -------
        DataFrame
        """
        out = self._constructor(result, copy=False).__finalize__(self)
        # Pin columns instead of passing to constructor for compat with
        #  non-unique columns case
        out.columns = self.columns
        out.index = self.index
        return out

    def __divmod__(self, other) -> tuple[DataFrame, DataFrame]:
        # Naive implementation, room for optimization
        div = self // other
        mod = self - div * other
        return div, mod

    def __rdivmod__(self, other) -> tuple[DataFrame, DataFrame]:
        # Naive implementation, room for optimization
        div = other // self
        mod = other - div * self
        return div, mod

    def _flex_cmp_method(self, other, op, *, axis: Axis = "columns", level=None):
        axis = self._get_axis_number(axis) if axis is not None else 1

        self, other = self._align_for_op(other, axis, flex=True, level=level)

        new_data = self._dispatch_frame_op(other, op, axis=axis)
        return self._construct_result(new_data)

    @Appender(ops.make_flex_doc("eq", "dataframe"))
    def eq(self, other, axis: Axis = "columns", level=None) -> DataFrame:
        return self._flex_cmp_method(other, operator.eq, axis=axis, level=level)

    @Appender(ops.make_flex_doc("ne", "dataframe"))
    def ne(self, other, axis: Axis = "columns", level=None) -> DataFrame:
        return self._flex_cmp_method(other, operator.ne, axis=axis, level=level)

    @Appender(ops.make_flex_doc("le", "dataframe"))
    def le(self, other, axis: Axis = "columns", level=None) -> DataFrame:
        return self._flex_cmp_method(other, operator.le, axis=axis, level=level)

    @Appender(ops.make_flex_doc("lt", "dataframe"))
    def lt(self, other, axis: Axis = "columns", level=None) -> DataFrame:
        return self._flex_cmp_method(other, operator.lt, axis=axis, level=level)

    @Appender(ops.make_flex_doc("ge", "dataframe"))
    def ge(self, other, axis: Axis = "columns", level=None) -> DataFrame:
        return self._flex_cmp_method(other, operator.ge, axis=axis, level=level)

    @Appender(ops.make_flex_doc("gt", "dataframe"))
    def gt(self, other, axis: Axis = "columns", level=None) -> DataFrame:
        return self._flex_cmp_method(other, operator.gt, axis=axis, level=level)

    @Appender(ops.make_flex_doc("add", "dataframe"))
    def add(
        self, other, axis: Axis = "columns", level=None, fill_value=None
    ) -> DataFrame:
        return self._flex_arith_method(
            other, operator.add, level=level, fill_value=fill_value, axis=axis
        )

    @Appender(ops.make_flex_doc("radd", "dataframe"))
    def radd(
        self, other, axis: Axis = "columns", level=None, fill_value=None
    ) -> DataFrame:
        return self._flex_arith_method(
            other, roperator.radd, level=level, fill_value=fill_value, axis=axis
        )

    @Appender(ops.make_flex_doc("sub", "dataframe"))
    def sub(
        self, other, axis: Axis = "columns", level=None, fill_value=None
    ) -> DataFrame:
        return self._flex_arith_method(
            other, operator.sub, level=level, fill_value=fill_value, axis=axis
        )

    subtract = sub

    @Appender(ops.make_flex_doc("rsub", "dataframe"))
    def rsub(
        self, other, axis: Axis = "columns", level=None, fill_value=None
    ) -> DataFrame:
        return self._flex_arith_method(
            other, roperator.rsub, level=level, fill_value=fill_value, axis=axis
        )

    @Appender(ops.make_flex_doc("mul", "dataframe"))
    def mul(
        self, other, axis: Axis = "columns", level=None, fill_value=None
    ) -> DataFrame:
        return self._flex_arith_method(
            other, operator.mul, level=level, fill_value=fill_value, axis=axis
        )

    multiply = mul

    @Appender(ops.make_flex_doc("rmul", "dataframe"))
    def rmul(
        self, other, axis: Axis = "columns", level=None, fill_value=None
    ) -> DataFrame:
        return self._flex_arith_method(
            other, roperator.rmul, level=level, fill_value=fill_value, axis=axis
        )

    @Appender(ops.make_flex_doc("truediv", "dataframe"))
    def truediv(
        self, other, axis: Axis = "columns", level=None, fill_value=None
    ) -> DataFrame:
        return self._flex_arith_method(
            other, operator.truediv, level=level, fill_value=fill_value, axis=axis
        )

    div = truediv
    divide = truediv

    @Appender(ops.make_flex_doc("rtruediv", "dataframe"))
    def rtruediv(
        self, other, axis: Axis = "columns", level=None, fill_value=None
    ) -> DataFrame:
        return self._flex_arith_method(
            other, roperator.rtruediv, level=level, fill_value=fill_value, axis=axis
        )

    rdiv = rtruediv

    @Appender(ops.make_flex_doc("floordiv", "dataframe"))
    def floordiv(
        self, other, axis: Axis = "columns", level=None, fill_value=None
    ) -> DataFrame:
        return self._flex_arith_method(
            other, operator.floordiv, level=level, fill_value=fill_value, axis=axis
        )

    @Appender(ops.make_flex_doc("rfloordiv", "dataframe"))
    def rfloordiv(
        self, other, axis: Axis = "columns", level=None, fill_value=None
    ) -> DataFrame:
        return self._flex_arith_method(
            other, roperator.rfloordiv, level=level, fill_value=fill_value, axis=axis
        )

    @Appender(ops.make_flex_doc("mod", "dataframe"))
    def mod(
        self, other, axis: Axis = "columns", level=None, fill_value=None
    ) -> DataFrame:
        return self._flex_arith_method(
            other, operator.mod, level=level, fill_value=fill_value, axis=axis
        )

    @Appender(ops.make_flex_doc("rmod", "dataframe"))
    def rmod(
        self, other, axis: Axis = "columns", level=None, fill_value=None
    ) -> DataFrame:
        return self._flex_arith_method(
            other, roperator.rmod, level=level, fill_value=fill_value, axis=axis
        )

    @Appender(ops.make_flex_doc("pow", "dataframe"))
    def pow(
        self, other, axis: Axis = "columns", level=None, fill_value=None
    ) -> DataFrame:
        return self._flex_arith_method(
            other, operator.pow, level=level, fill_value=fill_value, axis=axis
        )

    @Appender(ops.make_flex_doc("rpow", "dataframe"))
    def rpow(
        self, other, axis: Axis = "columns", level=None, fill_value=None
    ) -> DataFrame:
        return self._flex_arith_method(
            other, roperator.rpow, level=level, fill_value=fill_value, axis=axis
        )

    # ----------------------------------------------------------------------
    # Combination-Related

    @doc(
        _shared_docs["compare"],
        dedent(
            """
        Returns
        -------
        DataFrame
            DataFrame that shows the differences stacked side by side.

            The resulting index will be a MultiIndex with 'self' and 'other'
            stacked alternately at the inner level.

        Raises
        ------
        ValueError
            When the two DataFrames don't have identical labels or shape.

        See Also
        --------
        Series.compare : Compare with another Series and show differences.
        DataFrame.equals : Test whether two objects contain the same elements.

        Notes
        -----
        Matching NaNs will not appear as a difference.

        Can only compare identically-labeled
        (i.e. same shape, identical row and column labels) DataFrames

        Examples
        --------
        >>> df = pd.DataFrame(
        ...     {{
        ...         "col1": ["a", "a", "b", "b", "a"],
        ...         "col2": [1.0, 2.0, 3.0, np.nan, 5.0],
        ...         "col3": [1.0, 2.0, 3.0, 4.0, 5.0]
        ...     }},
        ...     columns=["col1", "col2", "col3"],
        ... )
        >>> df
          col1  col2  col3
        0    a   1.0   1.0
        1    a   2.0   2.0
        2    b   3.0   3.0
        3    b   NaN   4.0
        4    a   5.0   5.0

        >>> df2 = df.copy()
        >>> df2.loc[0, 'col1'] = 'c'
        >>> df2.loc[2, 'col3'] = 4.0
        >>> df2
          col1  col2  col3
        0    c   1.0   1.0
        1    a   2.0   2.0
        2    b   3.0   4.0
        3    b   NaN   4.0
        4    a   5.0   5.0

        Align the differences on columns

        >>> df.compare(df2)
          col1       col3
          self other self other
        0    a     c  NaN   NaN
        2  NaN   NaN  3.0   4.0

        Assign result_names

        >>> df.compare(df2, result_names=("left", "right"))
          col1       col3
          left right left right
        0    a     c  NaN   NaN
        2  NaN   NaN  3.0   4.0

        Stack the differences on rows

        >>> df.compare(df2, align_axis=0)
                col1  col3
        0 self     a   NaN
          other    c   NaN
        2 self   NaN   3.0
          other  NaN   4.0

        Keep the equal values

        >>> df.compare(df2, keep_equal=True)
          col1       col3
          self other self other
        0    a     c  1.0   1.0
        2    b     b  3.0   4.0

        Keep all original rows and columns

        >>> df.compare(df2, keep_shape=True)
          col1       col2       col3
          self other self other self other
        0    a     c  NaN   NaN  NaN   NaN
        1  NaN   NaN  NaN   NaN  NaN   NaN
        2  NaN   NaN  NaN   NaN  3.0   4.0
        3  NaN   NaN  NaN   NaN  NaN   NaN
        4  NaN   NaN  NaN   NaN  NaN   NaN

        Keep all original rows and columns and also all original values

        >>> df.compare(df2, keep_shape=True, keep_equal=True)
          col1       col2       col3
          self other self other self other
        0    a     c  1.0   1.0  1.0   1.0
        1    a     a  2.0   2.0  2.0   2.0
        2    b     b  3.0   3.0  3.0   4.0
        3    b     b  NaN   NaN  4.0   4.0
        4    a     a  5.0   5.0  5.0   5.0
        """
        ),
        klass=_shared_doc_kwargs["klass"],
    )
    def compare(
        self,
        other: DataFrame,
        align_axis: Axis = 1,
        keep_shape: bool = False,
        keep_equal: bool = False,
        result_names: Suffixes = ("self", "other"),
    ) -> DataFrame:
        return super().compare(
            other=other,
            align_axis=align_axis,
            keep_shape=keep_shape,
            keep_equal=keep_equal,
            result_names=result_names,
        )

    def combine(
        self,
        other: DataFrame,
        func: Callable[[Series, Series], Series | Hashable],
        fill_value=None,
        overwrite: bool = True,
    ) -> DataFrame:
        """
        Perform column-wise combine with another DataFrame.

        Combines a DataFrame with `other` DataFrame using `func`
        to element-wise combine columns. The row and column indexes of the
        resulting DataFrame will be the union of the two.

        Parameters
        ----------
        other : DataFrame
            The DataFrame to merge column-wise.
        func : function
            Function that takes two series as inputs and return a Series or a
            scalar. Used to merge the two dataframes column by columns.
        fill_value : scalar value, default None
            The value to fill NaNs with prior to passing any column to the
            merge func.
        overwrite : bool, default True
            If True, columns in `self` that do not exist in `other` will be
            overwritten with NaNs.

        Returns
        -------
        DataFrame
            Combination of the provided DataFrames.

        See Also
        --------
        DataFrame.combine_first : Combine two DataFrame objects and default to
            non-null values in frame calling the method.

        Examples
        --------
        Combine using a simple function that chooses the smaller column.

        >>> df1 = pd.DataFrame({'A': [0, 0], 'B': [4, 4]})
        >>> df2 = pd.DataFrame({'A': [1, 1], 'B': [3, 3]})
        >>> take_smaller = lambda s1, s2: s1 if s1.sum() < s2.sum() else s2
        >>> df1.combine(df2, take_smaller)
           A  B
        0  0  3
        1  0  3

        Example using a true element-wise combine function.

        >>> df1 = pd.DataFrame({'A': [5, 0], 'B': [2, 4]})
        >>> df2 = pd.DataFrame({'A': [1, 1], 'B': [3, 3]})
        >>> df1.combine(df2, np.minimum)
           A  B
        0  1  2
        1  0  3

        Using `fill_value` fills Nones prior to passing the column to the
        merge function.

        >>> df1 = pd.DataFrame({'A': [0, 0], 'B': [None, 4]})
        >>> df2 = pd.DataFrame({'A': [1, 1], 'B': [3, 3]})
        >>> df1.combine(df2, take_smaller, fill_value=-5)
           A    B
        0  0 -5.0
        1  0  4.0

        However, if the same element in both dataframes is None, that None
        is preserved

        >>> df1 = pd.DataFrame({'A': [0, 0], 'B': [None, 4]})
        >>> df2 = pd.DataFrame({'A': [1, 1], 'B': [None, 3]})
        >>> df1.combine(df2, take_smaller, fill_value=-5)
            A    B
        0  0 -5.0
        1  0  3.0

        Example that demonstrates the use of `overwrite` and behavior when
        the axis differ between the dataframes.

        >>> df1 = pd.DataFrame({'A': [0, 0], 'B': [4, 4]})
        >>> df2 = pd.DataFrame({'B': [3, 3], 'C': [-10, 1], }, index=[1, 2])
        >>> df1.combine(df2, take_smaller)
             A    B     C
        0  NaN  NaN   NaN
        1  NaN  3.0 -10.0
        2  NaN  3.0   1.0

        >>> df1.combine(df2, take_smaller, overwrite=False)
             A    B     C
        0  0.0  NaN   NaN
        1  0.0  3.0 -10.0
        2  NaN  3.0   1.0

        Demonstrating the preference of the passed in dataframe.

        >>> df2 = pd.DataFrame({'B': [3, 3], 'C': [1, 1], }, index=[1, 2])
        >>> df2.combine(df1, take_smaller)
           A    B   C
        0  0.0  NaN NaN
        1  0.0  3.0 NaN
        2  NaN  3.0 NaN

        >>> df2.combine(df1, take_smaller, overwrite=False)
             A    B   C
        0  0.0  NaN NaN
        1  0.0  3.0 1.0
        2  NaN  3.0 1.0
        """
        other_idxlen = len(other.index)  # save for compare

        this, other = self.align(other, copy=False)
        new_index = this.index

        if other.empty and len(new_index) == len(self.index):
            return self.copy()

        if self.empty and len(other) == other_idxlen:
            return other.copy()

        # sorts if possible; otherwise align above ensures that these are set-equal
        new_columns = this.columns.union(other.columns)
        do_fill = fill_value is not None
        result = {}
        for col in new_columns:
            series = this[col]
            other_series = other[col]

            this_dtype = series.dtype
            other_dtype = other_series.dtype

            this_mask = isna(series)
            other_mask = isna(other_series)

            # don't overwrite columns unnecessarily
            # DO propagate if this column is not in the intersection
            if not overwrite and other_mask.all():
                result[col] = this[col].copy()
                continue

            if do_fill:
                series = series.copy()
                other_series = other_series.copy()
                series[this_mask] = fill_value
                other_series[other_mask] = fill_value

            if col not in self.columns:
                # If self DataFrame does not have col in other DataFrame,
                # try to promote series, which is all NaN, as other_dtype.
                new_dtype = other_dtype
                try:
                    series = series.astype(new_dtype, copy=False)
                except ValueError:
                    # e.g. new_dtype is integer types
                    pass
            else:
                # if we have different dtypes, possibly promote
                new_dtype = find_common_type([this_dtype, other_dtype])
                series = series.astype(new_dtype, copy=False)
                other_series = other_series.astype(new_dtype, copy=False)

            arr = func(series, other_series)
            if isinstance(new_dtype, np.dtype):
                # if new_dtype is an EA Dtype, then `func` is expected to return
                # the correct dtype without any additional casting
                # error: No overload variant of "maybe_downcast_to_dtype" matches
                # argument types "Union[Series, Hashable]", "dtype[Any]"
                arr = maybe_downcast_to_dtype(  # type: ignore[call-overload]
                    arr, new_dtype
                )

            result[col] = arr

        # convert_objects just in case
        frame_result = self._constructor(result, index=new_index, columns=new_columns)
        return frame_result.__finalize__(self, method="combine")

    def combine_first(self, other: DataFrame) -> DataFrame:
        """
        Update null elements with value in the same location in `other`.

        Combine two DataFrame objects by filling null values in one DataFrame
        with non-null values from other DataFrame. The row and column indexes
        of the resulting DataFrame will be the union of the two. The resulting
        dataframe contains the 'first' dataframe values and overrides the
        second one values where both first.loc[index, col] and
        second.loc[index, col] are not missing values, upon calling
        first.combine_first(second).

        Parameters
        ----------
        other : DataFrame
            Provided DataFrame to use to fill null values.

        Returns
        -------
        DataFrame
            The result of combining the provided DataFrame with the other object.

        See Also
        --------
        DataFrame.combine : Perform series-wise operation on two DataFrames
            using a given function.

        Examples
        --------
        >>> df1 = pd.DataFrame({'A': [None, 0], 'B': [None, 4]})
        >>> df2 = pd.DataFrame({'A': [1, 1], 'B': [3, 3]})
        >>> df1.combine_first(df2)
             A    B
        0  1.0  3.0
        1  0.0  4.0

        Null values still persist if the location of that null value
        does not exist in `other`

        >>> df1 = pd.DataFrame({'A': [None, 0], 'B': [4, None]})
        >>> df2 = pd.DataFrame({'B': [3, 3], 'C': [1, 1]}, index=[1, 2])
        >>> df1.combine_first(df2)
             A    B    C
        0  NaN  4.0  NaN
        1  0.0  3.0  1.0
        2  NaN  3.0  1.0
        """
        from pandas.core.computation import expressions

        def combiner(x, y):
            mask = extract_array(isna(x))

            x_values = extract_array(x, extract_numpy=True)
            y_values = extract_array(y, extract_numpy=True)

            # If the column y in other DataFrame is not in first DataFrame,
            # just return y_values.
            if y.name not in self.columns:
                return y_values

            return expressions.where(mask, y_values, x_values)

        if len(other) == 0:
            combined = self.reindex(
                self.columns.append(other.columns.difference(self.columns)), axis=1
            )
            combined = combined.astype(other.dtypes)
        else:
            combined = self.combine(other, combiner, overwrite=False)

        dtypes = {
            col: find_common_type([self.dtypes[col], other.dtypes[col]])
            for col in self.columns.intersection(other.columns)
            if combined.dtypes[col] != self.dtypes[col]
        }

        if dtypes:
            combined = combined.astype(dtypes)

        return combined.__finalize__(self, method="combine_first")

    def update(
        self,
        other,
        join: UpdateJoin = "left",
        overwrite: bool = True,
        filter_func=None,
        errors: IgnoreRaise = "ignore",
    ) -> None:
        """
        Modify in place using non-NA values from another DataFrame.

        Aligns on indices. There is no return value.

        Parameters
        ----------
        other : DataFrame, or object coercible into a DataFrame
            Should have at least one matching index/column label
            with the original DataFrame. If a Series is passed,
            its name attribute must be set, and that will be
            used as the column name to align with the original DataFrame.
        join : {'left'}, default 'left'
            Only left join is implemented, keeping the index and columns of the
            original object.
        overwrite : bool, default True
            How to handle non-NA values for overlapping keys:

            * True: overwrite original DataFrame's values
              with values from `other`.
            * False: only update values that are NA in
              the original DataFrame.

        filter_func : callable(1d-array) -> bool 1d-array, optional
            Can choose to replace values other than NA. Return True for values
            that should be updated.
        errors : {'raise', 'ignore'}, default 'ignore'
            If 'raise', will raise a ValueError if the DataFrame and `other`
            both contain non-NA data in the same place.

        Returns
        -------
        None
            This method directly changes calling object.

        Raises
        ------
        ValueError
            * When `errors='raise'` and there's overlapping non-NA data.
            * When `errors` is not either `'ignore'` or `'raise'`
        NotImplementedError
            * If `join != 'left'`

        See Also
        --------
        dict.update : Similar method for dictionaries.
        DataFrame.merge : For column(s)-on-column(s) operations.

        Examples
        --------
        >>> df = pd.DataFrame({'A': [1, 2, 3],
        ...                    'B': [400, 500, 600]})
        >>> new_df = pd.DataFrame({'B': [4, 5, 6],
        ...                        'C': [7, 8, 9]})
        >>> df.update(new_df)
        >>> df
           A  B
        0  1  4
        1  2  5
        2  3  6

        The DataFrame's length does not increase as a result of the update,
        only values at matching index/column labels are updated.

        >>> df = pd.DataFrame({'A': ['a', 'b', 'c'],
        ...                    'B': ['x', 'y', 'z']})
        >>> new_df = pd.DataFrame({'B': ['d', 'e', 'f', 'g', 'h', 'i']})
        >>> df.update(new_df)
        >>> df
           A  B
        0  a  d
        1  b  e
        2  c  f

        For Series, its name attribute must be set.

        >>> df = pd.DataFrame({'A': ['a', 'b', 'c'],
        ...                    'B': ['x', 'y', 'z']})
        >>> new_column = pd.Series(['d', 'e'], name='B', index=[0, 2])
        >>> df.update(new_column)
        >>> df
           A  B
        0  a  d
        1  b  y
        2  c  e
        >>> df = pd.DataFrame({'A': ['a', 'b', 'c'],
        ...                    'B': ['x', 'y', 'z']})
        >>> new_df = pd.DataFrame({'B': ['d', 'e']}, index=[1, 2])
        >>> df.update(new_df)
        >>> df
           A  B
        0  a  x
        1  b  d
        2  c  e

        If `other` contains NaNs the corresponding values are not updated
        in the original dataframe.

        >>> df = pd.DataFrame({'A': [1, 2, 3],
        ...                    'B': [400, 500, 600]})
        >>> new_df = pd.DataFrame({'B': [4, np.nan, 6]})
        >>> df.update(new_df)
        >>> df
           A    B
        0  1    4
        1  2  500
        2  3    6
        """
        if not PYPY and using_copy_on_write():
            if sys.getrefcount(self) <= REF_COUNT:
                warnings.warn(
                    _chained_assignment_method_msg,
                    ChainedAssignmentError,
                    stacklevel=2,
                )

        from pandas.core.computation import expressions

        # TODO: Support other joins
        if join != "left":  # pragma: no cover
            raise NotImplementedError("Only left join is supported")
        if errors not in ["ignore", "raise"]:
            raise ValueError("The parameter errors must be either 'ignore' or 'raise'")

        if not isinstance(other, DataFrame):
            other = DataFrame(other)

        other = other.reindex(self.index)

        for col in self.columns.intersection(other.columns):
            this = self[col]._values
            that = other[col]._values

            if filter_func is not None:
                mask = ~filter_func(this) | isna(that)
            else:
                if errors == "raise":
                    mask_this = notna(that)
                    mask_that = notna(this)
                    if any(mask_this & mask_that):
                        raise ValueError("Data overlaps.")

                if overwrite:
                    mask = isna(that)
                else:
                    mask = notna(this)

            # don't overwrite columns unnecessarily
            if mask.all():
                continue

            self.loc[:, col] = expressions.where(mask, this, that)

    # ----------------------------------------------------------------------
    # Data reshaping
    @Appender(
        dedent(
            """
        Examples
        --------
        >>> df = pd.DataFrame({'Animal': ['Falcon', 'Falcon',
        ...                               'Parrot', 'Parrot'],
        ...                    'Max Speed': [380., 370., 24., 26.]})
        >>> df
           Animal  Max Speed
        0  Falcon      380.0
        1  Falcon      370.0
        2  Parrot       24.0
        3  Parrot       26.0
        >>> df.groupby(['Animal']).mean()
                Max Speed
        Animal
        Falcon      375.0
        Parrot       25.0

        **Hierarchical Indexes**

        We can groupby different levels of a hierarchical index
        using the `level` parameter:

        >>> arrays = [['Falcon', 'Falcon', 'Parrot', 'Parrot'],
        ...           ['Captive', 'Wild', 'Captive', 'Wild']]
        >>> index = pd.MultiIndex.from_arrays(arrays, names=('Animal', 'Type'))
        >>> df = pd.DataFrame({'Max Speed': [390., 350., 30., 20.]},
        ...                   index=index)
        >>> df
                        Max Speed
        Animal Type
        Falcon Captive      390.0
               Wild         350.0
        Parrot Captive       30.0
               Wild          20.0
        >>> df.groupby(level=0).mean()
                Max Speed
        Animal
        Falcon      370.0
        Parrot       25.0
        >>> df.groupby(level="Type").mean()
                 Max Speed
        Type
        Captive      210.0
        Wild         185.0

        We can also choose to include NA in group keys or not by setting
        `dropna` parameter, the default setting is `True`.

        >>> l = [[1, 2, 3], [1, None, 4], [2, 1, 3], [1, 2, 2]]
        >>> df = pd.DataFrame(l, columns=["a", "b", "c"])

        >>> df.groupby(by=["b"]).sum()
            a   c
        b
        1.0 2   3
        2.0 2   5

        >>> df.groupby(by=["b"], dropna=False).sum()
            a   c
        b
        1.0 2   3
        2.0 2   5
        NaN 1   4

        >>> l = [["a", 12, 12], [None, 12.3, 33.], ["b", 12.3, 123], ["a", 1, 1]]
        >>> df = pd.DataFrame(l, columns=["a", "b", "c"])

        >>> df.groupby(by="a").sum()
            b     c
        a
        a   13.0   13.0
        b   12.3  123.0

        >>> df.groupby(by="a", dropna=False).sum()
            b     c
        a
        a   13.0   13.0
        b   12.3  123.0
        NaN 12.3   33.0

        When using ``.apply()``, use ``group_keys`` to include or exclude the
        group keys. The ``group_keys`` argument defaults to ``True`` (include).

        >>> df = pd.DataFrame({'Animal': ['Falcon', 'Falcon',
        ...                               'Parrot', 'Parrot'],
        ...                    'Max Speed': [380., 370., 24., 26.]})
        >>> df.groupby("Animal", group_keys=True)[['Max Speed']].apply(lambda x: x)
                  Max Speed
        Animal
        Falcon 0      380.0
               1      370.0
        Parrot 2       24.0
               3       26.0

        >>> df.groupby("Animal", group_keys=False)[['Max Speed']].apply(lambda x: x)
           Max Speed
        0      380.0
        1      370.0
        2       24.0
        3       26.0
        """
        )
    )
    @Appender(_shared_docs["groupby"] % _shared_doc_kwargs)
    def groupby(
        self,
        by=None,
        axis: Axis | lib.NoDefault = lib.no_default,
        level: IndexLabel | None = None,
        as_index: bool = True,
        sort: bool = True,
        group_keys: bool = True,
        observed: bool | lib.NoDefault = lib.no_default,
        dropna: bool = True,
    ) -> DataFrameGroupBy:
        if axis is not lib.no_default:
            axis = self._get_axis_number(axis)
            if axis == 1:
                warnings.warn(
                    "DataFrame.groupby with axis=1 is deprecated. Do "
                    "`frame.T.groupby(...)` without axis instead.",
                    FutureWarning,
                    stacklevel=find_stack_level(),
                )
            else:
                warnings.warn(
                    "The 'axis' keyword in DataFrame.groupby is deprecated and "
                    "will be removed in a future version.",
                    FutureWarning,
                    stacklevel=find_stack_level(),
                )
        else:
            axis = 0

        from pandas.core.groupby.generic import DataFrameGroupBy

        if level is None and by is None:
            raise TypeError("You have to supply one of 'by' and 'level'")

        return DataFrameGroupBy(
            obj=self,
            keys=by,
            axis=axis,
            level=level,
            as_index=as_index,
            sort=sort,
            group_keys=group_keys,
            observed=observed,
            dropna=dropna,
        )

    _shared_docs[
        "pivot"
    ] = """
        Return reshaped DataFrame organized by given index / column values.

        Reshape data (produce a "pivot" table) based on column values. Uses
        unique values from specified `index` / `columns` to form axes of the
        resulting DataFrame. This function does not support data
        aggregation, multiple values will result in a MultiIndex in the
        columns. See the :ref:`User Guide <reshaping>` for more on reshaping.

        Parameters
        ----------%s
        columns : str or object or a list of str
            Column to use to make new frame's columns.
        index : str or object or a list of str, optional
            Column to use to make new frame's index. If not given, uses existing index.
        values : str, object or a list of the previous, optional
            Column(s) to use for populating new frame's values. If not
            specified, all remaining columns will be used and the result will
            have hierarchically indexed columns.

        Returns
        -------
        DataFrame
            Returns reshaped DataFrame.

        Raises
        ------
        ValueError:
            When there are any `index`, `columns` combinations with multiple
            values. `DataFrame.pivot_table` when you need to aggregate.

        See Also
        --------
        DataFrame.pivot_table : Generalization of pivot that can handle
            duplicate values for one index/column pair.
        DataFrame.unstack : Pivot based on the index values instead of a
            column.
        wide_to_long : Wide panel to long format. Less flexible but more
            user-friendly than melt.

        Notes
        -----
        For finer-tuned control, see hierarchical indexing documentation along
        with the related stack/unstack methods.

        Reference :ref:`the user guide <reshaping.pivot>` for more examples.

        Examples
        --------
        >>> df = pd.DataFrame({'foo': ['one', 'one', 'one', 'two', 'two',
        ...                            'two'],
        ...                    'bar': ['A', 'B', 'C', 'A', 'B', 'C'],
        ...                    'baz': [1, 2, 3, 4, 5, 6],
        ...                    'zoo': ['x', 'y', 'z', 'q', 'w', 't']})
        >>> df
            foo   bar  baz  zoo
        0   one   A    1    x
        1   one   B    2    y
        2   one   C    3    z
        3   two   A    4    q
        4   two   B    5    w
        5   two   C    6    t

        >>> df.pivot(index='foo', columns='bar', values='baz')
        bar  A   B   C
        foo
        one  1   2   3
        two  4   5   6

        >>> df.pivot(index='foo', columns='bar')['baz']
        bar  A   B   C
        foo
        one  1   2   3
        two  4   5   6

        >>> df.pivot(index='foo', columns='bar', values=['baz', 'zoo'])
              baz       zoo
        bar   A  B  C   A  B  C
        foo
        one   1  2  3   x  y  z
        two   4  5  6   q  w  t

        You could also assign a list of column names or a list of index names.

        >>> df = pd.DataFrame({
        ...        "lev1": [1, 1, 1, 2, 2, 2],
        ...        "lev2": [1, 1, 2, 1, 1, 2],
        ...        "lev3": [1, 2, 1, 2, 1, 2],
        ...        "lev4": [1, 2, 3, 4, 5, 6],
        ...        "values": [0, 1, 2, 3, 4, 5]})
        >>> df
            lev1 lev2 lev3 lev4 values
        0   1    1    1    1    0
        1   1    1    2    2    1
        2   1    2    1    3    2
        3   2    1    2    4    3
        4   2    1    1    5    4
        5   2    2    2    6    5

        >>> df.pivot(index="lev1", columns=["lev2", "lev3"], values="values")
        lev2    1         2
        lev3    1    2    1    2
        lev1
        1     0.0  1.0  2.0  NaN
        2     4.0  3.0  NaN  5.0

        >>> df.pivot(index=["lev1", "lev2"], columns=["lev3"], values="values")
              lev3    1    2
        lev1  lev2
           1     1  0.0  1.0
                 2  2.0  NaN
           2     1  4.0  3.0
                 2  NaN  5.0

        A ValueError is raised if there are any duplicates.

        >>> df = pd.DataFrame({"foo": ['one', 'one', 'two', 'two'],
        ...                    "bar": ['A', 'A', 'B', 'C'],
        ...                    "baz": [1, 2, 3, 4]})
        >>> df
           foo bar  baz
        0  one   A    1
        1  one   A    2
        2  two   B    3
        3  two   C    4

        Notice that the first two rows are the same for our `index`
        and `columns` arguments.

        >>> df.pivot(index='foo', columns='bar', values='baz')
        Traceback (most recent call last):
           ...
        ValueError: Index contains duplicate entries, cannot reshape
        """

    @Substitution("")
    @Appender(_shared_docs["pivot"])
    def pivot(
        self, *, columns, index=lib.no_default, values=lib.no_default
    ) -> DataFrame:
        from pandas.core.reshape.pivot import pivot

        return pivot(self, index=index, columns=columns, values=values)

    _shared_docs[
        "pivot_table"
    ] = """
        Create a spreadsheet-style pivot table as a DataFrame.

        The levels in the pivot table will be stored in MultiIndex objects
        (hierarchical indexes) on the index and columns of the result DataFrame.

        Parameters
        ----------%s
        values : list-like or scalar, optional
            Column or columns to aggregate.
        index : column, Grouper, array, or list of the previous
            Keys to group by on the pivot table index. If a list is passed,
            it can contain any of the other types (except list). If an array is
            passed, it must be the same length as the data and will be used in
            the same manner as column values.
        columns : column, Grouper, array, or list of the previous
            Keys to group by on the pivot table column. If a list is passed,
            it can contain any of the other types (except list). If an array is
            passed, it must be the same length as the data and will be used in
            the same manner as column values.
        aggfunc : function, list of functions, dict, default "mean"
            If a list of functions is passed, the resulting pivot table will have
            hierarchical columns whose top level are the function names
            (inferred from the function objects themselves).
            If a dict is passed, the key is column to aggregate and the value is
            function or list of functions. If ``margin=True``, aggfunc will be
            used to calculate the partial aggregates.
        fill_value : scalar, default None
            Value to replace missing values with (in the resulting pivot table,
            after aggregation).
        margins : bool, default False
            If ``margins=True``, special ``All`` columns and rows
            will be added with partial group aggregates across the categories
            on the rows and columns.
        dropna : bool, default True
            Do not include columns whose entries are all NaN. If True,
            rows with a NaN value in any column will be omitted before
            computing margins.
        margins_name : str, default 'All'
            Name of the row / column that will contain the totals
            when margins is True.
        observed : bool, default False
            This only applies if any of the groupers are Categoricals.
            If True: only show observed values for categorical groupers.
            If False: show all values for categorical groupers.

        sort : bool, default True
            Specifies if the result should be sorted.

            .. versionadded:: 1.3.0

        Returns
        -------
        DataFrame
            An Excel style pivot table.

        See Also
        --------
        DataFrame.pivot : Pivot without aggregation that can handle
            non-numeric data.
        DataFrame.melt: Unpivot a DataFrame from wide to long format,
            optionally leaving identifiers set.
        wide_to_long : Wide panel to long format. Less flexible but more
            user-friendly than melt.

        Notes
        -----
        Reference :ref:`the user guide <reshaping.pivot>` for more examples.

        Examples
        --------
        >>> df = pd.DataFrame({"A": ["foo", "foo", "foo", "foo", "foo",
        ...                          "bar", "bar", "bar", "bar"],
        ...                    "B": ["one", "one", "one", "two", "two",
        ...                          "one", "one", "two", "two"],
        ...                    "C": ["small", "large", "large", "small",
        ...                          "small", "large", "small", "small",
        ...                          "large"],
        ...                    "D": [1, 2, 2, 3, 3, 4, 5, 6, 7],
        ...                    "E": [2, 4, 5, 5, 6, 6, 8, 9, 9]})
        >>> df
             A    B      C  D  E
        0  foo  one  small  1  2
        1  foo  one  large  2  4
        2  foo  one  large  2  5
        3  foo  two  small  3  5
        4  foo  two  small  3  6
        5  bar  one  large  4  6
        6  bar  one  small  5  8
        7  bar  two  small  6  9
        8  bar  two  large  7  9

        This first example aggregates values by taking the sum.

        >>> table = pd.pivot_table(df, values='D', index=['A', 'B'],
        ...                        columns=['C'], aggfunc="sum")
        >>> table
        C        large  small
        A   B
        bar one    4.0    5.0
            two    7.0    6.0
        foo one    4.0    1.0
            two    NaN    6.0

        We can also fill missing values using the `fill_value` parameter.

        >>> table = pd.pivot_table(df, values='D', index=['A', 'B'],
        ...                        columns=['C'], aggfunc="sum", fill_value=0)
        >>> table
        C        large  small
        A   B
        bar one      4      5
            two      7      6
        foo one      4      1
            two      0      6

        The next example aggregates by taking the mean across multiple columns.

        >>> table = pd.pivot_table(df, values=['D', 'E'], index=['A', 'C'],
        ...                        aggfunc={'D': "mean", 'E': "mean"})
        >>> table
                        D         E
        A   C
        bar large  5.500000  7.500000
            small  5.500000  8.500000
        foo large  2.000000  4.500000
            small  2.333333  4.333333

        We can also calculate multiple types of aggregations for any given
        value column.

        >>> table = pd.pivot_table(df, values=['D', 'E'], index=['A', 'C'],
        ...                        aggfunc={'D': "mean",
        ...                                 'E': ["min", "max", "mean"]})
        >>> table
                          D   E
                       mean max      mean  min
        A   C
        bar large  5.500000   9  7.500000    6
            small  5.500000   9  8.500000    8
        foo large  2.000000   5  4.500000    4
            small  2.333333   6  4.333333    2
        """

    @Substitution("")
    @Appender(_shared_docs["pivot_table"])
    def pivot_table(
        self,
        values=None,
        index=None,
        columns=None,
        aggfunc: AggFuncType = "mean",
        fill_value=None,
        margins: bool = False,
        dropna: bool = True,
        margins_name: Level = "All",
        observed: bool = False,
        sort: bool = True,
    ) -> DataFrame:
        from pandas.core.reshape.pivot import pivot_table

        return pivot_table(
            self,
            values=values,
            index=index,
            columns=columns,
            aggfunc=aggfunc,
            fill_value=fill_value,
            margins=margins,
            dropna=dropna,
            margins_name=margins_name,
            observed=observed,
            sort=sort,
        )

    def stack(
        self,
        level: IndexLabel = -1,
        dropna: bool | lib.NoDefault = lib.no_default,
        sort: bool | lib.NoDefault = lib.no_default,
        future_stack: bool = False,
    ):
        """
        Stack the prescribed level(s) from columns to index.

        Return a reshaped DataFrame or Series having a multi-level
        index with one or more new inner-most levels compared to the current
        DataFrame. The new inner-most levels are created by pivoting the
        columns of the current dataframe:

          - if the columns have a single level, the output is a Series;
          - if the columns have multiple levels, the new index
            level(s) is (are) taken from the prescribed level(s) and
            the output is a DataFrame.

        Parameters
        ----------
        level : int, str, list, default -1
            Level(s) to stack from the column axis onto the index
            axis, defined as one index or label, or a list of indices
            or labels.
        dropna : bool, default True
            Whether to drop rows in the resulting Frame/Series with
            missing values. Stacking a column level onto the index
            axis can create combinations of index and column values
            that are missing from the original dataframe. See Examples
            section.
        sort : bool, default True
            Whether to sort the levels of the resulting MultiIndex.
        future_stack : bool, default False
            Whether to use the new implementation that will replace the current
            implementation in pandas 3.0. When True, dropna and sort have no impact
            on the result and must remain unspecified. See :ref:`pandas 2.1.0 Release
            notes <whatsnew_210.enhancements.new_stack>` for more details.

        Returns
        -------
        DataFrame or Series
            Stacked dataframe or series.

        See Also
        --------
        DataFrame.unstack : Unstack prescribed level(s) from index axis
             onto column axis.
        DataFrame.pivot : Reshape dataframe from long format to wide
             format.
        DataFrame.pivot_table : Create a spreadsheet-style pivot table
             as a DataFrame.

        Notes
        -----
        The function is named by analogy with a collection of books
        being reorganized from being side by side on a horizontal
        position (the columns of the dataframe) to being stacked
        vertically on top of each other (in the index of the
        dataframe).

        Reference :ref:`the user guide <reshaping.stacking>` for more examples.

        Examples
        --------
        **Single level columns**

        >>> df_single_level_cols = pd.DataFrame([[0, 1], [2, 3]],
        ...                                     index=['cat', 'dog'],
        ...                                     columns=['weight', 'height'])

        Stacking a dataframe with a single level column axis returns a Series:

        >>> df_single_level_cols
             weight height
        cat       0      1
        dog       2      3
        >>> df_single_level_cols.stack(future_stack=True)
        cat  weight    0
             height    1
        dog  weight    2
             height    3
        dtype: int64

        **Multi level columns: simple case**

        >>> multicol1 = pd.MultiIndex.from_tuples([('weight', 'kg'),
        ...                                        ('weight', 'pounds')])
        >>> df_multi_level_cols1 = pd.DataFrame([[1, 2], [2, 4]],
        ...                                     index=['cat', 'dog'],
        ...                                     columns=multicol1)

        Stacking a dataframe with a multi-level column axis:

        >>> df_multi_level_cols1
             weight
                 kg    pounds
        cat       1        2
        dog       2        4
        >>> df_multi_level_cols1.stack(future_stack=True)
                    weight
        cat kg           1
            pounds       2
        dog kg           2
            pounds       4

        **Missing values**

        >>> multicol2 = pd.MultiIndex.from_tuples([('weight', 'kg'),
        ...                                        ('height', 'm')])
        >>> df_multi_level_cols2 = pd.DataFrame([[1.0, 2.0], [3.0, 4.0]],
        ...                                     index=['cat', 'dog'],
        ...                                     columns=multicol2)

        It is common to have missing values when stacking a dataframe
        with multi-level columns, as the stacked dataframe typically
        has more values than the original dataframe. Missing values
        are filled with NaNs:

        >>> df_multi_level_cols2
            weight height
                kg      m
        cat    1.0    2.0
        dog    3.0    4.0
        >>> df_multi_level_cols2.stack(future_stack=True)
                weight  height
        cat kg     1.0     NaN
            m      NaN     2.0
        dog kg     3.0     NaN
            m      NaN     4.0

        **Prescribing the level(s) to be stacked**

        The first parameter controls which level or levels are stacked:

        >>> df_multi_level_cols2.stack(0, future_stack=True)
                     kg    m
        cat weight  1.0  NaN
            height  NaN  2.0
        dog weight  3.0  NaN
            height  NaN  4.0
        >>> df_multi_level_cols2.stack([0, 1], future_stack=True)
        cat  weight  kg    1.0
             height  m     2.0
        dog  weight  kg    3.0
             height  m     4.0
        dtype: float64

        **Dropping missing values**

        >>> df_multi_level_cols3 = pd.DataFrame([[None, 1.0], [2.0, 3.0]],
        ...                                     index=['cat', 'dog'],
        ...                                     columns=multicol2)

        Note that rows where all values are missing are dropped by
        default but this behaviour can be controlled via the dropna
        keyword parameter:

        >>> df_multi_level_cols3
            weight height
                kg      m
        cat    NaN    1.0
        dog    2.0    3.0
        >>> df_multi_level_cols3.stack(dropna=False)
                weight  height
        cat kg     NaN     NaN
            m      NaN     1.0
        dog kg     2.0     NaN
            m      NaN     3.0
        >>> df_multi_level_cols3.stack(dropna=True)
                weight  height
        cat m      NaN     1.0
        dog kg     2.0     NaN
            m      NaN     3.0
        """
        if not future_stack:
            from pandas.core.reshape.reshape import (
                stack,
                stack_multiple,
            )

            if dropna is lib.no_default:
                dropna = True
            if sort is lib.no_default:
                sort = True

            if isinstance(level, (tuple, list)):
                result = stack_multiple(self, level, dropna=dropna, sort=sort)
            else:
                result = stack(self, level, dropna=dropna, sort=sort)
        else:
            from pandas.core.reshape.reshape import stack_v3

            if dropna is not lib.no_default:
                raise ValueError(
                    "dropna must be unspecified with future_stack=True as the new "
                    "implementation does not introduce rows of NA values. This "
                    "argument will be removed in a future version of pandas."
                )

            if sort is not lib.no_default:
                raise ValueError(
                    "Cannot specify sort with future_stack=True, this argument will be "
                    "removed in a future version of pandas. Sort the result using "
                    ".sort_index instead."
                )

            if (
                isinstance(level, (tuple, list))
                and not all(lev in self.columns.names for lev in level)
                and not all(isinstance(lev, int) for lev in level)
            ):
                raise ValueError(
                    "level should contain all level names or all level "
                    "numbers, not a mixture of the two."
                )

            if not isinstance(level, (tuple, list)):
                level = [level]
            level = [self.columns._get_level_number(lev) for lev in level]
            result = stack_v3(self, level)

        return result.__finalize__(self, method="stack")

    def explode(
        self,
        column: IndexLabel,
        ignore_index: bool = False,
    ) -> DataFrame:
        """
        Transform each element of a list-like to a row, replicating index values.

        Parameters
        ----------
        column : IndexLabel
            Column(s) to explode.
            For multiple columns, specify a non-empty list with each element
            be str or tuple, and all specified columns their list-like data
            on same row of the frame must have matching length.

            .. versionadded:: 1.3.0
                Multi-column explode

        ignore_index : bool, default False
            If True, the resulting index will be labeled 0, 1, …, n - 1.

        Returns
        -------
        DataFrame
            Exploded lists to rows of the subset columns;
            index will be duplicated for these rows.

        Raises
        ------
        ValueError :
            * If columns of the frame are not unique.
            * If specified columns to explode is empty list.
            * If specified columns to explode have not matching count of
              elements rowwise in the frame.

        See Also
        --------
        DataFrame.unstack : Pivot a level of the (necessarily hierarchical)
            index labels.
        DataFrame.melt : Unpivot a DataFrame from wide format to long format.
        Series.explode : Explode a DataFrame from list-like columns to long format.

        Notes
        -----
        This routine will explode list-likes including lists, tuples, sets,
        Series, and np.ndarray. The result dtype of the subset rows will
        be object. Scalars will be returned unchanged, and empty list-likes will
        result in a np.nan for that row. In addition, the ordering of rows in the
        output will be non-deterministic when exploding sets.

        Reference :ref:`the user guide <reshaping.explode>` for more examples.

        Examples
        --------
        >>> df = pd.DataFrame({'A': [[0, 1, 2], 'foo', [], [3, 4]],
        ...                    'B': 1,
        ...                    'C': [['a', 'b', 'c'], np.nan, [], ['d', 'e']]})
        >>> df
                   A  B          C
        0  [0, 1, 2]  1  [a, b, c]
        1        foo  1        NaN
        2         []  1         []
        3     [3, 4]  1     [d, e]

        Single-column explode.

        >>> df.explode('A')
             A  B          C
        0    0  1  [a, b, c]
        0    1  1  [a, b, c]
        0    2  1  [a, b, c]
        1  foo  1        NaN
        2  NaN  1         []
        3    3  1     [d, e]
        3    4  1     [d, e]

        Multi-column explode.

        >>> df.explode(list('AC'))
             A  B    C
        0    0  1    a
        0    1  1    b
        0    2  1    c
        1  foo  1  NaN
        2  NaN  1  NaN
        3    3  1    d
        3    4  1    e
        """
        if not self.columns.is_unique:
            duplicate_cols = self.columns[self.columns.duplicated()].tolist()
            raise ValueError(
                f"DataFrame columns must be unique. Duplicate columns: {duplicate_cols}"
            )

        columns: list[Hashable]
        if is_scalar(column) or isinstance(column, tuple):
            columns = [column]
        elif isinstance(column, list) and all(
            is_scalar(c) or isinstance(c, tuple) for c in column
        ):
            if not column:
                raise ValueError("column must be nonempty")
            if len(column) > len(set(column)):
                raise ValueError("column must be unique")
            columns = column
        else:
            raise ValueError("column must be a scalar, tuple, or list thereof")

        df = self.reset_index(drop=True)
        if len(columns) == 1:
            result = df[columns[0]].explode()
        else:
            mylen = lambda x: len(x) if (is_list_like(x) and len(x) > 0) else 1
            counts0 = self[columns[0]].apply(mylen)
            for c in columns[1:]:
                if not all(counts0 == self[c].apply(mylen)):
                    raise ValueError("columns must have matching element counts")
            result = DataFrame({c: df[c].explode() for c in columns})
        result = df.drop(columns, axis=1).join(result)
        if ignore_index:
            result.index = default_index(len(result))
        else:
            result.index = self.index.take(result.index)
        result = result.reindex(columns=self.columns, copy=False)

        return result.__finalize__(self, method="explode")

    def unstack(self, level: IndexLabel = -1, fill_value=None, sort: bool = True):
        """
        Pivot a level of the (necessarily hierarchical) index labels.

        Returns a DataFrame having a new level of column labels whose inner-most level
        consists of the pivoted index labels.

        If the index is not a MultiIndex, the output will be a Series
        (the analogue of stack when the columns are not a MultiIndex).

        Parameters
        ----------
        level : int, str, or list of these, default -1 (last level)
            Level(s) of index to unstack, can pass level name.
        fill_value : int, str or dict
            Replace NaN with this value if the unstack produces missing values.
        sort : bool, default True
            Sort the level(s) in the resulting MultiIndex columns.

        Returns
        -------
        Series or DataFrame

        See Also
        --------
        DataFrame.pivot : Pivot a table based on column values.
        DataFrame.stack : Pivot a level of the column labels (inverse operation
            from `unstack`).

        Notes
        -----
        Reference :ref:`the user guide <reshaping.stacking>` for more examples.

        Examples
        --------
        >>> index = pd.MultiIndex.from_tuples([('one', 'a'), ('one', 'b'),
        ...                                    ('two', 'a'), ('two', 'b')])
        >>> s = pd.Series(np.arange(1.0, 5.0), index=index)
        >>> s
        one  a   1.0
             b   2.0
        two  a   3.0
             b   4.0
        dtype: float64

        >>> s.unstack(level=-1)
             a   b
        one  1.0  2.0
        two  3.0  4.0

        >>> s.unstack(level=0)
           one  two
        a  1.0   3.0
        b  2.0   4.0

        >>> df = s.unstack(level=0)
        >>> df.unstack()
        one  a  1.0
             b  2.0
        two  a  3.0
             b  4.0
        dtype: float64
        """
        from pandas.core.reshape.reshape import unstack

        result = unstack(self, level, fill_value, sort)

        return result.__finalize__(self, method="unstack")

    @Appender(_shared_docs["melt"] % {"caller": "df.melt(", "other": "melt"})
    def melt(
        self,
        id_vars=None,
        value_vars=None,
        var_name=None,
        value_name: Hashable = "value",
        col_level: Level | None = None,
        ignore_index: bool = True,
    ) -> DataFrame:
        return melt(
            self,
            id_vars=id_vars,
            value_vars=value_vars,
            var_name=var_name,
            value_name=value_name,
            col_level=col_level,
            ignore_index=ignore_index,
        ).__finalize__(self, method="melt")

    # ----------------------------------------------------------------------
    # Time series-related

    @doc(
        Series.diff,
        klass="DataFrame",
        extra_params="axis : {0 or 'index', 1 or 'columns'}, default 0\n    "
        "Take difference over rows (0) or columns (1).\n",
        other_klass="Series",
        examples=dedent(
            """
        Difference with previous row

        >>> df = pd.DataFrame({'a': [1, 2, 3, 4, 5, 6],
        ...                    'b': [1, 1, 2, 3, 5, 8],
        ...                    'c': [1, 4, 9, 16, 25, 36]})
        >>> df
           a  b   c
        0  1  1   1
        1  2  1   4
        2  3  2   9
        3  4  3  16
        4  5  5  25
        5  6  8  36

        >>> df.diff()
             a    b     c
        0  NaN  NaN   NaN
        1  1.0  0.0   3.0
        2  1.0  1.0   5.0
        3  1.0  1.0   7.0
        4  1.0  2.0   9.0
        5  1.0  3.0  11.0

        Difference with previous column

        >>> df.diff(axis=1)
            a  b   c
        0 NaN  0   0
        1 NaN -1   3
        2 NaN -1   7
        3 NaN -1  13
        4 NaN  0  20
        5 NaN  2  28

        Difference with 3rd previous row

        >>> df.diff(periods=3)
             a    b     c
        0  NaN  NaN   NaN
        1  NaN  NaN   NaN
        2  NaN  NaN   NaN
        3  3.0  2.0  15.0
        4  3.0  4.0  21.0
        5  3.0  6.0  27.0

        Difference with following row

        >>> df.diff(periods=-1)
             a    b     c
        0 -1.0  0.0  -3.0
        1 -1.0 -1.0  -5.0
        2 -1.0 -1.0  -7.0
        3 -1.0 -2.0  -9.0
        4 -1.0 -3.0 -11.0
        5  NaN  NaN   NaN

        Overflow in input dtype

        >>> df = pd.DataFrame({'a': [1, 0]}, dtype=np.uint8)
        >>> df.diff()
               a
        0    NaN
        1  255.0"""
        ),
    )
    def diff(self, periods: int = 1, axis: Axis = 0) -> DataFrame:
        if not lib.is_integer(periods):
            if not (is_float(periods) and periods.is_integer()):
                raise ValueError("periods must be an integer")
            periods = int(periods)

        axis = self._get_axis_number(axis)
        if axis == 1:
            if periods != 0:
                # in the periods == 0 case, this is equivalent diff of 0 periods
                #  along axis=0, and the Manager method may be somewhat more
                #  performant, so we dispatch in that case.
                return self - self.shift(periods, axis=axis)
            # With periods=0 this is equivalent to a diff with axis=0
            axis = 0

        new_data = self._mgr.diff(n=periods)
        res_df = self._constructor_from_mgr(new_data, axes=new_data.axes)
        return res_df.__finalize__(self, "diff")

    # ----------------------------------------------------------------------
    # Function application

    def _gotitem(
        self,
        key: IndexLabel,
        ndim: int,
        subset: DataFrame | Series | None = None,
    ) -> DataFrame | Series:
        """
        Sub-classes to define. Return a sliced object.

        Parameters
        ----------
        key : string / list of selections
        ndim : {1, 2}
            requested ndim of result
        subset : object, default None
            subset to act on
        """
        if subset is None:
            subset = self
        elif subset.ndim == 1:  # is Series
            return subset

        # TODO: _shallow_copy(subset)?
        return subset[key]

    _agg_see_also_doc = dedent(
        """
    See Also
    --------
    DataFrame.apply : Perform any type of operations.
    DataFrame.transform : Perform transformation type operations.
    pandas.DataFrame.groupby : Perform operations over groups.
    pandas.DataFrame.resample : Perform operations over resampled bins.
    pandas.DataFrame.rolling : Perform operations over rolling window.
    pandas.DataFrame.expanding : Perform operations over expanding window.
    pandas.core.window.ewm.ExponentialMovingWindow : Perform operation over exponential
        weighted window.
    """
    )

    _agg_examples_doc = dedent(
        """
    Examples
    --------
    >>> df = pd.DataFrame([[1, 2, 3],
    ...                    [4, 5, 6],
    ...                    [7, 8, 9],
    ...                    [np.nan, np.nan, np.nan]],
    ...                   columns=['A', 'B', 'C'])

    Aggregate these functions over the rows.

    >>> df.agg(['sum', 'min'])
            A     B     C
    sum  12.0  15.0  18.0
    min   1.0   2.0   3.0

    Different aggregations per column.

    >>> df.agg({'A' : ['sum', 'min'], 'B' : ['min', 'max']})
            A    B
    sum  12.0  NaN
    min   1.0  2.0
    max   NaN  8.0

    Aggregate different functions over the columns and rename the index of the resulting
    DataFrame.

    >>> df.agg(x=('A', 'max'), y=('B', 'min'), z=('C', 'mean'))
         A    B    C
    x  7.0  NaN  NaN
    y  NaN  2.0  NaN
    z  NaN  NaN  6.0

    Aggregate over the columns.

    >>> df.agg("mean", axis="columns")
    0    2.0
    1    5.0
    2    8.0
    3    NaN
    dtype: float64
    """
    )

    @doc(
        _shared_docs["aggregate"],
        klass=_shared_doc_kwargs["klass"],
        axis=_shared_doc_kwargs["axis"],
        see_also=_agg_see_also_doc,
        examples=_agg_examples_doc,
    )
    def aggregate(self, func=None, axis: Axis = 0, *args, **kwargs):
        from pandas.core.apply import frame_apply

        axis = self._get_axis_number(axis)

        op = frame_apply(self, func=func, axis=axis, args=args, kwargs=kwargs)
        result = op.agg()
        result = reconstruct_and_relabel_result(result, func, **kwargs)
        return result

    agg = aggregate

    @doc(
        _shared_docs["transform"],
        klass=_shared_doc_kwargs["klass"],
        axis=_shared_doc_kwargs["axis"],
    )
    def transform(
        self, func: AggFuncType, axis: Axis = 0, *args, **kwargs
    ) -> DataFrame:
        from pandas.core.apply import frame_apply

        op = frame_apply(self, func=func, axis=axis, args=args, kwargs=kwargs)
        result = op.transform()
        assert isinstance(result, DataFrame)
        return result

    def apply(
        self,
        func: AggFuncType,
        axis: Axis = 0,
        raw: bool = False,
        result_type: Literal["expand", "reduce", "broadcast"] | None = None,
        args=(),
        by_row: Literal[False, "compat"] = "compat",
        engine: Literal["python", "numba"] = "python",
        engine_kwargs: dict[str, bool] | None = None,
        **kwargs,
    ):
        """
        Apply a function along an axis of the DataFrame.

        Objects passed to the function are Series objects whose index is
        either the DataFrame's index (``axis=0``) or the DataFrame's columns
        (``axis=1``). By default (``result_type=None``), the final return type
        is inferred from the return type of the applied function. Otherwise,
        it depends on the `result_type` argument.

        Parameters
        ----------
        func : function
            Function to apply to each column or row.
        axis : {0 or 'index', 1 or 'columns'}, default 0
            Axis along which the function is applied:

            * 0 or 'index': apply function to each column.
            * 1 or 'columns': apply function to each row.

        raw : bool, default False
            Determines if row or column is passed as a Series or ndarray object:

            * ``False`` : passes each row or column as a Series to the
              function.
            * ``True`` : the passed function will receive ndarray objects
              instead.
              If you are just applying a NumPy reduction function this will
              achieve much better performance.

        result_type : {'expand', 'reduce', 'broadcast', None}, default None
            These only act when ``axis=1`` (columns):

            * 'expand' : list-like results will be turned into columns.
            * 'reduce' : returns a Series if possible rather than expanding
              list-like results. This is the opposite of 'expand'.
            * 'broadcast' : results will be broadcast to the original shape
              of the DataFrame, the original index and columns will be
              retained.

            The default behaviour (None) depends on the return value of the
            applied function: list-like results will be returned as a Series
            of those. However if the apply function returns a Series these
            are expanded to columns.
        args : tuple
            Positional arguments to pass to `func` in addition to the
            array/series.
        by_row : False or "compat", default "compat"
            Only has an effect when ``func`` is a listlike or dictlike of funcs
            and the func isn't a string.
            If "compat", will if possible first translate the func into pandas
            methods (e.g. ``Series().apply(np.sum)`` will be translated to
            ``Series().sum()``). If that doesn't work, will try call to apply again with
            ``by_row=True`` and if that fails, will call apply again with
            ``by_row=False`` (backward compatible).
            If False, the funcs will be passed the whole Series at once.

            .. versionadded:: 2.1.0

        engine : {'python', 'numba'}, default 'python'
            Choose between the python (default) engine or the numba engine in apply.

            The numba engine will attempt to JIT compile the passed function,
            which may result in speedups for large DataFrames.
            It also supports the following engine_kwargs :

            - nopython (compile the function in nopython mode)
            - nogil (release the GIL inside the JIT compiled function)
            - parallel (try to apply the function in parallel over the DataFrame)

            Note: The numba compiler only supports a subset of
            valid Python/numpy operations.

            Please read more about the `supported python features
            <https://numba.pydata.org/numba-doc/dev/reference/pysupported.html>`_
            and `supported numpy features
            <https://numba.pydata.org/numba-doc/dev/reference/numpysupported.html>`_
            in numba to learn what you can or cannot use in the passed function.

            As of right now, the numba engine can only be used with raw=True.

            .. versionadded:: 2.2.0

        engine_kwargs : dict
            Pass keyword arguments to the engine.
            This is currently only used by the numba engine,
            see the documentation for the engine argument for more information.
        **kwargs
            Additional keyword arguments to pass as keywords arguments to
            `func`.

        Returns
        -------
        Series or DataFrame
            Result of applying ``func`` along the given axis of the
            DataFrame.

        See Also
        --------
        DataFrame.map: For elementwise operations.
        DataFrame.aggregate: Only perform aggregating type operations.
        DataFrame.transform: Only perform transforming type operations.

        Notes
        -----
        Functions that mutate the passed object can produce unexpected
        behavior or errors and are not supported. See :ref:`gotchas.udf-mutation`
        for more details.

        Examples
        --------
        >>> df = pd.DataFrame([[4, 9]] * 3, columns=['A', 'B'])
        >>> df
           A  B
        0  4  9
        1  4  9
        2  4  9

        Using a numpy universal function (in this case the same as
        ``np.sqrt(df)``):

        >>> df.apply(np.sqrt)
             A    B
        0  2.0  3.0
        1  2.0  3.0
        2  2.0  3.0

        Using a reducing function on either axis

        >>> df.apply(np.sum, axis=0)
        A    12
        B    27
        dtype: int64

        >>> df.apply(np.sum, axis=1)
        0    13
        1    13
        2    13
        dtype: int64

        Returning a list-like will result in a Series

        >>> df.apply(lambda x: [1, 2], axis=1)
        0    [1, 2]
        1    [1, 2]
        2    [1, 2]
        dtype: object

        Passing ``result_type='expand'`` will expand list-like results
        to columns of a Dataframe

        >>> df.apply(lambda x: [1, 2], axis=1, result_type='expand')
           0  1
        0  1  2
        1  1  2
        2  1  2

        Returning a Series inside the function is similar to passing
        ``result_type='expand'``. The resulting column names
        will be the Series index.

        >>> df.apply(lambda x: pd.Series([1, 2], index=['foo', 'bar']), axis=1)
           foo  bar
        0    1    2
        1    1    2
        2    1    2

        Passing ``result_type='broadcast'`` will ensure the same shape
        result, whether list-like or scalar is returned by the function,
        and broadcast it along the axis. The resulting column names will
        be the originals.

        >>> df.apply(lambda x: [1, 2], axis=1, result_type='broadcast')
           A  B
        0  1  2
        1  1  2
        2  1  2
        """
        from pandas.core.apply import frame_apply

        op = frame_apply(
            self,
            func=func,
            axis=axis,
            raw=raw,
            result_type=result_type,
            by_row=by_row,
            engine=engine,
            engine_kwargs=engine_kwargs,
            args=args,
            kwargs=kwargs,
        )
        return op.apply().__finalize__(self, method="apply")

    def map(
        self, func: PythonFuncType, na_action: str | None = None, **kwargs
    ) -> DataFrame:
        """
        Apply a function to a Dataframe elementwise.

        .. versionadded:: 2.1.0

           DataFrame.applymap was deprecated and renamed to DataFrame.map.

        This method applies a function that accepts and returns a scalar
        to every element of a DataFrame.

        Parameters
        ----------
        func : callable
            Python function, returns a single value from a single value.
        na_action : {None, 'ignore'}, default None
            If 'ignore', propagate NaN values, without passing them to func.
        **kwargs
            Additional keyword arguments to pass as keywords arguments to
            `func`.

        Returns
        -------
        DataFrame
            Transformed DataFrame.

        See Also
        --------
        DataFrame.apply : Apply a function along input axis of DataFrame.
        DataFrame.replace: Replace values given in `to_replace` with `value`.
        Series.map : Apply a function elementwise on a Series.

        Examples
        --------
        >>> df = pd.DataFrame([[1, 2.12], [3.356, 4.567]])
        >>> df
               0      1
        0  1.000  2.120
        1  3.356  4.567

        >>> df.map(lambda x: len(str(x)))
           0  1
        0  3  4
        1  5  5

        Like Series.map, NA values can be ignored:

        >>> df_copy = df.copy()
        >>> df_copy.iloc[0, 0] = pd.NA
        >>> df_copy.map(lambda x: len(str(x)), na_action='ignore')
             0  1
        0  NaN  4
        1  5.0  5

        Note that a vectorized version of `func` often exists, which will
        be much faster. You could square each number elementwise.

        >>> df.map(lambda x: x**2)
                   0          1
        0   1.000000   4.494400
        1  11.262736  20.857489

        But it's better to avoid map in that case.

        >>> df ** 2
                   0          1
        0   1.000000   4.494400
        1  11.262736  20.857489
        """
        if na_action not in {"ignore", None}:
            raise ValueError(
                f"na_action must be 'ignore' or None. Got {repr(na_action)}"
            )

        if self.empty:
            return self.copy()

        func = functools.partial(func, **kwargs)

        def infer(x):
            return x._map_values(func, na_action=na_action)

        return self.apply(infer).__finalize__(self, "map")

    def applymap(
        self, func: PythonFuncType, na_action: NaAction | None = None, **kwargs
    ) -> DataFrame:
        """
        Apply a function to a Dataframe elementwise.

        .. deprecated:: 2.1.0

           DataFrame.applymap has been deprecated. Use DataFrame.map instead.

        This method applies a function that accepts and returns a scalar
        to every element of a DataFrame.

        Parameters
        ----------
        func : callable
            Python function, returns a single value from a single value.
        na_action : {None, 'ignore'}, default None
            If 'ignore', propagate NaN values, without passing them to func.
        **kwargs
            Additional keyword arguments to pass as keywords arguments to
            `func`.

        Returns
        -------
        DataFrame
            Transformed DataFrame.

        See Also
        --------
        DataFrame.apply : Apply a function along input axis of DataFrame.
        DataFrame.map : Apply a function along input axis of DataFrame.
        DataFrame.replace: Replace values given in `to_replace` with `value`.

        Examples
        --------
        >>> df = pd.DataFrame([[1, 2.12], [3.356, 4.567]])
        >>> df
               0      1
        0  1.000  2.120
        1  3.356  4.567

        >>> df.map(lambda x: len(str(x)))
           0  1
        0  3  4
        1  5  5
        """
        warnings.warn(
            "DataFrame.applymap has been deprecated. Use DataFrame.map instead.",
            FutureWarning,
            stacklevel=find_stack_level(),
        )
        return self.map(func, na_action=na_action, **kwargs)

    # ----------------------------------------------------------------------
    # Merging / joining methods

    def _append(
        self,
        other,
        ignore_index: bool = False,
        verify_integrity: bool = False,
        sort: bool = False,
    ) -> DataFrame:
        if isinstance(other, (Series, dict)):
            if isinstance(other, dict):
                if not ignore_index:
                    raise TypeError("Can only append a dict if ignore_index=True")
                other = Series(other)
            if other.name is None and not ignore_index:
                raise TypeError(
                    "Can only append a Series if ignore_index=True "
                    "or if the Series has a name"
                )

            index = Index(
                [other.name],
                name=self.index.names
                if isinstance(self.index, MultiIndex)
                else self.index.name,
            )
            row_df = other.to_frame().T
            # infer_objects is needed for
            #  test_append_empty_frame_to_series_with_dateutil_tz
            other = row_df.infer_objects(copy=False).rename_axis(
                index.names, copy=False
            )
        elif isinstance(other, list):
            if not other:
                pass
            elif not isinstance(other[0], DataFrame):
                other = DataFrame(other)
                if self.index.name is not None and not ignore_index:
                    other.index.name = self.index.name

        from pandas.core.reshape.concat import concat

        if isinstance(other, (list, tuple)):
            to_concat = [self, *other]
        else:
            to_concat = [self, other]

        result = concat(
            to_concat,
            ignore_index=ignore_index,
            verify_integrity=verify_integrity,
            sort=sort,
        )
        return result.__finalize__(self, method="append")

    def join(
        self,
        other: DataFrame | Series | Iterable[DataFrame | Series],
        on: IndexLabel | None = None,
        how: MergeHow = "left",
        lsuffix: str = "",
        rsuffix: str = "",
        sort: bool = False,
        validate: JoinValidate | None = None,
    ) -> DataFrame:
        """
        Join columns of another DataFrame.

        Join columns with `other` DataFrame either on index or on a key
        column. Efficiently join multiple DataFrame objects by index at once by
        passing a list.

        Parameters
        ----------
        other : DataFrame, Series, or a list containing any combination of them
            Index should be similar to one of the columns in this one. If a
            Series is passed, its name attribute must be set, and that will be
            used as the column name in the resulting joined DataFrame.
        on : str, list of str, or array-like, optional
            Column or index level name(s) in the caller to join on the index
            in `other`, otherwise joins index-on-index. If multiple
            values given, the `other` DataFrame must have a MultiIndex. Can
            pass an array as the join key if it is not already contained in
            the calling DataFrame. Like an Excel VLOOKUP operation.
        how : {'left', 'right', 'outer', 'inner', 'cross'}, default 'left'
            How to handle the operation of the two objects.

            * left: use calling frame's index (or column if on is specified)
            * right: use `other`'s index.
            * outer: form union of calling frame's index (or column if on is
              specified) with `other`'s index, and sort it lexicographically.
            * inner: form intersection of calling frame's index (or column if
              on is specified) with `other`'s index, preserving the order
              of the calling's one.
            * cross: creates the cartesian product from both frames, preserves the order
              of the left keys.

              .. versionadded:: 1.2.0

        lsuffix : str, default ''
            Suffix to use from left frame's overlapping columns.
        rsuffix : str, default ''
            Suffix to use from right frame's overlapping columns.
        sort : bool, default False
            Order result DataFrame lexicographically by the join key. If False,
            the order of the join key depends on the join type (how keyword).
        validate : str, optional
            If specified, checks if join is of specified type.

            * "one_to_one" or "1:1": check if join keys are unique in both left
              and right datasets.
            * "one_to_many" or "1:m": check if join keys are unique in left dataset.
            * "many_to_one" or "m:1": check if join keys are unique in right dataset.
            * "many_to_many" or "m:m": allowed, but does not result in checks.

            .. versionadded:: 1.5.0

        Returns
        -------
        DataFrame
            A dataframe containing columns from both the caller and `other`.

        See Also
        --------
        DataFrame.merge : For column(s)-on-column(s) operations.

        Notes
        -----
        Parameters `on`, `lsuffix`, and `rsuffix` are not supported when
        passing a list of `DataFrame` objects.

        Examples
        --------
        >>> df = pd.DataFrame({'key': ['K0', 'K1', 'K2', 'K3', 'K4', 'K5'],
        ...                    'A': ['A0', 'A1', 'A2', 'A3', 'A4', 'A5']})

        >>> df
          key   A
        0  K0  A0
        1  K1  A1
        2  K2  A2
        3  K3  A3
        4  K4  A4
        5  K5  A5

        >>> other = pd.DataFrame({'key': ['K0', 'K1', 'K2'],
        ...                       'B': ['B0', 'B1', 'B2']})

        >>> other
          key   B
        0  K0  B0
        1  K1  B1
        2  K2  B2

        Join DataFrames using their indexes.

        >>> df.join(other, lsuffix='_caller', rsuffix='_other')
          key_caller   A key_other    B
        0         K0  A0        K0   B0
        1         K1  A1        K1   B1
        2         K2  A2        K2   B2
        3         K3  A3       NaN  NaN
        4         K4  A4       NaN  NaN
        5         K5  A5       NaN  NaN

        If we want to join using the key columns, we need to set key to be
        the index in both `df` and `other`. The joined DataFrame will have
        key as its index.

        >>> df.set_index('key').join(other.set_index('key'))
              A    B
        key
        K0   A0   B0
        K1   A1   B1
        K2   A2   B2
        K3   A3  NaN
        K4   A4  NaN
        K5   A5  NaN

        Another option to join using the key columns is to use the `on`
        parameter. DataFrame.join always uses `other`'s index but we can use
        any column in `df`. This method preserves the original DataFrame's
        index in the result.

        >>> df.join(other.set_index('key'), on='key')
          key   A    B
        0  K0  A0   B0
        1  K1  A1   B1
        2  K2  A2   B2
        3  K3  A3  NaN
        4  K4  A4  NaN
        5  K5  A5  NaN

        Using non-unique key values shows how they are matched.

        >>> df = pd.DataFrame({'key': ['K0', 'K1', 'K1', 'K3', 'K0', 'K1'],
        ...                    'A': ['A0', 'A1', 'A2', 'A3', 'A4', 'A5']})

        >>> df
          key   A
        0  K0  A0
        1  K1  A1
        2  K1  A2
        3  K3  A3
        4  K0  A4
        5  K1  A5

        >>> df.join(other.set_index('key'), on='key', validate='m:1')
          key   A    B
        0  K0  A0   B0
        1  K1  A1   B1
        2  K1  A2   B1
        3  K3  A3  NaN
        4  K0  A4   B0
        5  K1  A5   B1
        """
        from pandas.core.reshape.concat import concat
        from pandas.core.reshape.merge import merge

        if isinstance(other, Series):
            if other.name is None:
                raise ValueError("Other Series must have a name")
            other = DataFrame({other.name: other})

        if isinstance(other, DataFrame):
            if how == "cross":
                return merge(
                    self,
                    other,
                    how=how,
                    on=on,
                    suffixes=(lsuffix, rsuffix),
                    sort=sort,
                    validate=validate,
                )
            return merge(
                self,
                other,
                left_on=on,
                how=how,
                left_index=on is None,
                right_index=True,
                suffixes=(lsuffix, rsuffix),
                sort=sort,
                validate=validate,
            )
        else:
            if on is not None:
                raise ValueError(
                    "Joining multiple DataFrames only supported for joining on index"
                )

            if rsuffix or lsuffix:
                raise ValueError(
                    "Suffixes not supported when joining multiple DataFrames"
                )

            # Mypy thinks the RHS is a
            # "Union[DataFrame, Series, Iterable[Union[DataFrame, Series]]]" whereas
            # the LHS is an "Iterable[DataFrame]", but in reality both types are
            # "Iterable[Union[DataFrame, Series]]" due to the if statements
            frames = [cast("DataFrame | Series", self)] + list(other)

            can_concat = all(df.index.is_unique for df in frames)

            # join indexes only using concat
            if can_concat:
                if how == "left":
                    res = concat(
                        frames, axis=1, join="outer", verify_integrity=True, sort=sort
                    )
                    return res.reindex(self.index, copy=False)
                else:
                    return concat(
                        frames, axis=1, join=how, verify_integrity=True, sort=sort
                    )

            joined = frames[0]

            for frame in frames[1:]:
                joined = merge(
                    joined,
                    frame,
                    how=how,
                    left_index=True,
                    right_index=True,
                    validate=validate,
                )

            return joined

    @Substitution("")
    @Appender(_merge_doc, indents=2)
    def merge(
        self,
        right: DataFrame | Series,
        how: MergeHow = "inner",
        on: IndexLabel | AnyArrayLike | None = None,
        left_on: IndexLabel | AnyArrayLike | None = None,
        right_on: IndexLabel | AnyArrayLike | None = None,
        left_index: bool = False,
        right_index: bool = False,
        sort: bool = False,
        suffixes: Suffixes = ("_x", "_y"),
        copy: bool | None = None,
        indicator: str | bool = False,
        validate: MergeValidate | None = None,
    ) -> DataFrame:
        from pandas.core.reshape.merge import merge

        return merge(
            self,
            right,
            how=how,
            on=on,
            left_on=left_on,
            right_on=right_on,
            left_index=left_index,
            right_index=right_index,
            sort=sort,
            suffixes=suffixes,
            copy=copy,
            indicator=indicator,
            validate=validate,
        )

    def round(
        self, decimals: int | dict[IndexLabel, int] | Series = 0, *args, **kwargs
    ) -> DataFrame:
        """
        Round a DataFrame to a variable number of decimal places.

        Parameters
        ----------
        decimals : int, dict, Series
            Number of decimal places to round each column to. If an int is
            given, round each column to the same number of places.
            Otherwise dict and Series round to variable numbers of places.
            Column names should be in the keys if `decimals` is a
            dict-like, or in the index if `decimals` is a Series. Any
            columns not included in `decimals` will be left as is. Elements
            of `decimals` which are not columns of the input will be
            ignored.
        *args
            Additional keywords have no effect but might be accepted for
            compatibility with numpy.
        **kwargs
            Additional keywords have no effect but might be accepted for
            compatibility with numpy.

        Returns
        -------
        DataFrame
            A DataFrame with the affected columns rounded to the specified
            number of decimal places.

        See Also
        --------
        numpy.around : Round a numpy array to the given number of decimals.
        Series.round : Round a Series to the given number of decimals.

        Examples
        --------
        >>> df = pd.DataFrame([(.21, .32), (.01, .67), (.66, .03), (.21, .18)],
        ...                   columns=['dogs', 'cats'])
        >>> df
            dogs  cats
        0  0.21  0.32
        1  0.01  0.67
        2  0.66  0.03
        3  0.21  0.18

        By providing an integer each column is rounded to the same number
        of decimal places

        >>> df.round(1)
            dogs  cats
        0   0.2   0.3
        1   0.0   0.7
        2   0.7   0.0
        3   0.2   0.2

        With a dict, the number of places for specific columns can be
        specified with the column names as key and the number of decimal
        places as value

        >>> df.round({'dogs': 1, 'cats': 0})
            dogs  cats
        0   0.2   0.0
        1   0.0   1.0
        2   0.7   0.0
        3   0.2   0.0

        Using a Series, the number of places for specific columns can be
        specified with the column names as index and the number of
        decimal places as value

        >>> decimals = pd.Series([0, 1], index=['cats', 'dogs'])
        >>> df.round(decimals)
            dogs  cats
        0   0.2   0.0
        1   0.0   1.0
        2   0.7   0.0
        3   0.2   0.0
        """
        from pandas.core.reshape.concat import concat

        def _dict_round(df: DataFrame, decimals):
            for col, vals in df.items():
                try:
                    yield _series_round(vals, decimals[col])
                except KeyError:
                    yield vals

        def _series_round(ser: Series, decimals: int) -> Series:
            if is_integer_dtype(ser.dtype) or is_float_dtype(ser.dtype):
                return ser.round(decimals)
            return ser

        nv.validate_round(args, kwargs)

        if isinstance(decimals, (dict, Series)):
            if isinstance(decimals, Series) and not decimals.index.is_unique:
                raise ValueError("Index of decimals must be unique")
            if is_dict_like(decimals) and not all(
                is_integer(value) for _, value in decimals.items()
            ):
                raise TypeError("Values in decimals must be integers")
            new_cols = list(_dict_round(self, decimals))
        elif is_integer(decimals):
            # Dispatch to Block.round
            # Argument "decimals" to "round" of "BaseBlockManager" has incompatible
            # type "Union[int, integer[Any]]"; expected "int"
            new_mgr = self._mgr.round(
                decimals=decimals,  # type: ignore[arg-type]
                using_cow=using_copy_on_write(),
            )
            return self._constructor_from_mgr(new_mgr, axes=new_mgr.axes).__finalize__(
                self, method="round"
            )
        else:
            raise TypeError("decimals must be an integer, a dict-like or a Series")

        if new_cols is not None and len(new_cols) > 0:
            return self._constructor(
                concat(new_cols, axis=1), index=self.index, columns=self.columns
            ).__finalize__(self, method="round")
        else:
            return self.copy(deep=False)

    # ----------------------------------------------------------------------
    # Statistical methods, etc.

    def corr(
        self,
        method: CorrelationMethod = "pearson",
        min_periods: int = 1,
        numeric_only: bool = False,
    ) -> DataFrame:
        """
        Compute pairwise correlation of columns, excluding NA/null values.

        Parameters
        ----------
        method : {'pearson', 'kendall', 'spearman'} or callable
            Method of correlation:

            * pearson : standard correlation coefficient
            * kendall : Kendall Tau correlation coefficient
            * spearman : Spearman rank correlation
            * callable: callable with input two 1d ndarrays
                and returning a float. Note that the returned matrix from corr
                will have 1 along the diagonals and will be symmetric
                regardless of the callable's behavior.
        min_periods : int, optional
            Minimum number of observations required per pair of columns
            to have a valid result. Currently only available for Pearson
            and Spearman correlation.
        numeric_only : bool, default False
            Include only `float`, `int` or `boolean` data.

            .. versionadded:: 1.5.0

            .. versionchanged:: 2.0.0
                The default value of ``numeric_only`` is now ``False``.

        Returns
        -------
        DataFrame
            Correlation matrix.

        See Also
        --------
        DataFrame.corrwith : Compute pairwise correlation with another
            DataFrame or Series.
        Series.corr : Compute the correlation between two Series.

        Notes
        -----
        Pearson, Kendall and Spearman correlation are currently computed using pairwise complete observations.

        * `Pearson correlation coefficient <https://en.wikipedia.org/wiki/Pearson_correlation_coefficient>`_
        * `Kendall rank correlation coefficient <https://en.wikipedia.org/wiki/Kendall_rank_correlation_coefficient>`_
        * `Spearman's rank correlation coefficient <https://en.wikipedia.org/wiki/Spearman%27s_rank_correlation_coefficient>`_

        Examples
        --------
        >>> def histogram_intersection(a, b):
        ...     v = np.minimum(a, b).sum().round(decimals=1)
        ...     return v
        >>> df = pd.DataFrame([(.2, .3), (.0, .6), (.6, .0), (.2, .1)],
        ...                   columns=['dogs', 'cats'])
        >>> df.corr(method=histogram_intersection)
              dogs  cats
        dogs   1.0   0.3
        cats   0.3   1.0

        >>> df = pd.DataFrame([(1, 1), (2, np.nan), (np.nan, 3), (4, 4)],
        ...                   columns=['dogs', 'cats'])
        >>> df.corr(min_periods=3)
              dogs  cats
        dogs   1.0   NaN
        cats   NaN   1.0
        """  # noqa: E501
        data = self._get_numeric_data() if numeric_only else self
        cols = data.columns
        idx = cols.copy()
        mat = data.to_numpy(dtype=float, na_value=np.nan, copy=False)

        if method == "pearson":
            correl = libalgos.nancorr(mat, minp=min_periods)
        elif method == "spearman":
            correl = libalgos.nancorr_spearman(mat, minp=min_periods)
        elif method == "kendall" or callable(method):
            if min_periods is None:
                min_periods = 1
            mat = mat.T
            corrf = nanops.get_corr_func(method)
            K = len(cols)
            correl = np.empty((K, K), dtype=float)
            mask = np.isfinite(mat)
            for i, ac in enumerate(mat):
                for j, bc in enumerate(mat):
                    if i > j:
                        continue

                    valid = mask[i] & mask[j]
                    if valid.sum() < min_periods:
                        c = np.nan
                    elif i == j:
                        c = 1.0
                    elif not valid.all():
                        c = corrf(ac[valid], bc[valid])
                    else:
                        c = corrf(ac, bc)
                    correl[i, j] = c
                    correl[j, i] = c
        else:
            raise ValueError(
                "method must be either 'pearson', "
                "'spearman', 'kendall', or a callable, "
                f"'{method}' was supplied"
            )

        result = self._constructor(correl, index=idx, columns=cols, copy=False)
        return result.__finalize__(self, method="corr")

    def cov(
        self,
        min_periods: int | None = None,
        ddof: int | None = 1,
        numeric_only: bool = False,
    ) -> DataFrame:
        """
        Compute pairwise covariance of columns, excluding NA/null values.

        Compute the pairwise covariance among the series of a DataFrame.
        The returned data frame is the `covariance matrix
        <https://en.wikipedia.org/wiki/Covariance_matrix>`__ of the columns
        of the DataFrame.

        Both NA and null values are automatically excluded from the
        calculation. (See the note below about bias from missing values.)
        A threshold can be set for the minimum number of
        observations for each value created. Comparisons with observations
        below this threshold will be returned as ``NaN``.

        This method is generally used for the analysis of time series data to
        understand the relationship between different measures
        across time.

        Parameters
        ----------
        min_periods : int, optional
            Minimum number of observations required per pair of columns
            to have a valid result.

        ddof : int, default 1
            Delta degrees of freedom.  The divisor used in calculations
            is ``N - ddof``, where ``N`` represents the number of elements.
            This argument is applicable only when no ``nan`` is in the dataframe.

        numeric_only : bool, default False
            Include only `float`, `int` or `boolean` data.

            .. versionadded:: 1.5.0

            .. versionchanged:: 2.0.0
                The default value of ``numeric_only`` is now ``False``.

        Returns
        -------
        DataFrame
            The covariance matrix of the series of the DataFrame.

        See Also
        --------
        Series.cov : Compute covariance with another Series.
        core.window.ewm.ExponentialMovingWindow.cov : Exponential weighted sample
            covariance.
        core.window.expanding.Expanding.cov : Expanding sample covariance.
        core.window.rolling.Rolling.cov : Rolling sample covariance.

        Notes
        -----
        Returns the covariance matrix of the DataFrame's time series.
        The covariance is normalized by N-ddof.

        For DataFrames that have Series that are missing data (assuming that
        data is `missing at random
        <https://en.wikipedia.org/wiki/Missing_data#Missing_at_random>`__)
        the returned covariance matrix will be an unbiased estimate
        of the variance and covariance between the member Series.

        However, for many applications this estimate may not be acceptable
        because the estimate covariance matrix is not guaranteed to be positive
        semi-definite. This could lead to estimate correlations having
        absolute values which are greater than one, and/or a non-invertible
        covariance matrix. See `Estimation of covariance matrices
        <https://en.wikipedia.org/w/index.php?title=Estimation_of_covariance_
        matrices>`__ for more details.

        Examples
        --------
        >>> df = pd.DataFrame([(1, 2), (0, 3), (2, 0), (1, 1)],
        ...                   columns=['dogs', 'cats'])
        >>> df.cov()
                  dogs      cats
        dogs  0.666667 -1.000000
        cats -1.000000  1.666667

        >>> np.random.seed(42)
        >>> df = pd.DataFrame(np.random.randn(1000, 5),
        ...                   columns=['a', 'b', 'c', 'd', 'e'])
        >>> df.cov()
                  a         b         c         d         e
        a  0.998438 -0.020161  0.059277 -0.008943  0.014144
        b -0.020161  1.059352 -0.008543 -0.024738  0.009826
        c  0.059277 -0.008543  1.010670 -0.001486 -0.000271
        d -0.008943 -0.024738 -0.001486  0.921297 -0.013692
        e  0.014144  0.009826 -0.000271 -0.013692  0.977795

        **Minimum number of periods**

        This method also supports an optional ``min_periods`` keyword
        that specifies the required minimum number of non-NA observations for
        each column pair in order to have a valid result:

        >>> np.random.seed(42)
        >>> df = pd.DataFrame(np.random.randn(20, 3),
        ...                   columns=['a', 'b', 'c'])
        >>> df.loc[df.index[:5], 'a'] = np.nan
        >>> df.loc[df.index[5:10], 'b'] = np.nan
        >>> df.cov(min_periods=12)
                  a         b         c
        a  0.316741       NaN -0.150812
        b       NaN  1.248003  0.191417
        c -0.150812  0.191417  0.895202
        """
        data = self._get_numeric_data() if numeric_only else self
        cols = data.columns
        idx = cols.copy()
        mat = data.to_numpy(dtype=float, na_value=np.nan, copy=False)

        if notna(mat).all():
            if min_periods is not None and min_periods > len(mat):
                base_cov = np.empty((mat.shape[1], mat.shape[1]))
                base_cov.fill(np.nan)
            else:
                base_cov = np.cov(mat.T, ddof=ddof)
            base_cov = base_cov.reshape((len(cols), len(cols)))
        else:
            base_cov = libalgos.nancorr(mat, cov=True, minp=min_periods)

        result = self._constructor(base_cov, index=idx, columns=cols, copy=False)
        return result.__finalize__(self, method="cov")

    def corrwith(
        self,
        other: DataFrame | Series,
        axis: Axis = 0,
        drop: bool = False,
        method: CorrelationMethod = "pearson",
        numeric_only: bool = False,
    ) -> Series:
        """
        Compute pairwise correlation.

        Pairwise correlation is computed between rows or columns of
        DataFrame with rows or columns of Series or DataFrame. DataFrames
        are first aligned along both axes before computing the
        correlations.

        Parameters
        ----------
        other : DataFrame, Series
            Object with which to compute correlations.
        axis : {0 or 'index', 1 or 'columns'}, default 0
            The axis to use. 0 or 'index' to compute row-wise, 1 or 'columns' for
            column-wise.
        drop : bool, default False
            Drop missing indices from result.
        method : {'pearson', 'kendall', 'spearman'} or callable
            Method of correlation:

            * pearson : standard correlation coefficient
            * kendall : Kendall Tau correlation coefficient
            * spearman : Spearman rank correlation
            * callable: callable with input two 1d ndarrays
                and returning a float.

        numeric_only : bool, default False
            Include only `float`, `int` or `boolean` data.

            .. versionadded:: 1.5.0

            .. versionchanged:: 2.0.0
                The default value of ``numeric_only`` is now ``False``.

        Returns
        -------
        Series
            Pairwise correlations.

        See Also
        --------
        DataFrame.corr : Compute pairwise correlation of columns.

        Examples
        --------
        >>> index = ["a", "b", "c", "d", "e"]
        >>> columns = ["one", "two", "three", "four"]
        >>> df1 = pd.DataFrame(np.arange(20).reshape(5, 4), index=index, columns=columns)
        >>> df2 = pd.DataFrame(np.arange(16).reshape(4, 4), index=index[:4], columns=columns)
        >>> df1.corrwith(df2)
        one      1.0
        two      1.0
        three    1.0
        four     1.0
        dtype: float64

        >>> df2.corrwith(df1, axis=1)
        a    1.0
        b    1.0
        c    1.0
        d    1.0
        e    NaN
        dtype: float64
        """  # noqa: E501
        axis = self._get_axis_number(axis)
        this = self._get_numeric_data() if numeric_only else self

        if isinstance(other, Series):
            return this.apply(lambda x: other.corr(x, method=method), axis=axis)

        if numeric_only:
            other = other._get_numeric_data()
        left, right = this.align(other, join="inner", copy=False)

        if axis == 1:
            left = left.T
            right = right.T

        if method == "pearson":
            # mask missing values
            left = left + right * 0
            right = right + left * 0

            # demeaned data
            ldem = left - left.mean(numeric_only=numeric_only)
            rdem = right - right.mean(numeric_only=numeric_only)

            num = (ldem * rdem).sum()
            dom = (
                (left.count() - 1)
                * left.std(numeric_only=numeric_only)
                * right.std(numeric_only=numeric_only)
            )

            correl = num / dom

        elif method in ["kendall", "spearman"] or callable(method):

            def c(x):
                return nanops.nancorr(x[0], x[1], method=method)

            correl = self._constructor_sliced(
                map(c, zip(left.values.T, right.values.T)),
                index=left.columns,
                copy=False,
            )

        else:
            raise ValueError(
                f"Invalid method {method} was passed, "
                "valid methods are: 'pearson', 'kendall', "
                "'spearman', or callable"
            )

        if not drop:
            # Find non-matching labels along the given axis
            # and append missing correlations (GH 22375)
            raxis: AxisInt = 1 if axis == 0 else 0
            result_index = this._get_axis(raxis).union(other._get_axis(raxis))
            idx_diff = result_index.difference(correl.index)

            if len(idx_diff) > 0:
                correl = correl._append(
                    Series([np.nan] * len(idx_diff), index=idx_diff)
                )

        return correl

    # ----------------------------------------------------------------------
    # ndarray-like stats methods

    def count(self, axis: Axis = 0, numeric_only: bool = False):
        """
        Count non-NA cells for each column or row.

        The values `None`, `NaN`, `NaT`, ``pandas.NA`` are considered NA.

        Parameters
        ----------
        axis : {0 or 'index', 1 or 'columns'}, default 0
            If 0 or 'index' counts are generated for each column.
            If 1 or 'columns' counts are generated for each row.
        numeric_only : bool, default False
            Include only `float`, `int` or `boolean` data.

        Returns
        -------
        Series
            For each column/row the number of non-NA/null entries.

        See Also
        --------
        Series.count: Number of non-NA elements in a Series.
        DataFrame.value_counts: Count unique combinations of columns.
        DataFrame.shape: Number of DataFrame rows and columns (including NA
            elements).
        DataFrame.isna: Boolean same-sized DataFrame showing places of NA
            elements.

        Examples
        --------
        Constructing DataFrame from a dictionary:

        >>> df = pd.DataFrame({"Person":
        ...                    ["John", "Myla", "Lewis", "John", "Myla"],
        ...                    "Age": [24., np.nan, 21., 33, 26],
        ...                    "Single": [False, True, True, True, False]})
        >>> df
           Person   Age  Single
        0    John  24.0   False
        1    Myla   NaN    True
        2   Lewis  21.0    True
        3    John  33.0    True
        4    Myla  26.0   False

        Notice the uncounted NA values:

        >>> df.count()
        Person    5
        Age       4
        Single    5
        dtype: int64

        Counts for each **row**:

        >>> df.count(axis='columns')
        0    3
        1    2
        2    3
        3    3
        4    3
        dtype: int64
        """
        axis = self._get_axis_number(axis)

        if numeric_only:
            frame = self._get_numeric_data()
        else:
            frame = self

        # GH #423
        if len(frame._get_axis(axis)) == 0:
            result = self._constructor_sliced(0, index=frame._get_agg_axis(axis))
        else:
            result = notna(frame).sum(axis=axis)

        return result.astype("int64", copy=False).__finalize__(self, method="count")

    def _reduce(
        self,
        op,
        name: str,
        *,
        axis: Axis = 0,
        skipna: bool = True,
        numeric_only: bool = False,
        filter_type=None,
        **kwds,
    ):
        assert filter_type is None or filter_type == "bool", filter_type
        out_dtype = "bool" if filter_type == "bool" else None

        if axis is not None:
            axis = self._get_axis_number(axis)

        def func(values: np.ndarray):
            # We only use this in the case that operates on self.values
            return op(values, axis=axis, skipna=skipna, **kwds)

        dtype_has_keepdims: dict[ExtensionDtype, bool] = {}

        def blk_func(values, axis: Axis = 1):
            if isinstance(values, ExtensionArray):
                if not is_1d_only_ea_dtype(values.dtype) and not isinstance(
                    self._mgr, ArrayManager
                ):
                    return values._reduce(name, axis=1, skipna=skipna, **kwds)
                has_keepdims = dtype_has_keepdims.get(values.dtype)
                if has_keepdims is None:
                    sign = signature(values._reduce)
                    has_keepdims = "keepdims" in sign.parameters
                    dtype_has_keepdims[values.dtype] = has_keepdims
                if has_keepdims:
                    return values._reduce(name, skipna=skipna, keepdims=True, **kwds)
                else:
                    warnings.warn(
                        f"{type(values)}._reduce will require a `keepdims` parameter "
                        "in the future",
                        FutureWarning,
                        stacklevel=find_stack_level(),
                    )
                    result = values._reduce(name, skipna=skipna, **kwds)
                    return np.array([result])
            else:
                return op(values, axis=axis, skipna=skipna, **kwds)

        def _get_data() -> DataFrame:
            if filter_type is None:
                data = self._get_numeric_data()
            else:
                # GH#25101, GH#24434
                assert filter_type == "bool"
                data = self._get_bool_data()
            return data

        # Case with EAs see GH#35881
        df = self
        if numeric_only:
            df = _get_data()
        if axis is None:
            dtype = find_common_type([arr.dtype for arr in df._mgr.arrays])
            if isinstance(dtype, ExtensionDtype):
                df = df.astype(dtype, copy=False)
                arr = concat_compat(list(df._iter_column_arrays()))
                return arr._reduce(name, skipna=skipna, keepdims=False, **kwds)
            return func(df.values)
        elif axis == 1:
            if len(df.index) == 0:
                # Taking a transpose would result in no columns, losing the dtype.
                # In the empty case, reducing along axis 0 or 1 gives the same
                # result dtype, so reduce with axis=0 and ignore values
                result = df._reduce(
                    op,
                    name,
                    axis=0,
                    skipna=skipna,
                    numeric_only=False,
                    filter_type=filter_type,
                    **kwds,
                ).iloc[:0]
                result.index = df.index
                return result

            # kurtosis excluded since groupby does not implement it
            if df.shape[1] and name != "kurt":
                dtype = find_common_type([arr.dtype for arr in df._mgr.arrays])
                if isinstance(dtype, ExtensionDtype):
                    # GH 54341: fastpath for EA-backed axis=1 reductions
                    # This flattens the frame into a single 1D array while keeping
                    # track of the row and column indices of the original frame. Once
                    # flattened, grouping by the row indices and aggregating should
                    # be equivalent to transposing the original frame and aggregating
                    # with axis=0.
                    name = {"argmax": "idxmax", "argmin": "idxmin"}.get(name, name)
                    df = df.astype(dtype, copy=False)
                    arr = concat_compat(list(df._iter_column_arrays()))
                    nrows, ncols = df.shape
                    row_index = np.tile(np.arange(nrows), ncols)
                    col_index = np.repeat(np.arange(ncols), nrows)
                    ser = Series(arr, index=col_index, copy=False)
                    result = ser.groupby(row_index).agg(name, **kwds)
                    result.index = df.index
                    if not skipna and name not in ("any", "all"):
                        mask = df.isna().to_numpy(dtype=np.bool_).any(axis=1)
                        other = -1 if name in ("idxmax", "idxmin") else lib.no_default
                        result = result.mask(mask, other)
                    return result

            df = df.T

        # After possibly _get_data and transposing, we are now in the
        #  simple case where we can use BlockManager.reduce
        res = df._mgr.reduce(blk_func)
        out = df._constructor_from_mgr(res, axes=res.axes).iloc[0]
        if out_dtype is not None and out.dtype != "boolean":
            out = out.astype(out_dtype)
        elif (df._mgr.get_dtypes() == object).any() and name not in ["any", "all"]:
            out = out.astype(object)
        elif len(self) == 0 and out.dtype == object and name in ("sum", "prod"):
            # Even if we are object dtype, follow numpy and return
            #  float64, see test_apply_funcs_over_empty
            out = out.astype(np.float64)

        return out

    def _reduce_axis1(self, name: str, func, skipna: bool) -> Series:
        """
        Special case for _reduce to try to avoid a potentially-expensive transpose.

        Apply the reduction block-wise along axis=1 and then reduce the resulting
        1D arrays.
        """
        if name == "all":
            result = np.ones(len(self), dtype=bool)
            ufunc = np.logical_and
        elif name == "any":
            result = np.zeros(len(self), dtype=bool)
            # error: Incompatible types in assignment
            # (expression has type "_UFunc_Nin2_Nout1[Literal['logical_or'],
            # Literal[20], Literal[False]]", variable has type
            # "_UFunc_Nin2_Nout1[Literal['logical_and'], Literal[20],
            # Literal[True]]")
            ufunc = np.logical_or  # type: ignore[assignment]
        else:
            raise NotImplementedError(name)

        for arr in self._mgr.arrays:
            middle = func(arr, axis=0, skipna=skipna)
            result = ufunc(result, middle)

        res_ser = self._constructor_sliced(result, index=self.index, copy=False)
        return res_ser

    @doc(make_doc("any", ndim=2))
    # error: Signature of "any" incompatible with supertype "NDFrame"
    def any(  # type: ignore[override]
        self,
        *,
        axis: Axis | None = 0,
        bool_only: bool = False,
        skipna: bool = True,
        **kwargs,
    ) -> Series | bool:
        result = self._logical_func(
            "any", nanops.nanany, axis, bool_only, skipna, **kwargs
        )
        if isinstance(result, Series):
            result = result.__finalize__(self, method="any")
        return result

    @doc(make_doc("all", ndim=2))
    def all(
        self,
        axis: Axis | None = 0,
        bool_only: bool = False,
        skipna: bool = True,
        **kwargs,
    ) -> Series | bool:
        result = self._logical_func(
            "all", nanops.nanall, axis, bool_only, skipna, **kwargs
        )
        if isinstance(result, Series):
            result = result.__finalize__(self, method="all")
        return result

    @doc(make_doc("min", ndim=2))
    def min(
        self,
        axis: Axis | None = 0,
        skipna: bool = True,
        numeric_only: bool = False,
        **kwargs,
    ):
        result = super().min(axis, skipna, numeric_only, **kwargs)
        if isinstance(result, Series):
            result = result.__finalize__(self, method="min")
        return result

    @doc(make_doc("max", ndim=2))
    def max(
        self,
        axis: Axis | None = 0,
        skipna: bool = True,
        numeric_only: bool = False,
        **kwargs,
    ):
        result = super().max(axis, skipna, numeric_only, **kwargs)
        if isinstance(result, Series):
            result = result.__finalize__(self, method="max")
        return result

    @doc(make_doc("sum", ndim=2))
    def sum(
        self,
        axis: Axis | None = 0,
        skipna: bool = True,
        numeric_only: bool = False,
        min_count: int = 0,
        **kwargs,
    ):
        result = super().sum(axis, skipna, numeric_only, min_count, **kwargs)
        return result.__finalize__(self, method="sum")

    @doc(make_doc("prod", ndim=2))
    def prod(
        self,
        axis: Axis | None = 0,
        skipna: bool = True,
        numeric_only: bool = False,
        min_count: int = 0,
        **kwargs,
    ):
        result = super().prod(axis, skipna, numeric_only, min_count, **kwargs)
        return result.__finalize__(self, method="prod")

    @doc(make_doc("mean", ndim=2))
    def mean(
        self,
        axis: Axis | None = 0,
        skipna: bool = True,
        numeric_only: bool = False,
        **kwargs,
    ):
        result = super().mean(axis, skipna, numeric_only, **kwargs)
        if isinstance(result, Series):
            result = result.__finalize__(self, method="mean")
        return result

    @doc(make_doc("median", ndim=2))
    def median(
        self,
        axis: Axis | None = 0,
        skipna: bool = True,
        numeric_only: bool = False,
        **kwargs,
    ):
        result = super().median(axis, skipna, numeric_only, **kwargs)
        if isinstance(result, Series):
            result = result.__finalize__(self, method="median")
        return result

    @doc(make_doc("sem", ndim=2))
    def sem(
        self,
        axis: Axis | None = 0,
        skipna: bool = True,
        ddof: int = 1,
        numeric_only: bool = False,
        **kwargs,
    ):
        result = super().sem(axis, skipna, ddof, numeric_only, **kwargs)
        if isinstance(result, Series):
            result = result.__finalize__(self, method="sem")
        return result

    @doc(make_doc("var", ndim=2))
    def var(
        self,
        axis: Axis | None = 0,
        skipna: bool = True,
        ddof: int = 1,
        numeric_only: bool = False,
        **kwargs,
    ):
        result = super().var(axis, skipna, ddof, numeric_only, **kwargs)
        if isinstance(result, Series):
            result = result.__finalize__(self, method="var")
        return result

    @doc(make_doc("std", ndim=2))
    def std(
        self,
        axis: Axis | None = 0,
        skipna: bool = True,
        ddof: int = 1,
        numeric_only: bool = False,
        **kwargs,
    ):
        result = super().std(axis, skipna, ddof, numeric_only, **kwargs)
        if isinstance(result, Series):
            result = result.__finalize__(self, method="std")
        return result

    @doc(make_doc("skew", ndim=2))
    def skew(
        self,
        axis: Axis | None = 0,
        skipna: bool = True,
        numeric_only: bool = False,
        **kwargs,
    ):
        result = super().skew(axis, skipna, numeric_only, **kwargs)
        if isinstance(result, Series):
            result = result.__finalize__(self, method="skew")
        return result

    @doc(make_doc("kurt", ndim=2))
    def kurt(
        self,
        axis: Axis | None = 0,
        skipna: bool = True,
        numeric_only: bool = False,
        **kwargs,
    ):
        result = super().kurt(axis, skipna, numeric_only, **kwargs)
        if isinstance(result, Series):
            result = result.__finalize__(self, method="kurt")
        return result

    kurtosis = kurt
    product = prod

    @doc(make_doc("cummin", ndim=2))
    def cummin(self, axis: Axis | None = None, skipna: bool = True, *args, **kwargs):
        return NDFrame.cummin(self, axis, skipna, *args, **kwargs)

    @doc(make_doc("cummax", ndim=2))
    def cummax(self, axis: Axis | None = None, skipna: bool = True, *args, **kwargs):
        return NDFrame.cummax(self, axis, skipna, *args, **kwargs)

    @doc(make_doc("cumsum", ndim=2))
    def cumsum(self, axis: Axis | None = None, skipna: bool = True, *args, **kwargs):
        return NDFrame.cumsum(self, axis, skipna, *args, **kwargs)

    @doc(make_doc("cumprod", 2))
    def cumprod(self, axis: Axis | None = None, skipna: bool = True, *args, **kwargs):
        return NDFrame.cumprod(self, axis, skipna, *args, **kwargs)

    def nunique(self, axis: Axis = 0, dropna: bool = True) -> Series:
        """
        Count number of distinct elements in specified axis.

        Return Series with number of distinct elements. Can ignore NaN
        values.

        Parameters
        ----------
        axis : {0 or 'index', 1 or 'columns'}, default 0
            The axis to use. 0 or 'index' for row-wise, 1 or 'columns' for
            column-wise.
        dropna : bool, default True
            Don't include NaN in the counts.

        Returns
        -------
        Series

        See Also
        --------
        Series.nunique: Method nunique for Series.
        DataFrame.count: Count non-NA cells for each column or row.

        Examples
        --------
        >>> df = pd.DataFrame({'A': [4, 5, 6], 'B': [4, 1, 1]})
        >>> df.nunique()
        A    3
        B    2
        dtype: int64

        >>> df.nunique(axis=1)
        0    1
        1    2
        2    2
        dtype: int64
        """
        return self.apply(Series.nunique, axis=axis, dropna=dropna)

    @doc(_shared_docs["idxmin"], numeric_only_default="False")
    def idxmin(
        self, axis: Axis = 0, skipna: bool = True, numeric_only: bool = False
    ) -> Series:
        axis = self._get_axis_number(axis)

        if self.empty and len(self.axes[axis]):
            axis_dtype = self.axes[axis].dtype
            return self._constructor_sliced(dtype=axis_dtype)

        if numeric_only:
            data = self._get_numeric_data()
        else:
            data = self

        res = data._reduce(
            nanops.nanargmin, "argmin", axis=axis, skipna=skipna, numeric_only=False
        )
        indices = res._values
        # indices will always be np.ndarray since axis is not N

        if (indices == -1).any():
            warnings.warn(
                f"The behavior of {type(self).__name__}.idxmin with all-NA "
                "values, or any-NA and skipna=False, is deprecated. In a future "
                "version this will raise ValueError",
                FutureWarning,
                stacklevel=find_stack_level(),
            )

        index = data._get_axis(axis)
        result = algorithms.take(
            index._values, indices, allow_fill=True, fill_value=index._na_value
        )
        final_result = data._constructor_sliced(result, index=data._get_agg_axis(axis))
        return final_result.__finalize__(self, method="idxmin")

    @doc(_shared_docs["idxmax"], numeric_only_default="False")
    def idxmax(
        self, axis: Axis = 0, skipna: bool = True, numeric_only: bool = False
    ) -> Series:
        axis = self._get_axis_number(axis)

        if self.empty and len(self.axes[axis]):
            axis_dtype = self.axes[axis].dtype
            return self._constructor_sliced(dtype=axis_dtype)

        if numeric_only:
            data = self._get_numeric_data()
        else:
            data = self

        res = data._reduce(
            nanops.nanargmax, "argmax", axis=axis, skipna=skipna, numeric_only=False
        )
        indices = res._values
        # indices will always be 1d array since axis is not None

        if (indices == -1).any():
            warnings.warn(
                f"The behavior of {type(self).__name__}.idxmax with all-NA "
                "values, or any-NA and skipna=False, is deprecated. In a future "
                "version this will raise ValueError",
                FutureWarning,
                stacklevel=find_stack_level(),
            )

        index = data._get_axis(axis)
        result = algorithms.take(
            index._values, indices, allow_fill=True, fill_value=index._na_value
        )
        final_result = data._constructor_sliced(result, index=data._get_agg_axis(axis))
        return final_result.__finalize__(self, method="idxmax")

    def _get_agg_axis(self, axis_num: int) -> Index:
        """
        Let's be explicit about this.
        """
        if axis_num == 0:
            return self.columns
        elif axis_num == 1:
            return self.index
        else:
            raise ValueError(f"Axis must be 0 or 1 (got {repr(axis_num)})")

    def mode(
        self, axis: Axis = 0, numeric_only: bool = False, dropna: bool = True
    ) -> DataFrame:
        """
        Get the mode(s) of each element along the selected axis.

        The mode of a set of values is the value that appears most often.
        It can be multiple values.

        Parameters
        ----------
        axis : {0 or 'index', 1 or 'columns'}, default 0
            The axis to iterate over while searching for the mode:

            * 0 or 'index' : get mode of each column
            * 1 or 'columns' : get mode of each row.

        numeric_only : bool, default False
            If True, only apply to numeric columns.
        dropna : bool, default True
            Don't consider counts of NaN/NaT.

        Returns
        -------
        DataFrame
            The modes of each column or row.

        See Also
        --------
        Series.mode : Return the highest frequency value in a Series.
        Series.value_counts : Return the counts of values in a Series.

        Examples
        --------
        >>> df = pd.DataFrame([('bird', 2, 2),
        ...                    ('mammal', 4, np.nan),
        ...                    ('arthropod', 8, 0),
        ...                    ('bird', 2, np.nan)],
        ...                   index=('falcon', 'horse', 'spider', 'ostrich'),
        ...                   columns=('species', 'legs', 'wings'))
        >>> df
                   species  legs  wings
        falcon        bird     2    2.0
        horse       mammal     4    NaN
        spider   arthropod     8    0.0
        ostrich       bird     2    NaN

        By default, missing values are not considered, and the mode of wings
        are both 0 and 2. Because the resulting DataFrame has two rows,
        the second row of ``species`` and ``legs`` contains ``NaN``.

        >>> df.mode()
          species  legs  wings
        0    bird   2.0    0.0
        1     NaN   NaN    2.0

        Setting ``dropna=False`` ``NaN`` values are considered and they can be
        the mode (like for wings).

        >>> df.mode(dropna=False)
          species  legs  wings
        0    bird     2    NaN

        Setting ``numeric_only=True``, only the mode of numeric columns is
        computed, and columns of other types are ignored.

        >>> df.mode(numeric_only=True)
           legs  wings
        0   2.0    0.0
        1   NaN    2.0

        To compute the mode over columns and not rows, use the axis parameter:

        >>> df.mode(axis='columns', numeric_only=True)
                   0    1
        falcon   2.0  NaN
        horse    4.0  NaN
        spider   0.0  8.0
        ostrich  2.0  NaN
        """
        data = self if not numeric_only else self._get_numeric_data()

        def f(s):
            return s.mode(dropna=dropna)

        data = data.apply(f, axis=axis)
        # Ensure index is type stable (should always use int index)
        if data.empty:
            data.index = default_index(0)

        return data

    @overload
    def quantile(
        self,
        q: float = ...,
        axis: Axis = ...,
        numeric_only: bool = ...,
        interpolation: QuantileInterpolation = ...,
        method: Literal["single", "table"] = ...,
    ) -> Series:
        ...

    @overload
    def quantile(
        self,
        q: AnyArrayLike | Sequence[float],
        axis: Axis = ...,
        numeric_only: bool = ...,
        interpolation: QuantileInterpolation = ...,
        method: Literal["single", "table"] = ...,
    ) -> Series | DataFrame:
        ...

    @overload
    def quantile(
        self,
        q: float | AnyArrayLike | Sequence[float] = ...,
        axis: Axis = ...,
        numeric_only: bool = ...,
        interpolation: QuantileInterpolation = ...,
        method: Literal["single", "table"] = ...,
    ) -> Series | DataFrame:
        ...

    def quantile(
        self,
        q: float | AnyArrayLike | Sequence[float] = 0.5,
        axis: Axis = 0,
        numeric_only: bool = False,
        interpolation: QuantileInterpolation = "linear",
        method: Literal["single", "table"] = "single",
    ) -> Series | DataFrame:
        """
        Return values at the given quantile over requested axis.

        Parameters
        ----------
        q : float or array-like, default 0.5 (50% quantile)
            Value between 0 <= q <= 1, the quantile(s) to compute.
        axis : {0 or 'index', 1 or 'columns'}, default 0
            Equals 0 or 'index' for row-wise, 1 or 'columns' for column-wise.
        numeric_only : bool, default False
            Include only `float`, `int` or `boolean` data.

            .. versionchanged:: 2.0.0
                The default value of ``numeric_only`` is now ``False``.

        interpolation : {'linear', 'lower', 'higher', 'midpoint', 'nearest'}
            This optional parameter specifies the interpolation method to use,
            when the desired quantile lies between two data points `i` and `j`:

            * linear: `i + (j - i) * fraction`, where `fraction` is the
              fractional part of the index surrounded by `i` and `j`.
            * lower: `i`.
            * higher: `j`.
            * nearest: `i` or `j` whichever is nearest.
            * midpoint: (`i` + `j`) / 2.
        method : {'single', 'table'}, default 'single'
            Whether to compute quantiles per-column ('single') or over all columns
            ('table'). When 'table', the only allowed interpolation methods are
            'nearest', 'lower', and 'higher'.

        Returns
        -------
        Series or DataFrame

            If ``q`` is an array, a DataFrame will be returned where the
              index is ``q``, the columns are the columns of self, and the
              values are the quantiles.
            If ``q`` is a float, a Series will be returned where the
              index is the columns of self and the values are the quantiles.

        See Also
        --------
        core.window.rolling.Rolling.quantile: Rolling quantile.
        numpy.percentile: Numpy function to compute the percentile.

        Examples
        --------
        >>> df = pd.DataFrame(np.array([[1, 1], [2, 10], [3, 100], [4, 100]]),
        ...                   columns=['a', 'b'])
        >>> df.quantile(.1)
        a    1.3
        b    3.7
        Name: 0.1, dtype: float64
        >>> df.quantile([.1, .5])
               a     b
        0.1  1.3   3.7
        0.5  2.5  55.0

        Specifying `method='table'` will compute the quantile over all columns.

        >>> df.quantile(.1, method="table", interpolation="nearest")
        a    1
        b    1
        Name: 0.1, dtype: int64
        >>> df.quantile([.1, .5], method="table", interpolation="nearest")
             a    b
        0.1  1    1
        0.5  3  100

        Specifying `numeric_only=False` will also compute the quantile of
        datetime and timedelta data.

        >>> df = pd.DataFrame({'A': [1, 2],
        ...                    'B': [pd.Timestamp('2010'),
        ...                          pd.Timestamp('2011')],
        ...                    'C': [pd.Timedelta('1 days'),
        ...                          pd.Timedelta('2 days')]})
        >>> df.quantile(0.5, numeric_only=False)
        A                    1.5
        B    2010-07-02 12:00:00
        C        1 days 12:00:00
        Name: 0.5, dtype: object
        """
        validate_percentile(q)
        axis = self._get_axis_number(axis)

        if not is_list_like(q):
            # BlockManager.quantile expects listlike, so we wrap and unwrap here
            # error: List item 0 has incompatible type "float | ExtensionArray |
            # ndarray[Any, Any] | Index | Series | Sequence[float]"; expected "float"
            res_df = self.quantile(
                [q],  # type: ignore[list-item]
                axis=axis,
                numeric_only=numeric_only,
                interpolation=interpolation,
                method=method,
            )
            if method == "single":
                res = res_df.iloc[0]
            else:
                # cannot directly iloc over sparse arrays
                res = res_df.T.iloc[:, 0]
            if axis == 1 and len(self) == 0:
                # GH#41544 try to get an appropriate dtype
                dtype = find_common_type(list(self.dtypes))
                if needs_i8_conversion(dtype):
                    return res.astype(dtype)
            return res

        q = Index(q, dtype=np.float64)
        data = self._get_numeric_data() if numeric_only else self

        if axis == 1:
            data = data.T

        if len(data.columns) == 0:
            # GH#23925 _get_numeric_data may have dropped all columns
            cols = Index([], name=self.columns.name)

            dtype = np.float64
            if axis == 1:
                # GH#41544 try to get an appropriate dtype
                cdtype = find_common_type(list(self.dtypes))
                if needs_i8_conversion(cdtype):
                    dtype = cdtype

            res = self._constructor([], index=q, columns=cols, dtype=dtype)
            return res.__finalize__(self, method="quantile")

        valid_method = {"single", "table"}
        if method not in valid_method:
            raise ValueError(
                f"Invalid method: {method}. Method must be in {valid_method}."
            )
        if method == "single":
            res = data._mgr.quantile(qs=q, interpolation=interpolation)
        elif method == "table":
            valid_interpolation = {"nearest", "lower", "higher"}
            if interpolation not in valid_interpolation:
                raise ValueError(
                    f"Invalid interpolation: {interpolation}. "
                    f"Interpolation must be in {valid_interpolation}"
                )
            # handle degenerate case
            if len(data) == 0:
                if data.ndim == 2:
                    dtype = find_common_type(list(self.dtypes))
                else:
                    dtype = self.dtype
                return self._constructor([], index=q, columns=data.columns, dtype=dtype)

            q_idx = np.quantile(np.arange(len(data)), q, method=interpolation)

            by = data.columns
            if len(by) > 1:
                keys = [data._get_label_or_level_values(x) for x in by]
                indexer = lexsort_indexer(keys)
            else:
                k = data._get_label_or_level_values(by[0])
                indexer = nargsort(k)

            res = data._mgr.take(indexer[q_idx], verify=False)
            res.axes[1] = q

        result = self._constructor_from_mgr(res, axes=res.axes)
        return result.__finalize__(self, method="quantile")

    def to_timestamp(
        self,
        freq: Frequency | None = None,
        how: ToTimestampHow = "start",
        axis: Axis = 0,
        copy: bool | None = None,
    ) -> DataFrame:
        """
        Cast to DatetimeIndex of timestamps, at *beginning* of period.

        Parameters
        ----------
        freq : str, default frequency of PeriodIndex
            Desired frequency.
        how : {'s', 'e', 'start', 'end'}
            Convention for converting period to timestamp; start of period
            vs. end.
        axis : {0 or 'index', 1 or 'columns'}, default 0
            The axis to convert (the index by default).
        copy : bool, default True
            If False then underlying input data is not copied.

        Returns
        -------
        DataFrame
            The DataFrame has a DatetimeIndex.

        Examples
        --------
        >>> idx = pd.PeriodIndex(['2023', '2024'], freq='Y')
        >>> d = {'col1': [1, 2], 'col2': [3, 4]}
        >>> df1 = pd.DataFrame(data=d, index=idx)
        >>> df1
              col1   col2
        2023     1      3
        2024	 2      4

        The resulting timestamps will be at the beginning of the year in this case

        >>> df1 = df1.to_timestamp()
        >>> df1
                    col1   col2
        2023-01-01     1      3
        2024-01-01     2      4
        >>> df1.index
        DatetimeIndex(['2023-01-01', '2024-01-01'], dtype='datetime64[ns]', freq=None)

        Using `freq` which is the offset that the Timestamps will have

        >>> df2 = pd.DataFrame(data=d, index=idx)
        >>> df2 = df2.to_timestamp(freq='M')
        >>> df2
                    col1   col2
        2023-01-31     1      3
        2024-01-31     2      4
        >>> df2.index
        DatetimeIndex(['2023-01-31', '2024-01-31'], dtype='datetime64[ns]', freq=None)
        """
        new_obj = self.copy(deep=copy and not using_copy_on_write())

        axis_name = self._get_axis_name(axis)
        old_ax = getattr(self, axis_name)
        if not isinstance(old_ax, PeriodIndex):
            raise TypeError(f"unsupported Type {type(old_ax).__name__}")

        new_ax = old_ax.to_timestamp(freq=freq, how=how)

        setattr(new_obj, axis_name, new_ax)
        return new_obj

    def to_period(
        self, freq: Frequency | None = None, axis: Axis = 0, copy: bool | None = None
    ) -> DataFrame:
        """
        Convert DataFrame from DatetimeIndex to PeriodIndex.

        Convert DataFrame from DatetimeIndex to PeriodIndex with desired
        frequency (inferred from index if not passed).

        Parameters
        ----------
        freq : str, default
            Frequency of the PeriodIndex.
        axis : {0 or 'index', 1 or 'columns'}, default 0
            The axis to convert (the index by default).
        copy : bool, default True
            If False then underlying input data is not copied.

        Returns
        -------
        DataFrame
            The DataFrame has a PeriodIndex.

        Examples
        --------
        >>> idx = pd.to_datetime(
        ...     [
        ...         "2001-03-31 00:00:00",
        ...         "2002-05-31 00:00:00",
        ...         "2003-08-31 00:00:00",
        ...     ]
        ... )

        >>> idx
        DatetimeIndex(['2001-03-31', '2002-05-31', '2003-08-31'],
        dtype='datetime64[ns]', freq=None)

        >>> idx.to_period("M")
        PeriodIndex(['2001-03', '2002-05', '2003-08'], dtype='period[M]')

        For the yearly frequency

        >>> idx.to_period("Y")
        PeriodIndex(['2001', '2002', '2003'], dtype='period[Y-DEC]')
        """
        new_obj = self.copy(deep=copy and not using_copy_on_write())

        axis_name = self._get_axis_name(axis)
        old_ax = getattr(self, axis_name)
        if not isinstance(old_ax, DatetimeIndex):
            raise TypeError(f"unsupported Type {type(old_ax).__name__}")

        new_ax = old_ax.to_period(freq=freq)

        setattr(new_obj, axis_name, new_ax)
        return new_obj

    def isin(self, values: Series | DataFrame | Sequence | Mapping) -> DataFrame:
        """
        Whether each element in the DataFrame is contained in values.

        Parameters
        ----------
        values : iterable, Series, DataFrame or dict
            The result will only be true at a location if all the
            labels match. If `values` is a Series, that's the index. If
            `values` is a dict, the keys must be the column names,
            which must match. If `values` is a DataFrame,
            then both the index and column labels must match.

        Returns
        -------
        DataFrame
            DataFrame of booleans showing whether each element in the DataFrame
            is contained in values.

        See Also
        --------
        DataFrame.eq: Equality test for DataFrame.
        Series.isin: Equivalent method on Series.
        Series.str.contains: Test if pattern or regex is contained within a
            string of a Series or Index.

        Examples
        --------
        >>> df = pd.DataFrame({'num_legs': [2, 4], 'num_wings': [2, 0]},
        ...                   index=['falcon', 'dog'])
        >>> df
                num_legs  num_wings
        falcon         2          2
        dog            4          0

        When ``values`` is a list check whether every value in the DataFrame
        is present in the list (which animals have 0 or 2 legs or wings)

        >>> df.isin([0, 2])
                num_legs  num_wings
        falcon      True       True
        dog        False       True

        To check if ``values`` is *not* in the DataFrame, use the ``~`` operator:

        >>> ~df.isin([0, 2])
                num_legs  num_wings
        falcon     False      False
        dog         True      False

        When ``values`` is a dict, we can pass values to check for each
        column separately:

        >>> df.isin({'num_wings': [0, 3]})
                num_legs  num_wings
        falcon     False      False
        dog        False       True

        When ``values`` is a Series or DataFrame the index and column must
        match. Note that 'falcon' does not match based on the number of legs
        in other.

        >>> other = pd.DataFrame({'num_legs': [8, 3], 'num_wings': [0, 2]},
        ...                      index=['spider', 'falcon'])
        >>> df.isin(other)
                num_legs  num_wings
        falcon     False       True
        dog        False      False
        """
        if isinstance(values, dict):
            from pandas.core.reshape.concat import concat

            values = collections.defaultdict(list, values)
            result = concat(
                (
                    self.iloc[:, [i]].isin(values[col])
                    for i, col in enumerate(self.columns)
                ),
                axis=1,
            )
        elif isinstance(values, Series):
            if not values.index.is_unique:
                raise ValueError("cannot compute isin with a duplicate axis.")
            result = self.eq(values.reindex_like(self), axis="index")
        elif isinstance(values, DataFrame):
            if not (values.columns.is_unique and values.index.is_unique):
                raise ValueError("cannot compute isin with a duplicate axis.")
            result = self.eq(values.reindex_like(self))
        else:
            if not is_list_like(values):
                raise TypeError(
                    "only list-like or dict-like objects are allowed "
                    "to be passed to DataFrame.isin(), "
                    f"you passed a '{type(values).__name__}'"
                )

            def isin_(x):
                # error: Argument 2 to "isin" has incompatible type "Union[Series,
                # DataFrame, Sequence[Any], Mapping[Any, Any]]"; expected
                # "Union[Union[Union[ExtensionArray, ndarray[Any, Any]], Index,
                # Series], List[Any], range]"
                result = algorithms.isin(
                    x.ravel(),
                    values,  # type: ignore[arg-type]
                )
                return result.reshape(x.shape)

            res_mgr = self._mgr.apply(isin_)
            result = self._constructor_from_mgr(
                res_mgr,
                axes=res_mgr.axes,
            )
        return result.__finalize__(self, method="isin")

    # ----------------------------------------------------------------------
    # Add index and columns
    _AXIS_ORDERS: list[Literal["index", "columns"]] = ["index", "columns"]
    _AXIS_TO_AXIS_NUMBER: dict[Axis, int] = {
        **NDFrame._AXIS_TO_AXIS_NUMBER,
        1: 1,
        "columns": 1,
    }
    _AXIS_LEN = len(_AXIS_ORDERS)
    _info_axis_number: Literal[1] = 1
    _info_axis_name: Literal["columns"] = "columns"

    index = properties.AxisProperty(
        axis=1,
        doc="""
        The index (row labels) of the DataFrame.

        The index of a DataFrame is a series of labels that identify each row.
        The labels can be integers, strings, or any other hashable type. The index
        is used for label-based access and alignment, and can be accessed or
        modified using this attribute.

        Returns
        -------
        pandas.Index
            The index labels of the DataFrame.

        See Also
        --------
        DataFrame.columns : The column labels of the DataFrame.
        DataFrame.to_numpy : Convert the DataFrame to a NumPy array.

        Examples
        --------
        >>> df = pd.DataFrame({'Name': ['Alice', 'Bob', 'Aritra'],
        ...                    'Age': [25, 30, 35],
        ...                    'Location': ['Seattle', 'New York', 'Kona']},
        ...                   index=([10, 20, 30]))
        >>> df.index
        Index([10, 20, 30], dtype='int64')

        In this example, we create a DataFrame with 3 rows and 3 columns,
        including Name, Age, and Location information. We set the index labels to
        be the integers 10, 20, and 30. We then access the `index` attribute of the
        DataFrame, which returns an `Index` object containing the index labels.

        >>> df.index = [100, 200, 300]
        >>> df
            Name  Age Location
        100  Alice   25  Seattle
        200    Bob   30 New York
        300  Aritra  35    Kona

        In this example, we modify the index labels of the DataFrame by assigning
        a new list of labels to the `index` attribute. The DataFrame is then
        updated with the new labels, and the output shows the modified DataFrame.
        """,
    )
    columns = properties.AxisProperty(
        axis=0,
        doc=dedent(
            """
                The column labels of the DataFrame.

                Examples
                --------
                >>> df = pd.DataFrame({'A': [1, 2], 'B': [3, 4]})
                >>> df
                     A  B
                0    1  3
                1    2  4
                >>> df.columns
                Index(['A', 'B'], dtype='object')
                """
        ),
    )

    # ----------------------------------------------------------------------
    # Add plotting methods to DataFrame
    plot = CachedAccessor("plot", pandas.plotting.PlotAccessor)
    hist = pandas.plotting.hist_frame
    boxplot = pandas.plotting.boxplot_frame
    sparse = CachedAccessor("sparse", SparseFrameAccessor)

    # ----------------------------------------------------------------------
    # Internal Interface Methods

    def _to_dict_of_blocks(self, copy: bool = True):
        """
        Return a dict of dtype -> Constructor Types that
        each is a homogeneous dtype.

        Internal ONLY - only works for BlockManager
        """
        mgr = self._mgr
        # convert to BlockManager if needed -> this way support ArrayManager as well
        mgr = cast(BlockManager, mgr_to_mgr(mgr, "block"))
        return {
            k: self._constructor_from_mgr(v, axes=v.axes).__finalize__(self)
            for k, v, in mgr.to_dict(copy=copy).items()
        }

    @property
    def values(self) -> np.ndarray:
        """
        Return a Numpy representation of the DataFrame.

        .. warning::

           We recommend using :meth:`DataFrame.to_numpy` instead.

        Only the values in the DataFrame will be returned, the axes labels
        will be removed.

        Returns
        -------
        numpy.ndarray
            The values of the DataFrame.

        See Also
        --------
        DataFrame.to_numpy : Recommended alternative to this method.
        DataFrame.index : Retrieve the index labels.
        DataFrame.columns : Retrieving the column names.

        Notes
        -----
        The dtype will be a lower-common-denominator dtype (implicit
        upcasting); that is to say if the dtypes (even of numeric types)
        are mixed, the one that accommodates all will be chosen. Use this
        with care if you are not dealing with the blocks.

        e.g. If the dtypes are float16 and float32, dtype will be upcast to
        float32.  If dtypes are int32 and uint8, dtype will be upcast to
        int32. By :func:`numpy.find_common_type` convention, mixing int64
        and uint64 will result in a float64 dtype.

        Examples
        --------
        A DataFrame where all columns are the same type (e.g., int64) results
        in an array of the same type.

        >>> df = pd.DataFrame({'age':    [ 3,  29],
        ...                    'height': [94, 170],
        ...                    'weight': [31, 115]})
        >>> df
           age  height  weight
        0    3      94      31
        1   29     170     115
        >>> df.dtypes
        age       int64
        height    int64
        weight    int64
        dtype: object
        >>> df.values
        array([[  3,  94,  31],
               [ 29, 170, 115]])

        A DataFrame with mixed type columns(e.g., str/object, int64, float32)
        results in an ndarray of the broadest type that accommodates these
        mixed types (e.g., object).

        >>> df2 = pd.DataFrame([('parrot',   24.0, 'second'),
        ...                     ('lion',     80.5, 1),
        ...                     ('monkey', np.nan, None)],
        ...                   columns=('name', 'max_speed', 'rank'))
        >>> df2.dtypes
        name          object
        max_speed    float64
        rank          object
        dtype: object
        >>> df2.values
        array([['parrot', 24.0, 'second'],
               ['lion', 80.5, 1],
               ['monkey', nan, None]], dtype=object)
        """
        return self._mgr.as_array()


def _from_nested_dict(data) -> collections.defaultdict:
    new_data: collections.defaultdict = collections.defaultdict(dict)
    for index, s in data.items():
        for col, v in s.items():
            new_data[col][index] = v
    return new_data


def _reindex_for_setitem(
    value: DataFrame | Series, index: Index
) -> tuple[ArrayLike, BlockValuesRefs | None]:
    # reindex if necessary

    if value.index.equals(index) or not len(index):
        if using_copy_on_write() and isinstance(value, Series):
            return value._values, value._references
        return value._values.copy(), None

    # GH#4107
    try:
        reindexed_value = value.reindex(index)._values
    except ValueError as err:
        # raised in MultiIndex.from_tuples, see test_insert_error_msmgs
        if not value.index.is_unique:
            # duplicate axis
            raise err

        raise TypeError(
            "incompatible index of inserted column with frame index"
        ) from err
    return reindexed_value, None<|MERGE_RESOLUTION|>--- conflicted
+++ resolved
@@ -5179,18 +5179,7 @@
 
     @property
     def _series(self):
-<<<<<<< HEAD
-        return {
-            item: Series(
-                self._mgr.iget(idx).arrays[0],
-                index=self.index,
-                name=item,
-            )
-            for idx, item in enumerate(self.columns)
-        }
-=======
         return {item: self._ixs(idx, axis=1) for idx, item in enumerate(self.columns)}
->>>>>>> b5b8be04
 
     # ----------------------------------------------------------------------
     # Reindexing and alignment
