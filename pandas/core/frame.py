--- conflicted
+++ resolved
@@ -8192,11 +8192,7 @@
 
 def _from_nested_dict(data):
     # TODO: this should be seriously cythonized
-<<<<<<< HEAD
-    new_data: Dict = OrderedDict()
-=======
-    new_data = {}
->>>>>>> 0c2b1db1
+    new_data: Dict = {}
     for index, s in data.items():
         for col, v in s.items():
             new_data[col] = new_data.get(col, {})
