"""
DataFrame
---------
An efficient 2D container for potentially mixed-type time series or other
labeled data series.

Similar to its R counterpart, data.frame, except providing automatic data
alignment and a host of useful data manipulation methods having to do with the
labeling information
"""
from __future__ import annotations

import collections
from collections import abc
import datetime
import functools
from io import StringIO
import itertools
import mmap
from textwrap import dedent
from typing import (
    IO,
    TYPE_CHECKING,
    Any,
    AnyStr,
    Callable,
    Hashable,
    Iterable,
    Iterator,
    Sequence,
    cast,
    overload,
)
import warnings

import numpy as np
import numpy.ma as ma

from pandas._config import get_option

from pandas._libs import (
    algos as libalgos,
    lib,
    properties,
)
from pandas._libs.hashtable import duplicated
from pandas._libs.lib import no_default
from pandas._typing import (
    AggFuncType,
    AnyArrayLike,
    ArrayLike,
    Axes,
    Axis,
    ColspaceArgType,
    CompressionOptions,
    Dtype,
    FilePathOrBuffer,
    FillnaOptions,
    FloatFormatType,
    FormattersType,
    FrameOrSeriesUnion,
    Frequency,
    IndexKeyFunc,
    IndexLabel,
    Level,
    NpDtype,
    PythonFuncType,
    Renamer,
    Scalar,
    StorageOptions,
    Suffixes,
    ValueKeyFunc,
)
from pandas.compat._optional import import_optional_dependency
from pandas.compat.numpy import function as nv
from pandas.util._decorators import (
    Appender,
    Substitution,
    deprecate_kwarg,
    deprecate_nonkeyword_arguments,
    doc,
    rewrite_axis_style_signature,
)
from pandas.util._validators import (
    validate_axis_style_args,
    validate_bool_kwarg,
    validate_percentile,
)

from pandas.core.dtypes.cast import (
    construct_1d_arraylike_from_scalar,
    construct_2d_arraylike_from_scalar,
    find_common_type,
    infer_dtype_from_scalar,
    invalidate_string_dtypes,
    maybe_box_native,
    maybe_convert_platform,
    maybe_downcast_to_dtype,
    validate_numeric_casting,
)
from pandas.core.dtypes.common import (
    ensure_platform_int,
    infer_dtype_from_object,
    is_1d_only_ea_dtype,
    is_1d_only_ea_obj,
    is_bool_dtype,
    is_dataclass,
    is_datetime64_any_dtype,
    is_dict_like,
    is_dtype_equal,
    is_extension_array_dtype,
    is_float,
    is_float_dtype,
    is_hashable,
    is_integer,
    is_integer_dtype,
    is_iterator,
    is_list_like,
    is_object_dtype,
    is_scalar,
    is_sequence,
    pandas_dtype,
)
from pandas.core.dtypes.dtypes import ExtensionDtype
from pandas.core.dtypes.missing import (
    isna,
    notna,
)

from pandas.core import (
    algorithms,
    common as com,
    generic,
    nanops,
    ops,
)
from pandas.core.accessor import CachedAccessor
from pandas.core.aggregation import (
    reconstruct_func,
    relabel_result,
)
from pandas.core.array_algos.take import take_2d_multi
from pandas.core.arraylike import OpsMixin
from pandas.core.arrays import (
    DatetimeArray,
    ExtensionArray,
    TimedeltaArray,
)
from pandas.core.arrays.sparse import SparseFrameAccessor
from pandas.core.construction import (
    extract_array,
    sanitize_array,
    sanitize_masked_array,
)
from pandas.core.generic import (
    NDFrame,
    _shared_docs,
)
from pandas.core.indexers import check_key_length
from pandas.core.indexes import base as ibase
from pandas.core.indexes.api import (
    DatetimeIndex,
    Index,
    PeriodIndex,
    ensure_index,
    ensure_index_from_sequences,
)
from pandas.core.indexes.multi import (
    MultiIndex,
    maybe_droplevels,
)
from pandas.core.indexing import (
    check_bool_indexer,
    convert_to_index_sliceable,
)
from pandas.core.internals import (
    ArrayManager,
    BlockManager,
)
from pandas.core.internals.construction import (
    arrays_to_mgr,
    dataclasses_to_dicts,
    dict_to_mgr,
    mgr_to_mgr,
    ndarray_to_mgr,
    nested_data_to_arrays,
    rec_array_to_mgr,
    reorder_arrays,
    to_arrays,
    treat_as_nested,
)
from pandas.core.reshape.melt import melt
from pandas.core.series import Series
from pandas.core.sorting import (
    get_group_index,
    lexsort_indexer,
    nargsort,
)

from pandas.io.common import get_handle
from pandas.io.formats import (
    console,
    format as fmt,
)
from pandas.io.formats.info import (
    BaseInfo,
    DataFrameInfo,
)
import pandas.plotting

if TYPE_CHECKING:
    from typing import Literal

    from pandas._typing import (
        TimedeltaConvertibleTypes,
        TimestampConvertibleTypes,
    )

    from pandas.core.groupby.generic import DataFrameGroupBy
    from pandas.core.resample import Resampler

    from pandas.io.formats.style import Styler

# ---------------------------------------------------------------------
# Docstring templates

_shared_doc_kwargs = {
    "axes": "index, columns",
    "klass": "DataFrame",
    "axes_single_arg": "{0 or 'index', 1 or 'columns'}",
    "axis": """axis : {0 or 'index', 1 or 'columns'}, default 0
        If 0 or 'index': apply function to each column.
        If 1 or 'columns': apply function to each row.""",
    "inplace": """
    inplace : bool, default False
        If True, performs operation inplace and returns None.""",
    "optional_by": """
        by : str or list of str
            Name or list of names to sort by.

            - if `axis` is 0 or `'index'` then `by` may contain index
              levels and/or column labels.
            - if `axis` is 1 or `'columns'` then `by` may contain column
              levels and/or index labels.""",
    "optional_labels": """labels : array-like, optional
            New labels / index to conform the axis specified by 'axis' to.""",
    "optional_axis": """axis : int or str, optional
            Axis to target. Can be either the axis name ('index', 'columns')
            or number (0, 1).""",
    "replace_iloc": """
    This differs from updating with ``.loc`` or ``.iloc``, which require
    you to specify a location to update with some value.""",
}

_numeric_only_doc = """numeric_only : bool or None, default None
    Include only float, int, boolean data. If None, will attempt to use
    everything, then use only numeric data
"""

_merge_doc = """
Merge DataFrame or named Series objects with a database-style join.

The join is done on columns or indexes. If joining columns on
columns, the DataFrame indexes *will be ignored*. Otherwise if joining indexes
on indexes or indexes on a column or columns, the index will be passed on.
When performing a cross merge, no column specifications to merge on are
allowed.

Parameters
----------%s
right : DataFrame or named Series
    Object to merge with.
how : {'left', 'right', 'outer', 'inner', 'cross'}, default 'inner'
    Type of merge to be performed.

    * left: use only keys from left frame, similar to a SQL left outer join;
      preserve key order.
    * right: use only keys from right frame, similar to a SQL right outer join;
      preserve key order.
    * outer: use union of keys from both frames, similar to a SQL full outer
      join; sort keys lexicographically.
    * inner: use intersection of keys from both frames, similar to a SQL inner
      join; preserve the order of the left keys.
    * cross: creates the cartesian product from both frames, preserves the order
      of the left keys.

      .. versionadded:: 1.2.0

on : label or list
    Column or index level names to join on. These must be found in both
    DataFrames. If `on` is None and not merging on indexes then this defaults
    to the intersection of the columns in both DataFrames.
left_on : label or list, or array-like
    Column or index level names to join on in the left DataFrame. Can also
    be an array or list of arrays of the length of the left DataFrame.
    These arrays are treated as if they are columns.
right_on : label or list, or array-like
    Column or index level names to join on in the right DataFrame. Can also
    be an array or list of arrays of the length of the right DataFrame.
    These arrays are treated as if they are columns.
left_index : bool, default False
    Use the index from the left DataFrame as the join key(s). If it is a
    MultiIndex, the number of keys in the other DataFrame (either the index
    or a number of columns) must match the number of levels.
right_index : bool, default False
    Use the index from the right DataFrame as the join key. Same caveats as
    left_index.
sort : bool, default False
    Sort the join keys lexicographically in the result DataFrame. If False,
    the order of the join keys depends on the join type (how keyword).
suffixes : list-like, default is ("_x", "_y")
    A length-2 sequence where each element is optionally a string
    indicating the suffix to add to overlapping column names in
    `left` and `right` respectively. Pass a value of `None` instead
    of a string to indicate that the column name from `left` or
    `right` should be left as-is, with no suffix. At least one of the
    values must not be None.
copy : bool, default True
    If False, avoid copy if possible.
indicator : bool or str, default False
    If True, adds a column to the output DataFrame called "_merge" with
    information on the source of each row. The column can be given a different
    name by providing a string argument. The column will have a Categorical
    type with the value of "left_only" for observations whose merge key only
    appears in the left DataFrame, "right_only" for observations
    whose merge key only appears in the right DataFrame, and "both"
    if the observation's merge key is found in both DataFrames.

validate : str, optional
    If specified, checks if merge is of specified type.

    * "one_to_one" or "1:1": check if merge keys are unique in both
      left and right datasets.
    * "one_to_many" or "1:m": check if merge keys are unique in left
      dataset.
    * "many_to_one" or "m:1": check if merge keys are unique in right
      dataset.
    * "many_to_many" or "m:m": allowed, but does not result in checks.

Returns
-------
DataFrame
    A DataFrame of the two merged objects.

See Also
--------
merge_ordered : Merge with optional filling/interpolation.
merge_asof : Merge on nearest keys.
DataFrame.join : Similar method using indices.

Notes
-----
Support for specifying index levels as the `on`, `left_on`, and
`right_on` parameters was added in version 0.23.0
Support for merging named Series objects was added in version 0.24.0

Examples
--------
>>> df1 = pd.DataFrame({'lkey': ['foo', 'bar', 'baz', 'foo'],
...                     'value': [1, 2, 3, 5]})
>>> df2 = pd.DataFrame({'rkey': ['foo', 'bar', 'baz', 'foo'],
...                     'value': [5, 6, 7, 8]})
>>> df1
    lkey value
0   foo      1
1   bar      2
2   baz      3
3   foo      5
>>> df2
    rkey value
0   foo      5
1   bar      6
2   baz      7
3   foo      8

Merge df1 and df2 on the lkey and rkey columns. The value columns have
the default suffixes, _x and _y, appended.

>>> df1.merge(df2, left_on='lkey', right_on='rkey')
  lkey  value_x rkey  value_y
0  foo        1  foo        5
1  foo        1  foo        8
2  foo        5  foo        5
3  foo        5  foo        8
4  bar        2  bar        6
5  baz        3  baz        7

Merge DataFrames df1 and df2 with specified left and right suffixes
appended to any overlapping columns.

>>> df1.merge(df2, left_on='lkey', right_on='rkey',
...           suffixes=('_left', '_right'))
  lkey  value_left rkey  value_right
0  foo           1  foo            5
1  foo           1  foo            8
2  foo           5  foo            5
3  foo           5  foo            8
4  bar           2  bar            6
5  baz           3  baz            7

Merge DataFrames df1 and df2, but raise an exception if the DataFrames have
any overlapping columns.

>>> df1.merge(df2, left_on='lkey', right_on='rkey', suffixes=(False, False))
Traceback (most recent call last):
...
ValueError: columns overlap but no suffix specified:
    Index(['value'], dtype='object')

>>> df1 = pd.DataFrame({'a': ['foo', 'bar'], 'b': [1, 2]})
>>> df2 = pd.DataFrame({'a': ['foo', 'baz'], 'c': [3, 4]})
>>> df1
      a  b
0   foo  1
1   bar  2
>>> df2
      a  c
0   foo  3
1   baz  4

>>> df1.merge(df2, how='inner', on='a')
      a  b  c
0   foo  1  3

>>> df1.merge(df2, how='left', on='a')
      a  b  c
0   foo  1  3.0
1   bar  2  NaN

>>> df1 = pd.DataFrame({'left': ['foo', 'bar']})
>>> df2 = pd.DataFrame({'right': [7, 8]})
>>> df1
    left
0   foo
1   bar
>>> df2
    right
0   7
1   8

>>> df1.merge(df2, how='cross')
   left  right
0   foo      7
1   foo      8
2   bar      7
3   bar      8
"""


# -----------------------------------------------------------------------
# DataFrame class


class DataFrame(NDFrame, OpsMixin):
    """
    Two-dimensional, size-mutable, potentially heterogeneous tabular data.

    Data structure also contains labeled axes (rows and columns).
    Arithmetic operations align on both row and column labels. Can be
    thought of as a dict-like container for Series objects. The primary
    pandas data structure.

    Parameters
    ----------
    data : ndarray (structured or homogeneous), Iterable, dict, or DataFrame
        Dict can contain Series, arrays, constants, dataclass or list-like objects. If
        data is a dict, column order follows insertion-order.

        .. versionchanged:: 0.25.0
           If data is a list of dicts, column order follows insertion-order.

    index : Index or array-like
        Index to use for resulting frame. Will default to RangeIndex if
        no indexing information part of input data and no index provided.
    columns : Index or array-like
        Column labels to use for resulting frame when data does not have them,
        defaulting to RangeIndex(0, 1, 2, ..., n). If data contains column labels,
        will perform column selection instead.
    dtype : dtype, default None
        Data type to force. Only a single dtype is allowed. If None, infer.
    copy : bool or None, default None
        Copy data from inputs.
        For dict data, the default of None behaves like ``copy=True``.  For DataFrame
        or 2d ndarray input, the default of None behaves like ``copy=False``.

        .. versionchanged:: 1.3.0

    See Also
    --------
    DataFrame.from_records : Constructor from tuples, also record arrays.
    DataFrame.from_dict : From dicts of Series, arrays, or dicts.
    read_csv : Read a comma-separated values (csv) file into DataFrame.
    read_table : Read general delimited file into DataFrame.
    read_clipboard : Read text from clipboard into DataFrame.

    Examples
    --------
    Constructing DataFrame from a dictionary.

    >>> d = {'col1': [1, 2], 'col2': [3, 4]}
    >>> df = pd.DataFrame(data=d)
    >>> df
       col1  col2
    0     1     3
    1     2     4

    Notice that the inferred dtype is int64.

    >>> df.dtypes
    col1    int64
    col2    int64
    dtype: object

    To enforce a single dtype:

    >>> df = pd.DataFrame(data=d, dtype=np.int8)
    >>> df.dtypes
    col1    int8
    col2    int8
    dtype: object

    Constructing DataFrame from numpy ndarray:

    >>> df2 = pd.DataFrame(np.array([[1, 2, 3], [4, 5, 6], [7, 8, 9]]),
    ...                    columns=['a', 'b', 'c'])
    >>> df2
       a  b  c
    0  1  2  3
    1  4  5  6
    2  7  8  9

    Constructing DataFrame from a numpy ndarray that has labeled columns:

    >>> data = np.array([(1, 2, 3), (4, 5, 6), (7, 8, 9)],
    ...                 dtype=[("a", "i4"), ("b", "i4"), ("c", "i4")])
    >>> df3 = pd.DataFrame(data, columns=['c', 'a'])
    ...
    >>> df3
       c  a
    0  3  1
    1  6  4
    2  9  7

    Constructing DataFrame from dataclass:

    >>> from dataclasses import make_dataclass
    >>> Point = make_dataclass("Point", [("x", int), ("y", int)])
    >>> pd.DataFrame([Point(0, 0), Point(0, 3), Point(2, 3)])
       x  y
    0  0  0
    1  0  3
    2  2  3
    """

    _internal_names_set = {"columns", "index"} | NDFrame._internal_names_set
    _typ = "dataframe"
    _HANDLED_TYPES = (Series, Index, ExtensionArray, np.ndarray)
    _accessors: set[str] = {"sparse"}
    _hidden_attrs: frozenset[str] = NDFrame._hidden_attrs | frozenset([])
    _mgr: BlockManager | ArrayManager

    @property
    def _constructor(self) -> type[DataFrame]:
        return DataFrame

    _constructor_sliced: type[Series] = Series

    # ----------------------------------------------------------------------
    # Constructors

    def __init__(
        self,
        data=None,
        index: Axes | None = None,
        columns: Axes | None = None,
        dtype: Dtype | None = None,
        copy: bool | None = None,
    ):

        if copy is None:
            if isinstance(data, dict) or data is None:
                # retain pre-GH#38939 default behavior
                copy = True
            else:
                copy = False

        if data is None:
            data = {}
        if dtype is not None:
            dtype = self._validate_dtype(dtype)

        if isinstance(data, DataFrame):
            data = data._mgr

        if isinstance(data, (BlockManager, ArrayManager)):
            # first check if a Manager is passed without any other arguments
            # -> use fastpath (without checking Manager type)
            if index is None and columns is None and dtype is None and not copy:
                # GH#33357 fastpath
                NDFrame.__init__(self, data)
                return

        manager = get_option("mode.data_manager")

        if isinstance(data, (BlockManager, ArrayManager)):
            mgr = self._init_mgr(
                data, axes={"index": index, "columns": columns}, dtype=dtype, copy=copy
            )

        elif isinstance(data, dict):
            # GH#38939 de facto copy defaults to False only in non-dict cases
            mgr = dict_to_mgr(data, index, columns, dtype=dtype, copy=copy, typ=manager)
        elif isinstance(data, ma.MaskedArray):
            import numpy.ma.mrecords as mrecords

            # masked recarray
            if isinstance(data, mrecords.MaskedRecords):
                mgr = rec_array_to_mgr(
                    data,
                    index,
                    columns,
                    dtype,
                    copy,
                    typ=manager,
                )
                warnings.warn(
                    "Support for MaskedRecords is deprecated and will be "
                    "removed in a future version.  Pass "
                    "{name: data[name] for name in data.dtype.names} instead.",
                    FutureWarning,
                    stacklevel=2,
                )

            # a masked array
            else:
                data = sanitize_masked_array(data)
                mgr = ndarray_to_mgr(
                    data,
                    index,
                    columns,
                    dtype=dtype,
                    copy=copy,
                    typ=manager,
                )

        elif isinstance(data, (np.ndarray, Series, Index)):
            if data.dtype.names:
                # i.e. numpy structured array

                mgr = rec_array_to_mgr(
                    data,
                    index,
                    columns,
                    dtype,
                    copy,
                    typ=manager,
                )
            elif getattr(data, "name", None) is not None:
                # i.e. Series/Index with non-None name
                mgr = dict_to_mgr(
                    # error: Item "ndarray" of "Union[ndarray, Series, Index]" has no
                    # attribute "name"
                    {data.name: data},  # type: ignore[union-attr]
                    index,
                    columns,
                    dtype=dtype,
                    typ=manager,
                )
            else:
                mgr = ndarray_to_mgr(
                    data,
                    index,
                    columns,
                    dtype=dtype,
                    copy=copy,
                    typ=manager,
                )

        # For data is list-like, or Iterable (will consume into list)
        elif is_list_like(data):
            if not isinstance(data, (abc.Sequence, ExtensionArray)):
                data = list(data)
            if len(data) > 0:
                if is_dataclass(data[0]):
                    data = dataclasses_to_dicts(data)
                if treat_as_nested(data):
                    if columns is not None:
                        # error: Argument 1 to "ensure_index" has incompatible type
                        # "Collection[Any]"; expected "Union[Union[Union[ExtensionArray,
                        # ndarray], Index, Series], Sequence[Any]]"
                        columns = ensure_index(columns)  # type: ignore[arg-type]
                    arrays, columns, index = nested_data_to_arrays(
                        # error: Argument 3 to "nested_data_to_arrays" has incompatible
                        # type "Optional[Collection[Any]]"; expected "Optional[Index]"
                        data,
                        columns,
                        index,  # type: ignore[arg-type]
                        dtype,
                    )
                    mgr = arrays_to_mgr(
                        arrays,
                        columns,
                        index,
                        columns,
                        dtype=dtype,
                        typ=manager,
                    )
                else:
                    mgr = ndarray_to_mgr(
                        data,
                        index,
                        columns,
                        dtype=dtype,
                        copy=copy,
                        typ=manager,
                    )
            else:
                mgr = dict_to_mgr(
                    {},
                    index,
                    columns,
                    dtype=dtype,
                    typ=manager,
                )
        # For data is scalar
        else:
            if index is None or columns is None:
                raise ValueError("DataFrame constructor not properly called!")

            if not dtype:
                dtype, _ = infer_dtype_from_scalar(data, pandas_dtype=True)

            # For data is a scalar extension dtype
            if isinstance(dtype, ExtensionDtype):
                # TODO(EA2D): special case not needed with 2D EAs

                values = [
                    construct_1d_arraylike_from_scalar(data, len(index), dtype)
                    for _ in range(len(columns))
                ]
                mgr = arrays_to_mgr(
                    values, columns, index, columns, dtype=None, typ=manager
                )
            else:
                arr2d = construct_2d_arraylike_from_scalar(
                    data,
                    len(index),
                    len(columns),
                    dtype,
                    copy,
                )

                mgr = ndarray_to_mgr(
                    arr2d,
                    index,
                    columns,
                    dtype=arr2d.dtype,
                    copy=False,
                    typ=manager,
                )

        # ensure correct Manager type according to settings
        mgr = mgr_to_mgr(mgr, typ=manager)

        NDFrame.__init__(self, mgr)

    # ----------------------------------------------------------------------

    @property
    def axes(self) -> list[Index]:
        """
        Return a list representing the axes of the DataFrame.

        It has the row axis labels and column axis labels as the only members.
        They are returned in that order.

        Examples
        --------
        >>> df = pd.DataFrame({'col1': [1, 2], 'col2': [3, 4]})
        >>> df.axes
        [RangeIndex(start=0, stop=2, step=1), Index(['col1', 'col2'],
        dtype='object')]
        """
        return [self.index, self.columns]

    @property
    def shape(self) -> tuple[int, int]:
        """
        Return a tuple representing the dimensionality of the DataFrame.

        See Also
        --------
        ndarray.shape : Tuple of array dimensions.

        Examples
        --------
        >>> df = pd.DataFrame({'col1': [1, 2], 'col2': [3, 4]})
        >>> df.shape
        (2, 2)

        >>> df = pd.DataFrame({'col1': [1, 2], 'col2': [3, 4],
        ...                    'col3': [5, 6]})
        >>> df.shape
        (2, 3)
        """
        return len(self.index), len(self.columns)

    @property
    def _is_homogeneous_type(self) -> bool:
        """
        Whether all the columns in a DataFrame have the same type.

        Returns
        -------
        bool

        See Also
        --------
        Index._is_homogeneous_type : Whether the object has a single
            dtype.
        MultiIndex._is_homogeneous_type : Whether all the levels of a
            MultiIndex have the same dtype.

        Examples
        --------
        >>> DataFrame({"A": [1, 2], "B": [3, 4]})._is_homogeneous_type
        True
        >>> DataFrame({"A": [1, 2], "B": [3.0, 4.0]})._is_homogeneous_type
        False

        Items with the same type but different sizes are considered
        different types.

        >>> DataFrame({
        ...    "A": np.array([1, 2], dtype=np.int32),
        ...    "B": np.array([1, 2], dtype=np.int64)})._is_homogeneous_type
        False
        """
        if isinstance(self._mgr, ArrayManager):
            return len({arr.dtype for arr in self._mgr.arrays}) == 1
        if self._mgr.any_extension_types:
            return len({block.dtype for block in self._mgr.blocks}) == 1
        else:
            return not self._is_mixed_type

    @property
    def _can_fast_transpose(self) -> bool:
        """
        Can we transpose this DataFrame without creating any new array objects.
        """
        if isinstance(self._mgr, ArrayManager):
            return False
        blocks = self._mgr.blocks
        if len(blocks) != 1:
            return False

        dtype = blocks[0].dtype
        # TODO(EA2D) special case would be unnecessary with 2D EAs
        return not is_1d_only_ea_dtype(dtype)

    # error: Return type "Union[ndarray, DatetimeArray, TimedeltaArray]" of
    # "_values" incompatible with return type "ndarray" in supertype "NDFrame"
    @property
    def _values(  # type: ignore[override]
        self,
    ) -> np.ndarray | DatetimeArray | TimedeltaArray:
        """
        Analogue to ._values that may return a 2D ExtensionArray.
        """
        self._consolidate_inplace()

        mgr = self._mgr

        if isinstance(mgr, ArrayManager):
            if len(mgr.arrays) == 1 and not is_1d_only_ea_obj(mgr.arrays[0]):
                # error: Item "ExtensionArray" of "Union[ndarray, ExtensionArray]"
                # has no attribute "reshape"
                return mgr.arrays[0].reshape(-1, 1)  # type: ignore[union-attr]
            return self.values

        blocks = mgr.blocks
        if len(blocks) != 1:
            return self.values

        arr = blocks[0].values
        if arr.ndim == 1:
            # non-2D ExtensionArray
            return self.values

        # more generally, whatever we allow in NDArrayBackedExtensionBlock
        arr = cast("np.ndarray | DatetimeArray | TimedeltaArray", arr)
        return arr.T

    # ----------------------------------------------------------------------
    # Rendering Methods

    def _repr_fits_vertical_(self) -> bool:
        """
        Check length against max_rows.
        """
        max_rows = get_option("display.max_rows")
        return len(self) <= max_rows

    def _repr_fits_horizontal_(self, ignore_width: bool = False) -> bool:
        """
        Check if full repr fits in horizontal boundaries imposed by the display
        options width and max_columns.

        In case of non-interactive session, no boundaries apply.

        `ignore_width` is here so ipynb+HTML output can behave the way
        users expect. display.max_columns remains in effect.
        GH3541, GH3573
        """
        width, height = console.get_console_size()
        max_columns = get_option("display.max_columns")
        nb_columns = len(self.columns)

        # exceed max columns
        if (max_columns and nb_columns > max_columns) or (
            (not ignore_width) and width and nb_columns > (width // 2)
        ):
            return False

        # used by repr_html under IPython notebook or scripts ignore terminal
        # dims
        if ignore_width or not console.in_interactive_session():
            return True

        if get_option("display.width") is not None or console.in_ipython_frontend():
            # check at least the column row for excessive width
            max_rows = 1
        else:
            max_rows = get_option("display.max_rows")

        # when auto-detecting, so width=None and not in ipython front end
        # check whether repr fits horizontal by actually checking
        # the width of the rendered repr
        buf = StringIO()

        # only care about the stuff we'll actually print out
        # and to_string on entire frame may be expensive
        d = self

        if max_rows is not None:  # unlimited rows
            # min of two, where one may be None
            d = d.iloc[: min(max_rows, len(d))]
        else:
            return True

        d.to_string(buf=buf)
        value = buf.getvalue()
        repr_width = max(len(line) for line in value.split("\n"))

        return repr_width < width

    def _info_repr(self) -> bool:
        """
        True if the repr should show the info view.
        """
        info_repr_option = get_option("display.large_repr") == "info"
        return info_repr_option and not (
            self._repr_fits_horizontal_() and self._repr_fits_vertical_()
        )

    def __repr__(self) -> str:
        """
        Return a string representation for a particular DataFrame.
        """
        buf = StringIO("")
        if self._info_repr():
            self.info(buf=buf)
            return buf.getvalue()

        max_rows = get_option("display.max_rows")
        min_rows = get_option("display.min_rows")
        max_cols = get_option("display.max_columns")
        max_colwidth = get_option("display.max_colwidth")
        show_dimensions = get_option("display.show_dimensions")
        if get_option("display.expand_frame_repr"):
            width, _ = console.get_console_size()
        else:
            width = None
        self.to_string(
            buf=buf,
            max_rows=max_rows,
            min_rows=min_rows,
            max_cols=max_cols,
            line_width=width,
            max_colwidth=max_colwidth,
            show_dimensions=show_dimensions,
        )

        return buf.getvalue()

    def _repr_html_(self) -> str | None:
        """
        Return a html representation for a particular DataFrame.

        Mainly for IPython notebook.
        """
        if self._info_repr():
            buf = StringIO("")
            self.info(buf=buf)
            # need to escape the <class>, should be the first line.
            val = buf.getvalue().replace("<", r"&lt;", 1)
            val = val.replace(">", r"&gt;", 1)
            return "<pre>" + val + "</pre>"

        if get_option("display.notebook_repr_html"):
            max_rows = get_option("display.max_rows")
            min_rows = get_option("display.min_rows")
            max_cols = get_option("display.max_columns")
            show_dimensions = get_option("display.show_dimensions")

            formatter = fmt.DataFrameFormatter(
                self,
                columns=None,
                col_space=None,
                na_rep="NaN",
                formatters=None,
                float_format=None,
                sparsify=None,
                justify=None,
                index_names=True,
                header=True,
                index=True,
                bold_rows=True,
                escape=True,
                max_rows=max_rows,
                min_rows=min_rows,
                max_cols=max_cols,
                show_dimensions=show_dimensions,
                decimal=".",
            )
            return fmt.DataFrameRenderer(formatter).to_html(notebook=True)
        else:
            return None

    @Substitution(
        header_type="bool or sequence",
        header="Write out the column names. If a list of strings "
        "is given, it is assumed to be aliases for the "
        "column names",
        col_space_type="int, list or dict of int",
        col_space="The minimum width of each column",
    )
    @Substitution(shared_params=fmt.common_docstring, returns=fmt.return_docstring)
    def to_string(
        self,
        buf: FilePathOrBuffer[str] | None = None,
        columns: Sequence[str] | None = None,
        col_space: int | None = None,
        header: bool | Sequence[str] = True,
        index: bool = True,
        na_rep: str = "NaN",
        formatters: fmt.FormattersType | None = None,
        float_format: fmt.FloatFormatType | None = None,
        sparsify: bool | None = None,
        index_names: bool = True,
        justify: str | None = None,
        max_rows: int | None = None,
        min_rows: int | None = None,
        max_cols: int | None = None,
        show_dimensions: bool = False,
        decimal: str = ".",
        line_width: int | None = None,
        max_colwidth: int | None = None,
        encoding: str | None = None,
    ) -> str | None:
        """
        Render a DataFrame to a console-friendly tabular output.
        %(shared_params)s
        line_width : int, optional
            Width to wrap a line in characters.
        max_colwidth : int, optional
            Max width to truncate each column in characters. By default, no limit.

            .. versionadded:: 1.0.0
        encoding : str, default "utf-8"
            Set character encoding.

            .. versionadded:: 1.0
        %(returns)s
        See Also
        --------
        to_html : Convert DataFrame to HTML.

        Examples
        --------
        >>> d = {'col1': [1, 2, 3], 'col2': [4, 5, 6]}
        >>> df = pd.DataFrame(d)
        >>> print(df.to_string())
           col1  col2
        0     1     4
        1     2     5
        2     3     6
        """
        from pandas import option_context

        with option_context("display.max_colwidth", max_colwidth):
            formatter = fmt.DataFrameFormatter(
                self,
                columns=columns,
                col_space=col_space,
                na_rep=na_rep,
                formatters=formatters,
                float_format=float_format,
                sparsify=sparsify,
                justify=justify,
                index_names=index_names,
                header=header,
                index=index,
                min_rows=min_rows,
                max_rows=max_rows,
                max_cols=max_cols,
                show_dimensions=show_dimensions,
                decimal=decimal,
            )
            return fmt.DataFrameRenderer(formatter).to_string(
                buf=buf,
                encoding=encoding,
                line_width=line_width,
            )

    # ----------------------------------------------------------------------

    @property
    def style(self) -> Styler:
        """
        Returns a Styler object.

        Contains methods for building a styled HTML representation of the DataFrame.

        See Also
        --------
        io.formats.style.Styler : Helps style a DataFrame or Series according to the
            data with HTML and CSS.
        """
        from pandas.io.formats.style import Styler

        return Styler(self)

    _shared_docs[
        "items"
    ] = r"""
        Iterate over (column name, Series) pairs.

        Iterates over the DataFrame columns, returning a tuple with
        the column name and the content as a Series.

        Yields
        ------
        label : object
            The column names for the DataFrame being iterated over.
        content : Series
            The column entries belonging to each label, as a Series.

        See Also
        --------
        DataFrame.iterrows : Iterate over DataFrame rows as
            (index, Series) pairs.
        DataFrame.itertuples : Iterate over DataFrame rows as namedtuples
            of the values.

        Examples
        --------
        >>> df = pd.DataFrame({'species': ['bear', 'bear', 'marsupial'],
        ...                   'population': [1864, 22000, 80000]},
        ...                   index=['panda', 'polar', 'koala'])
        >>> df
                species   population
        panda   bear      1864
        polar   bear      22000
        koala   marsupial 80000
        >>> for label, content in df.items():
        ...     print(f'label: {label}')
        ...     print(f'content: {content}', sep='\n')
        ...
        label: species
        content:
        panda         bear
        polar         bear
        koala    marsupial
        Name: species, dtype: object
        label: population
        content:
        panda     1864
        polar    22000
        koala    80000
        Name: population, dtype: int64
        """

    @Appender(_shared_docs["items"])
    def items(self) -> Iterable[tuple[Hashable, Series]]:
        if self.columns.is_unique and hasattr(self, "_item_cache"):
            for k in self.columns:
                yield k, self._get_item_cache(k)
        else:
            for i, k in enumerate(self.columns):
                yield k, self._ixs(i, axis=1)

    @Appender(_shared_docs["items"])
    def iteritems(self) -> Iterable[tuple[Hashable, Series]]:
        yield from self.items()

    def iterrows(self) -> Iterable[tuple[Hashable, Series]]:
        """
        Iterate over DataFrame rows as (index, Series) pairs.

        Yields
        ------
        index : label or tuple of label
            The index of the row. A tuple for a `MultiIndex`.
        data : Series
            The data of the row as a Series.

        See Also
        --------
        DataFrame.itertuples : Iterate over DataFrame rows as namedtuples of the values.
        DataFrame.items : Iterate over (column name, Series) pairs.

        Notes
        -----
        1. Because ``iterrows`` returns a Series for each row,
           it does **not** preserve dtypes across the rows (dtypes are
           preserved across columns for DataFrames). For example,

           >>> df = pd.DataFrame([[1, 1.5]], columns=['int', 'float'])
           >>> row = next(df.iterrows())[1]
           >>> row
           int      1.0
           float    1.5
           Name: 0, dtype: float64
           >>> print(row['int'].dtype)
           float64
           >>> print(df['int'].dtype)
           int64

           To preserve dtypes while iterating over the rows, it is better
           to use :meth:`itertuples` which returns namedtuples of the values
           and which is generally faster than ``iterrows``.

        2. You should **never modify** something you are iterating over.
           This is not guaranteed to work in all cases. Depending on the
           data types, the iterator returns a copy and not a view, and writing
           to it will have no effect.
        """
        columns = self.columns
        klass = self._constructor_sliced
        for k, v in zip(self.index, self.values):
            s = klass(v, index=columns, name=k)
            yield k, s

    def itertuples(
        self, index: bool = True, name: str | None = "Pandas"
    ) -> Iterable[tuple[Any, ...]]:
        """
        Iterate over DataFrame rows as namedtuples.

        Parameters
        ----------
        index : bool, default True
            If True, return the index as the first element of the tuple.
        name : str or None, default "Pandas"
            The name of the returned namedtuples or None to return regular
            tuples.

        Returns
        -------
        iterator
            An object to iterate over namedtuples for each row in the
            DataFrame with the first field possibly being the index and
            following fields being the column values.

        See Also
        --------
        DataFrame.iterrows : Iterate over DataFrame rows as (index, Series)
            pairs.
        DataFrame.items : Iterate over (column name, Series) pairs.

        Notes
        -----
        The column names will be renamed to positional names if they are
        invalid Python identifiers, repeated, or start with an underscore.
        On python versions < 3.7 regular tuples are returned for DataFrames
        with a large number of columns (>254).

        Examples
        --------
        >>> df = pd.DataFrame({'num_legs': [4, 2], 'num_wings': [0, 2]},
        ...                   index=['dog', 'hawk'])
        >>> df
              num_legs  num_wings
        dog          4          0
        hawk         2          2
        >>> for row in df.itertuples():
        ...     print(row)
        ...
        Pandas(Index='dog', num_legs=4, num_wings=0)
        Pandas(Index='hawk', num_legs=2, num_wings=2)

        By setting the `index` parameter to False we can remove the index
        as the first element of the tuple:

        >>> for row in df.itertuples(index=False):
        ...     print(row)
        ...
        Pandas(num_legs=4, num_wings=0)
        Pandas(num_legs=2, num_wings=2)

        With the `name` parameter set we set a custom name for the yielded
        namedtuples:

        >>> for row in df.itertuples(name='Animal'):
        ...     print(row)
        ...
        Animal(Index='dog', num_legs=4, num_wings=0)
        Animal(Index='hawk', num_legs=2, num_wings=2)
        """
        arrays = []
        fields = list(self.columns)
        if index:
            arrays.append(self.index)
            fields.insert(0, "Index")

        # use integer indexing because of possible duplicate column names
        arrays.extend(self.iloc[:, k] for k in range(len(self.columns)))

        if name is not None:
            # https://github.com/python/mypy/issues/9046
            # error: namedtuple() expects a string literal as the first argument
            itertuple = collections.namedtuple(  # type: ignore[misc]
                name, fields, rename=True
            )
            return map(itertuple._make, zip(*arrays))

        # fallback to regular tuples
        return zip(*arrays)

    def __len__(self) -> int:
        """
        Returns length of info axis, but here we use the index.
        """
        return len(self.index)

    @overload
    def dot(self, other: Series) -> Series:
        ...

    @overload
    def dot(self, other: DataFrame | Index | ArrayLike) -> DataFrame:
        ...

    def dot(self, other: AnyArrayLike | FrameOrSeriesUnion) -> FrameOrSeriesUnion:
        """
        Compute the matrix multiplication between the DataFrame and other.

        This method computes the matrix product between the DataFrame and the
        values of an other Series, DataFrame or a numpy array.

        It can also be called using ``self @ other`` in Python >= 3.5.

        Parameters
        ----------
        other : Series, DataFrame or array-like
            The other object to compute the matrix product with.

        Returns
        -------
        Series or DataFrame
            If other is a Series, return the matrix product between self and
            other as a Series. If other is a DataFrame or a numpy.array, return
            the matrix product of self and other in a DataFrame of a np.array.

        See Also
        --------
        Series.dot: Similar method for Series.

        Notes
        -----
        The dimensions of DataFrame and other must be compatible in order to
        compute the matrix multiplication. In addition, the column names of
        DataFrame and the index of other must contain the same values, as they
        will be aligned prior to the multiplication.

        The dot method for Series computes the inner product, instead of the
        matrix product here.

        Examples
        --------
        Here we multiply a DataFrame with a Series.

        >>> df = pd.DataFrame([[0, 1, -2, -1], [1, 1, 1, 1]])
        >>> s = pd.Series([1, 1, 2, 1])
        >>> df.dot(s)
        0    -4
        1     5
        dtype: int64

        Here we multiply a DataFrame with another DataFrame.

        >>> other = pd.DataFrame([[0, 1], [1, 2], [-1, -1], [2, 0]])
        >>> df.dot(other)
            0   1
        0   1   4
        1   2   2

        Note that the dot method give the same result as @

        >>> df @ other
            0   1
        0   1   4
        1   2   2

        The dot method works also if other is an np.array.

        >>> arr = np.array([[0, 1], [1, 2], [-1, -1], [2, 0]])
        >>> df.dot(arr)
            0   1
        0   1   4
        1   2   2

        Note how shuffling of the objects does not change the result.

        >>> s2 = s.reindex([1, 0, 2, 3])
        >>> df.dot(s2)
        0    -4
        1     5
        dtype: int64
        """
        if isinstance(other, (Series, DataFrame)):
            common = self.columns.union(other.index)
            if len(common) > len(self.columns) or len(common) > len(other.index):
                raise ValueError("matrices are not aligned")

            left = self.reindex(columns=common, copy=False)
            right = other.reindex(index=common, copy=False)
            lvals = left.values
            rvals = right._values
        else:
            left = self
            lvals = self.values
            rvals = np.asarray(other)
            if lvals.shape[1] != rvals.shape[0]:
                raise ValueError(
                    f"Dot product shape mismatch, {lvals.shape} vs {rvals.shape}"
                )

        if isinstance(other, DataFrame):
            return self._constructor(
                np.dot(lvals, rvals), index=left.index, columns=other.columns
            )
        elif isinstance(other, Series):
            return self._constructor_sliced(np.dot(lvals, rvals), index=left.index)
        elif isinstance(rvals, (np.ndarray, Index)):
            result = np.dot(lvals, rvals)
            if result.ndim == 2:
                return self._constructor(result, index=left.index)
            else:
                return self._constructor_sliced(result, index=left.index)
        else:  # pragma: no cover
            raise TypeError(f"unsupported type: {type(other)}")

    @overload
    def __matmul__(self, other: Series) -> Series:
        ...

    @overload
    def __matmul__(
        self, other: AnyArrayLike | FrameOrSeriesUnion
    ) -> FrameOrSeriesUnion:
        ...

    def __matmul__(
        self, other: AnyArrayLike | FrameOrSeriesUnion
    ) -> FrameOrSeriesUnion:
        """
        Matrix multiplication using binary `@` operator in Python>=3.5.
        """
        return self.dot(other)

    def __rmatmul__(self, other):
        """
        Matrix multiplication using binary `@` operator in Python>=3.5.
        """
        try:
            return self.T.dot(np.transpose(other)).T
        except ValueError as err:
            if "shape mismatch" not in str(err):
                raise
            # GH#21581 give exception message for original shapes
            msg = f"shapes {np.shape(other)} and {self.shape} not aligned"
            raise ValueError(msg) from err

    # ----------------------------------------------------------------------
    # IO methods (to / from other formats)

    @classmethod
    def from_dict(
        cls,
        data,
        orient: str = "columns",
        dtype: Dtype | None = None,
        columns=None,
    ) -> DataFrame:
        """
        Construct DataFrame from dict of array-like or dicts.

        Creates DataFrame object from dictionary by columns or by index
        allowing dtype specification.

        Parameters
        ----------
        data : dict
            Of the form {field : array-like} or {field : dict}.
        orient : {'columns', 'index'}, default 'columns'
            The "orientation" of the data. If the keys of the passed dict
            should be the columns of the resulting DataFrame, pass 'columns'
            (default). Otherwise if the keys should be rows, pass 'index'.
        dtype : dtype, default None
            Data type to force, otherwise infer.
        columns : list, default None
            Column labels to use when ``orient='index'``. Raises a ValueError
            if used with ``orient='columns'``.

        Returns
        -------
        DataFrame

        See Also
        --------
        DataFrame.from_records : DataFrame from structured ndarray, sequence
            of tuples or dicts, or DataFrame.
        DataFrame : DataFrame object creation using constructor.

        Examples
        --------
        By default the keys of the dict become the DataFrame columns:

        >>> data = {'col_1': [3, 2, 1, 0], 'col_2': ['a', 'b', 'c', 'd']}
        >>> pd.DataFrame.from_dict(data)
           col_1 col_2
        0      3     a
        1      2     b
        2      1     c
        3      0     d

        Specify ``orient='index'`` to create the DataFrame using dictionary
        keys as rows:

        >>> data = {'row_1': [3, 2, 1, 0], 'row_2': ['a', 'b', 'c', 'd']}
        >>> pd.DataFrame.from_dict(data, orient='index')
               0  1  2  3
        row_1  3  2  1  0
        row_2  a  b  c  d

        When using the 'index' orientation, the column names can be
        specified manually:

        >>> pd.DataFrame.from_dict(data, orient='index',
        ...                        columns=['A', 'B', 'C', 'D'])
               A  B  C  D
        row_1  3  2  1  0
        row_2  a  b  c  d
        """
        index = None
        orient = orient.lower()
        if orient == "index":
            if len(data) > 0:
                # TODO speed up Series case
                if isinstance(list(data.values())[0], (Series, dict)):
                    data = _from_nested_dict(data)
                else:
                    data, index = list(data.values()), list(data.keys())
        elif orient == "columns":
            if columns is not None:
                raise ValueError("cannot use columns parameter with orient='columns'")
        else:  # pragma: no cover
            raise ValueError("only recognize index or columns for orient")

        return cls(data, index=index, columns=columns, dtype=dtype)

    def to_numpy(
        self,
        dtype: NpDtype | None = None,
        copy: bool = False,
        na_value=lib.no_default,
    ) -> np.ndarray:
        """
        Convert the DataFrame to a NumPy array.

        .. versionadded:: 0.24.0

        By default, the dtype of the returned array will be the common NumPy
        dtype of all types in the DataFrame. For example, if the dtypes are
        ``float16`` and ``float32``, the results dtype will be ``float32``.
        This may require copying data and coercing values, which may be
        expensive.

        Parameters
        ----------
        dtype : str or numpy.dtype, optional
            The dtype to pass to :meth:`numpy.asarray`.
        copy : bool, default False
            Whether to ensure that the returned value is not a view on
            another array. Note that ``copy=False`` does not *ensure* that
            ``to_numpy()`` is no-copy. Rather, ``copy=True`` ensure that
            a copy is made, even if not strictly necessary.
        na_value : Any, optional
            The value to use for missing values. The default value depends
            on `dtype` and the dtypes of the DataFrame columns.

            .. versionadded:: 1.1.0

        Returns
        -------
        numpy.ndarray

        See Also
        --------
        Series.to_numpy : Similar method for Series.

        Examples
        --------
        >>> pd.DataFrame({"A": [1, 2], "B": [3, 4]}).to_numpy()
        array([[1, 3],
               [2, 4]])

        With heterogeneous data, the lowest common type will have to
        be used.

        >>> df = pd.DataFrame({"A": [1, 2], "B": [3.0, 4.5]})
        >>> df.to_numpy()
        array([[1. , 3. ],
               [2. , 4.5]])

        For a mix of numeric and non-numeric types, the output array will
        have object dtype.

        >>> df['C'] = pd.date_range('2000', periods=2)
        >>> df.to_numpy()
        array([[1, 3.0, Timestamp('2000-01-01 00:00:00')],
               [2, 4.5, Timestamp('2000-01-02 00:00:00')]], dtype=object)
        """
        self._consolidate_inplace()
        result = self._mgr.as_array(
            transpose=self._AXIS_REVERSED, dtype=dtype, copy=copy, na_value=na_value
        )
        if result.dtype is not dtype:
            result = np.array(result, dtype=dtype, copy=False)

        return result

    def to_dict(self, orient: str = "dict", into=dict):
        """
        Convert the DataFrame to a dictionary.

        The type of the key-value pairs can be customized with the parameters
        (see below).

        Parameters
        ----------
        orient : str {'dict', 'list', 'series', 'split', 'records', 'index'}
            Determines the type of the values of the dictionary.

            - 'dict' (default) : dict like {column -> {index -> value}}
            - 'list' : dict like {column -> [values]}
            - 'series' : dict like {column -> Series(values)}
            - 'split' : dict like
              {'index' -> [index], 'columns' -> [columns], 'data' -> [values]}
            - 'records' : list like
              [{column -> value}, ... , {column -> value}]
            - 'index' : dict like {index -> {column -> value}}

            Abbreviations are allowed. `s` indicates `series` and `sp`
            indicates `split`.

        into : class, default dict
            The collections.abc.Mapping subclass used for all Mappings
            in the return value.  Can be the actual class or an empty
            instance of the mapping type you want.  If you want a
            collections.defaultdict, you must pass it initialized.

        Returns
        -------
        dict, list or collections.abc.Mapping
            Return a collections.abc.Mapping object representing the DataFrame.
            The resulting transformation depends on the `orient` parameter.

        See Also
        --------
        DataFrame.from_dict: Create a DataFrame from a dictionary.
        DataFrame.to_json: Convert a DataFrame to JSON format.

        Examples
        --------
        >>> df = pd.DataFrame({'col1': [1, 2],
        ...                    'col2': [0.5, 0.75]},
        ...                   index=['row1', 'row2'])
        >>> df
              col1  col2
        row1     1  0.50
        row2     2  0.75
        >>> df.to_dict()
        {'col1': {'row1': 1, 'row2': 2}, 'col2': {'row1': 0.5, 'row2': 0.75}}

        You can specify the return orientation.

        >>> df.to_dict('series')
        {'col1': row1    1
                 row2    2
        Name: col1, dtype: int64,
        'col2': row1    0.50
                row2    0.75
        Name: col2, dtype: float64}

        >>> df.to_dict('split')
        {'index': ['row1', 'row2'], 'columns': ['col1', 'col2'],
         'data': [[1, 0.5], [2, 0.75]]}

        >>> df.to_dict('records')
        [{'col1': 1, 'col2': 0.5}, {'col1': 2, 'col2': 0.75}]

        >>> df.to_dict('index')
        {'row1': {'col1': 1, 'col2': 0.5}, 'row2': {'col1': 2, 'col2': 0.75}}

        You can also specify the mapping type.

        >>> from collections import OrderedDict, defaultdict
        >>> df.to_dict(into=OrderedDict)
        OrderedDict([('col1', OrderedDict([('row1', 1), ('row2', 2)])),
                     ('col2', OrderedDict([('row1', 0.5), ('row2', 0.75)]))])

        If you want a `defaultdict`, you need to initialize it:

        >>> dd = defaultdict(list)
        >>> df.to_dict('records', into=dd)
        [defaultdict(<class 'list'>, {'col1': 1, 'col2': 0.5}),
         defaultdict(<class 'list'>, {'col1': 2, 'col2': 0.75})]
        """
        if not self.columns.is_unique:
            warnings.warn(
                "DataFrame columns are not unique, some columns will be omitted.",
                UserWarning,
                stacklevel=2,
            )
        # GH16122
        into_c = com.standardize_mapping(into)

        orient = orient.lower()
        # GH32515
        if orient.startswith(("d", "l", "s", "r", "i")) and orient not in {
            "dict",
            "list",
            "series",
            "split",
            "records",
            "index",
        }:
            warnings.warn(
                "Using short name for 'orient' is deprecated. Only the "
                "options: ('dict', list, 'series', 'split', 'records', 'index') "
                "will be used in a future version. Use one of the above "
                "to silence this warning.",
                FutureWarning,
                stacklevel=2,
            )

            if orient.startswith("d"):
                orient = "dict"
            elif orient.startswith("l"):
                orient = "list"
            elif orient.startswith("sp"):
                orient = "split"
            elif orient.startswith("s"):
                orient = "series"
            elif orient.startswith("r"):
                orient = "records"
            elif orient.startswith("i"):
                orient = "index"

        if orient == "dict":
            return into_c((k, v.to_dict(into)) for k, v in self.items())

        elif orient == "list":
            return into_c((k, v.tolist()) for k, v in self.items())

        elif orient == "split":
            return into_c(
                (
                    ("index", self.index.tolist()),
                    ("columns", self.columns.tolist()),
                    (
                        "data",
                        [
                            list(map(maybe_box_native, t))
                            for t in self.itertuples(index=False, name=None)
                        ],
                    ),
                )
            )

        elif orient == "series":
            return into_c((k, v) for k, v in self.items())

        elif orient == "records":
            columns = self.columns.tolist()
            rows = (
                dict(zip(columns, row))
                for row in self.itertuples(index=False, name=None)
            )
            return [
                into_c((k, maybe_box_native(v)) for k, v in row.items()) for row in rows
            ]

        elif orient == "index":
            if not self.index.is_unique:
                raise ValueError("DataFrame index must be unique for orient='index'.")
            return into_c(
                (t[0], dict(zip(self.columns, t[1:])))
                for t in self.itertuples(name=None)
            )

        else:
            raise ValueError(f"orient '{orient}' not understood")

    def to_gbq(
        self,
        destination_table: str,
        project_id: str | None = None,
        chunksize: int | None = None,
        reauth: bool = False,
        if_exists: str = "fail",
        auth_local_webserver: bool = False,
        table_schema: list[dict[str, str]] | None = None,
        location: str | None = None,
        progress_bar: bool = True,
        credentials=None,
    ) -> None:
        """
        Write a DataFrame to a Google BigQuery table.

        This function requires the `pandas-gbq package
        <https://pandas-gbq.readthedocs.io>`__.

        See the `How to authenticate with Google BigQuery
        <https://pandas-gbq.readthedocs.io/en/latest/howto/authentication.html>`__
        guide for authentication instructions.

        Parameters
        ----------
        destination_table : str
            Name of table to be written, in the form ``dataset.tablename``.
        project_id : str, optional
            Google BigQuery Account project ID. Optional when available from
            the environment.
        chunksize : int, optional
            Number of rows to be inserted in each chunk from the dataframe.
            Set to ``None`` to load the whole dataframe at once.
        reauth : bool, default False
            Force Google BigQuery to re-authenticate the user. This is useful
            if multiple accounts are used.
        if_exists : str, default 'fail'
            Behavior when the destination table exists. Value can be one of:

            ``'fail'``
                If table exists raise pandas_gbq.gbq.TableCreationError.
            ``'replace'``
                If table exists, drop it, recreate it, and insert data.
            ``'append'``
                If table exists, insert data. Create if does not exist.
        auth_local_webserver : bool, default False
            Use the `local webserver flow`_ instead of the `console flow`_
            when getting user credentials.

            .. _local webserver flow:
                https://google-auth-oauthlib.readthedocs.io/en/latest/reference/google_auth_oauthlib.flow.html#google_auth_oauthlib.flow.InstalledAppFlow.run_local_server
            .. _console flow:
                https://google-auth-oauthlib.readthedocs.io/en/latest/reference/google_auth_oauthlib.flow.html#google_auth_oauthlib.flow.InstalledAppFlow.run_console

            *New in version 0.2.0 of pandas-gbq*.
        table_schema : list of dicts, optional
            List of BigQuery table fields to which according DataFrame
            columns conform to, e.g. ``[{'name': 'col1', 'type':
            'STRING'},...]``. If schema is not provided, it will be
            generated according to dtypes of DataFrame columns. See
            BigQuery API documentation on available names of a field.

            *New in version 0.3.1 of pandas-gbq*.
        location : str, optional
            Location where the load job should run. See the `BigQuery locations
            documentation
            <https://cloud.google.com/bigquery/docs/dataset-locations>`__ for a
            list of available locations. The location must match that of the
            target dataset.

            *New in version 0.5.0 of pandas-gbq*.
        progress_bar : bool, default True
            Use the library `tqdm` to show the progress bar for the upload,
            chunk by chunk.

            *New in version 0.5.0 of pandas-gbq*.
        credentials : google.auth.credentials.Credentials, optional
            Credentials for accessing Google APIs. Use this parameter to
            override default credentials, such as to use Compute Engine
            :class:`google.auth.compute_engine.Credentials` or Service
            Account :class:`google.oauth2.service_account.Credentials`
            directly.

            *New in version 0.8.0 of pandas-gbq*.

            .. versionadded:: 0.24.0

        See Also
        --------
        pandas_gbq.to_gbq : This function in the pandas-gbq library.
        read_gbq : Read a DataFrame from Google BigQuery.
        """
        from pandas.io import gbq

        gbq.to_gbq(
            self,
            destination_table,
            project_id=project_id,
            chunksize=chunksize,
            reauth=reauth,
            if_exists=if_exists,
            auth_local_webserver=auth_local_webserver,
            table_schema=table_schema,
            location=location,
            progress_bar=progress_bar,
            credentials=credentials,
        )

    @classmethod
    def from_records(
        cls,
        data,
        index=None,
        exclude=None,
        columns=None,
        coerce_float: bool = False,
        nrows: int | None = None,
    ) -> DataFrame:
        """
        Convert structured or record ndarray to DataFrame.

        Creates a DataFrame object from a structured ndarray, sequence of
        tuples or dicts, or DataFrame.

        Parameters
        ----------
        data : structured ndarray, sequence of tuples or dicts, or DataFrame
            Structured input data.
        index : str, list of fields, array-like
            Field of array to use as the index, alternately a specific set of
            input labels to use.
        exclude : sequence, default None
            Columns or fields to exclude.
        columns : sequence, default None
            Column names to use. If the passed data do not have names
            associated with them, this argument provides names for the
            columns. Otherwise this argument indicates the order of the columns
            in the result (any names not found in the data will become all-NA
            columns).
        coerce_float : bool, default False
            Attempt to convert values of non-string, non-numeric objects (like
            decimal.Decimal) to floating point, useful for SQL result sets.
        nrows : int, default None
            Number of rows to read if data is an iterator.

        Returns
        -------
        DataFrame

        See Also
        --------
        DataFrame.from_dict : DataFrame from dict of array-like or dicts.
        DataFrame : DataFrame object creation using constructor.

        Examples
        --------
        Data can be provided as a structured ndarray:

        >>> data = np.array([(3, 'a'), (2, 'b'), (1, 'c'), (0, 'd')],
        ...                 dtype=[('col_1', 'i4'), ('col_2', 'U1')])
        >>> pd.DataFrame.from_records(data)
           col_1 col_2
        0      3     a
        1      2     b
        2      1     c
        3      0     d

        Data can be provided as a list of dicts:

        >>> data = [{'col_1': 3, 'col_2': 'a'},
        ...         {'col_1': 2, 'col_2': 'b'},
        ...         {'col_1': 1, 'col_2': 'c'},
        ...         {'col_1': 0, 'col_2': 'd'}]
        >>> pd.DataFrame.from_records(data)
           col_1 col_2
        0      3     a
        1      2     b
        2      1     c
        3      0     d

        Data can be provided as a list of tuples with corresponding columns:

        >>> data = [(3, 'a'), (2, 'b'), (1, 'c'), (0, 'd')]
        >>> pd.DataFrame.from_records(data, columns=['col_1', 'col_2'])
           col_1 col_2
        0      3     a
        1      2     b
        2      1     c
        3      0     d
        """
        # Make a copy of the input columns so we can modify it
        if columns is not None:
            columns = ensure_index(columns)

        if is_iterator(data):
            if nrows == 0:
                return cls()

            try:
                first_row = next(data)
            except StopIteration:
                return cls(index=index, columns=columns)

            dtype = None
            if hasattr(first_row, "dtype") and first_row.dtype.names:
                dtype = first_row.dtype

            values = [first_row]

            if nrows is None:
                values += data
            else:
                values.extend(itertools.islice(data, nrows - 1))

            if dtype is not None:
                data = np.array(values, dtype=dtype)
            else:
                data = values

        if isinstance(data, dict):
            if columns is None:
                columns = arr_columns = ensure_index(sorted(data))
                arrays = [data[k] for k in columns]
            else:
                arrays = []
                arr_columns_list = []
                for k, v in data.items():
                    if k in columns:
                        arr_columns_list.append(k)
                        arrays.append(v)

                arr_columns = Index(arr_columns_list)
                arrays, arr_columns = reorder_arrays(arrays, arr_columns, columns)

        elif isinstance(data, (np.ndarray, DataFrame)):
            arrays, columns = to_arrays(data, columns)
            arr_columns = columns
        else:
            arrays, arr_columns = to_arrays(data, columns)
            if coerce_float:
                for i, arr in enumerate(arrays):
                    if arr.dtype == object:
                        # error: Argument 1 to "maybe_convert_objects" has
                        # incompatible type "Union[ExtensionArray, ndarray]";
                        # expected "ndarray"
                        arrays[i] = lib.maybe_convert_objects(
                            arr,  # type: ignore[arg-type]
                            try_float=True,
                        )

            arr_columns = ensure_index(arr_columns)
            if columns is None:
                columns = arr_columns

        if exclude is None:
            exclude = set()
        else:
            exclude = set(exclude)

        result_index = None
        if index is not None:
            if isinstance(index, str) or not hasattr(index, "__iter__"):
                i = columns.get_loc(index)
                exclude.add(index)
                if len(arrays) > 0:
                    result_index = Index(arrays[i], name=index)
                else:
                    result_index = Index([], name=index)
            else:
                try:
                    index_data = [arrays[arr_columns.get_loc(field)] for field in index]
                except (KeyError, TypeError):
                    # raised by get_loc, see GH#29258
                    result_index = index
                else:
                    result_index = ensure_index_from_sequences(index_data, names=index)
                    exclude.update(index)

        if any(exclude):
            arr_exclude = [x for x in exclude if x in arr_columns]
            to_remove = [arr_columns.get_loc(col) for col in arr_exclude]
            arrays = [v for i, v in enumerate(arrays) if i not in to_remove]

            arr_columns = arr_columns.drop(arr_exclude)
            columns = columns.drop(exclude)

        manager = get_option("mode.data_manager")
        mgr = arrays_to_mgr(arrays, arr_columns, result_index, columns, typ=manager)

        return cls(mgr)

    def to_records(
        self, index=True, column_dtypes=None, index_dtypes=None
    ) -> np.recarray:
        """
        Convert DataFrame to a NumPy record array.

        Index will be included as the first field of the record array if
        requested.

        Parameters
        ----------
        index : bool, default True
            Include index in resulting record array, stored in 'index'
            field or using the index label, if set.
        column_dtypes : str, type, dict, default None
            .. versionadded:: 0.24.0

            If a string or type, the data type to store all columns. If
            a dictionary, a mapping of column names and indices (zero-indexed)
            to specific data types.
        index_dtypes : str, type, dict, default None
            .. versionadded:: 0.24.0

            If a string or type, the data type to store all index levels. If
            a dictionary, a mapping of index level names and indices
            (zero-indexed) to specific data types.

            This mapping is applied only if `index=True`.

        Returns
        -------
        numpy.recarray
            NumPy ndarray with the DataFrame labels as fields and each row
            of the DataFrame as entries.

        See Also
        --------
        DataFrame.from_records: Convert structured or record ndarray
            to DataFrame.
        numpy.recarray: An ndarray that allows field access using
            attributes, analogous to typed columns in a
            spreadsheet.

        Examples
        --------
        >>> df = pd.DataFrame({'A': [1, 2], 'B': [0.5, 0.75]},
        ...                   index=['a', 'b'])
        >>> df
           A     B
        a  1  0.50
        b  2  0.75
        >>> df.to_records()
        rec.array([('a', 1, 0.5 ), ('b', 2, 0.75)],
                  dtype=[('index', 'O'), ('A', '<i8'), ('B', '<f8')])

        If the DataFrame index has no label then the recarray field name
        is set to 'index'. If the index has a label then this is used as the
        field name:

        >>> df.index = df.index.rename("I")
        >>> df.to_records()
        rec.array([('a', 1, 0.5 ), ('b', 2, 0.75)],
                  dtype=[('I', 'O'), ('A', '<i8'), ('B', '<f8')])

        The index can be excluded from the record array:

        >>> df.to_records(index=False)
        rec.array([(1, 0.5 ), (2, 0.75)],
                  dtype=[('A', '<i8'), ('B', '<f8')])

        Data types can be specified for the columns:

        >>> df.to_records(column_dtypes={"A": "int32"})
        rec.array([('a', 1, 0.5 ), ('b', 2, 0.75)],
                  dtype=[('I', 'O'), ('A', '<i4'), ('B', '<f8')])

        As well as for the index:

        >>> df.to_records(index_dtypes="<S2")
        rec.array([(b'a', 1, 0.5 ), (b'b', 2, 0.75)],
                  dtype=[('I', 'S2'), ('A', '<i8'), ('B', '<f8')])

        >>> index_dtypes = f"<S{df.index.str.len().max()}"
        >>> df.to_records(index_dtypes=index_dtypes)
        rec.array([(b'a', 1, 0.5 ), (b'b', 2, 0.75)],
                  dtype=[('I', 'S1'), ('A', '<i8'), ('B', '<f8')])
        """
        if index:
            if isinstance(self.index, MultiIndex):
                # array of tuples to numpy cols. copy copy copy
                ix_vals = list(map(np.array, zip(*self.index._values)))
            else:
                # error: List item 0 has incompatible type "ArrayLike"; expected
                # "ndarray"
                ix_vals = [self.index.values]  # type: ignore[list-item]

            arrays = ix_vals + [
                np.asarray(self.iloc[:, i]) for i in range(len(self.columns))
            ]

            index_names = list(self.index.names)

            if isinstance(self.index, MultiIndex):
                count = 0
                for i, n in enumerate(index_names):
                    if n is None:
                        index_names[i] = f"level_{count}"
                        count += 1
            elif index_names[0] is None:
                index_names = ["index"]

            names = [str(name) for name in itertools.chain(index_names, self.columns)]
        else:
            arrays = [np.asarray(self.iloc[:, i]) for i in range(len(self.columns))]
            names = [str(c) for c in self.columns]
            index_names = []

        index_len = len(index_names)
        formats = []

        for i, v in enumerate(arrays):
            index = i

            # When the names and arrays are collected, we
            # first collect those in the DataFrame's index,
            # followed by those in its columns.
            #
            # Thus, the total length of the array is:
            # len(index_names) + len(DataFrame.columns).
            #
            # This check allows us to see whether we are
            # handling a name / array in the index or column.
            if index < index_len:
                dtype_mapping = index_dtypes
                name = index_names[index]
            else:
                index -= index_len
                dtype_mapping = column_dtypes
                name = self.columns[index]

            # We have a dictionary, so we get the data type
            # associated with the index or column (which can
            # be denoted by its name in the DataFrame or its
            # position in DataFrame's array of indices or
            # columns, whichever is applicable.
            if is_dict_like(dtype_mapping):
                if name in dtype_mapping:
                    dtype_mapping = dtype_mapping[name]
                elif index in dtype_mapping:
                    dtype_mapping = dtype_mapping[index]
                else:
                    dtype_mapping = None

            # If no mapping can be found, use the array's
            # dtype attribute for formatting.
            #
            # A valid dtype must either be a type or
            # string naming a type.
            if dtype_mapping is None:
                formats.append(v.dtype)
            elif isinstance(dtype_mapping, (type, np.dtype, str)):
                # error: Argument 1 to "append" of "list" has incompatible type
                # "Union[type, dtype, str]"; expected "dtype"
                formats.append(dtype_mapping)  # type: ignore[arg-type]
            else:
                element = "row" if i < index_len else "column"
                msg = f"Invalid dtype {dtype_mapping} specified for {element} {name}"
                raise ValueError(msg)

        return np.rec.fromarrays(arrays, dtype={"names": names, "formats": formats})

    @classmethod
    def _from_arrays(
        cls,
        arrays,
        columns,
        index,
        dtype: Dtype | None = None,
        verify_integrity: bool = True,
    ) -> DataFrame:
        """
        Create DataFrame from a list of arrays corresponding to the columns.

        Parameters
        ----------
        arrays : list-like of arrays
            Each array in the list corresponds to one column, in order.
        columns : list-like, Index
            The column names for the resulting DataFrame.
        index : list-like, Index
            The rows labels for the resulting DataFrame.
        dtype : dtype, optional
            Optional dtype to enforce for all arrays.
        verify_integrity : bool, default True
            Validate and homogenize all input. If set to False, it is assumed
            that all elements of `arrays` are actual arrays how they will be
            stored in a block (numpy ndarray or ExtensionArray), have the same
            length as and are aligned with the index, and that `columns` and
            `index` are ensured to be an Index object.

        Returns
        -------
        DataFrame
        """
        if dtype is not None:
            dtype = pandas_dtype(dtype)

        manager = get_option("mode.data_manager")
        mgr = arrays_to_mgr(
            arrays,
            columns,
            index,
            columns,
            dtype=dtype,
            verify_integrity=verify_integrity,
            typ=manager,
        )
        return cls(mgr)

    @doc(storage_options=generic._shared_docs["storage_options"])
    @deprecate_kwarg(old_arg_name="fname", new_arg_name="path")
    def to_stata(
        self,
        path: FilePathOrBuffer,
        convert_dates: dict[Hashable, str] | None = None,
        write_index: bool = True,
        byteorder: str | None = None,
        time_stamp: datetime.datetime | None = None,
        data_label: str | None = None,
        variable_labels: dict[Hashable, str] | None = None,
        version: int | None = 114,
        convert_strl: Sequence[Hashable] | None = None,
        compression: CompressionOptions = "infer",
        storage_options: StorageOptions = None,
    ) -> None:
        """
        Export DataFrame object to Stata dta format.

        Writes the DataFrame to a Stata dataset file.
        "dta" files contain a Stata dataset.

        Parameters
        ----------
        path : str, buffer or path object
            String, path object (pathlib.Path or py._path.local.LocalPath) or
            object implementing a binary write() function. If using a buffer
            then the buffer will not be automatically closed after the file
            data has been written.

            .. versionchanged:: 1.0.0

            Previously this was "fname"

        convert_dates : dict
            Dictionary mapping columns containing datetime types to stata
            internal format to use when writing the dates. Options are 'tc',
            'td', 'tm', 'tw', 'th', 'tq', 'ty'. Column can be either an integer
            or a name. Datetime columns that do not have a conversion type
            specified will be converted to 'tc'. Raises NotImplementedError if
            a datetime column has timezone information.
        write_index : bool
            Write the index to Stata dataset.
        byteorder : str
            Can be ">", "<", "little", or "big". default is `sys.byteorder`.
        time_stamp : datetime
            A datetime to use as file creation date.  Default is the current
            time.
        data_label : str, optional
            A label for the data set.  Must be 80 characters or smaller.
        variable_labels : dict
            Dictionary containing columns as keys and variable labels as
            values. Each label must be 80 characters or smaller.
        version : {{114, 117, 118, 119, None}}, default 114
            Version to use in the output dta file. Set to None to let pandas
            decide between 118 or 119 formats depending on the number of
            columns in the frame. Version 114 can be read by Stata 10 and
            later. Version 117 can be read by Stata 13 or later. Version 118
            is supported in Stata 14 and later. Version 119 is supported in
            Stata 15 and later. Version 114 limits string variables to 244
            characters or fewer while versions 117 and later allow strings
            with lengths up to 2,000,000 characters. Versions 118 and 119
            support Unicode characters, and version 119 supports more than
            32,767 variables.

            Version 119 should usually only be used when the number of
            variables exceeds the capacity of dta format 118. Exporting
            smaller datasets in format 119 may have unintended consequences,
            and, as of November 2020, Stata SE cannot read version 119 files.

            .. versionchanged:: 1.0.0

                Added support for formats 118 and 119.

        convert_strl : list, optional
            List of column names to convert to string columns to Stata StrL
            format. Only available if version is 117.  Storing strings in the
            StrL format can produce smaller dta files if strings have more than
            8 characters and values are repeated.
        compression : str or dict, default 'infer'
            For on-the-fly compression of the output dta. If string, specifies
            compression mode. If dict, value at key 'method' specifies
            compression mode. Compression mode must be one of {{'infer', 'gzip',
            'bz2', 'zip', 'xz', None}}. If compression mode is 'infer' and
            `fname` is path-like, then detect compression from the following
            extensions: '.gz', '.bz2', '.zip', or '.xz' (otherwise no
            compression). If dict and compression mode is one of {{'zip',
            'gzip', 'bz2'}}, or inferred as one of the above, other entries
            passed as additional compression options.

            .. versionadded:: 1.1.0

        {storage_options}

            .. versionadded:: 1.2.0

        Raises
        ------
        NotImplementedError
            * If datetimes contain timezone information
            * Column dtype is not representable in Stata
        ValueError
            * Columns listed in convert_dates are neither datetime64[ns]
              or datetime.datetime
            * Column listed in convert_dates is not in DataFrame
            * Categorical label contains more than 32,000 characters

        See Also
        --------
        read_stata : Import Stata data files.
        io.stata.StataWriter : Low-level writer for Stata data files.
        io.stata.StataWriter117 : Low-level writer for version 117 files.

        Examples
        --------
        >>> df = pd.DataFrame({{'animal': ['falcon', 'parrot', 'falcon',
        ...                               'parrot'],
        ...                    'speed': [350, 18, 361, 15]}})
        >>> df.to_stata('animals.dta')  # doctest: +SKIP
        """
        if version not in (114, 117, 118, 119, None):
            raise ValueError("Only formats 114, 117, 118 and 119 are supported.")
        if version == 114:
            if convert_strl is not None:
                raise ValueError("strl is not supported in format 114")
            from pandas.io.stata import StataWriter as statawriter
        elif version == 117:
            # mypy: Name 'statawriter' already defined (possibly by an import)
            from pandas.io.stata import (  # type: ignore[no-redef]
                StataWriter117 as statawriter,
            )
        else:  # versions 118 and 119
            # mypy: Name 'statawriter' already defined (possibly by an import)
            from pandas.io.stata import (  # type: ignore[no-redef]
                StataWriterUTF8 as statawriter,
            )

        kwargs: dict[str, Any] = {}
        if version is None or version >= 117:
            # strl conversion is only supported >= 117
            kwargs["convert_strl"] = convert_strl
        if version is None or version >= 118:
            # Specifying the version is only supported for UTF8 (118 or 119)
            kwargs["version"] = version

        # mypy: Too many arguments for "StataWriter"
        writer = statawriter(  # type: ignore[call-arg]
            path,
            self,
            convert_dates=convert_dates,
            byteorder=byteorder,
            time_stamp=time_stamp,
            data_label=data_label,
            write_index=write_index,
            variable_labels=variable_labels,
            compression=compression,
            storage_options=storage_options,
            **kwargs,
        )
        writer.write_file()

    @deprecate_kwarg(old_arg_name="fname", new_arg_name="path")
    def to_feather(self, path: FilePathOrBuffer[AnyStr], **kwargs) -> None:
        """
        Write a DataFrame to the binary Feather format.

        Parameters
        ----------
        path : str or file-like object
            If a string, it will be used as Root Directory path.
        **kwargs :
            Additional keywords passed to :func:`pyarrow.feather.write_feather`.
            Starting with pyarrow 0.17, this includes the `compression`,
            `compression_level`, `chunksize` and `version` keywords.

            .. versionadded:: 1.1.0
        """
        from pandas.io.feather_format import to_feather

        to_feather(self, path, **kwargs)

    @doc(
        Series.to_markdown,
        klass=_shared_doc_kwargs["klass"],
        storage_options=_shared_docs["storage_options"],
        examples="""Examples
        --------
        >>> df = pd.DataFrame(
        ...     data={"animal_1": ["elk", "pig"], "animal_2": ["dog", "quetzal"]}
        ... )
        >>> print(df.to_markdown())
        |    | animal_1   | animal_2   |
        |---:|:-----------|:-----------|
        |  0 | elk        | dog        |
        |  1 | pig        | quetzal    |

        Output markdown with a tabulate option.

        >>> print(df.to_markdown(tablefmt="grid"))
        +----+------------+------------+
        |    | animal_1   | animal_2   |
        +====+============+============+
        |  0 | elk        | dog        |
        +----+------------+------------+
        |  1 | pig        | quetzal    |
        +----+------------+------------+
        """,
    )
    def to_markdown(
        self,
        buf: IO[str] | str | None = None,
        mode: str = "wt",
        index: bool = True,
        storage_options: StorageOptions = None,
        **kwargs,
    ) -> str | None:
        if "showindex" in kwargs:
            warnings.warn(
                "'showindex' is deprecated. Only 'index' will be used "
                "in a future version. Use 'index' to silence this warning.",
                FutureWarning,
                stacklevel=2,
            )

        kwargs.setdefault("headers", "keys")
        kwargs.setdefault("tablefmt", "pipe")
        kwargs.setdefault("showindex", index)
        tabulate = import_optional_dependency("tabulate")
        result = tabulate.tabulate(self, **kwargs)
        if buf is None:
            return result

        with get_handle(buf, mode, storage_options=storage_options) as handles:
            assert not isinstance(handles.handle, (str, mmap.mmap))
            handles.handle.writelines(result)
        return None

    @doc(storage_options=generic._shared_docs["storage_options"])
    @deprecate_kwarg(old_arg_name="fname", new_arg_name="path")
    def to_parquet(
        self,
        path: FilePathOrBuffer | None = None,
        engine: str = "auto",
        compression: str | None = "snappy",
        index: bool | None = None,
        partition_cols: list[str] | None = None,
        storage_options: StorageOptions = None,
        **kwargs,
    ) -> bytes | None:
        """
        Write a DataFrame to the binary parquet format.

        This function writes the dataframe as a `parquet file
        <https://parquet.apache.org/>`_. You can choose different parquet
        backends, and have the option of compression. See
        :ref:`the user guide <io.parquet>` for more details.

        Parameters
        ----------
        path : str or file-like object, default None
            If a string, it will be used as Root Directory path
            when writing a partitioned dataset. By file-like object,
            we refer to objects with a write() method, such as a file handle
            (e.g. via builtin open function) or io.BytesIO. The engine
            fastparquet does not accept file-like objects. If path is None,
            a bytes object is returned.

            .. versionchanged:: 1.2.0

            Previously this was "fname"

        engine : {{'auto', 'pyarrow', 'fastparquet'}}, default 'auto'
            Parquet library to use. If 'auto', then the option
            ``io.parquet.engine`` is used. The default ``io.parquet.engine``
            behavior is to try 'pyarrow', falling back to 'fastparquet' if
            'pyarrow' is unavailable.
        compression : {{'snappy', 'gzip', 'brotli', None}}, default 'snappy'
            Name of the compression to use. Use ``None`` for no compression.
        index : bool, default None
            If ``True``, include the dataframe's index(es) in the file output.
            If ``False``, they will not be written to the file.
            If ``None``, similar to ``True`` the dataframe's index(es)
            will be saved. However, instead of being saved as values,
            the RangeIndex will be stored as a range in the metadata so it
            doesn't require much space and is faster. Other indexes will
            be included as columns in the file output.

            .. versionadded:: 0.24.0

        partition_cols : list, optional, default None
            Column names by which to partition the dataset.
            Columns are partitioned in the order they are given.
            Must be None if path is not a string.

            .. versionadded:: 0.24.0

        {storage_options}

            .. versionadded:: 1.2.0

        **kwargs
            Additional arguments passed to the parquet library. See
            :ref:`pandas io <io.parquet>` for more details.

        Returns
        -------
        bytes if no path argument is provided else None

        See Also
        --------
        read_parquet : Read a parquet file.
        DataFrame.to_csv : Write a csv file.
        DataFrame.to_sql : Write to a sql table.
        DataFrame.to_hdf : Write to hdf.

        Notes
        -----
        This function requires either the `fastparquet
        <https://pypi.org/project/fastparquet>`_ or `pyarrow
        <https://arrow.apache.org/docs/python/>`_ library.

        Examples
        --------
        >>> df = pd.DataFrame(data={{'col1': [1, 2], 'col2': [3, 4]}})
        >>> df.to_parquet('df.parquet.gzip',
        ...               compression='gzip')  # doctest: +SKIP
        >>> pd.read_parquet('df.parquet.gzip')  # doctest: +SKIP
           col1  col2
        0     1     3
        1     2     4

        If you want to get a buffer to the parquet content you can use a io.BytesIO
        object, as long as you don't use partition_cols, which creates multiple files.

        >>> import io
        >>> f = io.BytesIO()
        >>> df.to_parquet(f)
        >>> f.seek(0)
        0
        >>> content = f.read()
        """
        from pandas.io.parquet import to_parquet

        return to_parquet(
            self,
            path,
            engine,
            compression=compression,
            index=index,
            partition_cols=partition_cols,
            storage_options=storage_options,
            **kwargs,
        )

    @Substitution(
        header_type="bool",
        header="Whether to print column labels, default True",
        col_space_type="str or int, list or dict of int or str",
        col_space="The minimum width of each column in CSS length "
        "units.  An int is assumed to be px units.\n\n"
        "            .. versionadded:: 0.25.0\n"
        "                Ability to use str",
    )
    @Substitution(shared_params=fmt.common_docstring, returns=fmt.return_docstring)
    def to_html(
        self,
        buf: FilePathOrBuffer[str] | None = None,
        columns: Sequence[str] | None = None,
        col_space: ColspaceArgType | None = None,
        header: bool | Sequence[str] = True,
        index: bool = True,
        na_rep: str = "NaN",
        formatters: FormattersType | None = None,
        float_format: FloatFormatType | None = None,
        sparsify: bool | None = None,
        index_names: bool = True,
        justify: str | None = None,
        max_rows: int | None = None,
        max_cols: int | None = None,
        show_dimensions: bool | str = False,
        decimal: str = ".",
        bold_rows: bool = True,
        classes: str | list | tuple | None = None,
        escape: bool = True,
        notebook: bool = False,
        border: int | None = None,
        table_id: str | None = None,
        render_links: bool = False,
        encoding: str | None = None,
    ):
        """
        Render a DataFrame as an HTML table.
        %(shared_params)s
        bold_rows : bool, default True
            Make the row labels bold in the output.
        classes : str or list or tuple, default None
            CSS class(es) to apply to the resulting html table.
        escape : bool, default True
            Convert the characters <, >, and & to HTML-safe sequences.
        notebook : {True, False}, default False
            Whether the generated HTML is for IPython Notebook.
        border : int
            A ``border=border`` attribute is included in the opening
            `<table>` tag. Default ``pd.options.display.html.border``.
        encoding : str, default "utf-8"
            Set character encoding.

            .. versionadded:: 1.0

        table_id : str, optional
            A css id is included in the opening `<table>` tag if specified.
        render_links : bool, default False
            Convert URLs to HTML links.

            .. versionadded:: 0.24.0
        %(returns)s
        See Also
        --------
        to_string : Convert DataFrame to a string.
        """
        if justify is not None and justify not in fmt._VALID_JUSTIFY_PARAMETERS:
            raise ValueError("Invalid value for justify parameter")

        formatter = fmt.DataFrameFormatter(
            self,
            columns=columns,
            col_space=col_space,
            na_rep=na_rep,
            header=header,
            index=index,
            formatters=formatters,
            float_format=float_format,
            bold_rows=bold_rows,
            sparsify=sparsify,
            justify=justify,
            index_names=index_names,
            escape=escape,
            decimal=decimal,
            max_rows=max_rows,
            max_cols=max_cols,
            show_dimensions=show_dimensions,
        )
        # TODO: a generic formatter wld b in DataFrameFormatter
        return fmt.DataFrameRenderer(formatter).to_html(
            buf=buf,
            classes=classes,
            notebook=notebook,
            border=border,
            encoding=encoding,
            table_id=table_id,
            render_links=render_links,
        )

    @doc(storage_options=generic._shared_docs["storage_options"])
    def to_xml(
        self,
        path_or_buffer: FilePathOrBuffer | None = None,
        index: bool = True,
        root_name: str | None = "data",
        row_name: str | None = "row",
        na_rep: str | None = None,
        attr_cols: str | list[str] | None = None,
        elem_cols: str | list[str] | None = None,
        namespaces: dict[str | None, str] | None = None,
        prefix: str | None = None,
        encoding: str = "utf-8",
        xml_declaration: bool | None = True,
        pretty_print: bool | None = True,
        parser: str | None = "lxml",
        stylesheet: FilePathOrBuffer | None = None,
        compression: CompressionOptions = "infer",
        storage_options: StorageOptions = None,
    ) -> str | None:
        """
        Render a DataFrame to an XML document.

        .. versionadded:: 1.3.0

        Parameters
        ----------
        path_or_buffer : str, path object or file-like object, optional
            File to write output to. If None, the output is returned as a
            string.
        index : bool, default True
            Whether to include index in XML document.
        root_name : str, default 'data'
            The name of root element in XML document.
        row_name : str, default 'row'
            The name of row element in XML document.
        na_rep : str, optional
            Missing data representation.
        attr_cols : list-like, optional
            List of columns to write as attributes in row element.
            Hierarchical columns will be flattened with underscore
            delimiting the different levels.
        elem_cols : list-like, optional
            List of columns to write as children in row element. By default,
            all columns output as children of row element. Hierarchical
            columns will be flattened with underscore delimiting the
            different levels.
        namespaces : dict, optional
            All namespaces to be defined in root element. Keys of dict
            should be prefix names and values of dict corresponding URIs.
            Default namespaces should be given empty string key. For
            example, ::

                namespaces = {{"": "https://example.com"}}

        prefix : str, optional
            Namespace prefix to be used for every element and/or attribute
            in document. This should be one of the keys in ``namespaces``
            dict.
        encoding : str, default 'utf-8'
            Encoding of the resulting document.
        xml_declaration : bool, default True
            Whether to include the XML declaration at start of document.
        pretty_print : bool, default True
            Whether output should be pretty printed with indentation and
            line breaks.
        parser : {{'lxml','etree'}}, default 'lxml'
            Parser module to use for building of tree. Only 'lxml' and
            'etree' are supported. With 'lxml', the ability to use XSLT
            stylesheet is supported.
        stylesheet : str, path object or file-like object, optional
            A URL, file-like object, or a raw string containing an XSLT
            script used to transform the raw XML output. Script should use
            layout of elements and attributes from original output. This
            argument requires ``lxml`` to be installed. Only XSLT 1.0
            scripts and not later versions is currently supported.
        compression : {{'infer', 'gzip', 'bz2', 'zip', 'xz', None}}, default 'infer'
            For on-the-fly decompression of on-disk data. If 'infer', then use
            gzip, bz2, zip or xz if path_or_buffer is a string ending in
            '.gz', '.bz2', '.zip', or 'xz', respectively, and no decompression
            otherwise. If using 'zip', the ZIP file must contain only one data
            file to be read in. Set to None for no decompression.
        {storage_options}

        Returns
        -------
        None or str
            If ``io`` is None, returns the resulting XML format as a
            string. Otherwise returns None.

        See Also
        --------
        to_json : Convert the pandas object to a JSON string.
        to_html : Convert DataFrame to a html.

        Examples
        --------
        >>> df = pd.DataFrame({{'shape': ['square', 'circle', 'triangle'],
        ...                    'degrees': [360, 360, 180],
        ...                    'sides': [4, np.nan, 3]}})

        >>> df.to_xml()  # doctest: +SKIP
        <?xml version='1.0' encoding='utf-8'?>
        <data>
          <row>
            <index>0</index>
            <shape>square</shape>
            <degrees>360</degrees>
            <sides>4.0</sides>
          </row>
          <row>
            <index>1</index>
            <shape>circle</shape>
            <degrees>360</degrees>
            <sides/>
          </row>
          <row>
            <index>2</index>
            <shape>triangle</shape>
            <degrees>180</degrees>
            <sides>3.0</sides>
          </row>
        </data>

        >>> df.to_xml(attr_cols=[
        ...           'index', 'shape', 'degrees', 'sides'
        ...           ])  # doctest: +SKIP
        <?xml version='1.0' encoding='utf-8'?>
        <data>
          <row index="0" shape="square" degrees="360" sides="4.0"/>
          <row index="1" shape="circle" degrees="360"/>
          <row index="2" shape="triangle" degrees="180" sides="3.0"/>
        </data>

        >>> df.to_xml(namespaces={{"doc": "https://example.com"}},
        ...           prefix="doc")  # doctest: +SKIP
        <?xml version='1.0' encoding='utf-8'?>
        <doc:data xmlns:doc="https://example.com">
          <doc:row>
            <doc:index>0</doc:index>
            <doc:shape>square</doc:shape>
            <doc:degrees>360</doc:degrees>
            <doc:sides>4.0</doc:sides>
          </doc:row>
          <doc:row>
            <doc:index>1</doc:index>
            <doc:shape>circle</doc:shape>
            <doc:degrees>360</doc:degrees>
            <doc:sides/>
          </doc:row>
          <doc:row>
            <doc:index>2</doc:index>
            <doc:shape>triangle</doc:shape>
            <doc:degrees>180</doc:degrees>
            <doc:sides>3.0</doc:sides>
          </doc:row>
        </doc:data>
        """

        from pandas.io.formats.xml import (
            EtreeXMLFormatter,
            LxmlXMLFormatter,
        )

        lxml = import_optional_dependency("lxml.etree", errors="ignore")

        TreeBuilder: type[EtreeXMLFormatter] | type[LxmlXMLFormatter]

        if parser == "lxml":
            if lxml is not None:
                TreeBuilder = LxmlXMLFormatter
            else:
                raise ImportError(
                    "lxml not found, please install or use the etree parser."
                )

        elif parser == "etree":
            TreeBuilder = EtreeXMLFormatter

        else:
            raise ValueError("Values for parser can only be lxml or etree.")

        xml_formatter = TreeBuilder(
            self,
            path_or_buffer=path_or_buffer,
            index=index,
            root_name=root_name,
            row_name=row_name,
            na_rep=na_rep,
            attr_cols=attr_cols,
            elem_cols=elem_cols,
            namespaces=namespaces,
            prefix=prefix,
            encoding=encoding,
            xml_declaration=xml_declaration,
            pretty_print=pretty_print,
            stylesheet=stylesheet,
            compression=compression,
            storage_options=storage_options,
        )

        return xml_formatter.write_output()

    # ----------------------------------------------------------------------
    @Substitution(
        klass="DataFrame",
        type_sub=" and columns",
        max_cols_sub=dedent(
            """\
            max_cols : int, optional
                When to switch from the verbose to the truncated output. If the
                DataFrame has more than `max_cols` columns, the truncated output
                is used. By default, the setting in
                ``pandas.options.display.max_info_columns`` is used."""
        ),
        show_counts_sub=dedent(
            """\
            show_counts : bool, optional
                Whether to show the non-null counts. By default, this is shown
                only if the DataFrame is smaller than
                ``pandas.options.display.max_info_rows`` and
                ``pandas.options.display.max_info_columns``. A value of True always
                shows the counts, and False never shows the counts.
            null_counts : bool, optional
                .. deprecated:: 1.2.0
                    Use show_counts instead."""
        ),
        examples_sub=dedent(
            """\
            >>> int_values = [1, 2, 3, 4, 5]
            >>> text_values = ['alpha', 'beta', 'gamma', 'delta', 'epsilon']
            >>> float_values = [0.0, 0.25, 0.5, 0.75, 1.0]
            >>> df = pd.DataFrame({"int_col": int_values, "text_col": text_values,
            ...                   "float_col": float_values})
            >>> df
                int_col text_col  float_col
            0        1    alpha       0.00
            1        2     beta       0.25
            2        3    gamma       0.50
            3        4    delta       0.75
            4        5  epsilon       1.00

            Prints information of all columns:

            >>> df.info(verbose=True)
            <class 'pandas.core.frame.DataFrame'>
            RangeIndex: 5 entries, 0 to 4
            Data columns (total 3 columns):
             #   Column     Non-Null Count  Dtype
            ---  ------     --------------  -----
             0   int_col    5 non-null      int64
             1   text_col   5 non-null      object
             2   float_col  5 non-null      float64
            dtypes: float64(1), int64(1), object(1)
            memory usage: 248.0+ bytes

            Prints a summary of columns count and its dtypes but not per column
            information:

            >>> df.info(verbose=False)
            <class 'pandas.core.frame.DataFrame'>
            RangeIndex: 5 entries, 0 to 4
            Columns: 3 entries, int_col to float_col
            dtypes: float64(1), int64(1), object(1)
            memory usage: 248.0+ bytes

            Pipe output of DataFrame.info to buffer instead of sys.stdout, get
            buffer content and writes to a text file:

            >>> import io
            >>> buffer = io.StringIO()
            >>> df.info(buf=buffer)
            >>> s = buffer.getvalue()
            >>> with open("df_info.txt", "w",
            ...           encoding="utf-8") as f:  # doctest: +SKIP
            ...     f.write(s)
            260

            The `memory_usage` parameter allows deep introspection mode, specially
            useful for big DataFrames and fine-tune memory optimization:

            >>> random_strings_array = np.random.choice(['a', 'b', 'c'], 10 ** 6)
            >>> df = pd.DataFrame({
            ...     'column_1': np.random.choice(['a', 'b', 'c'], 10 ** 6),
            ...     'column_2': np.random.choice(['a', 'b', 'c'], 10 ** 6),
            ...     'column_3': np.random.choice(['a', 'b', 'c'], 10 ** 6)
            ... })
            >>> df.info()
            <class 'pandas.core.frame.DataFrame'>
            RangeIndex: 1000000 entries, 0 to 999999
            Data columns (total 3 columns):
             #   Column    Non-Null Count    Dtype
            ---  ------    --------------    -----
             0   column_1  1000000 non-null  object
             1   column_2  1000000 non-null  object
             2   column_3  1000000 non-null  object
            dtypes: object(3)
            memory usage: 22.9+ MB

            >>> df.info(memory_usage='deep')
            <class 'pandas.core.frame.DataFrame'>
            RangeIndex: 1000000 entries, 0 to 999999
            Data columns (total 3 columns):
             #   Column    Non-Null Count    Dtype
            ---  ------    --------------    -----
             0   column_1  1000000 non-null  object
             1   column_2  1000000 non-null  object
             2   column_3  1000000 non-null  object
            dtypes: object(3)
            memory usage: 165.9 MB"""
        ),
        see_also_sub=dedent(
            """\
            DataFrame.describe: Generate descriptive statistics of DataFrame
                columns.
            DataFrame.memory_usage: Memory usage of DataFrame columns."""
        ),
        version_added_sub="",
    )
    @doc(BaseInfo.render)
    def info(
        self,
        verbose: bool | None = None,
        buf: IO[str] | None = None,
        max_cols: int | None = None,
        memory_usage: bool | str | None = None,
        show_counts: bool | None = None,
        null_counts: bool | None = None,
    ) -> None:
        if null_counts is not None:
            if show_counts is not None:
                raise ValueError("null_counts used with show_counts. Use show_counts.")
            warnings.warn(
                "null_counts is deprecated. Use show_counts instead",
                FutureWarning,
                stacklevel=2,
            )
            show_counts = null_counts
        info = DataFrameInfo(
            data=self,
            memory_usage=memory_usage,
        )
        info.render(
            buf=buf,
            max_cols=max_cols,
            verbose=verbose,
            show_counts=show_counts,
        )

    def memory_usage(self, index: bool = True, deep: bool = False) -> Series:
        """
        Return the memory usage of each column in bytes.

        The memory usage can optionally include the contribution of
        the index and elements of `object` dtype.

        This value is displayed in `DataFrame.info` by default. This can be
        suppressed by setting ``pandas.options.display.memory_usage`` to False.

        Parameters
        ----------
        index : bool, default True
            Specifies whether to include the memory usage of the DataFrame's
            index in returned Series. If ``index=True``, the memory usage of
            the index is the first item in the output.
        deep : bool, default False
            If True, introspect the data deeply by interrogating
            `object` dtypes for system-level memory consumption, and include
            it in the returned values.

        Returns
        -------
        Series
            A Series whose index is the original column names and whose values
            is the memory usage of each column in bytes.

        See Also
        --------
        numpy.ndarray.nbytes : Total bytes consumed by the elements of an
            ndarray.
        Series.memory_usage : Bytes consumed by a Series.
        Categorical : Memory-efficient array for string values with
            many repeated values.
        DataFrame.info : Concise summary of a DataFrame.

        Examples
        --------
        >>> dtypes = ['int64', 'float64', 'complex128', 'object', 'bool']
        >>> data = dict([(t, np.ones(shape=5000, dtype=int).astype(t))
        ...              for t in dtypes])
        >>> df = pd.DataFrame(data)
        >>> df.head()
           int64  float64            complex128  object  bool
        0      1      1.0              1.0+0.0j       1  True
        1      1      1.0              1.0+0.0j       1  True
        2      1      1.0              1.0+0.0j       1  True
        3      1      1.0              1.0+0.0j       1  True
        4      1      1.0              1.0+0.0j       1  True

        >>> df.memory_usage()
        Index           128
        int64         40000
        float64       40000
        complex128    80000
        object        40000
        bool           5000
        dtype: int64

        >>> df.memory_usage(index=False)
        int64         40000
        float64       40000
        complex128    80000
        object        40000
        bool           5000
        dtype: int64

        The memory footprint of `object` dtype columns is ignored by default:

        >>> df.memory_usage(deep=True)
        Index            128
        int64          40000
        float64        40000
        complex128     80000
        object        180000
        bool            5000
        dtype: int64

        Use a Categorical for efficient storage of an object-dtype column with
        many repeated values.

        >>> df['object'].astype('category').memory_usage(deep=True)
        5244
        """
        result = self._constructor_sliced(
            [c.memory_usage(index=False, deep=deep) for col, c in self.items()],
            index=self.columns,
        )
        if index:
            result = self._constructor_sliced(
                self.index.memory_usage(deep=deep), index=["Index"]
            ).append(result)
        return result

    def transpose(self, *args, copy: bool = False) -> DataFrame:
        """
        Transpose index and columns.

        Reflect the DataFrame over its main diagonal by writing rows as columns
        and vice-versa. The property :attr:`.T` is an accessor to the method
        :meth:`transpose`.

        Parameters
        ----------
        *args : tuple, optional
            Accepted for compatibility with NumPy.
        copy : bool, default False
            Whether to copy the data after transposing, even for DataFrames
            with a single dtype.

            Note that a copy is always required for mixed dtype DataFrames,
            or for DataFrames with any extension types.

        Returns
        -------
        DataFrame
            The transposed DataFrame.

        See Also
        --------
        numpy.transpose : Permute the dimensions of a given array.

        Notes
        -----
        Transposing a DataFrame with mixed dtypes will result in a homogeneous
        DataFrame with the `object` dtype. In such a case, a copy of the data
        is always made.

        Examples
        --------
        **Square DataFrame with homogeneous dtype**

        >>> d1 = {'col1': [1, 2], 'col2': [3, 4]}
        >>> df1 = pd.DataFrame(data=d1)
        >>> df1
           col1  col2
        0     1     3
        1     2     4

        >>> df1_transposed = df1.T # or df1.transpose()
        >>> df1_transposed
              0  1
        col1  1  2
        col2  3  4

        When the dtype is homogeneous in the original DataFrame, we get a
        transposed DataFrame with the same dtype:

        >>> df1.dtypes
        col1    int64
        col2    int64
        dtype: object
        >>> df1_transposed.dtypes
        0    int64
        1    int64
        dtype: object

        **Non-square DataFrame with mixed dtypes**

        >>> d2 = {'name': ['Alice', 'Bob'],
        ...       'score': [9.5, 8],
        ...       'employed': [False, True],
        ...       'kids': [0, 0]}
        >>> df2 = pd.DataFrame(data=d2)
        >>> df2
            name  score  employed  kids
        0  Alice    9.5     False     0
        1    Bob    8.0      True     0

        >>> df2_transposed = df2.T # or df2.transpose()
        >>> df2_transposed
                      0     1
        name      Alice   Bob
        score       9.5   8.0
        employed  False  True
        kids          0     0

        When the DataFrame has mixed dtypes, we get a transposed DataFrame with
        the `object` dtype:

        >>> df2.dtypes
        name         object
        score       float64
        employed       bool
        kids          int64
        dtype: object
        >>> df2_transposed.dtypes
        0    object
        1    object
        dtype: object
        """
        nv.validate_transpose(args, {})
        # construct the args

        dtypes = list(self.dtypes)

        if self._can_fast_transpose:
            # Note: tests pass without this, but this improves perf quite a bit.
            new_vals = self._values.T
            if copy:
                new_vals = new_vals.copy()

            result = self._constructor(new_vals, index=self.columns, columns=self.index)

        elif (
            self._is_homogeneous_type and dtypes and is_extension_array_dtype(dtypes[0])
        ):
            # We have EAs with the same dtype. We can preserve that dtype in transpose.
            dtype = dtypes[0]
            arr_type = dtype.construct_array_type()
            values = self.values

            new_values = [arr_type._from_sequence(row, dtype=dtype) for row in values]
            result = self._constructor(
                dict(zip(self.index, new_values)), index=self.columns
            )

        else:
            new_arr = self.values.T
            if copy:
                new_arr = new_arr.copy()
            result = self._constructor(new_arr, index=self.columns, columns=self.index)

        return result.__finalize__(self, method="transpose")

    @property
    def T(self) -> DataFrame:
        return self.transpose()

    # ----------------------------------------------------------------------
    # Indexing Methods

    def _ixs(self, i: int, axis: int = 0):
        """
        Parameters
        ----------
        i : int
        axis : int

        Notes
        -----
        If slice passed, the resulting data will be a view.
        """
        # irow
        if axis == 0:
            new_values = self._mgr.fast_xs(i)

            # if we are a copy, mark as such
            copy = isinstance(new_values, np.ndarray) and new_values.base is None
            result = self._constructor_sliced(
                new_values,
                index=self.columns,
                name=self.index[i],
                dtype=new_values.dtype,
            )
            result._set_is_copy(self, copy=copy)
            return result

        # icol
        else:
            label = self.columns[i]

            values = self._mgr.iget(i)
            result = self._box_col_values(values, i)

            # this is a cached value, mark it so
            result._set_as_cached(label, self)
            return result

    def _get_column_array(self, i: int) -> ArrayLike:
        """
        Get the values of the i'th column (ndarray or ExtensionArray, as stored
        in the Block)
        """
        return self._mgr.iget_values(i)

    def _iter_column_arrays(self) -> Iterator[ArrayLike]:
        """
        Iterate over the arrays of all columns in order.
        This returns the values as stored in the Block (ndarray or ExtensionArray).
        """
        for i in range(len(self.columns)):
            yield self._get_column_array(i)

    def __getitem__(self, key):
        key = lib.item_from_zerodim(key)
        key = com.apply_if_callable(key, self)

        if is_hashable(key):
            # shortcut if the key is in columns
            if self.columns.is_unique and key in self.columns:
                if isinstance(self.columns, MultiIndex):
                    return self._getitem_multilevel(key)
                return self._get_item_cache(key)

        # Do we have a slicer (on rows)?
        indexer = convert_to_index_sliceable(self, key)
        if indexer is not None:
            if isinstance(indexer, np.ndarray):
                indexer = lib.maybe_indices_to_slice(
                    indexer.astype(np.intp, copy=False), len(self)
                )
            # either we have a slice or we have a string that can be converted
            #  to a slice for partial-string date indexing
            return self._slice(indexer, axis=0)

        # Do we have a (boolean) DataFrame?
        if isinstance(key, DataFrame):
            return self.where(key)

        # Do we have a (boolean) 1d indexer?
        if com.is_bool_indexer(key):
            return self._getitem_bool_array(key)

        # We are left with two options: a single key, and a collection of keys,
        # We interpret tuples as collections only for non-MultiIndex
        is_single_key = isinstance(key, tuple) or not is_list_like(key)

        if is_single_key:
            if self.columns.nlevels > 1:
                return self._getitem_multilevel(key)
            indexer = self.columns.get_loc(key)
            if is_integer(indexer):
                indexer = [indexer]
        else:
            if is_iterator(key):
                key = list(key)
            indexer = self.loc._get_listlike_indexer(key, axis=1)[1]

        # take() does not accept boolean indexers
        if getattr(indexer, "dtype", None) == bool:
            indexer = np.where(indexer)[0]

        data = self._take_with_is_copy(indexer, axis=1)

        if is_single_key:
            # What does looking for a single key in a non-unique index return?
            # The behavior is inconsistent. It returns a Series, except when
            # - the key itself is repeated (test on data.shape, #9519), or
            # - we have a MultiIndex on columns (test on self.columns, #21309)
            if data.shape[1] == 1 and not isinstance(self.columns, MultiIndex):
                # GH#26490 using data[key] can cause RecursionError
                return data._get_item_cache(key)

        return data

    def _getitem_bool_array(self, key):
        # also raises Exception if object array with NA values
        # warning here just in case -- previously __setitem__ was
        # reindexing but __getitem__ was not; it seems more reasonable to
        # go with the __setitem__ behavior since that is more consistent
        # with all other indexing behavior
        if isinstance(key, Series) and not key.index.equals(self.index):
            warnings.warn(
                "Boolean Series key will be reindexed to match DataFrame index.",
                UserWarning,
                stacklevel=3,
            )
        elif len(key) != len(self.index):
            raise ValueError(
                f"Item wrong length {len(key)} instead of {len(self.index)}."
            )

        # check_bool_indexer will throw exception if Series key cannot
        # be reindexed to match DataFrame rows
        key = check_bool_indexer(self.index, key)
        indexer = key.nonzero()[0]
        return self._take_with_is_copy(indexer, axis=0)

    def _getitem_multilevel(self, key):
        # self.columns is a MultiIndex
        loc = self.columns.get_loc(key)
        if isinstance(loc, (slice, np.ndarray)):
            new_columns = self.columns[loc]
            result_columns = maybe_droplevels(new_columns, key)
            if self._is_mixed_type:
                result = self.reindex(columns=new_columns)
                result.columns = result_columns
            else:
                new_values = self.values[:, loc]
                result = self._constructor(
                    new_values, index=self.index, columns=result_columns
                )
                result = result.__finalize__(self)

            # If there is only one column being returned, and its name is
            # either an empty string, or a tuple with an empty string as its
            # first element, then treat the empty string as a placeholder
            # and return the column as if the user had provided that empty
            # string in the key. If the result is a Series, exclude the
            # implied empty string from its name.
            if len(result.columns) == 1:
                top = result.columns[0]
                if isinstance(top, tuple):
                    top = top[0]
                if top == "":
                    result = result[""]
                    if isinstance(result, Series):
                        result = self._constructor_sliced(
                            result, index=self.index, name=key
                        )

            result._set_is_copy(self)
            return result
        else:
            # loc is neither a slice nor ndarray, so must be an int
            return self._ixs(loc, axis=1)

    def _get_value(self, index, col, takeable: bool = False) -> Scalar:
        """
        Quickly retrieve single value at passed column and index.

        Parameters
        ----------
        index : row label
        col : column label
        takeable : interpret the index/col as indexers, default False

        Returns
        -------
        scalar
        """
        if takeable:
            series = self._ixs(col, axis=1)
            return series._values[index]

        series = self._get_item_cache(col)
        engine = self.index._engine

        try:
            loc = engine.get_loc(index)
            return series._values[loc]
        except KeyError:
            # GH 20629
            if self.index.nlevels > 1:
                # partial indexing forbidden
                raise

        # we cannot handle direct indexing
        # use positional
        col = self.columns.get_loc(col)
        index = self.index.get_loc(index)
        return self._get_value(index, col, takeable=True)

    def __setitem__(self, key, value):
        key = com.apply_if_callable(key, self)

        # see if we can slice the rows
        indexer = convert_to_index_sliceable(self, key)
        if indexer is not None:
            # either we have a slice or we have a string that can be converted
            #  to a slice for partial-string date indexing
            return self._setitem_slice(indexer, value)

        if isinstance(key, DataFrame) or getattr(key, "ndim", None) == 2:
            self._setitem_frame(key, value)
        elif isinstance(key, (Series, np.ndarray, list, Index)):
            self._setitem_array(key, value)
        elif isinstance(value, DataFrame):
            self._set_item_frame_value(key, value)
        elif is_list_like(value) and 1 < len(
            self.columns.get_indexer_for([key])
        ) == len(value):
            # Column to set is duplicated
            self._setitem_array([key], value)
        else:
            # set column
            self._set_item(key, value)

    def _setitem_slice(self, key: slice, value):
        # NB: we can't just use self.loc[key] = value because that
        #  operates on labels and we need to operate positional for
        #  backwards-compat, xref GH#31469
        self._check_setitem_copy()
        self.iloc[key] = value

    def _setitem_array(self, key, value):
        # also raises Exception if object array with NA values
        if com.is_bool_indexer(key):
            # bool indexer is indexing along rows
            if len(key) != len(self.index):
                raise ValueError(
                    f"Item wrong length {len(key)} instead of {len(self.index)}!"
                )
            key = check_bool_indexer(self.index, key)
            indexer = key.nonzero()[0]
            self._check_setitem_copy()
            if isinstance(value, DataFrame):
                # GH#39931 reindex since iloc does not align
                value = value.reindex(self.index.take(indexer))
            self.iloc[indexer] = value

        else:
            if isinstance(value, DataFrame):
                check_key_length(self.columns, key, value)
                for k1, k2 in zip(key, value.columns):
                    self[k1] = value[k2]

            elif not is_list_like(value):
                for col in key:
                    self[col] = value

            elif isinstance(value, np.ndarray) and value.ndim == 2:
                self._iset_not_inplace(key, value)

            elif np.ndim(value) > 1:
                # list of lists
                value = DataFrame(value).values
                return self._setitem_array(key, value)

            else:
                self._iset_not_inplace(key, value)

    def _iset_not_inplace(self, key, value):
        # GH#39510 when setting with df[key] = obj with a list-like key and
        #  list-like value, we iterate over those listlikes and set columns
        #  one at a time.  This is different from dispatching to
        #  `self.loc[:, key]= value`  because loc.__setitem__ may overwrite
        #  data inplace, whereas this will insert new arrays.

        def igetitem(obj, i: int):
            # Note: we catch DataFrame obj before getting here, but
            #  hypothetically would return obj.iloc[:, i]
            if isinstance(obj, np.ndarray):
                return obj[..., i]
            else:
                return obj[i]

        if self.columns.is_unique:
            if np.shape(value)[-1] != len(key):
                raise ValueError("Columns must be same length as key")

            for i, col in enumerate(key):
                self[col] = igetitem(value, i)

        else:

            ilocs = self.columns.get_indexer_non_unique(key)[0]
            if (ilocs < 0).any():
                # key entries not in self.columns
                raise NotImplementedError

            if np.shape(value)[-1] != len(ilocs):
                raise ValueError("Columns must be same length as key")

            assert np.ndim(value) <= 2

            orig_columns = self.columns

            # Using self.iloc[:, i] = ... may set values inplace, which
            #  by convention we do not do in __setitem__
            try:
                self.columns = Index(range(len(self.columns)))
                for i, iloc in enumerate(ilocs):
                    self[iloc] = igetitem(value, i)
            finally:
                self.columns = orig_columns

    def _setitem_frame(self, key, value):
        # support boolean setting with DataFrame input, e.g.
        # df[df > df2] = 0
        if isinstance(key, np.ndarray):
            if key.shape != self.shape:
                raise ValueError("Array conditional must be same shape as self")
            key = self._constructor(key, **self._construct_axes_dict())

        if key.size and not is_bool_dtype(key.values):
            raise TypeError(
                "Must pass DataFrame or 2-d ndarray with boolean values only"
            )

        self._check_inplace_setting(value)
        self._check_setitem_copy()
        self._where(-key, value, inplace=True)

    def _set_item_frame_value(self, key, value: DataFrame) -> None:
        self._ensure_valid_index(value)

        # align columns
        if key in self.columns:
            loc = self.columns.get_loc(key)
            cols = self.columns[loc]
            len_cols = 1 if is_scalar(cols) else len(cols)
            if len_cols != len(value.columns):
                raise ValueError("Columns must be same length as key")

            # align right-hand-side columns if self.columns
            # is multi-index and self[key] is a sub-frame
            if isinstance(self.columns, MultiIndex) and isinstance(
                loc, (slice, Series, np.ndarray, Index)
            ):
                cols = maybe_droplevels(cols, key)
                if len(cols) and not cols.equals(value.columns):
                    value = value.reindex(cols, axis=1)

        # now align rows
        arraylike = _reindex_for_setitem(value, self.index)
        self._set_item_mgr(key, arraylike)

    def _iset_item_mgr(self, loc: int | slice | np.ndarray, value) -> None:
        # when called from _set_item_mgr loc can be anything returned from get_loc
        self._mgr.iset(loc, value)
        self._clear_item_cache()

    def _set_item_mgr(self, key, value: ArrayLike) -> None:
        try:
            loc = self._info_axis.get_loc(key)
        except KeyError:
            # This item wasn't present, just insert at end
            self._mgr.insert(len(self._info_axis), key, value)
        else:
            self._iset_item_mgr(loc, value)

        # check if we are modifying a copy
        # try to set first as we want an invalid
        # value exception to occur first
        if len(self):
            self._check_setitem_copy()

    def _iset_item(self, loc: int, value) -> None:
        arraylike = self._sanitize_column(value)
        self._iset_item_mgr(loc, arraylike)

        # check if we are modifying a copy
        # try to set first as we want an invalid
        # value exception to occur first
        if len(self):
            self._check_setitem_copy()

    def _set_item(self, key, value) -> None:
        """
        Add series to DataFrame in specified column.

        If series is a numpy-array (not a Series/TimeSeries), it must be the
        same length as the DataFrames index or an error will be thrown.

        Series/TimeSeries will be conformed to the DataFrames index to
        ensure homogeneity.
        """
        value = self._sanitize_column(value)

        if (
            key in self.columns
            and value.ndim == 1
            and not is_extension_array_dtype(value)
        ):
            # broadcast across multiple columns if necessary
            if not self.columns.is_unique or isinstance(self.columns, MultiIndex):
                existing_piece = self[key]
                if isinstance(existing_piece, DataFrame):
                    value = np.tile(value, (len(existing_piece.columns), 1)).T

        self._set_item_mgr(key, value)

    def _set_value(
        self, index: IndexLabel, col, value: Scalar, takeable: bool = False
    ) -> None:
        """
        Put single value at passed column and index.

        Parameters
        ----------
        index : Label
            row label
        col : Label
            column label
        value : scalar
        takeable : bool, default False
            Sets whether or not index/col interpreted as indexers
        """
        try:
            if takeable:
                series = self._ixs(col, axis=1)
                series._set_value(index, value, takeable=True)
                return

            series = self._get_item_cache(col)
            engine = self.index._engine
            loc = engine.get_loc(index)
            validate_numeric_casting(series.dtype, value)

            series._values[loc] = value
            # Note: trying to use series._set_value breaks tests in
            #  tests.frame.indexing.test_indexing and tests.indexing.test_partial
        except (KeyError, TypeError):
            # set using a non-recursive method & reset the cache
            if takeable:
                self.iloc[index, col] = value
            else:
                self.loc[index, col] = value
            self._item_cache.pop(col, None)

    def _ensure_valid_index(self, value) -> None:
        """
        Ensure that if we don't have an index, that we can create one from the
        passed value.
        """
        # GH5632, make sure that we are a Series convertible
        if not len(self.index) and is_list_like(value) and len(value):
            if not isinstance(value, DataFrame):
                try:
                    value = Series(value)
                except (ValueError, NotImplementedError, TypeError) as err:
                    raise ValueError(
                        "Cannot set a frame with no defined index "
                        "and a value that cannot be converted to a Series"
                    ) from err

            # GH31368 preserve name of index
            index_copy = value.index.copy()
            if self.index.name is not None:
                index_copy.name = self.index.name

            self._mgr = self._mgr.reindex_axis(index_copy, axis=1, fill_value=np.nan)

    def _box_col_values(self, values, loc: int) -> Series:
        """
        Provide boxed values for a column.
        """
        # Lookup in columns so that if e.g. a str datetime was passed
        #  we attach the Timestamp object as the name.
        name = self.columns[loc]
        klass = self._constructor_sliced
        return klass(values, index=self.index, name=name, fastpath=True)

    # ----------------------------------------------------------------------
    # Lookup Caching

    def _clear_item_cache(self) -> None:
        self._item_cache.clear()

    def _get_item_cache(self, item: Hashable) -> Series:
        """Return the cached item, item represents a label indexer."""
        cache = self._item_cache
        res = cache.get(item)
        if res is None:
            # All places that call _get_item_cache have unique columns,
            #  pending resolution of GH#33047

            loc = self.columns.get_loc(item)
            values = self._mgr.iget(loc)
            res = self._box_col_values(values, loc).__finalize__(self)

            cache[item] = res
            res._set_as_cached(item, self)

            # for a chain
            res._is_copy = self._is_copy
        return res

    def _reset_cacher(self) -> None:
        # no-op for DataFrame
        pass

    def _maybe_cache_changed(self, item, value: Series) -> None:
        """
        The object has called back to us saying maybe it has changed.
        """
        loc = self._info_axis.get_loc(item)
        arraylike = value._values
        self._mgr.iset(loc, arraylike)

    # ----------------------------------------------------------------------
    # Unsorted

    def query(self, expr: str, inplace: bool = False, **kwargs):
        """
        Query the columns of a DataFrame with a boolean expression.

        Parameters
        ----------
        expr : str
            The query string to evaluate.

            You can refer to variables
            in the environment by prefixing them with an '@' character like
            ``@a + b``.

            You can refer to column names that are not valid Python variable names
            by surrounding them in backticks. Thus, column names containing spaces
            or punctuations (besides underscores) or starting with digits must be
            surrounded by backticks. (For example, a column named "Area (cm^2)" would
            be referenced as ```Area (cm^2)```). Column names which are Python keywords
            (like "list", "for", "import", etc) cannot be used.

            For example, if one of your columns is called ``a a`` and you want
            to sum it with ``b``, your query should be ```a a` + b``.

            .. versionadded:: 0.25.0
                Backtick quoting introduced.

            .. versionadded:: 1.0.0
                Expanding functionality of backtick quoting for more than only spaces.

        inplace : bool
            Whether the query should modify the data in place or return
            a modified copy.
        **kwargs
            See the documentation for :func:`eval` for complete details
            on the keyword arguments accepted by :meth:`DataFrame.query`.

        Returns
        -------
        DataFrame or None
            DataFrame resulting from the provided query expression or
            None if ``inplace=True``.

        See Also
        --------
        eval : Evaluate a string describing operations on
            DataFrame columns.
        DataFrame.eval : Evaluate a string describing operations on
            DataFrame columns.

        Notes
        -----
        The result of the evaluation of this expression is first passed to
        :attr:`DataFrame.loc` and if that fails because of a
        multidimensional key (e.g., a DataFrame) then the result will be passed
        to :meth:`DataFrame.__getitem__`.

        This method uses the top-level :func:`eval` function to
        evaluate the passed query.

        The :meth:`~pandas.DataFrame.query` method uses a slightly
        modified Python syntax by default. For example, the ``&`` and ``|``
        (bitwise) operators have the precedence of their boolean cousins,
        :keyword:`and` and :keyword:`or`. This *is* syntactically valid Python,
        however the semantics are different.

        You can change the semantics of the expression by passing the keyword
        argument ``parser='python'``. This enforces the same semantics as
        evaluation in Python space. Likewise, you can pass ``engine='python'``
        to evaluate an expression using Python itself as a backend. This is not
        recommended as it is inefficient compared to using ``numexpr`` as the
        engine.

        The :attr:`DataFrame.index` and
        :attr:`DataFrame.columns` attributes of the
        :class:`~pandas.DataFrame` instance are placed in the query namespace
        by default, which allows you to treat both the index and columns of the
        frame as a column in the frame.
        The identifier ``index`` is used for the frame index; you can also
        use the name of the index to identify it in a query. Please note that
        Python keywords may not be used as identifiers.

        For further details and examples see the ``query`` documentation in
        :ref:`indexing <indexing.query>`.

        *Backtick quoted variables*

        Backtick quoted variables are parsed as literal Python code and
        are converted internally to a Python valid identifier.
        This can lead to the following problems.

        During parsing a number of disallowed characters inside the backtick
        quoted string are replaced by strings that are allowed as a Python identifier.
        These characters include all operators in Python, the space character, the
        question mark, the exclamation mark, the dollar sign, and the euro sign.
        For other characters that fall outside the ASCII range (U+0001..U+007F)
        and those that are not further specified in PEP 3131,
        the query parser will raise an error.
        This excludes whitespace different than the space character,
        but also the hashtag (as it is used for comments) and the backtick
        itself (backtick can also not be escaped).

        In a special case, quotes that make a pair around a backtick can
        confuse the parser.
        For example, ```it's` > `that's``` will raise an error,
        as it forms a quoted string (``'s > `that'``) with a backtick inside.

        See also the Python documentation about lexical analysis
        (https://docs.python.org/3/reference/lexical_analysis.html)
        in combination with the source code in :mod:`pandas.core.computation.parsing`.

        Examples
        --------
        >>> df = pd.DataFrame({'A': range(1, 6),
        ...                    'B': range(10, 0, -2),
        ...                    'C C': range(10, 5, -1)})
        >>> df
           A   B  C C
        0  1  10   10
        1  2   8    9
        2  3   6    8
        3  4   4    7
        4  5   2    6
        >>> df.query('A > B')
           A  B  C C
        4  5  2    6

        The previous expression is equivalent to

        >>> df[df.A > df.B]
           A  B  C C
        4  5  2    6

        For columns with spaces in their name, you can use backtick quoting.

        >>> df.query('B == `C C`')
           A   B  C C
        0  1  10   10

        The previous expression is equivalent to

        >>> df[df.B == df['C C']]
           A   B  C C
        0  1  10   10
        """
        inplace = validate_bool_kwarg(inplace, "inplace")
        if not isinstance(expr, str):
            msg = f"expr must be a string to be evaluated, {type(expr)} given"
            raise ValueError(msg)
        kwargs["level"] = kwargs.pop("level", 0) + 1
        kwargs["target"] = None
        res = self.eval(expr, **kwargs)

        try:
            result = self.loc[res]
        except ValueError:
            # when res is multi-dimensional loc raises, but this is sometimes a
            # valid query
            result = self[res]

        if inplace:
            self._update_inplace(result)
            return None
        else:
            return result

    def eval(self, expr: str, inplace: bool = False, **kwargs):
        """
        Evaluate a string describing operations on DataFrame columns.

        Operates on columns only, not specific rows or elements.  This allows
        `eval` to run arbitrary code, which can make you vulnerable to code
        injection if you pass user input to this function.

        Parameters
        ----------
        expr : str
            The expression string to evaluate.
        inplace : bool, default False
            If the expression contains an assignment, whether to perform the
            operation inplace and mutate the existing DataFrame. Otherwise,
            a new DataFrame is returned.
        **kwargs
            See the documentation for :func:`eval` for complete details
            on the keyword arguments accepted by
            :meth:`~pandas.DataFrame.query`.

        Returns
        -------
        ndarray, scalar, pandas object, or None
            The result of the evaluation or None if ``inplace=True``.

        See Also
        --------
        DataFrame.query : Evaluates a boolean expression to query the columns
            of a frame.
        DataFrame.assign : Can evaluate an expression or function to create new
            values for a column.
        eval : Evaluate a Python expression as a string using various
            backends.

        Notes
        -----
        For more details see the API documentation for :func:`~eval`.
        For detailed examples see :ref:`enhancing performance with eval
        <enhancingperf.eval>`.

        Examples
        --------
        >>> df = pd.DataFrame({'A': range(1, 6), 'B': range(10, 0, -2)})
        >>> df
           A   B
        0  1  10
        1  2   8
        2  3   6
        3  4   4
        4  5   2
        >>> df.eval('A + B')
        0    11
        1    10
        2     9
        3     8
        4     7
        dtype: int64

        Assignment is allowed though by default the original DataFrame is not
        modified.

        >>> df.eval('C = A + B')
           A   B   C
        0  1  10  11
        1  2   8  10
        2  3   6   9
        3  4   4   8
        4  5   2   7
        >>> df
           A   B
        0  1  10
        1  2   8
        2  3   6
        3  4   4
        4  5   2

        Use ``inplace=True`` to modify the original DataFrame.

        >>> df.eval('C = A + B', inplace=True)
        >>> df
           A   B   C
        0  1  10  11
        1  2   8  10
        2  3   6   9
        3  4   4   8
        4  5   2   7

        Multiple columns can be assigned to using multi-line expressions:

        >>> df.eval(
        ...     '''
        ... C = A + B
        ... D = A - B
        ... '''
        ... )
           A   B   C  D
        0  1  10  11 -9
        1  2   8  10 -6
        2  3   6   9 -3
        3  4   4   8  0
        4  5   2   7  3
        """
        from pandas.core.computation.eval import eval as _eval

        inplace = validate_bool_kwarg(inplace, "inplace")
        resolvers = kwargs.pop("resolvers", None)
        kwargs["level"] = kwargs.pop("level", 0) + 1
        if resolvers is None:
            index_resolvers = self._get_index_resolvers()
            column_resolvers = self._get_cleaned_column_resolvers()
            resolvers = column_resolvers, index_resolvers
        if "target" not in kwargs:
            kwargs["target"] = self
        kwargs["resolvers"] = kwargs.get("resolvers", ()) + tuple(resolvers)

        return _eval(expr, inplace=inplace, **kwargs)

    def select_dtypes(self, include=None, exclude=None) -> DataFrame:
        """
        Return a subset of the DataFrame's columns based on the column dtypes.

        Parameters
        ----------
        include, exclude : scalar or list-like
            A selection of dtypes or strings to be included/excluded. At least
            one of these parameters must be supplied.

        Returns
        -------
        DataFrame
            The subset of the frame including the dtypes in ``include`` and
            excluding the dtypes in ``exclude``.

        Raises
        ------
        ValueError
            * If both of ``include`` and ``exclude`` are empty
            * If ``include`` and ``exclude`` have overlapping elements
            * If any kind of string dtype is passed in.

        See Also
        --------
        DataFrame.dtypes: Return Series with the data type of each column.

        Notes
        -----
        * To select all *numeric* types, use ``np.number`` or ``'number'``
        * To select strings you must use the ``object`` dtype, but note that
          this will return *all* object dtype columns
        * See the `numpy dtype hierarchy
          <https://numpy.org/doc/stable/reference/arrays.scalars.html>`__
        * To select datetimes, use ``np.datetime64``, ``'datetime'`` or
          ``'datetime64'``
        * To select timedeltas, use ``np.timedelta64``, ``'timedelta'`` or
          ``'timedelta64'``
        * To select Pandas categorical dtypes, use ``'category'``
        * To select Pandas datetimetz dtypes, use ``'datetimetz'`` (new in
          0.20.0) or ``'datetime64[ns, tz]'``

        Examples
        --------
        >>> df = pd.DataFrame({'a': [1, 2] * 3,
        ...                    'b': [True, False] * 3,
        ...                    'c': [1.0, 2.0] * 3})
        >>> df
                a      b  c
        0       1   True  1.0
        1       2  False  2.0
        2       1   True  1.0
        3       2  False  2.0
        4       1   True  1.0
        5       2  False  2.0

        >>> df.select_dtypes(include='bool')
           b
        0  True
        1  False
        2  True
        3  False
        4  True
        5  False

        >>> df.select_dtypes(include=['float64'])
           c
        0  1.0
        1  2.0
        2  1.0
        3  2.0
        4  1.0
        5  2.0

        >>> df.select_dtypes(exclude=['int64'])
               b    c
        0   True  1.0
        1  False  2.0
        2   True  1.0
        3  False  2.0
        4   True  1.0
        5  False  2.0
        """
        if not is_list_like(include):
            include = (include,) if include is not None else ()
        if not is_list_like(exclude):
            exclude = (exclude,) if exclude is not None else ()

        selection = (frozenset(include), frozenset(exclude))

        if not any(selection):
            raise ValueError("at least one of include or exclude must be nonempty")

        # convert the myriad valid dtypes object to a single representation
        def check_int_infer_dtype(dtypes):
            converted_dtypes = []
            for dtype in dtypes:
                # Numpy maps int to different types (int32, in64) on Windows and Linux
                # see https://github.com/numpy/numpy/issues/9464
                if (isinstance(dtype, str) and dtype == "int") or (dtype is int):
                    converted_dtypes.append(np.int32)
                    # error: Argument 1 to "append" of "list" has incompatible type
                    # "Type[signedinteger[Any]]"; expected "Type[signedinteger[Any]]"
                    converted_dtypes.append(np.int64)  # type: ignore[arg-type]
                else:
                    # error: Argument 1 to "append" of "list" has incompatible type
                    # "Union[dtype[Any], ExtensionDtype]"; expected
                    # "Type[signedinteger[Any]]"
                    converted_dtypes.append(
                        infer_dtype_from_object(dtype)  # type: ignore[arg-type]
                    )
            return frozenset(converted_dtypes)

        include = check_int_infer_dtype(include)
        exclude = check_int_infer_dtype(exclude)

        for dtypes in (include, exclude):
            invalidate_string_dtypes(dtypes)

        # can't both include AND exclude!
        if not include.isdisjoint(exclude):
            raise ValueError(f"include and exclude overlap on {(include & exclude)}")

        # We raise when both include and exclude are empty
        # Hence, we can just shrink the columns we want to keep
        keep_these = np.full(self.shape[1], True)

        def extract_unique_dtypes_from_dtypes_set(
            dtypes_set: frozenset[Dtype], unique_dtypes: np.ndarray
        ) -> list[Dtype]:
            extracted_dtypes = [
                unique_dtype
                for unique_dtype in unique_dtypes
                if (
                    issubclass(
                        # error: Argument 1 to "tuple" has incompatible type
                        # "FrozenSet[Union[ExtensionDtype, Union[str, Any], Type[str],
                        # Type[float], Type[int], Type[complex], Type[bool],
                        # Type[object]]]"; expected "Iterable[Union[type, Tuple[Any,
                        # ...]]]"
                        unique_dtype.type,
                        tuple(dtypes_set),  # type: ignore[arg-type]
                    )
                    or (
                        np.number in dtypes_set
                        and getattr(unique_dtype, "_is_numeric", False)
                    )
                )
            ]
            return extracted_dtypes

        unique_dtypes = self.dtypes.unique()

        if include:
            included_dtypes = extract_unique_dtypes_from_dtypes_set(
                include, unique_dtypes
            )
            keep_these &= self.dtypes.isin(included_dtypes)

        if exclude:
            excluded_dtypes = extract_unique_dtypes_from_dtypes_set(
                exclude, unique_dtypes
            )
            keep_these &= ~self.dtypes.isin(excluded_dtypes)

        # error: "ndarray" has no attribute "values"
        return self.iloc[:, keep_these.values]  # type: ignore[attr-defined]

    def insert(self, loc, column, value, allow_duplicates: bool = False) -> None:
        """
        Insert column into DataFrame at specified location.

        Raises a ValueError if `column` is already contained in the DataFrame,
        unless `allow_duplicates` is set to True.

        Parameters
        ----------
        loc : int
            Insertion index. Must verify 0 <= loc <= len(columns).
        column : str, number, or hashable object
            Label of the inserted column.
        value : int, Series, or array-like
        allow_duplicates : bool, optional

        See Also
        --------
        Index.insert : Insert new item by index.

        Examples
        --------
        >>> df = pd.DataFrame({'col1': [1, 2], 'col2': [3, 4]})
        >>> df
           col1  col2
        0     1     3
        1     2     4
        >>> df.insert(1, "newcol", [99, 99])
        >>> df
           col1  newcol  col2
        0     1      99     3
        1     2      99     4
        >>> df.insert(0, "col1", [100, 100], allow_duplicates=True)
        >>> df
           col1  col1  newcol  col2
        0   100     1      99     3
        1   100     2      99     4

        Notice that pandas uses index alignment in case of `value` from type `Series`:

        >>> df.insert(0, "col0", pd.Series([5, 6], index=[1, 2]))
        >>> df
           col0  col1  col1  newcol  col2
        0   NaN   100     1      99     3
        1   5.0   100     2      99     4
        """
        if allow_duplicates and not self.flags.allows_duplicate_labels:
            raise ValueError(
                "Cannot specify 'allow_duplicates=True' when "
                "'self.flags.allows_duplicate_labels' is False."
            )
        if not allow_duplicates and column in self.columns:
            # Should this be a different kind of error??
            raise ValueError(f"cannot insert {column}, already exists")
        if not isinstance(loc, int):
            raise TypeError("loc must be int")

        value = self._sanitize_column(value)
        self._mgr.insert(loc, column, value)

    def assign(self, **kwargs) -> DataFrame:
        r"""
        Assign new columns to a DataFrame.

        Returns a new object with all original columns in addition to new ones.
        Existing columns that are re-assigned will be overwritten.

        Parameters
        ----------
        **kwargs : dict of {str: callable or Series}
            The column names are keywords. If the values are
            callable, they are computed on the DataFrame and
            assigned to the new columns. The callable must not
            change input DataFrame (though pandas doesn't check it).
            If the values are not callable, (e.g. a Series, scalar, or array),
            they are simply assigned.

        Returns
        -------
        DataFrame
            A new DataFrame with the new columns in addition to
            all the existing columns.

        Notes
        -----
        Assigning multiple columns within the same ``assign`` is possible.
        Later items in '\*\*kwargs' may refer to newly created or modified
        columns in 'df'; items are computed and assigned into 'df' in order.

        Examples
        --------
        >>> df = pd.DataFrame({'temp_c': [17.0, 25.0]},
        ...                   index=['Portland', 'Berkeley'])
        >>> df
                  temp_c
        Portland    17.0
        Berkeley    25.0

        Where the value is a callable, evaluated on `df`:

        >>> df.assign(temp_f=lambda x: x.temp_c * 9 / 5 + 32)
                  temp_c  temp_f
        Portland    17.0    62.6
        Berkeley    25.0    77.0

        Alternatively, the same behavior can be achieved by directly
        referencing an existing Series or sequence:

        >>> df.assign(temp_f=df['temp_c'] * 9 / 5 + 32)
                  temp_c  temp_f
        Portland    17.0    62.6
        Berkeley    25.0    77.0

        You can create multiple columns within the same assign where one
        of the columns depends on another one defined within the same assign:

        >>> df.assign(temp_f=lambda x: x['temp_c'] * 9 / 5 + 32,
        ...           temp_k=lambda x: (x['temp_f'] +  459.67) * 5 / 9)
                  temp_c  temp_f  temp_k
        Portland    17.0    62.6  290.15
        Berkeley    25.0    77.0  298.15
        """
        data = self.copy()

        for k, v in kwargs.items():
            data[k] = com.apply_if_callable(v, data)
        return data

    def _sanitize_column(self, value) -> ArrayLike:
        """
        Ensures new columns (which go into the BlockManager as new blocks) are
        always copied and converted into an array.

        Parameters
        ----------
        value : scalar, Series, or array-like

        Returns
        -------
        numpy.ndarray or ExtensionArray
        """
        self._ensure_valid_index(value)

        # We should never get here with DataFrame value
        if isinstance(value, Series):
            value = _reindex_for_setitem(value, self.index)

        elif isinstance(value, ExtensionArray):
            # Explicitly copy here
            value = value.copy()
            com.require_length_match(value, self.index)

        elif is_sequence(value):
            com.require_length_match(value, self.index)

            # turn me into an ndarray
            if not isinstance(value, (np.ndarray, Index)):
                if isinstance(value, list) and len(value) > 0:
                    value = maybe_convert_platform(value)
                else:
                    value = com.asarray_tuplesafe(value)
            elif isinstance(value, Index):
                value = value.copy(deep=True)._values
            else:
                value = value.copy()

            # possibly infer to datetimelike
            if is_object_dtype(value.dtype):
                value = sanitize_array(value, None)

        else:
            value = construct_1d_arraylike_from_scalar(value, len(self), dtype=None)

        return value

    @property
    def _series(self):
        return {
            item: Series(
                self._mgr.iget(idx), index=self.index, name=item, fastpath=True
            )
            for idx, item in enumerate(self.columns)
        }

    def lookup(
        self, row_labels: Sequence[IndexLabel], col_labels: Sequence[IndexLabel]
    ) -> np.ndarray:
        """
        Label-based "fancy indexing" function for DataFrame.
        Given equal-length arrays of row and column labels, return an
        array of the values corresponding to each (row, col) pair.

        .. deprecated:: 1.2.0
            DataFrame.lookup is deprecated,
            use DataFrame.melt and DataFrame.loc instead.
            For further details see
            :ref:`Looking up values by index/column labels <indexing.lookup>`.

        Parameters
        ----------
        row_labels : sequence
            The row labels to use for lookup.
        col_labels : sequence
            The column labels to use for lookup.

        Returns
        -------
        numpy.ndarray
            The found values.
        """
        msg = (
            "The 'lookup' method is deprecated and will be"
            "removed in a future version."
            "You can use DataFrame.melt and DataFrame.loc"
            "as a substitute."
        )
        warnings.warn(msg, FutureWarning, stacklevel=2)

        n = len(row_labels)
        if n != len(col_labels):
            raise ValueError("Row labels must have same size as column labels")
        if not (self.index.is_unique and self.columns.is_unique):
            # GH#33041
            raise ValueError("DataFrame.lookup requires unique index and columns")

        thresh = 1000
        if not self._is_mixed_type or n > thresh:
            values = self.values
            ridx = self.index.get_indexer(row_labels)
            cidx = self.columns.get_indexer(col_labels)
            if (ridx == -1).any():
                raise KeyError("One or more row labels was not found")
            if (cidx == -1).any():
                raise KeyError("One or more column labels was not found")
            flat_index = ridx * len(self.columns) + cidx
            result = values.flat[flat_index]
        else:
            result = np.empty(n, dtype="O")
            for i, (r, c) in enumerate(zip(row_labels, col_labels)):
                result[i] = self._get_value(r, c)

        if is_object_dtype(result):
            result = lib.maybe_convert_objects(result)

        return result

    # ----------------------------------------------------------------------
    # Reindexing and alignment

    def _reindex_axes(self, axes, level, limit, tolerance, method, fill_value, copy):
        frame = self

        columns = axes["columns"]
        if columns is not None:
            frame = frame._reindex_columns(
                columns, method, copy, level, fill_value, limit, tolerance
            )

        index = axes["index"]
        if index is not None:
            frame = frame._reindex_index(
                index, method, copy, level, fill_value, limit, tolerance
            )

        return frame

    def _reindex_index(
        self,
        new_index,
        method,
        copy: bool,
        level: Level,
        fill_value=np.nan,
        limit=None,
        tolerance=None,
    ):
        new_index, indexer = self.index.reindex(
            new_index, method=method, level=level, limit=limit, tolerance=tolerance
        )
        return self._reindex_with_indexers(
            {0: [new_index, indexer]},
            copy=copy,
            fill_value=fill_value,
            allow_dups=False,
        )

    def _reindex_columns(
        self,
        new_columns,
        method,
        copy: bool,
        level: Level,
        fill_value=None,
        limit=None,
        tolerance=None,
    ):
        new_columns, indexer = self.columns.reindex(
            new_columns, method=method, level=level, limit=limit, tolerance=tolerance
        )
        return self._reindex_with_indexers(
            {1: [new_columns, indexer]},
            copy=copy,
            fill_value=fill_value,
            allow_dups=False,
        )

    def _reindex_multi(self, axes, copy: bool, fill_value) -> DataFrame:
        """
        We are guaranteed non-Nones in the axes.
        """
        new_index, row_indexer = self.index.reindex(axes["index"])
        new_columns, col_indexer = self.columns.reindex(axes["columns"])

        if row_indexer is not None and col_indexer is not None:
            indexer = row_indexer, col_indexer
            # error: Argument 2 to "take_2d_multi" has incompatible type "Tuple[Any,
            # Any]"; expected "ndarray"
            new_values = take_2d_multi(self.values, indexer, fill_value=fill_value)
            return self._constructor(new_values, index=new_index, columns=new_columns)
        else:
            return self._reindex_with_indexers(
                {0: [new_index, row_indexer], 1: [new_columns, col_indexer]},
                copy=copy,
                fill_value=fill_value,
            )

    @doc(NDFrame.align, **_shared_doc_kwargs)
    def align(
        self,
        other,
        join: str = "outer",
        axis: Axis | None = None,
        level: Level | None = None,
        copy: bool = True,
        fill_value=None,
        method: str | None = None,
        limit=None,
        fill_axis: Axis = 0,
        broadcast_axis: Axis | None = None,
    ) -> DataFrame:
        return super().align(
            other,
            join=join,
            axis=axis,
            level=level,
            copy=copy,
            fill_value=fill_value,
            method=method,
            limit=limit,
            fill_axis=fill_axis,
            broadcast_axis=broadcast_axis,
        )

    @overload
    def set_axis(
        self, labels, axis: Axis = ..., inplace: Literal[False] = ...
    ) -> DataFrame:
        ...

    @overload
    def set_axis(self, labels, axis: Axis, inplace: Literal[True]) -> None:
        ...

    @overload
    def set_axis(self, labels, *, inplace: Literal[True]) -> None:
        ...

    @overload
    def set_axis(
        self, labels, axis: Axis = ..., inplace: bool = ...
    ) -> DataFrame | None:
        ...

    @Appender(
        """
        Examples
        --------
        >>> df = pd.DataFrame({"A": [1, 2, 3], "B": [4, 5, 6]})

        Change the row labels.

        >>> df.set_axis(['a', 'b', 'c'], axis='index')
           A  B
        a  1  4
        b  2  5
        c  3  6

        Change the column labels.

        >>> df.set_axis(['I', 'II'], axis='columns')
           I  II
        0  1   4
        1  2   5
        2  3   6

        Now, update the labels inplace.

        >>> df.set_axis(['i', 'ii'], axis='columns', inplace=True)
        >>> df
           i  ii
        0  1   4
        1  2   5
        2  3   6
        """
    )
    @Substitution(
        **_shared_doc_kwargs,
        extended_summary_sub=" column or",
        axis_description_sub=", and 1 identifies the columns",
        see_also_sub=" or columns",
    )
    @Appender(NDFrame.set_axis.__doc__)
    def set_axis(self, labels, axis: Axis = 0, inplace: bool = False):
        return super().set_axis(labels, axis=axis, inplace=inplace)

    @Substitution(**_shared_doc_kwargs)
    @Appender(NDFrame.reindex.__doc__)
    @rewrite_axis_style_signature(
        "labels",
        [
            ("method", None),
            ("copy", True),
            ("level", None),
            ("fill_value", np.nan),
            ("limit", None),
            ("tolerance", None),
        ],
    )
    def reindex(self, *args, **kwargs) -> DataFrame:
        axes = validate_axis_style_args(self, args, kwargs, "labels", "reindex")
        kwargs.update(axes)
        # Pop these, since the values are in `kwargs` under different names
        kwargs.pop("axis", None)
        kwargs.pop("labels", None)
        return super().reindex(**kwargs)

    def drop(
        self,
        labels=None,
        axis: Axis = 0,
        index=None,
        columns=None,
        level: Level | None = None,
        inplace: bool = False,
        errors: str = "raise",
    ):
        """
        Drop specified labels from rows or columns.

        Remove rows or columns by specifying label names and corresponding
        axis, or by specifying directly index or column names. When using a
        multi-index, labels on different levels can be removed by specifying
        the level. See the `user guide <advanced.shown_levels>`
        for more information about the now unused levels.

        Parameters
        ----------
        labels : single label or list-like
            Index or column labels to drop.
        axis : {0 or 'index', 1 or 'columns'}, default 0
            Whether to drop labels from the index (0 or 'index') or
            columns (1 or 'columns').
        index : single label or list-like
            Alternative to specifying axis (``labels, axis=0``
            is equivalent to ``index=labels``).
        columns : single label or list-like
            Alternative to specifying axis (``labels, axis=1``
            is equivalent to ``columns=labels``).
        level : int or level name, optional
            For MultiIndex, level from which the labels will be removed.
        inplace : bool, default False
            If False, return a copy. Otherwise, do operation
            inplace and return None.
        errors : {'ignore', 'raise'}, default 'raise'
            If 'ignore', suppress error and only existing labels are
            dropped.

        Returns
        -------
        DataFrame or None
            DataFrame without the removed index or column labels or
            None if ``inplace=True``.

        Raises
        ------
        KeyError
            If any of the labels is not found in the selected axis.

        See Also
        --------
        DataFrame.loc : Label-location based indexer for selection by label.
        DataFrame.dropna : Return DataFrame with labels on given axis omitted
            where (all or any) data are missing.
        DataFrame.drop_duplicates : Return DataFrame with duplicate rows
            removed, optionally only considering certain columns.
        Series.drop : Return Series with specified index labels removed.

        Examples
        --------
        >>> df = pd.DataFrame(np.arange(12).reshape(3, 4),
        ...                   columns=['A', 'B', 'C', 'D'])
        >>> df
           A  B   C   D
        0  0  1   2   3
        1  4  5   6   7
        2  8  9  10  11

        Drop columns

        >>> df.drop(['B', 'C'], axis=1)
           A   D
        0  0   3
        1  4   7
        2  8  11

        >>> df.drop(columns=['B', 'C'])
           A   D
        0  0   3
        1  4   7
        2  8  11

        Drop a row by index

        >>> df.drop([0, 1])
           A  B   C   D
        2  8  9  10  11

        Drop columns and/or rows of MultiIndex DataFrame

        >>> midx = pd.MultiIndex(levels=[['lama', 'cow', 'falcon'],
        ...                              ['speed', 'weight', 'length']],
        ...                      codes=[[0, 0, 0, 1, 1, 1, 2, 2, 2],
        ...                             [0, 1, 2, 0, 1, 2, 0, 1, 2]])
        >>> df = pd.DataFrame(index=midx, columns=['big', 'small'],
        ...                   data=[[45, 30], [200, 100], [1.5, 1], [30, 20],
        ...                         [250, 150], [1.5, 0.8], [320, 250],
        ...                         [1, 0.8], [0.3, 0.2]])
        >>> df
                        big     small
        lama    speed   45.0    30.0
                weight  200.0   100.0
                length  1.5     1.0
        cow     speed   30.0    20.0
                weight  250.0   150.0
                length  1.5     0.8
        falcon  speed   320.0   250.0
                weight  1.0     0.8
                length  0.3     0.2

        >>> df.drop(index='cow', columns='small')
                        big
        lama    speed   45.0
                weight  200.0
                length  1.5
        falcon  speed   320.0
                weight  1.0
                length  0.3

        >>> df.drop(index='length', level=1)
                        big     small
        lama    speed   45.0    30.0
                weight  200.0   100.0
        cow     speed   30.0    20.0
                weight  250.0   150.0
        falcon  speed   320.0   250.0
                weight  1.0     0.8
        """
        return super().drop(
            labels=labels,
            axis=axis,
            index=index,
            columns=columns,
            level=level,
            inplace=inplace,
            errors=errors,
        )

    @rewrite_axis_style_signature(
        "mapper",
        [("copy", True), ("inplace", False), ("level", None), ("errors", "ignore")],
    )
    def rename(
        self,
        mapper: Renamer | None = None,
        *,
        index: Renamer | None = None,
        columns: Renamer | None = None,
        axis: Axis | None = None,
        copy: bool = True,
        inplace: bool = False,
        level: Level | None = None,
        errors: str = "ignore",
    ) -> DataFrame | None:
        """
        Alter axes labels.

        Function / dict values must be unique (1-to-1). Labels not contained in
        a dict / Series will be left as-is. Extra labels listed don't throw an
        error.

        See the :ref:`user guide <basics.rename>` for more.

        Parameters
        ----------
        mapper : dict-like or function
            Dict-like or function transformations to apply to
            that axis' values. Use either ``mapper`` and ``axis`` to
            specify the axis to target with ``mapper``, or ``index`` and
            ``columns``.
        index : dict-like or function
            Alternative to specifying axis (``mapper, axis=0``
            is equivalent to ``index=mapper``).
        columns : dict-like or function
            Alternative to specifying axis (``mapper, axis=1``
            is equivalent to ``columns=mapper``).
        axis : {0 or 'index', 1 or 'columns'}, default 0
            Axis to target with ``mapper``. Can be either the axis name
            ('index', 'columns') or number (0, 1). The default is 'index'.
        copy : bool, default True
            Also copy underlying data.
        inplace : bool, default False
            Whether to return a new DataFrame. If True then value of copy is
            ignored.
        level : int or level name, default None
            In case of a MultiIndex, only rename labels in the specified
            level.
        errors : {'ignore', 'raise'}, default 'ignore'
            If 'raise', raise a `KeyError` when a dict-like `mapper`, `index`,
            or `columns` contains labels that are not present in the Index
            being transformed.
            If 'ignore', existing keys will be renamed and extra keys will be
            ignored.

        Returns
        -------
        DataFrame or None
            DataFrame with the renamed axis labels or None if ``inplace=True``.

        Raises
        ------
        KeyError
            If any of the labels is not found in the selected axis and
            "errors='raise'".

        See Also
        --------
        DataFrame.rename_axis : Set the name of the axis.

        Examples
        --------
        ``DataFrame.rename`` supports two calling conventions

        * ``(index=index_mapper, columns=columns_mapper, ...)``
        * ``(mapper, axis={'index', 'columns'}, ...)``

        We *highly* recommend using keyword arguments to clarify your
        intent.

        Rename columns using a mapping:

        >>> df = pd.DataFrame({"A": [1, 2, 3], "B": [4, 5, 6]})
        >>> df.rename(columns={"A": "a", "B": "c"})
           a  c
        0  1  4
        1  2  5
        2  3  6

        Rename index using a mapping:

        >>> df.rename(index={0: "x", 1: "y", 2: "z"})
           A  B
        x  1  4
        y  2  5
        z  3  6

        Cast index labels to a different type:

        >>> df.index
        RangeIndex(start=0, stop=3, step=1)
        >>> df.rename(index=str).index
        Index(['0', '1', '2'], dtype='object')

        >>> df.rename(columns={"A": "a", "B": "b", "C": "c"}, errors="raise")
        Traceback (most recent call last):
        KeyError: ['C'] not found in axis

        Using axis-style parameters:

        >>> df.rename(str.lower, axis='columns')
           a  b
        0  1  4
        1  2  5
        2  3  6

        >>> df.rename({1: 2, 2: 4}, axis='index')
           A  B
        0  1  4
        2  2  5
        4  3  6
        """
        return super().rename(
            mapper=mapper,
            index=index,
            columns=columns,
            axis=axis,
            copy=copy,
            inplace=inplace,
            level=level,
            errors=errors,
        )

    @overload
    def fillna(
        self,
        value=...,
        method: FillnaOptions | None = ...,
        axis: Axis | None = ...,
        inplace: Literal[False] = ...,
        limit=...,
        downcast=...,
    ) -> DataFrame:
        ...

    @overload
    def fillna(
        self,
        value,
        method: FillnaOptions | None,
        axis: Axis | None,
        inplace: Literal[True],
        limit=...,
        downcast=...,
    ) -> None:
        ...

    @overload
    def fillna(
        self,
        *,
        inplace: Literal[True],
        limit=...,
        downcast=...,
    ) -> None:
        ...

    @overload
    def fillna(
        self,
        value,
        *,
        inplace: Literal[True],
        limit=...,
        downcast=...,
    ) -> None:
        ...

    @overload
    def fillna(
        self,
        *,
        method: FillnaOptions | None,
        inplace: Literal[True],
        limit=...,
        downcast=...,
    ) -> None:
        ...

    @overload
    def fillna(
        self,
        *,
        axis: Axis | None,
        inplace: Literal[True],
        limit=...,
        downcast=...,
    ) -> None:
        ...

    @overload
    def fillna(
        self,
        *,
        method: FillnaOptions | None,
        axis: Axis | None,
        inplace: Literal[True],
        limit=...,
        downcast=...,
    ) -> None:
        ...

    @overload
    def fillna(
        self,
        value,
        *,
        axis: Axis | None,
        inplace: Literal[True],
        limit=...,
        downcast=...,
    ) -> None:
        ...

    @overload
    def fillna(
        self,
        value,
        method: FillnaOptions | None,
        *,
        inplace: Literal[True],
        limit=...,
        downcast=...,
    ) -> None:
        ...

    @overload
    def fillna(
        self,
        value=...,
        method: FillnaOptions | None = ...,
        axis: Axis | None = ...,
        inplace: bool = ...,
        limit=...,
        downcast=...,
    ) -> DataFrame | None:
        ...

    @doc(NDFrame.fillna, **_shared_doc_kwargs)
    def fillna(
        self,
        value: object | ArrayLike | None = None,
        method: FillnaOptions | None = None,
        axis: Axis | None = None,
        inplace: bool = False,
        limit=None,
        downcast=None,
    ) -> DataFrame | None:
        return super().fillna(
            value=value,
            method=method,
            axis=axis,
            inplace=inplace,
            limit=limit,
            downcast=downcast,
        )

    def pop(self, item: Hashable) -> Series:
        """
        Return item and drop from frame. Raise KeyError if not found.

        Parameters
        ----------
        item : label
            Label of column to be popped.

        Returns
        -------
        Series

        Examples
        --------
        >>> df = pd.DataFrame([('falcon', 'bird', 389.0),
        ...                    ('parrot', 'bird', 24.0),
        ...                    ('lion', 'mammal', 80.5),
        ...                    ('monkey', 'mammal', np.nan)],
        ...                   columns=('name', 'class', 'max_speed'))
        >>> df
             name   class  max_speed
        0  falcon    bird      389.0
        1  parrot    bird       24.0
        2    lion  mammal       80.5
        3  monkey  mammal        NaN

        >>> df.pop('class')
        0      bird
        1      bird
        2    mammal
        3    mammal
        Name: class, dtype: object

        >>> df
             name  max_speed
        0  falcon      389.0
        1  parrot       24.0
        2    lion       80.5
        3  monkey        NaN
        """
        return super().pop(item=item)

    @doc(NDFrame.replace, **_shared_doc_kwargs)
    def replace(
        self,
        to_replace=None,
        value=None,
        inplace: bool = False,
        limit=None,
        regex: bool = False,
        method: str = "pad",
    ):
        return super().replace(
            to_replace=to_replace,
            value=value,
            inplace=inplace,
            limit=limit,
            regex=regex,
            method=method,
        )

    def _replace_columnwise(
        self, mapping: dict[Hashable, tuple[Any, Any]], inplace: bool, regex
    ):
        """
        Dispatch to Series.replace column-wise.


        Parameters
        ----------
        mapping : dict
            of the form {col: (target, value)}
        inplace : bool
        regex : bool or same types as `to_replace` in DataFrame.replace

        Returns
        -------
        DataFrame or None
        """
        # Operate column-wise
        res = self if inplace else self.copy()
        ax = self.columns

        for i in range(len(ax)):
            if ax[i] in mapping:
                ser = self.iloc[:, i]

                target, value = mapping[ax[i]]
                newobj = ser.replace(target, value, regex=regex)

                res.iloc[:, i] = newobj

        if inplace:
            return
        return res.__finalize__(self)

    @doc(NDFrame.shift, klass=_shared_doc_kwargs["klass"])
    def shift(
        self,
        periods=1,
        freq: Frequency | None = None,
        axis: Axis = 0,
        fill_value=lib.no_default,
    ) -> DataFrame:
        axis = self._get_axis_number(axis)

        ncols = len(self.columns)

        if (
            axis == 1
            and periods != 0
            and ncols > 0
            and (fill_value is lib.no_default or len(self._mgr.arrays) > 1)
        ):
            # Exclude single-array-with-fill_value case so we issue a FutureWarning
            #  if an integer is passed with datetimelike dtype GH#31971
            from pandas import concat

            # tail: the data that is still in our shifted DataFrame
            if periods > 0:
                tail = self.iloc[:, :-periods]
            else:
                tail = self.iloc[:, -periods:]
            # pin a simple Index to avoid costly casting
            tail.columns = range(len(tail.columns))

            if fill_value is not lib.no_default:
                # GH#35488
                # TODO(EA2D): with 2D EAs we could construct other directly
                ser = Series(fill_value, index=self.index)
            else:
                # We infer fill_value to match the closest column
                if periods > 0:
                    ser = self.iloc[:, 0].shift(len(self))
                else:
                    ser = self.iloc[:, -1].shift(len(self))

            width = min(abs(periods), ncols)
            other = concat([ser] * width, axis=1)

            if periods > 0:
                result = concat([other, tail], axis=1)
            else:
                result = concat([tail, other], axis=1)

            result = cast(DataFrame, result)
            result.columns = self.columns.copy()
            return result

        return super().shift(
            periods=periods, freq=freq, axis=axis, fill_value=fill_value
        )

    def set_index(
        self,
        keys,
        drop: bool = True,
        append: bool = False,
        inplace: bool = False,
        verify_integrity: bool = False,
    ):
        """
        Set the DataFrame index using existing columns.

        Set the DataFrame index (row labels) using one or more existing
        columns or arrays (of the correct length). The index can replace the
        existing index or expand on it.

        Parameters
        ----------
        keys : label or array-like or list of labels/arrays
            This parameter can be either a single column key, a single array of
            the same length as the calling DataFrame, or a list containing an
            arbitrary combination of column keys and arrays. Here, "array"
            encompasses :class:`Series`, :class:`Index`, ``np.ndarray``, and
            instances of :class:`~collections.abc.Iterator`.
        drop : bool, default True
            Delete columns to be used as the new index.
        append : bool, default False
            Whether to append columns to existing index.
        inplace : bool, default False
            If True, modifies the DataFrame in place (do not create a new object).
        verify_integrity : bool, default False
            Check the new index for duplicates. Otherwise defer the check until
            necessary. Setting to False will improve the performance of this
            method.

        Returns
        -------
        DataFrame or None
            Changed row labels or None if ``inplace=True``.

        See Also
        --------
        DataFrame.reset_index : Opposite of set_index.
        DataFrame.reindex : Change to new indices or expand indices.
        DataFrame.reindex_like : Change to same indices as other DataFrame.

        Examples
        --------
        >>> df = pd.DataFrame({'month': [1, 4, 7, 10],
        ...                    'year': [2012, 2014, 2013, 2014],
        ...                    'sale': [55, 40, 84, 31]})
        >>> df
           month  year  sale
        0      1  2012    55
        1      4  2014    40
        2      7  2013    84
        3     10  2014    31

        Set the index to become the 'month' column:

        >>> df.set_index('month')
               year  sale
        month
        1      2012    55
        4      2014    40
        7      2013    84
        10     2014    31

        Create a MultiIndex using columns 'year' and 'month':

        >>> df.set_index(['year', 'month'])
                    sale
        year  month
        2012  1     55
        2014  4     40
        2013  7     84
        2014  10    31

        Create a MultiIndex using an Index and a column:

        >>> df.set_index([pd.Index([1, 2, 3, 4]), 'year'])
                 month  sale
           year
        1  2012  1      55
        2  2014  4      40
        3  2013  7      84
        4  2014  10     31

        Create a MultiIndex using two Series:

        >>> s = pd.Series([1, 2, 3, 4])
        >>> df.set_index([s, s**2])
              month  year  sale
        1 1       1  2012    55
        2 4       4  2014    40
        3 9       7  2013    84
        4 16     10  2014    31
        """
        inplace = validate_bool_kwarg(inplace, "inplace")
        self._check_inplace_and_allows_duplicate_labels(inplace)
        if not isinstance(keys, list):
            keys = [keys]

        err_msg = (
            'The parameter "keys" may be a column key, one-dimensional '
            "array, or a list containing only valid column keys and "
            "one-dimensional arrays."
        )

        missing: list[Hashable] = []
        for col in keys:
            if isinstance(col, (Index, Series, np.ndarray, list, abc.Iterator)):
                # arrays are fine as long as they are one-dimensional
                # iterators get converted to list below
                if getattr(col, "ndim", 1) != 1:
                    raise ValueError(err_msg)
            else:
                # everything else gets tried as a key; see GH 24969
                try:
                    found = col in self.columns
                except TypeError as err:
                    raise TypeError(
                        f"{err_msg}. Received column of type {type(col)}"
                    ) from err
                else:
                    if not found:
                        missing.append(col)

        if missing:
            raise KeyError(f"None of {missing} are in the columns")

        if inplace:
            frame = self
        else:
            frame = self.copy()

        arrays = []
        names: list[Hashable] = []
        if append:
            names = list(self.index.names)
            if isinstance(self.index, MultiIndex):
                for i in range(self.index.nlevels):
                    arrays.append(self.index._get_level_values(i))
            else:
                arrays.append(self.index)

        to_remove: list[Hashable] = []
        for col in keys:
            if isinstance(col, MultiIndex):
                for n in range(col.nlevels):
                    arrays.append(col._get_level_values(n))
                names.extend(col.names)
            elif isinstance(col, (Index, Series)):
                # if Index then not MultiIndex (treated above)

                # error: Argument 1 to "append" of "list" has incompatible type
                #  "Union[Index, Series]"; expected "Index"
                arrays.append(col)  # type:ignore[arg-type]
                names.append(col.name)
            elif isinstance(col, (list, np.ndarray)):
                # error: Argument 1 to "append" of "list" has incompatible type
                # "Union[List[Any], ndarray]"; expected "Index"
                arrays.append(col)  # type: ignore[arg-type]
                names.append(None)
            elif isinstance(col, abc.Iterator):
                # error: Argument 1 to "append" of "list" has incompatible type
                # "List[Any]"; expected "Index"
                arrays.append(list(col))  # type: ignore[arg-type]
                names.append(None)
            # from here, col can only be a column label
            else:
                arrays.append(frame[col]._values)
                names.append(col)
                if drop:
                    to_remove.append(col)

            if len(arrays[-1]) != len(self):
                # check newest element against length of calling frame, since
                # ensure_index_from_sequences would not raise for append=False.
                raise ValueError(
                    f"Length mismatch: Expected {len(self)} rows, "
                    f"received array of length {len(arrays[-1])}"
                )

        index = ensure_index_from_sequences(arrays, names)

        if verify_integrity and not index.is_unique:
            duplicates = index[index.duplicated()].unique()
            raise ValueError(f"Index has duplicate keys: {duplicates}")

        # use set to handle duplicate column names gracefully in case of drop
        for c in set(to_remove):
            del frame[c]

        # clear up memory usage
        index._cleanup()

        frame.index = index

        if not inplace:
            return frame

    @overload
    def reset_index(
        self,
        level: Hashable | Sequence[Hashable] | None = ...,
        drop: bool = ...,
        inplace: Literal[False] = ...,
        col_level: Hashable = ...,
        col_fill: Hashable = ...,
    ) -> DataFrame:
        ...

    @overload
    def reset_index(
        self,
        level: Hashable | Sequence[Hashable] | None,
        drop: bool,
        inplace: Literal[True],
        col_level: Hashable = ...,
        col_fill: Hashable = ...,
    ) -> None:
        ...

    @overload
    def reset_index(
        self,
        *,
        drop: bool,
        inplace: Literal[True],
        col_level: Hashable = ...,
        col_fill: Hashable = ...,
    ) -> None:
        ...

    @overload
    def reset_index(
        self,
        level: Hashable | Sequence[Hashable] | None,
        *,
        inplace: Literal[True],
        col_level: Hashable = ...,
        col_fill: Hashable = ...,
    ) -> None:
        ...

    @overload
    def reset_index(
        self,
        *,
        inplace: Literal[True],
        col_level: Hashable = ...,
        col_fill: Hashable = ...,
    ) -> None:
        ...

    @overload
    def reset_index(
        self,
        level: Hashable | Sequence[Hashable] | None = ...,
        drop: bool = ...,
        inplace: bool = ...,
        col_level: Hashable = ...,
        col_fill: Hashable = ...,
    ) -> DataFrame | None:
        ...

    def reset_index(
        self,
        level: Hashable | Sequence[Hashable] | None = None,
        drop: bool = False,
        inplace: bool = False,
        col_level: Hashable = 0,
        col_fill: Hashable = "",
    ) -> DataFrame | None:
        """
        Reset the index, or a level of it.

        Reset the index of the DataFrame, and use the default one instead.
        If the DataFrame has a MultiIndex, this method can remove one or more
        levels.

        Parameters
        ----------
        level : int, str, tuple, or list, default None
            Only remove the given levels from the index. Removes all levels by
            default.
        drop : bool, default False
            Do not try to insert index into dataframe columns. This resets
            the index to the default integer index.
        inplace : bool, default False
            Modify the DataFrame in place (do not create a new object).
        col_level : int or str, default 0
            If the columns have multiple levels, determines which level the
            labels are inserted into. By default it is inserted into the first
            level.
        col_fill : object, default ''
            If the columns have multiple levels, determines how the other
            levels are named. If None then the index name is repeated.

        Returns
        -------
        DataFrame or None
            DataFrame with the new index or None if ``inplace=True``.

        See Also
        --------
        DataFrame.set_index : Opposite of reset_index.
        DataFrame.reindex : Change to new indices or expand indices.
        DataFrame.reindex_like : Change to same indices as other DataFrame.

        Examples
        --------
        >>> df = pd.DataFrame([('bird', 389.0),
        ...                    ('bird', 24.0),
        ...                    ('mammal', 80.5),
        ...                    ('mammal', np.nan)],
        ...                   index=['falcon', 'parrot', 'lion', 'monkey'],
        ...                   columns=('class', 'max_speed'))
        >>> df
                 class  max_speed
        falcon    bird      389.0
        parrot    bird       24.0
        lion    mammal       80.5
        monkey  mammal        NaN

        When we reset the index, the old index is added as a column, and a
        new sequential index is used:

        >>> df.reset_index()
            index   class  max_speed
        0  falcon    bird      389.0
        1  parrot    bird       24.0
        2    lion  mammal       80.5
        3  monkey  mammal        NaN

        We can use the `drop` parameter to avoid the old index being added as
        a column:

        >>> df.reset_index(drop=True)
            class  max_speed
        0    bird      389.0
        1    bird       24.0
        2  mammal       80.5
        3  mammal        NaN

        You can also use `reset_index` with `MultiIndex`.

        >>> index = pd.MultiIndex.from_tuples([('bird', 'falcon'),
        ...                                    ('bird', 'parrot'),
        ...                                    ('mammal', 'lion'),
        ...                                    ('mammal', 'monkey')],
        ...                                   names=['class', 'name'])
        >>> columns = pd.MultiIndex.from_tuples([('speed', 'max'),
        ...                                      ('species', 'type')])
        >>> df = pd.DataFrame([(389.0, 'fly'),
        ...                    ( 24.0, 'fly'),
        ...                    ( 80.5, 'run'),
        ...                    (np.nan, 'jump')],
        ...                   index=index,
        ...                   columns=columns)
        >>> df
                       speed species
                         max    type
        class  name
        bird   falcon  389.0     fly
               parrot   24.0     fly
        mammal lion     80.5     run
               monkey    NaN    jump

        If the index has multiple levels, we can reset a subset of them:

        >>> df.reset_index(level='class')
                 class  speed species
                          max    type
        name
        falcon    bird  389.0     fly
        parrot    bird   24.0     fly
        lion    mammal   80.5     run
        monkey  mammal    NaN    jump

        If we are not dropping the index, by default, it is placed in the top
        level. We can place it in another level:

        >>> df.reset_index(level='class', col_level=1)
                        speed species
                 class    max    type
        name
        falcon    bird  389.0     fly
        parrot    bird   24.0     fly
        lion    mammal   80.5     run
        monkey  mammal    NaN    jump

        When the index is inserted under another level, we can specify under
        which one with the parameter `col_fill`:

        >>> df.reset_index(level='class', col_level=1, col_fill='species')
                      species  speed species
                        class    max    type
        name
        falcon           bird  389.0     fly
        parrot           bird   24.0     fly
        lion           mammal   80.5     run
        monkey         mammal    NaN    jump

        If we specify a nonexistent level for `col_fill`, it is created:

        >>> df.reset_index(level='class', col_level=1, col_fill='genus')
                        genus  speed species
                        class    max    type
        name
        falcon           bird  389.0     fly
        parrot           bird   24.0     fly
        lion           mammal   80.5     run
        monkey         mammal    NaN    jump
        """
        inplace = validate_bool_kwarg(inplace, "inplace")
        self._check_inplace_and_allows_duplicate_labels(inplace)
        if inplace:
            new_obj = self
        else:
            new_obj = self.copy()

        new_index = ibase.default_index(len(new_obj))
        if level is not None:
            if not isinstance(level, (tuple, list)):
                level = [level]
            level = [self.index._get_level_number(lev) for lev in level]
            if len(level) < self.index.nlevels:
                new_index = self.index.droplevel(level)

        if not drop:
            to_insert: Iterable[tuple[Any, Any | None]]
            if isinstance(self.index, MultiIndex):
                names = [
                    (n if n is not None else f"level_{i}")
                    for i, n in enumerate(self.index.names)
                ]
                to_insert = zip(self.index.levels, self.index.codes)
            else:
                default = "index" if "index" not in self else "level_0"
                names = [default] if self.index.name is None else [self.index.name]
                to_insert = ((self.index, None),)

            multi_col = isinstance(self.columns, MultiIndex)
            for i, (lev, lab) in reversed(list(enumerate(to_insert))):
                if level is not None and i not in level:
                    continue
                name = names[i]
                if multi_col:
                    col_name = list(name) if isinstance(name, tuple) else [name]
                    if col_fill is None:
                        if len(col_name) not in (1, self.columns.nlevels):
                            raise ValueError(
                                "col_fill=None is incompatible "
                                f"with incomplete column name {name}"
                            )
                        col_fill = col_name[0]

                    lev_num = self.columns._get_level_number(col_level)
                    name_lst = [col_fill] * lev_num + col_name
                    missing = self.columns.nlevels - len(name_lst)
                    name_lst += [col_fill] * missing
                    name = tuple(name_lst)

                # to ndarray and maybe infer different dtype
                level_values = lev._values
                if level_values.dtype == np.object_:
                    level_values = lib.maybe_convert_objects(level_values)

                if lab is not None:
                    # if we have the codes, extract the values with a mask
                    level_values = algorithms.take(
                        level_values, lab, allow_fill=True, fill_value=lev._na_value
                    )

                new_obj.insert(0, name, level_values)

        new_obj.index = new_index
        if not inplace:
            return new_obj

        return None

    # ----------------------------------------------------------------------
    # Reindex-based selection methods

    @doc(NDFrame.isna, klass=_shared_doc_kwargs["klass"])
    def isna(self) -> DataFrame:
        result = self._constructor(self._mgr.isna(func=isna))
        return result.__finalize__(self, method="isna")

    @doc(NDFrame.isna, klass=_shared_doc_kwargs["klass"])
    def isnull(self) -> DataFrame:
        return self.isna()

    @doc(NDFrame.notna, klass=_shared_doc_kwargs["klass"])
    def notna(self) -> DataFrame:
        return ~self.isna()

    @doc(NDFrame.notna, klass=_shared_doc_kwargs["klass"])
    def notnull(self) -> DataFrame:
        return ~self.isna()

    def dropna(
        self,
        axis: Axis = 0,
        how: str = "any",
        thresh=None,
        subset=None,
        inplace: bool = False,
    ):
        """
        Remove missing values.

        See the :ref:`User Guide <missing_data>` for more on which values are
        considered missing, and how to work with missing data.

        Parameters
        ----------
        axis : {0 or 'index', 1 or 'columns'}, default 0
            Determine if rows or columns which contain missing values are
            removed.

            * 0, or 'index' : Drop rows which contain missing values.
            * 1, or 'columns' : Drop columns which contain missing value.

            .. versionchanged:: 1.0.0

               Pass tuple or list to drop on multiple axes.
               Only a single axis is allowed.

        how : {'any', 'all'}, default 'any'
            Determine if row or column is removed from DataFrame, when we have
            at least one NA or all NA.

            * 'any' : If any NA values are present, drop that row or column.
            * 'all' : If all values are NA, drop that row or column.

        thresh : int, optional
            Require that many non-NA values.
        subset : array-like, optional
            Labels along other axis to consider, e.g. if you are dropping rows
            these would be a list of columns to include.
        inplace : bool, default False
            If True, do operation inplace and return None.

        Returns
        -------
        DataFrame or None
            DataFrame with NA entries dropped from it or None if ``inplace=True``.

        See Also
        --------
        DataFrame.isna: Indicate missing values.
        DataFrame.notna : Indicate existing (non-missing) values.
        DataFrame.fillna : Replace missing values.
        Series.dropna : Drop missing values.
        Index.dropna : Drop missing indices.

        Examples
        --------
        >>> df = pd.DataFrame({"name": ['Alfred', 'Batman', 'Catwoman'],
        ...                    "toy": [np.nan, 'Batmobile', 'Bullwhip'],
        ...                    "born": [pd.NaT, pd.Timestamp("1940-04-25"),
        ...                             pd.NaT]})
        >>> df
               name        toy       born
        0    Alfred        NaN        NaT
        1    Batman  Batmobile 1940-04-25
        2  Catwoman   Bullwhip        NaT

        Drop the rows where at least one element is missing.

        >>> df.dropna()
             name        toy       born
        1  Batman  Batmobile 1940-04-25

        Drop the columns where at least one element is missing.

        >>> df.dropna(axis='columns')
               name
        0    Alfred
        1    Batman
        2  Catwoman

        Drop the rows where all elements are missing.

        >>> df.dropna(how='all')
               name        toy       born
        0    Alfred        NaN        NaT
        1    Batman  Batmobile 1940-04-25
        2  Catwoman   Bullwhip        NaT

        Keep only the rows with at least 2 non-NA values.

        >>> df.dropna(thresh=2)
               name        toy       born
        1    Batman  Batmobile 1940-04-25
        2  Catwoman   Bullwhip        NaT

        Define in which columns to look for missing values.

        >>> df.dropna(subset=['name', 'toy'])
               name        toy       born
        1    Batman  Batmobile 1940-04-25
        2  Catwoman   Bullwhip        NaT

        Keep the DataFrame with valid entries in the same variable.

        >>> df.dropna(inplace=True)
        >>> df
             name        toy       born
        1  Batman  Batmobile 1940-04-25
        """
        inplace = validate_bool_kwarg(inplace, "inplace")
        if isinstance(axis, (tuple, list)):
            # GH20987
            raise TypeError("supplying multiple axes to axis is no longer supported.")

        axis = self._get_axis_number(axis)
        agg_axis = 1 - axis

        agg_obj = self
        if subset is not None:
            ax = self._get_axis(agg_axis)
            indices = ax.get_indexer_for(subset)
            check = indices == -1
            if check.any():
                raise KeyError(list(np.compress(check, subset)))
            agg_obj = self.take(indices, axis=agg_axis)

        count = agg_obj.count(axis=agg_axis)

        if thresh is not None:
            mask = count >= thresh
        elif how == "any":
            mask = count == len(agg_obj._get_axis(agg_axis))
        elif how == "all":
            mask = count > 0
        else:
            if how is not None:
                raise ValueError(f"invalid how option: {how}")
            else:
                raise TypeError("must specify how or thresh")

        result = self.loc(axis=axis)[mask]

        if inplace:
            self._update_inplace(result)
        else:
            return result

    def drop_duplicates(
        self,
        subset: Hashable | Sequence[Hashable] | None = None,
        keep: Literal["first"] | Literal["last"] | Literal[False] = "first",
        inplace: bool = False,
        ignore_index: bool = False,
    ) -> DataFrame | None:
        """
        Return DataFrame with duplicate rows removed.

        Considering certain columns is optional. Indexes, including time indexes
        are ignored.

        Parameters
        ----------
        subset : column label or sequence of labels, optional
            Only consider certain columns for identifying duplicates, by
            default use all of the columns.
        keep : {'first', 'last', False}, default 'first'
            Determines which duplicates (if any) to keep.
            - ``first`` : Drop duplicates except for the first occurrence.
            - ``last`` : Drop duplicates except for the last occurrence.
            - False : Drop all duplicates.
        inplace : bool, default False
            Whether to drop duplicates in place or to return a copy.
        ignore_index : bool, default False
            If True, the resulting axis will be labeled 0, 1, …, n - 1.

            .. versionadded:: 1.0.0

        Returns
        -------
        DataFrame or None
            DataFrame with duplicates removed or None if ``inplace=True``.

        See Also
        --------
        DataFrame.value_counts: Count unique combinations of columns.

        Examples
        --------
        Consider dataset containing ramen rating.

        >>> df = pd.DataFrame({
        ...     'brand': ['Yum Yum', 'Yum Yum', 'Indomie', 'Indomie', 'Indomie'],
        ...     'style': ['cup', 'cup', 'cup', 'pack', 'pack'],
        ...     'rating': [4, 4, 3.5, 15, 5]
        ... })
        >>> df
            brand style  rating
        0  Yum Yum   cup     4.0
        1  Yum Yum   cup     4.0
        2  Indomie   cup     3.5
        3  Indomie  pack    15.0
        4  Indomie  pack     5.0

        By default, it removes duplicate rows based on all columns.

        >>> df.drop_duplicates()
            brand style  rating
        0  Yum Yum   cup     4.0
        2  Indomie   cup     3.5
        3  Indomie  pack    15.0
        4  Indomie  pack     5.0

        To remove duplicates on specific column(s), use ``subset``.

        >>> df.drop_duplicates(subset=['brand'])
            brand style  rating
        0  Yum Yum   cup     4.0
        2  Indomie   cup     3.5

        To remove duplicates and keep last occurrences, use ``keep``.

        >>> df.drop_duplicates(subset=['brand', 'style'], keep='last')
            brand style  rating
        1  Yum Yum   cup     4.0
        2  Indomie   cup     3.5
        4  Indomie  pack     5.0
        """
        if self.empty:
            return self.copy()

        inplace = validate_bool_kwarg(inplace, "inplace")
        ignore_index = validate_bool_kwarg(ignore_index, "ignore_index")
        duplicated = self.duplicated(subset, keep=keep)

        result = self[-duplicated]
        if ignore_index:
            result.index = ibase.default_index(len(result))

        if inplace:
            self._update_inplace(result)
            return None
        else:
            return result

    def duplicated(
        self,
        subset: Hashable | Sequence[Hashable] | None = None,
        keep: Literal["first"] | Literal["last"] | Literal[False] = "first",
    ) -> Series:
        """
        Return boolean Series denoting duplicate rows.

        Considering certain columns is optional.

        Parameters
        ----------
        subset : column label or sequence of labels, optional
            Only consider certain columns for identifying duplicates, by
            default use all of the columns.
        keep : {'first', 'last', False}, default 'first'
            Determines which duplicates (if any) to mark.

            - ``first`` : Mark duplicates as ``True`` except for the first occurrence.
            - ``last`` : Mark duplicates as ``True`` except for the last occurrence.
            - False : Mark all duplicates as ``True``.

        Returns
        -------
        Series
            Boolean series for each duplicated rows.

        See Also
        --------
        Index.duplicated : Equivalent method on index.
        Series.duplicated : Equivalent method on Series.
        Series.drop_duplicates : Remove duplicate values from Series.
        DataFrame.drop_duplicates : Remove duplicate values from DataFrame.

        Examples
        --------
        Consider dataset containing ramen rating.

        >>> df = pd.DataFrame({
        ...     'brand': ['Yum Yum', 'Yum Yum', 'Indomie', 'Indomie', 'Indomie'],
        ...     'style': ['cup', 'cup', 'cup', 'pack', 'pack'],
        ...     'rating': [4, 4, 3.5, 15, 5]
        ... })
        >>> df
            brand style  rating
        0  Yum Yum   cup     4.0
        1  Yum Yum   cup     4.0
        2  Indomie   cup     3.5
        3  Indomie  pack    15.0
        4  Indomie  pack     5.0

        By default, for each set of duplicated values, the first occurrence
        is set on False and all others on True.

        >>> df.duplicated()
        0    False
        1     True
        2    False
        3    False
        4    False
        dtype: bool

        By using 'last', the last occurrence of each set of duplicated values
        is set on False and all others on True.

        >>> df.duplicated(keep='last')
        0     True
        1    False
        2    False
        3    False
        4    False
        dtype: bool

        By setting ``keep`` on False, all duplicates are True.

        >>> df.duplicated(keep=False)
        0     True
        1     True
        2    False
        3    False
        4    False
        dtype: bool

        To find duplicates on specific column(s), use ``subset``.

        >>> df.duplicated(subset=['brand'])
        0    False
        1     True
        2    False
        3     True
        4     True
        dtype: bool
        """

        if self.empty:
            return self._constructor_sliced(dtype=bool)

        def f(vals) -> tuple[np.ndarray, int]:
            labels, shape = algorithms.factorize(vals, size_hint=len(self))
            return labels.astype("i8", copy=False), len(shape)

        if subset is None:
            subset = self.columns
        elif (
            not np.iterable(subset)
            or isinstance(subset, str)
            or isinstance(subset, tuple)
            and subset in self.columns
        ):
            subset = (subset,)

        #  needed for mypy since can't narrow types using np.iterable
        subset = cast(Iterable, subset)

        # Verify all columns in subset exist in the queried dataframe
        # Otherwise, raise a KeyError, same as if you try to __getitem__ with a
        # key that doesn't exist.
        diff = Index(subset).difference(self.columns)
        if not diff.empty:
            raise KeyError(diff)

        vals = (col.values for name, col in self.items() if name in subset)
        labels, shape = map(list, zip(*map(f, vals)))

        ids = get_group_index(
            labels,
            # error: Argument 1 to "tuple" has incompatible type "List[_T]";
            # expected "Iterable[int]"
            tuple(shape),  # type: ignore[arg-type]
            sort=False,
            xnull=False,
        )
        result = self._constructor_sliced(duplicated(ids, keep), index=self.index)
        return result.__finalize__(self, method="duplicated")

    # ----------------------------------------------------------------------
    # Sorting
    # TODO: Just move the sort_values doc here.
    @Substitution(**_shared_doc_kwargs)
    @Appender(NDFrame.sort_values.__doc__)
    # error: Signature of "sort_values" incompatible with supertype "NDFrame"
    def sort_values(  # type: ignore[override]
        self,
        by,
        axis: Axis = 0,
        ascending=True,
        inplace: bool = False,
        kind: str = "quicksort",
        na_position: str = "last",
        ignore_index: bool = False,
        key: ValueKeyFunc = None,
    ):
        inplace = validate_bool_kwarg(inplace, "inplace")
        axis = self._get_axis_number(axis)

        if not isinstance(by, list):
            by = [by]
        if is_sequence(ascending) and len(by) != len(ascending):
            raise ValueError(
                f"Length of ascending ({len(ascending)}) != length of by ({len(by)})"
            )
        if len(by) > 1:

            keys = [self._get_label_or_level_values(x, axis=axis) for x in by]

            # need to rewrap columns in Series to apply key function
            if key is not None:
                # error: List comprehension has incompatible type List[Series];
                # expected List[ndarray]
                keys = [
                    Series(k, name=name)  # type: ignore[misc]
                    for (k, name) in zip(keys, by)
                ]

            indexer = lexsort_indexer(
                keys, orders=ascending, na_position=na_position, key=key
            )
        elif len(by):

            by = by[0]
            k = self._get_label_or_level_values(by, axis=axis)

            # need to rewrap column in Series to apply key function
            if key is not None:
                # error: Incompatible types in assignment (expression has type
                # "Series", variable has type "ndarray")
                k = Series(k, name=by)  # type: ignore[assignment]

            if isinstance(ascending, (tuple, list)):
                ascending = ascending[0]

            indexer = nargsort(
                k, kind=kind, ascending=ascending, na_position=na_position, key=key
            )
        else:
            return self.copy()

        new_data = self._mgr.take(
            indexer, axis=self._get_block_manager_axis(axis), verify=False
        )

        if ignore_index:
            new_data.set_axis(
                self._get_block_manager_axis(axis), ibase.default_index(len(indexer))
            )

        result = self._constructor(new_data)
        if inplace:
            return self._update_inplace(result)
        else:
            return result.__finalize__(self, method="sort_values")

    def sort_index(
        self,
        axis: Axis = 0,
        level: Level | None = None,
        ascending: bool | int | Sequence[bool | int] = True,
        inplace: bool = False,
        kind: str = "quicksort",
        na_position: str = "last",
        sort_remaining: bool = True,
        ignore_index: bool = False,
        key: IndexKeyFunc = None,
    ):
        """
        Sort object by labels (along an axis).

        Returns a new DataFrame sorted by label if `inplace` argument is
        ``False``, otherwise updates the original DataFrame and returns None.

        Parameters
        ----------
        axis : {0 or 'index', 1 or 'columns'}, default 0
            The axis along which to sort.  The value 0 identifies the rows,
            and 1 identifies the columns.
        level : int or level name or list of ints or list of level names
            If not None, sort on values in specified index level(s).
        ascending : bool or list-like of bools, default True
            Sort ascending vs. descending. When the index is a MultiIndex the
            sort direction can be controlled for each level individually.
        inplace : bool, default False
            If True, perform operation in-place.
        kind : {'quicksort', 'mergesort', 'heapsort', 'stable'}, default 'quicksort'
            Choice of sorting algorithm. See also :func:`numpy.sort` for more
            information. `mergesort` and `stable` are the only stable algorithms. For
            DataFrames, this option is only applied when sorting on a single
            column or label.
        na_position : {'first', 'last'}, default 'last'
            Puts NaNs at the beginning if `first`; `last` puts NaNs at the end.
            Not implemented for MultiIndex.
        sort_remaining : bool, default True
            If True and sorting by level and index is multilevel, sort by other
            levels too (in order) after sorting by specified level.
        ignore_index : bool, default False
            If True, the resulting axis will be labeled 0, 1, …, n - 1.

            .. versionadded:: 1.0.0

        key : callable, optional
            If not None, apply the key function to the index values
            before sorting. This is similar to the `key` argument in the
            builtin :meth:`sorted` function, with the notable difference that
            this `key` function should be *vectorized*. It should expect an
            ``Index`` and return an ``Index`` of the same shape. For MultiIndex
            inputs, the key is applied *per level*.

            .. versionadded:: 1.1.0

        Returns
        -------
        DataFrame or None
            The original DataFrame sorted by the labels or None if ``inplace=True``.

        See Also
        --------
        Series.sort_index : Sort Series by the index.
        DataFrame.sort_values : Sort DataFrame by the value.
        Series.sort_values : Sort Series by the value.

        Examples
        --------
        >>> df = pd.DataFrame([1, 2, 3, 4, 5], index=[100, 29, 234, 1, 150],
        ...                   columns=['A'])
        >>> df.sort_index()
             A
        1    4
        29   2
        100  1
        150  5
        234  3

        By default, it sorts in ascending order, to sort in descending order,
        use ``ascending=False``

        >>> df.sort_index(ascending=False)
             A
        234  3
        150  5
        100  1
        29   2
        1    4

        A key function can be specified which is applied to the index before
        sorting. For a ``MultiIndex`` this is applied to each level separately.

        >>> df = pd.DataFrame({"a": [1, 2, 3, 4]}, index=['A', 'b', 'C', 'd'])
        >>> df.sort_index(key=lambda x: x.str.lower())
           a
        A  1
        b  2
        C  3
        d  4
        """
        return super().sort_index(
            axis,
            level,
            ascending,
            inplace,
            kind,
            na_position,
            sort_remaining,
            ignore_index,
            key,
        )

    def value_counts(
        self,
        subset: Sequence[Hashable] | None = None,
        normalize: bool = False,
        sort: bool = True,
        ascending: bool = False,
        dropna: bool = True,
    ):
        """
        Return a Series containing counts of unique rows in the DataFrame.

        .. versionadded:: 1.1.0

        Parameters
        ----------
        subset : list-like, optional
            Columns to use when counting unique combinations.
        normalize : bool, default False
            Return proportions rather than frequencies.
        sort : bool, default True
            Sort by frequencies.
        ascending : bool, default False
            Sort in ascending order.
        dropna : bool, default True
            Don’t include counts of rows that contain NA values.

            .. versionadded:: 1.3.0

        Returns
        -------
        Series

        See Also
        --------
        Series.value_counts: Equivalent method on Series.

        Notes
        -----
        The returned Series will have a MultiIndex with one level per input
        column. By default, rows that contain any NA values are omitted from
        the result. By default, the resulting Series will be in descending
        order so that the first element is the most frequently-occurring row.

        Examples
        --------
        >>> df = pd.DataFrame({'num_legs': [2, 4, 4, 6],
        ...                    'num_wings': [2, 0, 0, 0]},
        ...                   index=['falcon', 'dog', 'cat', 'ant'])
        >>> df
                num_legs  num_wings
        falcon         2          2
        dog            4          0
        cat            4          0
        ant            6          0

        >>> df.value_counts()
        num_legs  num_wings
        4         0            2
        2         2            1
        6         0            1
        dtype: int64

        >>> df.value_counts(sort=False)
        num_legs  num_wings
        2         2            1
        4         0            2
        6         0            1
        dtype: int64

        >>> df.value_counts(ascending=True)
        num_legs  num_wings
        2         2            1
        6         0            1
        4         0            2
        dtype: int64

        >>> df.value_counts(normalize=True)
        num_legs  num_wings
        4         0            0.50
        2         2            0.25
        6         0            0.25
        dtype: float64

        With `dropna` set to `False` we can also count rows with NA values.

        >>> df = pd.DataFrame({'first_name': ['John', 'Anne', 'John', 'Beth'],
        ...                    'middle_name': ['Smith', pd.NA, pd.NA, 'Louise']})
        >>> df
          first_name middle_name
        0       John       Smith
        1       Anne        <NA>
        2       John        <NA>
        3       Beth      Louise

        >>> df.value_counts()
        first_name  middle_name
        Beth        Louise         1
        John        Smith          1
        dtype: int64

        >>> df.value_counts(dropna=False)
        first_name  middle_name
        Anne        NaN            1
        Beth        Louise         1
        John        Smith          1
                    NaN            1
        dtype: int64
        """
        if subset is None:
            subset = self.columns.tolist()

        counts = self.groupby(subset, dropna=dropna).grouper.size()

        if sort:
            counts = counts.sort_values(ascending=ascending)
        if normalize:
            counts /= counts.sum()

        # Force MultiIndex for single column
        if len(subset) == 1:
            counts.index = MultiIndex.from_arrays(
                [counts.index], names=[counts.index.name]
            )

        return counts

    def nlargest(self, n, columns, keep: str = "first") -> DataFrame:
        """
        Return the first `n` rows ordered by `columns` in descending order.

        Return the first `n` rows with the largest values in `columns`, in
        descending order. The columns that are not specified are returned as
        well, but not used for ordering.

        This method is equivalent to
        ``df.sort_values(columns, ascending=False).head(n)``, but more
        performant.

        Parameters
        ----------
        n : int
            Number of rows to return.
        columns : label or list of labels
            Column label(s) to order by.
        keep : {'first', 'last', 'all'}, default 'first'
            Where there are duplicate values:

            - `first` : prioritize the first occurrence(s)
            - `last` : prioritize the last occurrence(s)
            - ``all`` : do not drop any duplicates, even it means
                        selecting more than `n` items.

            .. versionadded:: 0.24.0

        Returns
        -------
        DataFrame
            The first `n` rows ordered by the given columns in descending
            order.

        See Also
        --------
        DataFrame.nsmallest : Return the first `n` rows ordered by `columns` in
            ascending order.
        DataFrame.sort_values : Sort DataFrame by the values.
        DataFrame.head : Return the first `n` rows without re-ordering.

        Notes
        -----
        This function cannot be used with all column types. For example, when
        specifying columns with `object` or `category` dtypes, ``TypeError`` is
        raised.

        Examples
        --------
        >>> df = pd.DataFrame({'population': [59000000, 65000000, 434000,
        ...                                   434000, 434000, 337000, 11300,
        ...                                   11300, 11300],
        ...                    'GDP': [1937894, 2583560 , 12011, 4520, 12128,
        ...                            17036, 182, 38, 311],
        ...                    'alpha-2': ["IT", "FR", "MT", "MV", "BN",
        ...                                "IS", "NR", "TV", "AI"]},
        ...                   index=["Italy", "France", "Malta",
        ...                          "Maldives", "Brunei", "Iceland",
        ...                          "Nauru", "Tuvalu", "Anguilla"])
        >>> df
                  population      GDP alpha-2
        Italy       59000000  1937894      IT
        France      65000000  2583560      FR
        Malta         434000    12011      MT
        Maldives      434000     4520      MV
        Brunei        434000    12128      BN
        Iceland       337000    17036      IS
        Nauru          11300      182      NR
        Tuvalu         11300       38      TV
        Anguilla       11300      311      AI

        In the following example, we will use ``nlargest`` to select the three
        rows having the largest values in column "population".

        >>> df.nlargest(3, 'population')
                population      GDP alpha-2
        France    65000000  2583560      FR
        Italy     59000000  1937894      IT
        Malta       434000    12011      MT

        When using ``keep='last'``, ties are resolved in reverse order:

        >>> df.nlargest(3, 'population', keep='last')
                population      GDP alpha-2
        France    65000000  2583560      FR
        Italy     59000000  1937894      IT
        Brunei      434000    12128      BN

        When using ``keep='all'``, all duplicate items are maintained:

        >>> df.nlargest(3, 'population', keep='all')
                  population      GDP alpha-2
        France      65000000  2583560      FR
        Italy       59000000  1937894      IT
        Malta         434000    12011      MT
        Maldives      434000     4520      MV
        Brunei        434000    12128      BN

        To order by the largest values in column "population" and then "GDP",
        we can specify multiple columns like in the next example.

        >>> df.nlargest(3, ['population', 'GDP'])
                population      GDP alpha-2
        France    65000000  2583560      FR
        Italy     59000000  1937894      IT
        Brunei      434000    12128      BN
        """
        return algorithms.SelectNFrame(self, n=n, keep=keep, columns=columns).nlargest()

    def nsmallest(self, n, columns, keep: str = "first") -> DataFrame:
        """
        Return the first `n` rows ordered by `columns` in ascending order.

        Return the first `n` rows with the smallest values in `columns`, in
        ascending order. The columns that are not specified are returned as
        well, but not used for ordering.

        This method is equivalent to
        ``df.sort_values(columns, ascending=True).head(n)``, but more
        performant.

        Parameters
        ----------
        n : int
            Number of items to retrieve.
        columns : list or str
            Column name or names to order by.
        keep : {'first', 'last', 'all'}, default 'first'
            Where there are duplicate values:

            - ``first`` : take the first occurrence.
            - ``last`` : take the last occurrence.
            - ``all`` : do not drop any duplicates, even it means
              selecting more than `n` items.

            .. versionadded:: 0.24.0

        Returns
        -------
        DataFrame

        See Also
        --------
        DataFrame.nlargest : Return the first `n` rows ordered by `columns` in
            descending order.
        DataFrame.sort_values : Sort DataFrame by the values.
        DataFrame.head : Return the first `n` rows without re-ordering.

        Examples
        --------
        >>> df = pd.DataFrame({'population': [59000000, 65000000, 434000,
        ...                                   434000, 434000, 337000, 337000,
        ...                                   11300, 11300],
        ...                    'GDP': [1937894, 2583560 , 12011, 4520, 12128,
        ...                            17036, 182, 38, 311],
        ...                    'alpha-2': ["IT", "FR", "MT", "MV", "BN",
        ...                                "IS", "NR", "TV", "AI"]},
        ...                   index=["Italy", "France", "Malta",
        ...                          "Maldives", "Brunei", "Iceland",
        ...                          "Nauru", "Tuvalu", "Anguilla"])
        >>> df
                  population      GDP alpha-2
        Italy       59000000  1937894      IT
        France      65000000  2583560      FR
        Malta         434000    12011      MT
        Maldives      434000     4520      MV
        Brunei        434000    12128      BN
        Iceland       337000    17036      IS
        Nauru         337000      182      NR
        Tuvalu         11300       38      TV
        Anguilla       11300      311      AI

        In the following example, we will use ``nsmallest`` to select the
        three rows having the smallest values in column "population".

        >>> df.nsmallest(3, 'population')
                  population    GDP alpha-2
        Tuvalu         11300     38      TV
        Anguilla       11300    311      AI
        Iceland       337000  17036      IS

        When using ``keep='last'``, ties are resolved in reverse order:

        >>> df.nsmallest(3, 'population', keep='last')
                  population  GDP alpha-2
        Anguilla       11300  311      AI
        Tuvalu         11300   38      TV
        Nauru         337000  182      NR

        When using ``keep='all'``, all duplicate items are maintained:

        >>> df.nsmallest(3, 'population', keep='all')
                  population    GDP alpha-2
        Tuvalu         11300     38      TV
        Anguilla       11300    311      AI
        Iceland       337000  17036      IS
        Nauru         337000    182      NR

        To order by the smallest values in column "population" and then "GDP", we can
        specify multiple columns like in the next example.

        >>> df.nsmallest(3, ['population', 'GDP'])
                  population  GDP alpha-2
        Tuvalu         11300   38      TV
        Anguilla       11300  311      AI
        Nauru         337000  182      NR
        """
        return algorithms.SelectNFrame(
            self, n=n, keep=keep, columns=columns
        ).nsmallest()

    def swaplevel(self, i: Axis = -2, j: Axis = -1, axis: Axis = 0) -> DataFrame:
        """
        Swap levels i and j in a MultiIndex on a particular axis.

        Parameters
        ----------
        i, j : int or str
            Levels of the indices to be swapped. Can pass level name as string.
        axis : {0 or 'index', 1 or 'columns'}, default 0
            The axis to swap levels on. 0 or 'index' for row-wise, 1 or
            'columns' for column-wise.

        Returns
        -------
        DataFrame

        Examples
        --------
        >>> df = pd.DataFrame(
        ...     {"Grade": ["A", "B", "A", "C"]},
        ...     index=[
        ...         ["Final exam", "Final exam", "Coursework", "Coursework"],
        ...         ["History", "Geography", "History", "Geography"],
        ...         ["January", "February", "March", "April"],
        ...     ],
        ... )
        >>> df
                                            Grade
        Final exam  History     January      A
                    Geography   February     B
        Coursework  History     March        A
                    Geography   April        C

        In the following example, we will swap the levels of the indices.
        Here, we will swap the levels column-wise, but levels can be swapped row-wise
        in a similar manner. Note that column-wise is the default behaviour.
        By not supplying any arguments for i and j, we swap the last and second to
        last indices.

        >>> df.swaplevel()
                                            Grade
        Final exam  January     History         A
                    February    Geography       B
        Coursework  March       History         A
                    April       Geography       C

        By supplying one argument, we can choose which index to swap the last
        index with. We can for example swap the first index with the last one as
        follows.

        >>> df.swaplevel(0)
                                            Grade
        January     History     Final exam      A
        February    Geography   Final exam      B
        March       History     Coursework      A
        April       Geography   Coursework      C

        We can also define explicitly which indices we want to swap by supplying values
        for both i and j. Here, we for example swap the first and second indices.

        >>> df.swaplevel(0, 1)
                                            Grade
        History     Final exam  January         A
        Geography   Final exam  February        B
        History     Coursework  March           A
        Geography   Coursework  April           C
        """
        result = self.copy()

        axis = self._get_axis_number(axis)

        if not isinstance(result._get_axis(axis), MultiIndex):  # pragma: no cover
            raise TypeError("Can only swap levels on a hierarchical axis.")

        if axis == 0:
            assert isinstance(result.index, MultiIndex)
            result.index = result.index.swaplevel(i, j)
        else:
            assert isinstance(result.columns, MultiIndex)
            result.columns = result.columns.swaplevel(i, j)
        return result

    def reorder_levels(self, order: Sequence[Axis], axis: Axis = 0) -> DataFrame:
        """
        Rearrange index levels using input order. May not drop or duplicate levels.

        Parameters
        ----------
        order : list of int or list of str
            List representing new level order. Reference level by number
            (position) or by key (label).
        axis : {0 or 'index', 1 or 'columns'}, default 0
            Where to reorder levels.

        Returns
        -------
        DataFrame
        """
        axis = self._get_axis_number(axis)
        if not isinstance(self._get_axis(axis), MultiIndex):  # pragma: no cover
            raise TypeError("Can only reorder levels on a hierarchical axis.")

        result = self.copy()

        if axis == 0:
            assert isinstance(result.index, MultiIndex)
            result.index = result.index.reorder_levels(order)
        else:
            assert isinstance(result.columns, MultiIndex)
            result.columns = result.columns.reorder_levels(order)
        return result

    # ----------------------------------------------------------------------
    # Arithmetic Methods

    def _cmp_method(self, other, op):
        axis = 1  # only relevant for Series other case

        self, other = ops.align_method_FRAME(self, other, axis, flex=False, level=None)

        # See GH#4537 for discussion of scalar op behavior
        new_data = self._dispatch_frame_op(other, op, axis=axis)
        return self._construct_result(new_data)

    def _arith_method(self, other, op):
        if ops.should_reindex_frame_op(self, other, op, 1, 1, None, None):
            return ops.frame_arith_method_with_reindex(self, other, op)

        axis = 1  # only relevant for Series other case
        other = ops.maybe_prepare_scalar_for_op(other, (self.shape[axis],))

        self, other = ops.align_method_FRAME(self, other, axis, flex=True, level=None)

        new_data = self._dispatch_frame_op(other, op, axis=axis)
        return self._construct_result(new_data)

    _logical_method = _arith_method

    def _dispatch_frame_op(self, right, func: Callable, axis: int | None = None):
        """
        Evaluate the frame operation func(left, right) by evaluating
        column-by-column, dispatching to the Series implementation.

        Parameters
        ----------
        right : scalar, Series, or DataFrame
        func : arithmetic or comparison operator
        axis : {None, 0, 1}

        Returns
        -------
        DataFrame
        """
        # Get the appropriate array-op to apply to each column/block's values.
        array_op = ops.get_array_op(func)

        right = lib.item_from_zerodim(right)
        if not is_list_like(right):
            # i.e. scalar, faster than checking np.ndim(right) == 0
            with np.errstate(all="ignore"):
                bm = self._mgr.apply(array_op, right=right)
            return type(self)(bm)

        elif isinstance(right, DataFrame):
            assert self.index.equals(right.index)
            assert self.columns.equals(right.columns)
            # TODO: The previous assertion `assert right._indexed_same(self)`
            #  fails in cases with empty columns reached via
            #  _frame_arith_method_with_reindex

            # TODO operate_blockwise expects a manager of the same type
            with np.errstate(all="ignore"):
                bm = self._mgr.operate_blockwise(
                    # error: Argument 1 to "operate_blockwise" of "ArrayManager" has
                    # incompatible type "Union[ArrayManager, BlockManager]"; expected
                    # "ArrayManager"
                    # error: Argument 1 to "operate_blockwise" of "BlockManager" has
                    # incompatible type "Union[ArrayManager, BlockManager]"; expected
                    # "BlockManager"
                    right._mgr,  # type: ignore[arg-type]
                    array_op,
                )
            return type(self)(bm)

        elif isinstance(right, Series) and axis == 1:
            # axis=1 means we want to operate row-by-row
            assert right.index.equals(self.columns)

            right = right._values
            # maybe_align_as_frame ensures we do not have an ndarray here
            assert not isinstance(right, np.ndarray)

            with np.errstate(all="ignore"):
                arrays = [
                    array_op(_left, _right)
                    for _left, _right in zip(self._iter_column_arrays(), right)
                ]

        elif isinstance(right, Series):
            assert right.index.equals(self.index)  # Handle other cases later
            right = right._values

            with np.errstate(all="ignore"):
                arrays = [array_op(left, right) for left in self._iter_column_arrays()]

        else:
            # Remaining cases have less-obvious dispatch rules
            raise NotImplementedError(right)

        return type(self)._from_arrays(
            arrays, self.columns, self.index, verify_integrity=False
        )

    def _combine_frame(self, other: DataFrame, func, fill_value=None):
        # at this point we have `self._indexed_same(other)`

        if fill_value is None:
            # since _arith_op may be called in a loop, avoid function call
            #  overhead if possible by doing this check once
            _arith_op = func

        else:

            def _arith_op(left, right):
                # for the mixed_type case where we iterate over columns,
                # _arith_op(left, right) is equivalent to
                # left._binop(right, func, fill_value=fill_value)
                left, right = ops.fill_binop(left, right, fill_value)
                return func(left, right)

        new_data = self._dispatch_frame_op(other, _arith_op)
        return new_data

    def _construct_result(self, result) -> DataFrame:
        """
        Wrap the result of an arithmetic, comparison, or logical operation.

        Parameters
        ----------
        result : DataFrame

        Returns
        -------
        DataFrame
        """
        out = self._constructor(result, copy=False)
        # Pin columns instead of passing to constructor for compat with
        #  non-unique columns case
        out.columns = self.columns
        out.index = self.index
        return out

    def __divmod__(self, other) -> tuple[DataFrame, DataFrame]:
        # Naive implementation, room for optimization
        div = self // other
        mod = self - div * other
        return div, mod

    def __rdivmod__(self, other) -> tuple[DataFrame, DataFrame]:
        # Naive implementation, room for optimization
        div = other // self
        mod = other - div * self
        return div, mod

    # ----------------------------------------------------------------------
    # Combination-Related

    @doc(
        _shared_docs["compare"],
        """
Returns
-------
DataFrame
    DataFrame that shows the differences stacked side by side.

    The resulting index will be a MultiIndex with 'self' and 'other'
    stacked alternately at the inner level.

Raises
------
ValueError
    When the two DataFrames don't have identical labels or shape.

See Also
--------
Series.compare : Compare with another Series and show differences.
DataFrame.equals : Test whether two objects contain the same elements.

Notes
-----
Matching NaNs will not appear as a difference.

Can only compare identically-labeled
(i.e. same shape, identical row and column labels) DataFrames

Examples
--------
>>> df = pd.DataFrame(
...     {{
...         "col1": ["a", "a", "b", "b", "a"],
...         "col2": [1.0, 2.0, 3.0, np.nan, 5.0],
...         "col3": [1.0, 2.0, 3.0, 4.0, 5.0]
...     }},
...     columns=["col1", "col2", "col3"],
... )
>>> df
  col1  col2  col3
0    a   1.0   1.0
1    a   2.0   2.0
2    b   3.0   3.0
3    b   NaN   4.0
4    a   5.0   5.0

>>> df2 = df.copy()
>>> df2.loc[0, 'col1'] = 'c'
>>> df2.loc[2, 'col3'] = 4.0
>>> df2
  col1  col2  col3
0    c   1.0   1.0
1    a   2.0   2.0
2    b   3.0   4.0
3    b   NaN   4.0
4    a   5.0   5.0

Align the differences on columns

>>> df.compare(df2)
  col1       col3
  self other self other
0    a     c  NaN   NaN
2  NaN   NaN  3.0   4.0

Stack the differences on rows

>>> df.compare(df2, align_axis=0)
        col1  col3
0 self     a   NaN
  other    c   NaN
2 self   NaN   3.0
  other  NaN   4.0

Keep the equal values

>>> df.compare(df2, keep_equal=True)
  col1       col3
  self other self other
0    a     c  1.0   1.0
2    b     b  3.0   4.0

Keep all original rows and columns

>>> df.compare(df2, keep_shape=True)
  col1       col2       col3
  self other self other self other
0    a     c  NaN   NaN  NaN   NaN
1  NaN   NaN  NaN   NaN  NaN   NaN
2  NaN   NaN  NaN   NaN  3.0   4.0
3  NaN   NaN  NaN   NaN  NaN   NaN
4  NaN   NaN  NaN   NaN  NaN   NaN

Keep all original rows and columns and also all original values

>>> df.compare(df2, keep_shape=True, keep_equal=True)
  col1       col2       col3
  self other self other self other
0    a     c  1.0   1.0  1.0   1.0
1    a     a  2.0   2.0  2.0   2.0
2    b     b  3.0   3.0  3.0   4.0
3    b     b  NaN   NaN  4.0   4.0
4    a     a  5.0   5.0  5.0   5.0
""",
        klass=_shared_doc_kwargs["klass"],
    )
    def compare(
        self,
        other: DataFrame,
        align_axis: Axis = 1,
        keep_shape: bool = False,
        keep_equal: bool = False,
    ) -> DataFrame:
        return super().compare(
            other=other,
            align_axis=align_axis,
            keep_shape=keep_shape,
            keep_equal=keep_equal,
        )

    def combine(
        self, other: DataFrame, func, fill_value=None, overwrite: bool = True
    ) -> DataFrame:
        """
        Perform column-wise combine with another DataFrame.

        Combines a DataFrame with `other` DataFrame using `func`
        to element-wise combine columns. The row and column indexes of the
        resulting DataFrame will be the union of the two.

        Parameters
        ----------
        other : DataFrame
            The DataFrame to merge column-wise.
        func : function
            Function that takes two series as inputs and return a Series or a
            scalar. Used to merge the two dataframes column by columns.
        fill_value : scalar value, default None
            The value to fill NaNs with prior to passing any column to the
            merge func.
        overwrite : bool, default True
            If True, columns in `self` that do not exist in `other` will be
            overwritten with NaNs.

        Returns
        -------
        DataFrame
            Combination of the provided DataFrames.

        See Also
        --------
        DataFrame.combine_first : Combine two DataFrame objects and default to
            non-null values in frame calling the method.

        Examples
        --------
        Combine using a simple function that chooses the smaller column.

        >>> df1 = pd.DataFrame({'A': [0, 0], 'B': [4, 4]})
        >>> df2 = pd.DataFrame({'A': [1, 1], 'B': [3, 3]})
        >>> take_smaller = lambda s1, s2: s1 if s1.sum() < s2.sum() else s2
        >>> df1.combine(df2, take_smaller)
           A  B
        0  0  3
        1  0  3

        Example using a true element-wise combine function.

        >>> df1 = pd.DataFrame({'A': [5, 0], 'B': [2, 4]})
        >>> df2 = pd.DataFrame({'A': [1, 1], 'B': [3, 3]})
        >>> df1.combine(df2, np.minimum)
           A  B
        0  1  2
        1  0  3

        Using `fill_value` fills Nones prior to passing the column to the
        merge function.

        >>> df1 = pd.DataFrame({'A': [0, 0], 'B': [None, 4]})
        >>> df2 = pd.DataFrame({'A': [1, 1], 'B': [3, 3]})
        >>> df1.combine(df2, take_smaller, fill_value=-5)
           A    B
        0  0 -5.0
        1  0  4.0

        However, if the same element in both dataframes is None, that None
        is preserved

        >>> df1 = pd.DataFrame({'A': [0, 0], 'B': [None, 4]})
        >>> df2 = pd.DataFrame({'A': [1, 1], 'B': [None, 3]})
        >>> df1.combine(df2, take_smaller, fill_value=-5)
            A    B
        0  0 -5.0
        1  0  3.0

        Example that demonstrates the use of `overwrite` and behavior when
        the axis differ between the dataframes.

        >>> df1 = pd.DataFrame({'A': [0, 0], 'B': [4, 4]})
        >>> df2 = pd.DataFrame({'B': [3, 3], 'C': [-10, 1], }, index=[1, 2])
        >>> df1.combine(df2, take_smaller)
             A    B     C
        0  NaN  NaN   NaN
        1  NaN  3.0 -10.0
        2  NaN  3.0   1.0

        >>> df1.combine(df2, take_smaller, overwrite=False)
             A    B     C
        0  0.0  NaN   NaN
        1  0.0  3.0 -10.0
        2  NaN  3.0   1.0

        Demonstrating the preference of the passed in dataframe.

        >>> df2 = pd.DataFrame({'B': [3, 3], 'C': [1, 1], }, index=[1, 2])
        >>> df2.combine(df1, take_smaller)
           A    B   C
        0  0.0  NaN NaN
        1  0.0  3.0 NaN
        2  NaN  3.0 NaN

        >>> df2.combine(df1, take_smaller, overwrite=False)
             A    B   C
        0  0.0  NaN NaN
        1  0.0  3.0 1.0
        2  NaN  3.0 1.0
        """
        other_idxlen = len(other.index)  # save for compare

        this, other = self.align(other, copy=False)
        new_index = this.index

        if other.empty and len(new_index) == len(self.index):
            return self.copy()

        if self.empty and len(other) == other_idxlen:
            return other.copy()

        # sorts if possible
        new_columns = this.columns.union(other.columns)
        do_fill = fill_value is not None
        result = {}
        for col in new_columns:
            series = this[col]
            otherSeries = other[col]

            this_dtype = series.dtype
            other_dtype = otherSeries.dtype

            this_mask = isna(series)
            other_mask = isna(otherSeries)

            # don't overwrite columns unnecessarily
            # DO propagate if this column is not in the intersection
            if not overwrite and other_mask.all():
                result[col] = this[col].copy()
                continue

            if do_fill:
                series = series.copy()
                otherSeries = otherSeries.copy()
                series[this_mask] = fill_value
                otherSeries[other_mask] = fill_value

            if col not in self.columns:
                # If self DataFrame does not have col in other DataFrame,
                # try to promote series, which is all NaN, as other_dtype.
                new_dtype = other_dtype
                try:
                    series = series.astype(new_dtype, copy=False)
                except ValueError:
                    # e.g. new_dtype is integer types
                    pass
            else:
                # if we have different dtypes, possibly promote
                new_dtype = find_common_type([this_dtype, other_dtype])
                series = series.astype(new_dtype, copy=False)
                otherSeries = otherSeries.astype(new_dtype, copy=False)

            arr = func(series, otherSeries)
            if isinstance(new_dtype, np.dtype):
                # if new_dtype is an EA Dtype, then `func` is expected to return
                # the correct dtype without any additional casting
                arr = maybe_downcast_to_dtype(arr, new_dtype)

            result[col] = arr

        # convert_objects just in case
        return self._constructor(result, index=new_index, columns=new_columns)

    def combine_first(self, other: DataFrame) -> DataFrame:
        """
        Update null elements with value in the same location in `other`.

        Combine two DataFrame objects by filling null values in one DataFrame
        with non-null values from other DataFrame. The row and column indexes
        of the resulting DataFrame will be the union of the two.

        Parameters
        ----------
        other : DataFrame
            Provided DataFrame to use to fill null values.

        Returns
        -------
        DataFrame
            The result of combining the provided DataFrame with the other object.

        See Also
        --------
        DataFrame.combine : Perform series-wise operation on two DataFrames
            using a given function.

        Examples
        --------
        >>> df1 = pd.DataFrame({'A': [None, 0], 'B': [None, 4]})
        >>> df2 = pd.DataFrame({'A': [1, 1], 'B': [3, 3]})
        >>> df1.combine_first(df2)
             A    B
        0  1.0  3.0
        1  0.0  4.0

        Null values still persist if the location of that null value
        does not exist in `other`

        >>> df1 = pd.DataFrame({'A': [None, 0], 'B': [4, None]})
        >>> df2 = pd.DataFrame({'B': [3, 3], 'C': [1, 1]}, index=[1, 2])
        >>> df1.combine_first(df2)
             A    B    C
        0  NaN  4.0  NaN
        1  0.0  3.0  1.0
        2  NaN  3.0  1.0
        """
        import pandas.core.computation.expressions as expressions

        def combiner(x, y):
            mask = extract_array(isna(x))

            x_values = extract_array(x, extract_numpy=True)
            y_values = extract_array(y, extract_numpy=True)

            # If the column y in other DataFrame is not in first DataFrame,
            # just return y_values.
            if y.name not in self.columns:
                return y_values

            return expressions.where(mask, y_values, x_values)

        combined = self.combine(other, combiner, overwrite=False)

        dtypes = {
            col: find_common_type([self.dtypes[col], other.dtypes[col]])
            for col in self.columns.intersection(other.columns)
            if not is_dtype_equal(combined.dtypes[col], self.dtypes[col])
        }

        if dtypes:
            combined = combined.astype(dtypes)

        return combined

    def update(
        self,
        other,
        join: str = "left",
        overwrite: bool = True,
        filter_func=None,
        errors: str = "ignore",
    ) -> None:
        """
        Modify in place using non-NA values from another DataFrame.

        Aligns on indices. There is no return value.

        Parameters
        ----------
        other : DataFrame, or object coercible into a DataFrame
            Should have at least one matching index/column label
            with the original DataFrame. If a Series is passed,
            its name attribute must be set, and that will be
            used as the column name to align with the original DataFrame.
        join : {'left'}, default 'left'
            Only left join is implemented, keeping the index and columns of the
            original object.
        overwrite : bool, default True
            How to handle non-NA values for overlapping keys:

            * True: overwrite original DataFrame's values
              with values from `other`.
            * False: only update values that are NA in
              the original DataFrame.

        filter_func : callable(1d-array) -> bool 1d-array, optional
            Can choose to replace values other than NA. Return True for values
            that should be updated.
        errors : {'raise', 'ignore'}, default 'ignore'
            If 'raise', will raise a ValueError if the DataFrame and `other`
            both contain non-NA data in the same place.

            .. versionchanged:: 0.24.0
               Changed from `raise_conflict=False|True`
               to `errors='ignore'|'raise'`.

        Returns
        -------
        None : method directly changes calling object

        Raises
        ------
        ValueError
            * When `errors='raise'` and there's overlapping non-NA data.
            * When `errors` is not either `'ignore'` or `'raise'`
        NotImplementedError
            * If `join != 'left'`

        See Also
        --------
        dict.update : Similar method for dictionaries.
        DataFrame.merge : For column(s)-on-column(s) operations.

        Examples
        --------
        >>> df = pd.DataFrame({'A': [1, 2, 3],
        ...                    'B': [400, 500, 600]})
        >>> new_df = pd.DataFrame({'B': [4, 5, 6],
        ...                        'C': [7, 8, 9]})
        >>> df.update(new_df)
        >>> df
           A  B
        0  1  4
        1  2  5
        2  3  6

        The DataFrame's length does not increase as a result of the update,
        only values at matching index/column labels are updated.

        >>> df = pd.DataFrame({'A': ['a', 'b', 'c'],
        ...                    'B': ['x', 'y', 'z']})
        >>> new_df = pd.DataFrame({'B': ['d', 'e', 'f', 'g', 'h', 'i']})
        >>> df.update(new_df)
        >>> df
           A  B
        0  a  d
        1  b  e
        2  c  f

        For Series, its name attribute must be set.

        >>> df = pd.DataFrame({'A': ['a', 'b', 'c'],
        ...                    'B': ['x', 'y', 'z']})
        >>> new_column = pd.Series(['d', 'e'], name='B', index=[0, 2])
        >>> df.update(new_column)
        >>> df
           A  B
        0  a  d
        1  b  y
        2  c  e
        >>> df = pd.DataFrame({'A': ['a', 'b', 'c'],
        ...                    'B': ['x', 'y', 'z']})
        >>> new_df = pd.DataFrame({'B': ['d', 'e']}, index=[1, 2])
        >>> df.update(new_df)
        >>> df
           A  B
        0  a  x
        1  b  d
        2  c  e

        If `other` contains NaNs the corresponding values are not updated
        in the original dataframe.

        >>> df = pd.DataFrame({'A': [1, 2, 3],
        ...                    'B': [400, 500, 600]})
        >>> new_df = pd.DataFrame({'B': [4, np.nan, 6]})
        >>> df.update(new_df)
        >>> df
           A      B
        0  1    4.0
        1  2  500.0
        2  3    6.0
        """
        import pandas.core.computation.expressions as expressions

        # TODO: Support other joins
        if join != "left":  # pragma: no cover
            raise NotImplementedError("Only left join is supported")
        if errors not in ["ignore", "raise"]:
            raise ValueError("The parameter errors must be either 'ignore' or 'raise'")

        if not isinstance(other, DataFrame):
            other = DataFrame(other)

        other = other.reindex_like(self)

        for col in self.columns:
            this = self[col]._values
            that = other[col]._values
            if filter_func is not None:
                with np.errstate(all="ignore"):
                    mask = ~filter_func(this) | isna(that)
            else:
                if errors == "raise":
                    mask_this = notna(that)
                    mask_that = notna(this)
                    if any(mask_this & mask_that):
                        raise ValueError("Data overlaps.")

                if overwrite:
                    mask = isna(that)
                else:
                    mask = notna(this)

            # don't overwrite columns unnecessarily
            if mask.all():
                continue

            self[col] = expressions.where(mask, this, that)

    # ----------------------------------------------------------------------
    # Data reshaping
    @Appender(
        """
Examples
--------
>>> df = pd.DataFrame({'Animal': ['Falcon', 'Falcon',
...                               'Parrot', 'Parrot'],
...                    'Max Speed': [380., 370., 24., 26.]})
>>> df
   Animal  Max Speed
0  Falcon      380.0
1  Falcon      370.0
2  Parrot       24.0
3  Parrot       26.0
>>> df.groupby(['Animal']).mean()
        Max Speed
Animal
Falcon      375.0
Parrot       25.0

**Hierarchical Indexes**

We can groupby different levels of a hierarchical index
using the `level` parameter:

>>> arrays = [['Falcon', 'Falcon', 'Parrot', 'Parrot'],
...           ['Captive', 'Wild', 'Captive', 'Wild']]
>>> index = pd.MultiIndex.from_arrays(arrays, names=('Animal', 'Type'))
>>> df = pd.DataFrame({'Max Speed': [390., 350., 30., 20.]},
...                   index=index)
>>> df
                Max Speed
Animal Type
Falcon Captive      390.0
       Wild         350.0
Parrot Captive       30.0
       Wild          20.0
>>> df.groupby(level=0).mean()
        Max Speed
Animal
Falcon      370.0
Parrot       25.0
>>> df.groupby(level="Type").mean()
         Max Speed
Type
Captive      210.0
Wild         185.0

We can also choose to include NA in group keys or not by setting
`dropna` parameter, the default setting is `True`:

>>> l = [[1, 2, 3], [1, None, 4], [2, 1, 3], [1, 2, 2]]
>>> df = pd.DataFrame(l, columns=["a", "b", "c"])

>>> df.groupby(by=["b"]).sum()
    a   c
b
1.0 2   3
2.0 2   5

>>> df.groupby(by=["b"], dropna=False).sum()
    a   c
b
1.0 2   3
2.0 2   5
NaN 1   4

>>> l = [["a", 12, 12], [None, 12.3, 33.], ["b", 12.3, 123], ["a", 1, 1]]
>>> df = pd.DataFrame(l, columns=["a", "b", "c"])

>>> df.groupby(by="a").sum()
    b     c
a
a   13.0   13.0
b   12.3  123.0

>>> df.groupby(by="a", dropna=False).sum()
    b     c
a
a   13.0   13.0
b   12.3  123.0
NaN 12.3   33.0
"""
    )
    @Appender(_shared_docs["groupby"] % _shared_doc_kwargs)
    def groupby(
        self,
        by=None,
        axis: Axis = 0,
        level: Level | None = None,
        as_index: bool = True,
        sort: bool = True,
        group_keys: bool = True,
        squeeze: bool | lib.NoDefault = no_default,
        observed: bool = False,
        dropna: bool = True,
    ) -> DataFrameGroupBy:
        from pandas.core.groupby.generic import DataFrameGroupBy

        if squeeze is not no_default:
            warnings.warn(
                (
                    "The `squeeze` parameter is deprecated and "
                    "will be removed in a future version."
                ),
                FutureWarning,
                stacklevel=2,
            )
        else:
            squeeze = False

        if level is None and by is None:
            raise TypeError("You have to supply one of 'by' and 'level'")
        axis = self._get_axis_number(axis)

        # error: Argument "squeeze" to "DataFrameGroupBy" has incompatible type
        # "Union[bool, NoDefault]"; expected "bool"
        return DataFrameGroupBy(
            obj=self,
            keys=by,
            axis=axis,
            level=level,
            as_index=as_index,
            sort=sort,
            group_keys=group_keys,
            squeeze=squeeze,  # type: ignore[arg-type]
            observed=observed,
            dropna=dropna,
        )

    _shared_docs[
        "pivot"
    ] = """
        Return reshaped DataFrame organized by given index / column values.

        Reshape data (produce a "pivot" table) based on column values. Uses
        unique values from specified `index` / `columns` to form axes of the
        resulting DataFrame. This function does not support data
        aggregation, multiple values will result in a MultiIndex in the
        columns. See the :ref:`User Guide <reshaping>` for more on reshaping.

        Parameters
        ----------%s
        index : str or object or a list of str, optional
            Column to use to make new frame's index. If None, uses
            existing index.

            .. versionchanged:: 1.1.0
               Also accept list of index names.

        columns : str or object or a list of str
            Column to use to make new frame's columns.

            .. versionchanged:: 1.1.0
               Also accept list of columns names.

        values : str, object or a list of the previous, optional
            Column(s) to use for populating new frame's values. If not
            specified, all remaining columns will be used and the result will
            have hierarchically indexed columns.

        Returns
        -------
        DataFrame
            Returns reshaped DataFrame.

        Raises
        ------
        ValueError:
            When there are any `index`, `columns` combinations with multiple
            values. `DataFrame.pivot_table` when you need to aggregate.

        See Also
        --------
        DataFrame.pivot_table : Generalization of pivot that can handle
            duplicate values for one index/column pair.
        DataFrame.unstack : Pivot based on the index values instead of a
            column.
        wide_to_long : Wide panel to long format. Less flexible but more
            user-friendly than melt.

        Notes
        -----
        For finer-tuned control, see hierarchical indexing documentation along
        with the related stack/unstack methods.

        Examples
        --------
        >>> df = pd.DataFrame({'foo': ['one', 'one', 'one', 'two', 'two',
        ...                            'two'],
        ...                    'bar': ['A', 'B', 'C', 'A', 'B', 'C'],
        ...                    'baz': [1, 2, 3, 4, 5, 6],
        ...                    'zoo': ['x', 'y', 'z', 'q', 'w', 't']})
        >>> df
            foo   bar  baz  zoo
        0   one   A    1    x
        1   one   B    2    y
        2   one   C    3    z
        3   two   A    4    q
        4   two   B    5    w
        5   two   C    6    t

        >>> df.pivot(index='foo', columns='bar', values='baz')
        bar  A   B   C
        foo
        one  1   2   3
        two  4   5   6

        >>> df.pivot(index='foo', columns='bar')['baz']
        bar  A   B   C
        foo
        one  1   2   3
        two  4   5   6

        >>> df.pivot(index='foo', columns='bar', values=['baz', 'zoo'])
              baz       zoo
        bar   A  B  C   A  B  C
        foo
        one   1  2  3   x  y  z
        two   4  5  6   q  w  t

        You could also assign a list of column names or a list of index names.

        >>> df = pd.DataFrame({
        ...        "lev1": [1, 1, 1, 2, 2, 2],
        ...        "lev2": [1, 1, 2, 1, 1, 2],
        ...        "lev3": [1, 2, 1, 2, 1, 2],
        ...        "lev4": [1, 2, 3, 4, 5, 6],
        ...        "values": [0, 1, 2, 3, 4, 5]})
        >>> df
            lev1 lev2 lev3 lev4 values
        0   1    1    1    1    0
        1   1    1    2    2    1
        2   1    2    1    3    2
        3   2    1    2    4    3
        4   2    1    1    5    4
        5   2    2    2    6    5

        >>> df.pivot(index="lev1", columns=["lev2", "lev3"],values="values")
        lev2    1         2
        lev3    1    2    1    2
        lev1
        1     0.0  1.0  2.0  NaN
        2     4.0  3.0  NaN  5.0

        >>> df.pivot(index=["lev1", "lev2"], columns=["lev3"],values="values")
              lev3    1    2
        lev1  lev2
           1     1  0.0  1.0
                 2  2.0  NaN
           2     1  4.0  3.0
                 2  NaN  5.0

        A ValueError is raised if there are any duplicates.

        >>> df = pd.DataFrame({"foo": ['one', 'one', 'two', 'two'],
        ...                    "bar": ['A', 'A', 'B', 'C'],
        ...                    "baz": [1, 2, 3, 4]})
        >>> df
           foo bar  baz
        0  one   A    1
        1  one   A    2
        2  two   B    3
        3  two   C    4

        Notice that the first two rows are the same for our `index`
        and `columns` arguments.

        >>> df.pivot(index='foo', columns='bar', values='baz')
        Traceback (most recent call last):
           ...
        ValueError: Index contains duplicate entries, cannot reshape
        """

    @Substitution("")
    @Appender(_shared_docs["pivot"])
    def pivot(self, index=None, columns=None, values=None) -> DataFrame:
        from pandas.core.reshape.pivot import pivot

        return pivot(self, index=index, columns=columns, values=values)

    _shared_docs[
        "pivot_table"
    ] = """
        Create a spreadsheet-style pivot table as a DataFrame.

        The levels in the pivot table will be stored in MultiIndex objects
        (hierarchical indexes) on the index and columns of the result DataFrame.

        Parameters
        ----------%s
        values : column to aggregate, optional
        index : column, Grouper, array, or list of the previous
            If an array is passed, it must be the same length as the data. The
            list can contain any of the other types (except list).
            Keys to group by on the pivot table index.  If an array is passed,
            it is being used as the same manner as column values.
        columns : column, Grouper, array, or list of the previous
            If an array is passed, it must be the same length as the data. The
            list can contain any of the other types (except list).
            Keys to group by on the pivot table column.  If an array is passed,
            it is being used as the same manner as column values.
        aggfunc : function, list of functions, dict, default numpy.mean
            If list of functions passed, the resulting pivot table will have
            hierarchical columns whose top level are the function names
            (inferred from the function objects themselves)
            If dict is passed, the key is column to aggregate and value
            is function or list of functions.
        fill_value : scalar, default None
            Value to replace missing values with (in the resulting pivot table,
            after aggregation).
        margins : bool, default False
            Add all row / columns (e.g. for subtotal / grand totals).
        dropna : bool, default True
            Do not include columns whose entries are all NaN.
        margins_name : str, default 'All'
            Name of the row / column that will contain the totals
            when margins is True.
        observed : bool, default False
            This only applies if any of the groupers are Categoricals.
            If True: only show observed values for categorical groupers.
            If False: show all values for categorical groupers.

            .. versionchanged:: 0.25.0

        sort : bool, default True
            Specifies if the result should be sorted.

            .. versionadded:: 1.3.0

        Returns
        -------
        DataFrame
            An Excel style pivot table.

        See Also
        --------
        DataFrame.pivot : Pivot without aggregation that can handle
            non-numeric data.
        DataFrame.melt: Unpivot a DataFrame from wide to long format,
            optionally leaving identifiers set.
        wide_to_long : Wide panel to long format. Less flexible but more
            user-friendly than melt.

        Examples
        --------
        >>> df = pd.DataFrame({"A": ["foo", "foo", "foo", "foo", "foo",
        ...                          "bar", "bar", "bar", "bar"],
        ...                    "B": ["one", "one", "one", "two", "two",
        ...                          "one", "one", "two", "two"],
        ...                    "C": ["small", "large", "large", "small",
        ...                          "small", "large", "small", "small",
        ...                          "large"],
        ...                    "D": [1, 2, 2, 3, 3, 4, 5, 6, 7],
        ...                    "E": [2, 4, 5, 5, 6, 6, 8, 9, 9]})
        >>> df
             A    B      C  D  E
        0  foo  one  small  1  2
        1  foo  one  large  2  4
        2  foo  one  large  2  5
        3  foo  two  small  3  5
        4  foo  two  small  3  6
        5  bar  one  large  4  6
        6  bar  one  small  5  8
        7  bar  two  small  6  9
        8  bar  two  large  7  9

        This first example aggregates values by taking the sum.

        >>> table = pd.pivot_table(df, values='D', index=['A', 'B'],
        ...                     columns=['C'], aggfunc=np.sum)
        >>> table
        C        large  small
        A   B
        bar one    4.0    5.0
            two    7.0    6.0
        foo one    4.0    1.0
            two    NaN    6.0

        We can also fill missing values using the `fill_value` parameter.

        >>> table = pd.pivot_table(df, values='D', index=['A', 'B'],
        ...                     columns=['C'], aggfunc=np.sum, fill_value=0)
        >>> table
        C        large  small
        A   B
        bar one      4      5
            two      7      6
        foo one      4      1
            two      0      6

        The next example aggregates by taking the mean across multiple columns.

        >>> table = pd.pivot_table(df, values=['D', 'E'], index=['A', 'C'],
        ...                     aggfunc={'D': np.mean,
        ...                              'E': np.mean})
        >>> table
                        D         E
        A   C
        bar large  5.500000  7.500000
            small  5.500000  8.500000
        foo large  2.000000  4.500000
            small  2.333333  4.333333

        We can also calculate multiple types of aggregations for any given
        value column.

        >>> table = pd.pivot_table(df, values=['D', 'E'], index=['A', 'C'],
        ...                     aggfunc={'D': np.mean,
        ...                              'E': [min, max, np.mean]})
        >>> table
                        D    E
                    mean  max      mean  min
        A   C
        bar large  5.500000  9.0  7.500000  6.0
            small  5.500000  9.0  8.500000  8.0
        foo large  2.000000  5.0  4.500000  4.0
            small  2.333333  6.0  4.333333  2.0
        """

    @Substitution("")
    @Appender(_shared_docs["pivot_table"])
    def pivot_table(
        self,
        values=None,
        index=None,
        columns=None,
        aggfunc="mean",
        fill_value=None,
        margins=False,
        dropna=True,
        margins_name="All",
        observed=False,
        sort=True,
    ) -> DataFrame:
        from pandas.core.reshape.pivot import pivot_table

        return pivot_table(
            self,
            values=values,
            index=index,
            columns=columns,
            aggfunc=aggfunc,
            fill_value=fill_value,
            margins=margins,
            dropna=dropna,
            margins_name=margins_name,
            observed=observed,
            sort=sort,
        )

    def stack(self, level: Level = -1, dropna: bool = True):
        """
        Stack the prescribed level(s) from columns to index.

        Return a reshaped DataFrame or Series having a multi-level
        index with one or more new inner-most levels compared to the current
        DataFrame. The new inner-most levels are created by pivoting the
        columns of the current dataframe:

          - if the columns have a single level, the output is a Series;
          - if the columns have multiple levels, the new index
            level(s) is (are) taken from the prescribed level(s) and
            the output is a DataFrame.

        Parameters
        ----------
        level : int, str, list, default -1
            Level(s) to stack from the column axis onto the index
            axis, defined as one index or label, or a list of indices
            or labels.
        dropna : bool, default True
            Whether to drop rows in the resulting Frame/Series with
            missing values. Stacking a column level onto the index
            axis can create combinations of index and column values
            that are missing from the original dataframe. See Examples
            section.

        Returns
        -------
        DataFrame or Series
            Stacked dataframe or series.

        See Also
        --------
        DataFrame.unstack : Unstack prescribed level(s) from index axis
             onto column axis.
        DataFrame.pivot : Reshape dataframe from long format to wide
             format.
        DataFrame.pivot_table : Create a spreadsheet-style pivot table
             as a DataFrame.

        Notes
        -----
        The function is named by analogy with a collection of books
        being reorganized from being side by side on a horizontal
        position (the columns of the dataframe) to being stacked
        vertically on top of each other (in the index of the
        dataframe).

        Examples
        --------
        **Single level columns**

        >>> df_single_level_cols = pd.DataFrame([[0, 1], [2, 3]],
        ...                                     index=['cat', 'dog'],
        ...                                     columns=['weight', 'height'])

        Stacking a dataframe with a single level column axis returns a Series:

        >>> df_single_level_cols
             weight height
        cat       0      1
        dog       2      3
        >>> df_single_level_cols.stack()
        cat  weight    0
             height    1
        dog  weight    2
             height    3
        dtype: int64

        **Multi level columns: simple case**

        >>> multicol1 = pd.MultiIndex.from_tuples([('weight', 'kg'),
        ...                                        ('weight', 'pounds')])
        >>> df_multi_level_cols1 = pd.DataFrame([[1, 2], [2, 4]],
        ...                                     index=['cat', 'dog'],
        ...                                     columns=multicol1)

        Stacking a dataframe with a multi-level column axis:

        >>> df_multi_level_cols1
             weight
                 kg    pounds
        cat       1        2
        dog       2        4
        >>> df_multi_level_cols1.stack()
                    weight
        cat kg           1
            pounds       2
        dog kg           2
            pounds       4

        **Missing values**

        >>> multicol2 = pd.MultiIndex.from_tuples([('weight', 'kg'),
        ...                                        ('height', 'm')])
        >>> df_multi_level_cols2 = pd.DataFrame([[1.0, 2.0], [3.0, 4.0]],
        ...                                     index=['cat', 'dog'],
        ...                                     columns=multicol2)

        It is common to have missing values when stacking a dataframe
        with multi-level columns, as the stacked dataframe typically
        has more values than the original dataframe. Missing values
        are filled with NaNs:

        >>> df_multi_level_cols2
            weight height
                kg      m
        cat    1.0    2.0
        dog    3.0    4.0
        >>> df_multi_level_cols2.stack()
                height  weight
        cat kg     NaN     1.0
            m      2.0     NaN
        dog kg     NaN     3.0
            m      4.0     NaN

        **Prescribing the level(s) to be stacked**

        The first parameter controls which level or levels are stacked:

        >>> df_multi_level_cols2.stack(0)
                     kg    m
        cat height  NaN  2.0
            weight  1.0  NaN
        dog height  NaN  4.0
            weight  3.0  NaN
        >>> df_multi_level_cols2.stack([0, 1])
        cat  height  m     2.0
             weight  kg    1.0
        dog  height  m     4.0
             weight  kg    3.0
        dtype: float64

        **Dropping missing values**

        >>> df_multi_level_cols3 = pd.DataFrame([[None, 1.0], [2.0, 3.0]],
        ...                                     index=['cat', 'dog'],
        ...                                     columns=multicol2)

        Note that rows where all values are missing are dropped by
        default but this behaviour can be controlled via the dropna
        keyword parameter:

        >>> df_multi_level_cols3
            weight height
                kg      m
        cat    NaN    1.0
        dog    2.0    3.0
        >>> df_multi_level_cols3.stack(dropna=False)
                height  weight
        cat kg     NaN     NaN
            m      1.0     NaN
        dog kg     NaN     2.0
            m      3.0     NaN
        >>> df_multi_level_cols3.stack(dropna=True)
                height  weight
        cat m      1.0     NaN
        dog kg     NaN     2.0
            m      3.0     NaN
        """
        from pandas.core.reshape.reshape import (
            stack,
            stack_multiple,
        )

        if isinstance(level, (tuple, list)):
            result = stack_multiple(self, level, dropna=dropna)
        else:
            result = stack(self, level, dropna=dropna)

        return result.__finalize__(self, method="stack")

    def explode(self, column: str | tuple, ignore_index: bool = False) -> DataFrame:
        """
        Transform each element of a list-like to a row, replicating index values.

        .. versionadded:: 0.25.0

        Parameters
        ----------
        column : str or tuple
            Column to explode.
        ignore_index : bool, default False
            If True, the resulting index will be labeled 0, 1, …, n - 1.

            .. versionadded:: 1.1.0

        Returns
        -------
        DataFrame
            Exploded lists to rows of the subset columns;
            index will be duplicated for these rows.

        Raises
        ------
        ValueError :
            if columns of the frame are not unique.

        See Also
        --------
        DataFrame.unstack : Pivot a level of the (necessarily hierarchical)
            index labels.
        DataFrame.melt : Unpivot a DataFrame from wide format to long format.
        Series.explode : Explode a DataFrame from list-like columns to long format.

        Notes
        -----
        This routine will explode list-likes including lists, tuples, sets,
        Series, and np.ndarray. The result dtype of the subset rows will
        be object. Scalars will be returned unchanged, and empty list-likes will
        result in a np.nan for that row. In addition, the ordering of rows in the
        output will be non-deterministic when exploding sets.

        Examples
        --------
        >>> df = pd.DataFrame({'A': [[1, 2, 3], 'foo', [], [3, 4]], 'B': 1})
        >>> df
                   A  B
        0  [1, 2, 3]  1
        1        foo  1
        2         []  1
        3     [3, 4]  1

        >>> df.explode('A')
             A  B
        0    1  1
        0    2  1
        0    3  1
        1  foo  1
        2  NaN  1
        3    3  1
        3    4  1
        """
        if not (is_scalar(column) or isinstance(column, tuple)):
            raise ValueError("column must be a scalar")
        if not self.columns.is_unique:
            raise ValueError("columns must be unique")

        df = self.reset_index(drop=True)
        result = df[column].explode()
        result = df.drop([column], axis=1).join(result)
        if ignore_index:
            result.index = ibase.default_index(len(result))
        else:
            result.index = self.index.take(result.index)
        result = result.reindex(columns=self.columns, copy=False)

        return result

    def unstack(self, level: Level = -1, fill_value=None):
        """
        Pivot a level of the (necessarily hierarchical) index labels.

        Returns a DataFrame having a new level of column labels whose inner-most level
        consists of the pivoted index labels.

        If the index is not a MultiIndex, the output will be a Series
        (the analogue of stack when the columns are not a MultiIndex).

        Parameters
        ----------
        level : int, str, or list of these, default -1 (last level)
            Level(s) of index to unstack, can pass level name.
        fill_value : int, str or dict
            Replace NaN with this value if the unstack produces missing values.

        Returns
        -------
        Series or DataFrame

        See Also
        --------
        DataFrame.pivot : Pivot a table based on column values.
        DataFrame.stack : Pivot a level of the column labels (inverse operation
            from `unstack`).

        Examples
        --------
        >>> index = pd.MultiIndex.from_tuples([('one', 'a'), ('one', 'b'),
        ...                                    ('two', 'a'), ('two', 'b')])
        >>> s = pd.Series(np.arange(1.0, 5.0), index=index)
        >>> s
        one  a   1.0
             b   2.0
        two  a   3.0
             b   4.0
        dtype: float64

        >>> s.unstack(level=-1)
             a   b
        one  1.0  2.0
        two  3.0  4.0

        >>> s.unstack(level=0)
           one  two
        a  1.0   3.0
        b  2.0   4.0

        >>> df = s.unstack(level=0)
        >>> df.unstack()
        one  a  1.0
             b  2.0
        two  a  3.0
             b  4.0
        dtype: float64
        """
        from pandas.core.reshape.reshape import unstack

        result = unstack(self, level, fill_value)

        return result.__finalize__(self, method="unstack")

    @Appender(_shared_docs["melt"] % {"caller": "df.melt(", "other": "melt"})
    def melt(
        self,
        id_vars=None,
        value_vars=None,
        var_name=None,
        value_name="value",
        col_level: Level | None = None,
        ignore_index: bool = True,
    ) -> DataFrame:

        return melt(
            self,
            id_vars=id_vars,
            value_vars=value_vars,
            var_name=var_name,
            value_name=value_name,
            col_level=col_level,
            ignore_index=ignore_index,
        )

    # ----------------------------------------------------------------------
    # Time series-related

    @doc(
        Series.diff,
        klass="Dataframe",
        extra_params="axis : {0 or 'index', 1 or 'columns'}, default 0\n    "
        "Take difference over rows (0) or columns (1).\n",
        other_klass="Series",
        examples=dedent(
            """
        Difference with previous row

        >>> df = pd.DataFrame({'a': [1, 2, 3, 4, 5, 6],
        ...                    'b': [1, 1, 2, 3, 5, 8],
        ...                    'c': [1, 4, 9, 16, 25, 36]})
        >>> df
           a  b   c
        0  1  1   1
        1  2  1   4
        2  3  2   9
        3  4  3  16
        4  5  5  25
        5  6  8  36

        >>> df.diff()
             a    b     c
        0  NaN  NaN   NaN
        1  1.0  0.0   3.0
        2  1.0  1.0   5.0
        3  1.0  1.0   7.0
        4  1.0  2.0   9.0
        5  1.0  3.0  11.0

        Difference with previous column

        >>> df.diff(axis=1)
            a  b   c
        0 NaN  0   0
        1 NaN -1   3
        2 NaN -1   7
        3 NaN -1  13
        4 NaN  0  20
        5 NaN  2  28

        Difference with 3rd previous row

        >>> df.diff(periods=3)
             a    b     c
        0  NaN  NaN   NaN
        1  NaN  NaN   NaN
        2  NaN  NaN   NaN
        3  3.0  2.0  15.0
        4  3.0  4.0  21.0
        5  3.0  6.0  27.0

        Difference with following row

        >>> df.diff(periods=-1)
             a    b     c
        0 -1.0  0.0  -3.0
        1 -1.0 -1.0  -5.0
        2 -1.0 -1.0  -7.0
        3 -1.0 -2.0  -9.0
        4 -1.0 -3.0 -11.0
        5  NaN  NaN   NaN

        Overflow in input dtype

        >>> df = pd.DataFrame({'a': [1, 0]}, dtype=np.uint8)
        >>> df.diff()
               a
        0    NaN
        1  255.0"""
        ),
    )
    def diff(self, periods: int = 1, axis: Axis = 0) -> DataFrame:
        if not isinstance(periods, int):
            if not (is_float(periods) and periods.is_integer()):
                raise ValueError("periods must be an integer")
            periods = int(periods)

        axis = self._get_axis_number(axis)
        if axis == 1 and periods != 0:
            return self - self.shift(periods, axis=axis)

        new_data = self._mgr.diff(n=periods, axis=axis)
        return self._constructor(new_data).__finalize__(self, "diff")

    # ----------------------------------------------------------------------
    # Function application

    def _gotitem(
        self,
        key: IndexLabel,
        ndim: int,
        subset: FrameOrSeriesUnion | None = None,
    ) -> FrameOrSeriesUnion:
        """
        Sub-classes to define. Return a sliced object.

        Parameters
        ----------
        key : string / list of selections
        ndim : {1, 2}
            requested ndim of result
        subset : object, default None
            subset to act on
        """
        if subset is None:
            subset = self
        elif subset.ndim == 1:  # is Series
            return subset

        # TODO: _shallow_copy(subset)?
        return subset[key]

    _agg_summary_and_see_also_doc = dedent(
        """
    The aggregation operations are always performed over an axis, either the
    index (default) or the column axis. This behavior is different from
    `numpy` aggregation functions (`mean`, `median`, `prod`, `sum`, `std`,
    `var`), where the default is to compute the aggregation of the flattened
    array, e.g., ``numpy.mean(arr_2d)`` as opposed to
    ``numpy.mean(arr_2d, axis=0)``.

    `agg` is an alias for `aggregate`. Use the alias.

    See Also
    --------
    DataFrame.apply : Perform any type of operations.
    DataFrame.transform : Perform transformation type operations.
    core.groupby.GroupBy : Perform operations over groups.
    core.resample.Resampler : Perform operations over resampled bins.
    core.window.Rolling : Perform operations over rolling window.
    core.window.Expanding : Perform operations over expanding window.
    core.window.ExponentialMovingWindow : Perform operation over exponential weighted
        window.
    """
    )

    _agg_examples_doc = dedent(
        """
    Examples
    --------
    >>> df = pd.DataFrame([[1, 2, 3],
    ...                    [4, 5, 6],
    ...                    [7, 8, 9],
    ...                    [np.nan, np.nan, np.nan]],
    ...                   columns=['A', 'B', 'C'])

    Aggregate these functions over the rows.

    >>> df.agg(['sum', 'min'])
            A     B     C
    sum  12.0  15.0  18.0
    min   1.0   2.0   3.0

    Different aggregations per column.

    >>> df.agg({'A' : ['sum', 'min'], 'B' : ['min', 'max']})
            A    B
    sum  12.0  NaN
    min   1.0  2.0
    max   NaN  8.0

    Aggregate different functions over the columns and rename the index of the resulting
    DataFrame.

    >>> df.agg(x=('A', max), y=('B', 'min'), z=('C', np.mean))
         A    B    C
    x  7.0  NaN  NaN
    y  NaN  2.0  NaN
    z  NaN  NaN  6.0

    Aggregate over the columns.

    >>> df.agg("mean", axis="columns")
    0    2.0
    1    5.0
    2    8.0
    3    NaN
    dtype: float64
    """
    )

    @doc(
        _shared_docs["aggregate"],
        klass=_shared_doc_kwargs["klass"],
        axis=_shared_doc_kwargs["axis"],
        see_also=_agg_summary_and_see_also_doc,
        examples=_agg_examples_doc,
    )
    def aggregate(self, func=None, axis: Axis = 0, *args, **kwargs):
        from pandas.core.apply import frame_apply

        axis = self._get_axis_number(axis)

        relabeling, func, columns, order = reconstruct_func(func, **kwargs)

        op = frame_apply(self, func=func, axis=axis, args=args, kwargs=kwargs)
        result = op.agg()

        if relabeling:
            # This is to keep the order to columns occurrence unchanged, and also
            # keep the order of new columns occurrence unchanged

            # For the return values of reconstruct_func, if relabeling is
            # False, columns and order will be None.
            assert columns is not None
            assert order is not None

            result_in_dict = relabel_result(result, func, columns, order)
            result = DataFrame(result_in_dict, index=columns)

        return result

    agg = aggregate

    @doc(
        _shared_docs["transform"],
        klass=_shared_doc_kwargs["klass"],
        axis=_shared_doc_kwargs["axis"],
    )
    def transform(
        self, func: AggFuncType, axis: Axis = 0, *args, **kwargs
    ) -> DataFrame:
        from pandas.core.apply import frame_apply

        op = frame_apply(self, func=func, axis=axis, args=args, kwargs=kwargs)
        result = op.transform()
        assert isinstance(result, DataFrame)
        return result

    def apply(
        self,
        func: AggFuncType,
        axis: Axis = 0,
        raw: bool = False,
        result_type=None,
        args=(),
        **kwargs,
    ):
        """
        Apply a function along an axis of the DataFrame.

        Objects passed to the function are Series objects whose index is
        either the DataFrame's index (``axis=0``) or the DataFrame's columns
        (``axis=1``). By default (``result_type=None``), the final return type
        is inferred from the return type of the applied function. Otherwise,
        it depends on the `result_type` argument.

        Parameters
        ----------
        func : function
            Function to apply to each column or row.
        axis : {0 or 'index', 1 or 'columns'}, default 0
            Axis along which the function is applied:

            * 0 or 'index': apply function to each column.
            * 1 or 'columns': apply function to each row.

        raw : bool, default False
            Determines if row or column is passed as a Series or ndarray object:

            * ``False`` : passes each row or column as a Series to the
              function.
            * ``True`` : the passed function will receive ndarray objects
              instead.
              If you are just applying a NumPy reduction function this will
              achieve much better performance.

        result_type : {'expand', 'reduce', 'broadcast', None}, default None
            These only act when ``axis=1`` (columns):

            * 'expand' : list-like results will be turned into columns.
            * 'reduce' : returns a Series if possible rather than expanding
              list-like results. This is the opposite of 'expand'.
            * 'broadcast' : results will be broadcast to the original shape
              of the DataFrame, the original index and columns will be
              retained.

            The default behaviour (None) depends on the return value of the
            applied function: list-like results will be returned as a Series
            of those. However if the apply function returns a Series these
            are expanded to columns.
        args : tuple
            Positional arguments to pass to `func` in addition to the
            array/series.
        **kwargs
            Additional keyword arguments to pass as keywords arguments to
            `func`.

        Returns
        -------
        Series or DataFrame
            Result of applying ``func`` along the given axis of the
            DataFrame.

        See Also
        --------
        DataFrame.applymap: For elementwise operations.
        DataFrame.aggregate: Only perform aggregating type operations.
        DataFrame.transform: Only perform transforming type operations.

        Notes
        -----
        Functions that mutate the passed object can produce unexpected
        behavior or errors and are not supported. See :ref:`gotchas.udf-mutation`
        for more details.

        Examples
        --------
        >>> df = pd.DataFrame([[4, 9]] * 3, columns=['A', 'B'])
        >>> df
           A  B
        0  4  9
        1  4  9
        2  4  9

        Using a numpy universal function (in this case the same as
        ``np.sqrt(df)``):

        >>> df.apply(np.sqrt)
             A    B
        0  2.0  3.0
        1  2.0  3.0
        2  2.0  3.0

        Using a reducing function on either axis

        >>> df.apply(np.sum, axis=0)
        A    12
        B    27
        dtype: int64

        >>> df.apply(np.sum, axis=1)
        0    13
        1    13
        2    13
        dtype: int64

        Returning a list-like will result in a Series

        >>> df.apply(lambda x: [1, 2], axis=1)
        0    [1, 2]
        1    [1, 2]
        2    [1, 2]
        dtype: object

        Passing ``result_type='expand'`` will expand list-like results
        to columns of a Dataframe

        >>> df.apply(lambda x: [1, 2], axis=1, result_type='expand')
           0  1
        0  1  2
        1  1  2
        2  1  2

        Returning a Series inside the function is similar to passing
        ``result_type='expand'``. The resulting column names
        will be the Series index.

        >>> df.apply(lambda x: pd.Series([1, 2], index=['foo', 'bar']), axis=1)
           foo  bar
        0    1    2
        1    1    2
        2    1    2

        Passing ``result_type='broadcast'`` will ensure the same shape
        result, whether list-like or scalar is returned by the function,
        and broadcast it along the axis. The resulting column names will
        be the originals.

        >>> df.apply(lambda x: [1, 2], axis=1, result_type='broadcast')
           A  B
        0  1  2
        1  1  2
        2  1  2
        """
        from pandas.core.apply import frame_apply

        op = frame_apply(
            self,
            func=func,
            axis=axis,
            raw=raw,
            result_type=result_type,
            args=args,
            kwargs=kwargs,
        )
        return op.apply()

    def applymap(
        self, func: PythonFuncType, na_action: str | None = None, **kwargs
    ) -> DataFrame:
        """
        Apply a function to a Dataframe elementwise.

        This method applies a function that accepts and returns a scalar
        to every element of a DataFrame.

        Parameters
        ----------
        func : callable
            Python function, returns a single value from a single value.
        na_action : {None, 'ignore'}, default None
            If ‘ignore’, propagate NaN values, without passing them to func.

            .. versionadded:: 1.2

        **kwargs
            Additional keyword arguments to pass as keywords arguments to
            `func`.

            .. versionadded:: 1.3

        Returns
        -------
        DataFrame
            Transformed DataFrame.

        See Also
        --------
        DataFrame.apply : Apply a function along input axis of DataFrame.

        Examples
        --------
        >>> df = pd.DataFrame([[1, 2.12], [3.356, 4.567]])
        >>> df
               0      1
        0  1.000  2.120
        1  3.356  4.567

        >>> df.applymap(lambda x: len(str(x)))
           0  1
        0  3  4
        1  5  5

        Like Series.map, NA values can be ignored:

        >>> df_copy = df.copy()
        >>> df_copy.iloc[0, 0] = pd.NA
        >>> df_copy.applymap(lambda x: len(str(x)), na_action='ignore')
              0  1
        0  <NA>  4
        1     5  5

        Note that a vectorized version of `func` often exists, which will
        be much faster. You could square each number elementwise.

        >>> df.applymap(lambda x: x**2)
                   0          1
        0   1.000000   4.494400
        1  11.262736  20.857489

        But it's better to avoid applymap in that case.

        >>> df ** 2
                   0          1
        0   1.000000   4.494400
        1  11.262736  20.857489
        """
        if na_action not in {"ignore", None}:
            raise ValueError(
                f"na_action must be 'ignore' or None. Got {repr(na_action)}"
            )
        ignore_na = na_action == "ignore"
        func = functools.partial(func, **kwargs)

        # if we have a dtype == 'M8[ns]', provide boxed values
        def infer(x):
            if x.empty:
                return lib.map_infer(x, func, ignore_na=ignore_na)
            return lib.map_infer(x.astype(object)._values, func, ignore_na=ignore_na)

        return self.apply(infer).__finalize__(self, "applymap")

    # ----------------------------------------------------------------------
    # Merging / joining methods

    def append(
        self,
        other,
        ignore_index: bool = False,
        verify_integrity: bool = False,
        sort: bool = False,
    ) -> DataFrame:
        """
        Append rows of `other` to the end of caller, returning a new object.

        Columns in `other` that are not in the caller are added as new columns.

        Parameters
        ----------
        other : DataFrame or Series/dict-like object, or list of these
            The data to append.
        ignore_index : bool, default False
            If True, the resulting axis will be labeled 0, 1, …, n - 1.
        verify_integrity : bool, default False
            If True, raise ValueError on creating index with duplicates.
        sort : bool, default False
            Sort columns if the columns of `self` and `other` are not aligned.

            .. versionchanged:: 1.0.0

                Changed to not sort by default.

        Returns
        -------
        DataFrame
            A new DataFrame consisting of the rows of caller and the rows of `other`.

        See Also
        --------
        concat : General function to concatenate DataFrame or Series objects.

        Notes
        -----
        If a list of dict/series is passed and the keys are all contained in
        the DataFrame's index, the order of the columns in the resulting
        DataFrame will be unchanged.

        Iteratively appending rows to a DataFrame can be more computationally
        intensive than a single concatenate. A better solution is to append
        those rows to a list and then concatenate the list with the original
        DataFrame all at once.

        Examples
        --------
        >>> df = pd.DataFrame([[1, 2], [3, 4]], columns=list('AB'), index=['x', 'y'])
        >>> df
           A  B
        x  1  2
        y  3  4
        >>> df2 = pd.DataFrame([[5, 6], [7, 8]], columns=list('AB'), index=['x', 'y'])
        >>> df.append(df2)
           A  B
        x  1  2
        y  3  4
        x  5  6
        y  7  8

        With `ignore_index` set to True:

        >>> df.append(df2, ignore_index=True)
           A  B
        0  1  2
        1  3  4
        2  5  6
        3  7  8

        The following, while not recommended methods for generating DataFrames,
        show two ways to generate a DataFrame from multiple data sources.

        Less efficient:

        >>> df = pd.DataFrame(columns=['A'])
        >>> for i in range(5):
        ...     df = df.append({'A': i}, ignore_index=True)
        >>> df
           A
        0  0
        1  1
        2  2
        3  3
        4  4

        More efficient:

        >>> pd.concat([pd.DataFrame([i], columns=['A']) for i in range(5)],
        ...           ignore_index=True)
           A
        0  0
        1  1
        2  2
        3  3
        4  4
        """
        if isinstance(other, (Series, dict)):
            if isinstance(other, dict):
                if not ignore_index:
                    raise TypeError("Can only append a dict if ignore_index=True")
                other = Series(other)
            if other.name is None and not ignore_index:
                raise TypeError(
                    "Can only append a Series if ignore_index=True "
                    "or if the Series has a name"
                )

            index = Index([other.name], name=self.index.name)
            idx_diff = other.index.difference(self.columns)
            try:
                combined_columns = self.columns.append(idx_diff)
            except TypeError:
                combined_columns = self.columns.astype(object).append(idx_diff)
            other = (
                other.reindex(combined_columns, copy=False)
                .to_frame()
                .T.infer_objects()
                .rename_axis(index.names, copy=False)
            )
            if not self.columns.equals(combined_columns):
                self = self.reindex(columns=combined_columns)
        elif isinstance(other, list):
            if not other:
                pass
            elif not isinstance(other[0], DataFrame):
                other = DataFrame(other)
                if (self.columns.get_indexer(other.columns) >= 0).all():
                    other = other.reindex(columns=self.columns)

        from pandas.core.reshape.concat import concat

        if isinstance(other, (list, tuple)):
            to_concat = [self, *other]
        else:
            to_concat = [self, other]
        return (
            concat(
                to_concat,
                ignore_index=ignore_index,
                verify_integrity=verify_integrity,
                sort=sort,
            )
        ).__finalize__(self, method="append")

    def join(
        self,
        other: FrameOrSeriesUnion,
        on: IndexLabel | None = None,
        how: str = "left",
        lsuffix: str = "",
        rsuffix: str = "",
        sort: bool = False,
    ) -> DataFrame:
        """
        Join columns of another DataFrame.

        Join columns with `other` DataFrame either on index or on a key
        column. Efficiently join multiple DataFrame objects by index at once by
        passing a list.

        Parameters
        ----------
        other : DataFrame, Series, or list of DataFrame
            Index should be similar to one of the columns in this one. If a
            Series is passed, its name attribute must be set, and that will be
            used as the column name in the resulting joined DataFrame.
        on : str, list of str, or array-like, optional
            Column or index level name(s) in the caller to join on the index
            in `other`, otherwise joins index-on-index. If multiple
            values given, the `other` DataFrame must have a MultiIndex. Can
            pass an array as the join key if it is not already contained in
            the calling DataFrame. Like an Excel VLOOKUP operation.
        how : {'left', 'right', 'outer', 'inner'}, default 'left'
            How to handle the operation of the two objects.

            * left: use calling frame's index (or column if on is specified)
            * right: use `other`'s index.
            * outer: form union of calling frame's index (or column if on is
              specified) with `other`'s index, and sort it.
              lexicographically.
            * inner: form intersection of calling frame's index (or column if
              on is specified) with `other`'s index, preserving the order
              of the calling's one.
        lsuffix : str, default ''
            Suffix to use from left frame's overlapping columns.
        rsuffix : str, default ''
            Suffix to use from right frame's overlapping columns.
        sort : bool, default False
            Order result DataFrame lexicographically by the join key. If False,
            the order of the join key depends on the join type (how keyword).

        Returns
        -------
        DataFrame
            A dataframe containing columns from both the caller and `other`.

        See Also
        --------
        DataFrame.merge : For column(s)-on-column(s) operations.

        Notes
        -----
        Parameters `on`, `lsuffix`, and `rsuffix` are not supported when
        passing a list of `DataFrame` objects.

        Support for specifying index levels as the `on` parameter was added
        in version 0.23.0.

        Examples
        --------
        >>> df = pd.DataFrame({'key': ['K0', 'K1', 'K2', 'K3', 'K4', 'K5'],
        ...                    'A': ['A0', 'A1', 'A2', 'A3', 'A4', 'A5']})

        >>> df
          key   A
        0  K0  A0
        1  K1  A1
        2  K2  A2
        3  K3  A3
        4  K4  A4
        5  K5  A5

        >>> other = pd.DataFrame({'key': ['K0', 'K1', 'K2'],
        ...                       'B': ['B0', 'B1', 'B2']})

        >>> other
          key   B
        0  K0  B0
        1  K1  B1
        2  K2  B2

        Join DataFrames using their indexes.

        >>> df.join(other, lsuffix='_caller', rsuffix='_other')
          key_caller   A key_other    B
        0         K0  A0        K0   B0
        1         K1  A1        K1   B1
        2         K2  A2        K2   B2
        3         K3  A3       NaN  NaN
        4         K4  A4       NaN  NaN
        5         K5  A5       NaN  NaN

        If we want to join using the key columns, we need to set key to be
        the index in both `df` and `other`. The joined DataFrame will have
        key as its index.

        >>> df.set_index('key').join(other.set_index('key'))
              A    B
        key
        K0   A0   B0
        K1   A1   B1
        K2   A2   B2
        K3   A3  NaN
        K4   A4  NaN
        K5   A5  NaN

        Another option to join using the key columns is to use the `on`
        parameter. DataFrame.join always uses `other`'s index but we can use
        any column in `df`. This method preserves the original DataFrame's
        index in the result.

        >>> df.join(other.set_index('key'), on='key')
          key   A    B
        0  K0  A0   B0
        1  K1  A1   B1
        2  K2  A2   B2
        3  K3  A3  NaN
        4  K4  A4  NaN
        5  K5  A5  NaN
        """
        return self._join_compat(
            other, on=on, how=how, lsuffix=lsuffix, rsuffix=rsuffix, sort=sort
        )

    def _join_compat(
        self,
        other: FrameOrSeriesUnion,
        on: IndexLabel | None = None,
        how: str = "left",
        lsuffix: str = "",
        rsuffix: str = "",
        sort: bool = False,
    ):
        from pandas.core.reshape.concat import concat
        from pandas.core.reshape.merge import merge

        if isinstance(other, Series):
            if other.name is None:
                raise ValueError("Other Series must have a name")
            other = DataFrame({other.name: other})

        if isinstance(other, DataFrame):
            if how == "cross":
                return merge(
                    self,
                    other,
                    how=how,
                    on=on,
                    suffixes=(lsuffix, rsuffix),
                    sort=sort,
                )
            return merge(
                self,
                other,
                left_on=on,
                how=how,
                left_index=on is None,
                right_index=True,
                suffixes=(lsuffix, rsuffix),
                sort=sort,
            )
        else:
            if on is not None:
                raise ValueError(
                    "Joining multiple DataFrames only supported for joining on index"
                )

            frames = [self] + list(other)

            can_concat = all(df.index.is_unique for df in frames)

            # join indexes only using concat
            if can_concat:
                if how == "left":
                    res = concat(
                        frames, axis=1, join="outer", verify_integrity=True, sort=sort
                    )
                    return res.reindex(self.index, copy=False)
                else:
                    return concat(
                        frames, axis=1, join=how, verify_integrity=True, sort=sort
                    )

            joined = frames[0]

            for frame in frames[1:]:
                joined = merge(
                    joined, frame, how=how, left_index=True, right_index=True
                )

            return joined

    @Substitution("")
    @Appender(_merge_doc, indents=2)
    def merge(
        self,
        right: FrameOrSeriesUnion,
        how: str = "inner",
        on: IndexLabel | None = None,
        left_on: IndexLabel | None = None,
        right_on: IndexLabel | None = None,
        left_index: bool = False,
        right_index: bool = False,
        sort: bool = False,
        suffixes: Suffixes = ("_x", "_y"),
        copy: bool = True,
        indicator: bool = False,
        validate: str | None = None,
    ) -> DataFrame:
        from pandas.core.reshape.merge import merge

        return merge(
            self,
            right,
            how=how,
            on=on,
            left_on=left_on,
            right_on=right_on,
            left_index=left_index,
            right_index=right_index,
            sort=sort,
            suffixes=suffixes,
            copy=copy,
            indicator=indicator,
            validate=validate,
        )

    def round(
        self, decimals: int | dict[IndexLabel, int] | Series = 0, *args, **kwargs
    ) -> DataFrame:
        """
        Round a DataFrame to a variable number of decimal places.

        Parameters
        ----------
        decimals : int, dict, Series
            Number of decimal places to round each column to. If an int is
            given, round each column to the same number of places.
            Otherwise dict and Series round to variable numbers of places.
            Column names should be in the keys if `decimals` is a
            dict-like, or in the index if `decimals` is a Series. Any
            columns not included in `decimals` will be left as is. Elements
            of `decimals` which are not columns of the input will be
            ignored.
        *args
            Additional keywords have no effect but might be accepted for
            compatibility with numpy.
        **kwargs
            Additional keywords have no effect but might be accepted for
            compatibility with numpy.

        Returns
        -------
        DataFrame
            A DataFrame with the affected columns rounded to the specified
            number of decimal places.

        See Also
        --------
        numpy.around : Round a numpy array to the given number of decimals.
        Series.round : Round a Series to the given number of decimals.

        Examples
        --------
        >>> df = pd.DataFrame([(.21, .32), (.01, .67), (.66, .03), (.21, .18)],
        ...                   columns=['dogs', 'cats'])
        >>> df
            dogs  cats
        0  0.21  0.32
        1  0.01  0.67
        2  0.66  0.03
        3  0.21  0.18

        By providing an integer each column is rounded to the same number
        of decimal places

        >>> df.round(1)
            dogs  cats
        0   0.2   0.3
        1   0.0   0.7
        2   0.7   0.0
        3   0.2   0.2

        With a dict, the number of places for specific columns can be
        specified with the column names as key and the number of decimal
        places as value

        >>> df.round({'dogs': 1, 'cats': 0})
            dogs  cats
        0   0.2   0.0
        1   0.0   1.0
        2   0.7   0.0
        3   0.2   0.0

        Using a Series, the number of places for specific columns can be
        specified with the column names as index and the number of
        decimal places as value

        >>> decimals = pd.Series([0, 1], index=['cats', 'dogs'])
        >>> df.round(decimals)
            dogs  cats
        0   0.2   0.0
        1   0.0   1.0
        2   0.7   0.0
        3   0.2   0.0
        """
        from pandas.core.reshape.concat import concat

        def _dict_round(df, decimals):
            for col, vals in df.items():
                try:
                    yield _series_round(vals, decimals[col])
                except KeyError:
                    yield vals

        def _series_round(s, decimals):
            if is_integer_dtype(s) or is_float_dtype(s):
                return s.round(decimals)
            return s

        nv.validate_round(args, kwargs)

        if isinstance(decimals, (dict, Series)):
            if isinstance(decimals, Series) and not decimals.index.is_unique:
                raise ValueError("Index of decimals must be unique")
            if is_dict_like(decimals) and not all(
                is_integer(value) for _, value in decimals.items()
            ):
                raise TypeError("Values in decimals must be integers")
            new_cols = list(_dict_round(self, decimals))
        elif is_integer(decimals):
            # Dispatch to Series.round
            new_cols = [_series_round(v, decimals) for _, v in self.items()]
        else:
            raise TypeError("decimals must be an integer, a dict-like or a Series")

        if len(new_cols) > 0:
            return self._constructor(
                concat(new_cols, axis=1), index=self.index, columns=self.columns
            )
        else:
            return self

    # ----------------------------------------------------------------------
    # Statistical methods, etc.

    def corr(
        self,
        method: str | Callable[[np.ndarray, np.ndarray], float] = "pearson",
        min_periods: int = 1,
    ) -> DataFrame:
        """
        Compute pairwise correlation of columns, excluding NA/null values.

        Parameters
        ----------
        method : {'pearson', 'kendall', 'spearman'} or callable
            Method of correlation:

            * pearson : standard correlation coefficient
            * kendall : Kendall Tau correlation coefficient
            * spearman : Spearman rank correlation
            * callable: callable with input two 1d ndarrays
                and returning a float. Note that the returned matrix from corr
                will have 1 along the diagonals and will be symmetric
                regardless of the callable's behavior.

                .. versionadded:: 0.24.0

        min_periods : int, optional
            Minimum number of observations required per pair of columns
            to have a valid result.

        Returns
        -------
        DataFrame
            Correlation matrix.

        See Also
        --------
        DataFrame.corrwith : Compute pairwise correlation with another
            DataFrame or Series.
        Series.corr : Compute the correlation between two Series.

        Examples
        --------
        >>> def histogram_intersection(a, b):
        ...     v = np.minimum(a, b).sum().round(decimals=1)
        ...     return v
        >>> df = pd.DataFrame([(.2, .3), (.0, .6), (.6, .0), (.2, .1)],
        ...                   columns=['dogs', 'cats'])
        >>> df.corr(method=histogram_intersection)
              dogs  cats
        dogs   1.0   0.3
        cats   0.3   1.0
        """
        numeric_df = self._get_numeric_data()
        cols = numeric_df.columns
        idx = cols.copy()
        mat = numeric_df.to_numpy(dtype=float, na_value=np.nan, copy=False)

        if method == "pearson":
            correl = libalgos.nancorr(mat, minp=min_periods)
        elif method == "spearman":
            correl = libalgos.nancorr_spearman(mat, minp=min_periods)
        elif method == "kendall":
            correl = libalgos.nancorr_kendall(mat, minp=min_periods)
        elif callable(method):
            if min_periods is None:
                min_periods = 1
            mat = mat.T
            corrf = nanops.get_corr_func(method)
            K = len(cols)
            correl = np.empty((K, K), dtype=float)
            mask = np.isfinite(mat)
            for i, ac in enumerate(mat):
                for j, bc in enumerate(mat):
                    if i > j:
                        continue

                    valid = mask[i] & mask[j]
                    if valid.sum() < min_periods:
                        c = np.nan
                    elif i == j:
                        c = 1.0
                    elif not valid.all():
                        c = corrf(ac[valid], bc[valid])
                    else:
                        c = corrf(ac, bc)
                    correl[i, j] = c
                    correl[j, i] = c
        else:
            raise ValueError(
                "method must be either 'pearson', "
                "'spearman', 'kendall', or a callable, "
                f"'{method}' was supplied"
            )

        return self._constructor(correl, index=idx, columns=cols)

    def cov(self, min_periods: int | None = None, ddof: int | None = 1) -> DataFrame:
        """
        Compute pairwise covariance of columns, excluding NA/null values.

        Compute the pairwise covariance among the series of a DataFrame.
        The returned data frame is the `covariance matrix
        <https://en.wikipedia.org/wiki/Covariance_matrix>`__ of the columns
        of the DataFrame.

        Both NA and null values are automatically excluded from the
        calculation. (See the note below about bias from missing values.)
        A threshold can be set for the minimum number of
        observations for each value created. Comparisons with observations
        below this threshold will be returned as ``NaN``.

        This method is generally used for the analysis of time series data to
        understand the relationship between different measures
        across time.

        Parameters
        ----------
        min_periods : int, optional
            Minimum number of observations required per pair of columns
            to have a valid result.

        ddof : int, default 1
            Delta degrees of freedom.  The divisor used in calculations
            is ``N - ddof``, where ``N`` represents the number of elements.

            .. versionadded:: 1.1.0

        Returns
        -------
        DataFrame
            The covariance matrix of the series of the DataFrame.

        See Also
        --------
        Series.cov : Compute covariance with another Series.
        core.window.ExponentialMovingWindow.cov: Exponential weighted sample covariance.
        core.window.Expanding.cov : Expanding sample covariance.
        core.window.Rolling.cov : Rolling sample covariance.

        Notes
        -----
        Returns the covariance matrix of the DataFrame's time series.
        The covariance is normalized by N-ddof.

        For DataFrames that have Series that are missing data (assuming that
        data is `missing at random
        <https://en.wikipedia.org/wiki/Missing_data#Missing_at_random>`__)
        the returned covariance matrix will be an unbiased estimate
        of the variance and covariance between the member Series.

        However, for many applications this estimate may not be acceptable
        because the estimate covariance matrix is not guaranteed to be positive
        semi-definite. This could lead to estimate correlations having
        absolute values which are greater than one, and/or a non-invertible
        covariance matrix. See `Estimation of covariance matrices
        <https://en.wikipedia.org/w/index.php?title=Estimation_of_covariance_
        matrices>`__ for more details.

        Examples
        --------
        >>> df = pd.DataFrame([(1, 2), (0, 3), (2, 0), (1, 1)],
        ...                   columns=['dogs', 'cats'])
        >>> df.cov()
                  dogs      cats
        dogs  0.666667 -1.000000
        cats -1.000000  1.666667

        >>> np.random.seed(42)
        >>> df = pd.DataFrame(np.random.randn(1000, 5),
        ...                   columns=['a', 'b', 'c', 'd', 'e'])
        >>> df.cov()
                  a         b         c         d         e
        a  0.998438 -0.020161  0.059277 -0.008943  0.014144
        b -0.020161  1.059352 -0.008543 -0.024738  0.009826
        c  0.059277 -0.008543  1.010670 -0.001486 -0.000271
        d -0.008943 -0.024738 -0.001486  0.921297 -0.013692
        e  0.014144  0.009826 -0.000271 -0.013692  0.977795

        **Minimum number of periods**

        This method also supports an optional ``min_periods`` keyword
        that specifies the required minimum number of non-NA observations for
        each column pair in order to have a valid result:

        >>> np.random.seed(42)
        >>> df = pd.DataFrame(np.random.randn(20, 3),
        ...                   columns=['a', 'b', 'c'])
        >>> df.loc[df.index[:5], 'a'] = np.nan
        >>> df.loc[df.index[5:10], 'b'] = np.nan
        >>> df.cov(min_periods=12)
                  a         b         c
        a  0.316741       NaN -0.150812
        b       NaN  1.248003  0.191417
        c -0.150812  0.191417  0.895202
        """
        numeric_df = self._get_numeric_data()
        cols = numeric_df.columns
        idx = cols.copy()
        mat = numeric_df.to_numpy(dtype=float, na_value=np.nan, copy=False)

        if notna(mat).all():
            if min_periods is not None and min_periods > len(mat):
                base_cov = np.empty((mat.shape[1], mat.shape[1]))
                base_cov.fill(np.nan)
            else:
                base_cov = np.cov(mat.T, ddof=ddof)
            base_cov = base_cov.reshape((len(cols), len(cols)))
        else:
            base_cov = libalgos.nancorr(mat, cov=True, minp=min_periods)

        return self._constructor(base_cov, index=idx, columns=cols)

    def corrwith(self, other, axis: Axis = 0, drop=False, method="pearson") -> Series:
        """
        Compute pairwise correlation.

        Pairwise correlation is computed between rows or columns of
        DataFrame with rows or columns of Series or DataFrame. DataFrames
        are first aligned along both axes before computing the
        correlations.

        Parameters
        ----------
        other : DataFrame, Series
            Object with which to compute correlations.
        axis : {0 or 'index', 1 or 'columns'}, default 0
            The axis to use. 0 or 'index' to compute column-wise, 1 or 'columns' for
            row-wise.
        drop : bool, default False
            Drop missing indices from result.
        method : {'pearson', 'kendall', 'spearman'} or callable
            Method of correlation:

            * pearson : standard correlation coefficient
            * kendall : Kendall Tau correlation coefficient
            * spearman : Spearman rank correlation
            * callable: callable with input two 1d ndarrays
                and returning a float.

            .. versionadded:: 0.24.0

        Returns
        -------
        Series
            Pairwise correlations.

        See Also
        --------
        DataFrame.corr : Compute pairwise correlation of columns.
        """
        axis = self._get_axis_number(axis)
        this = self._get_numeric_data()

        if isinstance(other, Series):
            return this.apply(lambda x: other.corr(x, method=method), axis=axis)

        other = other._get_numeric_data()
        left, right = this.align(other, join="inner", copy=False)

        if axis == 1:
            left = left.T
            right = right.T

        if method == "pearson":
            # mask missing values
            left = left + right * 0
            right = right + left * 0

            # demeaned data
            ldem = left - left.mean()
            rdem = right - right.mean()

            num = (ldem * rdem).sum()
            dom = (left.count() - 1) * left.std() * right.std()

            correl = num / dom

        elif method in ["kendall", "spearman"] or callable(method):

            def c(x):
                return nanops.nancorr(x[0], x[1], method=method)

            correl = self._constructor_sliced(
                map(c, zip(left.values.T, right.values.T)), index=left.columns
            )

        else:
            raise ValueError(
                f"Invalid method {method} was passed, "
                "valid methods are: 'pearson', 'kendall', "
                "'spearman', or callable"
            )

        if not drop:
            # Find non-matching labels along the given axis
            # and append missing correlations (GH 22375)
            raxis = 1 if axis == 0 else 0
            result_index = this._get_axis(raxis).union(other._get_axis(raxis))
            idx_diff = result_index.difference(correl.index)

            if len(idx_diff) > 0:
                correl = correl.append(Series([np.nan] * len(idx_diff), index=idx_diff))

        return correl

    # ----------------------------------------------------------------------
    # ndarray-like stats methods

    def count(
        self, axis: Axis = 0, level: Level | None = None, numeric_only: bool = False
    ):
        """
        Count non-NA cells for each column or row.

        The values `None`, `NaN`, `NaT`, and optionally `numpy.inf` (depending
        on `pandas.options.mode.use_inf_as_na`) are considered NA.

        Parameters
        ----------
        axis : {0 or 'index', 1 or 'columns'}, default 0
            If 0 or 'index' counts are generated for each column.
            If 1 or 'columns' counts are generated for each row.
        level : int or str, optional
            If the axis is a `MultiIndex` (hierarchical), count along a
            particular `level`, collapsing into a `DataFrame`.
            A `str` specifies the level name.
        numeric_only : bool, default False
            Include only `float`, `int` or `boolean` data.

        Returns
        -------
        Series or DataFrame
            For each column/row the number of non-NA/null entries.
            If `level` is specified returns a `DataFrame`.

        See Also
        --------
        Series.count: Number of non-NA elements in a Series.
        DataFrame.value_counts: Count unique combinations of columns.
        DataFrame.shape: Number of DataFrame rows and columns (including NA
            elements).
        DataFrame.isna: Boolean same-sized DataFrame showing places of NA
            elements.

        Examples
        --------
        Constructing DataFrame from a dictionary:

        >>> df = pd.DataFrame({"Person":
        ...                    ["John", "Myla", "Lewis", "John", "Myla"],
        ...                    "Age": [24., np.nan, 21., 33, 26],
        ...                    "Single": [False, True, True, True, False]})
        >>> df
           Person   Age  Single
        0    John  24.0   False
        1    Myla   NaN    True
        2   Lewis  21.0    True
        3    John  33.0    True
        4    Myla  26.0   False

        Notice the uncounted NA values:

        >>> df.count()
        Person    5
        Age       4
        Single    5
        dtype: int64

        Counts for each **row**:

        >>> df.count(axis='columns')
        0    3
        1    2
        2    3
        3    3
        4    3
        dtype: int64
        """
        axis = self._get_axis_number(axis)
        if level is not None:
            warnings.warn(
                "Using the level keyword in DataFrame and Series aggregations is "
                "deprecated and will be removed in a future version. Use groupby "
                "instead. df.count(level=1) should use df.groupby(level=1).count().",
                FutureWarning,
                stacklevel=2,
            )
            return self._count_level(level, axis=axis, numeric_only=numeric_only)

        if numeric_only:
            frame = self._get_numeric_data()
        else:
            frame = self

        # GH #423
        if len(frame._get_axis(axis)) == 0:
            result = self._constructor_sliced(0, index=frame._get_agg_axis(axis))
        else:
            if frame._is_mixed_type or frame._mgr.any_extension_types:
                # the or any_extension_types is really only hit for single-
                # column frames with an extension array
                result = notna(frame).sum(axis=axis)
            else:
                # GH13407
                series_counts = notna(frame).sum(axis=axis)
                counts = series_counts.values
                result = self._constructor_sliced(
                    counts, index=frame._get_agg_axis(axis)
                )

        return result.astype("int64")

    def _count_level(self, level: Level, axis: int = 0, numeric_only: bool = False):
        if numeric_only:
            frame = self._get_numeric_data()
        else:
            frame = self

        count_axis = frame._get_axis(axis)
        agg_axis = frame._get_agg_axis(axis)

        if not isinstance(count_axis, MultiIndex):
            raise TypeError(
                f"Can only count levels on hierarchical {self._get_axis_name(axis)}."
            )

        # Mask NaNs: Mask rows or columns where the index level is NaN, and all
        # values in the DataFrame that are NaN
        if frame._is_mixed_type:
            # Since we have mixed types, calling notna(frame.values) might
            # upcast everything to object
            values_mask = notna(frame).values
        else:
            # But use the speedup when we have homogeneous dtypes
            values_mask = notna(frame.values)

        index_mask = notna(count_axis.get_level_values(level=level))
        if axis == 1:
            mask = index_mask & values_mask
        else:
            mask = index_mask.reshape(-1, 1) & values_mask

        if isinstance(level, str):
            level = count_axis._get_level_number(level)

        level_name = count_axis._names[level]
        level_index = count_axis.levels[level]._rename(name=level_name)
        level_codes = ensure_platform_int(count_axis.codes[level])
        counts = lib.count_level_2d(mask, level_codes, len(level_index), axis=axis)

        if axis == 1:
            result = self._constructor(counts, index=agg_axis, columns=level_index)
        else:
            result = self._constructor(counts, index=level_index, columns=agg_axis)

        return result

    def _reduce(
        self,
        op,
        name: str,
        *,
        axis: Axis = 0,
        skipna: bool = True,
        numeric_only: bool | None = None,
        filter_type=None,
        **kwds,
    ):

        min_count = kwds.get("min_count", 0)
        assert filter_type is None or filter_type == "bool", filter_type
        out_dtype = "bool" if filter_type == "bool" else None

        own_dtypes = [arr.dtype for arr in self._iter_column_arrays()]

        dtype_is_dt = np.array(
            [is_datetime64_any_dtype(dtype) for dtype in own_dtypes],
            dtype=bool,
        )
        if numeric_only is None and name in ["mean", "median"] and dtype_is_dt.any():
            warnings.warn(
                "DataFrame.mean and DataFrame.median with numeric_only=None "
                "will include datetime64 and datetime64tz columns in a "
                "future version.",
                FutureWarning,
                stacklevel=5,
            )
            cols = self.columns[~dtype_is_dt]
            self = self[cols]

        # TODO: Make other agg func handle axis=None properly GH#21597
        axis = self._get_axis_number(axis)
        labels = self._get_agg_axis(axis)
        assert axis in [0, 1]

        def func(values: np.ndarray):
            # We only use this in the case that operates on self.values
            return op(values, axis=axis, skipna=skipna, **kwds)

        def blk_func(values, axis=1):
            if isinstance(values, ExtensionArray):
                if not is_1d_only_ea_obj(values) and not isinstance(
                    self._mgr, ArrayManager
                ):
                    return values._reduce(name, axis=1, skipna=skipna, **kwds)
                return values._reduce(name, skipna=skipna, **kwds)
            else:
                return op(values, axis=axis, skipna=skipna, **kwds)

        def _get_data() -> DataFrame:
            if filter_type is None:
                data = self._get_numeric_data()
            else:
                # GH#25101, GH#24434
                assert filter_type == "bool"
                data = self._get_bool_data()
            return data

        if (numeric_only is not None or axis == 0) and min_count == 0:
            # For numeric_only non-None and axis non-None, we know
            #  which blocks to use and no try/except is needed.
            #  For numeric_only=None only the case with axis==0 and no object
            #  dtypes are unambiguous can be handled with BlockManager.reduce
            # Case with EAs see GH#35881
            df = self
            if numeric_only is True:
                df = _get_data()
            if axis == 1:
                df = df.T
                axis = 0

            ignore_failures = numeric_only is None

            # After possibly _get_data and transposing, we are now in the
            #  simple case where we can use BlockManager.reduce
            res, _ = df._mgr.reduce(blk_func, ignore_failures=ignore_failures)
            out = df._constructor(res).iloc[0]
            if out_dtype is not None:
                out = out.astype(out_dtype)
            if axis == 0 and len(self) == 0 and name in ["sum", "prod"]:
                # Even if we are object dtype, follow numpy and return
                #  float64, see test_apply_funcs_over_empty
                out = out.astype(np.float64)
            return out

        assert numeric_only is None

        data = self
        values = data.values

        try:
            result = func(values)

        except TypeError:
            # e.g. in nanops trying to convert strs to float

            data = _get_data()
            labels = data._get_agg_axis(axis)

            values = data.values
            with np.errstate(all="ignore"):
                result = func(values)

        if hasattr(result, "dtype"):
            if filter_type == "bool" and notna(result).all():
                result = result.astype(np.bool_)
            elif filter_type is None and is_object_dtype(result.dtype):
                try:
                    result = result.astype(np.float64)
                except (ValueError, TypeError):
                    # try to coerce to the original dtypes item by item if we can
                    pass

        result = self._constructor_sliced(result, index=labels)
        return result

    def nunique(self, axis: Axis = 0, dropna: bool = True) -> Series:
        """
        Count number of distinct elements in specified axis.

        Return Series with number of distinct elements. Can ignore NaN
        values.

        Parameters
        ----------
        axis : {0 or 'index', 1 or 'columns'}, default 0
            The axis to use. 0 or 'index' for row-wise, 1 or 'columns' for
            column-wise.
        dropna : bool, default True
            Don't include NaN in the counts.

        Returns
        -------
        Series

        See Also
        --------
        Series.nunique: Method nunique for Series.
        DataFrame.count: Count non-NA cells for each column or row.

        Examples
        --------
        >>> df = pd.DataFrame({'A': [4, 5, 6], 'B': [4, 1, 1]})
        >>> df.nunique()
        A    3
        B    2
        dtype: int64

        >>> df.nunique(axis=1)
        0    1
        1    2
        2    2
        dtype: int64
        """
        return self.apply(Series.nunique, axis=axis, dropna=dropna)

    def idxmin(self, axis: Axis = 0, skipna: bool = True) -> Series:
        """
        Return index of first occurrence of minimum over requested axis.

        NA/null values are excluded.

        Parameters
        ----------
        axis : {0 or 'index', 1 or 'columns'}, default 0
            The axis to use. 0 or 'index' for row-wise, 1 or 'columns' for column-wise.
        skipna : bool, default True
            Exclude NA/null values. If an entire row/column is NA, the result
            will be NA.

        Returns
        -------
        Series
            Indexes of minima along the specified axis.

        Raises
        ------
        ValueError
            * If the row/column is empty

        See Also
        --------
        Series.idxmin : Return index of the minimum element.

        Notes
        -----
        This method is the DataFrame version of ``ndarray.argmin``.

        Examples
        --------
        Consider a dataset containing food consumption in Argentina.

        >>> df = pd.DataFrame({'consumption': [10.51, 103.11, 55.48],
        ...                    'co2_emissions': [37.2, 19.66, 1712]},
        ...                    index=['Pork', 'Wheat Products', 'Beef'])

        >>> df
                        consumption  co2_emissions
        Pork                  10.51         37.20
        Wheat Products       103.11         19.66
        Beef                  55.48       1712.00

        By default, it returns the index for the minimum value in each column.

        >>> df.idxmin()
        consumption                Pork
        co2_emissions    Wheat Products
        dtype: object

        To return the index for the minimum value in each row, use ``axis="columns"``.

        >>> df.idxmin(axis="columns")
        Pork                consumption
        Wheat Products    co2_emissions
        Beef                consumption
        dtype: object
        """
        axis = self._get_axis_number(axis)

        res = self._reduce(
            nanops.nanargmin, "argmin", axis=axis, skipna=skipna, numeric_only=False
        )
        indices = res._values

        # indices will always be np.ndarray since axis is not None and
        # values is a 2d array for DataFrame
        # error: Item "int" of "Union[int, Any]" has no attribute "__iter__"
        assert isinstance(indices, np.ndarray)  # for mypy

        index = self._get_axis(axis)
        result = [index[i] if i >= 0 else np.nan for i in indices]
        return self._constructor_sliced(result, index=self._get_agg_axis(axis))

    def idxmax(self, axis: Axis = 0, skipna: bool = True) -> Series:
        """
        Return index of first occurrence of maximum over requested axis.

        NA/null values are excluded.

        Parameters
        ----------
        axis : {0 or 'index', 1 or 'columns'}, default 0
            The axis to use. 0 or 'index' for row-wise, 1 or 'columns' for column-wise.
        skipna : bool, default True
            Exclude NA/null values. If an entire row/column is NA, the result
            will be NA.

        Returns
        -------
        Series
            Indexes of maxima along the specified axis.

        Raises
        ------
        ValueError
            * If the row/column is empty

        See Also
        --------
        Series.idxmax : Return index of the maximum element.

        Notes
        -----
        This method is the DataFrame version of ``ndarray.argmax``.

        Examples
        --------
        Consider a dataset containing food consumption in Argentina.

        >>> df = pd.DataFrame({'consumption': [10.51, 103.11, 55.48],
        ...                    'co2_emissions': [37.2, 19.66, 1712]},
        ...                    index=['Pork', 'Wheat Products', 'Beef'])

        >>> df
                        consumption  co2_emissions
        Pork                  10.51         37.20
        Wheat Products       103.11         19.66
        Beef                  55.48       1712.00

        By default, it returns the index for the maximum value in each column.

        >>> df.idxmax()
        consumption     Wheat Products
        co2_emissions             Beef
        dtype: object

        To return the index for the maximum value in each row, use ``axis="columns"``.

        >>> df.idxmax(axis="columns")
        Pork              co2_emissions
        Wheat Products     consumption
        Beef              co2_emissions
        dtype: object
        """
        axis = self._get_axis_number(axis)

        res = self._reduce(
            nanops.nanargmax, "argmax", axis=axis, skipna=skipna, numeric_only=False
        )
        indices = res._values

        # indices will always be np.ndarray since axis is not None and
        # values is a 2d array for DataFrame
        # error: Item "int" of "Union[int, Any]" has no attribute "__iter__"
        assert isinstance(indices, np.ndarray)  # for mypy

        index = self._get_axis(axis)
        result = [index[i] if i >= 0 else np.nan for i in indices]
        return self._constructor_sliced(result, index=self._get_agg_axis(axis))

    def _get_agg_axis(self, axis_num: int) -> Index:
        """
        Let's be explicit about this.
        """
        if axis_num == 0:
            return self.columns
        elif axis_num == 1:
            return self.index
        else:
            raise ValueError(f"Axis must be 0 or 1 (got {repr(axis_num)})")

    def mode(
        self, axis: Axis = 0, numeric_only: bool = False, dropna: bool = True
    ) -> DataFrame:
        """
        Get the mode(s) of each element along the selected axis.

        The mode of a set of values is the value that appears most often.
        It can be multiple values.

        Parameters
        ----------
        axis : {0 or 'index', 1 or 'columns'}, default 0
            The axis to iterate over while searching for the mode:

            * 0 or 'index' : get mode of each column
            * 1 or 'columns' : get mode of each row.

        numeric_only : bool, default False
            If True, only apply to numeric columns.
        dropna : bool, default True
            Don't consider counts of NaN/NaT.

            .. versionadded:: 0.24.0

        Returns
        -------
        DataFrame
            The modes of each column or row.

        See Also
        --------
        Series.mode : Return the highest frequency value in a Series.
        Series.value_counts : Return the counts of values in a Series.

        Examples
        --------
        >>> df = pd.DataFrame([('bird', 2, 2),
        ...                    ('mammal', 4, np.nan),
        ...                    ('arthropod', 8, 0),
        ...                    ('bird', 2, np.nan)],
        ...                   index=('falcon', 'horse', 'spider', 'ostrich'),
        ...                   columns=('species', 'legs', 'wings'))
        >>> df
                   species  legs  wings
        falcon        bird     2    2.0
        horse       mammal     4    NaN
        spider   arthropod     8    0.0
        ostrich       bird     2    NaN

        By default, missing values are not considered, and the mode of wings
        are both 0 and 2. Because the resulting DataFrame has two rows,
        the second row of ``species`` and ``legs`` contains ``NaN``.

        >>> df.mode()
          species  legs  wings
        0    bird   2.0    0.0
        1     NaN   NaN    2.0

        Setting ``dropna=False`` ``NaN`` values are considered and they can be
        the mode (like for wings).

        >>> df.mode(dropna=False)
          species  legs  wings
        0    bird     2    NaN

        Setting ``numeric_only=True``, only the mode of numeric columns is
        computed, and columns of other types are ignored.

        >>> df.mode(numeric_only=True)
           legs  wings
        0   2.0    0.0
        1   NaN    2.0

        To compute the mode over columns and not rows, use the axis parameter:

        >>> df.mode(axis='columns', numeric_only=True)
                   0    1
        falcon   2.0  NaN
        horse    4.0  NaN
        spider   0.0  8.0
        ostrich  2.0  NaN
        """
        data = self if not numeric_only else self._get_numeric_data()

        def f(s):
            return s.mode(dropna=dropna)

        data = data.apply(f, axis=axis)
        # Ensure index is type stable (should always use int index)
        if data.empty:
            data.index = ibase.default_index(0)

        return data

    def quantile(
        self,
        q=0.5,
        axis: Axis = 0,
        numeric_only: bool = True,
        interpolation: str = "linear",
    ):
        """
        Return values at the given quantile over requested axis.

        Parameters
        ----------
        q : float or array-like, default 0.5 (50% quantile)
            Value between 0 <= q <= 1, the quantile(s) to compute.
        axis : {0, 1, 'index', 'columns'}, default 0
            Equals 0 or 'index' for row-wise, 1 or 'columns' for column-wise.
        numeric_only : bool, default True
            If False, the quantile of datetime and timedelta data will be
            computed as well.
        interpolation : {'linear', 'lower', 'higher', 'midpoint', 'nearest'}
            This optional parameter specifies the interpolation method to use,
            when the desired quantile lies between two data points `i` and `j`:

            * linear: `i + (j - i) * fraction`, where `fraction` is the
              fractional part of the index surrounded by `i` and `j`.
            * lower: `i`.
            * higher: `j`.
            * nearest: `i` or `j` whichever is nearest.
            * midpoint: (`i` + `j`) / 2.

        Returns
        -------
        Series or DataFrame

            If ``q`` is an array, a DataFrame will be returned where the
              index is ``q``, the columns are the columns of self, and the
              values are the quantiles.
            If ``q`` is a float, a Series will be returned where the
              index is the columns of self and the values are the quantiles.

        See Also
        --------
        core.window.Rolling.quantile: Rolling quantile.
        numpy.percentile: Numpy function to compute the percentile.

        Examples
        --------
        >>> df = pd.DataFrame(np.array([[1, 1], [2, 10], [3, 100], [4, 100]]),
        ...                   columns=['a', 'b'])
        >>> df.quantile(.1)
        a    1.3
        b    3.7
        Name: 0.1, dtype: float64
        >>> df.quantile([.1, .5])
               a     b
        0.1  1.3   3.7
        0.5  2.5  55.0

        Specifying `numeric_only=False` will also compute the quantile of
        datetime and timedelta data.

        >>> df = pd.DataFrame({'A': [1, 2],
        ...                    'B': [pd.Timestamp('2010'),
        ...                          pd.Timestamp('2011')],
        ...                    'C': [pd.Timedelta('1 days'),
        ...                          pd.Timedelta('2 days')]})
        >>> df.quantile(0.5, numeric_only=False)
        A                    1.5
        B    2010-07-02 12:00:00
        C        1 days 12:00:00
        Name: 0.5, dtype: object
        """
        validate_percentile(q)

        if not is_list_like(q):
            # BlockManager.quantile expects listlike, so we wrap and unwrap here
            res = self.quantile(
                [q], axis=axis, numeric_only=numeric_only, interpolation=interpolation
            )
            return res.iloc[0]

        q = Index(q, dtype=np.float64)
        data = self._get_numeric_data() if numeric_only else self
        axis = self._get_axis_number(axis)

        if axis == 1:
            data = data.T

        if len(data.columns) == 0:
            # GH#23925 _get_numeric_data may have dropped all columns
            cols = Index([], name=self.columns.name)
            if is_list_like(q):
                return self._constructor([], index=q, columns=cols)
            return self._constructor_sliced([], index=cols, name=q, dtype=np.float64)

        res = data._mgr.quantile(qs=q, axis=1, interpolation=interpolation)

        result = self._constructor(res)
        return result

    @doc(NDFrame.asfreq, **_shared_doc_kwargs)
    def asfreq(
        self,
        freq: Frequency,
        method=None,
        how: str | None = None,
        normalize: bool = False,
        fill_value=None,
    ) -> DataFrame:
        return super().asfreq(
            freq=freq,
            method=method,
            how=how,
            normalize=normalize,
            fill_value=fill_value,
        )

    @doc(NDFrame.resample, **_shared_doc_kwargs)
    def resample(
        self,
        rule,
        axis=0,
        closed: str | None = None,
        label: str | None = None,
        convention: str = "start",
        kind: str | None = None,
        loffset=None,
        base: int | None = None,
        on=None,
        level=None,
        origin: str | TimestampConvertibleTypes = "start_day",
        offset: TimedeltaConvertibleTypes | None = None,
    ) -> Resampler:
        return super().resample(
            rule=rule,
            axis=axis,
            closed=closed,
            label=label,
            convention=convention,
            kind=kind,
            loffset=loffset,
            base=base,
            on=on,
            level=level,
            origin=origin,
            offset=offset,
        )

    def to_timestamp(
        self,
        freq: Frequency | None = None,
        how: str = "start",
        axis: Axis = 0,
        copy: bool = True,
    ) -> DataFrame:
        """
        Cast to DatetimeIndex of timestamps, at *beginning* of period.

        Parameters
        ----------
        freq : str, default frequency of PeriodIndex
            Desired frequency.
        how : {'s', 'e', 'start', 'end'}
            Convention for converting period to timestamp; start of period
            vs. end.
        axis : {0 or 'index', 1 or 'columns'}, default 0
            The axis to convert (the index by default).
        copy : bool, default True
            If False then underlying input data is not copied.

        Returns
        -------
        DataFrame with DatetimeIndex
        """
        new_obj = self.copy(deep=copy)

        axis_name = self._get_axis_name(axis)
        old_ax = getattr(self, axis_name)
        if not isinstance(old_ax, PeriodIndex):
            raise TypeError(f"unsupported Type {type(old_ax).__name__}")

        new_ax = old_ax.to_timestamp(freq=freq, how=how)

        setattr(new_obj, axis_name, new_ax)
        return new_obj

    def to_period(
        self, freq: Frequency | None = None, axis: Axis = 0, copy: bool = True
    ) -> DataFrame:
        """
        Convert DataFrame from DatetimeIndex to PeriodIndex.

        Convert DataFrame from DatetimeIndex to PeriodIndex with desired
        frequency (inferred from index if not passed).

        Parameters
        ----------
        freq : str, default
            Frequency of the PeriodIndex.
        axis : {0 or 'index', 1 or 'columns'}, default 0
            The axis to convert (the index by default).
        copy : bool, default True
            If False then underlying input data is not copied.

        Returns
        -------
        DataFrame with PeriodIndex
        """
        new_obj = self.copy(deep=copy)

        axis_name = self._get_axis_name(axis)
        old_ax = getattr(self, axis_name)
        if not isinstance(old_ax, DatetimeIndex):
            raise TypeError(f"unsupported Type {type(old_ax).__name__}")

        new_ax = old_ax.to_period(freq=freq)

        setattr(new_obj, axis_name, new_ax)
        return new_obj

    def isin(self, values) -> DataFrame:
        """
        Whether each element in the DataFrame is contained in values.

        Parameters
        ----------
        values : iterable, Series, DataFrame or dict
            The result will only be true at a location if all the
            labels match. If `values` is a Series, that's the index. If
            `values` is a dict, the keys must be the column names,
            which must match. If `values` is a DataFrame,
            then both the index and column labels must match.

        Returns
        -------
        DataFrame
            DataFrame of booleans showing whether each element in the DataFrame
            is contained in values.

        See Also
        --------
        DataFrame.eq: Equality test for DataFrame.
        Series.isin: Equivalent method on Series.
        Series.str.contains: Test if pattern or regex is contained within a
            string of a Series or Index.

        Examples
        --------
        >>> df = pd.DataFrame({'num_legs': [2, 4], 'num_wings': [2, 0]},
        ...                   index=['falcon', 'dog'])
        >>> df
                num_legs  num_wings
        falcon         2          2
        dog            4          0

        When ``values`` is a list check whether every value in the DataFrame
        is present in the list (which animals have 0 or 2 legs or wings)

        >>> df.isin([0, 2])
                num_legs  num_wings
        falcon      True       True
        dog        False       True

        When ``values`` is a dict, we can pass values to check for each
        column separately:

        >>> df.isin({'num_wings': [0, 3]})
                num_legs  num_wings
        falcon     False      False
        dog        False       True

        When ``values`` is a Series or DataFrame the index and column must
        match. Note that 'falcon' does not match based on the number of legs
        in df2.

        >>> other = pd.DataFrame({'num_legs': [8, 2], 'num_wings': [0, 2]},
        ...                      index=['spider', 'falcon'])
        >>> df.isin(other)
                num_legs  num_wings
        falcon      True       True
        dog        False      False
        """
        if isinstance(values, dict):
            from pandas.core.reshape.concat import concat

            values = collections.defaultdict(list, values)
            return concat(
                (
                    self.iloc[:, [i]].isin(values[col])
                    for i, col in enumerate(self.columns)
                ),
                axis=1,
            )
        elif isinstance(values, Series):
            if not values.index.is_unique:
                raise ValueError("cannot compute isin with a duplicate axis.")
            return self.eq(values.reindex_like(self), axis="index")
        elif isinstance(values, DataFrame):
            if not (values.columns.is_unique and values.index.is_unique):
                raise ValueError("cannot compute isin with a duplicate axis.")
            return self.eq(values.reindex_like(self))
        else:
            if not is_list_like(values):
                raise TypeError(
                    "only list-like or dict-like objects are allowed "
                    "to be passed to DataFrame.isin(), "
                    f"you passed a '{type(values).__name__}'"
                )
            return self._constructor(
                algorithms.isin(self.values.ravel(), values).reshape(self.shape),
                self.index,
                self.columns,
            )

    # ----------------------------------------------------------------------
    # Add index and columns
    _AXIS_ORDERS = ["index", "columns"]
    _AXIS_TO_AXIS_NUMBER: dict[Axis, int] = {
        **NDFrame._AXIS_TO_AXIS_NUMBER,
        1: 1,
        "columns": 1,
    }
    _AXIS_REVERSED = True
    _AXIS_LEN = len(_AXIS_ORDERS)
    _info_axis_number = 1
    _info_axis_name = "columns"

    index: Index = properties.AxisProperty(
        axis=1, doc="The index (row labels) of the DataFrame."
    )
    columns: Index = properties.AxisProperty(
        axis=0, doc="The column labels of the DataFrame."
    )

    @property
    def _AXIS_NUMBERS(self) -> dict[str, int]:
        """.. deprecated:: 1.1.0"""
        super()._AXIS_NUMBERS
        return {"index": 0, "columns": 1}

    @property
    def _AXIS_NAMES(self) -> dict[int, str]:
        """.. deprecated:: 1.1.0"""
        super()._AXIS_NAMES
        return {0: "index", 1: "columns"}

    # ----------------------------------------------------------------------
    # Add plotting methods to DataFrame
    plot = CachedAccessor("plot", pandas.plotting.PlotAccessor)
    hist = pandas.plotting.hist_frame
    boxplot = pandas.plotting.boxplot_frame
    sparse = CachedAccessor("sparse", SparseFrameAccessor)

    # ----------------------------------------------------------------------
    # Internal Interface Methods

    def _to_dict_of_blocks(self, copy: bool = True):
        """
        Return a dict of dtype -> Constructor Types that
        each is a homogeneous dtype.

        Internal ONLY - only works for BlockManager
        """
        mgr = self._mgr
        # convert to BlockManager if needed -> this way support ArrayManager as well
        mgr = mgr_to_mgr(mgr, "block")
        mgr = cast(BlockManager, mgr)
        return {
            k: self._constructor(v).__finalize__(self)
            for k, v, in mgr.to_dict(copy=copy).items()
        }

    @property
    def values(self) -> np.ndarray:
        """
        Return a Numpy representation of the DataFrame.

        .. warning::

           We recommend using :meth:`DataFrame.to_numpy` instead.

        Only the values in the DataFrame will be returned, the axes labels
        will be removed.

        Returns
        -------
        numpy.ndarray
            The values of the DataFrame.

        See Also
        --------
        DataFrame.to_numpy : Recommended alternative to this method.
        DataFrame.index : Retrieve the index labels.
        DataFrame.columns : Retrieving the column names.

        Notes
        -----
        The dtype will be a lower-common-denominator dtype (implicit
        upcasting); that is to say if the dtypes (even of numeric types)
        are mixed, the one that accommodates all will be chosen. Use this
        with care if you are not dealing with the blocks.

        e.g. If the dtypes are float16 and float32, dtype will be upcast to
        float32.  If dtypes are int32 and uint8, dtype will be upcast to
        int32. By :func:`numpy.find_common_type` convention, mixing int64
        and uint64 will result in a float64 dtype.

        Examples
        --------
        A DataFrame where all columns are the same type (e.g., int64) results
        in an array of the same type.

        >>> df = pd.DataFrame({'age':    [ 3,  29],
        ...                    'height': [94, 170],
        ...                    'weight': [31, 115]})
        >>> df
           age  height  weight
        0    3      94      31
        1   29     170     115
        >>> df.dtypes
        age       int64
        height    int64
        weight    int64
        dtype: object
        >>> df.values
        array([[  3,  94,  31],
               [ 29, 170, 115]])

        A DataFrame with mixed type columns(e.g., str/object, int64, float32)
        results in an ndarray of the broadest type that accommodates these
        mixed types (e.g., object).

        >>> df2 = pd.DataFrame([('parrot',   24.0, 'second'),
        ...                     ('lion',     80.5, 1),
        ...                     ('monkey', np.nan, None)],
        ...                   columns=('name', 'max_speed', 'rank'))
        >>> df2.dtypes
        name          object
        max_speed    float64
        rank          object
        dtype: object
        >>> df2.values
        array([['parrot', 24.0, 'second'],
               ['lion', 80.5, 1],
               ['monkey', nan, None]], dtype=object)
        """
        self._consolidate_inplace()
        return self._mgr.as_array(transpose=True)

<<<<<<< HEAD
    @deprecate_nonkeyword_arguments(
        version=None, allowed_args=["self", "lower", "upper"]
    )
    def clip(
        self: DataFrame,
        lower=None,
        upper=None,
        axis: Axis | None = None,
        inplace: bool = False,
        *args,
        **kwargs,
    ) -> DataFrame | None:
        return super().clip(lower, upper, axis, inplace, *args, **kwargs)
=======
    @deprecate_nonkeyword_arguments(version=None, allowed_args=["self", "method"])
    def interpolate(
        self: DataFrame,
        method: str = "linear",
        axis: Axis = 0,
        limit: int | None = None,
        inplace: bool = False,
        limit_direction: str | None = None,
        limit_area: str | None = None,
        downcast: str | None = None,
        **kwargs,
    ) -> DataFrame | None:
        return super().interpolate(
            method,
            axis,
            limit,
            inplace,
            limit_direction,
            limit_area,
            downcast,
            **kwargs,
        )
>>>>>>> a246270e


DataFrame._add_numeric_operations()

ops.add_flex_arithmetic_methods(DataFrame)


def _from_nested_dict(data) -> collections.defaultdict:
    new_data: collections.defaultdict = collections.defaultdict(dict)
    for index, s in data.items():
        for col, v in s.items():
            new_data[col][index] = v
    return new_data


def _reindex_for_setitem(value: FrameOrSeriesUnion, index: Index) -> ArrayLike:
    # reindex if necessary

    if value.index.equals(index) or not len(index):
        return value._values.copy()

    # GH#4107
    try:
        reindexed_value = value.reindex(index)._values
    except ValueError as err:
        # raised in MultiIndex.from_tuples, see test_insert_error_msmgs
        if not value.index.is_unique:
            # duplicate axis
            raise err

        raise TypeError(
            "incompatible index of inserted column with frame index"
        ) from err
    return reindexed_value<|MERGE_RESOLUTION|>--- conflicted
+++ resolved
@@ -10634,7 +10634,6 @@
         self._consolidate_inplace()
         return self._mgr.as_array(transpose=True)
 
-<<<<<<< HEAD
     @deprecate_nonkeyword_arguments(
         version=None, allowed_args=["self", "lower", "upper"]
     )
@@ -10648,7 +10647,7 @@
         **kwargs,
     ) -> DataFrame | None:
         return super().clip(lower, upper, axis, inplace, *args, **kwargs)
-=======
+
     @deprecate_nonkeyword_arguments(version=None, allowed_args=["self", "method"])
     def interpolate(
         self: DataFrame,
@@ -10671,7 +10670,6 @@
             downcast,
             **kwargs,
         )
->>>>>>> a246270e
 
 
 DataFrame._add_numeric_operations()
