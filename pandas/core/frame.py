--- conflicted
+++ resolved
@@ -749,31 +749,6 @@
 
         NDFrame.__init__(self, mgr)
 
-<<<<<<< HEAD
-    def _as_manager(self, typ: str, copy: bool = True) -> DataFrame:
-        """
-        Private helper function to create a DataFrame with specific manager.
-
-        Parameters
-        ----------
-        typ : {"block", "array"}
-        copy : bool, default True
-            Only controls whether the conversion from Block->ArrayManager
-            copies the 1D arrays (to ensure proper/contiguous memory layout).
-
-        Returns
-        -------
-        DataFrame
-            New DataFrame using specified manager type. Is not guaranteed
-            to be a copy or not.
-        """
-        new_mgr: Manager
-        new_mgr = mgr_to_mgr(self._mgr, typ=typ, copy=copy)
-        # fastpath of passing a manager doesn't check the option/manager class
-        return DataFrame(new_mgr)
-
-=======
->>>>>>> 7d2f5ce5
     # ----------------------------------------------------------------------
 
     @property
