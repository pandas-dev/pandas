--- conflicted
+++ resolved
@@ -6808,11 +6808,7 @@
 
     _logical_method = _arith_method
 
-<<<<<<< HEAD
     def _dispatch_frame_op(self, right, func: Callable, axis: int = 0):
-=======
-    def _dispatch_frame_op(self, right, func: Callable, axis: int | None = None):
->>>>>>> ccb90d60
         """
         Evaluate the frame operation func(left, right) by evaluating
         column-by-column, dispatching to the Series implementation.
@@ -6831,13 +6827,8 @@
         right = lib.item_from_zerodim(right)
         if not is_list_like(right):
             # i.e. scalar, faster than checking np.ndim(right) == 0
-<<<<<<< HEAD
-            bm = self._mgr.operate_scalar(right, func)
-=======
             with np.errstate(all="ignore"):
-                bm = self._mgr.apply(array_op, right=right)
-            return type(self)(bm)
->>>>>>> ccb90d60
+                bm = self._mgr.operate_scalar(right, func)
 
         elif isinstance(right, DataFrame):
             assert self.index.equals(right.index)
@@ -6846,58 +6837,25 @@
             #  fails in cases with empty columns reached via
             #  _frame_arith_method_with_reindex
 
-<<<<<<< HEAD
             # TODO operate_manager expects a manager of the same type
-            bm = self._mgr.operate_manager(
-                # error: Argument 1 to "operate_manager" of "ArrayManager" has
-                # incompatible type "Union[ArrayManager, BlockManager]"; expected
-                # "ArrayManager"
-                # error: Argument 1 to "operate_manager" of "BlockManager" has
-                # incompatible type "Union[ArrayManager, BlockManager]"; expected
-                # "BlockManager"
-                right._mgr,  # type: ignore[arg-type]
-                func,
-            )
-=======
-            # TODO operate_blockwise expects a manager of the same type
             with np.errstate(all="ignore"):
-                bm = self._mgr.operate_blockwise(
-                    # error: Argument 1 to "operate_blockwise" of "ArrayManager" has
+                bm = self._mgr.operate_manager(
+                    # error: Argument 1 to "operate_manager" of "ArrayManager" has
                     # incompatible type "Union[ArrayManager, BlockManager]"; expected
                     # "ArrayManager"
-                    # error: Argument 1 to "operate_blockwise" of "BlockManager" has
+                    # error: Argument 1 to "operate_manager" of "BlockManager" has
                     # incompatible type "Union[ArrayManager, BlockManager]"; expected
                     # "BlockManager"
                     right._mgr,  # type: ignore[arg-type]
-                    array_op,
+                    func,
                 )
-            return type(self)(bm)
-
-        elif isinstance(right, Series) and axis == 1:
-            # axis=1 means we want to operate row-by-row
-            assert right.index.equals(self.columns)
-
-            right = right._values
-            # maybe_align_as_frame ensures we do not have an ndarray here
-            assert not isinstance(right, np.ndarray)
-
-            with np.errstate(all="ignore"):
-                arrays = [
-                    array_op(_left, _right)
-                    for _left, _right in zip(self._iter_column_arrays(), right)
-                ]
->>>>>>> ccb90d60
 
         elif isinstance(right, Series):
             assert right.index.equals(self._get_axis(axis))
             right = right._values
-<<<<<<< HEAD
-            bm = self._mgr.operate_array(right, func, axis)
-=======
 
             with np.errstate(all="ignore"):
-                arrays = [array_op(left, right) for left in self._iter_column_arrays()]
->>>>>>> ccb90d60
+                bm = self._mgr.operate_array(right, func, axis)
 
         else:
             # Remaining cases have less-obvious dispatch rules
