"""
DataFrame
---------
An efficient 2D container for potentially mixed-type time series or other
labeled data series.

Similar to its R counterpart, data.frame, except providing automatic data
alignment and a host of useful data manipulation methods having to do with the
labeling information
"""
from __future__ import annotations

import collections
from collections import abc
from collections.abc import (
    Hashable,
    Iterable,
    Iterator,
    Mapping,
    Sequence,
)
import functools
from inspect import signature
from io import StringIO
import itertools
import operator
import sys
from textwrap import dedent
from typing import (
    TYPE_CHECKING,
    Any,
    Callable,
    Literal,
    cast,
    overload,
)
import warnings

import numpy as np
from numpy import ma

from pandas._config import (
    get_option,
    using_copy_on_write,
    warn_copy_on_write,
)
from pandas._config.config import _get_option

from pandas._libs import (
    algos as libalgos,
    lib,
    properties,
)
from pandas._libs.hashtable import duplicated
from pandas._libs.lib import is_range_indexer
from pandas.compat import PYPY
from pandas.compat._constants import REF_COUNT
from pandas.compat._optional import import_optional_dependency
from pandas.compat.numpy import function as nv
from pandas.errors import (
    ChainedAssignmentError,
    InvalidIndexError,
    _chained_assignment_method_msg,
    _chained_assignment_msg,
    _chained_assignment_warning_method_msg,
    _chained_assignment_warning_msg,
)
from pandas.util._decorators import (
    Appender,
    Substitution,
    deprecate_nonkeyword_arguments,
    doc,
)
from pandas.util._exceptions import (
    find_stack_level,
    rewrite_warning,
)
from pandas.util._validators import (
    validate_ascending,
    validate_bool_kwarg,
    validate_percentile,
)

from pandas.core.dtypes.cast import (
    LossySetitemError,
    can_hold_element,
    construct_1d_arraylike_from_scalar,
    construct_2d_arraylike_from_scalar,
    find_common_type,
    infer_dtype_from_scalar,
    invalidate_string_dtypes,
    maybe_box_native,
    maybe_downcast_to_dtype,
)
from pandas.core.dtypes.common import (
    infer_dtype_from_object,
    is_1d_only_ea_dtype,
    is_array_like,
    is_bool_dtype,
    is_dataclass,
    is_dict_like,
    is_float,
    is_float_dtype,
    is_hashable,
    is_integer,
    is_integer_dtype,
    is_iterator,
    is_list_like,
    is_scalar,
    is_sequence,
    needs_i8_conversion,
    pandas_dtype,
)
from pandas.core.dtypes.concat import concat_compat
from pandas.core.dtypes.dtypes import (
    ArrowDtype,
    BaseMaskedDtype,
    ExtensionDtype,
)
from pandas.core.dtypes.missing import (
    isna,
    notna,
)

from pandas.core import (
    algorithms,
    common as com,
    nanops,
    ops,
    roperator,
)
from pandas.core.accessor import CachedAccessor
from pandas.core.apply import reconstruct_and_relabel_result
from pandas.core.array_algos.take import take_2d_multi
from pandas.core.arraylike import OpsMixin
from pandas.core.arrays import (
    BaseMaskedArray,
    DatetimeArray,
    ExtensionArray,
    PeriodArray,
    TimedeltaArray,
)
from pandas.core.arrays.sparse import SparseFrameAccessor
from pandas.core.construction import (
    ensure_wrapped_if_datetimelike,
    sanitize_array,
    sanitize_masked_array,
)
from pandas.core.generic import (
    NDFrame,
    make_doc,
)
from pandas.core.indexers import check_key_length
from pandas.core.indexes.api import (
    DatetimeIndex,
    Index,
    PeriodIndex,
    default_index,
    ensure_index,
    ensure_index_from_sequences,
)
from pandas.core.indexes.multi import (
    MultiIndex,
    maybe_droplevels,
)
from pandas.core.indexing import (
    check_bool_indexer,
    check_dict_or_set_indexers,
)
from pandas.core.internals import (
    ArrayManager,
    BlockManager,
)
from pandas.core.internals.construction import (
    arrays_to_mgr,
    dataclasses_to_dicts,
    dict_to_mgr,
    mgr_to_mgr,
    ndarray_to_mgr,
    nested_data_to_arrays,
    rec_array_to_mgr,
    reorder_arrays,
    to_arrays,
    treat_as_nested,
)
from pandas.core.methods import selectn
from pandas.core.reshape.melt import melt
from pandas.core.series import Series
from pandas.core.shared_docs import _shared_docs
from pandas.core.sorting import (
    get_group_index,
    lexsort_indexer,
    nargsort,
)

from pandas.io.common import get_handle
from pandas.io.formats import (
    console,
    format as fmt,
)
from pandas.io.formats.info import (
    INFO_DOCSTRING,
    DataFrameInfo,
    frame_sub_kwargs,
)
import pandas.plotting

if TYPE_CHECKING:
    import datetime

    from pandas._libs.internals import BlockValuesRefs
    from pandas._typing import (
        AggFuncType,
        AnyAll,
        AnyArrayLike,
        ArrayLike,
        Axes,
        Axis,
        AxisInt,
        ColspaceArgType,
        CompressionOptions,
        CorrelationMethod,
        DropKeep,
        Dtype,
        DtypeObj,
        FilePath,
        FloatFormatType,
        FormattersType,
        Frequency,
        FromDictOrient,
        IgnoreRaise,
        IndexKeyFunc,
        IndexLabel,
        JoinValidate,
        Level,
        MergeHow,
        MergeValidate,
        MutableMappingT,
        NaAction,
        NaPosition,
        NsmallestNlargestKeep,
        PythonFuncType,
        QuantileInterpolation,
        ReadBuffer,
        ReindexMethod,
        Renamer,
        Scalar,
        Self,
        SequenceNotStr,
        SortKind,
        StorageOptions,
        Suffixes,
        ToGbqIfexist,
        ToStataByteorder,
        ToTimestampHow,
        UpdateJoin,
        ValueKeyFunc,
        WriteBuffer,
        XMLParsers,
        npt,
    )

    from pandas.core.groupby.generic import DataFrameGroupBy
    from pandas.core.interchange.dataframe_protocol import DataFrame as DataFrameXchg
    from pandas.core.internals import SingleDataManager

    from pandas.io.formats.style import Styler

# ---------------------------------------------------------------------
# Docstring templates

_shared_doc_kwargs = {
    "axes": "index, columns",
    "klass": "DataFrame",
    "axes_single_arg": "{0 or 'index', 1 or 'columns'}",
    "axis": """axis : {0 or 'index', 1 or 'columns'}, default 0
        If 0 or 'index': apply function to each column.
        If 1 or 'columns': apply function to each row.""",
    "inplace": """
    inplace : bool, default False
        Whether to modify the DataFrame rather than creating a new one.""",
    "optional_by": """
by : str or list of str
    Name or list of names to sort by.

    - if `axis` is 0 or `'index'` then `by` may contain index
      levels and/or column labels.
    - if `axis` is 1 or `'columns'` then `by` may contain column
      levels and/or index labels.""",
    "optional_reindex": """
labels : array-like, optional
    New labels / index to conform the axis specified by 'axis' to.
index : array-like, optional
    New labels for the index. Preferably an Index object to avoid
    duplicating data.
columns : array-like, optional
    New labels for the columns. Preferably an Index object to avoid
    duplicating data.
axis : int or str, optional
    Axis to target. Can be either the axis name ('index', 'columns')
    or number (0, 1).""",
}

_merge_doc = """
Merge DataFrame or named Series objects with a database-style join.

A named Series object is treated as a DataFrame with a single named column.

The join is done on columns or indexes. If joining columns on
columns, the DataFrame indexes *will be ignored*. Otherwise if joining indexes
on indexes or indexes on a column or columns, the index will be passed on.
When performing a cross merge, no column specifications to merge on are
allowed.

.. warning::

    If both key columns contain rows where the key is a null value, those
    rows will be matched against each other. This is different from usual SQL
    join behaviour and can lead to unexpected results.

Parameters
----------%s
right : DataFrame or named Series
    Object to merge with.
how : {'left', 'right', 'outer', 'inner', 'cross'}, default 'inner'
    Type of merge to be performed.

    * left: use only keys from left frame, similar to a SQL left outer join;
      preserve key order.
    * right: use only keys from right frame, similar to a SQL right outer join;
      preserve key order.
    * outer: use union of keys from both frames, similar to a SQL full outer
      join; sort keys lexicographically.
    * inner: use intersection of keys from both frames, similar to a SQL inner
      join; preserve the order of the left keys.
    * cross: creates the cartesian product from both frames, preserves the order
      of the left keys.
on : label or list
    Column or index level names to join on. These must be found in both
    DataFrames. If `on` is None and not merging on indexes then this defaults
    to the intersection of the columns in both DataFrames.
left_on : label or list, or array-like
    Column or index level names to join on in the left DataFrame. Can also
    be an array or list of arrays of the length of the left DataFrame.
    These arrays are treated as if they are columns.
right_on : label or list, or array-like
    Column or index level names to join on in the right DataFrame. Can also
    be an array or list of arrays of the length of the right DataFrame.
    These arrays are treated as if they are columns.
left_index : bool, default False
    Use the index from the left DataFrame as the join key(s). If it is a
    MultiIndex, the number of keys in the other DataFrame (either the index
    or a number of columns) must match the number of levels.
right_index : bool, default False
    Use the index from the right DataFrame as the join key. Same caveats as
    left_index.
sort : bool, default False
    Sort the join keys lexicographically in the result DataFrame. If False,
    the order of the join keys depends on the join type (how keyword).
suffixes : list-like, default is ("_x", "_y")
    A length-2 sequence where each element is optionally a string
    indicating the suffix to add to overlapping column names in
    `left` and `right` respectively. Pass a value of `None` instead
    of a string to indicate that the column name from `left` or
    `right` should be left as-is, with no suffix. At least one of the
    values must not be None.
copy : bool, default True
    If False, avoid copy if possible.

    .. note::
        The `copy` keyword will change behavior in pandas 3.0.
        `Copy-on-Write
        <https://pandas.pydata.org/docs/dev/user_guide/copy_on_write.html>`__
        will be enabled by default, which means that all methods with a
        `copy` keyword will use a lazy copy mechanism to defer the copy and
        ignore the `copy` keyword. The `copy` keyword will be removed in a
        future version of pandas.

        You can already get the future behavior and improvements through
        enabling copy on write ``pd.options.mode.copy_on_write = True``
indicator : bool or str, default False
    If True, adds a column to the output DataFrame called "_merge" with
    information on the source of each row. The column can be given a different
    name by providing a string argument. The column will have a Categorical
    type with the value of "left_only" for observations whose merge key only
    appears in the left DataFrame, "right_only" for observations
    whose merge key only appears in the right DataFrame, and "both"
    if the observation's merge key is found in both DataFrames.

validate : str, optional
    If specified, checks if merge is of specified type.

    * "one_to_one" or "1:1": check if merge keys are unique in both
      left and right datasets.
    * "one_to_many" or "1:m": check if merge keys are unique in left
      dataset.
    * "many_to_one" or "m:1": check if merge keys are unique in right
      dataset.
    * "many_to_many" or "m:m": allowed, but does not result in checks.

Returns
-------
DataFrame
    A DataFrame of the two merged objects.

See Also
--------
merge_ordered : Merge with optional filling/interpolation.
merge_asof : Merge on nearest keys.
DataFrame.join : Similar method using indices.

Examples
--------
>>> df1 = pd.DataFrame({'lkey': ['foo', 'bar', 'baz', 'foo'],
...                     'value': [1, 2, 3, 5]})
>>> df2 = pd.DataFrame({'rkey': ['foo', 'bar', 'baz', 'foo'],
...                     'value': [5, 6, 7, 8]})
>>> df1
    lkey value
0   foo      1
1   bar      2
2   baz      3
3   foo      5
>>> df2
    rkey value
0   foo      5
1   bar      6
2   baz      7
3   foo      8

Merge df1 and df2 on the lkey and rkey columns. The value columns have
the default suffixes, _x and _y, appended.

>>> df1.merge(df2, left_on='lkey', right_on='rkey')
  lkey  value_x rkey  value_y
0  foo        1  foo        5
1  foo        1  foo        8
2  bar        2  bar        6
3  baz        3  baz        7
4  foo        5  foo        5
5  foo        5  foo        8

Merge DataFrames df1 and df2 with specified left and right suffixes
appended to any overlapping columns.

>>> df1.merge(df2, left_on='lkey', right_on='rkey',
...           suffixes=('_left', '_right'))
  lkey  value_left rkey  value_right
0  foo           1  foo            5
1  foo           1  foo            8
2  bar           2  bar            6
3  baz           3  baz            7
4  foo           5  foo            5
5  foo           5  foo            8

Merge DataFrames df1 and df2, but raise an exception if the DataFrames have
any overlapping columns.

>>> df1.merge(df2, left_on='lkey', right_on='rkey', suffixes=(False, False))
Traceback (most recent call last):
...
ValueError: columns overlap but no suffix specified:
    Index(['value'], dtype='object')

>>> df1 = pd.DataFrame({'a': ['foo', 'bar'], 'b': [1, 2]})
>>> df2 = pd.DataFrame({'a': ['foo', 'baz'], 'c': [3, 4]})
>>> df1
      a  b
0   foo  1
1   bar  2
>>> df2
      a  c
0   foo  3
1   baz  4

>>> df1.merge(df2, how='inner', on='a')
      a  b  c
0   foo  1  3

>>> df1.merge(df2, how='left', on='a')
      a  b  c
0   foo  1  3.0
1   bar  2  NaN

>>> df1 = pd.DataFrame({'left': ['foo', 'bar']})
>>> df2 = pd.DataFrame({'right': [7, 8]})
>>> df1
    left
0   foo
1   bar
>>> df2
    right
0   7
1   8

>>> df1.merge(df2, how='cross')
   left  right
0   foo      7
1   foo      8
2   bar      7
3   bar      8
"""


# -----------------------------------------------------------------------
# DataFrame class


class DataFrame(NDFrame, OpsMixin):
    """
    Two-dimensional, size-mutable, potentially heterogeneous tabular data.

    Data structure also contains labeled axes (rows and columns).
    Arithmetic operations align on both row and column labels. Can be
    thought of as a dict-like container for Series objects. The primary
    pandas data structure.

    Parameters
    ----------
    data : ndarray (structured or homogeneous), Iterable, dict, or DataFrame
        Dict can contain Series, arrays, constants, dataclass or list-like objects. If
        data is a dict, column order follows insertion-order. If a dict contains Series
        which have an index defined, it is aligned by its index. This alignment also
        occurs if data is a Series or a DataFrame itself. Alignment is done on
        Series/DataFrame inputs.

        If data is a list of dicts, column order follows insertion-order.

    index : Index or array-like
        Index to use for resulting frame. Will default to RangeIndex if
        no indexing information part of input data and no index provided.
    columns : Index or array-like
        Column labels to use for resulting frame when data does not have them,
        defaulting to RangeIndex(0, 1, 2, ..., n). If data contains column labels,
        will perform column selection instead.
    dtype : dtype, default None
        Data type to force. Only a single dtype is allowed. If None, infer.
    copy : bool or None, default None
        Copy data from inputs.
        For dict data, the default of None behaves like ``copy=True``.  For DataFrame
        or 2d ndarray input, the default of None behaves like ``copy=False``.
        If data is a dict containing one or more Series (possibly of different dtypes),
        ``copy=False`` will ensure that these inputs are not copied.

        .. versionchanged:: 1.3.0

    See Also
    --------
    DataFrame.from_records : Constructor from tuples, also record arrays.
    DataFrame.from_dict : From dicts of Series, arrays, or dicts.
    read_csv : Read a comma-separated values (csv) file into DataFrame.
    read_table : Read general delimited file into DataFrame.
    read_clipboard : Read text from clipboard into DataFrame.

    Notes
    -----
    Please reference the :ref:`User Guide <basics.dataframe>` for more information.

    Examples
    --------
    Constructing DataFrame from a dictionary.

    >>> d = {"col1": [1, 2], "col2": [3, 4]}
    >>> df = pd.DataFrame(data=d)
    >>> df
       col1  col2
    0     1     3
    1     2     4

    Notice that the inferred dtype is int64.

    >>> df.dtypes
    col1    int64
    col2    int64
    dtype: object

    To enforce a single dtype:

    >>> df = pd.DataFrame(data=d, dtype=np.int8)
    >>> df.dtypes
    col1    int8
    col2    int8
    dtype: object

    Constructing DataFrame from a dictionary including Series:

    >>> d = {
    ...     "col1": [0, 1, 2, 3],
    ...     "col2": pd.Series([2, 3], index=[2, 3]),
    ... }
    >>> pd.DataFrame(data=d, index=[0, 1, 2, 3])
       col1  col2
    0     0   NaN
    1     1   NaN
    2     2   2.0
    3     3   3.0

    Constructing DataFrame from numpy ndarray:

    >>> df2 = pd.DataFrame(
    ...     np.array([[1, 2, 3], [4, 5, 6], [7, 8, 9]]),
    ...     columns=["a", "b", "c"],
    ... )
    >>> df2
       a  b  c
    0  1  2  3
    1  4  5  6
    2  7  8  9

    Constructing DataFrame from a numpy ndarray that has labeled columns:

    >>> data = np.array(
    ...     [(1, 2, 3), (4, 5, 6), (7, 8, 9)],
    ...     dtype=[("a", "i4"), ("b", "i4"), ("c", "i4")],
    ... )
    >>> df3 = pd.DataFrame(data, columns=["c", "a"])
    >>> df3
       c  a
    0  3  1
    1  6  4
    2  9  7

    Constructing DataFrame from dataclass:

    >>> from dataclasses import make_dataclass
    >>> Point = make_dataclass("Point", [("x", int), ("y", int)])
    >>> pd.DataFrame([Point(0, 0), Point(0, 3), Point(2, 3)])
       x  y
    0  0  0
    1  0  3
    2  2  3

    Constructing DataFrame from Series/DataFrame:

    >>> ser = pd.Series([1, 2, 3], index=["a", "b", "c"])
    >>> df = pd.DataFrame(data=ser, index=["a", "c"])
    >>> df
       0
    a  1
    c  3

    >>> df1 = pd.DataFrame([1, 2, 3], index=["a", "b", "c"], columns=["x"])
    >>> df2 = pd.DataFrame(data=df1, index=["a", "c"])
    >>> df2
       x
    a  1
    c  3
    """

    _internal_names_set = {"columns", "index"} | NDFrame._internal_names_set
    _typ = "dataframe"
    _HANDLED_TYPES = (Series, Index, ExtensionArray, np.ndarray)
    _accessors: set[str] = {"sparse"}
    _hidden_attrs: frozenset[str] = NDFrame._hidden_attrs | frozenset([])
    _mgr: BlockManager | ArrayManager

    # similar to __array_priority__, positions DataFrame before Series, Index,
    #  and ExtensionArray.  Should NOT be overridden by subclasses.
    __pandas_priority__ = 4000

    @property
    def _constructor(self) -> Callable[..., DataFrame]:
        return DataFrame

    def _constructor_from_mgr(self, mgr, axes):
        if self._constructor is DataFrame:
            # we are pandas.DataFrame (or a subclass that doesn't override _constructor)
            return DataFrame._from_mgr(mgr, axes=axes)
        else:
            assert axes is mgr.axes
            return self._constructor(mgr)

    _constructor_sliced: Callable[..., Series] = Series

    def _sliced_from_mgr(self, mgr, axes) -> Series:
        return Series._from_mgr(mgr, axes)

    def _constructor_sliced_from_mgr(self, mgr, axes):
        if self._constructor_sliced is Series:
            ser = self._sliced_from_mgr(mgr, axes)
            ser._name = None  # caller is responsible for setting real name
            return ser
        assert axes is mgr.axes
        return self._constructor_sliced(mgr)

    # ----------------------------------------------------------------------
    # Constructors

    def __init__(
        self,
        data=None,
        index: Axes | None = None,
        columns: Axes | None = None,
        dtype: Dtype | None = None,
        copy: bool | None = None,
    ) -> None:
        allow_mgr = False
        if dtype is not None:
            dtype = self._validate_dtype(dtype)

        if isinstance(data, DataFrame):
            data = data._mgr
            allow_mgr = True
            if not copy:
                # if not copying data, ensure to still return a shallow copy
                # to avoid the result sharing the same Manager
                data = data.copy(deep=False)

        if isinstance(data, (BlockManager, ArrayManager)):
            if not allow_mgr:
                # GH#52419
                warnings.warn(
                    f"Passing a {type(data).__name__} to {type(self).__name__} "
                    "is deprecated and will raise in a future version. "
                    "Use public APIs instead.",
                    DeprecationWarning,
                    stacklevel=1,  # bump to 2 once pyarrow 15.0 is released with fix
                )

            if using_copy_on_write():
                data = data.copy(deep=False)
            # first check if a Manager is passed without any other arguments
            # -> use fastpath (without checking Manager type)
            if index is None and columns is None and dtype is None and not copy:
                # GH#33357 fastpath
                NDFrame.__init__(self, data)
                return

        manager = _get_option("mode.data_manager", silent=True)

        is_pandas_object = isinstance(data, (Series, Index, ExtensionArray))
        data_dtype = getattr(data, "dtype", None)
        original_dtype = dtype

        # GH47215
        if isinstance(index, set):
            raise ValueError("index cannot be a set")
        if isinstance(columns, set):
            raise ValueError("columns cannot be a set")

        if copy is None:
            if isinstance(data, dict):
                # retain pre-GH#38939 default behavior
                copy = True
            elif (
                manager == "array"
                and isinstance(data, (np.ndarray, ExtensionArray))
                and data.ndim == 2
            ):
                # INFO(ArrayManager) by default copy the 2D input array to get
                # contiguous 1D arrays
                copy = True
            elif using_copy_on_write() and not isinstance(
                data, (Index, DataFrame, Series)
            ):
                copy = True
            else:
                copy = False

        if data is None:
            index = index if index is not None else default_index(0)
            columns = columns if columns is not None else default_index(0)
            dtype = dtype if dtype is not None else pandas_dtype(object)
            data = []

        if isinstance(data, (BlockManager, ArrayManager)):
            mgr = self._init_mgr(
                data, axes={"index": index, "columns": columns}, dtype=dtype, copy=copy
            )

        elif isinstance(data, dict):
            # GH#38939 de facto copy defaults to False only in non-dict cases
            mgr = dict_to_mgr(data, index, columns, dtype=dtype, copy=copy, typ=manager)
        elif isinstance(data, ma.MaskedArray):
            from numpy.ma import mrecords

            # masked recarray
            if isinstance(data, mrecords.MaskedRecords):
                raise TypeError(
                    "MaskedRecords are not supported. Pass "
                    "{name: data[name] for name in data.dtype.names} "
                    "instead"
                )

            # a masked array
            data = sanitize_masked_array(data)
            mgr = ndarray_to_mgr(
                data,
                index,
                columns,
                dtype=dtype,
                copy=copy,
                typ=manager,
            )

        elif isinstance(data, (np.ndarray, Series, Index, ExtensionArray)):
            if data.dtype.names:
                # i.e. numpy structured array
                data = cast(np.ndarray, data)
                mgr = rec_array_to_mgr(
                    data,
                    index,
                    columns,
                    dtype,
                    copy,
                    typ=manager,
                )
            elif getattr(data, "name", None) is not None:
                # i.e. Series/Index with non-None name
                _copy = copy if using_copy_on_write() else True
                mgr = dict_to_mgr(
                    # error: Item "ndarray" of "Union[ndarray, Series, Index]" has no
                    # attribute "name"
                    {data.name: data},  # type: ignore[union-attr]
                    index,
                    columns,
                    dtype=dtype,
                    typ=manager,
                    copy=_copy,
                )
            else:
                mgr = ndarray_to_mgr(
                    data,
                    index,
                    columns,
                    dtype=dtype,
                    copy=copy,
                    typ=manager,
                )

        # For data is list-like, or Iterable (will consume into list)
        elif is_list_like(data):
            if not isinstance(data, abc.Sequence):
                if hasattr(data, "__array__"):
                    # GH#44616 big perf improvement for e.g. pytorch tensor
                    data = np.asarray(data)
                else:
                    data = list(data)
            if len(data) > 0:
                if is_dataclass(data[0]):
                    data = dataclasses_to_dicts(data)
                if not isinstance(data, np.ndarray) and treat_as_nested(data):
                    # exclude ndarray as we may have cast it a few lines above
                    if columns is not None:
                        columns = ensure_index(columns)
                    arrays, columns, index = nested_data_to_arrays(
                        # error: Argument 3 to "nested_data_to_arrays" has incompatible
                        # type "Optional[Collection[Any]]"; expected "Optional[Index]"
                        data,
                        columns,
                        index,  # type: ignore[arg-type]
                        dtype,
                    )
                    mgr = arrays_to_mgr(
                        arrays,
                        columns,
                        index,
                        dtype=dtype,
                        typ=manager,
                    )
                else:
                    mgr = ndarray_to_mgr(
                        data,
                        index,
                        columns,
                        dtype=dtype,
                        copy=copy,
                        typ=manager,
                    )
            else:
                mgr = dict_to_mgr(
                    {},
                    index,
                    columns if columns is not None else default_index(0),
                    dtype=dtype,
                    typ=manager,
                )
        # For data is scalar
        else:
            if index is None or columns is None:
                raise ValueError("DataFrame constructor not properly called!")

            index = ensure_index(index)
            columns = ensure_index(columns)

            if not dtype:
                dtype, _ = infer_dtype_from_scalar(data)

            # For data is a scalar extension dtype
            if isinstance(dtype, ExtensionDtype):
                # TODO(EA2D): special case not needed with 2D EAs

                values = [
                    construct_1d_arraylike_from_scalar(data, len(index), dtype)
                    for _ in range(len(columns))
                ]
                mgr = arrays_to_mgr(values, columns, index, dtype=None, typ=manager)
            else:
                arr2d = construct_2d_arraylike_from_scalar(
                    data,
                    len(index),
                    len(columns),
                    dtype,
                    copy,
                )

                mgr = ndarray_to_mgr(
                    arr2d,
                    index,
                    columns,
                    dtype=arr2d.dtype,
                    copy=False,
                    typ=manager,
                )

        # ensure correct Manager type according to settings
        mgr = mgr_to_mgr(mgr, typ=manager)

        NDFrame.__init__(self, mgr)

        if original_dtype is None and is_pandas_object and data_dtype == np.object_:
            if self.dtypes.iloc[0] != data_dtype:
                warnings.warn(
                    "Dtype inference on a pandas object "
                    "(Series, Index, ExtensionArray) is deprecated. The DataFrame "
                    "constructor will keep the original dtype in the future. "
                    "Call `infer_objects` on the result to get the old "
                    "behavior.",
                    FutureWarning,
                    stacklevel=2,
                )

    # ----------------------------------------------------------------------

    def __dataframe__(
        self, nan_as_null: bool = False, allow_copy: bool = True
    ) -> DataFrameXchg:
        """
        Return the dataframe interchange object implementing the interchange protocol.

        Parameters
        ----------
        nan_as_null : bool, default False
            `nan_as_null` is DEPRECATED and has no effect. Please avoid using
            it; it will be removed in a future release.
        allow_copy : bool, default True
            Whether to allow memory copying when exporting. If set to False
            it would cause non-zero-copy exports to fail.

        Returns
        -------
        DataFrame interchange object
            The object which consuming library can use to ingress the dataframe.

        Notes
        -----
        Details on the interchange protocol:
        https://data-apis.org/dataframe-protocol/latest/index.html

        Examples
        --------
        >>> df_not_necessarily_pandas = pd.DataFrame({"A": [1, 2], "B": [3, 4]})
        >>> interchange_object = df_not_necessarily_pandas.__dataframe__()
        >>> interchange_object.column_names()
        Index(['A', 'B'], dtype='object')
        >>> df_pandas = pd.api.interchange.from_dataframe(
        ...     interchange_object.select_columns_by_name(["A"])
        ... )
        >>> df_pandas
             A
        0    1
        1    2

        These methods (``column_names``, ``select_columns_by_name``) should work
        for any dataframe library which implements the interchange protocol.
        """

        from pandas.core.interchange.dataframe import PandasDataFrameXchg

        return PandasDataFrameXchg(self, allow_copy=allow_copy)

    def __dataframe_consortium_standard__(
        self, *, api_version: str | None = None
    ) -> Any:
        """
        Provide entry point to the Consortium DataFrame Standard API.

        This is developed and maintained outside of pandas.
        Please report any issues to https://github.com/data-apis/dataframe-api-compat.
        """
        dataframe_api_compat = import_optional_dependency("dataframe_api_compat")
        convert_to_standard_compliant_dataframe = (
            dataframe_api_compat.pandas_standard.convert_to_standard_compliant_dataframe
        )
        return convert_to_standard_compliant_dataframe(self, api_version=api_version)

    # ----------------------------------------------------------------------

    @property
    def axes(self) -> list[Index]:
        """
        Return a list representing the axes of the DataFrame.

        It has the row axis labels and column axis labels as the only members.
        They are returned in that order.

        Examples
        --------
        >>> df = pd.DataFrame({"col1": [1, 2], "col2": [3, 4]})
        >>> df.axes
        [RangeIndex(start=0, stop=2, step=1), Index(['col1', 'col2'],
        dtype='object')]
        """
        return [self.index, self.columns]

    @property
    def shape(self) -> tuple[int, int]:
        """
        Return a tuple representing the dimensionality of the DataFrame.

        See Also
        --------
        ndarray.shape : Tuple of array dimensions.

        Examples
        --------
        >>> df = pd.DataFrame({"col1": [1, 2], "col2": [3, 4]})
        >>> df.shape
        (2, 2)

        >>> df = pd.DataFrame({"col1": [1, 2], "col2": [3, 4], "col3": [5, 6]})
        >>> df.shape
        (2, 3)
        """
        return len(self.index), len(self.columns)

    @property
    def _is_homogeneous_type(self) -> bool:
        """
        Whether all the columns in a DataFrame have the same type.

        Returns
        -------
        bool

        Examples
        --------
        >>> DataFrame({"A": [1, 2], "B": [3, 4]})._is_homogeneous_type
        True
        >>> DataFrame({"A": [1, 2], "B": [3.0, 4.0]})._is_homogeneous_type
        False

        Items with the same type but different sizes are considered
        different types.

        >>> DataFrame(
        ...     {
        ...         "A": np.array([1, 2], dtype=np.int32),
        ...         "B": np.array([1, 2], dtype=np.int64),
        ...     }
        ... )._is_homogeneous_type
        False
        """
        # The "<" part of "<=" here is for empty DataFrame cases
        return len({arr.dtype for arr in self._mgr.arrays}) <= 1

    @property
    def _can_fast_transpose(self) -> bool:
        """
        Can we transpose this DataFrame without creating any new array objects.
        """
        if isinstance(self._mgr, ArrayManager):
            return False
        blocks = self._mgr.blocks
        if len(blocks) != 1:
            return False

        dtype = blocks[0].dtype
        # TODO(EA2D) special case would be unnecessary with 2D EAs
        return not is_1d_only_ea_dtype(dtype)

    @property
    def _values(self) -> np.ndarray | DatetimeArray | TimedeltaArray | PeriodArray:
        """
        Analogue to ._values that may return a 2D ExtensionArray.
        """
        mgr = self._mgr

        if isinstance(mgr, ArrayManager):
            if len(mgr.arrays) == 1 and not is_1d_only_ea_dtype(mgr.arrays[0].dtype):
                # error: Item "ExtensionArray" of "Union[ndarray, ExtensionArray]"
                # has no attribute "reshape"
                return mgr.arrays[0].reshape(-1, 1)  # type: ignore[union-attr]
            return ensure_wrapped_if_datetimelike(self.values)

        blocks = mgr.blocks
        if len(blocks) != 1:
            return ensure_wrapped_if_datetimelike(self.values)

        arr = blocks[0].values
        if arr.ndim == 1:
            # non-2D ExtensionArray
            return self.values

        # more generally, whatever we allow in NDArrayBackedExtensionBlock
        arr = cast("np.ndarray | DatetimeArray | TimedeltaArray | PeriodArray", arr)
        return arr.T

    # ----------------------------------------------------------------------
    # Rendering Methods

    def _repr_fits_vertical_(self) -> bool:
        """
        Check length against max_rows.
        """
        max_rows = get_option("display.max_rows")
        return len(self) <= max_rows

    def _repr_fits_horizontal_(self) -> bool:
        """
        Check if full repr fits in horizontal boundaries imposed by the display
        options width and max_columns.
        """
        width, height = console.get_console_size()
        max_columns = get_option("display.max_columns")
        nb_columns = len(self.columns)

        # exceed max columns
        if (max_columns and nb_columns > max_columns) or (
            width and nb_columns > (width // 2)
        ):
            return False

        # used by repr_html under IPython notebook or scripts ignore terminal
        # dims
        if width is None or not console.in_interactive_session():
            return True

        if get_option("display.width") is not None or console.in_ipython_frontend():
            # check at least the column row for excessive width
            max_rows = 1
        else:
            max_rows = get_option("display.max_rows")

        # when auto-detecting, so width=None and not in ipython front end
        # check whether repr fits horizontal by actually checking
        # the width of the rendered repr
        buf = StringIO()

        # only care about the stuff we'll actually print out
        # and to_string on entire frame may be expensive
        d = self

        if max_rows is not None:  # unlimited rows
            # min of two, where one may be None
            d = d.iloc[: min(max_rows, len(d))]
        else:
            return True

        d.to_string(buf=buf)
        value = buf.getvalue()
        repr_width = max(len(line) for line in value.split("\n"))

        return repr_width < width

    def _info_repr(self) -> bool:
        """
        True if the repr should show the info view.
        """
        info_repr_option = get_option("display.large_repr") == "info"
        return info_repr_option and not (
            self._repr_fits_horizontal_() and self._repr_fits_vertical_()
        )

    def __repr__(self) -> str:
        """
        Return a string representation for a particular DataFrame.
        """
        if self._info_repr():
            buf = StringIO()
            self.info(buf=buf)
            return buf.getvalue()

        repr_params = fmt.get_dataframe_repr_params()
        return self.to_string(**repr_params)

    def _repr_html_(self) -> str | None:
        """
        Return a html representation for a particular DataFrame.

        Mainly for IPython notebook.
        """
        if self._info_repr():
            buf = StringIO()
            self.info(buf=buf)
            # need to escape the <class>, should be the first line.
            val = buf.getvalue().replace("<", r"&lt;", 1)
            val = val.replace(">", r"&gt;", 1)
            return f"<pre>{val}</pre>"

        if get_option("display.notebook_repr_html"):
            max_rows = get_option("display.max_rows")
            min_rows = get_option("display.min_rows")
            max_cols = get_option("display.max_columns")
            show_dimensions = get_option("display.show_dimensions")

            formatter = fmt.DataFrameFormatter(
                self,
                columns=None,
                col_space=None,
                na_rep="NaN",
                formatters=None,
                float_format=None,
                sparsify=None,
                justify=None,
                index_names=True,
                header=True,
                index=True,
                bold_rows=True,
                escape=True,
                max_rows=max_rows,
                min_rows=min_rows,
                max_cols=max_cols,
                show_dimensions=show_dimensions,
                decimal=".",
            )
            return fmt.DataFrameRenderer(formatter).to_html(notebook=True)
        else:
            return None

    @overload
    def to_string(
        self,
        buf: None = ...,
        columns: Axes | None = ...,
        col_space: int | list[int] | dict[Hashable, int] | None = ...,
        header: bool | SequenceNotStr[str] = ...,
        index: bool = ...,
        na_rep: str = ...,
        formatters: fmt.FormattersType | None = ...,
        float_format: fmt.FloatFormatType | None = ...,
        sparsify: bool | None = ...,
        index_names: bool = ...,
        justify: str | None = ...,
        max_rows: int | None = ...,
        max_cols: int | None = ...,
        show_dimensions: bool = ...,
        decimal: str = ...,
        line_width: int | None = ...,
        min_rows: int | None = ...,
        max_colwidth: int | None = ...,
        encoding: str | None = ...,
    ) -> str:
        ...

    @overload
    def to_string(
        self,
        buf: FilePath | WriteBuffer[str],
        columns: Axes | None = ...,
        col_space: int | list[int] | dict[Hashable, int] | None = ...,
        header: bool | SequenceNotStr[str] = ...,
        index: bool = ...,
        na_rep: str = ...,
        formatters: fmt.FormattersType | None = ...,
        float_format: fmt.FloatFormatType | None = ...,
        sparsify: bool | None = ...,
        index_names: bool = ...,
        justify: str | None = ...,
        max_rows: int | None = ...,
        max_cols: int | None = ...,
        show_dimensions: bool = ...,
        decimal: str = ...,
        line_width: int | None = ...,
        min_rows: int | None = ...,
        max_colwidth: int | None = ...,
        encoding: str | None = ...,
    ) -> None:
        ...

    @deprecate_nonkeyword_arguments(
        version="3.0", allowed_args=["self", "buf"], name="to_string"
    )
    @Substitution(
        header_type="bool or list of str",
        header="Write out the column names. If a list of columns "
        "is given, it is assumed to be aliases for the "
        "column names",
        col_space_type="int, list or dict of int",
        col_space="The minimum width of each column. If a list of ints is given "
        "every integers corresponds with one column. If a dict is given, the key "
        "references the column, while the value defines the space to use.",
    )
    @Substitution(shared_params=fmt.common_docstring, returns=fmt.return_docstring)
    def to_string(
        self,
        buf: FilePath | WriteBuffer[str] | None = None,
        columns: Axes | None = None,
        col_space: int | list[int] | dict[Hashable, int] | None = None,
        header: bool | SequenceNotStr[str] = True,
        index: bool = True,
        na_rep: str = "NaN",
        formatters: fmt.FormattersType | None = None,
        float_format: fmt.FloatFormatType | None = None,
        sparsify: bool | None = None,
        index_names: bool = True,
        justify: str | None = None,
        max_rows: int | None = None,
        max_cols: int | None = None,
        show_dimensions: bool = False,
        decimal: str = ".",
        line_width: int | None = None,
        min_rows: int | None = None,
        max_colwidth: int | None = None,
        encoding: str | None = None,
    ) -> str | None:
        """
        Render a DataFrame to a console-friendly tabular output.
        %(shared_params)s
        line_width : int, optional
            Width to wrap a line in characters.
        min_rows : int, optional
            The number of rows to display in the console in a truncated repr
            (when number of rows is above `max_rows`).
        max_colwidth : int, optional
            Max width to truncate each column in characters. By default, no limit.
        encoding : str, default "utf-8"
            Set character encoding.
        %(returns)s
        See Also
        --------
        to_html : Convert DataFrame to HTML.

        Examples
        --------
        >>> d = {"col1": [1, 2, 3], "col2": [4, 5, 6]}
        >>> df = pd.DataFrame(d)
        >>> print(df.to_string())
           col1  col2
        0     1     4
        1     2     5
        2     3     6
        """
        from pandas import option_context

        with option_context("display.max_colwidth", max_colwidth):
            formatter = fmt.DataFrameFormatter(
                self,
                columns=columns,
                col_space=col_space,
                na_rep=na_rep,
                formatters=formatters,
                float_format=float_format,
                sparsify=sparsify,
                justify=justify,
                index_names=index_names,
                header=header,
                index=index,
                min_rows=min_rows,
                max_rows=max_rows,
                max_cols=max_cols,
                show_dimensions=show_dimensions,
                decimal=decimal,
            )
            return fmt.DataFrameRenderer(formatter).to_string(
                buf=buf,
                encoding=encoding,
                line_width=line_width,
            )

    def _get_values_for_csv(
        self,
        *,
        float_format: FloatFormatType | None,
        date_format: str | None,
        decimal: str,
        na_rep: str,
        quoting,  # int csv.QUOTE_FOO from stdlib
    ) -> Self:
        # helper used by to_csv
        mgr = self._mgr.get_values_for_csv(
            float_format=float_format,
            date_format=date_format,
            decimal=decimal,
            na_rep=na_rep,
            quoting=quoting,
        )
        return self._constructor_from_mgr(mgr, axes=mgr.axes)

    # ----------------------------------------------------------------------

    @property
    def style(self) -> Styler:
        """
        Returns a Styler object.

        Contains methods for building a styled HTML representation of the DataFrame.

        See Also
        --------
        io.formats.style.Styler : Helps style a DataFrame or Series according to the
            data with HTML and CSS.

        Examples
        --------
        >>> df = pd.DataFrame({"A": [1, 2, 3]})
        >>> df.style  # doctest: +SKIP

        Please see
        `Table Visualization <../../user_guide/style.ipynb>`_ for more examples.
        """
        from pandas.io.formats.style import Styler

        return Styler(self)

    _shared_docs["items"] = r"""
        Iterate over (column name, Series) pairs.

        Iterates over the DataFrame columns, returning a tuple with
        the column name and the content as a Series.

        Yields
        ------
        label : object
            The column names for the DataFrame being iterated over.
        content : Series
            The column entries belonging to each label, as a Series.

        See Also
        --------
        DataFrame.iterrows : Iterate over DataFrame rows as
            (index, Series) pairs.
        DataFrame.itertuples : Iterate over DataFrame rows as namedtuples
            of the values.

        Examples
        --------
        >>> df = pd.DataFrame({'species': ['bear', 'bear', 'marsupial'],
        ...                   'population': [1864, 22000, 80000]},
        ...                   index=['panda', 'polar', 'koala'])
        >>> df
                species   population
        panda   bear      1864
        polar   bear      22000
        koala   marsupial 80000
        >>> for label, content in df.items():
        ...     print(f'label: {label}')
        ...     print(f'content: {content}', sep='\n')
        ...
        label: species
        content:
        panda         bear
        polar         bear
        koala    marsupial
        Name: species, dtype: object
        label: population
        content:
        panda     1864
        polar    22000
        koala    80000
        Name: population, dtype: int64
        """

    @Appender(_shared_docs["items"])
    def items(self) -> Iterable[tuple[Hashable, Series]]:
        if self.columns.is_unique and hasattr(self, "_item_cache"):
            for k in self.columns:
                yield k, self._get_item_cache(k)
        else:
            for i, k in enumerate(self.columns):
                yield k, self._ixs(i, axis=1)

    def iterrows(self) -> Iterable[tuple[Hashable, Series]]:
        """
        Iterate over DataFrame rows as (index, Series) pairs.

        Yields
        ------
        index : label or tuple of label
            The index of the row. A tuple for a `MultiIndex`.
        data : Series
            The data of the row as a Series.

        See Also
        --------
        DataFrame.itertuples : Iterate over DataFrame rows as namedtuples of the values.
        DataFrame.items : Iterate over (column name, Series) pairs.

        Notes
        -----
        1. Because ``iterrows`` returns a Series for each row,
           it does **not** preserve dtypes across the rows (dtypes are
           preserved across columns for DataFrames).

           To preserve dtypes while iterating over the rows, it is better
           to use :meth:`itertuples` which returns namedtuples of the values
           and which is generally faster than ``iterrows``.

        2. You should **never modify** something you are iterating over.
           This is not guaranteed to work in all cases. Depending on the
           data types, the iterator returns a copy and not a view, and writing
           to it will have no effect.

        Examples
        --------

        >>> df = pd.DataFrame([[1, 1.5]], columns=["int", "float"])
        >>> row = next(df.iterrows())[1]
        >>> row
        int      1.0
        float    1.5
        Name: 0, dtype: float64
        >>> print(row["int"].dtype)
        float64
        >>> print(df["int"].dtype)
        int64
        """
        columns = self.columns
        klass = self._constructor_sliced
        using_cow = using_copy_on_write()
        for k, v in zip(self.index, self.values):
            s = klass(v, index=columns, name=k).__finalize__(self)
            if using_cow and self._mgr.is_single_block:
                s._mgr.add_references(self._mgr)  # type: ignore[arg-type]
            yield k, s

    def itertuples(
        self, index: bool = True, name: str | None = "Pandas"
    ) -> Iterable[tuple[Any, ...]]:
        """
        Iterate over DataFrame rows as namedtuples.

        Parameters
        ----------
        index : bool, default True
            If True, return the index as the first element of the tuple.
        name : str or None, default "Pandas"
            The name of the returned namedtuples or None to return regular
            tuples.

        Returns
        -------
        iterator
            An object to iterate over namedtuples for each row in the
            DataFrame with the first field possibly being the index and
            following fields being the column values.

        See Also
        --------
        DataFrame.iterrows : Iterate over DataFrame rows as (index, Series)
            pairs.
        DataFrame.items : Iterate over (column name, Series) pairs.

        Notes
        -----
        The column names will be renamed to positional names if they are
        invalid Python identifiers, repeated, or start with an underscore.

        Examples
        --------
        >>> df = pd.DataFrame(
        ...     {"num_legs": [4, 2], "num_wings": [0, 2]},
        ...     index=["dog", "hawk"],
        ... )
        >>> df
              num_legs  num_wings
        dog          4          0
        hawk         2          2
        >>> for row in df.itertuples():
        ...     print(row)
        Pandas(Index='dog', num_legs=4, num_wings=0)
        Pandas(Index='hawk', num_legs=2, num_wings=2)

        By setting the `index` parameter to False we can remove the index
        as the first element of the tuple:

        >>> for row in df.itertuples(index=False):
        ...     print(row)
        Pandas(num_legs=4, num_wings=0)
        Pandas(num_legs=2, num_wings=2)

        With the `name` parameter set we set a custom name for the yielded
        namedtuples:

        >>> for row in df.itertuples(name="Animal"):
        ...     print(row)
        Animal(Index='dog', num_legs=4, num_wings=0)
        Animal(Index='hawk', num_legs=2, num_wings=2)
        """
        arrays = []
        fields = list(self.columns)
        if index:
            arrays.append(self.index)
            fields.insert(0, "Index")

        # use integer indexing because of possible duplicate column names
        arrays.extend(self.iloc[:, k] for k in range(len(self.columns)))

        if name is not None:
            # https://github.com/python/mypy/issues/9046
            # error: namedtuple() expects a string literal as the first argument
            itertuple = collections.namedtuple(  # type: ignore[misc]
                name, fields, rename=True
            )
            return map(itertuple._make, zip(*arrays))

        # fallback to regular tuples
        return zip(*arrays)

    def __len__(self) -> int:
        """
        Returns length of info axis, but here we use the index.
        """
        return len(self.index)

    @overload
    def dot(self, other: Series) -> Series:
        ...

    @overload
    def dot(self, other: DataFrame | Index | ArrayLike) -> DataFrame:
        ...

    def dot(self, other: AnyArrayLike | DataFrame) -> DataFrame | Series:
        """
        Compute the matrix multiplication between the DataFrame and other.

        This method computes the matrix product between the DataFrame and the
        values of an other Series, DataFrame or a numpy array.

        It can also be called using ``self @ other``.

        Parameters
        ----------
        other : Series, DataFrame or array-like
            The other object to compute the matrix product with.

        Returns
        -------
        Series or DataFrame
            If other is a Series, return the matrix product between self and
            other as a Series. If other is a DataFrame or a numpy.array, return
            the matrix product of self and other in a DataFrame of a np.array.

        See Also
        --------
        Series.dot: Similar method for Series.

        Notes
        -----
        The dimensions of DataFrame and other must be compatible in order to
        compute the matrix multiplication. In addition, the column names of
        DataFrame and the index of other must contain the same values, as they
        will be aligned prior to the multiplication.

        The dot method for Series computes the inner product, instead of the
        matrix product here.

        Examples
        --------
        Here we multiply a DataFrame with a Series.

        >>> df = pd.DataFrame([[0, 1, -2, -1], [1, 1, 1, 1]])
        >>> s = pd.Series([1, 1, 2, 1])
        >>> df.dot(s)
        0    -4
        1     5
        dtype: int64

        Here we multiply a DataFrame with another DataFrame.

        >>> other = pd.DataFrame([[0, 1], [1, 2], [-1, -1], [2, 0]])
        >>> df.dot(other)
            0   1
        0   1   4
        1   2   2

        Note that the dot method give the same result as @

        >>> df @ other
            0   1
        0   1   4
        1   2   2

        The dot method works also if other is an np.array.

        >>> arr = np.array([[0, 1], [1, 2], [-1, -1], [2, 0]])
        >>> df.dot(arr)
            0   1
        0   1   4
        1   2   2

        Note how shuffling of the objects does not change the result.

        >>> s2 = s.reindex([1, 0, 2, 3])
        >>> df.dot(s2)
        0    -4
        1     5
        dtype: int64
        """
        if isinstance(other, (Series, DataFrame)):
            common = self.columns.union(other.index)
            if len(common) > len(self.columns) or len(common) > len(other.index):
                raise ValueError("matrices are not aligned")

            left = self.reindex(columns=common, copy=False)
            right = other.reindex(index=common, copy=False)
            lvals = left.values
            rvals = right._values
        else:
            left = self
            lvals = self.values
            rvals = np.asarray(other)
            if lvals.shape[1] != rvals.shape[0]:
                raise ValueError(
                    f"Dot product shape mismatch, {lvals.shape} vs {rvals.shape}"
                )

        if isinstance(other, DataFrame):
            common_type = find_common_type(list(self.dtypes) + list(other.dtypes))
            return self._constructor(
                np.dot(lvals, rvals),
                index=left.index,
                columns=other.columns,
                copy=False,
                dtype=common_type,
            )
        elif isinstance(other, Series):
            common_type = find_common_type(list(self.dtypes) + [other.dtypes])
            return self._constructor_sliced(
                np.dot(lvals, rvals), index=left.index, copy=False, dtype=common_type
            )
        elif isinstance(rvals, (np.ndarray, Index)):
            result = np.dot(lvals, rvals)
            if result.ndim == 2:
                return self._constructor(result, index=left.index, copy=False)
            else:
                return self._constructor_sliced(result, index=left.index, copy=False)
        else:  # pragma: no cover
            raise TypeError(f"unsupported type: {type(other)}")

    @overload
    def __matmul__(self, other: Series) -> Series:
        ...

    @overload
    def __matmul__(self, other: AnyArrayLike | DataFrame) -> DataFrame | Series:
        ...

    def __matmul__(self, other: AnyArrayLike | DataFrame) -> DataFrame | Series:
        """
        Matrix multiplication using binary `@` operator.
        """
        return self.dot(other)

    def __rmatmul__(self, other) -> DataFrame:
        """
        Matrix multiplication using binary `@` operator.
        """
        try:
            return self.T.dot(np.transpose(other)).T
        except ValueError as err:
            if "shape mismatch" not in str(err):
                raise
            # GH#21581 give exception message for original shapes
            msg = f"shapes {np.shape(other)} and {self.shape} not aligned"
            raise ValueError(msg) from err

    # ----------------------------------------------------------------------
    # IO methods (to / from other formats)

    @classmethod
    def from_dict(
        cls,
        data: dict,
        orient: FromDictOrient = "columns",
        dtype: Dtype | None = None,
        columns: Axes | None = None,
    ) -> DataFrame:
        """
        Construct DataFrame from dict of array-like or dicts.

        Creates DataFrame object from dictionary by columns or by index
        allowing dtype specification.

        Parameters
        ----------
        data : dict
            Of the form {field : array-like} or {field : dict}.
        orient : {'columns', 'index', 'tight'}, default 'columns'
            The "orientation" of the data. If the keys of the passed dict
            should be the columns of the resulting DataFrame, pass 'columns'
            (default). Otherwise if the keys should be rows, pass 'index'.
            If 'tight', assume a dict with keys ['index', 'columns', 'data',
            'index_names', 'column_names'].

            .. versionadded:: 1.4.0
               'tight' as an allowed value for the ``orient`` argument

        dtype : dtype, default None
            Data type to force after DataFrame construction, otherwise infer.
        columns : list, default None
            Column labels to use when ``orient='index'``. Raises a ValueError
            if used with ``orient='columns'`` or ``orient='tight'``.

        Returns
        -------
        DataFrame

        See Also
        --------
        DataFrame.from_records : DataFrame from structured ndarray, sequence
            of tuples or dicts, or DataFrame.
        DataFrame : DataFrame object creation using constructor.
        DataFrame.to_dict : Convert the DataFrame to a dictionary.

        Examples
        --------
        By default the keys of the dict become the DataFrame columns:

        >>> data = {
        ...     "col_1": [3, 2, 1, 0],
        ...     "col_2": ["a", "b", "c", "d"],
        ... }
        >>> pd.DataFrame.from_dict(data)
           col_1 col_2
        0      3     a
        1      2     b
        2      1     c
        3      0     d

        Specify ``orient='index'`` to create the DataFrame using dictionary
        keys as rows:

        >>> data = {
        ...     "row_1": [3, 2, 1, 0],
        ...     "row_2": ["a", "b", "c", "d"],
        ... }
        >>> pd.DataFrame.from_dict(data, orient="index")
               0  1  2  3
        row_1  3  2  1  0
        row_2  a  b  c  d

        When using the 'index' orientation, the column names can be
        specified manually:

        >>> pd.DataFrame.from_dict(data, orient="index", columns=["A", "B", "C", "D"])
               A  B  C  D
        row_1  3  2  1  0
        row_2  a  b  c  d

        Specify ``orient='tight'`` to create the DataFrame using a 'tight'
        format:

        >>> data = {
        ...     "index": [("a", "b"), ("a", "c")],
        ...     "columns": [("x", 1), ("y", 2)],
        ...     "data": [[1, 3], [2, 4]],
        ...     "index_names": ["n1", "n2"],
        ...     "column_names": ["z1", "z2"],
        ... }
        >>> pd.DataFrame.from_dict(data, orient="tight")
        z1     x  y
        z2     1  2
        n1 n2
        a  b   1  3
           c   2  4
        """
        index = None
        orient = orient.lower()  # type: ignore[assignment]
        if orient == "index":
            if len(data) > 0:
                # TODO speed up Series case
                if isinstance(next(iter(data.values())), (Series, dict)):
                    data = _from_nested_dict(data)
                else:
                    index = list(data.keys())
                    # error: Incompatible types in assignment (expression has type
                    # "List[Any]", variable has type "Dict[Any, Any]")
                    data = list(data.values())  # type: ignore[assignment]
        elif orient in ("columns", "tight"):
            if columns is not None:
                raise ValueError(f"cannot use columns parameter with orient='{orient}'")
        else:  # pragma: no cover
            raise ValueError(
                f"Expected 'index', 'columns' or 'tight' for orient parameter. "
                f"Got '{orient}' instead"
            )

        if orient != "tight":
            return cls(data, index=index, columns=columns, dtype=dtype)
        else:
            realdata = data["data"]

            def create_index(indexlist, namelist):
                index: Index
                if len(namelist) > 1:
                    index = MultiIndex.from_tuples(indexlist, names=namelist)
                else:
                    index = Index(indexlist, name=namelist[0])
                return index

            index = create_index(data["index"], data["index_names"])
            columns = create_index(data["columns"], data["column_names"])
            return cls(realdata, index=index, columns=columns, dtype=dtype)

    def to_numpy(
        self,
        dtype: npt.DTypeLike | None = None,
        copy: bool = False,
        na_value: object = lib.no_default,
    ) -> np.ndarray:
        """
        Convert the DataFrame to a NumPy array.

        By default, the dtype of the returned array will be the common NumPy
        dtype of all types in the DataFrame. For example, if the dtypes are
        ``float16`` and ``float32``, the results dtype will be ``float32``.
        This may require copying data and coercing values, which may be
        expensive.

        Parameters
        ----------
        dtype : str or numpy.dtype, optional
            The dtype to pass to :meth:`numpy.asarray`.
        copy : bool, default False
            Whether to ensure that the returned value is not a view on
            another array. Note that ``copy=False`` does not *ensure* that
            ``to_numpy()`` is no-copy. Rather, ``copy=True`` ensure that
            a copy is made, even if not strictly necessary.
        na_value : Any, optional
            The value to use for missing values. The default value depends
            on `dtype` and the dtypes of the DataFrame columns.

        Returns
        -------
        numpy.ndarray

        See Also
        --------
        Series.to_numpy : Similar method for Series.

        Examples
        --------
        >>> pd.DataFrame({"A": [1, 2], "B": [3, 4]}).to_numpy()
        array([[1, 3],
               [2, 4]])

        With heterogeneous data, the lowest common type will have to
        be used.

        >>> df = pd.DataFrame({"A": [1, 2], "B": [3.0, 4.5]})
        >>> df.to_numpy()
        array([[1. , 3. ],
               [2. , 4.5]])

        For a mix of numeric and non-numeric types, the output array will
        have object dtype.

        >>> df["C"] = pd.date_range("2000", periods=2)
        >>> df.to_numpy()
        array([[1, 3.0, Timestamp('2000-01-01 00:00:00')],
               [2, 4.5, Timestamp('2000-01-02 00:00:00')]], dtype=object)
        """
        if dtype is not None:
            dtype = np.dtype(dtype)
        result = self._mgr.as_array(dtype=dtype, copy=copy, na_value=na_value)
        if result.dtype is not dtype:
            result = np.array(result, dtype=dtype, copy=False)

        return result

    def _create_data_for_split_and_tight_to_dict(
        self, are_all_object_dtype_cols: bool, object_dtype_indices: list[int]
    ) -> list:
        """
        Simple helper method to create data for to ``to_dict(orient="split")`` and
        ``to_dict(orient="tight")`` to create the main output data
        """
        if are_all_object_dtype_cols:
            data = [
                list(map(maybe_box_native, t))
                for t in self.itertuples(index=False, name=None)
            ]
        else:
            data = [list(t) for t in self.itertuples(index=False, name=None)]
            if object_dtype_indices:
                # If we have object_dtype_cols, apply maybe_box_naive after list
                # comprehension for perf
                for row in data:
                    for i in object_dtype_indices:
                        row[i] = maybe_box_native(row[i])
        return data

    @overload
    def to_dict(
        self,
        orient: Literal["dict", "list", "series", "split", "tight", "index"] = ...,
        *,
        into: type[MutableMappingT] | MutableMappingT,
        index: bool = ...,
    ) -> MutableMappingT:
        ...

    @overload
    def to_dict(
        self,
        orient: Literal["records"],
        *,
        into: type[MutableMappingT] | MutableMappingT,
        index: bool = ...,
    ) -> list[MutableMappingT]:
        ...

    @overload
    def to_dict(
        self,
        orient: Literal["dict", "list", "series", "split", "tight", "index"] = ...,
        *,
        into: type[dict] = ...,
        index: bool = ...,
    ) -> dict:
        ...

    @overload
    def to_dict(
        self,
        orient: Literal["records"],
        *,
        into: type[dict] = ...,
        index: bool = ...,
    ) -> list[dict]:
        ...

    # error: Incompatible default for argument "into" (default has type "type
    # [dict[Any, Any]]", argument has type "type[MutableMappingT] | MutableMappingT")
    @deprecate_nonkeyword_arguments(
        version="3.0", allowed_args=["self", "orient"], name="to_dict"
    )
    def to_dict(
        self,
        orient: Literal[
            "dict", "list", "series", "split", "tight", "records", "index"
        ] = "dict",
        into: type[MutableMappingT] | MutableMappingT = dict,  # type: ignore[assignment]
        index: bool = True,
    ) -> MutableMappingT | list[MutableMappingT]:
        """
        Convert the DataFrame to a dictionary.

        The type of the key-value pairs can be customized with the parameters
        (see below).

        Parameters
        ----------
        orient : str {'dict', 'list', 'series', 'split', 'tight', 'records', 'index'}
            Determines the type of the values of the dictionary.

            - 'dict' (default) : dict like {column -> {index -> value}}
            - 'list' : dict like {column -> [values]}
            - 'series' : dict like {column -> Series(values)}
            - 'split' : dict like
              {'index' -> [index], 'columns' -> [columns], 'data' -> [values]}
            - 'tight' : dict like
              {'index' -> [index], 'columns' -> [columns], 'data' -> [values],
              'index_names' -> [index.names], 'column_names' -> [column.names]}
            - 'records' : list like
              [{column -> value}, ... , {column -> value}]
            - 'index' : dict like {index -> {column -> value}}

            .. versionadded:: 1.4.0
                'tight' as an allowed value for the ``orient`` argument

        into : class, default dict
            The collections.abc.MutableMapping subclass used for all Mappings
            in the return value.  Can be the actual class or an empty
            instance of the mapping type you want.  If you want a
            collections.defaultdict, you must pass it initialized.

        index : bool, default True
            Whether to include the index item (and index_names item if `orient`
            is 'tight') in the returned dictionary. Can only be ``False``
            when `orient` is 'split' or 'tight'.

            .. versionadded:: 2.0.0

        Returns
        -------
        dict, list or collections.abc.MutableMapping
            Return a collections.abc.MutableMapping object representing the
            DataFrame. The resulting transformation depends on the `orient`
            parameter.

        See Also
        --------
        DataFrame.from_dict: Create a DataFrame from a dictionary.
        DataFrame.to_json: Convert a DataFrame to JSON format.

        Examples
        --------
        >>> df = pd.DataFrame(
        ...     {"col1": [1, 2], "col2": [0.5, 0.75]},
        ...     index=["row1", "row2"],
        ... )
        >>> df
              col1  col2
        row1     1  0.50
        row2     2  0.75
        >>> df.to_dict()
        {'col1': {'row1': 1, 'row2': 2}, 'col2': {'row1': 0.5, 'row2': 0.75}}

        You can specify the return orientation.

        >>> df.to_dict("series")
        {'col1': row1    1
                 row2    2
        Name: col1, dtype: int64,
        'col2': row1    0.50
                row2    0.75
        Name: col2, dtype: float64}

        >>> df.to_dict("split")
        {'index': ['row1', 'row2'], 'columns': ['col1', 'col2'],
         'data': [[1, 0.5], [2, 0.75]]}

        >>> df.to_dict("records")
        [{'col1': 1, 'col2': 0.5}, {'col1': 2, 'col2': 0.75}]

        >>> df.to_dict("index")
        {'row1': {'col1': 1, 'col2': 0.5}, 'row2': {'col1': 2, 'col2': 0.75}}

        >>> df.to_dict("tight")
        {'index': ['row1', 'row2'], 'columns': ['col1', 'col2'],
         'data': [[1, 0.5], [2, 0.75]], 'index_names': [None], 'column_names': [None]}

        You can also specify the mapping type.

        >>> from collections import OrderedDict, defaultdict
        >>> df.to_dict(into=OrderedDict)
        OrderedDict([('col1', OrderedDict([('row1', 1), ('row2', 2)])),
                     ('col2', OrderedDict([('row1', 0.5), ('row2', 0.75)]))])

        If you want a `defaultdict`, you need to initialize it:

        >>> dd = defaultdict(list)
        >>> df.to_dict("records", into=dd)
        [defaultdict(<class 'list'>, {'col1': 1, 'col2': 0.5}),
         defaultdict(<class 'list'>, {'col1': 2, 'col2': 0.75})]
        """
        from pandas.core.methods.to_dict import to_dict

        return to_dict(self, orient, into=into, index=index)

    @deprecate_nonkeyword_arguments(
        version="3.0", allowed_args=["self", "destination_table"], name="to_gbq"
    )
    def to_gbq(
        self,
        destination_table: str,
        project_id: str | None = None,
        chunksize: int | None = None,
        reauth: bool = False,
        if_exists: ToGbqIfexist = "fail",
        auth_local_webserver: bool = True,
        table_schema: list[dict[str, str]] | None = None,
        location: str | None = None,
        progress_bar: bool = True,
        credentials=None,
    ) -> None:
        """
        Write a DataFrame to a Google BigQuery table.

        .. deprecated:: 2.2.0

           Please use ``pandas_gbq.to_gbq`` instead.

        This function requires the `pandas-gbq package
        <https://pandas-gbq.readthedocs.io>`__.

        See the `How to authenticate with Google BigQuery
        <https://pandas-gbq.readthedocs.io/en/latest/howto/authentication.html>`__
        guide for authentication instructions.

        Parameters
        ----------
        destination_table : str
            Name of table to be written, in the form ``dataset.tablename``.
        project_id : str, optional
            Google BigQuery Account project ID. Optional when available from
            the environment.
        chunksize : int, optional
            Number of rows to be inserted in each chunk from the dataframe.
            Set to ``None`` to load the whole dataframe at once.
        reauth : bool, default False
            Force Google BigQuery to re-authenticate the user. This is useful
            if multiple accounts are used.
        if_exists : str, default 'fail'
            Behavior when the destination table exists. Value can be one of:

            ``'fail'``
                If table exists raise pandas_gbq.gbq.TableCreationError.
            ``'replace'``
                If table exists, drop it, recreate it, and insert data.
            ``'append'``
                If table exists, insert data. Create if does not exist.
        auth_local_webserver : bool, default True
            Use the `local webserver flow`_ instead of the `console flow`_
            when getting user credentials.

            .. _local webserver flow:
                https://google-auth-oauthlib.readthedocs.io/en/latest/reference/google_auth_oauthlib.flow.html#google_auth_oauthlib.flow.InstalledAppFlow.run_local_server
            .. _console flow:
                https://google-auth-oauthlib.readthedocs.io/en/latest/reference/google_auth_oauthlib.flow.html#google_auth_oauthlib.flow.InstalledAppFlow.run_console

            *New in version 0.2.0 of pandas-gbq*.

            .. versionchanged:: 1.5.0
               Default value is changed to ``True``. Google has deprecated the
               ``auth_local_webserver = False`` `"out of band" (copy-paste)
               flow
               <https://developers.googleblog.com/2022/02/making-oauth-flows-safer.html?m=1#disallowed-oob>`_.
        table_schema : list of dicts, optional
            List of BigQuery table fields to which according DataFrame
            columns conform to, e.g. ``[{'name': 'col1', 'type':
            'STRING'},...]``. If schema is not provided, it will be
            generated according to dtypes of DataFrame columns. See
            BigQuery API documentation on available names of a field.

            *New in version 0.3.1 of pandas-gbq*.
        location : str, optional
            Location where the load job should run. See the `BigQuery locations
            documentation
            <https://cloud.google.com/bigquery/docs/dataset-locations>`__ for a
            list of available locations. The location must match that of the
            target dataset.

            *New in version 0.5.0 of pandas-gbq*.
        progress_bar : bool, default True
            Use the library `tqdm` to show the progress bar for the upload,
            chunk by chunk.

            *New in version 0.5.0 of pandas-gbq*.
        credentials : google.auth.credentials.Credentials, optional
            Credentials for accessing Google APIs. Use this parameter to
            override default credentials, such as to use Compute Engine
            :class:`google.auth.compute_engine.Credentials` or Service
            Account :class:`google.oauth2.service_account.Credentials`
            directly.

            *New in version 0.8.0 of pandas-gbq*.

        See Also
        --------
        pandas_gbq.to_gbq : This function in the pandas-gbq library.
        read_gbq : Read a DataFrame from Google BigQuery.

        Examples
        --------
        Example taken from `Google BigQuery documentation
        <https://cloud.google.com/bigquery/docs/samples/bigquery-pandas-gbq-to-gbq-simple>`_

        >>> project_id = "my-project"
        >>> table_id = "my_dataset.my_table"
        >>> df = pd.DataFrame(
        ...     {
        ...         "my_string": ["a", "b", "c"],
        ...         "my_int64": [1, 2, 3],
        ...         "my_float64": [4.0, 5.0, 6.0],
        ...         "my_bool1": [True, False, True],
        ...         "my_bool2": [False, True, False],
        ...         "my_dates": pd.date_range("now", periods=3),
        ...     }
        ... )

        >>> df.to_gbq(table_id, project_id=project_id)  # doctest: +SKIP
        """
        from pandas.io import gbq

        gbq.to_gbq(
            self,
            destination_table,
            project_id=project_id,
            chunksize=chunksize,
            reauth=reauth,
            if_exists=if_exists,
            auth_local_webserver=auth_local_webserver,
            table_schema=table_schema,
            location=location,
            progress_bar=progress_bar,
            credentials=credentials,
        )

    @classmethod
    def from_records(
        cls,
        data,
        index=None,
        exclude=None,
        columns=None,
        coerce_float: bool = False,
        nrows: int | None = None,
    ) -> DataFrame:
        """
        Convert structured or record ndarray to DataFrame.

        Creates a DataFrame object from a structured ndarray, sequence of
        tuples or dicts, or DataFrame.

        Parameters
        ----------
        data : structured ndarray, sequence of tuples or dicts, or DataFrame
            Structured input data.

            .. deprecated:: 2.1.0
                Passing a DataFrame is deprecated.
        index : str, list of fields, array-like
            Field of array to use as the index, alternately a specific set of
            input labels to use.
        exclude : sequence, default None
            Columns or fields to exclude.
        columns : sequence, default None
            Column names to use. If the passed data do not have names
            associated with them, this argument provides names for the
            columns. Otherwise this argument indicates the order of the columns
            in the result (any names not found in the data will become all-NA
            columns).
        coerce_float : bool, default False
            Attempt to convert values of non-string, non-numeric objects (like
            decimal.Decimal) to floating point, useful for SQL result sets.
        nrows : int, default None
            Number of rows to read if data is an iterator.

        Returns
        -------
        DataFrame

        See Also
        --------
        DataFrame.from_dict : DataFrame from dict of array-like or dicts.
        DataFrame : DataFrame object creation using constructor.

        Examples
        --------
        Data can be provided as a structured ndarray:

        >>> data = np.array(
        ...     [(3, "a"), (2, "b"), (1, "c"), (0, "d")],
        ...     dtype=[("col_1", "i4"), ("col_2", "U1")],
        ... )
        >>> pd.DataFrame.from_records(data)
           col_1 col_2
        0      3     a
        1      2     b
        2      1     c
        3      0     d

        Data can be provided as a list of dicts:

        >>> data = [
        ...     {"col_1": 3, "col_2": "a"},
        ...     {"col_1": 2, "col_2": "b"},
        ...     {"col_1": 1, "col_2": "c"},
        ...     {"col_1": 0, "col_2": "d"},
        ... ]
        >>> pd.DataFrame.from_records(data)
           col_1 col_2
        0      3     a
        1      2     b
        2      1     c
        3      0     d

        Data can be provided as a list of tuples with corresponding columns:

        >>> data = [(3, "a"), (2, "b"), (1, "c"), (0, "d")]
        >>> pd.DataFrame.from_records(data, columns=["col_1", "col_2"])
           col_1 col_2
        0      3     a
        1      2     b
        2      1     c
        3      0     d
        """
        if isinstance(data, DataFrame):
            warnings.warn(
                "Passing a DataFrame to DataFrame.from_records is deprecated. Use "
                "set_index and/or drop to modify the DataFrame instead.",
                FutureWarning,
                stacklevel=find_stack_level(),
            )
            if columns is not None:
                if is_scalar(columns):
                    columns = [columns]
                data = data[columns]
            if index is not None:
                data = data.set_index(index)
            if exclude is not None:
                data = data.drop(columns=exclude)
            return data.copy(deep=False)

        result_index = None

        # Make a copy of the input columns so we can modify it
        if columns is not None:
            columns = ensure_index(columns)

        def maybe_reorder(
            arrays: list[ArrayLike], arr_columns: Index, columns: Index, index
        ) -> tuple[list[ArrayLike], Index, Index | None]:
            """
            If our desired 'columns' do not match the data's pre-existing 'arr_columns',
            we re-order our arrays.  This is like a pre-emptive (cheap) reindex.
            """
            if len(arrays):
                length = len(arrays[0])
            else:
                length = 0

            result_index = None
            if len(arrays) == 0 and index is None and length == 0:
                result_index = default_index(0)

            arrays, arr_columns = reorder_arrays(arrays, arr_columns, columns, length)
            return arrays, arr_columns, result_index

        if is_iterator(data):
            if nrows == 0:
                return cls()

            try:
                first_row = next(data)
            except StopIteration:
                return cls(index=index, columns=columns)

            dtype = None
            if hasattr(first_row, "dtype") and first_row.dtype.names:
                dtype = first_row.dtype

            values = [first_row]

            if nrows is None:
                values += data
            else:
                values.extend(itertools.islice(data, nrows - 1))

            if dtype is not None:
                data = np.array(values, dtype=dtype)
            else:
                data = values

        if isinstance(data, dict):
            if columns is None:
                columns = arr_columns = ensure_index(sorted(data))
                arrays = [data[k] for k in columns]
            else:
                arrays = []
                arr_columns_list = []
                for k, v in data.items():
                    if k in columns:
                        arr_columns_list.append(k)
                        arrays.append(v)

                arr_columns = Index(arr_columns_list)
                arrays, arr_columns, result_index = maybe_reorder(
                    arrays, arr_columns, columns, index
                )

        elif isinstance(data, np.ndarray):
            arrays, columns = to_arrays(data, columns)
            arr_columns = columns
        else:
            arrays, arr_columns = to_arrays(data, columns)
            if coerce_float:
                for i, arr in enumerate(arrays):
                    if arr.dtype == object:
                        # error: Argument 1 to "maybe_convert_objects" has
                        # incompatible type "Union[ExtensionArray, ndarray]";
                        # expected "ndarray"
                        arrays[i] = lib.maybe_convert_objects(
                            arr,  # type: ignore[arg-type]
                            try_float=True,
                        )

            arr_columns = ensure_index(arr_columns)
            if columns is None:
                columns = arr_columns
            else:
                arrays, arr_columns, result_index = maybe_reorder(
                    arrays, arr_columns, columns, index
                )

        if exclude is None:
            exclude = set()
        else:
            exclude = set(exclude)

        if index is not None:
            if isinstance(index, str) or not hasattr(index, "__iter__"):
                i = columns.get_loc(index)
                exclude.add(index)
                if len(arrays) > 0:
                    result_index = Index(arrays[i], name=index)
                else:
                    result_index = Index([], name=index)
            else:
                try:
                    index_data = [arrays[arr_columns.get_loc(field)] for field in index]
                except (KeyError, TypeError):
                    # raised by get_loc, see GH#29258
                    result_index = index
                else:
                    result_index = ensure_index_from_sequences(index_data, names=index)
                    exclude.update(index)

        if any(exclude):
            arr_exclude = [x for x in exclude if x in arr_columns]
            to_remove = [arr_columns.get_loc(col) for col in arr_exclude]
            arrays = [v for i, v in enumerate(arrays) if i not in to_remove]

            columns = columns.drop(exclude)

        manager = _get_option("mode.data_manager", silent=True)
        mgr = arrays_to_mgr(arrays, columns, result_index, typ=manager)

        return cls._from_mgr(mgr, axes=mgr.axes)

    def to_records(
        self, index: bool = True, column_dtypes=None, index_dtypes=None
    ) -> np.rec.recarray:
        """
        Convert DataFrame to a NumPy record array.

        Index will be included as the first field of the record array if
        requested.

        Parameters
        ----------
        index : bool, default True
            Include index in resulting record array, stored in 'index'
            field or using the index label, if set.
        column_dtypes : str, type, dict, default None
            If a string or type, the data type to store all columns. If
            a dictionary, a mapping of column names and indices (zero-indexed)
            to specific data types.
        index_dtypes : str, type, dict, default None
            If a string or type, the data type to store all index levels. If
            a dictionary, a mapping of index level names and indices
            (zero-indexed) to specific data types.

            This mapping is applied only if `index=True`.

        Returns
        -------
        numpy.rec.recarray
            NumPy ndarray with the DataFrame labels as fields and each row
            of the DataFrame as entries.

        See Also
        --------
        DataFrame.from_records: Convert structured or record ndarray
            to DataFrame.
        numpy.rec.recarray: An ndarray that allows field access using
            attributes, analogous to typed columns in a
            spreadsheet.

        Examples
        --------
        >>> df = pd.DataFrame({"A": [1, 2], "B": [0.5, 0.75]}, index=["a", "b"])
        >>> df
           A     B
        a  1  0.50
        b  2  0.75
        >>> df.to_records()
        rec.array([('a', 1, 0.5 ), ('b', 2, 0.75)],
                  dtype=[('index', 'O'), ('A', '<i8'), ('B', '<f8')])

        If the DataFrame index has no label then the recarray field name
        is set to 'index'. If the index has a label then this is used as the
        field name:

        >>> df.index = df.index.rename("I")
        >>> df.to_records()
        rec.array([('a', 1, 0.5 ), ('b', 2, 0.75)],
                  dtype=[('I', 'O'), ('A', '<i8'), ('B', '<f8')])

        The index can be excluded from the record array:

        >>> df.to_records(index=False)
        rec.array([(1, 0.5 ), (2, 0.75)],
                  dtype=[('A', '<i8'), ('B', '<f8')])

        Data types can be specified for the columns:

        >>> df.to_records(column_dtypes={"A": "int32"})
        rec.array([('a', 1, 0.5 ), ('b', 2, 0.75)],
                  dtype=[('I', 'O'), ('A', '<i4'), ('B', '<f8')])

        As well as for the index:

        >>> df.to_records(index_dtypes="<S2")
        rec.array([(b'a', 1, 0.5 ), (b'b', 2, 0.75)],
                  dtype=[('I', 'S2'), ('A', '<i8'), ('B', '<f8')])

        >>> index_dtypes = f"<S{df.index.str.len().max()}"
        >>> df.to_records(index_dtypes=index_dtypes)
        rec.array([(b'a', 1, 0.5 ), (b'b', 2, 0.75)],
                  dtype=[('I', 'S1'), ('A', '<i8'), ('B', '<f8')])
        """
        if index:
            ix_vals = [
                np.asarray(self.index.get_level_values(i))
                for i in range(self.index.nlevels)
            ]

            arrays = ix_vals + [
                np.asarray(self.iloc[:, i]) for i in range(len(self.columns))
            ]

            index_names = list(self.index.names)

            if isinstance(self.index, MultiIndex):
                index_names = com.fill_missing_names(index_names)
            elif index_names[0] is None:
                index_names = ["index"]

            names = [str(name) for name in itertools.chain(index_names, self.columns)]
        else:
            arrays = [np.asarray(self.iloc[:, i]) for i in range(len(self.columns))]
            names = [str(c) for c in self.columns]
            index_names = []

        index_len = len(index_names)
        formats = []

        for i, v in enumerate(arrays):
            index_int = i

            # When the names and arrays are collected, we
            # first collect those in the DataFrame's index,
            # followed by those in its columns.
            #
            # Thus, the total length of the array is:
            # len(index_names) + len(DataFrame.columns).
            #
            # This check allows us to see whether we are
            # handling a name / array in the index or column.
            if index_int < index_len:
                dtype_mapping = index_dtypes
                name = index_names[index_int]
            else:
                index_int -= index_len
                dtype_mapping = column_dtypes
                name = self.columns[index_int]

            # We have a dictionary, so we get the data type
            # associated with the index or column (which can
            # be denoted by its name in the DataFrame or its
            # position in DataFrame's array of indices or
            # columns, whichever is applicable.
            if is_dict_like(dtype_mapping):
                if name in dtype_mapping:
                    dtype_mapping = dtype_mapping[name]
                elif index_int in dtype_mapping:
                    dtype_mapping = dtype_mapping[index_int]
                else:
                    dtype_mapping = None

            # If no mapping can be found, use the array's
            # dtype attribute for formatting.
            #
            # A valid dtype must either be a type or
            # string naming a type.
            if dtype_mapping is None:
                formats.append(v.dtype)
            elif isinstance(dtype_mapping, (type, np.dtype, str)):
                # error: Argument 1 to "append" of "list" has incompatible
                # type "Union[type, dtype[Any], str]"; expected "dtype[Any]"
                formats.append(dtype_mapping)  # type: ignore[arg-type]
            else:
                element = "row" if i < index_len else "column"
                msg = f"Invalid dtype {dtype_mapping} specified for {element} {name}"
                raise ValueError(msg)

        return np.rec.fromarrays(arrays, dtype={"names": names, "formats": formats})

    @classmethod
    def _from_arrays(
        cls,
        arrays,
        columns,
        index,
        dtype: Dtype | None = None,
        verify_integrity: bool = True,
    ) -> Self:
        """
        Create DataFrame from a list of arrays corresponding to the columns.

        Parameters
        ----------
        arrays : list-like of arrays
            Each array in the list corresponds to one column, in order.
        columns : list-like, Index
            The column names for the resulting DataFrame.
        index : list-like, Index
            The rows labels for the resulting DataFrame.
        dtype : dtype, optional
            Optional dtype to enforce for all arrays.
        verify_integrity : bool, default True
            Validate and homogenize all input. If set to False, it is assumed
            that all elements of `arrays` are actual arrays how they will be
            stored in a block (numpy ndarray or ExtensionArray), have the same
            length as and are aligned with the index, and that `columns` and
            `index` are ensured to be an Index object.

        Returns
        -------
        DataFrame
        """
        if dtype is not None:
            dtype = pandas_dtype(dtype)

        manager = _get_option("mode.data_manager", silent=True)
        columns = ensure_index(columns)
        if len(columns) != len(arrays):
            raise ValueError("len(columns) must match len(arrays)")
        mgr = arrays_to_mgr(
            arrays,
            columns,
            index,
            dtype=dtype,
            verify_integrity=verify_integrity,
            typ=manager,
        )
        return cls._from_mgr(mgr, axes=mgr.axes)

    @doc(
        storage_options=_shared_docs["storage_options"],
        compression_options=_shared_docs["compression_options"] % "path",
    )
    def to_stata(
        self,
        path: FilePath | WriteBuffer[bytes],
        *,
        convert_dates: dict[Hashable, str] | None = None,
        write_index: bool = True,
        byteorder: ToStataByteorder | None = None,
        time_stamp: datetime.datetime | None = None,
        data_label: str | None = None,
        variable_labels: dict[Hashable, str] | None = None,
        version: int | None = 114,
        convert_strl: Sequence[Hashable] | None = None,
        compression: CompressionOptions = "infer",
        storage_options: StorageOptions | None = None,
        value_labels: dict[Hashable, dict[float, str]] | None = None,
    ) -> None:
        """
        Export DataFrame object to Stata dta format.

        Writes the DataFrame to a Stata dataset file.
        "dta" files contain a Stata dataset.

        Parameters
        ----------
        path : str, path object, or buffer
            String, path object (implementing ``os.PathLike[str]``), or file-like
            object implementing a binary ``write()`` function.

        convert_dates : dict
            Dictionary mapping columns containing datetime types to stata
            internal format to use when writing the dates. Options are 'tc',
            'td', 'tm', 'tw', 'th', 'tq', 'ty'. Column can be either an integer
            or a name. Datetime columns that do not have a conversion type
            specified will be converted to 'tc'. Raises NotImplementedError if
            a datetime column has timezone information.
        write_index : bool
            Write the index to Stata dataset.
        byteorder : str
            Can be ">", "<", "little", or "big". default is `sys.byteorder`.
        time_stamp : datetime
            A datetime to use as file creation date.  Default is the current
            time.
        data_label : str, optional
            A label for the data set.  Must be 80 characters or smaller.
        variable_labels : dict
            Dictionary containing columns as keys and variable labels as
            values. Each label must be 80 characters or smaller.
        version : {{114, 117, 118, 119, None}}, default 114
            Version to use in the output dta file. Set to None to let pandas
            decide between 118 or 119 formats depending on the number of
            columns in the frame. Version 114 can be read by Stata 10 and
            later. Version 117 can be read by Stata 13 or later. Version 118
            is supported in Stata 14 and later. Version 119 is supported in
            Stata 15 and later. Version 114 limits string variables to 244
            characters or fewer while versions 117 and later allow strings
            with lengths up to 2,000,000 characters. Versions 118 and 119
            support Unicode characters, and version 119 supports more than
            32,767 variables.

            Version 119 should usually only be used when the number of
            variables exceeds the capacity of dta format 118. Exporting
            smaller datasets in format 119 may have unintended consequences,
            and, as of November 2020, Stata SE cannot read version 119 files.

        convert_strl : list, optional
            List of column names to convert to string columns to Stata StrL
            format. Only available if version is 117.  Storing strings in the
            StrL format can produce smaller dta files if strings have more than
            8 characters and values are repeated.
        {compression_options}

            .. versionchanged:: 1.4.0 Zstandard support.

        {storage_options}

        value_labels : dict of dicts
            Dictionary containing columns as keys and dictionaries of column value
            to labels as values. Labels for a single variable must be 32,000
            characters or smaller.

            .. versionadded:: 1.4.0

        Raises
        ------
        NotImplementedError
            * If datetimes contain timezone information
            * Column dtype is not representable in Stata
        ValueError
            * Columns listed in convert_dates are neither datetime64[ns]
              or datetime.datetime
            * Column listed in convert_dates is not in DataFrame
            * Categorical label contains more than 32,000 characters

        See Also
        --------
        read_stata : Import Stata data files.
        io.stata.StataWriter : Low-level writer for Stata data files.
        io.stata.StataWriter117 : Low-level writer for version 117 files.

        Examples
        --------
        >>> df = pd.DataFrame(
        ...     [["falcon", 350], ["parrot", 18]], columns=["animal", "parrot"]
        ... )
        >>> df.to_stata("animals.dta")  # doctest: +SKIP
        """
        if version not in (114, 117, 118, 119, None):
            raise ValueError("Only formats 114, 117, 118 and 119 are supported.")
        if version == 114:
            if convert_strl is not None:
                raise ValueError("strl is not supported in format 114")
            from pandas.io.stata import StataWriter as statawriter
        elif version == 117:
            # Incompatible import of "statawriter" (imported name has type
            # "Type[StataWriter117]", local name has type "Type[StataWriter]")
            from pandas.io.stata import (  # type: ignore[assignment]
                StataWriter117 as statawriter,
            )
        else:  # versions 118 and 119
            # Incompatible import of "statawriter" (imported name has type
            # "Type[StataWriter117]", local name has type "Type[StataWriter]")
            from pandas.io.stata import (  # type: ignore[assignment]
                StataWriterUTF8 as statawriter,
            )

        kwargs: dict[str, Any] = {}
        if version is None or version >= 117:
            # strl conversion is only supported >= 117
            kwargs["convert_strl"] = convert_strl
        if version is None or version >= 118:
            # Specifying the version is only supported for UTF8 (118 or 119)
            kwargs["version"] = version

        writer = statawriter(
            path,
            self,
            convert_dates=convert_dates,
            byteorder=byteorder,
            time_stamp=time_stamp,
            data_label=data_label,
            write_index=write_index,
            variable_labels=variable_labels,
            compression=compression,
            storage_options=storage_options,
            value_labels=value_labels,
            **kwargs,
        )
        writer.write_file()

    def to_feather(self, path: FilePath | WriteBuffer[bytes], **kwargs) -> None:
        """
        Write a DataFrame to the binary Feather format.

        Parameters
        ----------
        path : str, path object, file-like object
            String, path object (implementing ``os.PathLike[str]``), or file-like
            object implementing a binary ``write()`` function. If a string or a path,
            it will be used as Root Directory path when writing a partitioned dataset.
        **kwargs :
            Additional keywords passed to :func:`pyarrow.feather.write_feather`.
            This includes the `compression`, `compression_level`, `chunksize`
            and `version` keywords.

        Notes
        -----
        This function writes the dataframe as a `feather file
        <https://arrow.apache.org/docs/python/feather.html>`_. Requires a default
        index. For saving the DataFrame with your custom index use a method that
        supports custom indices e.g. `to_parquet`.

        Examples
        --------
        >>> df = pd.DataFrame([[1, 2, 3], [4, 5, 6]])
        >>> df.to_feather("file.feather")  # doctest: +SKIP
        """
        from pandas.io.feather_format import to_feather

        to_feather(self, path, **kwargs)

    @deprecate_nonkeyword_arguments(
        version="3.0", allowed_args=["self", "buf"], name="to_markdown"
    )
    @doc(
        Series.to_markdown,
        klass=_shared_doc_kwargs["klass"],
        storage_options=_shared_docs["storage_options"],
        examples="""Examples
        --------
        >>> df = pd.DataFrame(
        ...     data={"animal_1": ["elk", "pig"], "animal_2": ["dog", "quetzal"]}
        ... )
        >>> print(df.to_markdown())
        |    | animal_1   | animal_2   |
        |---:|:-----------|:-----------|
        |  0 | elk        | dog        |
        |  1 | pig        | quetzal    |

        Output markdown with a tabulate option.

        >>> print(df.to_markdown(tablefmt="grid"))
        +----+------------+------------+
        |    | animal_1   | animal_2   |
        +====+============+============+
        |  0 | elk        | dog        |
        +----+------------+------------+
        |  1 | pig        | quetzal    |
        +----+------------+------------+""",
    )
    def to_markdown(
        self,
        buf: FilePath | WriteBuffer[str] | None = None,
        mode: str = "wt",
        index: bool = True,
        storage_options: StorageOptions | None = None,
        **kwargs,
    ) -> str | None:
        if "showindex" in kwargs:
            raise ValueError("Pass 'index' instead of 'showindex")

        kwargs.setdefault("headers", "keys")
        kwargs.setdefault("tablefmt", "pipe")
        kwargs.setdefault("showindex", index)
        tabulate = import_optional_dependency("tabulate")
        result = tabulate.tabulate(self, **kwargs)
        if buf is None:
            return result

        with get_handle(buf, mode, storage_options=storage_options) as handles:
            handles.handle.write(result)
        return None

    @overload
    def to_parquet(
        self,
        path: None = ...,
        engine: Literal["auto", "pyarrow", "fastparquet"] = ...,
        compression: str | None = ...,
        index: bool | None = ...,
        partition_cols: list[str] | None = ...,
        storage_options: StorageOptions = ...,
        **kwargs,
    ) -> bytes:
        ...

    @overload
    def to_parquet(
        self,
        path: FilePath | WriteBuffer[bytes],
        engine: Literal["auto", "pyarrow", "fastparquet"] = ...,
        compression: str | None = ...,
        index: bool | None = ...,
        partition_cols: list[str] | None = ...,
        storage_options: StorageOptions = ...,
        **kwargs,
    ) -> None:
        ...

    @deprecate_nonkeyword_arguments(
        version="3.0", allowed_args=["self", "path"], name="to_parquet"
    )
    @doc(storage_options=_shared_docs["storage_options"])
    def to_parquet(
        self,
        path: FilePath | WriteBuffer[bytes] | None = None,
        engine: Literal["auto", "pyarrow", "fastparquet"] = "auto",
        compression: str | None = "snappy",
        index: bool | None = None,
        partition_cols: list[str] | None = None,
        storage_options: StorageOptions | None = None,
        **kwargs,
    ) -> bytes | None:
        """
        Write a DataFrame to the binary parquet format.

        This function writes the dataframe as a `parquet file
        <https://parquet.apache.org/>`_. You can choose different parquet
        backends, and have the option of compression. See
        :ref:`the user guide <io.parquet>` for more details.

        Parameters
        ----------
        path : str, path object, file-like object, or None, default None
            String, path object (implementing ``os.PathLike[str]``), or file-like
            object implementing a binary ``write()`` function. If None, the result is
            returned as bytes. If a string or path, it will be used as Root Directory
            path when writing a partitioned dataset.
        engine : {{'auto', 'pyarrow', 'fastparquet'}}, default 'auto'
            Parquet library to use. If 'auto', then the option
            ``io.parquet.engine`` is used. The default ``io.parquet.engine``
            behavior is to try 'pyarrow', falling back to 'fastparquet' if
            'pyarrow' is unavailable.
        compression : str or None, default 'snappy'
            Name of the compression to use. Use ``None`` for no compression.
            Supported options: 'snappy', 'gzip', 'brotli', 'lz4', 'zstd'.
        index : bool, default None
            If ``True``, include the dataframe's index(es) in the file output.
            If ``False``, they will not be written to the file.
            If ``None``, similar to ``True`` the dataframe's index(es)
            will be saved. However, instead of being saved as values,
            the RangeIndex will be stored as a range in the metadata so it
            doesn't require much space and is faster. Other indexes will
            be included as columns in the file output.
        partition_cols : list, optional, default None
            Column names by which to partition the dataset.
            Columns are partitioned in the order they are given.
            Must be None if path is not a string.
        {storage_options}

        **kwargs
            Additional arguments passed to the parquet library. See
            :ref:`pandas io <io.parquet>` for more details.

        Returns
        -------
        bytes if no path argument is provided else None

        See Also
        --------
        read_parquet : Read a parquet file.
        DataFrame.to_orc : Write an orc file.
        DataFrame.to_csv : Write a csv file.
        DataFrame.to_sql : Write to a sql table.
        DataFrame.to_hdf : Write to hdf.

        Notes
        -----
        This function requires either the `fastparquet
        <https://pypi.org/project/fastparquet>`_ or `pyarrow
        <https://arrow.apache.org/docs/python/>`_ library.

        Examples
        --------
        >>> df = pd.DataFrame(data={{"col1": [1, 2], "col2": [3, 4]}})
        >>> df.to_parquet("df.parquet.gzip", compression="gzip")  # doctest: +SKIP
        >>> pd.read_parquet("df.parquet.gzip")  # doctest: +SKIP
           col1  col2
        0     1     3
        1     2     4

        If you want to get a buffer to the parquet content you can use a io.BytesIO
        object, as long as you don't use partition_cols, which creates multiple files.

        >>> import io
        >>> f = io.BytesIO()
        >>> df.to_parquet(f)
        >>> f.seek(0)
        0
        >>> content = f.read()
        """
        from pandas.io.parquet import to_parquet

        return to_parquet(
            self,
            path,
            engine,
            compression=compression,
            index=index,
            partition_cols=partition_cols,
            storage_options=storage_options,
            **kwargs,
        )

    def to_orc(
        self,
        path: FilePath | WriteBuffer[bytes] | None = None,
        *,
        engine: Literal["pyarrow"] = "pyarrow",
        index: bool | None = None,
        engine_kwargs: dict[str, Any] | None = None,
    ) -> bytes | None:
        """
        Write a DataFrame to the ORC format.

        .. versionadded:: 1.5.0

        Parameters
        ----------
        path : str, file-like object or None, default None
            If a string, it will be used as Root Directory path
            when writing a partitioned dataset. By file-like object,
            we refer to objects with a write() method, such as a file handle
            (e.g. via builtin open function). If path is None,
            a bytes object is returned.
        engine : {'pyarrow'}, default 'pyarrow'
            ORC library to use.
        index : bool, optional
            If ``True``, include the dataframe's index(es) in the file output.
            If ``False``, they will not be written to the file.
            If ``None``, similar to ``infer`` the dataframe's index(es)
            will be saved. However, instead of being saved as values,
            the RangeIndex will be stored as a range in the metadata so it
            doesn't require much space and is faster. Other indexes will
            be included as columns in the file output.
        engine_kwargs : dict[str, Any] or None, default None
            Additional keyword arguments passed to :func:`pyarrow.orc.write_table`.

        Returns
        -------
        bytes if no path argument is provided else None

        Raises
        ------
        NotImplementedError
            Dtype of one or more columns is category, unsigned integers, interval,
            period or sparse.
        ValueError
            engine is not pyarrow.

        See Also
        --------
        read_orc : Read a ORC file.
        DataFrame.to_parquet : Write a parquet file.
        DataFrame.to_csv : Write a csv file.
        DataFrame.to_sql : Write to a sql table.
        DataFrame.to_hdf : Write to hdf.

        Notes
        -----
        * Before using this function you should read the :ref:`user guide about
          ORC <io.orc>` and :ref:`install optional dependencies <install.warn_orc>`.
        * This function requires `pyarrow <https://arrow.apache.org/docs/python/>`_
          library.
        * For supported dtypes please refer to `supported ORC features in Arrow
          <https://arrow.apache.org/docs/cpp/orc.html#data-types>`__.
        * Currently timezones in datetime columns are not preserved when a
          dataframe is converted into ORC files.

        Examples
        --------
        >>> df = pd.DataFrame(data={"col1": [1, 2], "col2": [4, 3]})
        >>> df.to_orc("df.orc")  # doctest: +SKIP
        >>> pd.read_orc("df.orc")  # doctest: +SKIP
           col1  col2
        0     1     4
        1     2     3

        If you want to get a buffer to the orc content you can write it to io.BytesIO

        >>> import io
        >>> b = io.BytesIO(df.to_orc())  # doctest: +SKIP
        >>> b.seek(0)  # doctest: +SKIP
        0
        >>> content = b.read()  # doctest: +SKIP
        """
        from pandas.io.orc import to_orc

        return to_orc(
            self, path, engine=engine, index=index, engine_kwargs=engine_kwargs
        )

    @overload
    def to_html(
        self,
        buf: FilePath | WriteBuffer[str],
        columns: Axes | None = ...,
        col_space: ColspaceArgType | None = ...,
        header: bool = ...,
        index: bool = ...,
        na_rep: str = ...,
        formatters: FormattersType | None = ...,
        float_format: FloatFormatType | None = ...,
        sparsify: bool | None = ...,
        index_names: bool = ...,
        justify: str | None = ...,
        max_rows: int | None = ...,
        max_cols: int | None = ...,
        show_dimensions: bool | str = ...,
        decimal: str = ...,
        bold_rows: bool = ...,
        classes: str | list | tuple | None = ...,
        escape: bool = ...,
        notebook: bool = ...,
        border: int | bool | None = ...,
        table_id: str | None = ...,
        render_links: bool = ...,
        encoding: str | None = ...,
    ) -> None:
        ...

    @overload
    def to_html(
        self,
        buf: None = ...,
        columns: Axes | None = ...,
        col_space: ColspaceArgType | None = ...,
        header: bool = ...,
        index: bool = ...,
        na_rep: str = ...,
        formatters: FormattersType | None = ...,
        float_format: FloatFormatType | None = ...,
        sparsify: bool | None = ...,
        index_names: bool = ...,
        justify: str | None = ...,
        max_rows: int | None = ...,
        max_cols: int | None = ...,
        show_dimensions: bool | str = ...,
        decimal: str = ...,
        bold_rows: bool = ...,
        classes: str | list | tuple | None = ...,
        escape: bool = ...,
        notebook: bool = ...,
        border: int | bool | None = ...,
        table_id: str | None = ...,
        render_links: bool = ...,
        encoding: str | None = ...,
    ) -> str:
        ...

    @deprecate_nonkeyword_arguments(
        version="3.0", allowed_args=["self", "buf"], name="to_html"
    )
    @Substitution(
        header_type="bool",
        header="Whether to print column labels, default True",
        col_space_type="str or int, list or dict of int or str",
        col_space="The minimum width of each column in CSS length "
        "units.  An int is assumed to be px units.",
    )
    @Substitution(shared_params=fmt.common_docstring, returns=fmt.return_docstring)
    def to_html(
        self,
        buf: FilePath | WriteBuffer[str] | None = None,
        columns: Axes | None = None,
        col_space: ColspaceArgType | None = None,
        header: bool = True,
        index: bool = True,
        na_rep: str = "NaN",
        formatters: FormattersType | None = None,
        float_format: FloatFormatType | None = None,
        sparsify: bool | None = None,
        index_names: bool = True,
        justify: str | None = None,
        max_rows: int | None = None,
        max_cols: int | None = None,
        show_dimensions: bool | str = False,
        decimal: str = ".",
        bold_rows: bool = True,
        classes: str | list | tuple | None = None,
        escape: bool = True,
        notebook: bool = False,
        border: int | bool | None = None,
        table_id: str | None = None,
        render_links: bool = False,
        encoding: str | None = None,
    ) -> str | None:
        """
        Render a DataFrame as an HTML table.
        %(shared_params)s
        bold_rows : bool, default True
            Make the row labels bold in the output.
        classes : str or list or tuple, default None
            CSS class(es) to apply to the resulting html table.
        escape : bool, default True
            Convert the characters <, >, and & to HTML-safe sequences.
        notebook : {True, False}, default False
            Whether the generated HTML is for IPython Notebook.
        border : int
            A ``border=border`` attribute is included in the opening
            `<table>` tag. Default ``pd.options.display.html.border``.
        table_id : str, optional
            A css id is included in the opening `<table>` tag if specified.
        render_links : bool, default False
            Convert URLs to HTML links.
        encoding : str, default "utf-8"
            Set character encoding.
        %(returns)s
        See Also
        --------
        to_string : Convert DataFrame to a string.

        Examples
        --------
        >>> df = pd.DataFrame(data={"col1": [1, 2], "col2": [4, 3]})
        >>> html_string = '''<table border="1" class="dataframe">
        ...   <thead>
        ...     <tr style="text-align: right;">
        ...       <th></th>
        ...       <th>col1</th>
        ...       <th>col2</th>
        ...     </tr>
        ...   </thead>
        ...   <tbody>
        ...     <tr>
        ...       <th>0</th>
        ...       <td>1</td>
        ...       <td>4</td>
        ...     </tr>
        ...     <tr>
        ...       <th>1</th>
        ...       <td>2</td>
        ...       <td>3</td>
        ...     </tr>
        ...   </tbody>
        ... </table>'''
        >>> assert html_string == df.to_html()
        """
        if justify is not None and justify not in fmt.VALID_JUSTIFY_PARAMETERS:
            raise ValueError("Invalid value for justify parameter")

        formatter = fmt.DataFrameFormatter(
            self,
            columns=columns,
            col_space=col_space,
            na_rep=na_rep,
            header=header,
            index=index,
            formatters=formatters,
            float_format=float_format,
            bold_rows=bold_rows,
            sparsify=sparsify,
            justify=justify,
            index_names=index_names,
            escape=escape,
            decimal=decimal,
            max_rows=max_rows,
            max_cols=max_cols,
            show_dimensions=show_dimensions,
        )
        # TODO: a generic formatter wld b in DataFrameFormatter
        return fmt.DataFrameRenderer(formatter).to_html(
            buf=buf,
            classes=classes,
            notebook=notebook,
            border=border,
            encoding=encoding,
            table_id=table_id,
            render_links=render_links,
        )

    @overload
    def to_xml(
        self,
        path_or_buffer: None = ...,
        *,
        index: bool = ...,
        root_name: str | None = ...,
        row_name: str | None = ...,
        na_rep: str | None = ...,
        attr_cols: list[str] | None = ...,
        elem_cols: list[str] | None = ...,
        namespaces: dict[str | None, str] | None = ...,
        prefix: str | None = ...,
        encoding: str = ...,
        xml_declaration: bool | None = ...,
        pretty_print: bool | None = ...,
        parser: XMLParsers | None = ...,
        stylesheet: FilePath | ReadBuffer[str] | ReadBuffer[bytes] | None = ...,
        compression: CompressionOptions = ...,
        storage_options: StorageOptions | None = ...,
    ) -> str:
        ...

    @overload
    def to_xml(
        self,
        path_or_buffer: FilePath | WriteBuffer[bytes] | WriteBuffer[str],
        *,
        index: bool = ...,
        root_name: str | None = ...,
        row_name: str | None = ...,
        na_rep: str | None = ...,
        attr_cols: list[str] | None = ...,
        elem_cols: list[str] | None = ...,
        namespaces: dict[str | None, str] | None = ...,
        prefix: str | None = ...,
        encoding: str = ...,
        xml_declaration: bool | None = ...,
        pretty_print: bool | None = ...,
        parser: XMLParsers | None = ...,
        stylesheet: FilePath | ReadBuffer[str] | ReadBuffer[bytes] | None = ...,
        compression: CompressionOptions = ...,
        storage_options: StorageOptions | None = ...,
    ) -> None:
        ...

    @deprecate_nonkeyword_arguments(
        version="3.0", allowed_args=["self", "path_or_buffer"], name="to_xml"
    )
    @doc(
        storage_options=_shared_docs["storage_options"],
        compression_options=_shared_docs["compression_options"] % "path_or_buffer",
    )
    def to_xml(
        self,
        path_or_buffer: FilePath | WriteBuffer[bytes] | WriteBuffer[str] | None = None,
        index: bool = True,
        root_name: str | None = "data",
        row_name: str | None = "row",
        na_rep: str | None = None,
        attr_cols: list[str] | None = None,
        elem_cols: list[str] | None = None,
        namespaces: dict[str | None, str] | None = None,
        prefix: str | None = None,
        encoding: str = "utf-8",
        xml_declaration: bool | None = True,
        pretty_print: bool | None = True,
        parser: XMLParsers | None = "lxml",
        stylesheet: FilePath | ReadBuffer[str] | ReadBuffer[bytes] | None = None,
        compression: CompressionOptions = "infer",
        storage_options: StorageOptions | None = None,
    ) -> str | None:
        """
        Render a DataFrame to an XML document.

        .. versionadded:: 1.3.0

        Parameters
        ----------
        path_or_buffer : str, path object, file-like object, or None, default None
            String, path object (implementing ``os.PathLike[str]``), or file-like
            object implementing a ``write()`` function. If None, the result is returned
            as a string.
        index : bool, default True
            Whether to include index in XML document.
        root_name : str, default 'data'
            The name of root element in XML document.
        row_name : str, default 'row'
            The name of row element in XML document.
        na_rep : str, optional
            Missing data representation.
        attr_cols : list-like, optional
            List of columns to write as attributes in row element.
            Hierarchical columns will be flattened with underscore
            delimiting the different levels.
        elem_cols : list-like, optional
            List of columns to write as children in row element. By default,
            all columns output as children of row element. Hierarchical
            columns will be flattened with underscore delimiting the
            different levels.
        namespaces : dict, optional
            All namespaces to be defined in root element. Keys of dict
            should be prefix names and values of dict corresponding URIs.
            Default namespaces should be given empty string key. For
            example, ::

                namespaces = {{"": "https://example.com"}}

        prefix : str, optional
            Namespace prefix to be used for every element and/or attribute
            in document. This should be one of the keys in ``namespaces``
            dict.
        encoding : str, default 'utf-8'
            Encoding of the resulting document.
        xml_declaration : bool, default True
            Whether to include the XML declaration at start of document.
        pretty_print : bool, default True
            Whether output should be pretty printed with indentation and
            line breaks.
        parser : {{'lxml','etree'}}, default 'lxml'
            Parser module to use for building of tree. Only 'lxml' and
            'etree' are supported. With 'lxml', the ability to use XSLT
            stylesheet is supported.
        stylesheet : str, path object or file-like object, optional
            A URL, file-like object, or a raw string containing an XSLT
            script used to transform the raw XML output. Script should use
            layout of elements and attributes from original output. This
            argument requires ``lxml`` to be installed. Only XSLT 1.0
            scripts and not later versions is currently supported.
        {compression_options}

            .. versionchanged:: 1.4.0 Zstandard support.

        {storage_options}

        Returns
        -------
        None or str
            If ``io`` is None, returns the resulting XML format as a
            string. Otherwise returns None.

        See Also
        --------
        to_json : Convert the pandas object to a JSON string.
        to_html : Convert DataFrame to a html.

        Examples
        --------
        >>> df = pd.DataFrame(
        ...     [["square", 360, 4], ["circle", 360, np.nan], ["triangle", 180, 3]],
        ...     columns=["shape", "degrees", "sides"],
        ... )
        >>> df.to_xml()  # doctest: +SKIP
        <?xml version='1.0' encoding='utf-8'?>
        <data>
          <row>
            <index>0</index>
            <shape>square</shape>
            <degrees>360</degrees>
            <sides>4.0</sides>
          </row>
          <row>
            <index>1</index>
            <shape>circle</shape>
            <degrees>360</degrees>
            <sides/>
          </row>
          <row>
            <index>2</index>
            <shape>triangle</shape>
            <degrees>180</degrees>
            <sides>3.0</sides>
          </row>
        </data>

        >>> df.to_xml(
        ...     attr_cols=["index", "shape", "degrees", "sides"]
        ... )  # doctest: +SKIP
        <?xml version='1.0' encoding='utf-8'?>
        <data>
          <row index="0" shape="square" degrees="360" sides="4.0"/>
          <row index="1" shape="circle" degrees="360"/>
          <row index="2" shape="triangle" degrees="180" sides="3.0"/>
        </data>

        >>> df.to_xml(
        ...     namespaces={{"doc": "https://example.com"}},
        ...     prefix="doc",
        ... )  # doctest: +SKIP
        <?xml version='1.0' encoding='utf-8'?>
        <doc:data xmlns:doc="https://example.com">
          <doc:row>
            <doc:index>0</doc:index>
            <doc:shape>square</doc:shape>
            <doc:degrees>360</doc:degrees>
            <doc:sides>4.0</doc:sides>
          </doc:row>
          <doc:row>
            <doc:index>1</doc:index>
            <doc:shape>circle</doc:shape>
            <doc:degrees>360</doc:degrees>
            <doc:sides/>
          </doc:row>
          <doc:row>
            <doc:index>2</doc:index>
            <doc:shape>triangle</doc:shape>
            <doc:degrees>180</doc:degrees>
            <doc:sides>3.0</doc:sides>
          </doc:row>
        </doc:data>
        """

        from pandas.io.formats.xml import (
            EtreeXMLFormatter,
            LxmlXMLFormatter,
        )

        lxml = import_optional_dependency("lxml.etree", errors="ignore")

        TreeBuilder: type[EtreeXMLFormatter | LxmlXMLFormatter]

        if parser == "lxml":
            if lxml is not None:
                TreeBuilder = LxmlXMLFormatter
            else:
                raise ImportError(
                    "lxml not found, please install or use the etree parser."
                )

        elif parser == "etree":
            TreeBuilder = EtreeXMLFormatter

        else:
            raise ValueError("Values for parser can only be lxml or etree.")

        xml_formatter = TreeBuilder(
            self,
            path_or_buffer=path_or_buffer,
            index=index,
            root_name=root_name,
            row_name=row_name,
            na_rep=na_rep,
            attr_cols=attr_cols,
            elem_cols=elem_cols,
            namespaces=namespaces,
            prefix=prefix,
            encoding=encoding,
            xml_declaration=xml_declaration,
            pretty_print=pretty_print,
            stylesheet=stylesheet,
            compression=compression,
            storage_options=storage_options,
        )

        return xml_formatter.write_output()

    # ----------------------------------------------------------------------
    @doc(INFO_DOCSTRING, **frame_sub_kwargs)
    def info(
        self,
        verbose: bool | None = None,
        buf: WriteBuffer[str] | None = None,
        max_cols: int | None = None,
        memory_usage: bool | str | None = None,
        show_counts: bool | None = None,
    ) -> None:
        info = DataFrameInfo(
            data=self,
            memory_usage=memory_usage,
        )
        info.render(
            buf=buf,
            max_cols=max_cols,
            verbose=verbose,
            show_counts=show_counts,
        )

    def memory_usage(self, index: bool = True, deep: bool = False) -> Series:
        """
        Return the memory usage of each column in bytes.

        The memory usage can optionally include the contribution of
        the index and elements of `object` dtype.

        This value is displayed in `DataFrame.info` by default. This can be
        suppressed by setting ``pandas.options.display.memory_usage`` to False.

        Parameters
        ----------
        index : bool, default True
            Specifies whether to include the memory usage of the DataFrame's
            index in returned Series. If ``index=True``, the memory usage of
            the index is the first item in the output.
        deep : bool, default False
            If True, introspect the data deeply by interrogating
            `object` dtypes for system-level memory consumption, and include
            it in the returned values.

        Returns
        -------
        Series
            A Series whose index is the original column names and whose values
            is the memory usage of each column in bytes.

        See Also
        --------
        numpy.ndarray.nbytes : Total bytes consumed by the elements of an
            ndarray.
        Series.memory_usage : Bytes consumed by a Series.
        Categorical : Memory-efficient array for string values with
            many repeated values.
        DataFrame.info : Concise summary of a DataFrame.

        Notes
        -----
        See the :ref:`Frequently Asked Questions <df-memory-usage>` for more
        details.

        Examples
        --------
        >>> dtypes = [
        ...     "int64",
        ...     "float64",
        ...     "complex128",
        ...     "object",
        ...     "bool",
        ... ]
        >>> data = dict([(t, np.ones(shape=5000, dtype=int).astype(t)) for t in dtypes])
        >>> df = pd.DataFrame(data)
        >>> df.head()
           int64  float64            complex128  object  bool
        0      1      1.0              1.0+0.0j       1  True
        1      1      1.0              1.0+0.0j       1  True
        2      1      1.0              1.0+0.0j       1  True
        3      1      1.0              1.0+0.0j       1  True
        4      1      1.0              1.0+0.0j       1  True

        >>> df.memory_usage()
        Index           128
        int64         40000
        float64       40000
        complex128    80000
        object        40000
        bool           5000
        dtype: int64

        >>> df.memory_usage(index=False)
        int64         40000
        float64       40000
        complex128    80000
        object        40000
        bool           5000
        dtype: int64

        The memory footprint of `object` dtype columns is ignored by default:

        >>> df.memory_usage(deep=True)
        Index            128
        int64          40000
        float64        40000
        complex128     80000
        object        180000
        bool            5000
        dtype: int64

        Use a Categorical for efficient storage of an object-dtype column with
        many repeated values.

<<<<<<< HEAD
        >>> df["object"].astype("category").memory_usage(deep=True)
        5244
=======
        >>> df['object'].astype('category').memory_usage(deep=True)
        5136
>>>>>>> 8b772713
        """
        result = self._constructor_sliced(
            [c.memory_usage(index=False, deep=deep) for col, c in self.items()],
            index=self.columns,
            dtype=np.intp,
        )
        if index:
            index_memory_usage = self._constructor_sliced(
                self.index.memory_usage(deep=deep), index=["Index"]
            )
            result = index_memory_usage._append(result)
        return result

    def transpose(self, *args, copy: bool = False) -> DataFrame:
        """
        Transpose index and columns.

        Reflect the DataFrame over its main diagonal by writing rows as columns
        and vice-versa. The property :attr:`.T` is an accessor to the method
        :meth:`transpose`.

        Parameters
        ----------
        *args : tuple, optional
            Accepted for compatibility with NumPy.
        copy : bool, default False
            Whether to copy the data after transposing, even for DataFrames
            with a single dtype.

            Note that a copy is always required for mixed dtype DataFrames,
            or for DataFrames with any extension types.

            .. note::
                The `copy` keyword will change behavior in pandas 3.0.
                `Copy-on-Write
                <https://pandas.pydata.org/docs/dev/user_guide/copy_on_write.html>`__
                will be enabled by default, which means that all methods with a
                `copy` keyword will use a lazy copy mechanism to defer the copy and
                ignore the `copy` keyword. The `copy` keyword will be removed in a
                future version of pandas.

                You can already get the future behavior and improvements through
                enabling copy on write ``pd.options.mode.copy_on_write = True``

        Returns
        -------
        DataFrame
            The transposed DataFrame.

        See Also
        --------
        numpy.transpose : Permute the dimensions of a given array.

        Notes
        -----
        Transposing a DataFrame with mixed dtypes will result in a homogeneous
        DataFrame with the `object` dtype. In such a case, a copy of the data
        is always made.

        Examples
        --------
        **Square DataFrame with homogeneous dtype**

        >>> d1 = {"col1": [1, 2], "col2": [3, 4]}
        >>> df1 = pd.DataFrame(data=d1)
        >>> df1
           col1  col2
        0     1     3
        1     2     4

        >>> df1_transposed = df1.T  # or df1.transpose()
        >>> df1_transposed
              0  1
        col1  1  2
        col2  3  4

        When the dtype is homogeneous in the original DataFrame, we get a
        transposed DataFrame with the same dtype:

        >>> df1.dtypes
        col1    int64
        col2    int64
        dtype: object
        >>> df1_transposed.dtypes
        0    int64
        1    int64
        dtype: object

        **Non-square DataFrame with mixed dtypes**

        >>> d2 = {
        ...     "name": ["Alice", "Bob"],
        ...     "score": [9.5, 8],
        ...     "employed": [False, True],
        ...     "kids": [0, 0],
        ... }
        >>> df2 = pd.DataFrame(data=d2)
        >>> df2
            name  score  employed  kids
        0  Alice    9.5     False     0
        1    Bob    8.0      True     0

        >>> df2_transposed = df2.T  # or df2.transpose()
        >>> df2_transposed
                      0     1
        name      Alice   Bob
        score       9.5   8.0
        employed  False  True
        kids          0     0

        When the DataFrame has mixed dtypes, we get a transposed DataFrame with
        the `object` dtype:

        >>> df2.dtypes
        name         object
        score       float64
        employed       bool
        kids          int64
        dtype: object
        >>> df2_transposed.dtypes
        0    object
        1    object
        dtype: object
        """
        nv.validate_transpose(args, {})
        # construct the args

        dtypes = list(self.dtypes)

        if self._can_fast_transpose:
            # Note: tests pass without this, but this improves perf quite a bit.
            new_vals = self._values.T
            if copy and not using_copy_on_write():
                new_vals = new_vals.copy()

            result = self._constructor(
                new_vals,
                index=self.columns,
                columns=self.index,
                copy=False,
                dtype=new_vals.dtype,
            )
            if using_copy_on_write() and len(self) > 0:
                result._mgr.add_references(self._mgr)  # type: ignore[arg-type]

        elif (
            self._is_homogeneous_type
            and dtypes
            and isinstance(dtypes[0], ExtensionDtype)
        ):
            new_values: list
            if isinstance(dtypes[0], BaseMaskedDtype):
                # We have masked arrays with the same dtype. We can transpose faster.
                from pandas.core.arrays.masked import (
                    transpose_homogeneous_masked_arrays,
                )

                new_values = transpose_homogeneous_masked_arrays(
                    cast(Sequence[BaseMaskedArray], self._iter_column_arrays())
                )
            elif isinstance(dtypes[0], ArrowDtype):
                # We have arrow EAs with the same dtype. We can transpose faster.
                from pandas.core.arrays.arrow.array import (
                    ArrowExtensionArray,
                    transpose_homogeneous_pyarrow,
                )

                new_values = transpose_homogeneous_pyarrow(
                    cast(Sequence[ArrowExtensionArray], self._iter_column_arrays())
                )
            else:
                # We have other EAs with the same dtype. We preserve dtype in transpose.
                dtyp = dtypes[0]
                arr_typ = dtyp.construct_array_type()
                values = self.values
                new_values = [arr_typ._from_sequence(row, dtype=dtyp) for row in values]

            result = type(self)._from_arrays(
                new_values,
                index=self.columns,
                columns=self.index,
                verify_integrity=False,
            )

        else:
            new_arr = self.values.T
            if copy and not using_copy_on_write():
                new_arr = new_arr.copy()
            result = self._constructor(
                new_arr,
                index=self.columns,
                columns=self.index,
                dtype=new_arr.dtype,
                # We already made a copy (more than one block)
                copy=False,
            )

        return result.__finalize__(self, method="transpose")

    @property
    def T(self) -> DataFrame:
        """
        The transpose of the DataFrame.

        Returns
        -------
        DataFrame
            The transposed DataFrame.

        See Also
        --------
        DataFrame.transpose : Transpose index and columns.

        Examples
        --------
        >>> df = pd.DataFrame({"col1": [1, 2], "col2": [3, 4]})
        >>> df
           col1  col2
        0     1     3
        1     2     4

        >>> df.T
              0  1
        col1  1  2
        col2  3  4
        """
        return self.transpose()

    # ----------------------------------------------------------------------
    # Indexing Methods

    def _ixs(self, i: int, axis: AxisInt = 0) -> Series:
        """
        Parameters
        ----------
        i : int
        axis : int

        Returns
        -------
        Series
        """
        # irow
        if axis == 0:
            new_mgr = self._mgr.fast_xs(i)

            # if we are a copy, mark as such
            copy = isinstance(new_mgr.array, np.ndarray) and new_mgr.array.base is None
            result = self._constructor_sliced_from_mgr(new_mgr, axes=new_mgr.axes)
            result._name = self.index[i]
            result = result.__finalize__(self)
            result._set_is_copy(self, copy=copy)
            return result

        # icol
        else:
            label = self.columns[i]

            col_mgr = self._mgr.iget(i)
            result = self._box_col_values(col_mgr, i)

            # this is a cached value, mark it so
            result._set_as_cached(label, self)
            return result

    def _get_column_array(self, i: int) -> ArrayLike:
        """
        Get the values of the i'th column (ndarray or ExtensionArray, as stored
        in the Block)

        Warning! The returned array is a view but doesn't handle Copy-on-Write,
        so this should be used with caution (for read-only purposes).
        """
        return self._mgr.iget_values(i)

    def _iter_column_arrays(self) -> Iterator[ArrayLike]:
        """
        Iterate over the arrays of all columns in order.
        This returns the values as stored in the Block (ndarray or ExtensionArray).

        Warning! The returned array is a view but doesn't handle Copy-on-Write,
        so this should be used with caution (for read-only purposes).
        """
        if isinstance(self._mgr, ArrayManager):
            yield from self._mgr.arrays
        else:
            for i in range(len(self.columns)):
                yield self._get_column_array(i)

    def _getitem_nocopy(self, key: list):
        """
        Behaves like __getitem__, but returns a view in cases where __getitem__
        would make a copy.
        """
        # TODO(CoW): can be removed if/when we are always Copy-on-Write
        indexer = self.columns._get_indexer_strict(key, "columns")[1]
        new_axis = self.columns[indexer]

        new_mgr = self._mgr.reindex_indexer(
            new_axis,
            indexer,
            axis=0,
            allow_dups=True,
            copy=False,
            only_slice=True,
        )
        return self._constructor_from_mgr(new_mgr, axes=new_mgr.axes)

    def __getitem__(self, key):
        check_dict_or_set_indexers(key)
        key = lib.item_from_zerodim(key)
        key = com.apply_if_callable(key, self)

        if is_hashable(key) and not is_iterator(key):
            # is_iterator to exclude generator e.g. test_getitem_listlike
            # shortcut if the key is in columns
            is_mi = isinstance(self.columns, MultiIndex)
            # GH#45316 Return view if key is not duplicated
            # Only use drop_duplicates with duplicates for performance
            if not is_mi and (
                self.columns.is_unique
                and key in self.columns
                or key in self.columns.drop_duplicates(keep=False)
            ):
                return self._get_item_cache(key)

            elif is_mi and self.columns.is_unique and key in self.columns:
                return self._getitem_multilevel(key)

        # Do we have a slicer (on rows)?
        if isinstance(key, slice):
            return self._getitem_slice(key)

        # Do we have a (boolean) DataFrame?
        if isinstance(key, DataFrame):
            return self.where(key)

        # Do we have a (boolean) 1d indexer?
        if com.is_bool_indexer(key):
            return self._getitem_bool_array(key)

        # We are left with two options: a single key, and a collection of keys,
        # We interpret tuples as collections only for non-MultiIndex
        is_single_key = isinstance(key, tuple) or not is_list_like(key)

        if is_single_key:
            if self.columns.nlevels > 1:
                return self._getitem_multilevel(key)
            indexer = self.columns.get_loc(key)
            if is_integer(indexer):
                indexer = [indexer]
        else:
            if is_iterator(key):
                key = list(key)
            indexer = self.columns._get_indexer_strict(key, "columns")[1]

        # take() does not accept boolean indexers
        if getattr(indexer, "dtype", None) == bool:
            indexer = np.where(indexer)[0]

        if isinstance(indexer, slice):
            return self._slice(indexer, axis=1)

        data = self._take_with_is_copy(indexer, axis=1)

        if is_single_key:
            # What does looking for a single key in a non-unique index return?
            # The behavior is inconsistent. It returns a Series, except when
            # - the key itself is repeated (test on data.shape, #9519), or
            # - we have a MultiIndex on columns (test on self.columns, #21309)
            if data.shape[1] == 1 and not isinstance(self.columns, MultiIndex):
                # GH#26490 using data[key] can cause RecursionError
                return data._get_item_cache(key)

        return data

    def _getitem_bool_array(self, key):
        # also raises Exception if object array with NA values
        # warning here just in case -- previously __setitem__ was
        # reindexing but __getitem__ was not; it seems more reasonable to
        # go with the __setitem__ behavior since that is more consistent
        # with all other indexing behavior
        if isinstance(key, Series) and not key.index.equals(self.index):
            warnings.warn(
                "Boolean Series key will be reindexed to match DataFrame index.",
                UserWarning,
                stacklevel=find_stack_level(),
            )
        elif len(key) != len(self.index):
            raise ValueError(
                f"Item wrong length {len(key)} instead of {len(self.index)}."
            )

        # check_bool_indexer will throw exception if Series key cannot
        # be reindexed to match DataFrame rows
        key = check_bool_indexer(self.index, key)

        if key.all():
            return self.copy(deep=None)

        indexer = key.nonzero()[0]
        return self._take_with_is_copy(indexer, axis=0)

    def _getitem_multilevel(self, key):
        # self.columns is a MultiIndex
        loc = self.columns.get_loc(key)
        if isinstance(loc, (slice, np.ndarray)):
            new_columns = self.columns[loc]
            result_columns = maybe_droplevels(new_columns, key)
            result = self.iloc[:, loc]
            result.columns = result_columns

            # If there is only one column being returned, and its name is
            # either an empty string, or a tuple with an empty string as its
            # first element, then treat the empty string as a placeholder
            # and return the column as if the user had provided that empty
            # string in the key. If the result is a Series, exclude the
            # implied empty string from its name.
            if len(result.columns) == 1:
                # e.g. test_frame_getitem_multicolumn_empty_level,
                #  test_frame_mixed_depth_get, test_loc_setitem_single_column_slice
                top = result.columns[0]
                if isinstance(top, tuple):
                    top = top[0]
                if top == "":
                    result = result[""]
                    if isinstance(result, Series):
                        result = self._constructor_sliced(
                            result, index=self.index, name=key
                        )

            result._set_is_copy(self)
            return result
        else:
            # loc is neither a slice nor ndarray, so must be an int
            return self._ixs(loc, axis=1)

    def _get_value(self, index, col, takeable: bool = False) -> Scalar:
        """
        Quickly retrieve single value at passed column and index.

        Parameters
        ----------
        index : row label
        col : column label
        takeable : interpret the index/col as indexers, default False

        Returns
        -------
        scalar

        Notes
        -----
        Assumes that both `self.index._index_as_unique` and
        `self.columns._index_as_unique`; Caller is responsible for checking.
        """
        if takeable:
            series = self._ixs(col, axis=1)
            return series._values[index]

        series = self._get_item_cache(col)
        engine = self.index._engine

        if not isinstance(self.index, MultiIndex):
            # CategoricalIndex: Trying to use the engine fastpath may give incorrect
            #  results if our categories are integers that dont match our codes
            # IntervalIndex: IntervalTree has no get_loc
            row = self.index.get_loc(index)
            return series._values[row]

        # For MultiIndex going through engine effectively restricts us to
        #  same-length tuples; see test_get_set_value_no_partial_indexing
        loc = engine.get_loc(index)
        return series._values[loc]

    def isetitem(self, loc, value) -> None:
        """
        Set the given value in the column with position `loc`.

        This is a positional analogue to ``__setitem__``.

        Parameters
        ----------
        loc : int or sequence of ints
            Index position for the column.
        value : scalar or arraylike
            Value(s) for the column.

        Notes
        -----
        ``frame.isetitem(loc, value)`` is an in-place method as it will
        modify the DataFrame in place (not returning a new object). In contrast to
        ``frame.iloc[:, i] = value`` which will try to update the existing values in
        place, ``frame.isetitem(loc, value)`` will not update the values of the column
        itself in place, it will instead insert a new array.

        In cases where ``frame.columns`` is unique, this is equivalent to
        ``frame[frame.columns[i]] = value``.
        """
        if isinstance(value, DataFrame):
            if is_integer(loc):
                loc = [loc]

            if len(loc) != len(value.columns):
                raise ValueError(
                    f"Got {len(loc)} positions but value has {len(value.columns)} "
                    f"columns."
                )

            for i, idx in enumerate(loc):
                arraylike, refs = self._sanitize_column(value.iloc[:, i])
                self._iset_item_mgr(idx, arraylike, inplace=False, refs=refs)
            return

        arraylike, refs = self._sanitize_column(value)
        self._iset_item_mgr(loc, arraylike, inplace=False, refs=refs)

    def __setitem__(self, key, value) -> None:
        if not PYPY and using_copy_on_write():
            if sys.getrefcount(self) <= 3:
                warnings.warn(
                    _chained_assignment_msg, ChainedAssignmentError, stacklevel=2
                )
        elif not PYPY and not using_copy_on_write():
            if sys.getrefcount(self) <= 3 and (
                warn_copy_on_write()
                or (
                    not warn_copy_on_write()
                    and any(b.refs.has_reference() for b in self._mgr.blocks)  # type: ignore[union-attr]
                )
            ):
                warnings.warn(
                    _chained_assignment_warning_msg, FutureWarning, stacklevel=2
                )

        key = com.apply_if_callable(key, self)

        # see if we can slice the rows
        if isinstance(key, slice):
            slc = self.index._convert_slice_indexer(key, kind="getitem")
            return self._setitem_slice(slc, value)

        if isinstance(key, DataFrame) or getattr(key, "ndim", None) == 2:
            self._setitem_frame(key, value)
        elif isinstance(key, (Series, np.ndarray, list, Index)):
            self._setitem_array(key, value)
        elif isinstance(value, DataFrame):
            self._set_item_frame_value(key, value)
        elif (
            is_list_like(value)
            and not self.columns.is_unique
            and 1 < len(self.columns.get_indexer_for([key])) == len(value)
        ):
            # Column to set is duplicated
            self._setitem_array([key], value)
        else:
            # set column
            self._set_item(key, value)

    def _setitem_slice(self, key: slice, value) -> None:
        # NB: we can't just use self.loc[key] = value because that
        #  operates on labels and we need to operate positional for
        #  backwards-compat, xref GH#31469
        self._check_setitem_copy()
        self.iloc[key] = value

    def _setitem_array(self, key, value):
        # also raises Exception if object array with NA values
        if com.is_bool_indexer(key):
            # bool indexer is indexing along rows
            if len(key) != len(self.index):
                raise ValueError(
                    f"Item wrong length {len(key)} instead of {len(self.index)}!"
                )
            key = check_bool_indexer(self.index, key)
            indexer = key.nonzero()[0]
            self._check_setitem_copy()
            if isinstance(value, DataFrame):
                # GH#39931 reindex since iloc does not align
                value = value.reindex(self.index.take(indexer))
            self.iloc[indexer] = value

        else:
            # Note: unlike self.iloc[:, indexer] = value, this will
            #  never try to overwrite values inplace

            if isinstance(value, DataFrame):
                check_key_length(self.columns, key, value)
                for k1, k2 in zip(key, value.columns):
                    self[k1] = value[k2]

            elif not is_list_like(value):
                for col in key:
                    self[col] = value

            elif isinstance(value, np.ndarray) and value.ndim == 2:
                self._iset_not_inplace(key, value)

            elif np.ndim(value) > 1:
                # list of lists
                value = DataFrame(value).values
                return self._setitem_array(key, value)

            else:
                self._iset_not_inplace(key, value)

    def _iset_not_inplace(self, key, value) -> None:
        # GH#39510 when setting with df[key] = obj with a list-like key and
        #  list-like value, we iterate over those listlikes and set columns
        #  one at a time.  This is different from dispatching to
        #  `self.loc[:, key]= value`  because loc.__setitem__ may overwrite
        #  data inplace, whereas this will insert new arrays.

        def igetitem(obj, i: int):
            # Note: we catch DataFrame obj before getting here, but
            #  hypothetically would return obj.iloc[:, i]
            if isinstance(obj, np.ndarray):
                return obj[..., i]
            else:
                return obj[i]

        if self.columns.is_unique:
            if np.shape(value)[-1] != len(key):
                raise ValueError("Columns must be same length as key")

            for i, col in enumerate(key):
                self[col] = igetitem(value, i)

        else:
            ilocs = self.columns.get_indexer_non_unique(key)[0]
            if (ilocs < 0).any():
                # key entries not in self.columns
                raise NotImplementedError

            if np.shape(value)[-1] != len(ilocs):
                raise ValueError("Columns must be same length as key")

            assert np.ndim(value) <= 2

            orig_columns = self.columns

            # Using self.iloc[:, i] = ... may set values inplace, which
            #  by convention we do not do in __setitem__
            try:
                self.columns = Index(range(len(self.columns)))
                for i, iloc in enumerate(ilocs):
                    self[iloc] = igetitem(value, i)
            finally:
                self.columns = orig_columns

    def _setitem_frame(self, key, value) -> None:
        # support boolean setting with DataFrame input, e.g.
        # df[df > df2] = 0
        if isinstance(key, np.ndarray):
            if key.shape != self.shape:
                raise ValueError("Array conditional must be same shape as self")
            key = self._constructor(key, **self._construct_axes_dict(), copy=False)

        if key.size and not all(is_bool_dtype(dtype) for dtype in key.dtypes):
            raise TypeError(
                "Must pass DataFrame or 2-d ndarray with boolean values only"
            )

        self._check_setitem_copy()
        self._where(-key, value, inplace=True)

    def _set_item_frame_value(self, key, value: DataFrame) -> None:
        self._ensure_valid_index(value)

        # align columns
        if key in self.columns:
            loc = self.columns.get_loc(key)
            cols = self.columns[loc]
            len_cols = 1 if is_scalar(cols) or isinstance(cols, tuple) else len(cols)
            if len_cols != len(value.columns):
                raise ValueError("Columns must be same length as key")

            # align right-hand-side columns if self.columns
            # is multi-index and self[key] is a sub-frame
            if isinstance(self.columns, MultiIndex) and isinstance(
                loc, (slice, Series, np.ndarray, Index)
            ):
                cols_droplevel = maybe_droplevels(cols, key)
                if len(cols_droplevel) and not cols_droplevel.equals(value.columns):
                    value = value.reindex(cols_droplevel, axis=1)

                for col, col_droplevel in zip(cols, cols_droplevel):
                    self[col] = value[col_droplevel]
                return

            if is_scalar(cols):
                self[cols] = value[value.columns[0]]
                return

            locs: np.ndarray | list
            if isinstance(loc, slice):
                locs = np.arange(loc.start, loc.stop, loc.step)
            elif is_scalar(loc):
                locs = [loc]
            else:
                locs = loc.nonzero()[0]

            return self.isetitem(locs, value)

        if len(value.columns) > 1:
            raise ValueError(
                "Cannot set a DataFrame with multiple columns to the single "
                f"column {key}"
            )
        elif len(value.columns) == 0:
            raise ValueError(
                f"Cannot set a DataFrame without columns to the column {key}"
            )

        self[key] = value[value.columns[0]]

    def _iset_item_mgr(
        self,
        loc: int | slice | np.ndarray,
        value,
        inplace: bool = False,
        refs: BlockValuesRefs | None = None,
    ) -> None:
        # when called from _set_item_mgr loc can be anything returned from get_loc
        self._mgr.iset(loc, value, inplace=inplace, refs=refs)
        self._clear_item_cache()

    def _set_item_mgr(
        self, key, value: ArrayLike, refs: BlockValuesRefs | None = None
    ) -> None:
        try:
            loc = self._info_axis.get_loc(key)
        except KeyError:
            # This item wasn't present, just insert at end
            self._mgr.insert(len(self._info_axis), key, value, refs)
        else:
            self._iset_item_mgr(loc, value, refs=refs)

        # check if we are modifying a copy
        # try to set first as we want an invalid
        # value exception to occur first
        if len(self):
            self._check_setitem_copy()

    def _iset_item(self, loc: int, value: Series, inplace: bool = True) -> None:
        # We are only called from _replace_columnwise which guarantees that
        # no reindex is necessary
        if using_copy_on_write():
            self._iset_item_mgr(
                loc, value._values, inplace=inplace, refs=value._references
            )
        else:
            self._iset_item_mgr(loc, value._values.copy(), inplace=True)

        # check if we are modifying a copy
        # try to set first as we want an invalid
        # value exception to occur first
        if len(self):
            self._check_setitem_copy()

    def _set_item(self, key, value) -> None:
        """
        Add series to DataFrame in specified column.

        If series is a numpy-array (not a Series/TimeSeries), it must be the
        same length as the DataFrames index or an error will be thrown.

        Series/TimeSeries will be conformed to the DataFrames index to
        ensure homogeneity.
        """
        value, refs = self._sanitize_column(value)

        if (
            key in self.columns
            and value.ndim == 1
            and not isinstance(value.dtype, ExtensionDtype)
        ):
            # broadcast across multiple columns if necessary
            if not self.columns.is_unique or isinstance(self.columns, MultiIndex):
                existing_piece = self[key]
                if isinstance(existing_piece, DataFrame):
                    value = np.tile(value, (len(existing_piece.columns), 1)).T
                    refs = None

        self._set_item_mgr(key, value, refs)

    def _set_value(
        self, index: IndexLabel, col, value: Scalar, takeable: bool = False
    ) -> None:
        """
        Put single value at passed column and index.

        Parameters
        ----------
        index : Label
            row label
        col : Label
            column label
        value : scalar
        takeable : bool, default False
            Sets whether or not index/col interpreted as indexers
        """
        try:
            if takeable:
                icol = col
                iindex = cast(int, index)
            else:
                icol = self.columns.get_loc(col)
                iindex = self.index.get_loc(index)
            self._mgr.column_setitem(icol, iindex, value, inplace_only=True)
            self._clear_item_cache()

        except (KeyError, TypeError, ValueError, LossySetitemError):
            # get_loc might raise a KeyError for missing labels (falling back
            #  to (i)loc will do expansion of the index)
            # column_setitem will do validation that may raise TypeError,
            #  ValueError, or LossySetitemError
            # set using a non-recursive method & reset the cache
            if takeable:
                self.iloc[index, col] = value
            else:
                self.loc[index, col] = value
            self._item_cache.pop(col, None)

        except InvalidIndexError as ii_err:
            # GH48729: Seems like you are trying to assign a value to a
            # row when only scalar options are permitted
            raise InvalidIndexError(
                f"You can only assign a scalar value not a {type(value)}"
            ) from ii_err

    def _ensure_valid_index(self, value) -> None:
        """
        Ensure that if we don't have an index, that we can create one from the
        passed value.
        """
        # GH5632, make sure that we are a Series convertible
        if not len(self.index) and is_list_like(value) and len(value):
            if not isinstance(value, DataFrame):
                try:
                    value = Series(value)
                except (ValueError, NotImplementedError, TypeError) as err:
                    raise ValueError(
                        "Cannot set a frame with no defined index "
                        "and a value that cannot be converted to a Series"
                    ) from err

            # GH31368 preserve name of index
            index_copy = value.index.copy()
            if self.index.name is not None:
                index_copy.name = self.index.name

            self._mgr = self._mgr.reindex_axis(index_copy, axis=1, fill_value=np.nan)

    def _box_col_values(self, values: SingleDataManager, loc: int) -> Series:
        """
        Provide boxed values for a column.
        """
        # Lookup in columns so that if e.g. a str datetime was passed
        #  we attach the Timestamp object as the name.
        name = self.columns[loc]
        # We get index=self.index bc values is a SingleDataManager
        obj = self._constructor_sliced_from_mgr(values, axes=values.axes)
        obj._name = name
        return obj.__finalize__(self)

    # ----------------------------------------------------------------------
    # Lookup Caching

    def _clear_item_cache(self) -> None:
        self._item_cache.clear()

    def _get_item_cache(self, item: Hashable) -> Series:
        """Return the cached item, item represents a label indexer."""
        if using_copy_on_write() or warn_copy_on_write():
            loc = self.columns.get_loc(item)
            return self._ixs(loc, axis=1)

        cache = self._item_cache
        res = cache.get(item)
        if res is None:
            # All places that call _get_item_cache have unique columns,
            #  pending resolution of GH#33047

            loc = self.columns.get_loc(item)
            res = self._ixs(loc, axis=1)

            cache[item] = res

            # for a chain
            res._is_copy = self._is_copy
        return res

    def _reset_cacher(self) -> None:
        # no-op for DataFrame
        pass

    def _maybe_cache_changed(self, item, value: Series, inplace: bool) -> None:
        """
        The object has called back to us saying maybe it has changed.
        """
        loc = self._info_axis.get_loc(item)
        arraylike = value._values

        old = self._ixs(loc, axis=1)
        if old._values is value._values and inplace:
            # GH#46149 avoid making unnecessary copies/block-splitting
            return

        self._mgr.iset(loc, arraylike, inplace=inplace)

    # ----------------------------------------------------------------------
    # Unsorted

    @overload
    def query(self, expr: str, *, inplace: Literal[False] = ..., **kwargs) -> DataFrame:
        ...

    @overload
    def query(self, expr: str, *, inplace: Literal[True], **kwargs) -> None:
        ...

    @overload
    def query(self, expr: str, *, inplace: bool = ..., **kwargs) -> DataFrame | None:
        ...

    def query(self, expr: str, *, inplace: bool = False, **kwargs) -> DataFrame | None:
        """
        Query the columns of a DataFrame with a boolean expression.

        Parameters
        ----------
        expr : str
            The query string to evaluate.

            You can refer to variables
            in the environment by prefixing them with an '@' character like
            ``@a + b``.

            You can refer to column names that are not valid Python variable names
            by surrounding them in backticks. Thus, column names containing spaces
            or punctuations (besides underscores) or starting with digits must be
            surrounded by backticks. (For example, a column named "Area (cm^2)" would
            be referenced as ```Area (cm^2)```). Column names which are Python keywords
            (like "list", "for", "import", etc) cannot be used.

            For example, if one of your columns is called ``a a`` and you want
            to sum it with ``b``, your query should be ```a a` + b``.

        inplace : bool
            Whether to modify the DataFrame rather than creating a new one.
        **kwargs
            See the documentation for :func:`eval` for complete details
            on the keyword arguments accepted by :meth:`DataFrame.query`.

        Returns
        -------
        DataFrame or None
            DataFrame resulting from the provided query expression or
            None if ``inplace=True``.

        See Also
        --------
        eval : Evaluate a string describing operations on
            DataFrame columns.
        DataFrame.eval : Evaluate a string describing operations on
            DataFrame columns.

        Notes
        -----
        The result of the evaluation of this expression is first passed to
        :attr:`DataFrame.loc` and if that fails because of a
        multidimensional key (e.g., a DataFrame) then the result will be passed
        to :meth:`DataFrame.__getitem__`.

        This method uses the top-level :func:`eval` function to
        evaluate the passed query.

        The :meth:`~pandas.DataFrame.query` method uses a slightly
        modified Python syntax by default. For example, the ``&`` and ``|``
        (bitwise) operators have the precedence of their boolean cousins,
        :keyword:`and` and :keyword:`or`. This *is* syntactically valid Python,
        however the semantics are different.

        You can change the semantics of the expression by passing the keyword
        argument ``parser='python'``. This enforces the same semantics as
        evaluation in Python space. Likewise, you can pass ``engine='python'``
        to evaluate an expression using Python itself as a backend. This is not
        recommended as it is inefficient compared to using ``numexpr`` as the
        engine.

        The :attr:`DataFrame.index` and
        :attr:`DataFrame.columns` attributes of the
        :class:`~pandas.DataFrame` instance are placed in the query namespace
        by default, which allows you to treat both the index and columns of the
        frame as a column in the frame.
        The identifier ``index`` is used for the frame index; you can also
        use the name of the index to identify it in a query. Please note that
        Python keywords may not be used as identifiers.

        For further details and examples see the ``query`` documentation in
        :ref:`indexing <indexing.query>`.

        *Backtick quoted variables*

        Backtick quoted variables are parsed as literal Python code and
        are converted internally to a Python valid identifier.
        This can lead to the following problems.

        During parsing a number of disallowed characters inside the backtick
        quoted string are replaced by strings that are allowed as a Python identifier.
        These characters include all operators in Python, the space character, the
        question mark, the exclamation mark, the dollar sign, and the euro sign.
        For other characters that fall outside the ASCII range (U+0001..U+007F)
        and those that are not further specified in PEP 3131,
        the query parser will raise an error.
        This excludes whitespace different than the space character,
        but also the hashtag (as it is used for comments) and the backtick
        itself (backtick can also not be escaped).

        In a special case, quotes that make a pair around a backtick can
        confuse the parser.
        For example, ```it's` > `that's``` will raise an error,
        as it forms a quoted string (``'s > `that'``) with a backtick inside.

        See also the Python documentation about lexical analysis
        (https://docs.python.org/3/reference/lexical_analysis.html)
        in combination with the source code in :mod:`pandas.core.computation.parsing`.

        Examples
        --------
        >>> df = pd.DataFrame(
        ...     {
        ...         "A": range(1, 6),
        ...         "B": range(10, 0, -2),
        ...         "C C": range(10, 5, -1),
        ...     }
        ... )
        >>> df
           A   B  C C
        0  1  10   10
        1  2   8    9
        2  3   6    8
        3  4   4    7
        4  5   2    6
        >>> df.query("A > B")
           A  B  C C
        4  5  2    6

        The previous expression is equivalent to

        >>> df[df.A > df.B]
           A  B  C C
        4  5  2    6

        For columns with spaces in their name, you can use backtick quoting.

        >>> df.query("B == `C C`")
           A   B  C C
        0  1  10   10

        The previous expression is equivalent to

        >>> df[df.B == df["C C"]]
           A   B  C C
        0  1  10   10
        """
        inplace = validate_bool_kwarg(inplace, "inplace")
        if not isinstance(expr, str):
            msg = f"expr must be a string to be evaluated, {type(expr)} given"
            raise ValueError(msg)
        kwargs["level"] = kwargs.pop("level", 0) + 1
        kwargs["target"] = None
        res = self.eval(expr, **kwargs)

        try:
            result = self.loc[res]
        except ValueError:
            # when res is multi-dimensional loc raises, but this is sometimes a
            # valid query
            result = self[res]

        if inplace:
            self._update_inplace(result)
            return None
        else:
            return result

    @overload
    def eval(self, expr: str, *, inplace: Literal[False] = ..., **kwargs) -> Any:
        ...

    @overload
    def eval(self, expr: str, *, inplace: Literal[True], **kwargs) -> None:
        ...

    def eval(self, expr: str, *, inplace: bool = False, **kwargs) -> Any | None:
        """
        Evaluate a string describing operations on DataFrame columns.

        Operates on columns only, not specific rows or elements.  This allows
        `eval` to run arbitrary code, which can make you vulnerable to code
        injection if you pass user input to this function.

        Parameters
        ----------
        expr : str
            The expression string to evaluate.
        inplace : bool, default False
            If the expression contains an assignment, whether to perform the
            operation inplace and mutate the existing DataFrame. Otherwise,
            a new DataFrame is returned.
        **kwargs
            See the documentation for :func:`eval` for complete details
            on the keyword arguments accepted by
            :meth:`~pandas.DataFrame.query`.

        Returns
        -------
        ndarray, scalar, pandas object, or None
            The result of the evaluation or None if ``inplace=True``.

        See Also
        --------
        DataFrame.query : Evaluates a boolean expression to query the columns
            of a frame.
        DataFrame.assign : Can evaluate an expression or function to create new
            values for a column.
        eval : Evaluate a Python expression as a string using various
            backends.

        Notes
        -----
        For more details see the API documentation for :func:`~eval`.
        For detailed examples see :ref:`enhancing performance with eval
        <enhancingperf.eval>`.

        Examples
        --------
        >>> df = pd.DataFrame({"A": range(1, 6), "B": range(10, 0, -2)})
        >>> df
           A   B
        0  1  10
        1  2   8
        2  3   6
        3  4   4
        4  5   2
        >>> df.eval("A + B")
        0    11
        1    10
        2     9
        3     8
        4     7
        dtype: int64

        Assignment is allowed though by default the original DataFrame is not
        modified.

        >>> df.eval("C = A + B")
           A   B   C
        0  1  10  11
        1  2   8  10
        2  3   6   9
        3  4   4   8
        4  5   2   7
        >>> df
           A   B
        0  1  10
        1  2   8
        2  3   6
        3  4   4
        4  5   2

        Multiple columns can be assigned to using multi-line expressions:

        >>> df.eval(
        ...     '''
        ... C = A + B
        ... D = A - B
        ... '''
        ... )
           A   B   C  D
        0  1  10  11 -9
        1  2   8  10 -6
        2  3   6   9 -3
        3  4   4   8  0
        4  5   2   7  3
        """
        from pandas.core.computation.eval import eval as _eval

        inplace = validate_bool_kwarg(inplace, "inplace")
        kwargs["level"] = kwargs.pop("level", 0) + 1
        index_resolvers = self._get_index_resolvers()
        column_resolvers = self._get_cleaned_column_resolvers()
        resolvers = column_resolvers, index_resolvers
        if "target" not in kwargs:
            kwargs["target"] = self
        kwargs["resolvers"] = tuple(kwargs.get("resolvers", ())) + resolvers

        return _eval(expr, inplace=inplace, **kwargs)

    def select_dtypes(self, include=None, exclude=None) -> Self:
        """
        Return a subset of the DataFrame's columns based on the column dtypes.

        Parameters
        ----------
        include, exclude : scalar or list-like
            A selection of dtypes or strings to be included/excluded. At least
            one of these parameters must be supplied.

        Returns
        -------
        DataFrame
            The subset of the frame including the dtypes in ``include`` and
            excluding the dtypes in ``exclude``.

        Raises
        ------
        ValueError
            * If both of ``include`` and ``exclude`` are empty
            * If ``include`` and ``exclude`` have overlapping elements
            * If any kind of string dtype is passed in.

        See Also
        --------
        DataFrame.dtypes: Return Series with the data type of each column.

        Notes
        -----
        * To select all *numeric* types, use ``np.number`` or ``'number'``
        * To select strings you must use the ``object`` dtype, but note that
          this will return *all* object dtype columns
        * See the `numpy dtype hierarchy
          <https://numpy.org/doc/stable/reference/arrays.scalars.html>`__
        * To select datetimes, use ``np.datetime64``, ``'datetime'`` or
          ``'datetime64'``
        * To select timedeltas, use ``np.timedelta64``, ``'timedelta'`` or
          ``'timedelta64'``
        * To select Pandas categorical dtypes, use ``'category'``
        * To select Pandas datetimetz dtypes, use ``'datetimetz'``
          or ``'datetime64[ns, tz]'``

        Examples
        --------
        >>> df = pd.DataFrame(
        ...     {
        ...         "a": [1, 2] * 3,
        ...         "b": [True, False] * 3,
        ...         "c": [1.0, 2.0] * 3,
        ...     }
        ... )
        >>> df
                a      b  c
        0       1   True  1.0
        1       2  False  2.0
        2       1   True  1.0
        3       2  False  2.0
        4       1   True  1.0
        5       2  False  2.0

        >>> df.select_dtypes(include="bool")
           b
        0  True
        1  False
        2  True
        3  False
        4  True
        5  False

        >>> df.select_dtypes(include=["float64"])
           c
        0  1.0
        1  2.0
        2  1.0
        3  2.0
        4  1.0
        5  2.0

        >>> df.select_dtypes(exclude=["int64"])
               b    c
        0   True  1.0
        1  False  2.0
        2   True  1.0
        3  False  2.0
        4   True  1.0
        5  False  2.0
        """
        if not is_list_like(include):
            include = (include,) if include is not None else ()
        if not is_list_like(exclude):
            exclude = (exclude,) if exclude is not None else ()

        selection = (frozenset(include), frozenset(exclude))

        if not any(selection):
            raise ValueError("at least one of include or exclude must be nonempty")

        # convert the myriad valid dtypes object to a single representation
        def check_int_infer_dtype(dtypes):
            converted_dtypes: list[type] = []
            for dtype in dtypes:
                # Numpy maps int to different types (int32, in64) on Windows and Linux
                # see https://github.com/numpy/numpy/issues/9464
                if (isinstance(dtype, str) and dtype == "int") or (dtype is int):
                    converted_dtypes.append(np.int32)
                    converted_dtypes.append(np.int64)
                elif dtype == "float" or dtype is float:
                    # GH#42452 : np.dtype("float") coerces to np.float64 from Numpy 1.20
                    converted_dtypes.extend([np.float64, np.float32])
                else:
                    converted_dtypes.append(infer_dtype_from_object(dtype))
            return frozenset(converted_dtypes)

        include = check_int_infer_dtype(include)
        exclude = check_int_infer_dtype(exclude)

        for dtypes in (include, exclude):
            invalidate_string_dtypes(dtypes)

        # can't both include AND exclude!
        if not include.isdisjoint(exclude):
            raise ValueError(f"include and exclude overlap on {(include & exclude)}")

        def dtype_predicate(dtype: DtypeObj, dtypes_set) -> bool:
            # GH 46870: BooleanDtype._is_numeric == True but should be excluded
            dtype = dtype if not isinstance(dtype, ArrowDtype) else dtype.numpy_dtype
            return issubclass(dtype.type, tuple(dtypes_set)) or (
                np.number in dtypes_set
                and getattr(dtype, "_is_numeric", False)
                and not is_bool_dtype(dtype)
            )

        def predicate(arr: ArrayLike) -> bool:
            dtype = arr.dtype
            if include:
                if not dtype_predicate(dtype, include):
                    return False

            if exclude:
                if dtype_predicate(dtype, exclude):
                    return False

            return True

        mgr = self._mgr._get_data_subset(predicate).copy(deep=None)
        return self._constructor_from_mgr(mgr, axes=mgr.axes).__finalize__(self)

    def insert(
        self,
        loc: int,
        column: Hashable,
        value: Scalar | AnyArrayLike,
        allow_duplicates: bool | lib.NoDefault = lib.no_default,
    ) -> None:
        """
        Insert column into DataFrame at specified location.

        Raises a ValueError if `column` is already contained in the DataFrame,
        unless `allow_duplicates` is set to True.

        Parameters
        ----------
        loc : int
            Insertion index. Must verify 0 <= loc <= len(columns).
        column : str, number, or hashable object
            Label of the inserted column.
        value : Scalar, Series, or array-like
            Content of the inserted column.
        allow_duplicates : bool, optional, default lib.no_default
            Allow duplicate column labels to be created.

        See Also
        --------
        Index.insert : Insert new item by index.

        Examples
        --------
        >>> df = pd.DataFrame({"col1": [1, 2], "col2": [3, 4]})
        >>> df
           col1  col2
        0     1     3
        1     2     4
        >>> df.insert(1, "newcol", [99, 99])
        >>> df
           col1  newcol  col2
        0     1      99     3
        1     2      99     4
        >>> df.insert(0, "col1", [100, 100], allow_duplicates=True)
        >>> df
           col1  col1  newcol  col2
        0   100     1      99     3
        1   100     2      99     4

        Notice that pandas uses index alignment in case of `value` from type `Series`:

        >>> df.insert(0, "col0", pd.Series([5, 6], index=[1, 2]))
        >>> df
           col0  col1  col1  newcol  col2
        0   NaN   100     1      99     3
        1   5.0   100     2      99     4
        """
        if allow_duplicates is lib.no_default:
            allow_duplicates = False
        if allow_duplicates and not self.flags.allows_duplicate_labels:
            raise ValueError(
                "Cannot specify 'allow_duplicates=True' when "
                "'self.flags.allows_duplicate_labels' is False."
            )
        if not allow_duplicates and column in self.columns:
            # Should this be a different kind of error??
            raise ValueError(f"cannot insert {column}, already exists")
        if not is_integer(loc):
            raise TypeError("loc must be int")
        # convert non stdlib ints to satisfy typing checks
        loc = int(loc)
        if isinstance(value, DataFrame) and len(value.columns) > 1:
            raise ValueError(
                f"Expected a one-dimensional object, got a DataFrame with "
                f"{len(value.columns)} columns instead."
            )
        elif isinstance(value, DataFrame):
            value = value.iloc[:, 0]

        value, refs = self._sanitize_column(value)
        self._mgr.insert(loc, column, value, refs=refs)

    def assign(self, **kwargs) -> DataFrame:
        r"""
        Assign new columns to a DataFrame.

        Returns a new object with all original columns in addition to new ones.
        Existing columns that are re-assigned will be overwritten.

        Parameters
        ----------
        **kwargs : dict of {str: callable or Series}
            The column names are keywords. If the values are
            callable, they are computed on the DataFrame and
            assigned to the new columns. The callable must not
            change input DataFrame (though pandas doesn't check it).
            If the values are not callable, (e.g. a Series, scalar, or array),
            they are simply assigned.

        Returns
        -------
        DataFrame
            A new DataFrame with the new columns in addition to
            all the existing columns.

        Notes
        -----
        Assigning multiple columns within the same ``assign`` is possible.
        Later items in '\*\*kwargs' may refer to newly created or modified
        columns in 'df'; items are computed and assigned into 'df' in order.

        Examples
        --------
        >>> df = pd.DataFrame({"temp_c": [17.0, 25.0]}, index=["Portland", "Berkeley"])
        >>> df
                  temp_c
        Portland    17.0
        Berkeley    25.0

        Where the value is a callable, evaluated on `df`:

        >>> df.assign(temp_f=lambda x: x.temp_c * 9 / 5 + 32)
                  temp_c  temp_f
        Portland    17.0    62.6
        Berkeley    25.0    77.0

        Alternatively, the same behavior can be achieved by directly
        referencing an existing Series or sequence:

        >>> df.assign(temp_f=df["temp_c"] * 9 / 5 + 32)
                  temp_c  temp_f
        Portland    17.0    62.6
        Berkeley    25.0    77.0

        You can create multiple columns within the same assign where one
        of the columns depends on another one defined within the same assign:

        >>> df.assign(
        ...     temp_f=lambda x: x["temp_c"] * 9 / 5 + 32,
        ...     temp_k=lambda x: (x["temp_f"] + 459.67) * 5 / 9,
        ... )
                  temp_c  temp_f  temp_k
        Portland    17.0    62.6  290.15
        Berkeley    25.0    77.0  298.15
        """
        data = self.copy(deep=None)

        for k, v in kwargs.items():
            data[k] = com.apply_if_callable(v, data)
        return data

    def _sanitize_column(self, value) -> tuple[ArrayLike, BlockValuesRefs | None]:
        """
        Ensures new columns (which go into the BlockManager as new blocks) are
        always copied (or a reference is being tracked to them under CoW)
        and converted into an array.

        Parameters
        ----------
        value : scalar, Series, or array-like

        Returns
        -------
        tuple of numpy.ndarray or ExtensionArray and optional BlockValuesRefs
        """
        self._ensure_valid_index(value)

        # Using a DataFrame would mean coercing values to one dtype
        assert not isinstance(value, DataFrame)
        if is_dict_like(value):
            if not isinstance(value, Series):
                value = Series(value)
            return _reindex_for_setitem(value, self.index)

        if is_list_like(value):
            com.require_length_match(value, self.index)
        arr = sanitize_array(value, self.index, copy=True, allow_2d=True)
        if (
            isinstance(value, Index)
            and value.dtype == "object"
            and arr.dtype != value.dtype
        ):  #
            # TODO: Remove kludge in sanitize_array for string mode when enforcing
            # this deprecation
            warnings.warn(
                "Setting an Index with object dtype into a DataFrame will stop "
                "inferring another dtype in a future version. Cast the Index "
                "explicitly before setting it into the DataFrame.",
                FutureWarning,
                stacklevel=find_stack_level(),
            )
        return arr, None

    @property
    def _series(self):
        return {item: self._ixs(idx, axis=1) for idx, item in enumerate(self.columns)}

    # ----------------------------------------------------------------------
    # Reindexing and alignment

    def _reindex_multi(
        self, axes: dict[str, Index], copy: bool, fill_value
    ) -> DataFrame:
        """
        We are guaranteed non-Nones in the axes.
        """

        new_index, row_indexer = self.index.reindex(axes["index"])
        new_columns, col_indexer = self.columns.reindex(axes["columns"])

        if row_indexer is not None and col_indexer is not None:
            # Fastpath. By doing two 'take's at once we avoid making an
            #  unnecessary copy.
            # We only get here with `self._can_fast_transpose`, which (almost)
            #  ensures that self.values is cheap. It may be worth making this
            #  condition more specific.
            indexer = row_indexer, col_indexer
            new_values = take_2d_multi(self.values, indexer, fill_value=fill_value)
            return self._constructor(
                new_values, index=new_index, columns=new_columns, copy=False
            )
        else:
            return self._reindex_with_indexers(
                {0: [new_index, row_indexer], 1: [new_columns, col_indexer]},
                copy=copy,
                fill_value=fill_value,
            )

    @Appender(
        """
        Examples
        --------
        >>> df = pd.DataFrame({"A": [1, 2, 3], "B": [4, 5, 6]})

        Change the row labels.

        >>> df.set_axis(['a', 'b', 'c'], axis='index')
           A  B
        a  1  4
        b  2  5
        c  3  6

        Change the column labels.

        >>> df.set_axis(['I', 'II'], axis='columns')
           I  II
        0  1   4
        1  2   5
        2  3   6
        """
    )
    @Substitution(
        klass=_shared_doc_kwargs["klass"],
        axes_single_arg=_shared_doc_kwargs["axes_single_arg"],
        extended_summary_sub=" column or",
        axis_description_sub=", and 1 identifies the columns",
        see_also_sub=" or columns",
    )
    @Appender(NDFrame.set_axis.__doc__)
    def set_axis(
        self,
        labels,
        *,
        axis: Axis = 0,
        copy: bool | None = None,
    ) -> DataFrame:
        return super().set_axis(labels, axis=axis, copy=copy)

    @doc(
        NDFrame.reindex,
        klass=_shared_doc_kwargs["klass"],
        optional_reindex=_shared_doc_kwargs["optional_reindex"],
    )
    def reindex(
        self,
        labels=None,
        *,
        index=None,
        columns=None,
        axis: Axis | None = None,
        method: ReindexMethod | None = None,
        copy: bool | None = None,
        level: Level | None = None,
        fill_value: Scalar | None = np.nan,
        limit: int | None = None,
        tolerance=None,
    ) -> DataFrame:
        return super().reindex(
            labels=labels,
            index=index,
            columns=columns,
            axis=axis,
            method=method,
            copy=copy,
            level=level,
            fill_value=fill_value,
            limit=limit,
            tolerance=tolerance,
        )

    @overload
    def drop(
        self,
        labels: IndexLabel = ...,
        *,
        axis: Axis = ...,
        index: IndexLabel = ...,
        columns: IndexLabel = ...,
        level: Level = ...,
        inplace: Literal[True],
        errors: IgnoreRaise = ...,
    ) -> None:
        ...

    @overload
    def drop(
        self,
        labels: IndexLabel = ...,
        *,
        axis: Axis = ...,
        index: IndexLabel = ...,
        columns: IndexLabel = ...,
        level: Level = ...,
        inplace: Literal[False] = ...,
        errors: IgnoreRaise = ...,
    ) -> DataFrame:
        ...

    @overload
    def drop(
        self,
        labels: IndexLabel = ...,
        *,
        axis: Axis = ...,
        index: IndexLabel = ...,
        columns: IndexLabel = ...,
        level: Level = ...,
        inplace: bool = ...,
        errors: IgnoreRaise = ...,
    ) -> DataFrame | None:
        ...

    def drop(
        self,
        labels: IndexLabel | None = None,
        *,
        axis: Axis = 0,
        index: IndexLabel | None = None,
        columns: IndexLabel | None = None,
        level: Level | None = None,
        inplace: bool = False,
        errors: IgnoreRaise = "raise",
    ) -> DataFrame | None:
        """
        Drop specified labels from rows or columns.

        Remove rows or columns by specifying label names and corresponding
        axis, or by directly specifying index or column names. When using a
        multi-index, labels on different levels can be removed by specifying
        the level. See the :ref:`user guide <advanced.shown_levels>`
        for more information about the now unused levels.

        Parameters
        ----------
        labels : single label or list-like
            Index or column labels to drop. A tuple will be used as a single
            label and not treated as a list-like.
        axis : {0 or 'index', 1 or 'columns'}, default 0
            Whether to drop labels from the index (0 or 'index') or
            columns (1 or 'columns').
        index : single label or list-like
            Alternative to specifying axis (``labels, axis=0``
            is equivalent to ``index=labels``).
        columns : single label or list-like
            Alternative to specifying axis (``labels, axis=1``
            is equivalent to ``columns=labels``).
        level : int or level name, optional
            For MultiIndex, level from which the labels will be removed.
        inplace : bool, default False
            If False, return a copy. Otherwise, do operation
            in place and return None.
        errors : {'ignore', 'raise'}, default 'raise'
            If 'ignore', suppress error and only existing labels are
            dropped.

        Returns
        -------
        DataFrame or None
            Returns DataFrame or None DataFrame with the specified
            index or column labels removed or None if inplace=True.

        Raises
        ------
        KeyError
            If any of the labels is not found in the selected axis.

        See Also
        --------
        DataFrame.loc : Label-location based indexer for selection by label.
        DataFrame.dropna : Return DataFrame with labels on given axis omitted
            where (all or any) data are missing.
        DataFrame.drop_duplicates : Return DataFrame with duplicate rows
            removed, optionally only considering certain columns.
        Series.drop : Return Series with specified index labels removed.

        Examples
        --------
        >>> df = pd.DataFrame(
        ...     np.arange(12).reshape(3, 4),
        ...     columns=["A", "B", "C", "D"],
        ... )
        >>> df
           A  B   C   D
        0  0  1   2   3
        1  4  5   6   7
        2  8  9  10  11

        Drop columns

        >>> df.drop(["B", "C"], axis=1)
           A   D
        0  0   3
        1  4   7
        2  8  11

        >>> df.drop(columns=["B", "C"])
           A   D
        0  0   3
        1  4   7
        2  8  11

        Drop a row by index

        >>> df.drop([0, 1])
           A  B   C   D
        2  8  9  10  11

        Drop columns and/or rows of MultiIndex DataFrame

        >>> midx = pd.MultiIndex(
        ...     levels=[
        ...         ["llama", "cow", "falcon"],
        ...         ["speed", "weight", "length"],
        ...     ],
        ...     codes=[
        ...         [0, 0, 0, 1, 1, 1, 2, 2, 2],
        ...         [0, 1, 2, 0, 1, 2, 0, 1, 2],
        ...     ],
        ... )
        >>> df = pd.DataFrame(
        ...     index=midx,
        ...     columns=["big", "small"],
        ...     data=[
        ...         [45, 30],
        ...         [200, 100],
        ...         [1.5, 1],
        ...         [30, 20],
        ...         [250, 150],
        ...         [1.5, 0.8],
        ...         [320, 250],
        ...         [1, 0.8],
        ...         [0.3, 0.2],
        ...     ],
        ... )
        >>> df
                        big     small
        llama   speed   45.0    30.0
                weight  200.0   100.0
                length  1.5     1.0
        cow     speed   30.0    20.0
                weight  250.0   150.0
                length  1.5     0.8
        falcon  speed   320.0   250.0
                weight  1.0     0.8
                length  0.3     0.2

        Drop a specific index combination from the MultiIndex
        DataFrame, i.e., drop the combination ``'falcon'`` and
        ``'weight'``, which deletes only the corresponding row

        >>> df.drop(index=("falcon", "weight"))
                        big     small
        llama   speed   45.0    30.0
                weight  200.0   100.0
                length  1.5     1.0
        cow     speed   30.0    20.0
                weight  250.0   150.0
                length  1.5     0.8
        falcon  speed   320.0   250.0
                length  0.3     0.2

        >>> df.drop(index="cow", columns="small")
                        big
        llama   speed   45.0
                weight  200.0
                length  1.5
        falcon  speed   320.0
                weight  1.0
                length  0.3

        >>> df.drop(index="length", level=1)
                        big     small
        llama   speed   45.0    30.0
                weight  200.0   100.0
        cow     speed   30.0    20.0
                weight  250.0   150.0
        falcon  speed   320.0   250.0
                weight  1.0     0.8
        """
        return super().drop(
            labels=labels,
            axis=axis,
            index=index,
            columns=columns,
            level=level,
            inplace=inplace,
            errors=errors,
        )

    @overload
    def rename(
        self,
        mapper: Renamer | None = ...,
        *,
        index: Renamer | None = ...,
        columns: Renamer | None = ...,
        axis: Axis | None = ...,
        copy: bool | None = ...,
        inplace: Literal[True],
        level: Level = ...,
        errors: IgnoreRaise = ...,
    ) -> None:
        ...

    @overload
    def rename(
        self,
        mapper: Renamer | None = ...,
        *,
        index: Renamer | None = ...,
        columns: Renamer | None = ...,
        axis: Axis | None = ...,
        copy: bool | None = ...,
        inplace: Literal[False] = ...,
        level: Level = ...,
        errors: IgnoreRaise = ...,
    ) -> DataFrame:
        ...

    @overload
    def rename(
        self,
        mapper: Renamer | None = ...,
        *,
        index: Renamer | None = ...,
        columns: Renamer | None = ...,
        axis: Axis | None = ...,
        copy: bool | None = ...,
        inplace: bool = ...,
        level: Level = ...,
        errors: IgnoreRaise = ...,
    ) -> DataFrame | None:
        ...

    def rename(
        self,
        mapper: Renamer | None = None,
        *,
        index: Renamer | None = None,
        columns: Renamer | None = None,
        axis: Axis | None = None,
        copy: bool | None = None,
        inplace: bool = False,
        level: Level | None = None,
        errors: IgnoreRaise = "ignore",
    ) -> DataFrame | None:
        """
        Rename columns or index labels.

        Function / dict values must be unique (1-to-1). Labels not contained in
        a dict / Series will be left as-is. Extra labels listed don't throw an
        error.

        See the :ref:`user guide <basics.rename>` for more.

        Parameters
        ----------
        mapper : dict-like or function
            Dict-like or function transformations to apply to
            that axis' values. Use either ``mapper`` and ``axis`` to
            specify the axis to target with ``mapper``, or ``index`` and
            ``columns``.
        index : dict-like or function
            Alternative to specifying axis (``mapper, axis=0``
            is equivalent to ``index=mapper``).
        columns : dict-like or function
            Alternative to specifying axis (``mapper, axis=1``
            is equivalent to ``columns=mapper``).
        axis : {0 or 'index', 1 or 'columns'}, default 0
            Axis to target with ``mapper``. Can be either the axis name
            ('index', 'columns') or number (0, 1). The default is 'index'.
        copy : bool, default True
            Also copy underlying data.

            .. note::
                The `copy` keyword will change behavior in pandas 3.0.
                `Copy-on-Write
                <https://pandas.pydata.org/docs/dev/user_guide/copy_on_write.html>`__
                will be enabled by default, which means that all methods with a
                `copy` keyword will use a lazy copy mechanism to defer the copy and
                ignore the `copy` keyword. The `copy` keyword will be removed in a
                future version of pandas.

                You can already get the future behavior and improvements through
                enabling copy on write ``pd.options.mode.copy_on_write = True``
        inplace : bool, default False
            Whether to modify the DataFrame rather than creating a new one.
            If True then value of copy is ignored.
        level : int or level name, default None
            In case of a MultiIndex, only rename labels in the specified
            level.
        errors : {'ignore', 'raise'}, default 'ignore'
            If 'raise', raise a `KeyError` when a dict-like `mapper`, `index`,
            or `columns` contains labels that are not present in the Index
            being transformed.
            If 'ignore', existing keys will be renamed and extra keys will be
            ignored.

        Returns
        -------
        DataFrame or None
            DataFrame with the renamed axis labels or None if ``inplace=True``.

        Raises
        ------
        KeyError
            If any of the labels is not found in the selected axis and
            "errors='raise'".

        See Also
        --------
        DataFrame.rename_axis : Set the name of the axis.

        Examples
        --------
        ``DataFrame.rename`` supports two calling conventions

        * ``(index=index_mapper, columns=columns_mapper, ...)``
        * ``(mapper, axis={'index', 'columns'}, ...)``

        We *highly* recommend using keyword arguments to clarify your
        intent.

        Rename columns using a mapping:

        >>> df = pd.DataFrame({"A": [1, 2, 3], "B": [4, 5, 6]})
        >>> df.rename(columns={"A": "a", "B": "c"})
           a  c
        0  1  4
        1  2  5
        2  3  6

        Rename index using a mapping:

        >>> df.rename(index={0: "x", 1: "y", 2: "z"})
           A  B
        x  1  4
        y  2  5
        z  3  6

        Cast index labels to a different type:

        >>> df.index
        RangeIndex(start=0, stop=3, step=1)
        >>> df.rename(index=str).index
        Index(['0', '1', '2'], dtype='object')

        >>> df.rename(columns={"A": "a", "B": "b", "C": "c"}, errors="raise")
        Traceback (most recent call last):
        KeyError: ['C'] not found in axis

        Using axis-style parameters:

        >>> df.rename(str.lower, axis="columns")
           a  b
        0  1  4
        1  2  5
        2  3  6

        >>> df.rename({1: 2, 2: 4}, axis="index")
           A  B
        0  1  4
        2  2  5
        4  3  6
        """
        return super()._rename(
            mapper=mapper,
            index=index,
            columns=columns,
            axis=axis,
            copy=copy,
            inplace=inplace,
            level=level,
            errors=errors,
        )

    def pop(self, item: Hashable) -> Series:
        """
        Return item and drop from frame. Raise KeyError if not found.

        Parameters
        ----------
        item : label
            Label of column to be popped.

        Returns
        -------
        Series

        Examples
        --------
        >>> df = pd.DataFrame(
        ...     [
        ...         ("falcon", "bird", 389.0),
        ...         ("parrot", "bird", 24.0),
        ...         ("lion", "mammal", 80.5),
        ...         ("monkey", "mammal", np.nan),
        ...     ],
        ...     columns=("name", "class", "max_speed"),
        ... )
        >>> df
             name   class  max_speed
        0  falcon    bird      389.0
        1  parrot    bird       24.0
        2    lion  mammal       80.5
        3  monkey  mammal        NaN

        >>> df.pop("class")
        0      bird
        1      bird
        2    mammal
        3    mammal
        Name: class, dtype: object

        >>> df
             name  max_speed
        0  falcon      389.0
        1  parrot       24.0
        2    lion       80.5
        3  monkey        NaN
        """
        return super().pop(item=item)

    def _replace_columnwise(
        self, mapping: dict[Hashable, tuple[Any, Any]], inplace: bool, regex
    ):
        """
        Dispatch to Series.replace column-wise.

        Parameters
        ----------
        mapping : dict
            of the form {col: (target, value)}
        inplace : bool
        regex : bool or same types as `to_replace` in DataFrame.replace

        Returns
        -------
        DataFrame or None
        """
        # Operate column-wise
        res = self if inplace else self.copy(deep=None)
        ax = self.columns

        for i, ax_value in enumerate(ax):
            if ax_value in mapping:
                ser = self.iloc[:, i]

                target, value = mapping[ax_value]
                newobj = ser.replace(target, value, regex=regex)

                res._iset_item(i, newobj, inplace=inplace)

        if inplace:
            return
        return res.__finalize__(self)

    @doc(NDFrame.shift, klass=_shared_doc_kwargs["klass"])
    def shift(
        self,
        periods: int | Sequence[int] = 1,
        freq: Frequency | None = None,
        axis: Axis = 0,
        fill_value: Hashable = lib.no_default,
        suffix: str | None = None,
    ) -> DataFrame:
        if freq is not None and fill_value is not lib.no_default:
            # GH#53832
            warnings.warn(
                "Passing a 'freq' together with a 'fill_value' silently ignores "
                "the fill_value and is deprecated. This will raise in a future "
                "version.",
                FutureWarning,
                stacklevel=find_stack_level(),
            )
            fill_value = lib.no_default

        axis = self._get_axis_number(axis)

        if is_list_like(periods):
            periods = cast(Sequence, periods)
            if axis == 1:
                raise ValueError(
                    "If `periods` contains multiple shifts, `axis` cannot be 1."
                )
            if len(periods) == 0:
                raise ValueError("If `periods` is an iterable, it cannot be empty.")
            from pandas.core.reshape.concat import concat

            shifted_dataframes = []
            for period in periods:
                if not is_integer(period):
                    raise TypeError(
                        f"Periods must be integer, but {period} is {type(period)}."
                    )
                period = cast(int, period)
                shifted_dataframes.append(
                    super()
                    .shift(periods=period, freq=freq, axis=axis, fill_value=fill_value)
                    .add_suffix(f"{suffix}_{period}" if suffix else f"_{period}")
                )
            return concat(shifted_dataframes, axis=1)
        elif suffix:
            raise ValueError("Cannot specify `suffix` if `periods` is an int.")
        periods = cast(int, periods)

        ncols = len(self.columns)
        arrays = self._mgr.arrays
        if axis == 1 and periods != 0 and ncols > 0 and freq is None:
            if fill_value is lib.no_default:
                # We will infer fill_value to match the closest column

                # Use a column that we know is valid for our column's dtype GH#38434
                label = self.columns[0]

                if periods > 0:
                    result = self.iloc[:, :-periods]
                    for col in range(min(ncols, abs(periods))):
                        # TODO(EA2D): doing this in a loop unnecessary with 2D EAs
                        # Define filler inside loop so we get a copy
                        filler = self.iloc[:, 0].shift(len(self))
                        result.insert(0, label, filler, allow_duplicates=True)
                else:
                    result = self.iloc[:, -periods:]
                    for col in range(min(ncols, abs(periods))):
                        # Define filler inside loop so we get a copy
                        filler = self.iloc[:, -1].shift(len(self))
                        result.insert(
                            len(result.columns), label, filler, allow_duplicates=True
                        )

                result.columns = self.columns.copy()
                return result
            elif len(arrays) > 1 or (
                # If we only have one block and we know that we can't
                #  keep the same dtype (i.e. the _can_hold_element check)
                #  then we can go through the reindex_indexer path
                #  (and avoid casting logic in the Block method).
                not can_hold_element(arrays[0], fill_value)
            ):
                # GH#35488 we need to watch out for multi-block cases
                # We only get here with fill_value not-lib.no_default
                nper = abs(periods)
                nper = min(nper, ncols)
                if periods > 0:
                    indexer = np.array(
                        [-1] * nper + list(range(ncols - periods)), dtype=np.intp
                    )
                else:
                    indexer = np.array(
                        list(range(nper, ncols)) + [-1] * nper, dtype=np.intp
                    )
                mgr = self._mgr.reindex_indexer(
                    self.columns,
                    indexer,
                    axis=0,
                    fill_value=fill_value,
                    allow_dups=True,
                )
                res_df = self._constructor_from_mgr(mgr, axes=mgr.axes)
                return res_df.__finalize__(self, method="shift")
            else:
                return self.T.shift(periods=periods, fill_value=fill_value).T

        return super().shift(
            periods=periods, freq=freq, axis=axis, fill_value=fill_value
        )

    @overload
    def set_index(
        self,
        keys,
        *,
        drop: bool = ...,
        append: bool = ...,
        inplace: Literal[False] = ...,
        verify_integrity: bool = ...,
    ) -> DataFrame:
        ...

    @overload
    def set_index(
        self,
        keys,
        *,
        drop: bool = ...,
        append: bool = ...,
        inplace: Literal[True],
        verify_integrity: bool = ...,
    ) -> None:
        ...

    def set_index(
        self,
        keys,
        *,
        drop: bool = True,
        append: bool = False,
        inplace: bool = False,
        verify_integrity: bool = False,
    ) -> DataFrame | None:
        """
        Set the DataFrame index using existing columns.

        Set the DataFrame index (row labels) using one or more existing
        columns or arrays (of the correct length). The index can replace the
        existing index or expand on it.

        Parameters
        ----------
        keys : label or array-like or list of labels/arrays
            This parameter can be either a single column key, a single array of
            the same length as the calling DataFrame, or a list containing an
            arbitrary combination of column keys and arrays. Here, "array"
            encompasses :class:`Series`, :class:`Index`, ``np.ndarray``, and
            instances of :class:`~collections.abc.Iterator`.
        drop : bool, default True
            Delete columns to be used as the new index.
        append : bool, default False
            Whether to append columns to existing index.
        inplace : bool, default False
            Whether to modify the DataFrame rather than creating a new one.
        verify_integrity : bool, default False
            Check the new index for duplicates. Otherwise defer the check until
            necessary. Setting to False will improve the performance of this
            method.

        Returns
        -------
        DataFrame or None
            Changed row labels or None if ``inplace=True``.

        See Also
        --------
        DataFrame.reset_index : Opposite of set_index.
        DataFrame.reindex : Change to new indices or expand indices.
        DataFrame.reindex_like : Change to same indices as other DataFrame.

        Examples
        --------
        >>> df = pd.DataFrame(
        ...     {
        ...         "month": [1, 4, 7, 10],
        ...         "year": [2012, 2014, 2013, 2014],
        ...         "sale": [55, 40, 84, 31],
        ...     }
        ... )
        >>> df
           month  year  sale
        0      1  2012    55
        1      4  2014    40
        2      7  2013    84
        3     10  2014    31

        Set the index to become the 'month' column:

        >>> df.set_index("month")
               year  sale
        month
        1      2012    55
        4      2014    40
        7      2013    84
        10     2014    31

        Create a MultiIndex using columns 'year' and 'month':

        >>> df.set_index(["year", "month"])
                    sale
        year  month
        2012  1     55
        2014  4     40
        2013  7     84
        2014  10    31

        Create a MultiIndex using an Index and a column:

        >>> df.set_index([pd.Index([1, 2, 3, 4]), "year"])
                 month  sale
           year
        1  2012  1      55
        2  2014  4      40
        3  2013  7      84
        4  2014  10     31

        Create a MultiIndex using two Series:

        >>> s = pd.Series([1, 2, 3, 4])
        >>> df.set_index([s, s**2])
              month  year  sale
        1 1       1  2012    55
        2 4       4  2014    40
        3 9       7  2013    84
        4 16     10  2014    31
        """
        inplace = validate_bool_kwarg(inplace, "inplace")
        self._check_inplace_and_allows_duplicate_labels(inplace)
        if not isinstance(keys, list):
            keys = [keys]

        err_msg = (
            'The parameter "keys" may be a column key, one-dimensional '
            "array, or a list containing only valid column keys and "
            "one-dimensional arrays."
        )

        missing: list[Hashable] = []
        for col in keys:
            if isinstance(col, (Index, Series, np.ndarray, list, abc.Iterator)):
                # arrays are fine as long as they are one-dimensional
                # iterators get converted to list below
                if getattr(col, "ndim", 1) != 1:
                    raise ValueError(err_msg)
            else:
                # everything else gets tried as a key; see GH 24969
                try:
                    found = col in self.columns
                except TypeError as err:
                    raise TypeError(
                        f"{err_msg}. Received column of type {type(col)}"
                    ) from err
                else:
                    if not found:
                        missing.append(col)

        if missing:
            raise KeyError(f"None of {missing} are in the columns")

        if inplace:
            frame = self
        else:
            # GH 49473 Use "lazy copy" with Copy-on-Write
            frame = self.copy(deep=None)

        arrays: list[Index] = []
        names: list[Hashable] = []
        if append:
            names = list(self.index.names)
            if isinstance(self.index, MultiIndex):
                arrays.extend(
                    self.index._get_level_values(i) for i in range(self.index.nlevels)
                )
            else:
                arrays.append(self.index)

        to_remove: list[Hashable] = []
        for col in keys:
            if isinstance(col, MultiIndex):
                arrays.extend(col._get_level_values(n) for n in range(col.nlevels))
                names.extend(col.names)
            elif isinstance(col, (Index, Series)):
                # if Index then not MultiIndex (treated above)

                # error: Argument 1 to "append" of "list" has incompatible type
                #  "Union[Index, Series]"; expected "Index"
                arrays.append(col)  # type: ignore[arg-type]
                names.append(col.name)
            elif isinstance(col, (list, np.ndarray)):
                # error: Argument 1 to "append" of "list" has incompatible type
                # "Union[List[Any], ndarray]"; expected "Index"
                arrays.append(col)  # type: ignore[arg-type]
                names.append(None)
            elif isinstance(col, abc.Iterator):
                # error: Argument 1 to "append" of "list" has incompatible type
                # "List[Any]"; expected "Index"
                arrays.append(list(col))  # type: ignore[arg-type]
                names.append(None)
            # from here, col can only be a column label
            else:
                arrays.append(frame[col])
                names.append(col)
                if drop:
                    to_remove.append(col)

            if len(arrays[-1]) != len(self):
                # check newest element against length of calling frame, since
                # ensure_index_from_sequences would not raise for append=False.
                raise ValueError(
                    f"Length mismatch: Expected {len(self)} rows, "
                    f"received array of length {len(arrays[-1])}"
                )

        index = ensure_index_from_sequences(arrays, names)

        if verify_integrity and not index.is_unique:
            duplicates = index[index.duplicated()].unique()
            raise ValueError(f"Index has duplicate keys: {duplicates}")

        # use set to handle duplicate column names gracefully in case of drop
        for c in set(to_remove):
            del frame[c]

        # clear up memory usage
        index._cleanup()

        frame.index = index

        if not inplace:
            return frame
        return None

    @overload
    def reset_index(
        self,
        level: IndexLabel = ...,
        *,
        drop: bool = ...,
        inplace: Literal[False] = ...,
        col_level: Hashable = ...,
        col_fill: Hashable = ...,
        allow_duplicates: bool | lib.NoDefault = ...,
        names: Hashable | Sequence[Hashable] | None = None,
    ) -> DataFrame:
        ...

    @overload
    def reset_index(
        self,
        level: IndexLabel = ...,
        *,
        drop: bool = ...,
        inplace: Literal[True],
        col_level: Hashable = ...,
        col_fill: Hashable = ...,
        allow_duplicates: bool | lib.NoDefault = ...,
        names: Hashable | Sequence[Hashable] | None = None,
    ) -> None:
        ...

    @overload
    def reset_index(
        self,
        level: IndexLabel = ...,
        *,
        drop: bool = ...,
        inplace: bool = ...,
        col_level: Hashable = ...,
        col_fill: Hashable = ...,
        allow_duplicates: bool | lib.NoDefault = ...,
        names: Hashable | Sequence[Hashable] | None = None,
    ) -> DataFrame | None:
        ...

    def reset_index(
        self,
        level: IndexLabel | None = None,
        *,
        drop: bool = False,
        inplace: bool = False,
        col_level: Hashable = 0,
        col_fill: Hashable = "",
        allow_duplicates: bool | lib.NoDefault = lib.no_default,
        names: Hashable | Sequence[Hashable] | None = None,
    ) -> DataFrame | None:
        """
        Reset the index, or a level of it.

        Reset the index of the DataFrame, and use the default one instead.
        If the DataFrame has a MultiIndex, this method can remove one or more
        levels.

        Parameters
        ----------
        level : int, str, tuple, or list, default None
            Only remove the given levels from the index. Removes all levels by
            default.
        drop : bool, default False
            Do not try to insert index into dataframe columns. This resets
            the index to the default integer index.
        inplace : bool, default False
            Whether to modify the DataFrame rather than creating a new one.
        col_level : int or str, default 0
            If the columns have multiple levels, determines which level the
            labels are inserted into. By default it is inserted into the first
            level.
        col_fill : object, default ''
            If the columns have multiple levels, determines how the other
            levels are named. If None then the index name is repeated.
        allow_duplicates : bool, optional, default lib.no_default
            Allow duplicate column labels to be created.

            .. versionadded:: 1.5.0

        names : int, str or 1-dimensional list, default None
            Using the given string, rename the DataFrame column which contains the
            index data. If the DataFrame has a MultiIndex, this has to be a list or
            tuple with length equal to the number of levels.

            .. versionadded:: 1.5.0

        Returns
        -------
        DataFrame or None
            DataFrame with the new index or None if ``inplace=True``.

        See Also
        --------
        DataFrame.set_index : Opposite of reset_index.
        DataFrame.reindex : Change to new indices or expand indices.
        DataFrame.reindex_like : Change to same indices as other DataFrame.

        Examples
        --------
        >>> df = pd.DataFrame(
        ...     [
        ...         ("bird", 389.0),
        ...         ("bird", 24.0),
        ...         ("mammal", 80.5),
        ...         ("mammal", np.nan),
        ...     ],
        ...     index=["falcon", "parrot", "lion", "monkey"],
        ...     columns=("class", "max_speed"),
        ... )
        >>> df
                 class  max_speed
        falcon    bird      389.0
        parrot    bird       24.0
        lion    mammal       80.5
        monkey  mammal        NaN

        When we reset the index, the old index is added as a column, and a
        new sequential index is used:

        >>> df.reset_index()
            index   class  max_speed
        0  falcon    bird      389.0
        1  parrot    bird       24.0
        2    lion  mammal       80.5
        3  monkey  mammal        NaN

        We can use the `drop` parameter to avoid the old index being added as
        a column:

        >>> df.reset_index(drop=True)
            class  max_speed
        0    bird      389.0
        1    bird       24.0
        2  mammal       80.5
        3  mammal        NaN

        You can also use `reset_index` with `MultiIndex`.

        >>> index = pd.MultiIndex.from_tuples(
        ...     [
        ...         ("bird", "falcon"),
        ...         ("bird", "parrot"),
        ...         ("mammal", "lion"),
        ...         ("mammal", "monkey"),
        ...     ],
        ...     names=["class", "name"],
        ... )
        >>> columns = pd.MultiIndex.from_tuples([("speed", "max"), ("species", "type")])
        >>> df = pd.DataFrame(
        ...     [
        ...         (389.0, "fly"),
        ...         (24.0, "fly"),
        ...         (80.5, "run"),
        ...         (np.nan, "jump"),
        ...     ],
        ...     index=index,
        ...     columns=columns,
        ... )
        >>> df
                       speed species
                         max    type
        class  name
        bird   falcon  389.0     fly
               parrot   24.0     fly
        mammal lion     80.5     run
               monkey    NaN    jump

        Using the `names` parameter, choose a name for the index column:

        >>> df.reset_index(names=["classes", "names"])
          classes   names  speed species
                             max    type
        0    bird  falcon  389.0     fly
        1    bird  parrot   24.0     fly
        2  mammal    lion   80.5     run
        3  mammal  monkey    NaN    jump

        If the index has multiple levels, we can reset a subset of them:

        >>> df.reset_index(level="class")
                 class  speed species
                          max    type
        name
        falcon    bird  389.0     fly
        parrot    bird   24.0     fly
        lion    mammal   80.5     run
        monkey  mammal    NaN    jump

        If we are not dropping the index, by default, it is placed in the top
        level. We can place it in another level:

        >>> df.reset_index(level="class", col_level=1)
                        speed species
                 class    max    type
        name
        falcon    bird  389.0     fly
        parrot    bird   24.0     fly
        lion    mammal   80.5     run
        monkey  mammal    NaN    jump

        When the index is inserted under another level, we can specify under
        which one with the parameter `col_fill`:

        >>> df.reset_index(level="class", col_level=1, col_fill="species")
                      species  speed species
                        class    max    type
        name
        falcon           bird  389.0     fly
        parrot           bird   24.0     fly
        lion           mammal   80.5     run
        monkey         mammal    NaN    jump

        If we specify a nonexistent level for `col_fill`, it is created:

        >>> df.reset_index(level="class", col_level=1, col_fill="genus")
                        genus  speed species
                        class    max    type
        name
        falcon           bird  389.0     fly
        parrot           bird   24.0     fly
        lion           mammal   80.5     run
        monkey         mammal    NaN    jump
        """
        inplace = validate_bool_kwarg(inplace, "inplace")
        self._check_inplace_and_allows_duplicate_labels(inplace)
        if inplace:
            new_obj = self
        else:
            new_obj = self.copy(deep=None)
        if allow_duplicates is not lib.no_default:
            allow_duplicates = validate_bool_kwarg(allow_duplicates, "allow_duplicates")

        new_index = default_index(len(new_obj))
        if level is not None:
            if not isinstance(level, (tuple, list)):
                level = [level]
            level = [self.index._get_level_number(lev) for lev in level]
            if len(level) < self.index.nlevels:
                new_index = self.index.droplevel(level)

        if not drop:
            to_insert: Iterable[tuple[Any, Any | None]]

            default = "index" if "index" not in self else "level_0"
            names = self.index._get_default_index_names(names, default)

            if isinstance(self.index, MultiIndex):
                to_insert = zip(self.index.levels, self.index.codes)
            else:
                to_insert = ((self.index, None),)

            multi_col = isinstance(self.columns, MultiIndex)
            for i, (lev, lab) in reversed(list(enumerate(to_insert))):
                if level is not None and i not in level:
                    continue
                name = names[i]
                if multi_col:
                    col_name = list(name) if isinstance(name, tuple) else [name]
                    if col_fill is None:
                        if len(col_name) not in (1, self.columns.nlevels):
                            raise ValueError(
                                "col_fill=None is incompatible "
                                f"with incomplete column name {name}"
                            )
                        col_fill = col_name[0]

                    lev_num = self.columns._get_level_number(col_level)
                    name_lst = [col_fill] * lev_num + col_name
                    missing = self.columns.nlevels - len(name_lst)
                    name_lst += [col_fill] * missing
                    name = tuple(name_lst)

                # to ndarray and maybe infer different dtype
                level_values = lev._values
                if level_values.dtype == np.object_:
                    level_values = lib.maybe_convert_objects(level_values)

                if lab is not None:
                    # if we have the codes, extract the values with a mask
                    level_values = algorithms.take(
                        level_values, lab, allow_fill=True, fill_value=lev._na_value
                    )

                new_obj.insert(
                    0,
                    name,
                    level_values,
                    allow_duplicates=allow_duplicates,
                )

        new_obj.index = new_index
        if not inplace:
            return new_obj

        return None

    # ----------------------------------------------------------------------
    # Reindex-based selection methods

    @doc(NDFrame.isna, klass=_shared_doc_kwargs["klass"])
    def isna(self) -> DataFrame:
        res_mgr = self._mgr.isna(func=isna)
        result = self._constructor_from_mgr(res_mgr, axes=res_mgr.axes)
        return result.__finalize__(self, method="isna")

    @doc(NDFrame.isna, klass=_shared_doc_kwargs["klass"])
    def isnull(self) -> DataFrame:
        """
        DataFrame.isnull is an alias for DataFrame.isna.
        """
        return self.isna()

    @doc(NDFrame.notna, klass=_shared_doc_kwargs["klass"])
    def notna(self) -> DataFrame:
        return ~self.isna()

    @doc(NDFrame.notna, klass=_shared_doc_kwargs["klass"])
    def notnull(self) -> DataFrame:
        """
        DataFrame.notnull is an alias for DataFrame.notna.
        """
        return ~self.isna()

    @overload
    def dropna(
        self,
        *,
        axis: Axis = ...,
        how: AnyAll | lib.NoDefault = ...,
        thresh: int | lib.NoDefault = ...,
        subset: IndexLabel = ...,
        inplace: Literal[False] = ...,
        ignore_index: bool = ...,
    ) -> DataFrame:
        ...

    @overload
    def dropna(
        self,
        *,
        axis: Axis = ...,
        how: AnyAll | lib.NoDefault = ...,
        thresh: int | lib.NoDefault = ...,
        subset: IndexLabel = ...,
        inplace: Literal[True],
        ignore_index: bool = ...,
    ) -> None:
        ...

    def dropna(
        self,
        *,
        axis: Axis = 0,
        how: AnyAll | lib.NoDefault = lib.no_default,
        thresh: int | lib.NoDefault = lib.no_default,
        subset: IndexLabel | None = None,
        inplace: bool = False,
        ignore_index: bool = False,
    ) -> DataFrame | None:
        """
        Remove missing values.

        See the :ref:`User Guide <missing_data>` for more on which values are
        considered missing, and how to work with missing data.

        Parameters
        ----------
        axis : {0 or 'index', 1 or 'columns'}, default 0
            Determine if rows or columns which contain missing values are
            removed.

            * 0, or 'index' : Drop rows which contain missing values.
            * 1, or 'columns' : Drop columns which contain missing value.

            Only a single axis is allowed.

        how : {'any', 'all'}, default 'any'
            Determine if row or column is removed from DataFrame, when we have
            at least one NA or all NA.

            * 'any' : If any NA values are present, drop that row or column.
            * 'all' : If all values are NA, drop that row or column.

        thresh : int, optional
            Require that many non-NA values. Cannot be combined with how.
        subset : column label or sequence of labels, optional
            Labels along other axis to consider, e.g. if you are dropping rows
            these would be a list of columns to include.
        inplace : bool, default False
            Whether to modify the DataFrame rather than creating a new one.
        ignore_index : bool, default ``False``
            If ``True``, the resulting axis will be labeled 0, 1, …, n - 1.

            .. versionadded:: 2.0.0

        Returns
        -------
        DataFrame or None
            DataFrame with NA entries dropped from it or None if ``inplace=True``.

        See Also
        --------
        DataFrame.isna: Indicate missing values.
        DataFrame.notna : Indicate existing (non-missing) values.
        DataFrame.fillna : Replace missing values.
        Series.dropna : Drop missing values.
        Index.dropna : Drop missing indices.

        Examples
        --------
        >>> df = pd.DataFrame(
        ...     {
        ...         "name": ["Alfred", "Batman", "Catwoman"],
        ...         "toy": [np.nan, "Batmobile", "Bullwhip"],
        ...         "born": [
        ...             pd.NaT,
        ...             pd.Timestamp("1940-04-25"),
        ...             pd.NaT,
        ...         ],
        ...     }
        ... )
        >>> df
               name        toy       born
        0    Alfred        NaN        NaT
        1    Batman  Batmobile 1940-04-25
        2  Catwoman   Bullwhip        NaT

        Drop the rows where at least one element is missing.

        >>> df.dropna()
             name        toy       born
        1  Batman  Batmobile 1940-04-25

        Drop the columns where at least one element is missing.

        >>> df.dropna(axis="columns")
               name
        0    Alfred
        1    Batman
        2  Catwoman

        Drop the rows where all elements are missing.

        >>> df.dropna(how="all")
               name        toy       born
        0    Alfred        NaN        NaT
        1    Batman  Batmobile 1940-04-25
        2  Catwoman   Bullwhip        NaT

        Keep only the rows with at least 2 non-NA values.

        >>> df.dropna(thresh=2)
               name        toy       born
        1    Batman  Batmobile 1940-04-25
        2  Catwoman   Bullwhip        NaT

        Define in which columns to look for missing values.

        >>> df.dropna(subset=["name", "toy"])
               name        toy       born
        1    Batman  Batmobile 1940-04-25
        2  Catwoman   Bullwhip        NaT
        """
        if (how is not lib.no_default) and (thresh is not lib.no_default):
            raise TypeError(
                "You cannot set both the how and thresh arguments at the same time."
            )

        if how is lib.no_default:
            how = "any"

        inplace = validate_bool_kwarg(inplace, "inplace")
        if isinstance(axis, (tuple, list)):
            # GH20987
            raise TypeError("supplying multiple axes to axis is no longer supported.")

        axis = self._get_axis_number(axis)
        agg_axis = 1 - axis

        agg_obj = self
        if subset is not None:
            # subset needs to be list
            if not is_list_like(subset):
                subset = [subset]
            ax = self._get_axis(agg_axis)
            indices = ax.get_indexer_for(subset)
            check = indices == -1
            if check.any():
                raise KeyError(np.array(subset)[check].tolist())
            agg_obj = self.take(indices, axis=agg_axis)

        if thresh is not lib.no_default:
            count = agg_obj.count(axis=agg_axis)
            mask = count >= thresh
        elif how == "any":
            # faster equivalent to 'agg_obj.count(agg_axis) == self.shape[agg_axis]'
            mask = notna(agg_obj).all(axis=agg_axis, bool_only=False)
        elif how == "all":
            # faster equivalent to 'agg_obj.count(agg_axis) > 0'
            mask = notna(agg_obj).any(axis=agg_axis, bool_only=False)
        else:
            raise ValueError(f"invalid how option: {how}")

        if np.all(mask):
            result = self.copy(deep=None)
        else:
            result = self.loc(axis=axis)[mask]

        if ignore_index:
            result.index = default_index(len(result))

        if not inplace:
            return result
        self._update_inplace(result)
        return None

    @overload
    def drop_duplicates(
        self,
        subset: Hashable | Sequence[Hashable] | None = ...,
        *,
        keep: DropKeep = ...,
        inplace: Literal[True],
        ignore_index: bool = ...,
    ) -> None:
        ...

    @overload
    def drop_duplicates(
        self,
        subset: Hashable | Sequence[Hashable] | None = ...,
        *,
        keep: DropKeep = ...,
        inplace: Literal[False] = ...,
        ignore_index: bool = ...,
    ) -> DataFrame:
        ...

    @overload
    def drop_duplicates(
        self,
        subset: Hashable | Sequence[Hashable] | None = ...,
        *,
        keep: DropKeep = ...,
        inplace: bool = ...,
        ignore_index: bool = ...,
    ) -> DataFrame | None:
        ...

    def drop_duplicates(
        self,
        subset: Hashable | Sequence[Hashable] | None = None,
        *,
        keep: DropKeep = "first",
        inplace: bool = False,
        ignore_index: bool = False,
    ) -> DataFrame | None:
        """
        Return DataFrame with duplicate rows removed.

        Considering certain columns is optional. Indexes, including time indexes
        are ignored.

        Parameters
        ----------
        subset : column label or sequence of labels, optional
            Only consider certain columns for identifying duplicates, by
            default use all of the columns.
        keep : {'first', 'last', ``False``}, default 'first'
            Determines which duplicates (if any) to keep.

            - 'first' : Drop duplicates except for the first occurrence.
            - 'last' : Drop duplicates except for the last occurrence.
            - ``False`` : Drop all duplicates.

        inplace : bool, default ``False``
            Whether to modify the DataFrame rather than creating a new one.
        ignore_index : bool, default ``False``
            If ``True``, the resulting axis will be labeled 0, 1, …, n - 1.

        Returns
        -------
        DataFrame or None
            DataFrame with duplicates removed or None if ``inplace=True``.

        See Also
        --------
        DataFrame.value_counts: Count unique combinations of columns.

        Examples
        --------
        Consider dataset containing ramen rating.

        >>> df = pd.DataFrame(
        ...     {
        ...         "brand": [
        ...             "Yum Yum",
        ...             "Yum Yum",
        ...             "Indomie",
        ...             "Indomie",
        ...             "Indomie",
        ...         ],
        ...         "style": ["cup", "cup", "cup", "pack", "pack"],
        ...         "rating": [4, 4, 3.5, 15, 5],
        ...     }
        ... )
        >>> df
            brand style  rating
        0  Yum Yum   cup     4.0
        1  Yum Yum   cup     4.0
        2  Indomie   cup     3.5
        3  Indomie  pack    15.0
        4  Indomie  pack     5.0

        By default, it removes duplicate rows based on all columns.

        >>> df.drop_duplicates()
            brand style  rating
        0  Yum Yum   cup     4.0
        2  Indomie   cup     3.5
        3  Indomie  pack    15.0
        4  Indomie  pack     5.0

        To remove duplicates on specific column(s), use ``subset``.

        >>> df.drop_duplicates(subset=["brand"])
            brand style  rating
        0  Yum Yum   cup     4.0
        2  Indomie   cup     3.5

        To remove duplicates and keep last occurrences, use ``keep``.

        >>> df.drop_duplicates(subset=["brand", "style"], keep="last")
            brand style  rating
        1  Yum Yum   cup     4.0
        2  Indomie   cup     3.5
        4  Indomie  pack     5.0
        """
        if self.empty:
            return self.copy(deep=None)

        inplace = validate_bool_kwarg(inplace, "inplace")
        ignore_index = validate_bool_kwarg(ignore_index, "ignore_index")

        result = self[-self.duplicated(subset, keep=keep)]
        if ignore_index:
            result.index = default_index(len(result))

        if inplace:
            self._update_inplace(result)
            return None
        else:
            return result

    def duplicated(
        self,
        subset: Hashable | Sequence[Hashable] | None = None,
        keep: DropKeep = "first",
    ) -> Series:
        """
        Return boolean Series denoting duplicate rows.

        Considering certain columns is optional.

        Parameters
        ----------
        subset : column label or sequence of labels, optional
            Only consider certain columns for identifying duplicates, by
            default use all of the columns.
        keep : {'first', 'last', False}, default 'first'
            Determines which duplicates (if any) to mark.

            - ``first`` : Mark duplicates as ``True`` except for the first occurrence.
            - ``last`` : Mark duplicates as ``True`` except for the last occurrence.
            - False : Mark all duplicates as ``True``.

        Returns
        -------
        Series
            Boolean series for each duplicated rows.

        See Also
        --------
        Index.duplicated : Equivalent method on index.
        Series.duplicated : Equivalent method on Series.
        Series.drop_duplicates : Remove duplicate values from Series.
        DataFrame.drop_duplicates : Remove duplicate values from DataFrame.

        Examples
        --------
        Consider dataset containing ramen rating.

        >>> df = pd.DataFrame(
        ...     {
        ...         "brand": [
        ...             "Yum Yum",
        ...             "Yum Yum",
        ...             "Indomie",
        ...             "Indomie",
        ...             "Indomie",
        ...         ],
        ...         "style": ["cup", "cup", "cup", "pack", "pack"],
        ...         "rating": [4, 4, 3.5, 15, 5],
        ...     }
        ... )
        >>> df
            brand style  rating
        0  Yum Yum   cup     4.0
        1  Yum Yum   cup     4.0
        2  Indomie   cup     3.5
        3  Indomie  pack    15.0
        4  Indomie  pack     5.0

        By default, for each set of duplicated values, the first occurrence
        is set on False and all others on True.

        >>> df.duplicated()
        0    False
        1     True
        2    False
        3    False
        4    False
        dtype: bool

        By using 'last', the last occurrence of each set of duplicated values
        is set on False and all others on True.

        >>> df.duplicated(keep="last")
        0     True
        1    False
        2    False
        3    False
        4    False
        dtype: bool

        By setting ``keep`` on False, all duplicates are True.

        >>> df.duplicated(keep=False)
        0     True
        1     True
        2    False
        3    False
        4    False
        dtype: bool

        To find duplicates on specific column(s), use ``subset``.

        >>> df.duplicated(subset=["brand"])
        0    False
        1     True
        2    False
        3     True
        4     True
        dtype: bool
        """

        if self.empty:
            return self._constructor_sliced(dtype=bool)

        def f(vals) -> tuple[np.ndarray, int]:
            labels, shape = algorithms.factorize(vals, size_hint=len(self))
            return labels.astype("i8", copy=False), len(shape)

        if subset is None:
            # https://github.com/pandas-dev/pandas/issues/28770
            # Incompatible types in assignment (expression has type "Index", variable
            # has type "Sequence[Any]")
            subset = self.columns  # type: ignore[assignment]
        elif (
            not np.iterable(subset)
            or isinstance(subset, str)
            or isinstance(subset, tuple)
            and subset in self.columns
        ):
            subset = (subset,)

        #  needed for mypy since can't narrow types using np.iterable
        subset = cast(Sequence, subset)

        # Verify all columns in subset exist in the queried dataframe
        # Otherwise, raise a KeyError, same as if you try to __getitem__ with a
        # key that doesn't exist.
        diff = set(subset) - set(self.columns)
        if diff:
            raise KeyError(Index(diff))

        if len(subset) == 1 and self.columns.is_unique:
            # GH#45236 This is faster than get_group_index below
            result = self[subset[0]].duplicated(keep)
            result.name = None
        else:
            vals = (col.values for name, col in self.items() if name in subset)
            labels, shape = map(list, zip(*map(f, vals)))

            ids = get_group_index(labels, tuple(shape), sort=False, xnull=False)
            result = self._constructor_sliced(duplicated(ids, keep), index=self.index)
        return result.__finalize__(self, method="duplicated")

    # ----------------------------------------------------------------------
    # Sorting
    # error: Signature of "sort_values" incompatible with supertype "NDFrame"
    @overload  # type: ignore[override]
    def sort_values(
        self,
        by: IndexLabel,
        *,
        axis: Axis = ...,
        ascending=...,
        inplace: Literal[False] = ...,
        kind: SortKind = ...,
        na_position: NaPosition = ...,
        ignore_index: bool = ...,
        key: ValueKeyFunc = ...,
    ) -> DataFrame:
        ...

    @overload
    def sort_values(
        self,
        by: IndexLabel,
        *,
        axis: Axis = ...,
        ascending=...,
        inplace: Literal[True],
        kind: SortKind = ...,
        na_position: str = ...,
        ignore_index: bool = ...,
        key: ValueKeyFunc = ...,
    ) -> None:
        ...

    def sort_values(
        self,
        by: IndexLabel,
        *,
        axis: Axis = 0,
        ascending: bool | list[bool] | tuple[bool, ...] = True,
        inplace: bool = False,
        kind: SortKind = "quicksort",
        na_position: str = "last",
        ignore_index: bool = False,
        key: ValueKeyFunc | None = None,
    ) -> DataFrame | None:
        """
        Sort by the values along either axis.

        Parameters
        ----------
        by : str or list of str
            Name or list of names to sort by.

            - if `axis` is 0 or `'index'` then `by` may contain index
              levels and/or column labels.
            - if `axis` is 1 or `'columns'` then `by` may contain column
              levels and/or index labels.
        axis : "{0 or 'index', 1 or 'columns'}", default 0
             Axis to be sorted.
        ascending : bool or list of bool, default True
             Sort ascending vs. descending. Specify list for multiple sort
             orders.  If this is a list of bools, must match the length of
             the by.
        inplace : bool, default False
             If True, perform operation in-place.
        kind : {'quicksort', 'mergesort', 'heapsort', 'stable'}, default 'quicksort'
             Choice of sorting algorithm. See also :func:`numpy.sort` for more
             information. `mergesort` and `stable` are the only stable algorithms. For
             DataFrames, this option is only applied when sorting on a single
             column or label.
        na_position : {'first', 'last'}, default 'last'
             Puts NaNs at the beginning if `first`; `last` puts NaNs at the
             end.
        ignore_index : bool, default False
             If True, the resulting axis will be labeled 0, 1, …, n - 1.
        key : callable, optional
            Apply the key function to the values
            before sorting. This is similar to the `key` argument in the
            builtin :meth:`sorted` function, with the notable difference that
            this `key` function should be *vectorized*. It should expect a
            ``Series`` and return a Series with the same shape as the input.
            It will be applied to each column in `by` independently.

        Returns
        -------
        DataFrame or None
            DataFrame with sorted values or None if ``inplace=True``.

        See Also
        --------
        DataFrame.sort_index : Sort a DataFrame by the index.
        Series.sort_values : Similar method for a Series.

        Examples
        --------
        >>> df = pd.DataFrame(
        ...     {
        ...         "col1": ["A", "A", "B", np.nan, "D", "C"],
        ...         "col2": [2, 1, 9, 8, 7, 4],
        ...         "col3": [0, 1, 9, 4, 2, 3],
        ...         "col4": ["a", "B", "c", "D", "e", "F"],
        ...     }
        ... )
        >>> df
          col1  col2  col3 col4
        0    A     2     0    a
        1    A     1     1    B
        2    B     9     9    c
        3  NaN     8     4    D
        4    D     7     2    e
        5    C     4     3    F

        Sort by col1

        >>> df.sort_values(by=["col1"])
          col1  col2  col3 col4
        0    A     2     0    a
        1    A     1     1    B
        2    B     9     9    c
        5    C     4     3    F
        4    D     7     2    e
        3  NaN     8     4    D

        Sort by multiple columns

        >>> df.sort_values(by=["col1", "col2"])
          col1  col2  col3 col4
        1    A     1     1    B
        0    A     2     0    a
        2    B     9     9    c
        5    C     4     3    F
        4    D     7     2    e
        3  NaN     8     4    D

        Sort Descending

        >>> df.sort_values(by="col1", ascending=False)
          col1  col2  col3 col4
        4    D     7     2    e
        5    C     4     3    F
        2    B     9     9    c
        0    A     2     0    a
        1    A     1     1    B
        3  NaN     8     4    D

        Putting NAs first

        >>> df.sort_values(by="col1", ascending=False, na_position="first")
          col1  col2  col3 col4
        3  NaN     8     4    D
        4    D     7     2    e
        5    C     4     3    F
        2    B     9     9    c
        0    A     2     0    a
        1    A     1     1    B

        Sorting with a key function

        >>> df.sort_values(by="col4", key=lambda col: col.str.lower())
           col1  col2  col3 col4
        0    A     2     0    a
        1    A     1     1    B
        2    B     9     9    c
        3  NaN     8     4    D
        4    D     7     2    e
        5    C     4     3    F

        Natural sort with the key argument,
        using the `natsort <https://github.com/SethMMorton/natsort>` package.

        >>> df = pd.DataFrame(
        ...     {
        ...         "time": ["0hr", "128hr", "72hr", "48hr", "96hr"],
        ...         "value": [10, 20, 30, 40, 50],
        ...     }
        ... )
        >>> df
            time  value
        0    0hr     10
        1  128hr     20
        2   72hr     30
        3   48hr     40
        4   96hr     50
        >>> from natsort import index_natsorted
        >>> df.sort_values(
        ...     by="time",
        ...     key=lambda x: np.argsort(index_natsorted(df["time"])),
        ... )
            time  value
        0    0hr     10
        3   48hr     40
        2   72hr     30
        4   96hr     50
        1  128hr     20
        """
        inplace = validate_bool_kwarg(inplace, "inplace")
        axis = self._get_axis_number(axis)
        ascending = validate_ascending(ascending)
        if not isinstance(by, list):
            by = [by]
        # error: Argument 1 to "len" has incompatible type "Union[bool, List[bool]]";
        # expected "Sized"
        if is_sequence(ascending) and (
            len(by) != len(ascending)  # type: ignore[arg-type]
        ):
            # error: Argument 1 to "len" has incompatible type "Union[bool,
            # List[bool]]"; expected "Sized"
            raise ValueError(
                f"Length of ascending ({len(ascending)})"  # type: ignore[arg-type]
                f" != length of by ({len(by)})"
            )
        if len(by) > 1:
            keys = [self._get_label_or_level_values(x, axis=axis) for x in by]

            # need to rewrap columns in Series to apply key function
            if key is not None:
                # error: List comprehension has incompatible type List[Series];
                # expected List[ndarray]
                keys = [
                    Series(k, name=name)  # type: ignore[misc]
                    for (k, name) in zip(keys, by)
                ]

            indexer = lexsort_indexer(
                keys, orders=ascending, na_position=na_position, key=key
            )
        elif len(by):
            # len(by) == 1

            k = self._get_label_or_level_values(by[0], axis=axis)

            # need to rewrap column in Series to apply key function
            if key is not None:
                # error: Incompatible types in assignment (expression has type
                # "Series", variable has type "ndarray")
                k = Series(k, name=by[0])  # type: ignore[assignment]

            if isinstance(ascending, (tuple, list)):
                ascending = ascending[0]

            indexer = nargsort(
                k, kind=kind, ascending=ascending, na_position=na_position, key=key
            )
        else:
            if inplace:
                return self._update_inplace(self)
            else:
                return self.copy(deep=None)

        if is_range_indexer(indexer, len(indexer)):
            result = self.copy(deep=(not inplace and not using_copy_on_write()))
            if ignore_index:
                result.index = default_index(len(result))

            if inplace:
                return self._update_inplace(result)
            else:
                return result

        new_data = self._mgr.take(
            indexer, axis=self._get_block_manager_axis(axis), verify=False
        )

        if ignore_index:
            new_data.set_axis(
                self._get_block_manager_axis(axis), default_index(len(indexer))
            )

        result = self._constructor_from_mgr(new_data, axes=new_data.axes)
        if inplace:
            return self._update_inplace(result)
        else:
            return result.__finalize__(self, method="sort_values")

    @overload
    def sort_index(
        self,
        *,
        axis: Axis = ...,
        level: IndexLabel = ...,
        ascending: bool | Sequence[bool] = ...,
        inplace: Literal[True],
        kind: SortKind = ...,
        na_position: NaPosition = ...,
        sort_remaining: bool = ...,
        ignore_index: bool = ...,
        key: IndexKeyFunc = ...,
    ) -> None:
        ...

    @overload
    def sort_index(
        self,
        *,
        axis: Axis = ...,
        level: IndexLabel = ...,
        ascending: bool | Sequence[bool] = ...,
        inplace: Literal[False] = ...,
        kind: SortKind = ...,
        na_position: NaPosition = ...,
        sort_remaining: bool = ...,
        ignore_index: bool = ...,
        key: IndexKeyFunc = ...,
    ) -> DataFrame:
        ...

    @overload
    def sort_index(
        self,
        *,
        axis: Axis = ...,
        level: IndexLabel = ...,
        ascending: bool | Sequence[bool] = ...,
        inplace: bool = ...,
        kind: SortKind = ...,
        na_position: NaPosition = ...,
        sort_remaining: bool = ...,
        ignore_index: bool = ...,
        key: IndexKeyFunc = ...,
    ) -> DataFrame | None:
        ...

    def sort_index(
        self,
        *,
        axis: Axis = 0,
        level: IndexLabel | None = None,
        ascending: bool | Sequence[bool] = True,
        inplace: bool = False,
        kind: SortKind = "quicksort",
        na_position: NaPosition = "last",
        sort_remaining: bool = True,
        ignore_index: bool = False,
        key: IndexKeyFunc | None = None,
    ) -> DataFrame | None:
        """
        Sort object by labels (along an axis).

        Returns a new DataFrame sorted by label if `inplace` argument is
        ``False``, otherwise updates the original DataFrame and returns None.

        Parameters
        ----------
        axis : {0 or 'index', 1 or 'columns'}, default 0
            The axis along which to sort.  The value 0 identifies the rows,
            and 1 identifies the columns.
        level : int or level name or list of ints or list of level names
            If not None, sort on values in specified index level(s).
        ascending : bool or list-like of bools, default True
            Sort ascending vs. descending. When the index is a MultiIndex the
            sort direction can be controlled for each level individually.
        inplace : bool, default False
            Whether to modify the DataFrame rather than creating a new one.
        kind : {'quicksort', 'mergesort', 'heapsort', 'stable'}, default 'quicksort'
            Choice of sorting algorithm. See also :func:`numpy.sort` for more
            information. `mergesort` and `stable` are the only stable algorithms. For
            DataFrames, this option is only applied when sorting on a single
            column or label.
        na_position : {'first', 'last'}, default 'last'
            Puts NaNs at the beginning if `first`; `last` puts NaNs at the end.
            Not implemented for MultiIndex.
        sort_remaining : bool, default True
            If True and sorting by level and index is multilevel, sort by other
            levels too (in order) after sorting by specified level.
        ignore_index : bool, default False
            If True, the resulting axis will be labeled 0, 1, …, n - 1.
        key : callable, optional
            If not None, apply the key function to the index values
            before sorting. This is similar to the `key` argument in the
            builtin :meth:`sorted` function, with the notable difference that
            this `key` function should be *vectorized*. It should expect an
            ``Index`` and return an ``Index`` of the same shape. For MultiIndex
            inputs, the key is applied *per level*.

        Returns
        -------
        DataFrame or None
            The original DataFrame sorted by the labels or None if ``inplace=True``.

        See Also
        --------
        Series.sort_index : Sort Series by the index.
        DataFrame.sort_values : Sort DataFrame by the value.
        Series.sort_values : Sort Series by the value.

        Examples
        --------
        >>> df = pd.DataFrame(
        ...     [1, 2, 3, 4, 5],
        ...     index=[100, 29, 234, 1, 150],
        ...     columns=["A"],
        ... )
        >>> df.sort_index()
             A
        1    4
        29   2
        100  1
        150  5
        234  3

        By default, it sorts in ascending order, to sort in descending order,
        use ``ascending=False``

        >>> df.sort_index(ascending=False)
             A
        234  3
        150  5
        100  1
        29   2
        1    4

        A key function can be specified which is applied to the index before
        sorting. For a ``MultiIndex`` this is applied to each level separately.

        >>> df = pd.DataFrame({"a": [1, 2, 3, 4]}, index=["A", "b", "C", "d"])
        >>> df.sort_index(key=lambda x: x.str.lower())
           a
        A  1
        b  2
        C  3
        d  4
        """
        return super().sort_index(
            axis=axis,
            level=level,
            ascending=ascending,
            inplace=inplace,
            kind=kind,
            na_position=na_position,
            sort_remaining=sort_remaining,
            ignore_index=ignore_index,
            key=key,
        )

    def value_counts(
        self,
        subset: IndexLabel | None = None,
        normalize: bool = False,
        sort: bool = True,
        ascending: bool = False,
        dropna: bool = True,
    ) -> Series:
        """
        Return a Series containing the frequency of each distinct row in the Dataframe.

        Parameters
        ----------
        subset : label or list of labels, optional
            Columns to use when counting unique combinations.
        normalize : bool, default False
            Return proportions rather than frequencies.
        sort : bool, default True
            Sort by frequencies when True. Sort by DataFrame column values when False.
        ascending : bool, default False
            Sort in ascending order.
        dropna : bool, default True
            Don't include counts of rows that contain NA values.

            .. versionadded:: 1.3.0

        Returns
        -------
        Series

        See Also
        --------
        Series.value_counts: Equivalent method on Series.

        Notes
        -----
        The returned Series will have a MultiIndex with one level per input
        column but an Index (non-multi) for a single label. By default, rows
        that contain any NA values are omitted from the result. By default,
        the resulting Series will be in descending order so that the first
        element is the most frequently-occurring row.

        Examples
        --------
        >>> df = pd.DataFrame(
        ...     {"num_legs": [2, 4, 4, 6], "num_wings": [2, 0, 0, 0]},
        ...     index=["falcon", "dog", "cat", "ant"],
        ... )
        >>> df
                num_legs  num_wings
        falcon         2          2
        dog            4          0
        cat            4          0
        ant            6          0

        >>> df.value_counts()
        num_legs  num_wings
        4         0            2
        2         2            1
        6         0            1
        Name: count, dtype: int64

        >>> df.value_counts(sort=False)
        num_legs  num_wings
        2         2            1
        4         0            2
        6         0            1
        Name: count, dtype: int64

        >>> df.value_counts(ascending=True)
        num_legs  num_wings
        2         2            1
        6         0            1
        4         0            2
        Name: count, dtype: int64

        >>> df.value_counts(normalize=True)
        num_legs  num_wings
        4         0            0.50
        2         2            0.25
        6         0            0.25
        Name: proportion, dtype: float64

        With `dropna` set to `False` we can also count rows with NA values.

        >>> df = pd.DataFrame(
        ...     {
        ...         "first_name": ["John", "Anne", "John", "Beth"],
        ...         "middle_name": ["Smith", pd.NA, pd.NA, "Louise"],
        ...     }
        ... )
        >>> df
          first_name middle_name
        0       John       Smith
        1       Anne        <NA>
        2       John        <NA>
        3       Beth      Louise

        >>> df.value_counts()
        first_name  middle_name
        Beth        Louise         1
        John        Smith          1
        Name: count, dtype: int64

        >>> df.value_counts(dropna=False)
        first_name  middle_name
        Anne        NaN            1
        Beth        Louise         1
        John        Smith          1
                    NaN            1
        Name: count, dtype: int64

        >>> df.value_counts("first_name")
        first_name
        John    2
        Anne    1
        Beth    1
        Name: count, dtype: int64
        """
        if subset is None:
            subset = self.columns.tolist()

        name = "proportion" if normalize else "count"
        counts = self.groupby(subset, dropna=dropna, observed=False)._grouper.size()
        counts.name = name

        if sort:
            counts = counts.sort_values(ascending=ascending)
        if normalize:
            counts /= counts.sum()

        # Force MultiIndex for a list_like subset with a single column
        if is_list_like(subset) and len(subset) == 1:  # type: ignore[arg-type]
            counts.index = MultiIndex.from_arrays(
                [counts.index], names=[counts.index.name]
            )

        return counts

    def nlargest(
        self, n: int, columns: IndexLabel, keep: NsmallestNlargestKeep = "first"
    ) -> DataFrame:
        """
        Return the first `n` rows ordered by `columns` in descending order.

        Return the first `n` rows with the largest values in `columns`, in
        descending order. The columns that are not specified are returned as
        well, but not used for ordering.

        This method is equivalent to
        ``df.sort_values(columns, ascending=False).head(n)``, but more
        performant.

        Parameters
        ----------
        n : int
            Number of rows to return.
        columns : label or list of labels
            Column label(s) to order by.
        keep : {'first', 'last', 'all'}, default 'first'
            Where there are duplicate values:

            - ``first`` : prioritize the first occurrence(s)
            - ``last`` : prioritize the last occurrence(s)
            - ``all`` : keep all the ties of the smallest item even if it means
              selecting more than ``n`` items.

        Returns
        -------
        DataFrame
            The first `n` rows ordered by the given columns in descending
            order.

        See Also
        --------
        DataFrame.nsmallest : Return the first `n` rows ordered by `columns` in
            ascending order.
        DataFrame.sort_values : Sort DataFrame by the values.
        DataFrame.head : Return the first `n` rows without re-ordering.

        Notes
        -----
        This function cannot be used with all column types. For example, when
        specifying columns with `object` or `category` dtypes, ``TypeError`` is
        raised.

        Examples
        --------
        >>> df = pd.DataFrame(
        ...     {
        ...         "population": [
        ...             59000000,
        ...             65000000,
        ...             434000,
        ...             434000,
        ...             434000,
        ...             337000,
        ...             11300,
        ...             11300,
        ...             11300,
        ...         ],
        ...         "GDP": [
        ...             1937894,
        ...             2583560,
        ...             12011,
        ...             4520,
        ...             12128,
        ...             17036,
        ...             182,
        ...             38,
        ...             311,
        ...         ],
        ...         "alpha-2": [
        ...             "IT",
        ...             "FR",
        ...             "MT",
        ...             "MV",
        ...             "BN",
        ...             "IS",
        ...             "NR",
        ...             "TV",
        ...             "AI",
        ...         ],
        ...     },
        ...     index=[
        ...         "Italy",
        ...         "France",
        ...         "Malta",
        ...         "Maldives",
        ...         "Brunei",
        ...         "Iceland",
        ...         "Nauru",
        ...         "Tuvalu",
        ...         "Anguilla",
        ...     ],
        ... )
        >>> df
                  population      GDP alpha-2
        Italy       59000000  1937894      IT
        France      65000000  2583560      FR
        Malta         434000    12011      MT
        Maldives      434000     4520      MV
        Brunei        434000    12128      BN
        Iceland       337000    17036      IS
        Nauru          11300      182      NR
        Tuvalu         11300       38      TV
        Anguilla       11300      311      AI

        In the following example, we will use ``nlargest`` to select the three
        rows having the largest values in column "population".

        >>> df.nlargest(3, "population")
                population      GDP alpha-2
        France    65000000  2583560      FR
        Italy     59000000  1937894      IT
        Malta       434000    12011      MT

        When using ``keep='last'``, ties are resolved in reverse order:

        >>> df.nlargest(3, "population", keep="last")
                population      GDP alpha-2
        France    65000000  2583560      FR
        Italy     59000000  1937894      IT
        Brunei      434000    12128      BN

        When using ``keep='all'``, the number of element kept can go beyond ``n``
        if there are duplicate values for the smallest element, all the
        ties are kept:

        >>> df.nlargest(3, "population", keep="all")
                  population      GDP alpha-2
        France      65000000  2583560      FR
        Italy       59000000  1937894      IT
        Malta         434000    12011      MT
        Maldives      434000     4520      MV
        Brunei        434000    12128      BN

        However, ``nlargest`` does not keep ``n`` distinct largest elements:

        >>> df.nlargest(5, "population", keep="all")
                  population      GDP alpha-2
        France      65000000  2583560      FR
        Italy       59000000  1937894      IT
        Malta         434000    12011      MT
        Maldives      434000     4520      MV
        Brunei        434000    12128      BN

        To order by the largest values in column "population" and then "GDP",
        we can specify multiple columns like in the next example.

        >>> df.nlargest(3, ["population", "GDP"])
                population      GDP alpha-2
        France    65000000  2583560      FR
        Italy     59000000  1937894      IT
        Brunei      434000    12128      BN
        """
        return selectn.SelectNFrame(self, n=n, keep=keep, columns=columns).nlargest()

    def nsmallest(
        self, n: int, columns: IndexLabel, keep: NsmallestNlargestKeep = "first"
    ) -> DataFrame:
        """
        Return the first `n` rows ordered by `columns` in ascending order.

        Return the first `n` rows with the smallest values in `columns`, in
        ascending order. The columns that are not specified are returned as
        well, but not used for ordering.

        This method is equivalent to
        ``df.sort_values(columns, ascending=True).head(n)``, but more
        performant.

        Parameters
        ----------
        n : int
            Number of items to retrieve.
        columns : list or str
            Column name or names to order by.
        keep : {'first', 'last', 'all'}, default 'first'
            Where there are duplicate values:

            - ``first`` : take the first occurrence.
            - ``last`` : take the last occurrence.
            - ``all`` : keep all the ties of the largest item even if it means
              selecting more than ``n`` items.

        Returns
        -------
        DataFrame

        See Also
        --------
        DataFrame.nlargest : Return the first `n` rows ordered by `columns` in
            descending order.
        DataFrame.sort_values : Sort DataFrame by the values.
        DataFrame.head : Return the first `n` rows without re-ordering.

        Examples
        --------
        >>> df = pd.DataFrame(
        ...     {
        ...         "population": [
        ...             59000000,
        ...             65000000,
        ...             434000,
        ...             434000,
        ...             434000,
        ...             337000,
        ...             337000,
        ...             11300,
        ...             11300,
        ...         ],
        ...         "GDP": [
        ...             1937894,
        ...             2583560,
        ...             12011,
        ...             4520,
        ...             12128,
        ...             17036,
        ...             182,
        ...             38,
        ...             311,
        ...         ],
        ...         "alpha-2": [
        ...             "IT",
        ...             "FR",
        ...             "MT",
        ...             "MV",
        ...             "BN",
        ...             "IS",
        ...             "NR",
        ...             "TV",
        ...             "AI",
        ...         ],
        ...     },
        ...     index=[
        ...         "Italy",
        ...         "France",
        ...         "Malta",
        ...         "Maldives",
        ...         "Brunei",
        ...         "Iceland",
        ...         "Nauru",
        ...         "Tuvalu",
        ...         "Anguilla",
        ...     ],
        ... )
        >>> df
                  population      GDP alpha-2
        Italy       59000000  1937894      IT
        France      65000000  2583560      FR
        Malta         434000    12011      MT
        Maldives      434000     4520      MV
        Brunei        434000    12128      BN
        Iceland       337000    17036      IS
        Nauru         337000      182      NR
        Tuvalu         11300       38      TV
        Anguilla       11300      311      AI

        In the following example, we will use ``nsmallest`` to select the
        three rows having the smallest values in column "population".

        >>> df.nsmallest(3, "population")
                  population    GDP alpha-2
        Tuvalu         11300     38      TV
        Anguilla       11300    311      AI
        Iceland       337000  17036      IS

        When using ``keep='last'``, ties are resolved in reverse order:

        >>> df.nsmallest(3, "population", keep="last")
                  population  GDP alpha-2
        Anguilla       11300  311      AI
        Tuvalu         11300   38      TV
        Nauru         337000  182      NR

        When using ``keep='all'``, the number of element kept can go beyond ``n``
        if there are duplicate values for the largest element, all the
        ties are kept.

        >>> df.nsmallest(3, "population", keep="all")
                  population    GDP alpha-2
        Tuvalu         11300     38      TV
        Anguilla       11300    311      AI
        Iceland       337000  17036      IS
        Nauru         337000    182      NR

        However, ``nsmallest`` does not keep ``n`` distinct
        smallest elements:

        >>> df.nsmallest(4, "population", keep="all")
                  population    GDP alpha-2
        Tuvalu         11300     38      TV
        Anguilla       11300    311      AI
        Iceland       337000  17036      IS
        Nauru         337000    182      NR

        To order by the smallest values in column "population" and then "GDP", we can
        specify multiple columns like in the next example.

        >>> df.nsmallest(3, ["population", "GDP"])
                  population  GDP alpha-2
        Tuvalu         11300   38      TV
        Anguilla       11300  311      AI
        Nauru         337000  182      NR
        """
        return selectn.SelectNFrame(self, n=n, keep=keep, columns=columns).nsmallest()

    @doc(
        Series.swaplevel,
        klass=_shared_doc_kwargs["klass"],
        extra_params=dedent(
            """axis : {0 or 'index', 1 or 'columns'}, default 0
            The axis to swap levels on. 0 or 'index' for row-wise, 1 or
            'columns' for column-wise."""
        ),
        examples=dedent(
            """\
        Examples
        --------
        >>> df = pd.DataFrame(
        ...     {"Grade": ["A", "B", "A", "C"]},
        ...     index=[
        ...         ["Final exam", "Final exam", "Coursework", "Coursework"],
        ...         ["History", "Geography", "History", "Geography"],
        ...         ["January", "February", "March", "April"],
        ...     ],
        ... )
        >>> df
                                            Grade
        Final exam  History     January      A
                    Geography   February     B
        Coursework  History     March        A
                    Geography   April        C

        In the following example, we will swap the levels of the indices.
        Here, we will swap the levels column-wise, but levels can be swapped row-wise
        in a similar manner. Note that column-wise is the default behaviour.
        By not supplying any arguments for i and j, we swap the last and second to
        last indices.

        >>> df.swaplevel()
                                            Grade
        Final exam  January     History         A
                    February    Geography       B
        Coursework  March       History         A
                    April       Geography       C

        By supplying one argument, we can choose which index to swap the last
        index with. We can for example swap the first index with the last one as
        follows.

        >>> df.swaplevel(0)
                                            Grade
        January     History     Final exam      A
        February    Geography   Final exam      B
        March       History     Coursework      A
        April       Geography   Coursework      C

        We can also define explicitly which indices we want to swap by supplying values
        for both i and j. Here, we for example swap the first and second indices.

        >>> df.swaplevel(0, 1)
                                            Grade
        History     Final exam  January         A
        Geography   Final exam  February        B
        History     Coursework  March           A
        Geography   Coursework  April           C"""
        ),
    )
    def swaplevel(self, i: Axis = -2, j: Axis = -1, axis: Axis = 0) -> DataFrame:
        result = self.copy(deep=None)

        axis = self._get_axis_number(axis)

        if not isinstance(result._get_axis(axis), MultiIndex):  # pragma: no cover
            raise TypeError("Can only swap levels on a hierarchical axis.")

        if axis == 0:
            assert isinstance(result.index, MultiIndex)
            result.index = result.index.swaplevel(i, j)
        else:
            assert isinstance(result.columns, MultiIndex)
            result.columns = result.columns.swaplevel(i, j)
        return result

    def reorder_levels(self, order: Sequence[int | str], axis: Axis = 0) -> DataFrame:
        """
        Rearrange index levels using input order. May not drop or duplicate levels.

        Parameters
        ----------
        order : list of int or list of str
            List representing new level order. Reference level by number
            (position) or by key (label).
        axis : {0 or 'index', 1 or 'columns'}, default 0
            Where to reorder levels.

        Returns
        -------
        DataFrame

        Examples
        --------
        >>> data = {
        ...     "class": ["Mammals", "Mammals", "Reptiles"],
        ...     "diet": ["Omnivore", "Carnivore", "Carnivore"],
        ...     "species": ["Humans", "Dogs", "Snakes"],
        ... }
        >>> df = pd.DataFrame(data, columns=["class", "diet", "species"])
        >>> df = df.set_index(["class", "diet"])
        >>> df
                                          species
        class      diet
        Mammals    Omnivore                Humans
                   Carnivore                 Dogs
        Reptiles   Carnivore               Snakes

        Let's reorder the levels of the index:

        >>> df.reorder_levels(["diet", "class"])
                                          species
        diet      class
        Omnivore  Mammals                  Humans
        Carnivore Mammals                    Dogs
                  Reptiles                 Snakes
        """
        axis = self._get_axis_number(axis)
        if not isinstance(self._get_axis(axis), MultiIndex):  # pragma: no cover
            raise TypeError("Can only reorder levels on a hierarchical axis.")

        result = self.copy(deep=None)

        if axis == 0:
            assert isinstance(result.index, MultiIndex)
            result.index = result.index.reorder_levels(order)
        else:
            assert isinstance(result.columns, MultiIndex)
            result.columns = result.columns.reorder_levels(order)
        return result

    # ----------------------------------------------------------------------
    # Arithmetic Methods

    def _cmp_method(self, other, op):
        axis: Literal[1] = 1  # only relevant for Series other case

        self, other = self._align_for_op(other, axis, flex=False, level=None)

        # See GH#4537 for discussion of scalar op behavior
        new_data = self._dispatch_frame_op(other, op, axis=axis)
        return self._construct_result(new_data)

    def _arith_method(self, other, op):
        if self._should_reindex_frame_op(other, op, 1, None, None):
            return self._arith_method_with_reindex(other, op)

        axis: Literal[1] = 1  # only relevant for Series other case
        other = ops.maybe_prepare_scalar_for_op(other, (self.shape[axis],))

        self, other = self._align_for_op(other, axis, flex=True, level=None)

        with np.errstate(all="ignore"):
            new_data = self._dispatch_frame_op(other, op, axis=axis)
        return self._construct_result(new_data)

    _logical_method = _arith_method

    def _dispatch_frame_op(
        self, right, func: Callable, axis: AxisInt | None = None
    ) -> DataFrame:
        """
        Evaluate the frame operation func(left, right) by evaluating
        column-by-column, dispatching to the Series implementation.

        Parameters
        ----------
        right : scalar, Series, or DataFrame
        func : arithmetic or comparison operator
        axis : {None, 0, 1}

        Returns
        -------
        DataFrame

        Notes
        -----
        Caller is responsible for setting np.errstate where relevant.
        """
        # Get the appropriate array-op to apply to each column/block's values.
        array_op = ops.get_array_op(func)

        right = lib.item_from_zerodim(right)
        if not is_list_like(right):
            # i.e. scalar, faster than checking np.ndim(right) == 0
            bm = self._mgr.apply(array_op, right=right)
            return self._constructor_from_mgr(bm, axes=bm.axes)

        elif isinstance(right, DataFrame):
            assert self.index.equals(right.index)
            assert self.columns.equals(right.columns)
            # TODO: The previous assertion `assert right._indexed_same(self)`
            #  fails in cases with empty columns reached via
            #  _frame_arith_method_with_reindex

            # TODO operate_blockwise expects a manager of the same type
            bm = self._mgr.operate_blockwise(
                # error: Argument 1 to "operate_blockwise" of "ArrayManager" has
                # incompatible type "Union[ArrayManager, BlockManager]"; expected
                # "ArrayManager"
                # error: Argument 1 to "operate_blockwise" of "BlockManager" has
                # incompatible type "Union[ArrayManager, BlockManager]"; expected
                # "BlockManager"
                right._mgr,  # type: ignore[arg-type]
                array_op,
            )
            return self._constructor_from_mgr(bm, axes=bm.axes)

        elif isinstance(right, Series) and axis == 1:
            # axis=1 means we want to operate row-by-row
            assert right.index.equals(self.columns)

            right = right._values
            # maybe_align_as_frame ensures we do not have an ndarray here
            assert not isinstance(right, np.ndarray)

            arrays = [
                array_op(_left, _right)
                for _left, _right in zip(self._iter_column_arrays(), right)
            ]

        elif isinstance(right, Series):
            assert right.index.equals(self.index)
            right = right._values

            arrays = [array_op(left, right) for left in self._iter_column_arrays()]

        else:
            raise NotImplementedError(right)

        return type(self)._from_arrays(
            arrays, self.columns, self.index, verify_integrity=False
        )

    def _combine_frame(self, other: DataFrame, func, fill_value=None):
        # at this point we have `self._indexed_same(other)`

        if fill_value is None:
            # since _arith_op may be called in a loop, avoid function call
            #  overhead if possible by doing this check once
            _arith_op = func

        else:

            def _arith_op(left, right):
                # for the mixed_type case where we iterate over columns,
                # _arith_op(left, right) is equivalent to
                # left._binop(right, func, fill_value=fill_value)
                left, right = ops.fill_binop(left, right, fill_value)
                return func(left, right)

        new_data = self._dispatch_frame_op(other, _arith_op)
        return new_data

    def _arith_method_with_reindex(self, right: DataFrame, op) -> DataFrame:
        """
        For DataFrame-with-DataFrame operations that require reindexing,
        operate only on shared columns, then reindex.

        Parameters
        ----------
        right : DataFrame
        op : binary operator

        Returns
        -------
        DataFrame
        """
        left = self

        # GH#31623, only operate on shared columns
        cols, lcols, rcols = left.columns.join(
            right.columns, how="inner", level=None, return_indexers=True
        )

        new_left = left.iloc[:, lcols]
        new_right = right.iloc[:, rcols]
        result = op(new_left, new_right)

        # Do the join on the columns instead of using left._align_for_op
        #  to avoid constructing two potentially large/sparse DataFrames
        join_columns, _, _ = left.columns.join(
            right.columns, how="outer", level=None, return_indexers=True
        )

        if result.columns.has_duplicates:
            # Avoid reindexing with a duplicate axis.
            # https://github.com/pandas-dev/pandas/issues/35194
            indexer, _ = result.columns.get_indexer_non_unique(join_columns)
            indexer = algorithms.unique1d(indexer)
            result = result._reindex_with_indexers(
                {1: [join_columns, indexer]}, allow_dups=True
            )
        else:
            result = result.reindex(join_columns, axis=1)

        return result

    def _should_reindex_frame_op(self, right, op, axis: int, fill_value, level) -> bool:
        """
        Check if this is an operation between DataFrames that will need to reindex.
        """
        if op is operator.pow or op is roperator.rpow:
            # GH#32685 pow has special semantics for operating with null values
            return False

        if not isinstance(right, DataFrame):
            return False

        if fill_value is None and level is None and axis == 1:
            # TODO: any other cases we should handle here?

            # Intersection is always unique so we have to check the unique columns
            left_uniques = self.columns.unique()
            right_uniques = right.columns.unique()
            cols = left_uniques.intersection(right_uniques)
            if len(cols) and not (
                len(cols) == len(left_uniques) and len(cols) == len(right_uniques)
            ):
                # TODO: is there a shortcut available when len(cols) == 0?
                return True

        return False

    def _align_for_op(
        self,
        other,
        axis: AxisInt,
        flex: bool | None = False,
        level: Level | None = None,
    ):
        """
        Convert rhs to meet lhs dims if input is list, tuple or np.ndarray.

        Parameters
        ----------
        left : DataFrame
        right : Any
        axis : int
        flex : bool or None, default False
            Whether this is a flex op, in which case we reindex.
            None indicates not to check for alignment.
        level : int or level name, default None

        Returns
        -------
        left : DataFrame
        right : Any
        """
        left, right = self, other

        def to_series(right):
            msg = (
                "Unable to coerce to Series, "
                "length must be {req_len}: given {given_len}"
            )

            # pass dtype to avoid doing inference, which would break consistency
            #  with Index/Series ops
            dtype = None
            if getattr(right, "dtype", None) == object:
                # can't pass right.dtype unconditionally as that would break on e.g.
                #  datetime64[h] ndarray
                dtype = object

            if axis == 0:
                if len(left.index) != len(right):
                    raise ValueError(
                        msg.format(req_len=len(left.index), given_len=len(right))
                    )
                right = left._constructor_sliced(right, index=left.index, dtype=dtype)
            else:
                if len(left.columns) != len(right):
                    raise ValueError(
                        msg.format(req_len=len(left.columns), given_len=len(right))
                    )
                right = left._constructor_sliced(right, index=left.columns, dtype=dtype)
            return right

        if isinstance(right, np.ndarray):
            if right.ndim == 1:
                right = to_series(right)

            elif right.ndim == 2:
                # We need to pass dtype=right.dtype to retain object dtype
                #  otherwise we lose consistency with Index and array ops
                dtype = None
                if right.dtype == object:
                    # can't pass right.dtype unconditionally as that would break on e.g.
                    #  datetime64[h] ndarray
                    dtype = object

                if right.shape == left.shape:
                    right = left._constructor(
                        right, index=left.index, columns=left.columns, dtype=dtype
                    )

                elif right.shape[0] == left.shape[0] and right.shape[1] == 1:
                    # Broadcast across columns
                    right = np.broadcast_to(right, left.shape)
                    right = left._constructor(
                        right, index=left.index, columns=left.columns, dtype=dtype
                    )

                elif right.shape[1] == left.shape[1] and right.shape[0] == 1:
                    # Broadcast along rows
                    right = to_series(right[0, :])

                else:
                    raise ValueError(
                        "Unable to coerce to DataFrame, shape "
                        f"must be {left.shape}: given {right.shape}"
                    )

            elif right.ndim > 2:
                raise ValueError(
                    "Unable to coerce to Series/DataFrame, "
                    f"dimension must be <= 2: {right.shape}"
                )

        elif is_list_like(right) and not isinstance(right, (Series, DataFrame)):
            # GH#36702. Raise when attempting arithmetic with list of array-like.
            if any(is_array_like(el) for el in right):
                raise ValueError(
                    f"Unable to coerce list of {type(right[0])} to Series/DataFrame"
                )
            # GH#17901
            right = to_series(right)

        if flex is not None and isinstance(right, DataFrame):
            if not left._indexed_same(right):
                if flex:
                    left, right = left.align(
                        right, join="outer", level=level, copy=False
                    )
                else:
                    raise ValueError(
                        "Can only compare identically-labeled (both index and columns) "
                        "DataFrame objects"
                    )
        elif isinstance(right, Series):
            # axis=1 is default for DataFrame-with-Series op
            axis = axis if axis is not None else 1
            if not flex:
                if not left.axes[axis].equals(right.index):
                    raise ValueError(
                        "Operands are not aligned. Do "
                        "`left, right = left.align(right, axis=1, copy=False)` "
                        "before operating."
                    )

            left, right = left.align(
                right,
                join="outer",
                axis=axis,
                level=level,
                copy=False,
            )
            right = left._maybe_align_series_as_frame(right, axis)

        return left, right

    def _maybe_align_series_as_frame(self, series: Series, axis: AxisInt):
        """
        If the Series operand is not EA-dtype, we can broadcast to 2D and operate
        blockwise.
        """
        rvalues = series._values
        if not isinstance(rvalues, np.ndarray):
            # TODO(EA2D): no need to special-case with 2D EAs
            if rvalues.dtype in ("datetime64[ns]", "timedelta64[ns]"):
                # We can losslessly+cheaply cast to ndarray
                rvalues = np.asarray(rvalues)
            else:
                return series

        if axis == 0:
            rvalues = rvalues.reshape(-1, 1)
        else:
            rvalues = rvalues.reshape(1, -1)

        rvalues = np.broadcast_to(rvalues, self.shape)
        # pass dtype to avoid doing inference
        return self._constructor(
            rvalues,
            index=self.index,
            columns=self.columns,
            dtype=rvalues.dtype,
        )

    def _flex_arith_method(
        self, other, op, *, axis: Axis = "columns", level=None, fill_value=None
    ):
        axis = self._get_axis_number(axis) if axis is not None else 1

        if self._should_reindex_frame_op(other, op, axis, fill_value, level):
            return self._arith_method_with_reindex(other, op)

        if isinstance(other, Series) and fill_value is not None:
            # TODO: We could allow this in cases where we end up going
            #  through the DataFrame path
            raise NotImplementedError(f"fill_value {fill_value} not supported.")

        other = ops.maybe_prepare_scalar_for_op(other, self.shape)
        self, other = self._align_for_op(other, axis, flex=True, level=level)

        with np.errstate(all="ignore"):
            if isinstance(other, DataFrame):
                # Another DataFrame
                new_data = self._combine_frame(other, op, fill_value)

            elif isinstance(other, Series):
                new_data = self._dispatch_frame_op(other, op, axis=axis)
            else:
                # in this case we always have `np.ndim(other) == 0`
                if fill_value is not None:
                    self = self.fillna(fill_value)

                new_data = self._dispatch_frame_op(other, op)

        return self._construct_result(new_data)

    def _construct_result(self, result) -> DataFrame:
        """
        Wrap the result of an arithmetic, comparison, or logical operation.

        Parameters
        ----------
        result : DataFrame

        Returns
        -------
        DataFrame
        """
        out = self._constructor(result, copy=False).__finalize__(self)
        # Pin columns instead of passing to constructor for compat with
        #  non-unique columns case
        out.columns = self.columns
        out.index = self.index
        return out

    def __divmod__(self, other) -> tuple[DataFrame, DataFrame]:
        # Naive implementation, room for optimization
        div = self // other
        mod = self - div * other
        return div, mod

    def __rdivmod__(self, other) -> tuple[DataFrame, DataFrame]:
        # Naive implementation, room for optimization
        div = other // self
        mod = other - div * self
        return div, mod

    def _flex_cmp_method(self, other, op, *, axis: Axis = "columns", level=None):
        axis = self._get_axis_number(axis) if axis is not None else 1

        self, other = self._align_for_op(other, axis, flex=True, level=level)

        new_data = self._dispatch_frame_op(other, op, axis=axis)
        return self._construct_result(new_data)

    @Appender(ops.make_flex_doc("eq", "dataframe"))
    def eq(self, other, axis: Axis = "columns", level=None) -> DataFrame:
        return self._flex_cmp_method(other, operator.eq, axis=axis, level=level)

    @Appender(ops.make_flex_doc("ne", "dataframe"))
    def ne(self, other, axis: Axis = "columns", level=None) -> DataFrame:
        return self._flex_cmp_method(other, operator.ne, axis=axis, level=level)

    @Appender(ops.make_flex_doc("le", "dataframe"))
    def le(self, other, axis: Axis = "columns", level=None) -> DataFrame:
        return self._flex_cmp_method(other, operator.le, axis=axis, level=level)

    @Appender(ops.make_flex_doc("lt", "dataframe"))
    def lt(self, other, axis: Axis = "columns", level=None) -> DataFrame:
        return self._flex_cmp_method(other, operator.lt, axis=axis, level=level)

    @Appender(ops.make_flex_doc("ge", "dataframe"))
    def ge(self, other, axis: Axis = "columns", level=None) -> DataFrame:
        return self._flex_cmp_method(other, operator.ge, axis=axis, level=level)

    @Appender(ops.make_flex_doc("gt", "dataframe"))
    def gt(self, other, axis: Axis = "columns", level=None) -> DataFrame:
        return self._flex_cmp_method(other, operator.gt, axis=axis, level=level)

    @Appender(ops.make_flex_doc("add", "dataframe"))
    def add(
        self, other, axis: Axis = "columns", level=None, fill_value=None
    ) -> DataFrame:
        return self._flex_arith_method(
            other, operator.add, level=level, fill_value=fill_value, axis=axis
        )

    @Appender(ops.make_flex_doc("radd", "dataframe"))
    def radd(
        self, other, axis: Axis = "columns", level=None, fill_value=None
    ) -> DataFrame:
        return self._flex_arith_method(
            other, roperator.radd, level=level, fill_value=fill_value, axis=axis
        )

    @Appender(ops.make_flex_doc("sub", "dataframe"))
    def sub(
        self, other, axis: Axis = "columns", level=None, fill_value=None
    ) -> DataFrame:
        return self._flex_arith_method(
            other, operator.sub, level=level, fill_value=fill_value, axis=axis
        )

    subtract = sub

    @Appender(ops.make_flex_doc("rsub", "dataframe"))
    def rsub(
        self, other, axis: Axis = "columns", level=None, fill_value=None
    ) -> DataFrame:
        return self._flex_arith_method(
            other, roperator.rsub, level=level, fill_value=fill_value, axis=axis
        )

    @Appender(ops.make_flex_doc("mul", "dataframe"))
    def mul(
        self, other, axis: Axis = "columns", level=None, fill_value=None
    ) -> DataFrame:
        return self._flex_arith_method(
            other, operator.mul, level=level, fill_value=fill_value, axis=axis
        )

    multiply = mul

    @Appender(ops.make_flex_doc("rmul", "dataframe"))
    def rmul(
        self, other, axis: Axis = "columns", level=None, fill_value=None
    ) -> DataFrame:
        return self._flex_arith_method(
            other, roperator.rmul, level=level, fill_value=fill_value, axis=axis
        )

    @Appender(ops.make_flex_doc("truediv", "dataframe"))
    def truediv(
        self, other, axis: Axis = "columns", level=None, fill_value=None
    ) -> DataFrame:
        return self._flex_arith_method(
            other, operator.truediv, level=level, fill_value=fill_value, axis=axis
        )

    div = truediv
    divide = truediv

    @Appender(ops.make_flex_doc("rtruediv", "dataframe"))
    def rtruediv(
        self, other, axis: Axis = "columns", level=None, fill_value=None
    ) -> DataFrame:
        return self._flex_arith_method(
            other, roperator.rtruediv, level=level, fill_value=fill_value, axis=axis
        )

    rdiv = rtruediv

    @Appender(ops.make_flex_doc("floordiv", "dataframe"))
    def floordiv(
        self, other, axis: Axis = "columns", level=None, fill_value=None
    ) -> DataFrame:
        return self._flex_arith_method(
            other, operator.floordiv, level=level, fill_value=fill_value, axis=axis
        )

    @Appender(ops.make_flex_doc("rfloordiv", "dataframe"))
    def rfloordiv(
        self, other, axis: Axis = "columns", level=None, fill_value=None
    ) -> DataFrame:
        return self._flex_arith_method(
            other, roperator.rfloordiv, level=level, fill_value=fill_value, axis=axis
        )

    @Appender(ops.make_flex_doc("mod", "dataframe"))
    def mod(
        self, other, axis: Axis = "columns", level=None, fill_value=None
    ) -> DataFrame:
        return self._flex_arith_method(
            other, operator.mod, level=level, fill_value=fill_value, axis=axis
        )

    @Appender(ops.make_flex_doc("rmod", "dataframe"))
    def rmod(
        self, other, axis: Axis = "columns", level=None, fill_value=None
    ) -> DataFrame:
        return self._flex_arith_method(
            other, roperator.rmod, level=level, fill_value=fill_value, axis=axis
        )

    @Appender(ops.make_flex_doc("pow", "dataframe"))
    def pow(
        self, other, axis: Axis = "columns", level=None, fill_value=None
    ) -> DataFrame:
        return self._flex_arith_method(
            other, operator.pow, level=level, fill_value=fill_value, axis=axis
        )

    @Appender(ops.make_flex_doc("rpow", "dataframe"))
    def rpow(
        self, other, axis: Axis = "columns", level=None, fill_value=None
    ) -> DataFrame:
        return self._flex_arith_method(
            other, roperator.rpow, level=level, fill_value=fill_value, axis=axis
        )

    # ----------------------------------------------------------------------
    # Combination-Related

    @doc(
        _shared_docs["compare"],
        dedent(
            """
        Returns
        -------
        DataFrame
            DataFrame that shows the differences stacked side by side.

            The resulting index will be a MultiIndex with 'self' and 'other'
            stacked alternately at the inner level.

        Raises
        ------
        ValueError
            When the two DataFrames don't have identical labels or shape.

        See Also
        --------
        Series.compare : Compare with another Series and show differences.
        DataFrame.equals : Test whether two objects contain the same elements.

        Notes
        -----
        Matching NaNs will not appear as a difference.

        Can only compare identically-labeled
        (i.e. same shape, identical row and column labels) DataFrames

        Examples
        --------
        >>> df = pd.DataFrame(
        ...     {{
        ...         "col1": ["a", "a", "b", "b", "a"],
        ...         "col2": [1.0, 2.0, 3.0, np.nan, 5.0],
        ...         "col3": [1.0, 2.0, 3.0, 4.0, 5.0]
        ...     }},
        ...     columns=["col1", "col2", "col3"],
        ... )
        >>> df
          col1  col2  col3
        0    a   1.0   1.0
        1    a   2.0   2.0
        2    b   3.0   3.0
        3    b   NaN   4.0
        4    a   5.0   5.0

        >>> df2 = df.copy()
        >>> df2.loc[0, 'col1'] = 'c'
        >>> df2.loc[2, 'col3'] = 4.0
        >>> df2
          col1  col2  col3
        0    c   1.0   1.0
        1    a   2.0   2.0
        2    b   3.0   4.0
        3    b   NaN   4.0
        4    a   5.0   5.0

        Align the differences on columns

        >>> df.compare(df2)
          col1       col3
          self other self other
        0    a     c  NaN   NaN
        2  NaN   NaN  3.0   4.0

        Assign result_names

        >>> df.compare(df2, result_names=("left", "right"))
          col1       col3
          left right left right
        0    a     c  NaN   NaN
        2  NaN   NaN  3.0   4.0

        Stack the differences on rows

        >>> df.compare(df2, align_axis=0)
                col1  col3
        0 self     a   NaN
          other    c   NaN
        2 self   NaN   3.0
          other  NaN   4.0

        Keep the equal values

        >>> df.compare(df2, keep_equal=True)
          col1       col3
          self other self other
        0    a     c  1.0   1.0
        2    b     b  3.0   4.0

        Keep all original rows and columns

        >>> df.compare(df2, keep_shape=True)
          col1       col2       col3
          self other self other self other
        0    a     c  NaN   NaN  NaN   NaN
        1  NaN   NaN  NaN   NaN  NaN   NaN
        2  NaN   NaN  NaN   NaN  3.0   4.0
        3  NaN   NaN  NaN   NaN  NaN   NaN
        4  NaN   NaN  NaN   NaN  NaN   NaN

        Keep all original rows and columns and also all original values

        >>> df.compare(df2, keep_shape=True, keep_equal=True)
          col1       col2       col3
          self other self other self other
        0    a     c  1.0   1.0  1.0   1.0
        1    a     a  2.0   2.0  2.0   2.0
        2    b     b  3.0   3.0  3.0   4.0
        3    b     b  NaN   NaN  4.0   4.0
        4    a     a  5.0   5.0  5.0   5.0
        """
        ),
        klass=_shared_doc_kwargs["klass"],
    )
    def compare(
        self,
        other: DataFrame,
        align_axis: Axis = 1,
        keep_shape: bool = False,
        keep_equal: bool = False,
        result_names: Suffixes = ("self", "other"),
    ) -> DataFrame:
        return super().compare(
            other=other,
            align_axis=align_axis,
            keep_shape=keep_shape,
            keep_equal=keep_equal,
            result_names=result_names,
        )

    def combine(
        self,
        other: DataFrame,
        func: Callable[[Series, Series], Series | Hashable],
        fill_value=None,
        overwrite: bool = True,
    ) -> DataFrame:
        """
        Perform column-wise combine with another DataFrame.

        Combines a DataFrame with `other` DataFrame using `func`
        to element-wise combine columns. The row and column indexes of the
        resulting DataFrame will be the union of the two.

        Parameters
        ----------
        other : DataFrame
            The DataFrame to merge column-wise.
        func : function
            Function that takes two series as inputs and return a Series or a
            scalar. Used to merge the two dataframes column by columns.
        fill_value : scalar value, default None
            The value to fill NaNs with prior to passing any column to the
            merge func.
        overwrite : bool, default True
            If True, columns in `self` that do not exist in `other` will be
            overwritten with NaNs.

        Returns
        -------
        DataFrame
            Combination of the provided DataFrames.

        See Also
        --------
        DataFrame.combine_first : Combine two DataFrame objects and default to
            non-null values in frame calling the method.

        Examples
        --------
        Combine using a simple function that chooses the smaller column.

        >>> df1 = pd.DataFrame({"A": [0, 0], "B": [4, 4]})
        >>> df2 = pd.DataFrame({"A": [1, 1], "B": [3, 3]})
        >>> take_smaller = lambda s1, s2: s1 if s1.sum() < s2.sum() else s2
        >>> df1.combine(df2, take_smaller)
           A  B
        0  0  3
        1  0  3

        Example using a true element-wise combine function.

        >>> df1 = pd.DataFrame({"A": [5, 0], "B": [2, 4]})
        >>> df2 = pd.DataFrame({"A": [1, 1], "B": [3, 3]})
        >>> df1.combine(df2, np.minimum)
           A  B
        0  1  2
        1  0  3

        Using `fill_value` fills Nones prior to passing the column to the
        merge function.

        >>> df1 = pd.DataFrame({"A": [0, 0], "B": [None, 4]})
        >>> df2 = pd.DataFrame({"A": [1, 1], "B": [3, 3]})
        >>> df1.combine(df2, take_smaller, fill_value=-5)
           A    B
        0  0 -5.0
        1  0  4.0

        However, if the same element in both dataframes is None, that None
        is preserved

        >>> df1 = pd.DataFrame({"A": [0, 0], "B": [None, 4]})
        >>> df2 = pd.DataFrame({"A": [1, 1], "B": [None, 3]})
        >>> df1.combine(df2, take_smaller, fill_value=-5)
            A    B
        0  0 -5.0
        1  0  3.0

        Example that demonstrates the use of `overwrite` and behavior when
        the axis differ between the dataframes.

        >>> df1 = pd.DataFrame({"A": [0, 0], "B": [4, 4]})
        >>> df2 = pd.DataFrame(
        ...     {
        ...         "B": [3, 3],
        ...         "C": [-10, 1],
        ...     },
        ...     index=[1, 2],
        ... )
        >>> df1.combine(df2, take_smaller)
             A    B     C
        0  NaN  NaN   NaN
        1  NaN  3.0 -10.0
        2  NaN  3.0   1.0

        >>> df1.combine(df2, take_smaller, overwrite=False)
             A    B     C
        0  0.0  NaN   NaN
        1  0.0  3.0 -10.0
        2  NaN  3.0   1.0

        Demonstrating the preference of the passed in dataframe.

        >>> df2 = pd.DataFrame(
        ...     {
        ...         "B": [3, 3],
        ...         "C": [1, 1],
        ...     },
        ...     index=[1, 2],
        ... )
        >>> df2.combine(df1, take_smaller)
           A    B   C
        0  0.0  NaN NaN
        1  0.0  3.0 NaN
        2  NaN  3.0 NaN

        >>> df2.combine(df1, take_smaller, overwrite=False)
             A    B   C
        0  0.0  NaN NaN
        1  0.0  3.0 1.0
        2  NaN  3.0 1.0
        """
        other_idxlen = len(other.index)  # save for compare

        this, other = self.align(other, copy=False)
        new_index = this.index

        if other.empty and len(new_index) == len(self.index):
            return self.copy()

        if self.empty and len(other) == other_idxlen:
            return other.copy()

        # sorts if possible; otherwise align above ensures that these are set-equal
        new_columns = this.columns.union(other.columns)
        do_fill = fill_value is not None
        result = {}
        for col in new_columns:
            series = this[col]
            other_series = other[col]

            this_dtype = series.dtype
            other_dtype = other_series.dtype

            this_mask = isna(series)
            other_mask = isna(other_series)

            # don't overwrite columns unnecessarily
            # DO propagate if this column is not in the intersection
            if not overwrite and other_mask.all():
                result[col] = this[col].copy()
                continue

            if do_fill:
                series = series.copy()
                other_series = other_series.copy()
                series[this_mask] = fill_value
                other_series[other_mask] = fill_value

            if col not in self.columns:
                # If self DataFrame does not have col in other DataFrame,
                # try to promote series, which is all NaN, as other_dtype.
                new_dtype = other_dtype
                try:
                    series = series.astype(new_dtype, copy=False)
                except ValueError:
                    # e.g. new_dtype is integer types
                    pass
            else:
                # if we have different dtypes, possibly promote
                new_dtype = find_common_type([this_dtype, other_dtype])
                series = series.astype(new_dtype, copy=False)
                other_series = other_series.astype(new_dtype, copy=False)

            arr = func(series, other_series)
            if isinstance(new_dtype, np.dtype):
                # if new_dtype is an EA Dtype, then `func` is expected to return
                # the correct dtype without any additional casting
                # error: No overload variant of "maybe_downcast_to_dtype" matches
                # argument types "Union[Series, Hashable]", "dtype[Any]"
                arr = maybe_downcast_to_dtype(  # type: ignore[call-overload]
                    arr, new_dtype
                )

            result[col] = arr

        # convert_objects just in case
        frame_result = self._constructor(result, index=new_index, columns=new_columns)
        return frame_result.__finalize__(self, method="combine")

    def combine_first(self, other: DataFrame) -> DataFrame:
        """
        Update null elements with value in the same location in `other`.

        Combine two DataFrame objects by filling null values in one DataFrame
        with non-null values from other DataFrame. The row and column indexes
        of the resulting DataFrame will be the union of the two. The resulting
        dataframe contains the 'first' dataframe values and overrides the
        second one values where both first.loc[index, col] and
        second.loc[index, col] are not missing values, upon calling
        first.combine_first(second).

        Parameters
        ----------
        other : DataFrame
            Provided DataFrame to use to fill null values.

        Returns
        -------
        DataFrame
            The result of combining the provided DataFrame with the other object.

        See Also
        --------
        DataFrame.combine : Perform series-wise operation on two DataFrames
            using a given function.

        Examples
        --------
        >>> df1 = pd.DataFrame({"A": [None, 0], "B": [None, 4]})
        >>> df2 = pd.DataFrame({"A": [1, 1], "B": [3, 3]})
        >>> df1.combine_first(df2)
             A    B
        0  1.0  3.0
        1  0.0  4.0

        Null values still persist if the location of that null value
        does not exist in `other`

        >>> df1 = pd.DataFrame({"A": [None, 0], "B": [4, None]})
        >>> df2 = pd.DataFrame({"B": [3, 3], "C": [1, 1]}, index=[1, 2])
        >>> df1.combine_first(df2)
             A    B    C
        0  NaN  4.0  NaN
        1  0.0  3.0  1.0
        2  NaN  3.0  1.0
        """
        from pandas.core.computation import expressions

        def combiner(x: Series, y: Series):
            mask = x.isna()._values

            x_values = x._values
            y_values = y._values

            # If the column y in other DataFrame is not in first DataFrame,
            # just return y_values.
            if y.name not in self.columns:
                return y_values

            return expressions.where(mask, y_values, x_values)

        if len(other) == 0:
            combined = self.reindex(
                self.columns.append(other.columns.difference(self.columns)), axis=1
            )
            combined = combined.astype(other.dtypes)
        else:
            combined = self.combine(other, combiner, overwrite=False)

        dtypes = {
            col: find_common_type([self.dtypes[col], other.dtypes[col]])
            for col in self.columns.intersection(other.columns)
            if combined.dtypes[col] != self.dtypes[col]
        }

        if dtypes:
            combined = combined.astype(dtypes)

        return combined.__finalize__(self, method="combine_first")

    def update(
        self,
        other,
        join: UpdateJoin = "left",
        overwrite: bool = True,
        filter_func=None,
        errors: IgnoreRaise = "ignore",
    ) -> None:
        """
        Modify in place using non-NA values from another DataFrame.

        Aligns on indices. There is no return value.

        Parameters
        ----------
        other : DataFrame, or object coercible into a DataFrame
            Should have at least one matching index/column label
            with the original DataFrame. If a Series is passed,
            its name attribute must be set, and that will be
            used as the column name to align with the original DataFrame.
        join : {'left'}, default 'left'
            Only left join is implemented, keeping the index and columns of the
            original object.
        overwrite : bool, default True
            How to handle non-NA values for overlapping keys:

            * True: overwrite original DataFrame's values
              with values from `other`.
            * False: only update values that are NA in
              the original DataFrame.

        filter_func : callable(1d-array) -> bool 1d-array, optional
            Can choose to replace values other than NA. Return True for values
            that should be updated.
        errors : {'raise', 'ignore'}, default 'ignore'
            If 'raise', will raise a ValueError if the DataFrame and `other`
            both contain non-NA data in the same place.

        Returns
        -------
        None
            This method directly changes calling object.

        Raises
        ------
        ValueError
            * When `errors='raise'` and there's overlapping non-NA data.
            * When `errors` is not either `'ignore'` or `'raise'`
        NotImplementedError
            * If `join != 'left'`

        See Also
        --------
        dict.update : Similar method for dictionaries.
        DataFrame.merge : For column(s)-on-column(s) operations.

        Examples
        --------
        >>> df = pd.DataFrame({"A": [1, 2, 3], "B": [400, 500, 600]})
        >>> new_df = pd.DataFrame({"B": [4, 5, 6], "C": [7, 8, 9]})
        >>> df.update(new_df)
        >>> df
           A  B
        0  1  4
        1  2  5
        2  3  6

        The DataFrame's length does not increase as a result of the update,
        only values at matching index/column labels are updated.

        >>> df = pd.DataFrame({"A": ["a", "b", "c"], "B": ["x", "y", "z"]})
        >>> new_df = pd.DataFrame({"B": ["d", "e", "f", "g", "h", "i"]})
        >>> df.update(new_df)
        >>> df
           A  B
        0  a  d
        1  b  e
        2  c  f

        >>> df = pd.DataFrame({"A": ["a", "b", "c"], "B": ["x", "y", "z"]})
        >>> new_df = pd.DataFrame({"B": ["d", "f"]}, index=[0, 2])
        >>> df.update(new_df)
        >>> df
           A  B
        0  a  d
        1  b  y
        2  c  f

        For Series, its name attribute must be set.

        >>> df = pd.DataFrame({"A": ["a", "b", "c"], "B": ["x", "y", "z"]})
        >>> new_column = pd.Series(["d", "e", "f"], name="B")
        >>> df.update(new_column)
        >>> df
           A  B
        0  a  d
        1  b  e
        2  c  f

        If `other` contains NaNs the corresponding values are not updated
        in the original dataframe.

        >>> df = pd.DataFrame({"A": [1, 2, 3], "B": [400.0, 500.0, 600.0]})
        >>> new_df = pd.DataFrame({"B": [4, np.nan, 6]})
        >>> df.update(new_df)
        >>> df
           A      B
        0  1    4.0
        1  2  500.0
        2  3    6.0
        """
        if not PYPY and using_copy_on_write():
            if sys.getrefcount(self) <= REF_COUNT:
                warnings.warn(
                    _chained_assignment_method_msg,
                    ChainedAssignmentError,
                    stacklevel=2,
                )
        elif not PYPY and not using_copy_on_write() and self._is_view_after_cow_rules():
            if sys.getrefcount(self) <= REF_COUNT:
                warnings.warn(
                    _chained_assignment_warning_method_msg,
                    FutureWarning,
                    stacklevel=2,
                )

        # TODO: Support other joins
        if join != "left":  # pragma: no cover
            raise NotImplementedError("Only left join is supported")
        if errors not in ["ignore", "raise"]:
            raise ValueError("The parameter errors must be either 'ignore' or 'raise'")

        if not isinstance(other, DataFrame):
            other = DataFrame(other)

        other = other.reindex(self.index)

        for col in self.columns.intersection(other.columns):
            this = self[col]._values
            that = other[col]._values

            if filter_func is not None:
                mask = ~filter_func(this) | isna(that)
            else:
                if errors == "raise":
                    mask_this = notna(that)
                    mask_that = notna(this)
                    if any(mask_this & mask_that):
                        raise ValueError("Data overlaps.")

                if overwrite:
                    mask = isna(that)
                else:
                    mask = notna(this)

            # don't overwrite columns unnecessarily
            if mask.all():
                continue

            self.loc[:, col] = self[col].where(mask, that)

    # ----------------------------------------------------------------------
    # Data reshaping
    @Appender(
        dedent(
            """
        Examples
        --------
        >>> df = pd.DataFrame({'Animal': ['Falcon', 'Falcon',
        ...                               'Parrot', 'Parrot'],
        ...                    'Max Speed': [380., 370., 24., 26.]})
        >>> df
           Animal  Max Speed
        0  Falcon      380.0
        1  Falcon      370.0
        2  Parrot       24.0
        3  Parrot       26.0
        >>> df.groupby(['Animal']).mean()
                Max Speed
        Animal
        Falcon      375.0
        Parrot       25.0

        **Hierarchical Indexes**

        We can groupby different levels of a hierarchical index
        using the `level` parameter:

        >>> arrays = [['Falcon', 'Falcon', 'Parrot', 'Parrot'],
        ...           ['Captive', 'Wild', 'Captive', 'Wild']]
        >>> index = pd.MultiIndex.from_arrays(arrays, names=('Animal', 'Type'))
        >>> df = pd.DataFrame({'Max Speed': [390., 350., 30., 20.]},
        ...                   index=index)
        >>> df
                        Max Speed
        Animal Type
        Falcon Captive      390.0
               Wild         350.0
        Parrot Captive       30.0
               Wild          20.0
        >>> df.groupby(level=0).mean()
                Max Speed
        Animal
        Falcon      370.0
        Parrot       25.0
        >>> df.groupby(level="Type").mean()
                 Max Speed
        Type
        Captive      210.0
        Wild         185.0

        We can also choose to include NA in group keys or not by setting
        `dropna` parameter, the default setting is `True`.

        >>> l = [[1, 2, 3], [1, None, 4], [2, 1, 3], [1, 2, 2]]
        >>> df = pd.DataFrame(l, columns=["a", "b", "c"])

        >>> df.groupby(by=["b"]).sum()
            a   c
        b
        1.0 2   3
        2.0 2   5

        >>> df.groupby(by=["b"], dropna=False).sum()
            a   c
        b
        1.0 2   3
        2.0 2   5
        NaN 1   4

        >>> l = [["a", 12, 12], [None, 12.3, 33.], ["b", 12.3, 123], ["a", 1, 1]]
        >>> df = pd.DataFrame(l, columns=["a", "b", "c"])

        >>> df.groupby(by="a").sum()
            b     c
        a
        a   13.0   13.0
        b   12.3  123.0

        >>> df.groupby(by="a", dropna=False).sum()
            b     c
        a
        a   13.0   13.0
        b   12.3  123.0
        NaN 12.3   33.0

        When using ``.apply()``, use ``group_keys`` to include or exclude the
        group keys. The ``group_keys`` argument defaults to ``True`` (include).

        >>> df = pd.DataFrame({'Animal': ['Falcon', 'Falcon',
        ...                               'Parrot', 'Parrot'],
        ...                    'Max Speed': [380., 370., 24., 26.]})
        >>> df.groupby("Animal", group_keys=True)[['Max Speed']].apply(lambda x: x)
                  Max Speed
        Animal
        Falcon 0      380.0
               1      370.0
        Parrot 2       24.0
               3       26.0

        >>> df.groupby("Animal", group_keys=False)[['Max Speed']].apply(lambda x: x)
           Max Speed
        0      380.0
        1      370.0
        2       24.0
        3       26.0
        """
        )
    )
    @Appender(_shared_docs["groupby"] % _shared_doc_kwargs)
    def groupby(
        self,
        by=None,
        axis: Axis | lib.NoDefault = lib.no_default,
        level: IndexLabel | None = None,
        as_index: bool = True,
        sort: bool = True,
        group_keys: bool = True,
        observed: bool | lib.NoDefault = lib.no_default,
        dropna: bool = True,
    ) -> DataFrameGroupBy:
        if axis is not lib.no_default:
            axis = self._get_axis_number(axis)
            if axis == 1:
                warnings.warn(
                    "DataFrame.groupby with axis=1 is deprecated. Do "
                    "`frame.T.groupby(...)` without axis instead.",
                    FutureWarning,
                    stacklevel=find_stack_level(),
                )
            else:
                warnings.warn(
                    "The 'axis' keyword in DataFrame.groupby is deprecated and "
                    "will be removed in a future version.",
                    FutureWarning,
                    stacklevel=find_stack_level(),
                )
        else:
            axis = 0

        from pandas.core.groupby.generic import DataFrameGroupBy

        if level is None and by is None:
            raise TypeError("You have to supply one of 'by' and 'level'")

        return DataFrameGroupBy(
            obj=self,
            keys=by,
            axis=axis,
            level=level,
            as_index=as_index,
            sort=sort,
            group_keys=group_keys,
            observed=observed,
            dropna=dropna,
        )

    _shared_docs["pivot"] = """
        Return reshaped DataFrame organized by given index / column values.

        Reshape data (produce a "pivot" table) based on column values. Uses
        unique values from specified `index` / `columns` to form axes of the
        resulting DataFrame. This function does not support data
        aggregation, multiple values will result in a MultiIndex in the
        columns. See the :ref:`User Guide <reshaping>` for more on reshaping.

        Parameters
        ----------%s
        columns : str or object or a list of str
            Column to use to make new frame's columns.
        index : str or object or a list of str, optional
            Column to use to make new frame's index. If not given, uses existing index.
        values : str, object or a list of the previous, optional
            Column(s) to use for populating new frame's values. If not
            specified, all remaining columns will be used and the result will
            have hierarchically indexed columns.

        Returns
        -------
        DataFrame
            Returns reshaped DataFrame.

        Raises
        ------
        ValueError:
            When there are any `index`, `columns` combinations with multiple
            values. `DataFrame.pivot_table` when you need to aggregate.

        See Also
        --------
        DataFrame.pivot_table : Generalization of pivot that can handle
            duplicate values for one index/column pair.
        DataFrame.unstack : Pivot based on the index values instead of a
            column.
        wide_to_long : Wide panel to long format. Less flexible but more
            user-friendly than melt.

        Notes
        -----
        For finer-tuned control, see hierarchical indexing documentation along
        with the related stack/unstack methods.

        Reference :ref:`the user guide <reshaping.pivot>` for more examples.

        Examples
        --------
        >>> df = pd.DataFrame({'foo': ['one', 'one', 'one', 'two', 'two',
        ...                            'two'],
        ...                    'bar': ['A', 'B', 'C', 'A', 'B', 'C'],
        ...                    'baz': [1, 2, 3, 4, 5, 6],
        ...                    'zoo': ['x', 'y', 'z', 'q', 'w', 't']})
        >>> df
            foo   bar  baz  zoo
        0   one   A    1    x
        1   one   B    2    y
        2   one   C    3    z
        3   two   A    4    q
        4   two   B    5    w
        5   two   C    6    t

        >>> df.pivot(index='foo', columns='bar', values='baz')
        bar  A   B   C
        foo
        one  1   2   3
        two  4   5   6

        >>> df.pivot(index='foo', columns='bar')['baz']
        bar  A   B   C
        foo
        one  1   2   3
        two  4   5   6

        >>> df.pivot(index='foo', columns='bar', values=['baz', 'zoo'])
              baz       zoo
        bar   A  B  C   A  B  C
        foo
        one   1  2  3   x  y  z
        two   4  5  6   q  w  t

        You could also assign a list of column names or a list of index names.

        >>> df = pd.DataFrame({
        ...        "lev1": [1, 1, 1, 2, 2, 2],
        ...        "lev2": [1, 1, 2, 1, 1, 2],
        ...        "lev3": [1, 2, 1, 2, 1, 2],
        ...        "lev4": [1, 2, 3, 4, 5, 6],
        ...        "values": [0, 1, 2, 3, 4, 5]})
        >>> df
            lev1 lev2 lev3 lev4 values
        0   1    1    1    1    0
        1   1    1    2    2    1
        2   1    2    1    3    2
        3   2    1    2    4    3
        4   2    1    1    5    4
        5   2    2    2    6    5

        >>> df.pivot(index="lev1", columns=["lev2", "lev3"], values="values")
        lev2    1         2
        lev3    1    2    1    2
        lev1
        1     0.0  1.0  2.0  NaN
        2     4.0  3.0  NaN  5.0

        >>> df.pivot(index=["lev1", "lev2"], columns=["lev3"], values="values")
              lev3    1    2
        lev1  lev2
           1     1  0.0  1.0
                 2  2.0  NaN
           2     1  4.0  3.0
                 2  NaN  5.0

        A ValueError is raised if there are any duplicates.

        >>> df = pd.DataFrame({"foo": ['one', 'one', 'two', 'two'],
        ...                    "bar": ['A', 'A', 'B', 'C'],
        ...                    "baz": [1, 2, 3, 4]})
        >>> df
           foo bar  baz
        0  one   A    1
        1  one   A    2
        2  two   B    3
        3  two   C    4

        Notice that the first two rows are the same for our `index`
        and `columns` arguments.

        >>> df.pivot(index='foo', columns='bar', values='baz')
        Traceback (most recent call last):
           ...
        ValueError: Index contains duplicate entries, cannot reshape
        """

    @Substitution("")
    @Appender(_shared_docs["pivot"])
    def pivot(
        self, *, columns, index=lib.no_default, values=lib.no_default
    ) -> DataFrame:
        from pandas.core.reshape.pivot import pivot

        return pivot(self, index=index, columns=columns, values=values)

    _shared_docs["pivot_table"] = """
        Create a spreadsheet-style pivot table as a DataFrame.

        The levels in the pivot table will be stored in MultiIndex objects
        (hierarchical indexes) on the index and columns of the result DataFrame.

        Parameters
        ----------%s
        values : list-like or scalar, optional
            Column or columns to aggregate.
        index : column, Grouper, array, or list of the previous
            Keys to group by on the pivot table index. If a list is passed,
            it can contain any of the other types (except list). If an array is
            passed, it must be the same length as the data and will be used in
            the same manner as column values.
        columns : column, Grouper, array, or list of the previous
            Keys to group by on the pivot table column. If a list is passed,
            it can contain any of the other types (except list). If an array is
            passed, it must be the same length as the data and will be used in
            the same manner as column values.
        aggfunc : function, list of functions, dict, default "mean"
            If a list of functions is passed, the resulting pivot table will have
            hierarchical columns whose top level are the function names
            (inferred from the function objects themselves).
            If a dict is passed, the key is column to aggregate and the value is
            function or list of functions. If ``margin=True``, aggfunc will be
            used to calculate the partial aggregates.
        fill_value : scalar, default None
            Value to replace missing values with (in the resulting pivot table,
            after aggregation).
        margins : bool, default False
            If ``margins=True``, special ``All`` columns and rows
            will be added with partial group aggregates across the categories
            on the rows and columns.
        dropna : bool, default True
            Do not include columns whose entries are all NaN. If True,
            rows with a NaN value in any column will be omitted before
            computing margins.
        margins_name : str, default 'All'
            Name of the row / column that will contain the totals
            when margins is True.
        observed : bool, default False
            This only applies if any of the groupers are Categoricals.
            If True: only show observed values for categorical groupers.
            If False: show all values for categorical groupers.

            .. deprecated:: 2.2.0

                The default value of ``False`` is deprecated and will change to
                ``True`` in a future version of pandas.

        sort : bool, default True
            Specifies if the result should be sorted.

            .. versionadded:: 1.3.0

        Returns
        -------
        DataFrame
            An Excel style pivot table.

        See Also
        --------
        DataFrame.pivot : Pivot without aggregation that can handle
            non-numeric data.
        DataFrame.melt: Unpivot a DataFrame from wide to long format,
            optionally leaving identifiers set.
        wide_to_long : Wide panel to long format. Less flexible but more
            user-friendly than melt.

        Notes
        -----
        Reference :ref:`the user guide <reshaping.pivot>` for more examples.

        Examples
        --------
        >>> df = pd.DataFrame({"A": ["foo", "foo", "foo", "foo", "foo",
        ...                          "bar", "bar", "bar", "bar"],
        ...                    "B": ["one", "one", "one", "two", "two",
        ...                          "one", "one", "two", "two"],
        ...                    "C": ["small", "large", "large", "small",
        ...                          "small", "large", "small", "small",
        ...                          "large"],
        ...                    "D": [1, 2, 2, 3, 3, 4, 5, 6, 7],
        ...                    "E": [2, 4, 5, 5, 6, 6, 8, 9, 9]})
        >>> df
             A    B      C  D  E
        0  foo  one  small  1  2
        1  foo  one  large  2  4
        2  foo  one  large  2  5
        3  foo  two  small  3  5
        4  foo  two  small  3  6
        5  bar  one  large  4  6
        6  bar  one  small  5  8
        7  bar  two  small  6  9
        8  bar  two  large  7  9

        This first example aggregates values by taking the sum.

        >>> table = pd.pivot_table(df, values='D', index=['A', 'B'],
        ...                        columns=['C'], aggfunc="sum")
        >>> table
        C        large  small
        A   B
        bar one    4.0    5.0
            two    7.0    6.0
        foo one    4.0    1.0
            two    NaN    6.0

        We can also fill missing values using the `fill_value` parameter.

        >>> table = pd.pivot_table(df, values='D', index=['A', 'B'],
        ...                        columns=['C'], aggfunc="sum", fill_value=0)
        >>> table
        C        large  small
        A   B
        bar one      4      5
            two      7      6
        foo one      4      1
            two      0      6

        The next example aggregates by taking the mean across multiple columns.

        >>> table = pd.pivot_table(df, values=['D', 'E'], index=['A', 'C'],
        ...                        aggfunc={'D': "mean", 'E': "mean"})
        >>> table
                        D         E
        A   C
        bar large  5.500000  7.500000
            small  5.500000  8.500000
        foo large  2.000000  4.500000
            small  2.333333  4.333333

        We can also calculate multiple types of aggregations for any given
        value column.

        >>> table = pd.pivot_table(df, values=['D', 'E'], index=['A', 'C'],
        ...                        aggfunc={'D': "mean",
        ...                                 'E': ["min", "max", "mean"]})
        >>> table
                          D   E
                       mean max      mean  min
        A   C
        bar large  5.500000   9  7.500000    6
            small  5.500000   9  8.500000    8
        foo large  2.000000   5  4.500000    4
            small  2.333333   6  4.333333    2
        """

    @Substitution("")
    @Appender(_shared_docs["pivot_table"])
    def pivot_table(
        self,
        values=None,
        index=None,
        columns=None,
        aggfunc: AggFuncType = "mean",
        fill_value=None,
        margins: bool = False,
        dropna: bool = True,
        margins_name: Level = "All",
        observed: bool | lib.NoDefault = lib.no_default,
        sort: bool = True,
    ) -> DataFrame:
        from pandas.core.reshape.pivot import pivot_table

        return pivot_table(
            self,
            values=values,
            index=index,
            columns=columns,
            aggfunc=aggfunc,
            fill_value=fill_value,
            margins=margins,
            dropna=dropna,
            margins_name=margins_name,
            observed=observed,
            sort=sort,
        )

    def stack(
        self,
        level: IndexLabel = -1,
        dropna: bool | lib.NoDefault = lib.no_default,
        sort: bool | lib.NoDefault = lib.no_default,
        future_stack: bool = False,
    ):
        """
        Stack the prescribed level(s) from columns to index.

        Return a reshaped DataFrame or Series having a multi-level
        index with one or more new inner-most levels compared to the current
        DataFrame. The new inner-most levels are created by pivoting the
        columns of the current dataframe:

          - if the columns have a single level, the output is a Series;
          - if the columns have multiple levels, the new index
            level(s) is (are) taken from the prescribed level(s) and
            the output is a DataFrame.

        Parameters
        ----------
        level : int, str, list, default -1
            Level(s) to stack from the column axis onto the index
            axis, defined as one index or label, or a list of indices
            or labels.
        dropna : bool, default True
            Whether to drop rows in the resulting Frame/Series with
            missing values. Stacking a column level onto the index
            axis can create combinations of index and column values
            that are missing from the original dataframe. See Examples
            section.
        sort : bool, default True
            Whether to sort the levels of the resulting MultiIndex.
        future_stack : bool, default False
            Whether to use the new implementation that will replace the current
            implementation in pandas 3.0. When True, dropna and sort have no impact
            on the result and must remain unspecified. See :ref:`pandas 2.1.0 Release
            notes <whatsnew_210.enhancements.new_stack>` for more details.

        Returns
        -------
        DataFrame or Series
            Stacked dataframe or series.

        See Also
        --------
        DataFrame.unstack : Unstack prescribed level(s) from index axis
             onto column axis.
        DataFrame.pivot : Reshape dataframe from long format to wide
             format.
        DataFrame.pivot_table : Create a spreadsheet-style pivot table
             as a DataFrame.

        Notes
        -----
        The function is named by analogy with a collection of books
        being reorganized from being side by side on a horizontal
        position (the columns of the dataframe) to being stacked
        vertically on top of each other (in the index of the
        dataframe).

        Reference :ref:`the user guide <reshaping.stacking>` for more examples.

        Examples
        --------
        **Single level columns**

        >>> df_single_level_cols = pd.DataFrame(
        ...     [[0, 1], [2, 3]],
        ...     index=["cat", "dog"],
        ...     columns=["weight", "height"],
        ... )

        Stacking a dataframe with a single level column axis returns a Series:

        >>> df_single_level_cols
             weight height
        cat       0      1
        dog       2      3
        >>> df_single_level_cols.stack(future_stack=True)
        cat  weight    0
             height    1
        dog  weight    2
             height    3
        dtype: int64

        **Multi level columns: simple case**

        >>> multicol1 = pd.MultiIndex.from_tuples(
        ...     [("weight", "kg"), ("weight", "pounds")]
        ... )
        >>> df_multi_level_cols1 = pd.DataFrame(
        ...     [[1, 2], [2, 4]],
        ...     index=["cat", "dog"],
        ...     columns=multicol1,
        ... )

        Stacking a dataframe with a multi-level column axis:

        >>> df_multi_level_cols1
             weight
                 kg    pounds
        cat       1        2
        dog       2        4
        >>> df_multi_level_cols1.stack(future_stack=True)
                    weight
        cat kg           1
            pounds       2
        dog kg           2
            pounds       4

        **Missing values**

        >>> multicol2 = pd.MultiIndex.from_tuples([("weight", "kg"), ("height", "m")])
        >>> df_multi_level_cols2 = pd.DataFrame(
        ...     [[1.0, 2.0], [3.0, 4.0]],
        ...     index=["cat", "dog"],
        ...     columns=multicol2,
        ... )

        It is common to have missing values when stacking a dataframe
        with multi-level columns, as the stacked dataframe typically
        has more values than the original dataframe. Missing values
        are filled with NaNs:

        >>> df_multi_level_cols2
            weight height
                kg      m
        cat    1.0    2.0
        dog    3.0    4.0
        >>> df_multi_level_cols2.stack(future_stack=True)
                weight  height
        cat kg     1.0     NaN
            m      NaN     2.0
        dog kg     3.0     NaN
            m      NaN     4.0

        **Prescribing the level(s) to be stacked**

        The first parameter controls which level or levels are stacked:

        >>> df_multi_level_cols2.stack(0, future_stack=True)
                     kg    m
        cat weight  1.0  NaN
            height  NaN  2.0
        dog weight  3.0  NaN
            height  NaN  4.0
        >>> df_multi_level_cols2.stack([0, 1], future_stack=True)
        cat  weight  kg    1.0
             height  m     2.0
        dog  weight  kg    3.0
             height  m     4.0
        dtype: float64
        """
        if not future_stack:
            from pandas.core.reshape.reshape import (
                stack,
                stack_multiple,
            )

            if (
                dropna is not lib.no_default
                or sort is not lib.no_default
                or self.columns.nlevels > 1
            ):
                warnings.warn(
                    "The previous implementation of stack is deprecated and will be "
                    "removed in a future version of pandas. See the What's New notes "
                    "for pandas 2.1.0 for details. Specify future_stack=True to adopt "
                    "the new implementation and silence this warning.",
                    FutureWarning,
                    stacklevel=find_stack_level(),
                )

            if dropna is lib.no_default:
                dropna = True
            if sort is lib.no_default:
                sort = True

            if isinstance(level, (tuple, list)):
                result = stack_multiple(self, level, dropna=dropna, sort=sort)
            else:
                result = stack(self, level, dropna=dropna, sort=sort)
        else:
            from pandas.core.reshape.reshape import stack_v3

            if dropna is not lib.no_default:
                raise ValueError(
                    "dropna must be unspecified with future_stack=True as the new "
                    "implementation does not introduce rows of NA values. This "
                    "argument will be removed in a future version of pandas."
                )

            if sort is not lib.no_default:
                raise ValueError(
                    "Cannot specify sort with future_stack=True, this argument will be "
                    "removed in a future version of pandas. Sort the result using "
                    ".sort_index instead."
                )

            if (
                isinstance(level, (tuple, list))
                and not all(lev in self.columns.names for lev in level)
                and not all(isinstance(lev, int) for lev in level)
            ):
                raise ValueError(
                    "level should contain all level names or all level "
                    "numbers, not a mixture of the two."
                )

            if not isinstance(level, (tuple, list)):
                level = [level]
            level = [self.columns._get_level_number(lev) for lev in level]
            result = stack_v3(self, level)

        return result.__finalize__(self, method="stack")

    def explode(
        self,
        column: IndexLabel,
        ignore_index: bool = False,
    ) -> DataFrame:
        """
        Transform each element of a list-like to a row, replicating index values.

        Parameters
        ----------
        column : IndexLabel
            Column(s) to explode.
            For multiple columns, specify a non-empty list with each element
            be str or tuple, and all specified columns their list-like data
            on same row of the frame must have matching length.

            .. versionadded:: 1.3.0
                Multi-column explode

        ignore_index : bool, default False
            If True, the resulting index will be labeled 0, 1, …, n - 1.

        Returns
        -------
        DataFrame
            Exploded lists to rows of the subset columns;
            index will be duplicated for these rows.

        Raises
        ------
        ValueError :
            * If columns of the frame are not unique.
            * If specified columns to explode is empty list.
            * If specified columns to explode have not matching count of
              elements rowwise in the frame.

        See Also
        --------
        DataFrame.unstack : Pivot a level of the (necessarily hierarchical)
            index labels.
        DataFrame.melt : Unpivot a DataFrame from wide format to long format.
        Series.explode : Explode a DataFrame from list-like columns to long format.

        Notes
        -----
        This routine will explode list-likes including lists, tuples, sets,
        Series, and np.ndarray. The result dtype of the subset rows will
        be object. Scalars will be returned unchanged, and empty list-likes will
        result in a np.nan for that row. In addition, the ordering of rows in the
        output will be non-deterministic when exploding sets.

        Reference :ref:`the user guide <reshaping.explode>` for more examples.

        Examples
        --------
        >>> df = pd.DataFrame(
        ...     {
        ...         "A": [[0, 1, 2], "foo", [], [3, 4]],
        ...         "B": 1,
        ...         "C": [["a", "b", "c"], np.nan, [], ["d", "e"]],
        ...     }
        ... )
        >>> df
                   A  B          C
        0  [0, 1, 2]  1  [a, b, c]
        1        foo  1        NaN
        2         []  1         []
        3     [3, 4]  1     [d, e]

        Single-column explode.

        >>> df.explode("A")
             A  B          C
        0    0  1  [a, b, c]
        0    1  1  [a, b, c]
        0    2  1  [a, b, c]
        1  foo  1        NaN
        2  NaN  1         []
        3    3  1     [d, e]
        3    4  1     [d, e]

        Multi-column explode.

        >>> df.explode(list("AC"))
             A  B    C
        0    0  1    a
        0    1  1    b
        0    2  1    c
        1  foo  1  NaN
        2  NaN  1  NaN
        3    3  1    d
        3    4  1    e
        """
        if not self.columns.is_unique:
            duplicate_cols = self.columns[self.columns.duplicated()].tolist()
            raise ValueError(
                f"DataFrame columns must be unique. Duplicate columns: {duplicate_cols}"
            )

        columns: list[Hashable]
        if is_scalar(column) or isinstance(column, tuple):
            columns = [column]
        elif isinstance(column, list) and all(
            is_scalar(c) or isinstance(c, tuple) for c in column
        ):
            if not column:
                raise ValueError("column must be nonempty")
            if len(column) > len(set(column)):
                raise ValueError("column must be unique")
            columns = column
        else:
            raise ValueError("column must be a scalar, tuple, or list thereof")

        df = self.reset_index(drop=True)
        if len(columns) == 1:
            result = df[columns[0]].explode()
        else:
            mylen = lambda x: len(x) if (is_list_like(x) and len(x) > 0) else 1
            counts0 = self[columns[0]].apply(mylen)
            for c in columns[1:]:
                if not all(counts0 == self[c].apply(mylen)):
                    raise ValueError("columns must have matching element counts")
            result = DataFrame({c: df[c].explode() for c in columns})
        result = df.drop(columns, axis=1).join(result)
        if ignore_index:
            result.index = default_index(len(result))
        else:
            result.index = self.index.take(result.index)
        result = result.reindex(columns=self.columns, copy=False)

        return result.__finalize__(self, method="explode")

    def unstack(self, level: IndexLabel = -1, fill_value=None, sort: bool = True):
        """
        Pivot a level of the (necessarily hierarchical) index labels.

        Returns a DataFrame having a new level of column labels whose inner-most level
        consists of the pivoted index labels.

        If the index is not a MultiIndex, the output will be a Series
        (the analogue of stack when the columns are not a MultiIndex).

        Parameters
        ----------
        level : int, str, or list of these, default -1 (last level)
            Level(s) of index to unstack, can pass level name.
        fill_value : int, str or dict
            Replace NaN with this value if the unstack produces missing values.
        sort : bool, default True
            Sort the level(s) in the resulting MultiIndex columns.

        Returns
        -------
        Series or DataFrame

        See Also
        --------
        DataFrame.pivot : Pivot a table based on column values.
        DataFrame.stack : Pivot a level of the column labels (inverse operation
            from `unstack`).

        Notes
        -----
        Reference :ref:`the user guide <reshaping.stacking>` for more examples.

        Examples
        --------
        >>> index = pd.MultiIndex.from_tuples(
        ...     [("one", "a"), ("one", "b"), ("two", "a"), ("two", "b")]
        ... )
        >>> s = pd.Series(np.arange(1.0, 5.0), index=index)
        >>> s
        one  a   1.0
             b   2.0
        two  a   3.0
             b   4.0
        dtype: float64

        >>> s.unstack(level=-1)
             a   b
        one  1.0  2.0
        two  3.0  4.0

        >>> s.unstack(level=0)
           one  two
        a  1.0   3.0
        b  2.0   4.0

        >>> df = s.unstack(level=0)
        >>> df.unstack()
        one  a  1.0
             b  2.0
        two  a  3.0
             b  4.0
        dtype: float64
        """
        from pandas.core.reshape.reshape import unstack

        result = unstack(self, level, fill_value, sort)

        return result.__finalize__(self, method="unstack")

    @Appender(_shared_docs["melt"] % {"caller": "df.melt(", "other": "melt"})
    def melt(
        self,
        id_vars=None,
        value_vars=None,
        var_name=None,
        value_name: Hashable = "value",
        col_level: Level | None = None,
        ignore_index: bool = True,
    ) -> DataFrame:
        return melt(
            self,
            id_vars=id_vars,
            value_vars=value_vars,
            var_name=var_name,
            value_name=value_name,
            col_level=col_level,
            ignore_index=ignore_index,
        ).__finalize__(self, method="melt")

    # ----------------------------------------------------------------------
    # Time series-related

    @doc(
        Series.diff,
        klass="DataFrame",
        extra_params="axis : {0 or 'index', 1 or 'columns'}, default 0\n    "
        "Take difference over rows (0) or columns (1).\n",
        other_klass="Series",
        examples=dedent(
            """
        Difference with previous row

        >>> df = pd.DataFrame({'a': [1, 2, 3, 4, 5, 6],
        ...                    'b': [1, 1, 2, 3, 5, 8],
        ...                    'c': [1, 4, 9, 16, 25, 36]})
        >>> df
           a  b   c
        0  1  1   1
        1  2  1   4
        2  3  2   9
        3  4  3  16
        4  5  5  25
        5  6  8  36

        >>> df.diff()
             a    b     c
        0  NaN  NaN   NaN
        1  1.0  0.0   3.0
        2  1.0  1.0   5.0
        3  1.0  1.0   7.0
        4  1.0  2.0   9.0
        5  1.0  3.0  11.0

        Difference with previous column

        >>> df.diff(axis=1)
            a  b   c
        0 NaN  0   0
        1 NaN -1   3
        2 NaN -1   7
        3 NaN -1  13
        4 NaN  0  20
        5 NaN  2  28

        Difference with 3rd previous row

        >>> df.diff(periods=3)
             a    b     c
        0  NaN  NaN   NaN
        1  NaN  NaN   NaN
        2  NaN  NaN   NaN
        3  3.0  2.0  15.0
        4  3.0  4.0  21.0
        5  3.0  6.0  27.0

        Difference with following row

        >>> df.diff(periods=-1)
             a    b     c
        0 -1.0  0.0  -3.0
        1 -1.0 -1.0  -5.0
        2 -1.0 -1.0  -7.0
        3 -1.0 -2.0  -9.0
        4 -1.0 -3.0 -11.0
        5  NaN  NaN   NaN

        Overflow in input dtype

        >>> df = pd.DataFrame({'a': [1, 0]}, dtype=np.uint8)
        >>> df.diff()
               a
        0    NaN
        1  255.0"""
        ),
    )
    def diff(self, periods: int = 1, axis: Axis = 0) -> DataFrame:
        if not lib.is_integer(periods):
            if not (is_float(periods) and periods.is_integer()):
                raise ValueError("periods must be an integer")
            periods = int(periods)

        axis = self._get_axis_number(axis)
        if axis == 1:
            if periods != 0:
                # in the periods == 0 case, this is equivalent diff of 0 periods
                #  along axis=0, and the Manager method may be somewhat more
                #  performant, so we dispatch in that case.
                return self - self.shift(periods, axis=axis)
            # With periods=0 this is equivalent to a diff with axis=0
            axis = 0

        new_data = self._mgr.diff(n=periods)
        res_df = self._constructor_from_mgr(new_data, axes=new_data.axes)
        return res_df.__finalize__(self, "diff")

    # ----------------------------------------------------------------------
    # Function application

    def _gotitem(
        self,
        key: IndexLabel,
        ndim: int,
        subset: DataFrame | Series | None = None,
    ) -> DataFrame | Series:
        """
        Sub-classes to define. Return a sliced object.

        Parameters
        ----------
        key : string / list of selections
        ndim : {1, 2}
            requested ndim of result
        subset : object, default None
            subset to act on
        """
        if subset is None:
            subset = self
        elif subset.ndim == 1:  # is Series
            return subset

        # TODO: _shallow_copy(subset)?
        return subset[key]

    _agg_see_also_doc = dedent(
        """
    See Also
    --------
    DataFrame.apply : Perform any type of operations.
    DataFrame.transform : Perform transformation type operations.
    pandas.DataFrame.groupby : Perform operations over groups.
    pandas.DataFrame.resample : Perform operations over resampled bins.
    pandas.DataFrame.rolling : Perform operations over rolling window.
    pandas.DataFrame.expanding : Perform operations over expanding window.
    pandas.core.window.ewm.ExponentialMovingWindow : Perform operation over exponential
        weighted window.
    """
    )

    _agg_examples_doc = dedent(
        """
    Examples
    --------
    >>> df = pd.DataFrame([[1, 2, 3],
    ...                    [4, 5, 6],
    ...                    [7, 8, 9],
    ...                    [np.nan, np.nan, np.nan]],
    ...                   columns=['A', 'B', 'C'])

    Aggregate these functions over the rows.

    >>> df.agg(['sum', 'min'])
            A     B     C
    sum  12.0  15.0  18.0
    min   1.0   2.0   3.0

    Different aggregations per column.

    >>> df.agg({'A' : ['sum', 'min'], 'B' : ['min', 'max']})
            A    B
    sum  12.0  NaN
    min   1.0  2.0
    max   NaN  8.0

    Aggregate different functions over the columns and rename the index of the resulting
    DataFrame.

    >>> df.agg(x=('A', 'max'), y=('B', 'min'), z=('C', 'mean'))
         A    B    C
    x  7.0  NaN  NaN
    y  NaN  2.0  NaN
    z  NaN  NaN  6.0

    Aggregate over the columns.

    >>> df.agg("mean", axis="columns")
    0    2.0
    1    5.0
    2    8.0
    3    NaN
    dtype: float64
    """
    )

    @doc(
        _shared_docs["aggregate"],
        klass=_shared_doc_kwargs["klass"],
        axis=_shared_doc_kwargs["axis"],
        see_also=_agg_see_also_doc,
        examples=_agg_examples_doc,
    )
    def aggregate(self, func=None, axis: Axis = 0, *args, **kwargs):
        from pandas.core.apply import frame_apply

        axis = self._get_axis_number(axis)

        op = frame_apply(self, func=func, axis=axis, args=args, kwargs=kwargs)
        result = op.agg()
        result = reconstruct_and_relabel_result(result, func, **kwargs)
        return result

    agg = aggregate

    @doc(
        _shared_docs["transform"],
        klass=_shared_doc_kwargs["klass"],
        axis=_shared_doc_kwargs["axis"],
    )
    def transform(
        self, func: AggFuncType, axis: Axis = 0, *args, **kwargs
    ) -> DataFrame:
        from pandas.core.apply import frame_apply

        op = frame_apply(self, func=func, axis=axis, args=args, kwargs=kwargs)
        result = op.transform()
        assert isinstance(result, DataFrame)
        return result

    def apply(
        self,
        func: AggFuncType,
        axis: Axis = 0,
        raw: bool = False,
        result_type: Literal["expand", "reduce", "broadcast"] | None = None,
        args=(),
        by_row: Literal[False, "compat"] = "compat",
        engine: Literal["python", "numba"] = "python",
        engine_kwargs: dict[str, bool] | None = None,
        **kwargs,
    ):
        """
        Apply a function along an axis of the DataFrame.

        Objects passed to the function are Series objects whose index is
        either the DataFrame's index (``axis=0``) or the DataFrame's columns
        (``axis=1``). By default (``result_type=None``), the final return type
        is inferred from the return type of the applied function. Otherwise,
        it depends on the `result_type` argument.

        Parameters
        ----------
        func : function
            Function to apply to each column or row.
        axis : {0 or 'index', 1 or 'columns'}, default 0
            Axis along which the function is applied:

            * 0 or 'index': apply function to each column.
            * 1 or 'columns': apply function to each row.

        raw : bool, default False
            Determines if row or column is passed as a Series or ndarray object:

            * ``False`` : passes each row or column as a Series to the
              function.
            * ``True`` : the passed function will receive ndarray objects
              instead.
              If you are just applying a NumPy reduction function this will
              achieve much better performance.

        result_type : {'expand', 'reduce', 'broadcast', None}, default None
            These only act when ``axis=1`` (columns):

            * 'expand' : list-like results will be turned into columns.
            * 'reduce' : returns a Series if possible rather than expanding
              list-like results. This is the opposite of 'expand'.
            * 'broadcast' : results will be broadcast to the original shape
              of the DataFrame, the original index and columns will be
              retained.

            The default behaviour (None) depends on the return value of the
            applied function: list-like results will be returned as a Series
            of those. However if the apply function returns a Series these
            are expanded to columns.
        args : tuple
            Positional arguments to pass to `func` in addition to the
            array/series.
        by_row : False or "compat", default "compat"
            Only has an effect when ``func`` is a listlike or dictlike of funcs
            and the func isn't a string.
            If "compat", will if possible first translate the func into pandas
            methods (e.g. ``Series().apply(np.sum)`` will be translated to
            ``Series().sum()``). If that doesn't work, will try call to apply again with
            ``by_row=True`` and if that fails, will call apply again with
            ``by_row=False`` (backward compatible).
            If False, the funcs will be passed the whole Series at once.

            .. versionadded:: 2.1.0

        engine : {'python', 'numba'}, default 'python'
            Choose between the python (default) engine or the numba engine in apply.

            The numba engine will attempt to JIT compile the passed function,
            which may result in speedups for large DataFrames.
            It also supports the following engine_kwargs :

            - nopython (compile the function in nopython mode)
            - nogil (release the GIL inside the JIT compiled function)
            - parallel (try to apply the function in parallel over the DataFrame)

              Note: Due to limitations within numba/how pandas interfaces with numba,
              you should only use this if raw=True

            Note: The numba compiler only supports a subset of
            valid Python/numpy operations.

            Please read more about the `supported python features
            <https://numba.pydata.org/numba-doc/dev/reference/pysupported.html>`_
            and `supported numpy features
            <https://numba.pydata.org/numba-doc/dev/reference/numpysupported.html>`_
            in numba to learn what you can or cannot use in the passed function.

            .. versionadded:: 2.2.0

        engine_kwargs : dict
            Pass keyword arguments to the engine.
            This is currently only used by the numba engine,
            see the documentation for the engine argument for more information.
        **kwargs
            Additional keyword arguments to pass as keywords arguments to
            `func`.

        Returns
        -------
        Series or DataFrame
            Result of applying ``func`` along the given axis of the
            DataFrame.

        See Also
        --------
        DataFrame.map: For elementwise operations.
        DataFrame.aggregate: Only perform aggregating type operations.
        DataFrame.transform: Only perform transforming type operations.

        Notes
        -----
        Functions that mutate the passed object can produce unexpected
        behavior or errors and are not supported. See :ref:`gotchas.udf-mutation`
        for more details.

        Examples
        --------
        >>> df = pd.DataFrame([[4, 9]] * 3, columns=["A", "B"])
        >>> df
           A  B
        0  4  9
        1  4  9
        2  4  9

        Using a numpy universal function (in this case the same as
        ``np.sqrt(df)``):

        >>> df.apply(np.sqrt)
             A    B
        0  2.0  3.0
        1  2.0  3.0
        2  2.0  3.0

        Using a reducing function on either axis

        >>> df.apply(np.sum, axis=0)
        A    12
        B    27
        dtype: int64

        >>> df.apply(np.sum, axis=1)
        0    13
        1    13
        2    13
        dtype: int64

        Returning a list-like will result in a Series

        >>> df.apply(lambda x: [1, 2], axis=1)
        0    [1, 2]
        1    [1, 2]
        2    [1, 2]
        dtype: object

        Passing ``result_type='expand'`` will expand list-like results
        to columns of a Dataframe

        >>> df.apply(lambda x: [1, 2], axis=1, result_type="expand")
           0  1
        0  1  2
        1  1  2
        2  1  2

        Returning a Series inside the function is similar to passing
        ``result_type='expand'``. The resulting column names
        will be the Series index.

        >>> df.apply(
        ...     lambda x: pd.Series([1, 2], index=["foo", "bar"]),
        ...     axis=1,
        ... )
           foo  bar
        0    1    2
        1    1    2
        2    1    2

        Passing ``result_type='broadcast'`` will ensure the same shape
        result, whether list-like or scalar is returned by the function,
        and broadcast it along the axis. The resulting column names will
        be the originals.

        >>> df.apply(lambda x: [1, 2], axis=1, result_type="broadcast")
           A  B
        0  1  2
        1  1  2
        2  1  2
        """
        from pandas.core.apply import frame_apply

        op = frame_apply(
            self,
            func=func,
            axis=axis,
            raw=raw,
            result_type=result_type,
            by_row=by_row,
            engine=engine,
            engine_kwargs=engine_kwargs,
            args=args,
            kwargs=kwargs,
        )
        return op.apply().__finalize__(self, method="apply")

    def map(
        self, func: PythonFuncType, na_action: str | None = None, **kwargs
    ) -> DataFrame:
        """
        Apply a function to a Dataframe elementwise.

        .. versionadded:: 2.1.0

           DataFrame.applymap was deprecated and renamed to DataFrame.map.

        This method applies a function that accepts and returns a scalar
        to every element of a DataFrame.

        Parameters
        ----------
        func : callable
            Python function, returns a single value from a single value.
        na_action : {None, 'ignore'}, default None
            If 'ignore', propagate NaN values, without passing them to func.
        **kwargs
            Additional keyword arguments to pass as keywords arguments to
            `func`.

        Returns
        -------
        DataFrame
            Transformed DataFrame.

        See Also
        --------
        DataFrame.apply : Apply a function along input axis of DataFrame.
        DataFrame.replace: Replace values given in `to_replace` with `value`.
        Series.map : Apply a function elementwise on a Series.

        Examples
        --------
        >>> df = pd.DataFrame([[1, 2.12], [3.356, 4.567]])
        >>> df
               0      1
        0  1.000  2.120
        1  3.356  4.567

        >>> df.map(lambda x: len(str(x)))
           0  1
        0  3  4
        1  5  5

        Like Series.map, NA values can be ignored:

        >>> df_copy = df.copy()
        >>> df_copy.iloc[0, 0] = pd.NA
        >>> df_copy.map(lambda x: len(str(x)), na_action="ignore")
             0  1
        0  NaN  4
        1  5.0  5

        It is also possible to use `map` with functions that are not
        `lambda` functions:

        >>> df.map(round, ndigits=1)
             0    1
        0  1.0  2.1
        1  3.4  4.6

        Note that a vectorized version of `func` often exists, which will
        be much faster. You could square each number elementwise.

        >>> df.map(lambda x: x**2)
                   0          1
        0   1.000000   4.494400
        1  11.262736  20.857489

        But it's better to avoid map in that case.

        >>> df**2
                   0          1
        0   1.000000   4.494400
        1  11.262736  20.857489
        """
        if na_action not in {"ignore", None}:
            raise ValueError(
                f"na_action must be 'ignore' or None. Got {repr(na_action)}"
            )

        if self.empty:
            return self.copy()

        func = functools.partial(func, **kwargs)

        def infer(x):
            return x._map_values(func, na_action=na_action)

        return self.apply(infer).__finalize__(self, "map")

    def applymap(
        self, func: PythonFuncType, na_action: NaAction | None = None, **kwargs
    ) -> DataFrame:
        """
        Apply a function to a Dataframe elementwise.

        .. deprecated:: 2.1.0

           DataFrame.applymap has been deprecated. Use DataFrame.map instead.

        This method applies a function that accepts and returns a scalar
        to every element of a DataFrame.

        Parameters
        ----------
        func : callable
            Python function, returns a single value from a single value.
        na_action : {None, 'ignore'}, default None
            If 'ignore', propagate NaN values, without passing them to func.
        **kwargs
            Additional keyword arguments to pass as keywords arguments to
            `func`.

        Returns
        -------
        DataFrame
            Transformed DataFrame.

        See Also
        --------
        DataFrame.apply : Apply a function along input axis of DataFrame.
        DataFrame.map : Apply a function along input axis of DataFrame.
        DataFrame.replace: Replace values given in `to_replace` with `value`.

        Examples
        --------
        >>> df = pd.DataFrame([[1, 2.12], [3.356, 4.567]])
        >>> df
               0      1
        0  1.000  2.120
        1  3.356  4.567

        >>> df.map(lambda x: len(str(x)))
           0  1
        0  3  4
        1  5  5
        """
        warnings.warn(
            "DataFrame.applymap has been deprecated. Use DataFrame.map instead.",
            FutureWarning,
            stacklevel=find_stack_level(),
        )
        return self.map(func, na_action=na_action, **kwargs)

    # ----------------------------------------------------------------------
    # Merging / joining methods

    def _append(
        self,
        other,
        ignore_index: bool = False,
        verify_integrity: bool = False,
        sort: bool = False,
    ) -> DataFrame:
        if isinstance(other, (Series, dict)):
            if isinstance(other, dict):
                if not ignore_index:
                    raise TypeError("Can only append a dict if ignore_index=True")
                other = Series(other)
            if other.name is None and not ignore_index:
                raise TypeError(
                    "Can only append a Series if ignore_index=True "
                    "or if the Series has a name"
                )

            index = Index(
                [other.name],
                name=self.index.names
                if isinstance(self.index, MultiIndex)
                else self.index.name,
            )
            row_df = other.to_frame().T
            # infer_objects is needed for
            #  test_append_empty_frame_to_series_with_dateutil_tz
            other = row_df.infer_objects(copy=False).rename_axis(
                index.names, copy=False
            )
        elif isinstance(other, list):
            if not other:
                pass
            elif not isinstance(other[0], DataFrame):
                other = DataFrame(other)
                if self.index.name is not None and not ignore_index:
                    other.index.name = self.index.name

        from pandas.core.reshape.concat import concat

        if isinstance(other, (list, tuple)):
            to_concat = [self, *other]
        else:
            to_concat = [self, other]

        result = concat(
            to_concat,
            ignore_index=ignore_index,
            verify_integrity=verify_integrity,
            sort=sort,
        )
        return result.__finalize__(self, method="append")

    def join(
        self,
        other: DataFrame | Series | Iterable[DataFrame | Series],
        on: IndexLabel | None = None,
        how: MergeHow = "left",
        lsuffix: str = "",
        rsuffix: str = "",
        sort: bool = False,
        validate: JoinValidate | None = None,
    ) -> DataFrame:
        """
        Join columns of another DataFrame.

        Join columns with `other` DataFrame either on index or on a key
        column. Efficiently join multiple DataFrame objects by index at once by
        passing a list.

        Parameters
        ----------
        other : DataFrame, Series, or a list containing any combination of them
            Index should be similar to one of the columns in this one. If a
            Series is passed, its name attribute must be set, and that will be
            used as the column name in the resulting joined DataFrame.
        on : str, list of str, or array-like, optional
            Column or index level name(s) in the caller to join on the index
            in `other`, otherwise joins index-on-index. If multiple
            values given, the `other` DataFrame must have a MultiIndex. Can
            pass an array as the join key if it is not already contained in
            the calling DataFrame. Like an Excel VLOOKUP operation.
        how : {'left', 'right', 'outer', 'inner', 'cross'}, default 'left'
            How to handle the operation of the two objects.

            * left: use calling frame's index (or column if on is specified)
            * right: use `other`'s index.
            * outer: form union of calling frame's index (or column if on is
              specified) with `other`'s index, and sort it lexicographically.
            * inner: form intersection of calling frame's index (or column if
              on is specified) with `other`'s index, preserving the order
              of the calling's one.
            * cross: creates the cartesian product from both frames, preserves the order
              of the left keys.
        lsuffix : str, default ''
            Suffix to use from left frame's overlapping columns.
        rsuffix : str, default ''
            Suffix to use from right frame's overlapping columns.
        sort : bool, default False
            Order result DataFrame lexicographically by the join key. If False,
            the order of the join key depends on the join type (how keyword).
        validate : str, optional
            If specified, checks if join is of specified type.

            * "one_to_one" or "1:1": check if join keys are unique in both left
              and right datasets.
            * "one_to_many" or "1:m": check if join keys are unique in left dataset.
            * "many_to_one" or "m:1": check if join keys are unique in right dataset.
            * "many_to_many" or "m:m": allowed, but does not result in checks.

            .. versionadded:: 1.5.0

        Returns
        -------
        DataFrame
            A dataframe containing columns from both the caller and `other`.

        See Also
        --------
        DataFrame.merge : For column(s)-on-column(s) operations.

        Notes
        -----
        Parameters `on`, `lsuffix`, and `rsuffix` are not supported when
        passing a list of `DataFrame` objects.

        Examples
        --------
        >>> df = pd.DataFrame(
        ...     {
        ...         "key": ["K0", "K1", "K2", "K3", "K4", "K5"],
        ...         "A": ["A0", "A1", "A2", "A3", "A4", "A5"],
        ...     }
        ... )

        >>> df
          key   A
        0  K0  A0
        1  K1  A1
        2  K2  A2
        3  K3  A3
        4  K4  A4
        5  K5  A5

        >>> other = pd.DataFrame({"key": ["K0", "K1", "K2"], "B": ["B0", "B1", "B2"]})

        >>> other
          key   B
        0  K0  B0
        1  K1  B1
        2  K2  B2

        Join DataFrames using their indexes.

        >>> df.join(other, lsuffix="_caller", rsuffix="_other")
          key_caller   A key_other    B
        0         K0  A0        K0   B0
        1         K1  A1        K1   B1
        2         K2  A2        K2   B2
        3         K3  A3       NaN  NaN
        4         K4  A4       NaN  NaN
        5         K5  A5       NaN  NaN

        If we want to join using the key columns, we need to set key to be
        the index in both `df` and `other`. The joined DataFrame will have
        key as its index.

        >>> df.set_index("key").join(other.set_index("key"))
              A    B
        key
        K0   A0   B0
        K1   A1   B1
        K2   A2   B2
        K3   A3  NaN
        K4   A4  NaN
        K5   A5  NaN

        Another option to join using the key columns is to use the `on`
        parameter. DataFrame.join always uses `other`'s index but we can use
        any column in `df`. This method preserves the original DataFrame's
        index in the result.

        >>> df.join(other.set_index("key"), on="key")
          key   A    B
        0  K0  A0   B0
        1  K1  A1   B1
        2  K2  A2   B2
        3  K3  A3  NaN
        4  K4  A4  NaN
        5  K5  A5  NaN

        Using non-unique key values shows how they are matched.

        >>> df = pd.DataFrame(
        ...     {
        ...         "key": ["K0", "K1", "K1", "K3", "K0", "K1"],
        ...         "A": ["A0", "A1", "A2", "A3", "A4", "A5"],
        ...     }
        ... )

        >>> df
          key   A
        0  K0  A0
        1  K1  A1
        2  K1  A2
        3  K3  A3
        4  K0  A4
        5  K1  A5

        >>> df.join(other.set_index("key"), on="key", validate="m:1")
          key   A    B
        0  K0  A0   B0
        1  K1  A1   B1
        2  K1  A2   B1
        3  K3  A3  NaN
        4  K0  A4   B0
        5  K1  A5   B1
        """
        from pandas.core.reshape.concat import concat
        from pandas.core.reshape.merge import merge

        if isinstance(other, Series):
            if other.name is None:
                raise ValueError("Other Series must have a name")
            other = DataFrame({other.name: other})

        if isinstance(other, DataFrame):
            if how == "cross":
                return merge(
                    self,
                    other,
                    how=how,
                    on=on,
                    suffixes=(lsuffix, rsuffix),
                    sort=sort,
                    validate=validate,
                )
            return merge(
                self,
                other,
                left_on=on,
                how=how,
                left_index=on is None,
                right_index=True,
                suffixes=(lsuffix, rsuffix),
                sort=sort,
                validate=validate,
            )
        else:
            if on is not None:
                raise ValueError(
                    "Joining multiple DataFrames only supported for joining on index"
                )

            if rsuffix or lsuffix:
                raise ValueError(
                    "Suffixes not supported when joining multiple DataFrames"
                )

            # Mypy thinks the RHS is a
            # "Union[DataFrame, Series, Iterable[Union[DataFrame, Series]]]" whereas
            # the LHS is an "Iterable[DataFrame]", but in reality both types are
            # "Iterable[Union[DataFrame, Series]]" due to the if statements
            frames = [cast("DataFrame | Series", self)] + list(other)

            can_concat = all(df.index.is_unique for df in frames)

            # join indexes only using concat
            if can_concat:
                if how == "left":
                    res = concat(
                        frames, axis=1, join="outer", verify_integrity=True, sort=sort
                    )
                    return res.reindex(self.index, copy=False)
                else:
                    return concat(
                        frames, axis=1, join=how, verify_integrity=True, sort=sort
                    )

            joined = frames[0]

            for frame in frames[1:]:
                joined = merge(
                    joined,
                    frame,
                    how=how,
                    left_index=True,
                    right_index=True,
                    validate=validate,
                )

            return joined

    @Substitution("")
    @Appender(_merge_doc, indents=2)
    def merge(
        self,
        right: DataFrame | Series,
        how: MergeHow = "inner",
        on: IndexLabel | AnyArrayLike | None = None,
        left_on: IndexLabel | AnyArrayLike | None = None,
        right_on: IndexLabel | AnyArrayLike | None = None,
        left_index: bool = False,
        right_index: bool = False,
        sort: bool = False,
        suffixes: Suffixes = ("_x", "_y"),
        copy: bool | None = None,
        indicator: str | bool = False,
        validate: MergeValidate | None = None,
    ) -> DataFrame:
        from pandas.core.reshape.merge import merge

        return merge(
            self,
            right,
            how=how,
            on=on,
            left_on=left_on,
            right_on=right_on,
            left_index=left_index,
            right_index=right_index,
            sort=sort,
            suffixes=suffixes,
            copy=copy,
            indicator=indicator,
            validate=validate,
        )

    def round(
        self, decimals: int | dict[IndexLabel, int] | Series = 0, *args, **kwargs
    ) -> DataFrame:
        """
        Round a DataFrame to a variable number of decimal places.

        Parameters
        ----------
        decimals : int, dict, Series
            Number of decimal places to round each column to. If an int is
            given, round each column to the same number of places.
            Otherwise dict and Series round to variable numbers of places.
            Column names should be in the keys if `decimals` is a
            dict-like, or in the index if `decimals` is a Series. Any
            columns not included in `decimals` will be left as is. Elements
            of `decimals` which are not columns of the input will be
            ignored.
        *args
            Additional keywords have no effect but might be accepted for
            compatibility with numpy.
        **kwargs
            Additional keywords have no effect but might be accepted for
            compatibility with numpy.

        Returns
        -------
        DataFrame
            A DataFrame with the affected columns rounded to the specified
            number of decimal places.

        See Also
        --------
        numpy.around : Round a numpy array to the given number of decimals.
        Series.round : Round a Series to the given number of decimals.

        Examples
        --------
        >>> df = pd.DataFrame(
        ...     [
        ...         (0.21, 0.32),
        ...         (0.01, 0.67),
        ...         (0.66, 0.03),
        ...         (0.21, 0.18),
        ...     ],
        ...     columns=["dogs", "cats"],
        ... )
        >>> df
            dogs  cats
        0  0.21  0.32
        1  0.01  0.67
        2  0.66  0.03
        3  0.21  0.18

        By providing an integer each column is rounded to the same number
        of decimal places

        >>> df.round(1)
            dogs  cats
        0   0.2   0.3
        1   0.0   0.7
        2   0.7   0.0
        3   0.2   0.2

        With a dict, the number of places for specific columns can be
        specified with the column names as key and the number of decimal
        places as value

        >>> df.round({"dogs": 1, "cats": 0})
            dogs  cats
        0   0.2   0.0
        1   0.0   1.0
        2   0.7   0.0
        3   0.2   0.0

        Using a Series, the number of places for specific columns can be
        specified with the column names as index and the number of
        decimal places as value

        >>> decimals = pd.Series([0, 1], index=["cats", "dogs"])
        >>> df.round(decimals)
            dogs  cats
        0   0.2   0.0
        1   0.0   1.0
        2   0.7   0.0
        3   0.2   0.0
        """
        from pandas.core.reshape.concat import concat

        def _dict_round(df: DataFrame, decimals):
            for col, vals in df.items():
                try:
                    yield _series_round(vals, decimals[col])
                except KeyError:
                    yield vals

        def _series_round(ser: Series, decimals: int) -> Series:
            if is_integer_dtype(ser.dtype) or is_float_dtype(ser.dtype):
                return ser.round(decimals)
            return ser

        nv.validate_round(args, kwargs)

        if isinstance(decimals, (dict, Series)):
            if isinstance(decimals, Series) and not decimals.index.is_unique:
                raise ValueError("Index of decimals must be unique")
            if is_dict_like(decimals) and not all(
                is_integer(value) for _, value in decimals.items()
            ):
                raise TypeError("Values in decimals must be integers")
            new_cols = list(_dict_round(self, decimals))
        elif is_integer(decimals):
            # Dispatch to Block.round
            # Argument "decimals" to "round" of "BaseBlockManager" has incompatible
            # type "Union[int, integer[Any]]"; expected "int"
            new_mgr = self._mgr.round(
                decimals=decimals,  # type: ignore[arg-type]
                using_cow=using_copy_on_write(),
            )
            return self._constructor_from_mgr(new_mgr, axes=new_mgr.axes).__finalize__(
                self, method="round"
            )
        else:
            raise TypeError("decimals must be an integer, a dict-like or a Series")

        if new_cols is not None and len(new_cols) > 0:
            return self._constructor(
                concat(new_cols, axis=1), index=self.index, columns=self.columns
            ).__finalize__(self, method="round")
        else:
            return self.copy(deep=False)

    # ----------------------------------------------------------------------
    # Statistical methods, etc.

    def corr(
        self,
        method: CorrelationMethod = "pearson",
        min_periods: int = 1,
        numeric_only: bool = False,
    ) -> DataFrame:
        """
        Compute pairwise correlation of columns, excluding NA/null values.

        Parameters
        ----------
        method : {'pearson', 'kendall', 'spearman'} or callable
            Method of correlation:

            * pearson : standard correlation coefficient
            * kendall : Kendall Tau correlation coefficient
            * spearman : Spearman rank correlation
            * callable: callable with input two 1d ndarrays
                and returning a float. Note that the returned matrix from corr
                will have 1 along the diagonals and will be symmetric
                regardless of the callable's behavior.
        min_periods : int, optional
            Minimum number of observations required per pair of columns
            to have a valid result. Currently only available for Pearson
            and Spearman correlation.
        numeric_only : bool, default False
            Include only `float`, `int` or `boolean` data.

            .. versionadded:: 1.5.0

            .. versionchanged:: 2.0.0
                The default value of ``numeric_only`` is now ``False``.

        Returns
        -------
        DataFrame
            Correlation matrix.

        See Also
        --------
        DataFrame.corrwith : Compute pairwise correlation with another
            DataFrame or Series.
        Series.corr : Compute the correlation between two Series.

        Notes
        -----
        Pearson, Kendall and Spearman correlation are currently computed using pairwise complete observations.

        * `Pearson correlation coefficient <https://en.wikipedia.org/wiki/Pearson_correlation_coefficient>`_
        * `Kendall rank correlation coefficient <https://en.wikipedia.org/wiki/Kendall_rank_correlation_coefficient>`_
        * `Spearman's rank correlation coefficient <https://en.wikipedia.org/wiki/Spearman%27s_rank_correlation_coefficient>`_

        Examples
        --------
        >>> def histogram_intersection(a, b):
        ...     v = np.minimum(a, b).sum().round(decimals=1)
        ...     return v
        >>> df = pd.DataFrame(
        ...     [(0.2, 0.3), (0.0, 0.6), (0.6, 0.0), (0.2, 0.1)],
        ...     columns=["dogs", "cats"],
        ... )
        >>> df.corr(method=histogram_intersection)
              dogs  cats
        dogs   1.0   0.3
        cats   0.3   1.0

        >>> df = pd.DataFrame(
        ...     [(1, 1), (2, np.nan), (np.nan, 3), (4, 4)],
        ...     columns=["dogs", "cats"],
        ... )
        >>> df.corr(min_periods=3)
              dogs  cats
        dogs   1.0   NaN
        cats   NaN   1.0
        """  # noqa: E501
        data = self._get_numeric_data() if numeric_only else self
        cols = data.columns
        idx = cols.copy()
        mat = data.to_numpy(dtype=float, na_value=np.nan, copy=False)

        if method == "pearson":
            correl = libalgos.nancorr(mat, minp=min_periods)
        elif method == "spearman":
            correl = libalgos.nancorr_spearman(mat, minp=min_periods)
        elif method == "kendall" or callable(method):
            if min_periods is None:
                min_periods = 1
            mat = mat.T
            corrf = nanops.get_corr_func(method)
            K = len(cols)
            correl = np.empty((K, K), dtype=float)
            mask = np.isfinite(mat)
            for i, ac in enumerate(mat):
                for j, bc in enumerate(mat):
                    if i > j:
                        continue

                    valid = mask[i] & mask[j]
                    if valid.sum() < min_periods:
                        c = np.nan
                    elif i == j:
                        c = 1.0
                    elif not valid.all():
                        c = corrf(ac[valid], bc[valid])
                    else:
                        c = corrf(ac, bc)
                    correl[i, j] = c
                    correl[j, i] = c
        else:
            raise ValueError(
                "method must be either 'pearson', "
                "'spearman', 'kendall', or a callable, "
                f"'{method}' was supplied"
            )

        result = self._constructor(correl, index=idx, columns=cols, copy=False)
        return result.__finalize__(self, method="corr")

    def cov(
        self,
        min_periods: int | None = None,
        ddof: int | None = 1,
        numeric_only: bool = False,
    ) -> DataFrame:
        """
        Compute pairwise covariance of columns, excluding NA/null values.

        Compute the pairwise covariance among the series of a DataFrame.
        The returned data frame is the `covariance matrix
        <https://en.wikipedia.org/wiki/Covariance_matrix>`__ of the columns
        of the DataFrame.

        Both NA and null values are automatically excluded from the
        calculation. (See the note below about bias from missing values.)
        A threshold can be set for the minimum number of
        observations for each value created. Comparisons with observations
        below this threshold will be returned as ``NaN``.

        This method is generally used for the analysis of time series data to
        understand the relationship between different measures
        across time.

        Parameters
        ----------
        min_periods : int, optional
            Minimum number of observations required per pair of columns
            to have a valid result.

        ddof : int, default 1
            Delta degrees of freedom.  The divisor used in calculations
            is ``N - ddof``, where ``N`` represents the number of elements.
            This argument is applicable only when no ``nan`` is in the dataframe.

        numeric_only : bool, default False
            Include only `float`, `int` or `boolean` data.

            .. versionadded:: 1.5.0

            .. versionchanged:: 2.0.0
                The default value of ``numeric_only`` is now ``False``.

        Returns
        -------
        DataFrame
            The covariance matrix of the series of the DataFrame.

        See Also
        --------
        Series.cov : Compute covariance with another Series.
        core.window.ewm.ExponentialMovingWindow.cov : Exponential weighted sample
            covariance.
        core.window.expanding.Expanding.cov : Expanding sample covariance.
        core.window.rolling.Rolling.cov : Rolling sample covariance.

        Notes
        -----
        Returns the covariance matrix of the DataFrame's time series.
        The covariance is normalized by N-ddof.

        For DataFrames that have Series that are missing data (assuming that
        data is `missing at random
        <https://en.wikipedia.org/wiki/Missing_data#Missing_at_random>`__)
        the returned covariance matrix will be an unbiased estimate
        of the variance and covariance between the member Series.

        However, for many applications this estimate may not be acceptable
        because the estimate covariance matrix is not guaranteed to be positive
        semi-definite. This could lead to estimate correlations having
        absolute values which are greater than one, and/or a non-invertible
        covariance matrix. See `Estimation of covariance matrices
        <https://en.wikipedia.org/w/index.php?title=Estimation_of_covariance_
        matrices>`__ for more details.

        Examples
        --------
        >>> df = pd.DataFrame(
        ...     [(1, 2), (0, 3), (2, 0), (1, 1)],
        ...     columns=["dogs", "cats"],
        ... )
        >>> df.cov()
                  dogs      cats
        dogs  0.666667 -1.000000
        cats -1.000000  1.666667

        >>> np.random.seed(42)
        >>> df = pd.DataFrame(
        ...     np.random.randn(1000, 5),
        ...     columns=["a", "b", "c", "d", "e"],
        ... )
        >>> df.cov()
                  a         b         c         d         e
        a  0.998438 -0.020161  0.059277 -0.008943  0.014144
        b -0.020161  1.059352 -0.008543 -0.024738  0.009826
        c  0.059277 -0.008543  1.010670 -0.001486 -0.000271
        d -0.008943 -0.024738 -0.001486  0.921297 -0.013692
        e  0.014144  0.009826 -0.000271 -0.013692  0.977795

        **Minimum number of periods**

        This method also supports an optional ``min_periods`` keyword
        that specifies the required minimum number of non-NA observations for
        each column pair in order to have a valid result:

        >>> np.random.seed(42)
        >>> df = pd.DataFrame(np.random.randn(20, 3), columns=["a", "b", "c"])
        >>> df.loc[df.index[:5], "a"] = np.nan
        >>> df.loc[df.index[5:10], "b"] = np.nan
        >>> df.cov(min_periods=12)
                  a         b         c
        a  0.316741       NaN -0.150812
        b       NaN  1.248003  0.191417
        c -0.150812  0.191417  0.895202
        """
        data = self._get_numeric_data() if numeric_only else self
        cols = data.columns
        idx = cols.copy()
        mat = data.to_numpy(dtype=float, na_value=np.nan, copy=False)

        if notna(mat).all():
            if min_periods is not None and min_periods > len(mat):
                base_cov = np.empty((mat.shape[1], mat.shape[1]))
                base_cov.fill(np.nan)
            else:
                base_cov = np.cov(mat.T, ddof=ddof)
            base_cov = base_cov.reshape((len(cols), len(cols)))
        else:
            base_cov = libalgos.nancorr(mat, cov=True, minp=min_periods)

        result = self._constructor(base_cov, index=idx, columns=cols, copy=False)
        return result.__finalize__(self, method="cov")

    def corrwith(
        self,
        other: DataFrame | Series,
        axis: Axis = 0,
        drop: bool = False,
        method: CorrelationMethod = "pearson",
        numeric_only: bool = False,
    ) -> Series:
        """
        Compute pairwise correlation.

        Pairwise correlation is computed between rows or columns of
        DataFrame with rows or columns of Series or DataFrame. DataFrames
        are first aligned along both axes before computing the
        correlations.

        Parameters
        ----------
        other : DataFrame, Series
            Object with which to compute correlations.
        axis : {0 or 'index', 1 or 'columns'}, default 0
            The axis to use. 0 or 'index' to compute row-wise, 1 or 'columns' for
            column-wise.
        drop : bool, default False
            Drop missing indices from result.
        method : {'pearson', 'kendall', 'spearman'} or callable
            Method of correlation:

            * pearson : standard correlation coefficient
            * kendall : Kendall Tau correlation coefficient
            * spearman : Spearman rank correlation
            * callable: callable with input two 1d ndarrays
                and returning a float.

        numeric_only : bool, default False
            Include only `float`, `int` or `boolean` data.

            .. versionadded:: 1.5.0

            .. versionchanged:: 2.0.0
                The default value of ``numeric_only`` is now ``False``.

        Returns
        -------
        Series
            Pairwise correlations.

        See Also
        --------
        DataFrame.corr : Compute pairwise correlation of columns.

        Examples
        --------
        >>> index = ["a", "b", "c", "d", "e"]
        >>> columns = ["one", "two", "three", "four"]
        >>> df1 = pd.DataFrame(
        ...     np.arange(20).reshape(5, 4),
        ...     index=index,
        ...     columns=columns,
        ... )
        >>> df2 = pd.DataFrame(
        ...     np.arange(16).reshape(4, 4),
        ...     index=index[:4],
        ...     columns=columns,
        ... )
        >>> df1.corrwith(df2)
        one      1.0
        two      1.0
        three    1.0
        four     1.0
        dtype: float64

        >>> df2.corrwith(df1, axis=1)
        a    1.0
        b    1.0
        c    1.0
        d    1.0
        e    NaN
        dtype: float64
        """
        axis = self._get_axis_number(axis)
        this = self._get_numeric_data() if numeric_only else self

        if isinstance(other, Series):
            return this.apply(lambda x: other.corr(x, method=method), axis=axis)

        if numeric_only:
            other = other._get_numeric_data()
        left, right = this.align(other, join="inner", copy=False)

        if axis == 1:
            left = left.T
            right = right.T

        if method == "pearson":
            # mask missing values
            left = left + right * 0
            right = right + left * 0

            # demeaned data
            ldem = left - left.mean(numeric_only=numeric_only)
            rdem = right - right.mean(numeric_only=numeric_only)

            num = (ldem * rdem).sum()
            dom = (
                (left.count() - 1)
                * left.std(numeric_only=numeric_only)
                * right.std(numeric_only=numeric_only)
            )

            correl = num / dom

        elif method in ["kendall", "spearman"] or callable(method):

            def c(x):
                return nanops.nancorr(x[0], x[1], method=method)

            correl = self._constructor_sliced(
                map(c, zip(left.values.T, right.values.T)),
                index=left.columns,
                copy=False,
            )

        else:
            raise ValueError(
                f"Invalid method {method} was passed, "
                "valid methods are: 'pearson', 'kendall', "
                "'spearman', or callable"
            )

        if not drop:
            # Find non-matching labels along the given axis
            # and append missing correlations (GH 22375)
            raxis: AxisInt = 1 if axis == 0 else 0
            result_index = this._get_axis(raxis).union(other._get_axis(raxis))
            idx_diff = result_index.difference(correl.index)

            if len(idx_diff) > 0:
                correl = correl._append(
                    Series([np.nan] * len(idx_diff), index=idx_diff)
                )

        return correl

    # ----------------------------------------------------------------------
    # ndarray-like stats methods

    def count(self, axis: Axis = 0, numeric_only: bool = False):
        """
        Count non-NA cells for each column or row.

        The values `None`, `NaN`, `NaT`, ``pandas.NA`` are considered NA.

        Parameters
        ----------
        axis : {0 or 'index', 1 or 'columns'}, default 0
            If 0 or 'index' counts are generated for each column.
            If 1 or 'columns' counts are generated for each row.
        numeric_only : bool, default False
            Include only `float`, `int` or `boolean` data.

        Returns
        -------
        Series
            For each column/row the number of non-NA/null entries.

        See Also
        --------
        Series.count: Number of non-NA elements in a Series.
        DataFrame.value_counts: Count unique combinations of columns.
        DataFrame.shape: Number of DataFrame rows and columns (including NA
            elements).
        DataFrame.isna: Boolean same-sized DataFrame showing places of NA
            elements.

        Examples
        --------
        Constructing DataFrame from a dictionary:

        >>> df = pd.DataFrame(
        ...     {
        ...         "Person": ["John", "Myla", "Lewis", "John", "Myla"],
        ...         "Age": [24.0, np.nan, 21.0, 33, 26],
        ...         "Single": [False, True, True, True, False],
        ...     }
        ... )
        >>> df
           Person   Age  Single
        0    John  24.0   False
        1    Myla   NaN    True
        2   Lewis  21.0    True
        3    John  33.0    True
        4    Myla  26.0   False

        Notice the uncounted NA values:

        >>> df.count()
        Person    5
        Age       4
        Single    5
        dtype: int64

        Counts for each **row**:

        >>> df.count(axis="columns")
        0    3
        1    2
        2    3
        3    3
        4    3
        dtype: int64
        """
        axis = self._get_axis_number(axis)

        if numeric_only:
            frame = self._get_numeric_data()
        else:
            frame = self

        # GH #423
        if len(frame._get_axis(axis)) == 0:
            result = self._constructor_sliced(0, index=frame._get_agg_axis(axis))
        else:
            result = notna(frame).sum(axis=axis)

        return result.astype("int64", copy=False).__finalize__(self, method="count")

    def _reduce(
        self,
        op,
        name: str,
        *,
        axis: Axis = 0,
        skipna: bool = True,
        numeric_only: bool = False,
        filter_type=None,
        **kwds,
    ):
        assert filter_type is None or filter_type == "bool", filter_type
        out_dtype = "bool" if filter_type == "bool" else None

        if axis is not None:
            axis = self._get_axis_number(axis)

        def func(values: np.ndarray):
            # We only use this in the case that operates on self.values
            return op(values, axis=axis, skipna=skipna, **kwds)

        dtype_has_keepdims: dict[ExtensionDtype, bool] = {}

        def blk_func(values, axis: Axis = 1):
            if isinstance(values, ExtensionArray):
                if not is_1d_only_ea_dtype(values.dtype) and not isinstance(
                    self._mgr, ArrayManager
                ):
                    return values._reduce(name, axis=1, skipna=skipna, **kwds)
                has_keepdims = dtype_has_keepdims.get(values.dtype)
                if has_keepdims is None:
                    sign = signature(values._reduce)
                    has_keepdims = "keepdims" in sign.parameters
                    dtype_has_keepdims[values.dtype] = has_keepdims
                if has_keepdims:
                    return values._reduce(name, skipna=skipna, keepdims=True, **kwds)
                else:
                    warnings.warn(
                        f"{type(values)}._reduce will require a `keepdims` parameter "
                        "in the future",
                        FutureWarning,
                        stacklevel=find_stack_level(),
                    )
                    result = values._reduce(name, skipna=skipna, **kwds)
                    return np.array([result])
            else:
                return op(values, axis=axis, skipna=skipna, **kwds)

        def _get_data() -> DataFrame:
            if filter_type is None:
                data = self._get_numeric_data()
            else:
                # GH#25101, GH#24434
                assert filter_type == "bool"
                data = self._get_bool_data()
            return data

        # Case with EAs see GH#35881
        df = self
        if numeric_only:
            df = _get_data()
        if axis is None:
            dtype = find_common_type([arr.dtype for arr in df._mgr.arrays])
            if isinstance(dtype, ExtensionDtype):
                df = df.astype(dtype, copy=False)
                arr = concat_compat(list(df._iter_column_arrays()))
                return arr._reduce(name, skipna=skipna, keepdims=False, **kwds)
            return func(df.values)
        elif axis == 1:
            if len(df.index) == 0:
                # Taking a transpose would result in no columns, losing the dtype.
                # In the empty case, reducing along axis 0 or 1 gives the same
                # result dtype, so reduce with axis=0 and ignore values
                result = df._reduce(
                    op,
                    name,
                    axis=0,
                    skipna=skipna,
                    numeric_only=False,
                    filter_type=filter_type,
                    **kwds,
                ).iloc[:0]
                result.index = df.index
                return result

            # kurtosis excluded since groupby does not implement it
            if df.shape[1] and name != "kurt":
                dtype = find_common_type([arr.dtype for arr in df._mgr.arrays])
                if isinstance(dtype, ExtensionDtype):
                    # GH 54341: fastpath for EA-backed axis=1 reductions
                    # This flattens the frame into a single 1D array while keeping
                    # track of the row and column indices of the original frame. Once
                    # flattened, grouping by the row indices and aggregating should
                    # be equivalent to transposing the original frame and aggregating
                    # with axis=0.
                    name = {"argmax": "idxmax", "argmin": "idxmin"}.get(name, name)
                    df = df.astype(dtype, copy=False)
                    arr = concat_compat(list(df._iter_column_arrays()))
                    nrows, ncols = df.shape
                    row_index = np.tile(np.arange(nrows), ncols)
                    col_index = np.repeat(np.arange(ncols), nrows)
                    ser = Series(arr, index=col_index, copy=False)
                    # GroupBy will raise a warning with SeriesGroupBy as the object,
                    # likely confusing users
                    with rewrite_warning(
                        target_message=(
                            f"The behavior of SeriesGroupBy.{name} with all-NA values"
                        ),
                        target_category=FutureWarning,
                        new_message=(
                            f"The behavior of {type(self).__name__}.{name} with all-NA "
                            "values, or any-NA and skipna=False, is deprecated. In "
                            "a future version this will raise ValueError"
                        ),
                    ):
                        result = ser.groupby(row_index).agg(name, **kwds)
                    result.index = df.index
                    if not skipna and name not in ("any", "all"):
                        mask = df.isna().to_numpy(dtype=np.bool_).any(axis=1)
                        other = -1 if name in ("idxmax", "idxmin") else lib.no_default
                        result = result.mask(mask, other)
                    return result

            df = df.T

        # After possibly _get_data and transposing, we are now in the
        #  simple case where we can use BlockManager.reduce
        res = df._mgr.reduce(blk_func)
        out = df._constructor_from_mgr(res, axes=res.axes).iloc[0]
        if out_dtype is not None and out.dtype != "boolean":
            out = out.astype(out_dtype)
        elif (df._mgr.get_dtypes() == object).any() and name not in ["any", "all"]:
            out = out.astype(object)
        elif len(self) == 0 and out.dtype == object and name in ("sum", "prod"):
            # Even if we are object dtype, follow numpy and return
            #  float64, see test_apply_funcs_over_empty
            out = out.astype(np.float64)

        return out

    def _reduce_axis1(self, name: str, func, skipna: bool) -> Series:
        """
        Special case for _reduce to try to avoid a potentially-expensive transpose.

        Apply the reduction block-wise along axis=1 and then reduce the resulting
        1D arrays.
        """
        if name == "all":
            result = np.ones(len(self), dtype=bool)
            ufunc = np.logical_and
        elif name == "any":
            result = np.zeros(len(self), dtype=bool)
            # error: Incompatible types in assignment
            # (expression has type "_UFunc_Nin2_Nout1[Literal['logical_or'],
            # Literal[20], Literal[False]]", variable has type
            # "_UFunc_Nin2_Nout1[Literal['logical_and'], Literal[20],
            # Literal[True]]")
            ufunc = np.logical_or  # type: ignore[assignment]
        else:
            raise NotImplementedError(name)

        for arr in self._mgr.arrays:
            middle = func(arr, axis=0, skipna=skipna)
            result = ufunc(result, middle)

        res_ser = self._constructor_sliced(result, index=self.index, copy=False)
        return res_ser

    @doc(make_doc("any", ndim=2))
    # error: Signature of "any" incompatible with supertype "NDFrame"
    def any(  # type: ignore[override]
        self,
        *,
        axis: Axis | None = 0,
        bool_only: bool = False,
        skipna: bool = True,
        **kwargs,
    ) -> Series | bool:
        result = self._logical_func(
            "any", nanops.nanany, axis, bool_only, skipna, **kwargs
        )
        if isinstance(result, Series):
            result = result.__finalize__(self, method="any")
        return result

    @doc(make_doc("all", ndim=2))
    def all(
        self,
        axis: Axis | None = 0,
        bool_only: bool = False,
        skipna: bool = True,
        **kwargs,
    ) -> Series | bool:
        result = self._logical_func(
            "all", nanops.nanall, axis, bool_only, skipna, **kwargs
        )
        if isinstance(result, Series):
            result = result.__finalize__(self, method="all")
        return result

    @doc(make_doc("min", ndim=2))
    def min(
        self,
        axis: Axis | None = 0,
        skipna: bool = True,
        numeric_only: bool = False,
        **kwargs,
    ):
        result = super().min(axis, skipna, numeric_only, **kwargs)
        if isinstance(result, Series):
            result = result.__finalize__(self, method="min")
        return result

    @doc(make_doc("max", ndim=2))
    def max(
        self,
        axis: Axis | None = 0,
        skipna: bool = True,
        numeric_only: bool = False,
        **kwargs,
    ):
        result = super().max(axis, skipna, numeric_only, **kwargs)
        if isinstance(result, Series):
            result = result.__finalize__(self, method="max")
        return result

    @doc(make_doc("sum", ndim=2))
    def sum(
        self,
        axis: Axis | None = 0,
        skipna: bool = True,
        numeric_only: bool = False,
        min_count: int = 0,
        **kwargs,
    ):
        result = super().sum(axis, skipna, numeric_only, min_count, **kwargs)
        return result.__finalize__(self, method="sum")

    @doc(make_doc("prod", ndim=2))
    def prod(
        self,
        axis: Axis | None = 0,
        skipna: bool = True,
        numeric_only: bool = False,
        min_count: int = 0,
        **kwargs,
    ):
        result = super().prod(axis, skipna, numeric_only, min_count, **kwargs)
        return result.__finalize__(self, method="prod")

    @doc(make_doc("mean", ndim=2))
    def mean(
        self,
        axis: Axis | None = 0,
        skipna: bool = True,
        numeric_only: bool = False,
        **kwargs,
    ):
        result = super().mean(axis, skipna, numeric_only, **kwargs)
        if isinstance(result, Series):
            result = result.__finalize__(self, method="mean")
        return result

    @doc(make_doc("median", ndim=2))
    def median(
        self,
        axis: Axis | None = 0,
        skipna: bool = True,
        numeric_only: bool = False,
        **kwargs,
    ):
        result = super().median(axis, skipna, numeric_only, **kwargs)
        if isinstance(result, Series):
            result = result.__finalize__(self, method="median")
        return result

    @doc(make_doc("sem", ndim=2))
    def sem(
        self,
        axis: Axis | None = 0,
        skipna: bool = True,
        ddof: int = 1,
        numeric_only: bool = False,
        **kwargs,
    ):
        result = super().sem(axis, skipna, ddof, numeric_only, **kwargs)
        if isinstance(result, Series):
            result = result.__finalize__(self, method="sem")
        return result

    @doc(make_doc("var", ndim=2))
    def var(
        self,
        axis: Axis | None = 0,
        skipna: bool = True,
        ddof: int = 1,
        numeric_only: bool = False,
        **kwargs,
    ):
        result = super().var(axis, skipna, ddof, numeric_only, **kwargs)
        if isinstance(result, Series):
            result = result.__finalize__(self, method="var")
        return result

    @doc(make_doc("std", ndim=2))
    def std(
        self,
        axis: Axis | None = 0,
        skipna: bool = True,
        ddof: int = 1,
        numeric_only: bool = False,
        **kwargs,
    ):
        result = super().std(axis, skipna, ddof, numeric_only, **kwargs)
        if isinstance(result, Series):
            result = result.__finalize__(self, method="std")
        return result

    @doc(make_doc("skew", ndim=2))
    def skew(
        self,
        axis: Axis | None = 0,
        skipna: bool = True,
        numeric_only: bool = False,
        **kwargs,
    ):
        result = super().skew(axis, skipna, numeric_only, **kwargs)
        if isinstance(result, Series):
            result = result.__finalize__(self, method="skew")
        return result

    @doc(make_doc("kurt", ndim=2))
    def kurt(
        self,
        axis: Axis | None = 0,
        skipna: bool = True,
        numeric_only: bool = False,
        **kwargs,
    ):
        result = super().kurt(axis, skipna, numeric_only, **kwargs)
        if isinstance(result, Series):
            result = result.__finalize__(self, method="kurt")
        return result

    kurtosis = kurt
    product = prod

    @doc(make_doc("cummin", ndim=2))
    def cummin(self, axis: Axis | None = None, skipna: bool = True, *args, **kwargs):
        return NDFrame.cummin(self, axis, skipna, *args, **kwargs)

    @doc(make_doc("cummax", ndim=2))
    def cummax(self, axis: Axis | None = None, skipna: bool = True, *args, **kwargs):
        return NDFrame.cummax(self, axis, skipna, *args, **kwargs)

    @doc(make_doc("cumsum", ndim=2))
    def cumsum(self, axis: Axis | None = None, skipna: bool = True, *args, **kwargs):
        return NDFrame.cumsum(self, axis, skipna, *args, **kwargs)

    @doc(make_doc("cumprod", 2))
    def cumprod(self, axis: Axis | None = None, skipna: bool = True, *args, **kwargs):
        return NDFrame.cumprod(self, axis, skipna, *args, **kwargs)

    def nunique(self, axis: Axis = 0, dropna: bool = True) -> Series:
        """
        Count number of distinct elements in specified axis.

        Return Series with number of distinct elements. Can ignore NaN
        values.

        Parameters
        ----------
        axis : {0 or 'index', 1 or 'columns'}, default 0
            The axis to use. 0 or 'index' for row-wise, 1 or 'columns' for
            column-wise.
        dropna : bool, default True
            Don't include NaN in the counts.

        Returns
        -------
        Series

        See Also
        --------
        Series.nunique: Method nunique for Series.
        DataFrame.count: Count non-NA cells for each column or row.

        Examples
        --------
        >>> df = pd.DataFrame({"A": [4, 5, 6], "B": [4, 1, 1]})
        >>> df.nunique()
        A    3
        B    2
        dtype: int64

        >>> df.nunique(axis=1)
        0    1
        1    2
        2    2
        dtype: int64
        """
        return self.apply(Series.nunique, axis=axis, dropna=dropna)

    @doc(_shared_docs["idxmin"], numeric_only_default="False")
    def idxmin(
        self, axis: Axis = 0, skipna: bool = True, numeric_only: bool = False
    ) -> Series:
        axis = self._get_axis_number(axis)

        if self.empty and len(self.axes[axis]):
            axis_dtype = self.axes[axis].dtype
            return self._constructor_sliced(dtype=axis_dtype)

        if numeric_only:
            data = self._get_numeric_data()
        else:
            data = self

        res = data._reduce(
            nanops.nanargmin, "argmin", axis=axis, skipna=skipna, numeric_only=False
        )
        indices = res._values
        # indices will always be np.ndarray since axis is not N

        if (indices == -1).any():
            warnings.warn(
                f"The behavior of {type(self).__name__}.idxmin with all-NA "
                "values, or any-NA and skipna=False, is deprecated. In a future "
                "version this will raise ValueError",
                FutureWarning,
                stacklevel=find_stack_level(),
            )

        index = data._get_axis(axis)
        result = algorithms.take(
            index._values, indices, allow_fill=True, fill_value=index._na_value
        )
        final_result = data._constructor_sliced(result, index=data._get_agg_axis(axis))
        return final_result.__finalize__(self, method="idxmin")

    @doc(_shared_docs["idxmax"], numeric_only_default="False")
    def idxmax(
        self, axis: Axis = 0, skipna: bool = True, numeric_only: bool = False
    ) -> Series:
        axis = self._get_axis_number(axis)

        if self.empty and len(self.axes[axis]):
            axis_dtype = self.axes[axis].dtype
            return self._constructor_sliced(dtype=axis_dtype)

        if numeric_only:
            data = self._get_numeric_data()
        else:
            data = self

        res = data._reduce(
            nanops.nanargmax, "argmax", axis=axis, skipna=skipna, numeric_only=False
        )
        indices = res._values
        # indices will always be 1d array since axis is not None

        if (indices == -1).any():
            warnings.warn(
                f"The behavior of {type(self).__name__}.idxmax with all-NA "
                "values, or any-NA and skipna=False, is deprecated. In a future "
                "version this will raise ValueError",
                FutureWarning,
                stacklevel=find_stack_level(),
            )

        index = data._get_axis(axis)
        result = algorithms.take(
            index._values, indices, allow_fill=True, fill_value=index._na_value
        )
        final_result = data._constructor_sliced(result, index=data._get_agg_axis(axis))
        return final_result.__finalize__(self, method="idxmax")

    def _get_agg_axis(self, axis_num: int) -> Index:
        """
        Let's be explicit about this.
        """
        if axis_num == 0:
            return self.columns
        elif axis_num == 1:
            return self.index
        else:
            raise ValueError(f"Axis must be 0 or 1 (got {repr(axis_num)})")

    def mode(
        self, axis: Axis = 0, numeric_only: bool = False, dropna: bool = True
    ) -> DataFrame:
        """
        Get the mode(s) of each element along the selected axis.

        The mode of a set of values is the value that appears most often.
        It can be multiple values.

        Parameters
        ----------
        axis : {0 or 'index', 1 or 'columns'}, default 0
            The axis to iterate over while searching for the mode:

            * 0 or 'index' : get mode of each column
            * 1 or 'columns' : get mode of each row.

        numeric_only : bool, default False
            If True, only apply to numeric columns.
        dropna : bool, default True
            Don't consider counts of NaN/NaT.

        Returns
        -------
        DataFrame
            The modes of each column or row.

        See Also
        --------
        Series.mode : Return the highest frequency value in a Series.
        Series.value_counts : Return the counts of values in a Series.

        Examples
        --------
        >>> df = pd.DataFrame(
        ...     [
        ...         ("bird", 2, 2),
        ...         ("mammal", 4, np.nan),
        ...         ("arthropod", 8, 0),
        ...         ("bird", 2, np.nan),
        ...     ],
        ...     index=("falcon", "horse", "spider", "ostrich"),
        ...     columns=("species", "legs", "wings"),
        ... )
        >>> df
                   species  legs  wings
        falcon        bird     2    2.0
        horse       mammal     4    NaN
        spider   arthropod     8    0.0
        ostrich       bird     2    NaN

        By default, missing values are not considered, and the mode of wings
        are both 0 and 2. Because the resulting DataFrame has two rows,
        the second row of ``species`` and ``legs`` contains ``NaN``.

        >>> df.mode()
          species  legs  wings
        0    bird   2.0    0.0
        1     NaN   NaN    2.0

        Setting ``dropna=False`` ``NaN`` values are considered and they can be
        the mode (like for wings).

        >>> df.mode(dropna=False)
          species  legs  wings
        0    bird     2    NaN

        Setting ``numeric_only=True``, only the mode of numeric columns is
        computed, and columns of other types are ignored.

        >>> df.mode(numeric_only=True)
           legs  wings
        0   2.0    0.0
        1   NaN    2.0

        To compute the mode over columns and not rows, use the axis parameter:

        >>> df.mode(axis="columns", numeric_only=True)
                   0    1
        falcon   2.0  NaN
        horse    4.0  NaN
        spider   0.0  8.0
        ostrich  2.0  NaN
        """
        data = self if not numeric_only else self._get_numeric_data()

        def f(s):
            return s.mode(dropna=dropna)

        data = data.apply(f, axis=axis)
        # Ensure index is type stable (should always use int index)
        if data.empty:
            data.index = default_index(0)

        return data

    @overload
    def quantile(
        self,
        q: float = ...,
        axis: Axis = ...,
        numeric_only: bool = ...,
        interpolation: QuantileInterpolation = ...,
        method: Literal["single", "table"] = ...,
    ) -> Series:
        ...

    @overload
    def quantile(
        self,
        q: AnyArrayLike | Sequence[float],
        axis: Axis = ...,
        numeric_only: bool = ...,
        interpolation: QuantileInterpolation = ...,
        method: Literal["single", "table"] = ...,
    ) -> Series | DataFrame:
        ...

    @overload
    def quantile(
        self,
        q: float | AnyArrayLike | Sequence[float] = ...,
        axis: Axis = ...,
        numeric_only: bool = ...,
        interpolation: QuantileInterpolation = ...,
        method: Literal["single", "table"] = ...,
    ) -> Series | DataFrame:
        ...

    def quantile(
        self,
        q: float | AnyArrayLike | Sequence[float] = 0.5,
        axis: Axis = 0,
        numeric_only: bool = False,
        interpolation: QuantileInterpolation = "linear",
        method: Literal["single", "table"] = "single",
    ) -> Series | DataFrame:
        """
        Return values at the given quantile over requested axis.

        Parameters
        ----------
        q : float or array-like, default 0.5 (50% quantile)
            Value between 0 <= q <= 1, the quantile(s) to compute.
        axis : {0 or 'index', 1 or 'columns'}, default 0
            Equals 0 or 'index' for row-wise, 1 or 'columns' for column-wise.
        numeric_only : bool, default False
            Include only `float`, `int` or `boolean` data.

            .. versionchanged:: 2.0.0
                The default value of ``numeric_only`` is now ``False``.

        interpolation : {'linear', 'lower', 'higher', 'midpoint', 'nearest'}
            This optional parameter specifies the interpolation method to use,
            when the desired quantile lies between two data points `i` and `j`:

            * linear: `i + (j - i) * fraction`, where `fraction` is the
              fractional part of the index surrounded by `i` and `j`.
            * lower: `i`.
            * higher: `j`.
            * nearest: `i` or `j` whichever is nearest.
            * midpoint: (`i` + `j`) / 2.
        method : {'single', 'table'}, default 'single'
            Whether to compute quantiles per-column ('single') or over all columns
            ('table'). When 'table', the only allowed interpolation methods are
            'nearest', 'lower', and 'higher'.

        Returns
        -------
        Series or DataFrame

            If ``q`` is an array, a DataFrame will be returned where the
              index is ``q``, the columns are the columns of self, and the
              values are the quantiles.
            If ``q`` is a float, a Series will be returned where the
              index is the columns of self and the values are the quantiles.

        See Also
        --------
        core.window.rolling.Rolling.quantile: Rolling quantile.
        numpy.percentile: Numpy function to compute the percentile.

        Examples
        --------
        >>> df = pd.DataFrame(
        ...     np.array([[1, 1], [2, 10], [3, 100], [4, 100]]),
        ...     columns=["a", "b"],
        ... )
        >>> df.quantile(0.1)
        a    1.3
        b    3.7
        Name: 0.1, dtype: float64
        >>> df.quantile([0.1, 0.5])
               a     b
        0.1  1.3   3.7
        0.5  2.5  55.0

        Specifying `method='table'` will compute the quantile over all columns.

        >>> df.quantile(0.1, method="table", interpolation="nearest")
        a    1
        b    1
        Name: 0.1, dtype: int64
        >>> df.quantile([0.1, 0.5], method="table", interpolation="nearest")
             a    b
        0.1  1    1
        0.5  3  100

        Specifying `numeric_only=False` will also compute the quantile of
        datetime and timedelta data.

        >>> df = pd.DataFrame(
        ...     {
        ...         "A": [1, 2],
        ...         "B": [pd.Timestamp("2010"), pd.Timestamp("2011")],
        ...         "C": [
        ...             pd.Timedelta("1 days"),
        ...             pd.Timedelta("2 days"),
        ...         ],
        ...     }
        ... )
        >>> df.quantile(0.5, numeric_only=False)
        A                    1.5
        B    2010-07-02 12:00:00
        C        1 days 12:00:00
        Name: 0.5, dtype: object
        """
        validate_percentile(q)
        axis = self._get_axis_number(axis)

        if not is_list_like(q):
            # BlockManager.quantile expects listlike, so we wrap and unwrap here
            # error: List item 0 has incompatible type "float | ExtensionArray |
            # ndarray[Any, Any] | Index | Series | Sequence[float]"; expected "float"
            res_df = self.quantile(
                [q],  # type: ignore[list-item]
                axis=axis,
                numeric_only=numeric_only,
                interpolation=interpolation,
                method=method,
            )
            if method == "single":
                res = res_df.iloc[0]
            else:
                # cannot directly iloc over sparse arrays
                res = res_df.T.iloc[:, 0]
            if axis == 1 and len(self) == 0:
                # GH#41544 try to get an appropriate dtype
                dtype = find_common_type(list(self.dtypes))
                if needs_i8_conversion(dtype):
                    return res.astype(dtype)
            return res

        q = Index(q, dtype=np.float64)
        data = self._get_numeric_data() if numeric_only else self

        if axis == 1:
            data = data.T

        if len(data.columns) == 0:
            # GH#23925 _get_numeric_data may have dropped all columns
            cols = Index([], name=self.columns.name)

            dtype = np.float64
            if axis == 1:
                # GH#41544 try to get an appropriate dtype
                cdtype = find_common_type(list(self.dtypes))
                if needs_i8_conversion(cdtype):
                    dtype = cdtype

            res = self._constructor([], index=q, columns=cols, dtype=dtype)
            return res.__finalize__(self, method="quantile")

        valid_method = {"single", "table"}
        if method not in valid_method:
            raise ValueError(
                f"Invalid method: {method}. Method must be in {valid_method}."
            )
        if method == "single":
            res = data._mgr.quantile(qs=q, interpolation=interpolation)
        elif method == "table":
            valid_interpolation = {"nearest", "lower", "higher"}
            if interpolation not in valid_interpolation:
                raise ValueError(
                    f"Invalid interpolation: {interpolation}. "
                    f"Interpolation must be in {valid_interpolation}"
                )
            # handle degenerate case
            if len(data) == 0:
                if data.ndim == 2:
                    dtype = find_common_type(list(self.dtypes))
                else:
                    dtype = self.dtype
                return self._constructor([], index=q, columns=data.columns, dtype=dtype)

            q_idx = np.quantile(np.arange(len(data)), q, method=interpolation)

            by = data.columns
            if len(by) > 1:
                keys = [data._get_label_or_level_values(x) for x in by]
                indexer = lexsort_indexer(keys)
            else:
                k = data._get_label_or_level_values(by[0])
                indexer = nargsort(k)

            res = data._mgr.take(indexer[q_idx], verify=False)
            res.axes[1] = q

        result = self._constructor_from_mgr(res, axes=res.axes)
        return result.__finalize__(self, method="quantile")

    def to_timestamp(
        self,
        freq: Frequency | None = None,
        how: ToTimestampHow = "start",
        axis: Axis = 0,
        copy: bool | None = None,
    ) -> DataFrame:
        """
        Cast to DatetimeIndex of timestamps, at *beginning* of period.

        Parameters
        ----------
        freq : str, default frequency of PeriodIndex
            Desired frequency.
        how : {'s', 'e', 'start', 'end'}
            Convention for converting period to timestamp; start of period
            vs. end.
        axis : {0 or 'index', 1 or 'columns'}, default 0
            The axis to convert (the index by default).
        copy : bool, default True
            If False then underlying input data is not copied.

            .. note::
                The `copy` keyword will change behavior in pandas 3.0.
                `Copy-on-Write
                <https://pandas.pydata.org/docs/dev/user_guide/copy_on_write.html>`__
                will be enabled by default, which means that all methods with a
                `copy` keyword will use a lazy copy mechanism to defer the copy and
                ignore the `copy` keyword. The `copy` keyword will be removed in a
                future version of pandas.

                You can already get the future behavior and improvements through
                enabling copy on write ``pd.options.mode.copy_on_write = True``

        Returns
        -------
        DataFrame
            The DataFrame has a DatetimeIndex.

        Examples
        --------
        >>> idx = pd.PeriodIndex(["2023", "2024"], freq="Y")
        >>> d = {"col1": [1, 2], "col2": [3, 4]}
        >>> df1 = pd.DataFrame(data=d, index=idx)
        >>> df1
              col1   col2
        2023     1      3
        2024	 2      4

        The resulting timestamps will be at the beginning of the year in this case

        >>> df1 = df1.to_timestamp()
        >>> df1
                    col1   col2
        2023-01-01     1      3
        2024-01-01     2      4
        >>> df1.index
        DatetimeIndex(['2023-01-01', '2024-01-01'], dtype='datetime64[ns]', freq=None)

        Using `freq` which is the offset that the Timestamps will have

        >>> df2 = pd.DataFrame(data=d, index=idx)
        >>> df2 = df2.to_timestamp(freq="M")
        >>> df2
                    col1   col2
        2023-01-31     1      3
        2024-01-31     2      4
        >>> df2.index
        DatetimeIndex(['2023-01-31', '2024-01-31'], dtype='datetime64[ns]', freq=None)
        """
        new_obj = self.copy(deep=copy and not using_copy_on_write())

        axis_name = self._get_axis_name(axis)
        old_ax = getattr(self, axis_name)
        if not isinstance(old_ax, PeriodIndex):
            raise TypeError(f"unsupported Type {type(old_ax).__name__}")

        new_ax = old_ax.to_timestamp(freq=freq, how=how)

        setattr(new_obj, axis_name, new_ax)
        return new_obj

    def to_period(
        self, freq: Frequency | None = None, axis: Axis = 0, copy: bool | None = None
    ) -> DataFrame:
        """
        Convert DataFrame from DatetimeIndex to PeriodIndex.

        Convert DataFrame from DatetimeIndex to PeriodIndex with desired
        frequency (inferred from index if not passed).

        Parameters
        ----------
        freq : str, default
            Frequency of the PeriodIndex.
        axis : {0 or 'index', 1 or 'columns'}, default 0
            The axis to convert (the index by default).
        copy : bool, default True
            If False then underlying input data is not copied.

            .. note::
                The `copy` keyword will change behavior in pandas 3.0.
                `Copy-on-Write
                <https://pandas.pydata.org/docs/dev/user_guide/copy_on_write.html>`__
                will be enabled by default, which means that all methods with a
                `copy` keyword will use a lazy copy mechanism to defer the copy and
                ignore the `copy` keyword. The `copy` keyword will be removed in a
                future version of pandas.

                You can already get the future behavior and improvements through
                enabling copy on write ``pd.options.mode.copy_on_write = True``

        Returns
        -------
        DataFrame
            The DataFrame has a PeriodIndex.

        Examples
        --------
        >>> idx = pd.to_datetime(
        ...     [
        ...         "2001-03-31 00:00:00",
        ...         "2002-05-31 00:00:00",
        ...         "2003-08-31 00:00:00",
        ...     ]
        ... )

        >>> idx
        DatetimeIndex(['2001-03-31', '2002-05-31', '2003-08-31'],
        dtype='datetime64[ns]', freq=None)

        >>> idx.to_period("M")
        PeriodIndex(['2001-03', '2002-05', '2003-08'], dtype='period[M]')

        For the yearly frequency

        >>> idx.to_period("Y")
        PeriodIndex(['2001', '2002', '2003'], dtype='period[Y-DEC]')
        """
        new_obj = self.copy(deep=copy and not using_copy_on_write())

        axis_name = self._get_axis_name(axis)
        old_ax = getattr(self, axis_name)
        if not isinstance(old_ax, DatetimeIndex):
            raise TypeError(f"unsupported Type {type(old_ax).__name__}")

        new_ax = old_ax.to_period(freq=freq)

        setattr(new_obj, axis_name, new_ax)
        return new_obj

    def isin(self, values: Series | DataFrame | Sequence | Mapping) -> DataFrame:
        """
        Whether each element in the DataFrame is contained in values.

        Parameters
        ----------
        values : iterable, Series, DataFrame or dict
            The result will only be true at a location if all the
            labels match. If `values` is a Series, that's the index. If
            `values` is a dict, the keys must be the column names,
            which must match. If `values` is a DataFrame,
            then both the index and column labels must match.

        Returns
        -------
        DataFrame
            DataFrame of booleans showing whether each element in the DataFrame
            is contained in values.

        See Also
        --------
        DataFrame.eq: Equality test for DataFrame.
        Series.isin: Equivalent method on Series.
        Series.str.contains: Test if pattern or regex is contained within a
            string of a Series or Index.

        Examples
        --------
        >>> df = pd.DataFrame(
        ...     {"num_legs": [2, 4], "num_wings": [2, 0]},
        ...     index=["falcon", "dog"],
        ... )
        >>> df
                num_legs  num_wings
        falcon         2          2
        dog            4          0

        When ``values`` is a list check whether every value in the DataFrame
        is present in the list (which animals have 0 or 2 legs or wings)

        >>> df.isin([0, 2])
                num_legs  num_wings
        falcon      True       True
        dog        False       True

        To check if ``values`` is *not* in the DataFrame, use the ``~`` operator:

        >>> ~df.isin([0, 2])
                num_legs  num_wings
        falcon     False      False
        dog         True      False

        When ``values`` is a dict, we can pass values to check for each
        column separately:

        >>> df.isin({"num_wings": [0, 3]})
                num_legs  num_wings
        falcon     False      False
        dog        False       True

        When ``values`` is a Series or DataFrame the index and column must
        match. Note that 'falcon' does not match based on the number of legs
        in other.

        >>> other = pd.DataFrame(
        ...     {"num_legs": [8, 3], "num_wings": [0, 2]},
        ...     index=["spider", "falcon"],
        ... )
        >>> df.isin(other)
                num_legs  num_wings
        falcon     False       True
        dog        False      False
        """
        if isinstance(values, dict):
            from pandas.core.reshape.concat import concat

            values = collections.defaultdict(list, values)
            result = concat(
                (
                    self.iloc[:, [i]].isin(values[col])
                    for i, col in enumerate(self.columns)
                ),
                axis=1,
            )
        elif isinstance(values, Series):
            if not values.index.is_unique:
                raise ValueError("cannot compute isin with a duplicate axis.")
            result = self.eq(values.reindex_like(self), axis="index")
        elif isinstance(values, DataFrame):
            if not (values.columns.is_unique and values.index.is_unique):
                raise ValueError("cannot compute isin with a duplicate axis.")
            result = self.eq(values.reindex_like(self))
        else:
            if not is_list_like(values):
                raise TypeError(
                    "only list-like or dict-like objects are allowed "
                    "to be passed to DataFrame.isin(), "
                    f"you passed a '{type(values).__name__}'"
                )

            def isin_(x):
                # error: Argument 2 to "isin" has incompatible type "Union[Series,
                # DataFrame, Sequence[Any], Mapping[Any, Any]]"; expected
                # "Union[Union[Union[ExtensionArray, ndarray[Any, Any]], Index,
                # Series], List[Any], range]"
                result = algorithms.isin(
                    x.ravel(),
                    values,  # type: ignore[arg-type]
                )
                return result.reshape(x.shape)

            res_mgr = self._mgr.apply(isin_)
            result = self._constructor_from_mgr(
                res_mgr,
                axes=res_mgr.axes,
            )
        return result.__finalize__(self, method="isin")

    # ----------------------------------------------------------------------
    # Add index and columns
    _AXIS_ORDERS: list[Literal["index", "columns"]] = ["index", "columns"]
    _AXIS_TO_AXIS_NUMBER: dict[Axis, int] = {
        **NDFrame._AXIS_TO_AXIS_NUMBER,
        1: 1,
        "columns": 1,
    }
    _AXIS_LEN = len(_AXIS_ORDERS)
    _info_axis_number: Literal[1] = 1
    _info_axis_name: Literal["columns"] = "columns"

    index = properties.AxisProperty(
        axis=1,
        doc="""
        The index (row labels) of the DataFrame.

        The index of a DataFrame is a series of labels that identify each row.
        The labels can be integers, strings, or any other hashable type. The index
        is used for label-based access and alignment, and can be accessed or
        modified using this attribute.

        Returns
        -------
        pandas.Index
            The index labels of the DataFrame.

        See Also
        --------
        DataFrame.columns : The column labels of the DataFrame.
        DataFrame.to_numpy : Convert the DataFrame to a NumPy array.

        Examples
        --------
        >>> df = pd.DataFrame({'Name': ['Alice', 'Bob', 'Aritra'],
        ...                    'Age': [25, 30, 35],
        ...                    'Location': ['Seattle', 'New York', 'Kona']},
        ...                   index=([10, 20, 30]))
        >>> df.index
        Index([10, 20, 30], dtype='int64')

        In this example, we create a DataFrame with 3 rows and 3 columns,
        including Name, Age, and Location information. We set the index labels to
        be the integers 10, 20, and 30. We then access the `index` attribute of the
        DataFrame, which returns an `Index` object containing the index labels.

        >>> df.index = [100, 200, 300]
        >>> df
            Name  Age Location
        100  Alice   25  Seattle
        200    Bob   30 New York
        300  Aritra  35    Kona

        In this example, we modify the index labels of the DataFrame by assigning
        a new list of labels to the `index` attribute. The DataFrame is then
        updated with the new labels, and the output shows the modified DataFrame.
        """,
    )
    columns = properties.AxisProperty(
        axis=0,
        doc=dedent(
            """
                The column labels of the DataFrame.

                Examples
                --------
                >>> df = pd.DataFrame({'A': [1, 2], 'B': [3, 4]})
                >>> df
                     A  B
                0    1  3
                1    2  4
                >>> df.columns
                Index(['A', 'B'], dtype='object')
                """
        ),
    )

    # ----------------------------------------------------------------------
    # Add plotting methods to DataFrame
    plot = CachedAccessor("plot", pandas.plotting.PlotAccessor)
    hist = pandas.plotting.hist_frame
    boxplot = pandas.plotting.boxplot_frame
    sparse = CachedAccessor("sparse", SparseFrameAccessor)

    # ----------------------------------------------------------------------
    # Internal Interface Methods

    def _to_dict_of_blocks(self):
        """
        Return a dict of dtype -> Constructor Types that
        each is a homogeneous dtype.

        Internal ONLY - only works for BlockManager
        """
        mgr = self._mgr
        # convert to BlockManager if needed -> this way support ArrayManager as well
        mgr = cast(BlockManager, mgr_to_mgr(mgr, "block"))
        return {
            k: self._constructor_from_mgr(v, axes=v.axes).__finalize__(self)
            for k, v in mgr.to_dict().items()
        }

    @property
    def values(self) -> np.ndarray:
        """
        Return a Numpy representation of the DataFrame.

        .. warning::

           We recommend using :meth:`DataFrame.to_numpy` instead.

        Only the values in the DataFrame will be returned, the axes labels
        will be removed.

        Returns
        -------
        numpy.ndarray
            The values of the DataFrame.

        See Also
        --------
        DataFrame.to_numpy : Recommended alternative to this method.
        DataFrame.index : Retrieve the index labels.
        DataFrame.columns : Retrieving the column names.

        Notes
        -----
        The dtype will be a lower-common-denominator dtype (implicit
        upcasting); that is to say if the dtypes (even of numeric types)
        are mixed, the one that accommodates all will be chosen. Use this
        with care if you are not dealing with the blocks.

        e.g. If the dtypes are float16 and float32, dtype will be upcast to
        float32.  If dtypes are int32 and uint8, dtype will be upcast to
        int32. By :func:`numpy.find_common_type` convention, mixing int64
        and uint64 will result in a float64 dtype.

        Examples
        --------
        A DataFrame where all columns are the same type (e.g., int64) results
        in an array of the same type.

        >>> df = pd.DataFrame(
        ...     {
        ...         "age": [3, 29],
        ...         "height": [94, 170],
        ...         "weight": [31, 115],
        ...     }
        ... )
        >>> df
           age  height  weight
        0    3      94      31
        1   29     170     115
        >>> df.dtypes
        age       int64
        height    int64
        weight    int64
        dtype: object
        >>> df.values
        array([[  3,  94,  31],
               [ 29, 170, 115]])

        A DataFrame with mixed type columns(e.g., str/object, int64, float32)
        results in an ndarray of the broadest type that accommodates these
        mixed types (e.g., object).

        >>> df2 = pd.DataFrame(
        ...     [
        ...         ("parrot", 24.0, "second"),
        ...         ("lion", 80.5, 1),
        ...         ("monkey", np.nan, None),
        ...     ],
        ...     columns=("name", "max_speed", "rank"),
        ... )
        >>> df2.dtypes
        name          object
        max_speed    float64
        rank          object
        dtype: object
        >>> df2.values
        array([['parrot', 24.0, 'second'],
               ['lion', 80.5, 1],
               ['monkey', nan, None]], dtype=object)
        """
        return self._mgr.as_array()


def _from_nested_dict(data) -> collections.defaultdict:
    new_data: collections.defaultdict = collections.defaultdict(dict)
    for index, s in data.items():
        for col, v in s.items():
            new_data[col][index] = v
    return new_data


def _reindex_for_setitem(
    value: DataFrame | Series, index: Index
) -> tuple[ArrayLike, BlockValuesRefs | None]:
    # reindex if necessary

    if value.index.equals(index) or not len(index):
        if using_copy_on_write() and isinstance(value, Series):
            return value._values, value._references
        return value._values.copy(), None

    # GH#4107
    try:
        reindexed_value = value.reindex(index)._values
    except ValueError as err:
        # raised in MultiIndex.from_tuples, see test_insert_error_msmgs
        if not value.index.is_unique:
            # duplicate axis
            raise err

        raise TypeError(
            "incompatible index of inserted column with frame index"
        ) from err
    return reindexed_value, None<|MERGE_RESOLUTION|>--- conflicted
+++ resolved
@@ -3733,13 +3733,8 @@
         Use a Categorical for efficient storage of an object-dtype column with
         many repeated values.
 
-<<<<<<< HEAD
         >>> df["object"].astype("category").memory_usage(deep=True)
-        5244
-=======
-        >>> df['object'].astype('category').memory_usage(deep=True)
         5136
->>>>>>> 8b772713
         """
         result = self._constructor_sliced(
             [c.memory_usage(index=False, deep=deep) for col, c in self.items()],
