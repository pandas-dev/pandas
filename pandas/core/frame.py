--- conflicted
+++ resolved
@@ -585,11 +585,7 @@
             )
 
         elif isinstance(data, dict):
-<<<<<<< HEAD
-            mgr = init_dict(data, index, columns, dtype=dtype, typ=manager)
-=======
-            mgr = dict_to_mgr(data, index, columns, dtype=dtype)
->>>>>>> 859a7872
+            mgr = dict_to_mgr(data, index, columns, dtype=dtype, typ=manager)
         elif isinstance(data, ma.MaskedArray):
             import numpy.ma.mrecords as mrecords
 
@@ -602,13 +598,9 @@
             # a masked array
             else:
                 data = sanitize_masked_array(data)
-<<<<<<< HEAD
-                mgr = init_ndarray(
+                mgr = ndarray_to_mgr(
                     data, index, columns, dtype=dtype, copy=copy, typ=manager
                 )
-=======
-                mgr = ndarray_to_mgr(data, index, columns, dtype=dtype, copy=copy)
->>>>>>> 859a7872
 
         elif isinstance(data, (np.ndarray, Series, Index)):
             if data.dtype.names:
@@ -616,23 +608,15 @@
                 data = {k: data[k] for k in data_columns}
                 if columns is None:
                     columns = data_columns
-<<<<<<< HEAD
-                mgr = init_dict(data, index, columns, dtype=dtype, typ=manager)
+                mgr = dict_to_mgr(data, index, columns, dtype=dtype, typ=manager)
             elif getattr(data, "name", None) is not None:
-                mgr = init_dict(
+                mgr = dict_to_mgr(
                     {data.name: data}, index, columns, dtype=dtype, typ=manager
                 )
             else:
-                mgr = init_ndarray(
+                mgr = ndarray_to_mgr(
                     data, index, columns, dtype=dtype, copy=copy, typ=manager
                 )
-=======
-                mgr = dict_to_mgr(data, index, columns, dtype=dtype)
-            elif getattr(data, "name", None) is not None:
-                mgr = dict_to_mgr({data.name: data}, index, columns, dtype=dtype)
-            else:
-                mgr = ndarray_to_mgr(data, index, columns, dtype=dtype, copy=copy)
->>>>>>> 859a7872
 
         # For data is list-like, or Iterable (will consume into list)
         elif is_list_like(data):
@@ -649,17 +633,11 @@
                         arrays, columns, index, columns, dtype=dtype, typ=manager
                     )
                 else:
-<<<<<<< HEAD
-                    mgr = init_ndarray(
+                    mgr = ndarray_to_mgr(
                         data, index, columns, dtype=dtype, copy=copy, typ=manager
                     )
             else:
-                mgr = init_dict({}, index, columns, dtype=dtype, typ=manager)
-=======
-                    mgr = ndarray_to_mgr(data, index, columns, dtype=dtype, copy=copy)
-            else:
-                mgr = dict_to_mgr({}, index, columns, dtype=dtype)
->>>>>>> 859a7872
+                mgr = dict_to_mgr({}, index, columns, dtype=dtype, typ=manager)
         # For data is scalar
         else:
             if index is None or columns is None:
@@ -684,13 +662,8 @@
                     data, len(index), len(columns), dtype, copy
                 )
 
-<<<<<<< HEAD
-                mgr = init_ndarray(
+                mgr = ndarray_to_mgr(
                     values, index, columns, dtype=values.dtype, copy=False, typ=manager
-=======
-                mgr = ndarray_to_mgr(
-                    values, index, columns, dtype=values.dtype, copy=False
->>>>>>> 859a7872
                 )
 
         # ensure correct Manager type according to settings
