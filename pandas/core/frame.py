--- conflicted
+++ resolved
@@ -9498,15 +9498,9 @@
             # With periods=0 this is equivalent to a diff with axis=0
             axis = 0
 
-<<<<<<< HEAD
-        new_data = self._mgr.diff(n=periods, axis=axis)
-        return self._constructor_from_mgr(new_data, axes=new_data.axes).__finalize__(
-            self, "diff"
-        )
-=======
         new_data = self._mgr.diff(n=periods)
-        return self._constructor(new_data).__finalize__(self, "diff")
->>>>>>> 445a76d6
+        res_df = self._constructor_from_mgr(new_data, axes=new_data.axes)
+        return res_df.__finalize__(self, "diff")
 
     # ----------------------------------------------------------------------
     # Function application
