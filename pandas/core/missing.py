--- conflicted
+++ resolved
@@ -27,24 +27,11 @@
     Return a masking array of same size/shape as arr
     with entries equaling any member of values_to_mask set to True
     """
-<<<<<<< HEAD
-    if isinstance(values_to_mask, np.ndarray):
-        mask_type = values_to_mask.dtype.type
-    elif isinstance(values_to_mask, list):
-        mask_type = type(values_to_mask[0])
-    else:
-        mask_type = type(values_to_mask)
-        values_to_mask = [values_to_mask]
-
-    try:
-        values_to_mask = np.array(values_to_mask, dtype=mask_type)
-=======
-
     dtype, values_to_mask = infer_dtype_from_array(values_to_mask)
 
     try:
         values_to_mask = np.array(values_to_mask, dtype=dtype)
->>>>>>> 73805cef
+
     except Exception:
         values_to_mask = np.array(values_to_mask, dtype=object)
 
