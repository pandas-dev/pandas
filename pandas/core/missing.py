--- conflicted
+++ resolved
@@ -575,167 +575,6 @@
     return clean_fill_method(method, allow_nearest=True)
 
 
-<<<<<<< HEAD
-def fill_zeros(result, x, y, name, fill):
-    """
-    If this is a reversed op, then flip x,y
-
-    If we have an integer value (or array in y)
-    and we have 0's, fill them with the fill,
-    return the result.
-
-    Mask the nan's from x.
-    """
-    if fill is None or is_float_dtype(result):
-        return result
-
-    if name.startswith(("r", "__r")):
-        x, y = y, x
-
-    is_variable_type = hasattr(y, "dtype") or hasattr(y, "type")
-    is_scalar_type = is_scalar(y)
-
-    if not is_variable_type and not is_scalar_type:
-        return result
-
-    if is_scalar_type:
-        y = np.array(y)
-
-    if is_integer_dtype(y):
-
-        if (y == 0).any():
-
-            # GH 7325, mask and nans must be broadcastable (also: PR 9308)
-            # Raveling and then reshaping makes np.putmask faster
-            mask = ((y == 0) & ~np.isnan(result)).ravel()
-
-            shape = result.shape
-            result = result.astype("float64", copy=False).ravel()
-
-            np.putmask(result, mask, fill)
-
-            # if we have a fill of inf, then sign it correctly
-            # (GH 6178 and PR 9308)
-            if np.isinf(fill):
-                signs = y if name.startswith(("r", "__r")) else x
-                signs = np.sign(signs.astype("float", copy=False))
-                negative_inf_mask = (signs.ravel() < 0) & mask
-                np.putmask(result, negative_inf_mask, -fill)
-
-            if "floordiv" in name:  # (PR 9308)
-                nan_mask = ((y == 0) & (x == 0)).ravel()
-                np.putmask(result, nan_mask, np.nan)
-
-            result = result.reshape(shape)
-
-    return result
-
-
-def mask_zero_div_zero(x, y, result, copy=False):
-    """
-    Set results of 0 / 0 or 0 // 0 to np.nan, regardless of the dtypes
-    of the numerator or the denominator.
-
-    Parameters
-    ----------
-    x : ndarray
-    y : ndarray
-    result : ndarray
-    copy : bool (default False)
-        Whether to always create a new array or try to fill in the existing
-        array if possible.
-
-    Returns
-    -------
-    filled_result : ndarray
-
-    Examples
-    --------
-    >>> x = np.array([1, 0, -1], dtype=np.int64)
-    >>> y = 0       # int 0; numpy behavior is different with float
-    >>> result = x / y
-    >>> result      # raw numpy result does not fill division by zero
-    array([0, 0, 0])
-    >>> mask_zero_div_zero(x, y, result)
-    array([ inf,  nan, -inf])
-    """
-    if is_scalar(y):
-        y = np.array(y)
-
-    zmask = y == 0
-    if zmask.any():
-        shape = result.shape
-
-        nan_mask = (zmask & (x == 0)).ravel()
-        neginf_mask = (zmask & (x < 0)).ravel()
-        posinf_mask = (zmask & (x > 0)).ravel()
-
-        if nan_mask.any() or neginf_mask.any() or posinf_mask.any():
-            # Fill negative/0 with -inf, positive/0 with +inf, 0/0 with NaN
-            result = result.astype("float64", copy=copy).ravel()
-
-            np.putmask(result, nan_mask, np.nan)
-            np.putmask(result, posinf_mask, np.inf)
-            np.putmask(result, neginf_mask, -np.inf)
-
-            result = result.reshape(shape)
-
-    return result
-
-
-def dispatch_missing(op, left, right, result):
-    """
-    Fill nulls caused by division by zero, casting to a different dtype
-    if necessary.
-
-    Parameters
-    ----------
-    op : function (operator.add, operator.div, ...)
-    left : object (Index for non-reversed ops)
-    right : object (Index fof reversed ops)
-    result : ndarray
-
-    Returns
-    -------
-    result : ndarray
-    """
-    opstr = "__{opname}__".format(opname=op.__name__).replace("____", "__")
-    if op in [operator.truediv, operator.floordiv]:
-        result = mask_zero_div_zero(left, right, result)
-    elif op is operator.mod:
-        result = fill_zeros(result, left, right, opstr, np.nan)
-    elif op is divmod:
-        res0 = mask_zero_div_zero(left, right, result[0])
-        res1 = fill_zeros(result[1], left, right, opstr, np.nan)
-        result = (res0, res1)
-    return result
-
-
-# FIXME: de-duplicate with dispatch_missing
-def dispatch_fill_zeros(op, left, right, result, fill_value):
-    """
-    Call fill_zeros with the appropriate fill value depending on the operation,
-    with special logic for divmod and rdivmod.
-    """
-    from pandas.core.ops import rdivmod
-
-    if op is divmod:
-        result = (
-            fill_zeros(result[0], left, right, "__floordiv__", np.inf),
-            fill_zeros(result[1], left, right, "__mod__", np.nan),
-        )
-    elif op is rdivmod:
-        result = (
-            fill_zeros(result[0], left, right, "__rfloordiv__", np.inf),
-            fill_zeros(result[1], left, right, "__rmod__", np.nan),
-        )
-    else:
-        result = fill_zeros(result, left, right, op.__name__, fill_value)
-    return result
-
-
-=======
->>>>>>> f4752fca
 def _interp_limit(invalid, fw_limit, bw_limit):
     """
     Get indexers of values that won't be filled
