--- conflicted
+++ resolved
@@ -4853,16 +4853,10 @@
         base: Optional[int] = None,
         on=None,
         level=None,
-<<<<<<< HEAD
-        origin: Union[str, "TimestampConvertibleTypes"] = "start_day",
-        offset: Optional["TimedeltaConvertibleTypes"] = None,
-        group_keys: bool = no_default,
-    ) -> "Resampler":
-=======
         origin: Union[str, TimestampConvertibleTypes] = "start_day",
         offset: Optional[TimedeltaConvertibleTypes] = None,
+        group_keys: bool = no_default,
     ) -> Resampler:
->>>>>>> 2c4c9f3b
         return super().resample(
             rule=rule,
             axis=axis,
