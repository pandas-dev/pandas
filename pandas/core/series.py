--- conflicted
+++ resolved
@@ -266,13 +266,6 @@
     name : Hashable, default None
         The name to give to the Series.
     copy : bool, default None
-<<<<<<< HEAD
-        Copy input data. By default, will copy if the input data is a numpy or
-        pandas array.
-        Set to False to avoid copying, at your own risk (if you know the input
-        data won't be modified elsewhere).
-        Only affects Series or 1d ndarray input. See examples.
-=======
         Whether to copy input data, only relevant for array, Series, and Index
         inputs (for other input, e.g. a list, a new array is created anyway).
         Defaults to True for array input and False for Index/Series.
@@ -280,7 +273,6 @@
         Set to False to avoid copying array input at your own risk (if you
         know the input data won't be modified elsewhere).
         Set to True to force copying Series/Index input up front.
->>>>>>> 576d05fc
 
     See Also
     --------
