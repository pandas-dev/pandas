--- conflicted
+++ resolved
@@ -4429,30 +4429,6 @@
         3  I am a rabbit
         dtype: object
         """
-<<<<<<< HEAD
-        if engine is not None:
-            if not callable(arg):
-                raise ValueError(
-                    "The engine argument can only be specified when func is a function"
-                )
-            if not hasattr(engine, "__pandas_udf__"):
-                raise ValueError(f"Not a valid engine: {engine!r}")
-            result = engine.__pandas_udf__.map(
-                data=self,
-                func=arg,
-                args=(),
-                kwargs=kwargs,
-                decorator=engine,
-                skip_na=na_action == "ignore",
-            )
-            if not isinstance(result, Series):
-                result = Series(result, index=self.index, name=self.name)
-            return result.__finalize__(self, method="map")
-
-        if callable(arg):
-            arg = functools.partial(arg, **kwargs)
-        new_values = self._map_values(arg, na_action=na_action)
-=======
         if func is None:
             if "arg" in kwargs:
                 # `.map(arg=my_func)`
@@ -4466,10 +4442,28 @@
             else:
                 raise ValueError("The `func` parameter is required")
 
+        if engine is not None:
+            if not callable(func):
+                raise ValueError(
+                    "The engine argument can only be specified when func is a function"
+                )
+            if not hasattr(engine, "__pandas_udf__"):
+                raise ValueError(f"Not a valid engine: {engine!r}")
+            result = engine.__pandas_udf__.map(
+                data=self,
+                func=func,
+                args=(),
+                kwargs=kwargs,
+                decorator=engine,
+                skip_na=na_action == "ignore",
+            )
+            if not isinstance(result, Series):
+                result = Series(result, index=self.index, name=self.name)
+            return result.__finalize__(self, method="map")
+
         if callable(func):
             func = functools.partial(func, **kwargs)
         new_values = self._map_values(func, na_action=na_action)
->>>>>>> c75171ae
         return self._constructor(new_values, index=self.index, copy=False).__finalize__(
             self, method="map"
         )
