"""
Data structure for 1-dimensional cross-sectional and time series data
"""
from __future__ import division

# pylint: disable=E1101,E1103
# pylint: disable=W0703,W0622,W0613,W0201

import collections
import warnings
from textwrap import dedent

import numpy as np
import numpy.ma as ma

from pandas.core.accessor import CachedAccessor
from pandas.core.arrays import ExtensionArray
from pandas.core.dtypes.common import (
    is_categorical_dtype,
    is_bool,
    is_integer, is_integer_dtype,
    is_float_dtype,
    is_extension_type,
    is_extension_array_dtype,
    is_datetimelike,
    is_datetime64tz_dtype,
    is_timedelta64_dtype,
    is_object_dtype,
    is_list_like,
    is_hashable,
    is_iterator,
    is_dict_like,
    is_scalar,
    _is_unorderable_exception,
    ensure_platform_int,
    pandas_dtype)
from pandas.core.dtypes.generic import (
    ABCSparseArray, ABCDataFrame, ABCIndexClass)
from pandas.core.dtypes.cast import (
    maybe_upcast, infer_dtype_from_scalar,
    maybe_convert_platform,
    maybe_cast_to_datetime, maybe_castable,
    construct_1d_arraylike_from_scalar,
    construct_1d_ndarray_preserving_na,
    construct_1d_object_array_from_listlike,
    maybe_cast_to_integer_array)
from pandas.core.dtypes.missing import (
    isna,
    notna,
    remove_na_arraylike,
    na_value_for_dtype)

from pandas.core.index import (Index, MultiIndex, InvalidIndexError,
                               Float64Index, ensure_index)
from pandas.core.indexing import check_bool_indexer, maybe_convert_indices
from pandas.core import generic, base
from pandas.core.internals import SingleBlockManager
from pandas.core.arrays.categorical import Categorical, CategoricalAccessor
from pandas.core.indexes.accessors import CombinedDatetimelikeProperties
from pandas.core.indexes.datetimes import DatetimeIndex
from pandas.core.indexes.timedeltas import TimedeltaIndex
from pandas.core.indexes.period import PeriodIndex
from pandas import compat
from pandas.io.formats.terminal import get_terminal_size
from pandas.compat import (
    zip, u, OrderedDict, StringIO, range, get_range_parameters, PY36)
from pandas.compat.numpy import function as nv

import pandas.core.ops as ops
import pandas.core.algorithms as algorithms

import pandas.core.common as com
import pandas.core.nanops as nanops
import pandas.core.indexes.base as ibase

import pandas.io.formats.format as fmt
from pandas.util._decorators import (
    Appender, deprecate, deprecate_kwarg, Substitution)
from pandas.util._validators import validate_bool_kwarg

from pandas._libs import index as libindex, tslibs, lib, iNaT
from pandas.core.config import get_option
from pandas.core.strings import StringMethods
from pandas.core.tools.datetimes import to_datetime

import pandas.plotting._core as gfx

__all__ = ['Series']

_shared_doc_kwargs = dict(
    axes='index', klass='Series', axes_single_arg="{0 or 'index'}",
    axis="""
    axis : {0 or 'index'}
        Parameter needed for compatibility with DataFrame.
    """,
    inplace="""inplace : boolean, default False
        If True, performs operation inplace and returns None.""",
    unique='np.ndarray', duplicated='Series',
    optional_by='', optional_mapper='', optional_labels='', optional_axis='',
    versionadded_to_excel='\n    .. versionadded:: 0.20.0\n')


# see gh-16971
def remove_na(arr):
    """Remove null values from array like structure.

    .. deprecated:: 0.21.0
        Use s[s.notnull()] instead.
    """

    warnings.warn("remove_na is deprecated and is a private "
                  "function. Do not use.", FutureWarning, stacklevel=2)
    return remove_na_arraylike(arr)


def _coerce_method(converter):
    """ install the scalar coercion methods """

    def wrapper(self):
        if len(self) == 1:
            return converter(self.iloc[0])
        raise TypeError("cannot convert the series to "
                        "{0}".format(str(converter)))

    return wrapper

# ----------------------------------------------------------------------
# Series class


class Series(base.IndexOpsMixin, generic.NDFrame):
    """
    One-dimensional ndarray with axis labels (including time series).

    Labels need not be unique but must be a hashable type. The object
    supports both integer- and label-based indexing and provides a host of
    methods for performing operations involving the index. Statistical
    methods from ndarray have been overridden to automatically exclude
    missing data (currently represented as NaN).

    Operations between Series (+, -, /, *, **) align values based on their
    associated index values-- they need not be the same length. The result
    index will be the sorted union of the two indexes.

    Parameters
    ----------
    data : array-like, Iterable, dict, or scalar value
        Contains data stored in Series

        .. versionchanged :: 0.23.0
           If data is a dict, argument order is maintained for Python 3.6
           and later.

    index : array-like or Index (1d)
        Values must be hashable and have the same length as `data`.
        Non-unique index values are allowed. Will default to
        RangeIndex (0, 1, 2, ..., n) if not provided. If both a dict and index
        sequence are used, the index will override the keys found in the
        dict.
    dtype : numpy.dtype or None
        If None, dtype will be inferred
    copy : boolean, default False
        Copy input data
    """
    _metadata = ['name']
    _accessors = set(['dt', 'cat', 'str'])
    _deprecations = generic.NDFrame._deprecations | frozenset(
        ['asobject', 'sortlevel', 'reshape', 'get_value', 'set_value',
         'from_csv', 'valid'])

    # Override cache_readonly bc Series is mutable
    hasnans = property(base.IndexOpsMixin.hasnans.func,
                       doc=base.IndexOpsMixin.hasnans.__doc__)

    def __init__(self, data=None, index=None, dtype=None, name=None,
                 copy=False, fastpath=False):

        # we are called internally, so short-circuit
        if fastpath:

            # data is an ndarray, index is defined
            if not isinstance(data, SingleBlockManager):
                data = SingleBlockManager(data, index, fastpath=True)
            if copy:
                data = data.copy()
            if index is None:
                index = data.index

        else:

            if index is not None:
                index = ensure_index(index)

            if data is None:
                data = {}
            if dtype is not None:
                dtype = self._validate_dtype(dtype)

            if isinstance(data, MultiIndex):
                raise NotImplementedError("initializing a Series from a "
                                          "MultiIndex is not supported")
            elif isinstance(data, Index):
                if name is None:
                    name = data.name

                if dtype is not None:
                    # astype copies
                    data = data.astype(dtype)
                else:
                    # need to copy to avoid aliasing issues
                    data = data._values.copy()
                copy = False

            elif isinstance(data, np.ndarray):
                pass
            elif isinstance(data, Series):
                if name is None:
                    name = data.name
                if index is None:
                    index = data.index
                else:
                    data = data.reindex(index, copy=copy)
                data = data._data
            elif isinstance(data, dict):
                data, index = self._init_dict(data, index, dtype)
                dtype = None
                copy = False
            elif isinstance(data, SingleBlockManager):
                if index is None:
                    index = data.index
                elif not data.index.equals(index) or copy:
                    # GH#19275 SingleBlockManager input should only be called
                    # internally
                    raise AssertionError('Cannot pass both SingleBlockManager '
                                         '`data` argument and a different '
                                         '`index` argument.  `copy` must '
                                         'be False.')

            elif is_extension_array_dtype(data):
                pass
<<<<<<< HEAD
            elif (isinstance(data, types.GeneratorType) or
                  (compat.PY3 and isinstance(data, map))):
                data = list(data)
=======
>>>>>>> be6ad724
            elif isinstance(data, (set, frozenset)):
                raise TypeError("{0!r} type is unordered"
                                "".format(data.__class__.__name__))
            # If data is Iterable but not list-like, consume into list.
            elif (isinstance(data, collections.Iterable)
                  and not isinstance(data, collections.Sized)):
                data = list(data)
            else:

                # handle sparse passed here (and force conversion)
                if isinstance(data, ABCSparseArray):
                    data = data.to_dense()

            if index is None:
                if not is_list_like(data):
                    data = [data]
                index = ibase.default_index(len(data))
            elif is_list_like(data):

                # a scalar numpy array is list-like but doesn't
                # have a proper length
                try:
                    if len(index) != len(data):
                        raise ValueError(
                            'Length of passed values is {val}, '
                            'index implies {ind}'
                            .format(val=len(data), ind=len(index)))
                except TypeError:
                    pass

            # create/copy the manager
            if isinstance(data, SingleBlockManager):
                if dtype is not None:
                    data = data.astype(dtype=dtype, errors='ignore',
                                       copy=copy)
                elif copy:
                    data = data.copy()
            else:
                data = _sanitize_array(data, index, dtype, copy,
                                       raise_cast_failure=True)

                data = SingleBlockManager(data, index, fastpath=True)

        generic.NDFrame.__init__(self, data, fastpath=True)

        self.name = name
        self._set_axis(0, index, fastpath=True)

    def _init_dict(self, data, index=None, dtype=None):
        """
        Derive the "_data" and "index" attributes of a new Series from a
        dictionary input.

        Parameters
        ----------
        data : dict or dict-like
            Data used to populate the new Series
        index : Index or index-like, default None
            index for the new Series: if None, use dict keys
        dtype : dtype, default None
            dtype for the new Series: if None, infer from data

        Returns
        -------
        _data : BlockManager for the new Series
        index : index for the new Series
        """
        # Looking for NaN in dict doesn't work ({np.nan : 1}[float('nan')]
        # raises KeyError), so we iterate the entire dict, and align
        if data:
            keys, values = zip(*compat.iteritems(data))
            values = list(values)
        elif index is not None:
            # fastpath for Series(data=None). Just use broadcasting a scalar
            # instead of reindexing.
            values = na_value_for_dtype(dtype)
            keys = index
        else:
            keys, values = [], []

        # Input is now list-like, so rely on "standard" construction:
        s = Series(values, index=keys, dtype=dtype)

        # Now we just make sure the order is respected, if any
        if data and index is not None:
            s = s.reindex(index, copy=False)
        elif not PY36 and not isinstance(data, OrderedDict) and data:
            # Need the `and data` to avoid sorting Series(None, index=[...])
            # since that isn't really dict-like
            try:
                s = s.sort_index()
            except TypeError:
                pass
        return s._data, s.index

    @classmethod
    def from_array(cls, arr, index=None, name=None, dtype=None, copy=False,
                   fastpath=False):
        """Construct Series from array.

        .. deprecated :: 0.23.0
            Use pd.Series(..) constructor instead.

        """
        warnings.warn("'from_array' is deprecated and will be removed in a "
                      "future version. Please use the pd.Series(..) "
                      "constructor instead.", FutureWarning, stacklevel=2)
        if isinstance(arr, ABCSparseArray):
            from pandas.core.sparse.series import SparseSeries
            cls = SparseSeries
        return cls(arr, index=index, name=name, dtype=dtype,
                   copy=copy, fastpath=fastpath)

    @property
    def _constructor(self):
        return Series

    @property
    def _constructor_expanddim(self):
        from pandas.core.frame import DataFrame
        return DataFrame

    # types
    @property
    def _can_hold_na(self):
        return self._data._can_hold_na

    _index = None

    def _set_axis(self, axis, labels, fastpath=False):
        """ override generic, we want to set the _typ here """

        if not fastpath:
            labels = ensure_index(labels)

        is_all_dates = labels.is_all_dates
        if is_all_dates:
            if not isinstance(labels,
                              (DatetimeIndex, PeriodIndex, TimedeltaIndex)):
                try:
                    labels = DatetimeIndex(labels)
                    # need to set here because we changed the index
                    if fastpath:
                        self._data.set_axis(axis, labels)
                except (tslibs.OutOfBoundsDatetime, ValueError):
                    # labels may exceeds datetime bounds,
                    # or not be a DatetimeIndex
                    pass

        self._set_subtyp(is_all_dates)

        object.__setattr__(self, '_index', labels)
        if not fastpath:
            self._data.set_axis(axis, labels)

    def _set_subtyp(self, is_all_dates):
        if is_all_dates:
            object.__setattr__(self, '_subtyp', 'time_series')
        else:
            object.__setattr__(self, '_subtyp', 'series')

    def _update_inplace(self, result, **kwargs):
        # we want to call the generic version and not the IndexOpsMixin
        return generic.NDFrame._update_inplace(self, result, **kwargs)

    @property
    def name(self):
        return self._name

    @name.setter
    def name(self, value):
        if value is not None and not is_hashable(value):
            raise TypeError('Series.name must be a hashable type')
        object.__setattr__(self, '_name', value)

    # ndarray compatibility
    @property
    def dtype(self):
        """ return the dtype object of the underlying data """
        return self._data.dtype

    @property
    def dtypes(self):
        """ return the dtype object of the underlying data """
        return self._data.dtype

    @property
    def ftype(self):
        """ return if the data is sparse|dense """
        return self._data.ftype

    @property
    def ftypes(self):
        """ return if the data is sparse|dense """
        return self._data.ftype

    @property
    def values(self):
        """
        Return Series as ndarray or ndarray-like
        depending on the dtype

        Returns
        -------
        arr : numpy.ndarray or ndarray-like

        Examples
        --------
        >>> pd.Series([1, 2, 3]).values
        array([1, 2, 3])

        >>> pd.Series(list('aabc')).values
        array(['a', 'a', 'b', 'c'], dtype=object)

        >>> pd.Series(list('aabc')).astype('category').values
        [a, a, b, c]
        Categories (3, object): [a, b, c]

        Timezone aware datetime data is converted to UTC:

        >>> pd.Series(pd.date_range('20130101', periods=3,
        ...                         tz='US/Eastern')).values
        array(['2013-01-01T05:00:00.000000000',
               '2013-01-02T05:00:00.000000000',
               '2013-01-03T05:00:00.000000000'], dtype='datetime64[ns]')

        """
        return self._data.external_values()

    @property
    def _values(self):
        """ return the internal repr of this data """
        return self._data.internal_values()

    def _formatting_values(self):
        """Return the values that can be formatted (used by SeriesFormatter
        and DataFrameFormatter)
        """
        return self._data.formatting_values()

    def get_values(self):
        """ same as values (but handles sparseness conversions); is a view """
        return self._data.get_values()

    @property
    def asobject(self):
        """Return object Series which contains boxed values.

        .. deprecated :: 0.23.0

           Use ``astype(object)`` instead.

        *this is an internal non-public method*
        """
        warnings.warn("'asobject' is deprecated. Use 'astype(object)'"
                      " instead", FutureWarning, stacklevel=2)
        return self.astype(object).values

    # ops
    def ravel(self, order='C'):
        """
        Return the flattened underlying data as an ndarray

        See also
        --------
        numpy.ndarray.ravel
        """
        return self._values.ravel(order=order)

    def compress(self, condition, *args, **kwargs):
        """
        Return selected slices of an array along given axis as a Series

        .. deprecated:: 0.24.0

        See also
        --------
        numpy.ndarray.compress
        """
        msg = ("Series.compress(condition) is deprecated. "
               "Use Series[condition] instead.")
        warnings.warn(msg, FutureWarning, stacklevel=2)
        nv.validate_compress(args, kwargs)
        return self[condition]

    def nonzero(self):
        """
        Return the *integer* indices of the elements that are non-zero

        This method is equivalent to calling `numpy.nonzero` on the
        series data. For compatibility with NumPy, the return value is
        the same (a tuple with an array of indices for each dimension),
        but it will always be a one-item tuple because series only have
        one dimension.

        Examples
        --------
        >>> s = pd.Series([0, 3, 0, 4])
        >>> s.nonzero()
        (array([1, 3]),)
        >>> s.iloc[s.nonzero()[0]]
        1    3
        3    4
        dtype: int64

        >>> s = pd.Series([0, 3, 0, 4], index=['a', 'b', 'c', 'd'])
        # same return although index of s is different
        >>> s.nonzero()
        (array([1, 3]),)
        >>> s.iloc[s.nonzero()[0]]
        b    3
        d    4
        dtype: int64

        See Also
        --------
        numpy.nonzero
        """
        return self._values.nonzero()

    def put(self, *args, **kwargs):
        """
        Applies the `put` method to its `values` attribute
        if it has one.

        See also
        --------
        numpy.ndarray.put
        """
        self._values.put(*args, **kwargs)

    def __len__(self):
        """
        return the length of the Series
        """
        return len(self._data)

    def view(self, dtype=None):
        """
        Create a new view of the Series.

        This function will return a new Series with a view of the same
        underlying values in memory, optionally reinterpreted with a new data
        type. The new data type must preserve the same size in bytes as to not
        cause index misalignment.

        Parameters
        ----------
        dtype : data type
            Data type object or one of their string representations.

        Returns
        -------
        Series
            A new Series object as a view of the same data in memory.

        See Also
        --------
        numpy.ndarray.view : Equivalent numpy function to create a new view of
            the same data in memory.

        Notes
        -----
        Series are instantiated with ``dtype=float64`` by default. While
        ``numpy.ndarray.view()`` will return a view with the same data type as
        the original array, ``Series.view()`` (without specified dtype)
        will try using ``float64`` and may fail if the original data type size
        in bytes is not the same.

        Examples
        --------
        >>> s = pd.Series([-2, -1, 0, 1, 2], dtype='int8')
        >>> s
        0   -2
        1   -1
        2    0
        3    1
        4    2
        dtype: int8

        The 8 bit signed integer representation of `-1` is `0b11111111`, but
        the same bytes represent 255 if read as an 8 bit unsigned integer:

        >>> us = s.view('uint8')
        >>> us
        0    254
        1    255
        2      0
        3      1
        4      2
        dtype: uint8

        The views share the same underlying values:

        >>> us[0] = 128
        >>> s
        0   -128
        1     -1
        2      0
        3      1
        4      2
        dtype: int8
        """
        return self._constructor(self._values.view(dtype),
                                 index=self.index).__finalize__(self)

    def __array__(self, result=None):
        """
        the array interface, return my values
        """
        return self.get_values()

    def __array_wrap__(self, result, context=None):
        """
        Gets called after a ufunc
        """
        return self._constructor(result, index=self.index,
                                 copy=False).__finalize__(self)

    def __array_prepare__(self, result, context=None):
        """
        Gets called prior to a ufunc
        """

        # nice error message for non-ufunc types
        if context is not None and not isinstance(self._values, np.ndarray):
            obj = context[1][0]
            raise TypeError("{obj} with dtype {dtype} cannot perform "
                            "the numpy op {op}".format(
                                obj=type(obj).__name__,
                                dtype=getattr(obj, 'dtype', None),
                                op=context[0].__name__))
        return result

    # complex
    @property
    def real(self):
        return self.values.real

    @real.setter
    def real(self, v):
        self.values.real = v

    @property
    def imag(self):
        return self.values.imag

    @imag.setter
    def imag(self, v):
        self.values.imag = v

    # coercion
    __float__ = _coerce_method(float)
    __long__ = _coerce_method(int)
    __int__ = _coerce_method(int)

    def _unpickle_series_compat(self, state):
        if isinstance(state, dict):
            self._data = state['_data']
            self.name = state['name']
            self.index = self._data.index

        elif isinstance(state, tuple):

            # < 0.12 series pickle

            nd_state, own_state = state

            # recreate the ndarray
            data = np.empty(nd_state[1], dtype=nd_state[2])
            np.ndarray.__setstate__(data, nd_state)

            # backwards compat
            index, name = own_state[0], None
            if len(own_state) > 1:
                name = own_state[1]

            # recreate
            self._data = SingleBlockManager(data, index, fastpath=True)
            self._index = index
            self.name = name

        else:
            raise Exception("cannot unpickle legacy formats -> [%s]" % state)

    # indexers
    @property
    def axes(self):
        """Return a list of the row axis labels"""
        return [self.index]

    def _ixs(self, i, axis=0):
        """
        Return the i-th value or values in the Series by location

        Parameters
        ----------
        i : int, slice, or sequence of integers

        Returns
        -------
        value : scalar (int) or Series (slice, sequence)
        """
        try:

            # dispatch to the values if we need
            values = self._values
            if isinstance(values, np.ndarray):
                return libindex.get_value_at(values, i)
            else:
                return values[i]
        except IndexError:
            raise
        except Exception:
            if isinstance(i, slice):
                indexer = self.index._convert_slice_indexer(i, kind='iloc')
                return self._get_values(indexer)
            else:
                label = self.index[i]
                if isinstance(label, Index):
                    return self.take(i, axis=axis, convert=True)
                else:
                    return libindex.get_value_at(self, i)

    @property
    def _is_mixed_type(self):
        return False

    def _slice(self, slobj, axis=0, kind=None):
        slobj = self.index._convert_slice_indexer(slobj,
                                                  kind=kind or 'getitem')
        return self._get_values(slobj)

    def __getitem__(self, key):
        key = com.apply_if_callable(key, self)
        try:
            result = self.index.get_value(self, key)

            if not is_scalar(result):
                if is_list_like(result) and not isinstance(result, Series):

                    # we need to box if loc of the key isn't scalar here
                    # otherwise have inline ndarray/lists
                    try:
                        if not is_scalar(self.index.get_loc(key)):
                            result = self._constructor(
                                result, index=[key] * len(result),
                                dtype=self.dtype).__finalize__(self)
                    except KeyError:
                        pass
            return result
        except InvalidIndexError:
            pass
        except (KeyError, ValueError):
            if isinstance(key, tuple) and isinstance(self.index, MultiIndex):
                # kludge
                pass
            elif key is Ellipsis:
                return self
            elif com.is_bool_indexer(key):
                pass
            else:

                # we can try to coerce the indexer (or this will raise)
                new_key = self.index._convert_scalar_indexer(key,
                                                             kind='getitem')
                if type(new_key) != type(key):
                    return self.__getitem__(new_key)
                raise

        except Exception:
            raise

        if is_iterator(key):
            key = list(key)

        if com.is_bool_indexer(key):
            key = check_bool_indexer(self.index, key)

        return self._get_with(key)

    def _get_with(self, key):
        # other: fancy integer or otherwise
        if isinstance(key, slice):
            indexer = self.index._convert_slice_indexer(key, kind='getitem')
            return self._get_values(indexer)
        elif isinstance(key, ABCDataFrame):
            raise TypeError('Indexing a Series with DataFrame is not '
                            'supported, use the appropriate DataFrame column')
        else:
            if isinstance(key, tuple):
                try:
                    return self._get_values_tuple(key)
                except Exception:
                    if len(key) == 1:
                        key = key[0]
                        if isinstance(key, slice):
                            return self._get_values(key)
                    raise

            # pragma: no cover
            if not isinstance(key, (list, np.ndarray, Series, Index)):
                key = list(key)

            if isinstance(key, Index):
                key_type = key.inferred_type
            else:
                key_type = lib.infer_dtype(key)

            if key_type == 'integer':
                if self.index.is_integer() or self.index.is_floating():
                    return self.loc[key]
                else:
                    return self._get_values(key)
            elif key_type == 'boolean':
                return self._get_values(key)
            else:
                try:
                    # handle the dup indexing case (GH 4246)
                    if isinstance(key, (list, tuple)):
                        return self.loc[key]

                    return self.reindex(key)
                except Exception:
                    # [slice(0, 5, None)] will break if you convert to ndarray,
                    # e.g. as requested by np.median
                    # hack
                    if isinstance(key[0], slice):
                        return self._get_values(key)
                    raise

    def _get_values_tuple(self, key):
        # mpl hackaround
        if com._any_none(*key):
            return self._get_values(key)

        if not isinstance(self.index, MultiIndex):
            raise ValueError('Can only tuple-index with a MultiIndex')

        # If key is contained, would have returned by now
        indexer, new_index = self.index.get_loc_level(key)
        return self._constructor(self._values[indexer],
                                 index=new_index).__finalize__(self)

    def _get_values(self, indexer):
        try:
            return self._constructor(self._data.get_slice(indexer),
                                     fastpath=True).__finalize__(self)
        except Exception:
            return self._values[indexer]

    def __setitem__(self, key, value):
        key = com.apply_if_callable(key, self)

        def setitem(key, value):
            try:
                self._set_with_engine(key, value)
                return
            except com.SettingWithCopyError:
                raise
            except (KeyError, ValueError):
                values = self._values
                if (is_integer(key) and
                        not self.index.inferred_type == 'integer'):

                    values[key] = value
                    return
                elif key is Ellipsis:
                    self[:] = value
                    return
                elif com.is_bool_indexer(key):
                    pass
                elif is_timedelta64_dtype(self.dtype):
                    # reassign a null value to iNaT
                    if isna(value):
                        value = iNaT

                        try:
                            self.index._engine.set_value(self._values, key,
                                                         value)
                            return
                        except TypeError:
                            pass

                self.loc[key] = value
                return

            except TypeError as e:
                if (isinstance(key, tuple) and
                        not isinstance(self.index, MultiIndex)):
                    raise ValueError("Can only tuple-index with a MultiIndex")

                # python 3 type errors should be raised
                if _is_unorderable_exception(e):
                    raise IndexError(key)

            if com.is_bool_indexer(key):
                key = check_bool_indexer(self.index, key)
                try:
                    self._where(~key, value, inplace=True)
                    return
                except InvalidIndexError:
                    pass

            self._set_with(key, value)

        # do the setitem
        cacher_needs_updating = self._check_is_chained_assignment_possible()
        setitem(key, value)
        if cacher_needs_updating:
            self._maybe_update_cacher()

    def _set_with_engine(self, key, value):
        values = self._values
        try:
            self.index._engine.set_value(values, key, value)
            return
        except KeyError:
            values[self.index.get_loc(key)] = value
            return

    def _set_with(self, key, value):
        # other: fancy integer or otherwise
        if isinstance(key, slice):
            indexer = self.index._convert_slice_indexer(key, kind='getitem')
            return self._set_values(indexer, value)
        else:
            if isinstance(key, tuple):
                try:
                    self._set_values(key, value)
                except Exception:
                    pass

            if not isinstance(key, (list, Series, np.ndarray, Series)):
                try:
                    key = list(key)
                except Exception:
                    key = [key]

            if isinstance(key, Index):
                key_type = key.inferred_type
            else:
                key_type = lib.infer_dtype(key)

            if key_type == 'integer':
                if self.index.inferred_type == 'integer':
                    self._set_labels(key, value)
                else:
                    return self._set_values(key, value)
            elif key_type == 'boolean':
                self._set_values(key.astype(np.bool_), value)
            else:
                self._set_labels(key, value)

    def _set_labels(self, key, value):
        if isinstance(key, Index):
            key = key.values
        else:
            key = com.asarray_tuplesafe(key)
        indexer = self.index.get_indexer(key)
        mask = indexer == -1
        if mask.any():
            raise ValueError('%s not contained in the index' % str(key[mask]))
        self._set_values(indexer, value)

    def _set_values(self, key, value):
        if isinstance(key, Series):
            key = key._values
        self._data = self._data.setitem(indexer=key, value=value)
        self._maybe_update_cacher()

    @deprecate_kwarg(old_arg_name='reps', new_arg_name='repeats')
    def repeat(self, repeats, *args, **kwargs):
        """
        Repeat elements of an Series. Refer to `numpy.ndarray.repeat`
        for more information about the `repeats` argument.

        See also
        --------
        numpy.ndarray.repeat
        """
        nv.validate_repeat(args, kwargs)
        new_index = self.index.repeat(repeats)
        new_values = self._values.repeat(repeats)
        return self._constructor(new_values,
                                 index=new_index).__finalize__(self)

    def get_value(self, label, takeable=False):
        """Quickly retrieve single value at passed index label

        .. deprecated:: 0.21.0
            Please use .at[] or .iat[] accessors.

        Parameters
        ----------
        label : object
        takeable : interpret the index as indexers, default False

        Returns
        -------
        value : scalar value
        """
        warnings.warn("get_value is deprecated and will be removed "
                      "in a future release. Please use "
                      ".at[] or .iat[] accessors instead", FutureWarning,
                      stacklevel=2)
        return self._get_value(label, takeable=takeable)

    def _get_value(self, label, takeable=False):
        if takeable is True:
            return com.maybe_box_datetimelike(self._values[label])
        return self.index.get_value(self._values, label)
    _get_value.__doc__ = get_value.__doc__

    def set_value(self, label, value, takeable=False):
        """Quickly set single value at passed label. If label is not contained,
        a new object is created with the label placed at the end of the result
        index.

        .. deprecated:: 0.21.0
            Please use .at[] or .iat[] accessors.

        Parameters
        ----------
        label : object
            Partial indexing with MultiIndex not allowed
        value : object
            Scalar value
        takeable : interpret the index as indexers, default False

        Returns
        -------
        series : Series
            If label is contained, will be reference to calling Series,
            otherwise a new object
        """
        warnings.warn("set_value is deprecated and will be removed "
                      "in a future release. Please use "
                      ".at[] or .iat[] accessors instead", FutureWarning,
                      stacklevel=2)
        return self._set_value(label, value, takeable=takeable)

    def _set_value(self, label, value, takeable=False):
        try:
            if takeable:
                self._values[label] = value
            else:
                self.index._engine.set_value(self._values, label, value)
        except KeyError:

            # set using a non-recursive method
            self.loc[label] = value

        return self
    _set_value.__doc__ = set_value.__doc__

    def reset_index(self, level=None, drop=False, name=None, inplace=False):
        """
        Generate a new DataFrame or Series with the index reset.

        This is useful when the index needs to be treated as a column, or
        when the index is meaningless and needs to be reset to the default
        before another operation.

        Parameters
        ----------
        level : int, str, tuple, or list, default optional
            For a Series with a MultiIndex, only remove the specified levels
            from the index. Removes all levels by default.
        drop : bool, default False
            Just reset the index, without inserting it as a column in
            the new DataFrame.
        name : object, optional
            The name to use for the column containing the original Series
            values. Uses ``self.name`` by default. This argument is ignored
            when `drop` is True.
        inplace : bool, default False
            Modify the Series in place (do not create a new object).

        Returns
        -------
        Series or DataFrame
            When `drop` is False (the default), a DataFrame is returned.
            The newly created columns will come first in the DataFrame,
            followed by the original Series values.
            When `drop` is True, a `Series` is returned.
            In either case, if ``inplace=True``, no value is returned.

        See Also
        --------
        DataFrame.reset_index: Analogous function for DataFrame.

        Examples
        --------

        >>> s = pd.Series([1, 2, 3, 4], name='foo',
        ...               index=pd.Index(['a', 'b', 'c', 'd'], name='idx'))

        Generate a DataFrame with default index.

        >>> s.reset_index()
          idx  foo
        0   a    1
        1   b    2
        2   c    3
        3   d    4

        To specify the name of the new column use `name`.

        >>> s.reset_index(name='values')
          idx  values
        0   a       1
        1   b       2
        2   c       3
        3   d       4

        To generate a new Series with the default set `drop` to True.

        >>> s.reset_index(drop=True)
        0    1
        1    2
        2    3
        3    4
        Name: foo, dtype: int64

        To update the Series in place, without generating a new one
        set `inplace` to True. Note that it also requires ``drop=True``.

        >>> s.reset_index(inplace=True, drop=True)
        >>> s
        0    1
        1    2
        2    3
        3    4
        Name: foo, dtype: int64

        The `level` parameter is interesting for Series with a multi-level
        index.

        >>> arrays = [np.array(['bar', 'bar', 'baz', 'baz']),
        ...           np.array(['one', 'two', 'one', 'two'])]
        >>> s2 = pd.Series(
        ...     range(4), name='foo',
        ...     index=pd.MultiIndex.from_arrays(arrays,
        ...                                     names=['a', 'b']))

        To remove a specific level from the Index, use `level`.

        >>> s2.reset_index(level='a')
               a  foo
        b
        one  bar    0
        two  bar    1
        one  baz    2
        two  baz    3

        If `level` is not set, all levels are removed from the Index.

        >>> s2.reset_index()
             a    b  foo
        0  bar  one    0
        1  bar  two    1
        2  baz  one    2
        3  baz  two    3
        """
        inplace = validate_bool_kwarg(inplace, 'inplace')
        if drop:
            new_index = ibase.default_index(len(self))
            if level is not None:
                if not isinstance(level, (tuple, list)):
                    level = [level]
                level = [self.index._get_level_number(lev) for lev in level]
                if len(level) < self.index.nlevels:
                    new_index = self.index.droplevel(level)

            if inplace:
                self.index = new_index
                # set name if it was passed, otherwise, keep the previous name
                self.name = name or self.name
            else:
                return self._constructor(self._values.copy(),
                                         index=new_index).__finalize__(self)
        elif inplace:
            raise TypeError('Cannot reset_index inplace on a Series '
                            'to create a DataFrame')
        else:
            df = self.to_frame(name)
            return df.reset_index(level=level, drop=drop)

    def __unicode__(self):
        """
        Return a string representation for a particular DataFrame

        Invoked by unicode(df) in py2 only. Yields a Unicode String in both
        py2/py3.
        """
        buf = StringIO(u(""))
        width, height = get_terminal_size()
        max_rows = (height if get_option("display.max_rows") == 0 else
                    get_option("display.max_rows"))
        show_dimensions = get_option("display.show_dimensions")

        self.to_string(buf=buf, name=self.name, dtype=self.dtype,
                       max_rows=max_rows, length=show_dimensions)
        result = buf.getvalue()

        return result

    def to_string(self, buf=None, na_rep='NaN', float_format=None, header=True,
                  index=True, length=False, dtype=False, name=False,
                  max_rows=None):
        """
        Render a string representation of the Series

        Parameters
        ----------
        buf : StringIO-like, optional
            buffer to write to
        na_rep : string, optional
            string representation of NAN to use, default 'NaN'
        float_format : one-parameter function, optional
            formatter function to apply to columns' elements if they are floats
            default None
        header: boolean, default True
            Add the Series header (index name)
        index : bool, optional
            Add index (row) labels, default True
        length : boolean, default False
            Add the Series length
        dtype : boolean, default False
            Add the Series dtype
        name : boolean, default False
            Add the Series name if not None
        max_rows : int, optional
            Maximum number of rows to show before truncating. If None, show
            all.

        Returns
        -------
        formatted : string (if not buffer passed)
        """

        formatter = fmt.SeriesFormatter(self, name=name, length=length,
                                        header=header, index=index,
                                        dtype=dtype, na_rep=na_rep,
                                        float_format=float_format,
                                        max_rows=max_rows)
        result = formatter.to_string()

        # catch contract violations
        if not isinstance(result, compat.text_type):
            raise AssertionError("result must be of type unicode, type"
                                 " of result is {0!r}"
                                 "".format(result.__class__.__name__))

        if buf is None:
            return result
        else:
            try:
                buf.write(result)
            except AttributeError:
                with open(buf, 'w') as f:
                    f.write(result)

    def iteritems(self):
        """
        Lazily iterate over (index, value) tuples
        """
        return zip(iter(self.index), iter(self))

    items = iteritems

    # ----------------------------------------------------------------------
    # Misc public methods

    def keys(self):
        """Alias for index"""
        return self.index

    def to_dict(self, into=dict):
        """
        Convert Series to {label -> value} dict or dict-like object.

        Parameters
        ----------
        into : class, default dict
            The collections.Mapping subclass to use as the return
            object. Can be the actual class or an empty
            instance of the mapping type you want.  If you want a
            collections.defaultdict, you must pass it initialized.

            .. versionadded:: 0.21.0

        Returns
        -------
        value_dict : collections.Mapping

        Examples
        --------
        >>> s = pd.Series([1, 2, 3, 4])
        >>> s.to_dict()
        {0: 1, 1: 2, 2: 3, 3: 4}
        >>> from collections import OrderedDict, defaultdict
        >>> s.to_dict(OrderedDict)
        OrderedDict([(0, 1), (1, 2), (2, 3), (3, 4)])
        >>> dd = defaultdict(list)
        >>> s.to_dict(dd)
        defaultdict(<type 'list'>, {0: 1, 1: 2, 2: 3, 3: 4})
        """
        # GH16122
        into_c = com.standardize_mapping(into)
        return into_c(compat.iteritems(self))

    def to_frame(self, name=None):
        """
        Convert Series to DataFrame

        Parameters
        ----------
        name : object, default None
            The passed name should substitute for the series name (if it has
            one).

        Returns
        -------
        data_frame : DataFrame
        """
        if name is None:
            df = self._constructor_expanddim(self)
        else:
            df = self._constructor_expanddim({name: self})

        return df

    def to_sparse(self, kind='block', fill_value=None):
        """
        Convert Series to SparseSeries

        Parameters
        ----------
        kind : {'block', 'integer'}
        fill_value : float, defaults to NaN (missing)

        Returns
        -------
        sp : SparseSeries
        """
        from pandas.core.sparse.series import SparseSeries
        return SparseSeries(self, kind=kind,
                            fill_value=fill_value).__finalize__(self)

    def _set_name(self, name, inplace=False):
        """
        Set the Series name.

        Parameters
        ----------
        name : str
        inplace : bool
            whether to modify `self` directly or return a copy
        """
        inplace = validate_bool_kwarg(inplace, 'inplace')
        ser = self if inplace else self.copy()
        ser.name = name
        return ser

    # ----------------------------------------------------------------------
    # Statistics, overridden ndarray methods

    # TODO: integrate bottleneck

    def count(self, level=None):
        """
        Return number of non-NA/null observations in the Series

        Parameters
        ----------
        level : int or level name, default None
            If the axis is a MultiIndex (hierarchical), count along a
            particular level, collapsing into a smaller Series

        Returns
        -------
        nobs : int or Series (if level specified)
        """
        if level is None:
            return notna(com.values_from_object(self)).sum()

        if isinstance(level, compat.string_types):
            level = self.index._get_level_number(level)

        lev = self.index.levels[level]
        lab = np.array(self.index.labels[level], subok=False, copy=True)

        mask = lab == -1
        if mask.any():
            lab[mask] = cnt = len(lev)
            lev = lev.insert(cnt, lev._na_value)

        obs = lab[notna(self.values)]
        out = np.bincount(obs, minlength=len(lev) or None)
        return self._constructor(out, index=lev,
                                 dtype='int64').__finalize__(self)

    def mode(self, dropna=True):
        """Return the mode(s) of the dataset.

        Always returns Series even if only one value is returned.

        Parameters
        ----------
        dropna : boolean, default True
            Don't consider counts of NaN/NaT.

            .. versionadded:: 0.24.0

        Returns
        -------
        modes : Series (sorted)
        """
        # TODO: Add option for bins like value_counts()
        return algorithms.mode(self, dropna=dropna)

    def unique(self):
        """
        Return unique values of Series object.

        Uniques are returned in order of appearance. Hash table-based unique,
        therefore does NOT sort.

        Returns
        -------
        ndarray or Categorical
            The unique values returned as a NumPy array. In case of categorical
            data type, returned as a Categorical.

        See Also
        --------
        pandas.unique : top-level unique method for any 1-d array-like object.
        Index.unique : return Index with unique values from an Index object.

        Examples
        --------
        >>> pd.Series([2, 1, 3, 3], name='A').unique()
        array([2, 1, 3])

        >>> pd.Series([pd.Timestamp('2016-01-01') for _ in range(3)]).unique()
        array(['2016-01-01T00:00:00.000000000'], dtype='datetime64[ns]')

        >>> pd.Series([pd.Timestamp('2016-01-01', tz='US/Eastern')
        ...            for _ in range(3)]).unique()
        array([Timestamp('2016-01-01 00:00:00-0500', tz='US/Eastern')],
              dtype=object)

        An unordered Categorical will return categories in the order of
        appearance.

        >>> pd.Series(pd.Categorical(list('baabc'))).unique()
        [b, a, c]
        Categories (3, object): [b, a, c]

        An ordered Categorical preserves the category ordering.

        >>> pd.Series(pd.Categorical(list('baabc'), categories=list('abc'),
        ...                          ordered=True)).unique()
        [b, a, c]
        Categories (3, object): [a < b < c]
        """
        result = super(Series, self).unique()

        if is_datetime64tz_dtype(self.dtype):
            # we are special casing datetime64tz_dtype
            # to return an object array of tz-aware Timestamps

            # TODO: it must return DatetimeArray with tz in pandas 2.0
            result = result.astype(object).values

        return result

    def drop_duplicates(self, keep='first', inplace=False):
        """
        Return Series with duplicate values removed.

        Parameters
        ----------
        keep : {'first', 'last', ``False``}, default 'first'
            - 'first' : Drop duplicates except for the first occurrence.
            - 'last' : Drop duplicates except for the last occurrence.
            - ``False`` : Drop all duplicates.
        inplace : boolean, default ``False``
            If ``True``, performs operation inplace and returns None.

        Returns
        -------
        deduplicated : Series

        See Also
        --------
        Index.drop_duplicates : equivalent method on Index
        DataFrame.drop_duplicates : equivalent method on DataFrame
        Series.duplicated : related method on Series, indicating duplicate
            Series values.

        Examples
        --------
        Generate an Series with duplicated entries.

        >>> s = pd.Series(['lama', 'cow', 'lama', 'beetle', 'lama', 'hippo'],
        ...               name='animal')
        >>> s
        0      lama
        1       cow
        2      lama
        3    beetle
        4      lama
        5     hippo
        Name: animal, dtype: object

        With the 'keep' parameter, the selection behaviour of duplicated values
        can be changed. The value 'first' keeps the first occurrence for each
        set of duplicated entries. The default value of keep is 'first'.

        >>> s.drop_duplicates()
        0      lama
        1       cow
        3    beetle
        5     hippo
        Name: animal, dtype: object

        The value 'last' for parameter 'keep' keeps the last occurrence for
        each set of duplicated entries.

        >>> s.drop_duplicates(keep='last')
        1       cow
        3    beetle
        4      lama
        5     hippo
        Name: animal, dtype: object

        The value ``False`` for parameter 'keep' discards all sets of
        duplicated entries. Setting the value of 'inplace' to ``True`` performs
        the operation inplace and returns ``None``.

        >>> s.drop_duplicates(keep=False, inplace=True)
        >>> s
        1       cow
        3    beetle
        5     hippo
        Name: animal, dtype: object
        """
        return super(Series, self).drop_duplicates(keep=keep, inplace=inplace)

    def duplicated(self, keep='first'):
        """
        Indicate duplicate Series values.

        Duplicated values are indicated as ``True`` values in the resulting
        Series. Either all duplicates, all except the first or all except the
        last occurrence of duplicates can be indicated.

        Parameters
        ----------
        keep : {'first', 'last', False}, default 'first'
            - 'first' : Mark duplicates as ``True`` except for the first
              occurrence.
            - 'last' : Mark duplicates as ``True`` except for the last
              occurrence.
            - ``False`` : Mark all duplicates as ``True``.

        Examples
        --------
        By default, for each set of duplicated values, the first occurrence is
        set on False and all others on True:

        >>> animals = pd.Series(['lama', 'cow', 'lama', 'beetle', 'lama'])
        >>> animals.duplicated()
        0    False
        1    False
        2     True
        3    False
        4     True
        dtype: bool

        which is equivalent to

        >>> animals.duplicated(keep='first')
        0    False
        1    False
        2     True
        3    False
        4     True
        dtype: bool

        By using 'last', the last occurrence of each set of duplicated values
        is set on False and all others on True:

        >>> animals.duplicated(keep='last')
        0     True
        1    False
        2     True
        3    False
        4    False
        dtype: bool

        By setting keep on ``False``, all duplicates are True:

        >>> animals.duplicated(keep=False)
        0     True
        1    False
        2     True
        3    False
        4     True
        dtype: bool

        Returns
        -------
        pandas.core.series.Series

        See Also
        --------
        pandas.Index.duplicated : Equivalent method on pandas.Index
        pandas.DataFrame.duplicated : Equivalent method on pandas.DataFrame
        pandas.Series.drop_duplicates : Remove duplicate values from Series
        """
        return super(Series, self).duplicated(keep=keep)

    def idxmin(self, axis=0, skipna=True, *args, **kwargs):
        """
        Return the row label of the minimum value.

        If multiple values equal the minimum, the first row label with that
        value is returned.

        Parameters
        ----------
        skipna : boolean, default True
            Exclude NA/null values. If the entire Series is NA, the result
            will be NA.
        axis : int, default 0
            For compatibility with DataFrame.idxmin. Redundant for application
            on Series.
        *args, **kwargs
            Additional keywords have no effect but might be accepted
            for compatibility with NumPy.

        Returns
        -------
        idxmin : Index of minimum of values.

        Raises
        ------
        ValueError
            If the Series is empty.

        Notes
        -----
        This method is the Series version of ``ndarray.argmin``. This method
        returns the label of the minimum, while ``ndarray.argmin`` returns
        the position. To get the position, use ``series.values.argmin()``.

        See Also
        --------
        numpy.argmin : Return indices of the minimum values
            along the given axis.
        DataFrame.idxmin : Return index of first occurrence of minimum
            over requested axis.
        Series.idxmax : Return index *label* of the first occurrence
            of maximum of values.

        Examples
        --------
        >>> s = pd.Series(data=[1, None, 4, 1],
        ...               index=['A' ,'B' ,'C' ,'D'])
        >>> s
        A    1.0
        B    NaN
        C    4.0
        D    1.0
        dtype: float64

        >>> s.idxmin()
        'A'

        If `skipna` is False and there is an NA value in the data,
        the function returns ``nan``.

        >>> s.idxmin(skipna=False)
        nan
        """
        skipna = nv.validate_argmin_with_skipna(skipna, args, kwargs)
        i = nanops.nanargmin(com.values_from_object(self), skipna=skipna)
        if i == -1:
            return np.nan
        return self.index[i]

    def idxmax(self, axis=0, skipna=True, *args, **kwargs):
        """
        Return the row label of the maximum value.

        If multiple values equal the maximum, the first row label with that
        value is returned.

        Parameters
        ----------
        skipna : boolean, default True
            Exclude NA/null values. If the entire Series is NA, the result
            will be NA.
        axis : int, default 0
            For compatibility with DataFrame.idxmax. Redundant for application
            on Series.
        *args, **kwargs
            Additional keywords have no effect but might be accepted
            for compatibility with NumPy.

        Returns
        -------
        idxmax : Index of maximum of values.

        Raises
        ------
        ValueError
            If the Series is empty.

        Notes
        -----
        This method is the Series version of ``ndarray.argmax``. This method
        returns the label of the maximum, while ``ndarray.argmax`` returns
        the position. To get the position, use ``series.values.argmax()``.

        See Also
        --------
        numpy.argmax : Return indices of the maximum values
            along the given axis.
        DataFrame.idxmax : Return index of first occurrence of maximum
            over requested axis.
        Series.idxmin : Return index *label* of the first occurrence
            of minimum of values.

        Examples
        --------
        >>> s = pd.Series(data=[1, None, 4, 3, 4],
        ...               index=['A', 'B', 'C', 'D', 'E'])
        >>> s
        A    1.0
        B    NaN
        C    4.0
        D    3.0
        E    4.0
        dtype: float64

        >>> s.idxmax()
        'C'

        If `skipna` is False and there is an NA value in the data,
        the function returns ``nan``.

        >>> s.idxmax(skipna=False)
        nan
        """
        skipna = nv.validate_argmax_with_skipna(skipna, args, kwargs)
        i = nanops.nanargmax(com.values_from_object(self), skipna=skipna)
        if i == -1:
            return np.nan
        return self.index[i]

    # ndarray compat
    argmin = deprecate(
        'argmin', idxmin, '0.21.0',
        msg=dedent("""\
        'argmin' is deprecated, use 'idxmin' instead. The behavior of 'argmin'
        will be corrected to return the positional minimum in the future.
        Use 'series.values.argmin' to get the position of the minimum row.""")
    )
    argmax = deprecate(
        'argmax', idxmax, '0.21.0',
        msg=dedent("""\
        'argmax' is deprecated, use 'idxmax' instead. The behavior of 'argmax'
        will be corrected to return the positional maximum in the future.
        Use 'series.values.argmax' to get the position of the maximum row.""")
    )

    def round(self, decimals=0, *args, **kwargs):
        """
        Round each value in a Series to the given number of decimals.

        Parameters
        ----------
        decimals : int
            Number of decimal places to round to (default: 0).
            If decimals is negative, it specifies the number of
            positions to the left of the decimal point.

        Returns
        -------
        Series object

        See Also
        --------
        numpy.around
        DataFrame.round

        """
        nv.validate_round(args, kwargs)
        result = com.values_from_object(self).round(decimals)
        result = self._constructor(result, index=self.index).__finalize__(self)

        return result

    def quantile(self, q=0.5, interpolation='linear'):
        """
        Return value at the given quantile.

        Parameters
        ----------
        q : float or array-like, default 0.5 (50% quantile)
            0 <= q <= 1, the quantile(s) to compute
        interpolation : {'linear', 'lower', 'higher', 'midpoint', 'nearest'}
            .. versionadded:: 0.18.0

            This optional parameter specifies the interpolation method to use,
            when the desired quantile lies between two data points `i` and `j`:

                * linear: `i + (j - i) * fraction`, where `fraction` is the
                  fractional part of the index surrounded by `i` and `j`.
                * lower: `i`.
                * higher: `j`.
                * nearest: `i` or `j` whichever is nearest.
                * midpoint: (`i` + `j`) / 2.

        Returns
        -------
        quantile : float or Series
            if ``q`` is an array, a Series will be returned where the
            index is ``q`` and the values are the quantiles.

        Examples
        --------
        >>> s = pd.Series([1, 2, 3, 4])
        >>> s.quantile(.5)
        2.5
        >>> s.quantile([.25, .5, .75])
        0.25    1.75
        0.50    2.50
        0.75    3.25
        dtype: float64

        See Also
        --------
        pandas.core.window.Rolling.quantile
        numpy.percentile
        """

        self._check_percentile(q)

        result = self._data.quantile(qs=q, interpolation=interpolation)

        if is_list_like(q):
            return self._constructor(result,
                                     index=Float64Index(q),
                                     name=self.name)
        else:
            # scalar
            return result

    def corr(self, other, method='pearson', min_periods=None):
        """
        Compute correlation with `other` Series, excluding missing values

        Parameters
        ----------
        other : Series
        method : {'pearson', 'kendall', 'spearman'}
            * pearson : standard correlation coefficient
            * kendall : Kendall Tau correlation coefficient
            * spearman : Spearman rank correlation
        min_periods : int, optional
            Minimum number of observations needed to have a valid result


        Returns
        -------
        correlation : float
        """
        this, other = self.align(other, join='inner', copy=False)
        if len(this) == 0:
            return np.nan
        return nanops.nancorr(this.values, other.values, method=method,
                              min_periods=min_periods)

    def cov(self, other, min_periods=None):
        """
        Compute covariance with Series, excluding missing values

        Parameters
        ----------
        other : Series
        min_periods : int, optional
            Minimum number of observations needed to have a valid result

        Returns
        -------
        covariance : float

        Normalized by N-1 (unbiased estimator).
        """
        this, other = self.align(other, join='inner', copy=False)
        if len(this) == 0:
            return np.nan
        return nanops.nancov(this.values, other.values,
                             min_periods=min_periods)

    def diff(self, periods=1):
        """
        First discrete difference of element.

        Calculates the difference of a Series element compared with another
        element in the Series (default is element in previous row).

        Parameters
        ----------
        periods : int, default 1
            Periods to shift for calculating difference, accepts negative
            values.

        Returns
        -------
        diffed : Series

        See Also
        --------
        Series.pct_change: Percent change over given number of periods.
        Series.shift: Shift index by desired number of periods with an
            optional time freq.
        DataFrame.diff: First discrete difference of object

        Examples
        --------
        Difference with previous row

        >>> s = pd.Series([1, 1, 2, 3, 5, 8])
        >>> s.diff()
        0    NaN
        1    0.0
        2    1.0
        3    1.0
        4    2.0
        5    3.0
        dtype: float64

        Difference with 3rd previous row

        >>> s.diff(periods=3)
        0    NaN
        1    NaN
        2    NaN
        3    2.0
        4    4.0
        5    6.0
        dtype: float64

        Difference with following row

        >>> s.diff(periods=-1)
        0    0.0
        1   -1.0
        2   -1.0
        3   -2.0
        4   -3.0
        5    NaN
        dtype: float64
        """
        result = algorithms.diff(com.values_from_object(self), periods)
        return self._constructor(result, index=self.index).__finalize__(self)

    def autocorr(self, lag=1):
        """
        Lag-N autocorrelation

        Parameters
        ----------
        lag : int, default 1
            Number of lags to apply before performing autocorrelation.

        Returns
        -------
        autocorr : float
        """
        return self.corr(self.shift(lag))

    def dot(self, other):
        """
        Matrix multiplication with DataFrame or inner-product with Series
        objects. Can also be called using `self @ other` in Python >= 3.5.

        Parameters
        ----------
        other : Series or DataFrame

        Returns
        -------
        dot_product : scalar or Series
        """
        from pandas.core.frame import DataFrame
        if isinstance(other, (Series, DataFrame)):
            common = self.index.union(other.index)
            if (len(common) > len(self.index) or
                    len(common) > len(other.index)):
                raise ValueError('matrices are not aligned')

            left = self.reindex(index=common, copy=False)
            right = other.reindex(index=common, copy=False)
            lvals = left.values
            rvals = right.values
        else:
            left = self
            lvals = self.values
            rvals = np.asarray(other)
            if lvals.shape[0] != rvals.shape[0]:
                raise Exception('Dot product shape mismatch, %s vs %s' %
                                (lvals.shape, rvals.shape))

        if isinstance(other, DataFrame):
            return self._constructor(np.dot(lvals, rvals),
                                     index=other.columns).__finalize__(self)
        elif isinstance(other, Series):
            return np.dot(lvals, rvals)
        elif isinstance(rvals, np.ndarray):
            return np.dot(lvals, rvals)
        else:  # pragma: no cover
            raise TypeError('unsupported type: %s' % type(other))

    def __matmul__(self, other):
        """ Matrix multiplication using binary `@` operator in Python>=3.5 """
        return self.dot(other)

    def __rmatmul__(self, other):
        """ Matrix multiplication using binary `@` operator in Python>=3.5 """
        return self.dot(np.transpose(other))

    @Substitution(klass='Series')
    @Appender(base._shared_docs['searchsorted'])
    @deprecate_kwarg(old_arg_name='v', new_arg_name='value')
    def searchsorted(self, value, side='left', sorter=None):
        if sorter is not None:
            sorter = ensure_platform_int(sorter)
        return self._values.searchsorted(Series(value)._values,
                                         side=side, sorter=sorter)

    # -------------------------------------------------------------------
    # Combination

    def append(self, to_append, ignore_index=False, verify_integrity=False):
        """
        Concatenate two or more Series.

        Parameters
        ----------
        to_append : Series or list/tuple of Series
        ignore_index : boolean, default False
            If True, do not use the index labels.

            .. versionadded:: 0.19.0

        verify_integrity : boolean, default False
            If True, raise Exception on creating index with duplicates

        Notes
        -----
        Iteratively appending to a Series can be more computationally intensive
        than a single concatenate. A better solution is to append values to a
        list and then concatenate the list with the original Series all at
        once.

        See also
        --------
        pandas.concat : General function to concatenate DataFrame, Series
            or Panel objects

        Returns
        -------
        appended : Series

        Examples
        --------
        >>> s1 = pd.Series([1, 2, 3])
        >>> s2 = pd.Series([4, 5, 6])
        >>> s3 = pd.Series([4, 5, 6], index=[3,4,5])
        >>> s1.append(s2)
        0    1
        1    2
        2    3
        0    4
        1    5
        2    6
        dtype: int64

        >>> s1.append(s3)
        0    1
        1    2
        2    3
        3    4
        4    5
        5    6
        dtype: int64

        With `ignore_index` set to True:

        >>> s1.append(s2, ignore_index=True)
        0    1
        1    2
        2    3
        3    4
        4    5
        5    6
        dtype: int64

        With `verify_integrity` set to True:

        >>> s1.append(s2, verify_integrity=True)
        Traceback (most recent call last):
        ...
        ValueError: Indexes have overlapping values: [0, 1, 2]


        """
        from pandas.core.reshape.concat import concat

        if isinstance(to_append, (list, tuple)):
            to_concat = [self] + to_append
        else:
            to_concat = [self, to_append]
        return concat(to_concat, ignore_index=ignore_index,
                      verify_integrity=verify_integrity)

    def _binop(self, other, func, level=None, fill_value=None):
        """
        Perform generic binary operation with optional fill value

        Parameters
        ----------
        other : Series
        func : binary operator
        fill_value : float or object
            Value to substitute for NA/null values. If both Series are NA in a
            location, the result will be NA regardless of the passed fill value
        level : int or level name, default None
            Broadcast across a level, matching Index values on the
            passed MultiIndex level

        Returns
        -------
        combined : Series
        """
        if not isinstance(other, Series):
            raise AssertionError('Other operand must be Series')

        new_index = self.index
        this = self

        if not self.index.equals(other.index):
            this, other = self.align(other, level=level, join='outer',
                                     copy=False)
            new_index = this.index

        this_vals, other_vals = ops.fill_binop(this.values, other.values,
                                               fill_value)

        with np.errstate(all='ignore'):
            result = func(this_vals, other_vals)
        name = ops.get_op_result_name(self, other)
        result = self._constructor(result, index=new_index, name=name)
        result = result.__finalize__(self)
        if name is None:
            # When name is None, __finalize__ overwrites current name
            result.name = None
        return result

    def combine(self, other, func, fill_value=None):
        """
        Perform elementwise binary operation on two Series using given function
        with optional fill value when an index is missing from one Series or
        the other

        Parameters
        ----------
        other : Series or scalar value
        func : function
            Function that takes two scalars as inputs and return a scalar
        fill_value : scalar value
            The default specifies to use the appropriate NaN value for
            the underlying dtype of the Series

        Returns
        -------
        result : Series

        Examples
        --------
        >>> s1 = pd.Series([1, 2])
        >>> s2 = pd.Series([0, 3])
        >>> s1.combine(s2, lambda x1, x2: x1 if x1 < x2 else x2)
        0    0
        1    2
        dtype: int64

        See Also
        --------
        Series.combine_first : Combine Series values, choosing the calling
            Series's values first
        """
        if fill_value is None:
            fill_value = na_value_for_dtype(self.dtype, compat=False)

        if isinstance(other, Series):
            # If other is a Series, result is based on union of Series,
            # so do this element by element
            new_index = self.index.union(other.index)
            new_name = ops.get_op_result_name(self, other)
            new_values = []
            for idx in new_index:
                lv = self.get(idx, fill_value)
                rv = other.get(idx, fill_value)
                with np.errstate(all='ignore'):
                    new_values.append(func(lv, rv))
        else:
            # Assume that other is a scalar, so apply the function for
            # each element in the Series
            new_index = self.index
            with np.errstate(all='ignore'):
                new_values = [func(lv, other) for lv in self._values]
            new_name = self.name

        if is_categorical_dtype(self.values):
            pass
        elif is_extension_array_dtype(self.values):
            # The function can return something of any type, so check
            # if the type is compatible with the calling EA
            try:
                new_values = self._values._from_sequence(new_values)
            except TypeError:
                pass

        return self._constructor(new_values, index=new_index, name=new_name)

    def combine_first(self, other):
        """
        Combine Series values, choosing the calling Series's values
        first. Result index will be the union of the two indexes

        Parameters
        ----------
        other : Series

        Returns
        -------
        combined : Series

        Examples
        --------
        >>> s1 = pd.Series([1, np.nan])
        >>> s2 = pd.Series([3, 4])
        >>> s1.combine_first(s2)
        0    1.0
        1    4.0
        dtype: float64

        See Also
        --------
        Series.combine : Perform elementwise operation on two Series
            using a given function
        """
        new_index = self.index.union(other.index)
        this = self.reindex(new_index, copy=False)
        other = other.reindex(new_index, copy=False)
        if is_datetimelike(this) and not is_datetimelike(other):
            other = to_datetime(other)

        return this.where(notna(this), other)

    def update(self, other):
        """
        Modify Series in place using non-NA values from passed
        Series. Aligns on index

        Parameters
        ----------
        other : Series

        Examples
        --------
        >>> s = pd.Series([1, 2, 3])
        >>> s.update(pd.Series([4, 5, 6]))
        >>> s
        0    4
        1    5
        2    6
        dtype: int64

        >>> s = pd.Series(['a', 'b', 'c'])
        >>> s.update(pd.Series(['d', 'e'], index=[0, 2]))
        >>> s
        0    d
        1    b
        2    e
        dtype: object

        >>> s = pd.Series([1, 2, 3])
        >>> s.update(pd.Series([4, 5, 6, 7, 8]))
        >>> s
        0    4
        1    5
        2    6
        dtype: int64

        If ``other`` contains NaNs the corresponding values are not updated
        in the original Series.

        >>> s = pd.Series([1, 2, 3])
        >>> s.update(pd.Series([4, np.nan, 6]))
        >>> s
        0    4
        1    2
        2    6
        dtype: int64

        """
        other = other.reindex_like(self)
        mask = notna(other)

        self._data = self._data.putmask(mask=mask, new=other, inplace=True)
        self._maybe_update_cacher()

    # ----------------------------------------------------------------------
    # Reindexing, sorting

    def sort_values(self, axis=0, ascending=True, inplace=False,
                    kind='quicksort', na_position='last'):
        """
        Sort by the values.

        Sort a Series in ascending or descending order by some
        criterion.

        Parameters
        ----------
        axis : {0 or 'index'}, default 0
            Axis to direct sorting. The value 'index' is accepted for
            compatibility with DataFrame.sort_values.
        ascending : bool, default True
            If True, sort values in ascending order, otherwise descending.
        inplace : bool, default False
            If True, perform operation in-place.
        kind : {'quicksort', 'mergesort' or 'heapsort'}, default 'quicksort'
            Choice of sorting algorithm. See also :func:`numpy.sort` for more
            information. 'mergesort' is the only stable  algorithm.
        na_position : {'first' or 'last'}, default 'last'
            Argument 'first' puts NaNs at the beginning, 'last' puts NaNs at
            the end.

        Returns
        -------
        Series
            Series ordered by values.

        See Also
        --------
        Series.sort_index : Sort by the Series indices.
        DataFrame.sort_values : Sort DataFrame by the values along either axis.
        DataFrame.sort_index : Sort DataFrame by indices.

        Examples
        --------
        >>> s = pd.Series([np.nan, 1, 3, 10, 5])
        >>> s
        0     NaN
        1     1.0
        2     3.0
        3     10.0
        4     5.0
        dtype: float64

        Sort values ascending order (default behaviour)

        >>> s.sort_values(ascending=True)
        1     1.0
        2     3.0
        4     5.0
        3    10.0
        0     NaN
        dtype: float64

        Sort values descending order

        >>> s.sort_values(ascending=False)
        3    10.0
        4     5.0
        2     3.0
        1     1.0
        0     NaN
        dtype: float64

        Sort values inplace

        >>> s.sort_values(ascending=False, inplace=True)
        >>> s
        3    10.0
        4     5.0
        2     3.0
        1     1.0
        0     NaN
        dtype: float64

        Sort values putting NAs first

        >>> s.sort_values(na_position='first')
        0     NaN
        1     1.0
        2     3.0
        4     5.0
        3    10.0
        dtype: float64

        Sort a series of strings

        >>> s = pd.Series(['z', 'b', 'd', 'a', 'c'])
        >>> s
        0    z
        1    b
        2    d
        3    a
        4    c
        dtype: object

        >>> s.sort_values()
        3    a
        1    b
        4    c
        2    d
        0    z
        dtype: object
        """
        inplace = validate_bool_kwarg(inplace, 'inplace')
        axis = self._get_axis_number(axis)

        # GH 5856/5853
        if inplace and self._is_cached:
            raise ValueError("This Series is a view of some other array, to "
                             "sort in-place you must create a copy")

        def _try_kind_sort(arr):
            # easier to ask forgiveness than permission
            try:
                # if kind==mergesort, it can fail for object dtype
                return arr.argsort(kind=kind)
            except TypeError:
                # stable sort not available for object dtype
                # uses the argsort default quicksort
                return arr.argsort(kind='quicksort')

        arr = self._values
        sortedIdx = np.empty(len(self), dtype=np.int32)

        bad = isna(arr)

        good = ~bad
        idx = ibase.default_index(len(self))

        argsorted = _try_kind_sort(arr[good])

        if is_list_like(ascending):
            if len(ascending) != 1:
                raise ValueError('Length of ascending (%d) must be 1 '
                                 'for Series' % (len(ascending)))
            ascending = ascending[0]

        if not is_bool(ascending):
            raise ValueError('ascending must be boolean')

        if not ascending:
            argsorted = argsorted[::-1]

        if na_position == 'last':
            n = good.sum()
            sortedIdx[:n] = idx[good][argsorted]
            sortedIdx[n:] = idx[bad]
        elif na_position == 'first':
            n = bad.sum()
            sortedIdx[n:] = idx[good][argsorted]
            sortedIdx[:n] = idx[bad]
        else:
            raise ValueError('invalid na_position: {!r}'.format(na_position))

        result = self._constructor(arr[sortedIdx], index=self.index[sortedIdx])

        if inplace:
            self._update_inplace(result)
        else:
            return result.__finalize__(self)

    def sort_index(self, axis=0, level=None, ascending=True, inplace=False,
                   kind='quicksort', na_position='last', sort_remaining=True):
        """
        Sort Series by index labels.

        Returns a new Series sorted by label if `inplace` argument is
        ``False``, otherwise updates the original series and returns None.

        Parameters
        ----------
        axis : int, default 0
            Axis to direct sorting. This can only be 0 for Series.
        level : int, optional
            If not None, sort on values in specified index level(s).
        ascending : bool, default true
            Sort ascending vs. descending.
        inplace : bool, default False
            If True, perform operation in-place.
        kind : {'quicksort', 'mergesort', 'heapsort'}, default 'quicksort'
            Choice of sorting algorithm. See also :func:`numpy.sort` for more
            information.  'mergesort' is the only stable algorithm. For
            DataFrames, this option is only applied when sorting on a single
            column or label.
        na_position : {'first', 'last'}, default 'last'
            If 'first' puts NaNs at the beginning, 'last' puts NaNs at the end.
            Not implemented for MultiIndex.
        sort_remaining : bool, default True
            If true and sorting by level and index is multilevel, sort by other
            levels too (in order) after sorting by specified level.

        Returns
        -------
        pandas.Series
            The original Series sorted by the labels

        See Also
        --------
        DataFrame.sort_index: Sort DataFrame by the index
        DataFrame.sort_values: Sort DataFrame by the value
        Series.sort_values : Sort Series by the value

        Examples
        --------
        >>> s = pd.Series(['a', 'b', 'c', 'd'], index=[3, 2, 1, 4])
        >>> s.sort_index()
        1    c
        2    b
        3    a
        4    d
        dtype: object

        Sort Descending

        >>> s.sort_index(ascending=False)
        4    d
        3    a
        2    b
        1    c
        dtype: object

        Sort Inplace

        >>> s.sort_index(inplace=True)
        >>> s
        1    c
        2    b
        3    a
        4    d
        dtype: object

        By default NaNs are put at the end, but use `na_position` to place
        them at the beginning

        >>> s = pd.Series(['a', 'b', 'c', 'd'], index=[3, 2, 1, np.nan])
        >>> s.sort_index(na_position='first')
        NaN     d
         1.0    c
         2.0    b
         3.0    a
        dtype: object

        Specify index level to sort

        >>> arrays = [np.array(['qux', 'qux', 'foo', 'foo',
        ...                     'baz', 'baz', 'bar', 'bar']),
        ...           np.array(['two', 'one', 'two', 'one',
        ...                     'two', 'one', 'two', 'one'])]
        >>> s = pd.Series([1, 2, 3, 4, 5, 6, 7, 8], index=arrays)
        >>> s.sort_index(level=1)
        bar  one    8
        baz  one    6
        foo  one    4
        qux  one    2
        bar  two    7
        baz  two    5
        foo  two    3
        qux  two    1
        dtype: int64

        Does not sort by remaining levels when sorting by levels

        >>> s.sort_index(level=1, sort_remaining=False)
        qux  one    2
        foo  one    4
        baz  one    6
        bar  one    8
        qux  two    1
        foo  two    3
        baz  two    5
        bar  two    7
        dtype: int64
        """
        # TODO: this can be combined with DataFrame.sort_index impl as
        # almost identical
        inplace = validate_bool_kwarg(inplace, 'inplace')
        axis = self._get_axis_number(axis)
        index = self.index

        if level is not None:
            new_index, indexer = index.sortlevel(level, ascending=ascending,
                                                 sort_remaining=sort_remaining)
        elif isinstance(index, MultiIndex):
            from pandas.core.sorting import lexsort_indexer
            labels = index._sort_levels_monotonic()
            indexer = lexsort_indexer(labels._get_labels_for_sorting(),
                                      orders=ascending,
                                      na_position=na_position)
        else:
            from pandas.core.sorting import nargsort

            # Check monotonic-ness before sort an index
            # GH11080
            if ((ascending and index.is_monotonic_increasing) or
                    (not ascending and index.is_monotonic_decreasing)):
                if inplace:
                    return
                else:
                    return self.copy()

            indexer = nargsort(index, kind=kind, ascending=ascending,
                               na_position=na_position)

        indexer = ensure_platform_int(indexer)
        new_index = index.take(indexer)
        new_index = new_index._sort_levels_monotonic()

        new_values = self._values.take(indexer)
        result = self._constructor(new_values, index=new_index)

        if inplace:
            self._update_inplace(result)
        else:
            return result.__finalize__(self)

    def argsort(self, axis=0, kind='quicksort', order=None):
        """
        Overrides ndarray.argsort. Argsorts the value, omitting NA/null values,
        and places the result in the same locations as the non-NA values

        Parameters
        ----------
        axis : int (can only be zero)
        kind : {'mergesort', 'quicksort', 'heapsort'}, default 'quicksort'
            Choice of sorting algorithm. See np.sort for more
            information. 'mergesort' is the only stable algorithm
        order : ignored

        Returns
        -------
        argsorted : Series, with -1 indicated where nan values are present

        See also
        --------
        numpy.ndarray.argsort
        """
        values = self._values
        mask = isna(values)

        if mask.any():
            result = Series(-1, index=self.index, name=self.name,
                            dtype='int64')
            notmask = ~mask
            result[notmask] = np.argsort(values[notmask], kind=kind)
            return self._constructor(result,
                                     index=self.index).__finalize__(self)
        else:
            return self._constructor(
                np.argsort(values, kind=kind), index=self.index,
                dtype='int64').__finalize__(self)

    def nlargest(self, n=5, keep='first'):
        """
        Return the largest `n` elements.

        Parameters
        ----------
        n : int
            Return this many descending sorted values
        keep : {'first', 'last'}, default 'first'
            Where there are duplicate values:
            - ``first`` : take the first occurrence.
            - ``last`` : take the last occurrence.

        Returns
        -------
        top_n : Series
            The n largest values in the Series, in sorted order

        Notes
        -----
        Faster than ``.sort_values(ascending=False).head(n)`` for small `n`
        relative to the size of the ``Series`` object.

        See Also
        --------
        Series.nsmallest

        Examples
        --------
        >>> s = pd.Series(np.random.randn(10**6))
        >>> s.nlargest(10)  # only sorts up to the N requested
        219921    4.644710
        82124     4.608745
        421689    4.564644
        425277    4.447014
        718691    4.414137
        43154     4.403520
        283187    4.313922
        595519    4.273635
        503969    4.250236
        121637    4.240952
        dtype: float64
        """
        return algorithms.SelectNSeries(self, n=n, keep=keep).nlargest()

    def nsmallest(self, n=5, keep='first'):
        """
        Return the smallest `n` elements.

        Parameters
        ----------
        n : int
            Return this many ascending sorted values
        keep : {'first', 'last'}, default 'first'
            Where there are duplicate values:
            - ``first`` : take the first occurrence.
            - ``last`` : take the last occurrence.

        Returns
        -------
        bottom_n : Series
            The n smallest values in the Series, in sorted order

        Notes
        -----
        Faster than ``.sort_values().head(n)`` for small `n` relative to
        the size of the ``Series`` object.

        See Also
        --------
        Series.nlargest

        Examples
        --------
        >>> s = pd.Series(np.random.randn(10**6))
        >>> s.nsmallest(10)  # only sorts up to the N requested
        288532   -4.954580
        732345   -4.835960
        64803    -4.812550
        446457   -4.609998
        501225   -4.483945
        669476   -4.472935
        973615   -4.401699
        621279   -4.355126
        773916   -4.347355
        359919   -4.331927
        dtype: float64
        """
        return algorithms.SelectNSeries(self, n=n, keep=keep).nsmallest()

    def sortlevel(self, level=0, ascending=True, sort_remaining=True):
        """Sort Series with MultiIndex by chosen level. Data will be
        lexicographically sorted by the chosen level followed by the other
        levels (in order),

        .. deprecated:: 0.20.0
            Use :meth:`Series.sort_index`

        Parameters
        ----------
        level : int or level name, default None
        ascending : bool, default True

        Returns
        -------
        sorted : Series

        See Also
        --------
        Series.sort_index(level=...)

        """
        warnings.warn("sortlevel is deprecated, use sort_index(level=...)",
                      FutureWarning, stacklevel=2)
        return self.sort_index(level=level, ascending=ascending,
                               sort_remaining=sort_remaining)

    def swaplevel(self, i=-2, j=-1, copy=True):
        """
        Swap levels i and j in a MultiIndex

        Parameters
        ----------
        i, j : int, string (can be mixed)
            Level of index to be swapped. Can pass level name as string.

        Returns
        -------
        swapped : Series

        .. versionchanged:: 0.18.1

           The indexes ``i`` and ``j`` are now optional, and default to
           the two innermost levels of the index.

        """
        new_index = self.index.swaplevel(i, j)
        return self._constructor(self._values, index=new_index,
                                 copy=copy).__finalize__(self)

    def reorder_levels(self, order):
        """
        Rearrange index levels using input order. May not drop or duplicate
        levels

        Parameters
        ----------
        order : list of int representing new level order.
               (reference level by number or key)
        axis : where to reorder levels

        Returns
        -------
        type of caller (new object)
        """
        if not isinstance(self.index, MultiIndex):  # pragma: no cover
            raise Exception('Can only reorder levels on a hierarchical axis.')

        result = self.copy()
        result.index = result.index.reorder_levels(order)
        return result

    def unstack(self, level=-1, fill_value=None):
        """
        Unstack, a.k.a. pivot, Series with MultiIndex to produce DataFrame.
        The level involved will automatically get sorted.

        Parameters
        ----------
        level : int, string, or list of these, default last level
            Level(s) to unstack, can pass level name
        fill_value : replace NaN with this value if the unstack produces
            missing values

            .. versionadded:: 0.18.0

        Examples
        --------
        >>> s = pd.Series([1, 2, 3, 4],
        ...     index=pd.MultiIndex.from_product([['one', 'two'], ['a', 'b']]))
        >>> s
        one  a    1
             b    2
        two  a    3
             b    4
        dtype: int64

        >>> s.unstack(level=-1)
             a  b
        one  1  2
        two  3  4

        >>> s.unstack(level=0)
           one  two
        a    1    3
        b    2    4

        Returns
        -------
        unstacked : DataFrame
        """
        from pandas.core.reshape.reshape import unstack
        return unstack(self, level, fill_value)

    # ----------------------------------------------------------------------
    # function application

    def map(self, arg, na_action=None):
        """
        Map values of Series using input correspondence (a dict, Series, or
        function).

        Parameters
        ----------
        arg : function, dict, or Series
            Mapping correspondence.
        na_action : {None, 'ignore'}
            If 'ignore', propagate NA values, without passing them to the
            mapping correspondence.

        Returns
        -------
        y : Series
            Same index as caller.

        Examples
        --------

        Map inputs to outputs (both of type `Series`):

        >>> x = pd.Series([1,2,3], index=['one', 'two', 'three'])
        >>> x
        one      1
        two      2
        three    3
        dtype: int64

        >>> y = pd.Series(['foo', 'bar', 'baz'], index=[1,2,3])
        >>> y
        1    foo
        2    bar
        3    baz

        >>> x.map(y)
        one   foo
        two   bar
        three baz

        If `arg` is a dictionary, return a new Series with values converted
        according to the dictionary's mapping:

        >>> z = {1: 'A', 2: 'B', 3: 'C'}

        >>> x.map(z)
        one   A
        two   B
        three C

        Use na_action to control whether NA values are affected by the mapping
        function.

        >>> s = pd.Series([1, 2, 3, np.nan])

        >>> s2 = s.map('this is a string {}'.format, na_action=None)
        0    this is a string 1.0
        1    this is a string 2.0
        2    this is a string 3.0
        3    this is a string nan
        dtype: object

        >>> s3 = s.map('this is a string {}'.format, na_action='ignore')
        0    this is a string 1.0
        1    this is a string 2.0
        2    this is a string 3.0
        3                     NaN
        dtype: object

        See Also
        --------
        Series.apply : For applying more complex functions on a Series.
        DataFrame.apply : Apply a function row-/column-wise.
        DataFrame.applymap : Apply a function elementwise on a whole DataFrame.

        Notes
        -----
        When `arg` is a dictionary, values in Series that are not in the
        dictionary (as keys) are converted to ``NaN``. However, if the
        dictionary is a ``dict`` subclass that defines ``__missing__`` (i.e.
        provides a method for default values), then this default is used
        rather than ``NaN``:

        >>> from collections import Counter
        >>> counter = Counter()
        >>> counter['bar'] += 1
        >>> y.map(counter)
        1    0
        2    1
        3    0
        dtype: int64
        """
        new_values = super(Series, self)._map_values(
            arg, na_action=na_action)
        return self._constructor(new_values,
                                 index=self.index).__finalize__(self)

    def _gotitem(self, key, ndim, subset=None):
        """
        sub-classes to define
        return a sliced object

        Parameters
        ----------
        key : string / list of selections
        ndim : 1,2
            requested ndim of result
        subset : object, default None
            subset to act on
        """
        return self

    _agg_doc = dedent("""
    Examples
    --------

    >>> s = pd.Series(np.random.randn(10))

    >>> s.agg('min')
    -1.3018049988556679

    >>> s.agg(['min', 'max'])
    min   -1.301805
    max    1.127688
    dtype: float64

    See also
    --------
    pandas.Series.apply
    pandas.Series.transform

    """)

    @Appender(_agg_doc)
    @Appender(generic._shared_docs['aggregate'] % dict(
        versionadded='.. versionadded:: 0.20.0',
        **_shared_doc_kwargs))
    def aggregate(self, func, axis=0, *args, **kwargs):
        axis = self._get_axis_number(axis)
        result, how = self._aggregate(func, *args, **kwargs)
        if result is None:

            # we can be called from an inner function which
            # passes this meta-data
            kwargs.pop('_axis', None)
            kwargs.pop('_level', None)

            # try a regular apply, this evaluates lambdas
            # row-by-row; however if the lambda is expected a Series
            # expression, e.g.: lambda x: x-x.quantile(0.25)
            # this will fail, so we can try a vectorized evaluation

            # we cannot FIRST try the vectorized evaluation, because
            # then .agg and .apply would have different semantics if the
            # operation is actually defined on the Series, e.g. str
            try:
                result = self.apply(func, *args, **kwargs)
            except (ValueError, AttributeError, TypeError):
                result = func(self, *args, **kwargs)

        return result

    agg = aggregate

    def apply(self, func, convert_dtype=True, args=(), **kwds):
        """
        Invoke function on values of Series. Can be ufunc (a NumPy function
        that applies to the entire Series) or a Python function that only works
        on single values

        Parameters
        ----------
        func : function
        convert_dtype : boolean, default True
            Try to find better dtype for elementwise function results. If
            False, leave as dtype=object
        args : tuple
            Positional arguments to pass to function in addition to the value
        Additional keyword arguments will be passed as keywords to the function

        Returns
        -------
        y : Series or DataFrame if func returns a Series

        See also
        --------
        Series.map: For element-wise operations
        Series.agg: only perform aggregating type operations
        Series.transform: only perform transforming type operations

        Examples
        --------

        Create a series with typical summer temperatures for each city.

        >>> series = pd.Series([20, 21, 12], index=['London',
        ... 'New York','Helsinki'])
        >>> series
        London      20
        New York    21
        Helsinki    12
        dtype: int64

        Square the values by defining a function and passing it as an
        argument to ``apply()``.

        >>> def square(x):
        ...     return x**2
        >>> series.apply(square)
        London      400
        New York    441
        Helsinki    144
        dtype: int64

        Square the values by passing an anonymous function as an
        argument to ``apply()``.

        >>> series.apply(lambda x: x**2)
        London      400
        New York    441
        Helsinki    144
        dtype: int64

        Define a custom function that needs additional positional
        arguments and pass these additional arguments using the
        ``args`` keyword.

        >>> def subtract_custom_value(x, custom_value):
        ...     return x-custom_value

        >>> series.apply(subtract_custom_value, args=(5,))
        London      15
        New York    16
        Helsinki     7
        dtype: int64

        Define a custom function that takes keyword arguments
        and pass these arguments to ``apply``.

        >>> def add_custom_values(x, **kwargs):
        ...     for month in kwargs:
        ...         x+=kwargs[month]
        ...     return x

        >>> series.apply(add_custom_values, june=30, july=20, august=25)
        London      95
        New York    96
        Helsinki    87
        dtype: int64

        Use a function from the Numpy library.

        >>> series.apply(np.log)
        London      2.995732
        New York    3.044522
        Helsinki    2.484907
        dtype: float64


        """
        if len(self) == 0:
            return self._constructor(dtype=self.dtype,
                                     index=self.index).__finalize__(self)

        # dispatch to agg
        if isinstance(func, (list, dict)):
            return self.aggregate(func, *args, **kwds)

        # if we are a string, try to dispatch
        if isinstance(func, compat.string_types):
            return self._try_aggregate_string_function(func, *args, **kwds)

        # handle ufuncs and lambdas
        if kwds or args and not isinstance(func, np.ufunc):
            def f(x):
                return func(x, *args, **kwds)
        else:
            f = func

        with np.errstate(all='ignore'):
            if isinstance(f, np.ufunc):
                return f(self)

            # row-wise access
            if is_extension_type(self.dtype):
                mapped = self._values.map(f)
            else:
                values = self.astype(object).values
                mapped = lib.map_infer(values, f, convert=convert_dtype)

        if len(mapped) and isinstance(mapped[0], Series):
            from pandas.core.frame import DataFrame
            return DataFrame(mapped.tolist(), index=self.index)
        else:
            return self._constructor(mapped,
                                     index=self.index).__finalize__(self)

    def _reduce(self, op, name, axis=0, skipna=True, numeric_only=None,
                filter_type=None, **kwds):
        """
        perform a reduction operation

        if we have an ndarray as a value, then simply perform the operation,
        otherwise delegate to the object

        """
        delegate = self._values
        if isinstance(delegate, np.ndarray):
            # Validate that 'axis' is consistent with Series's single axis.
            if axis is not None:
                self._get_axis_number(axis)
            if numeric_only:
                raise NotImplementedError('Series.{0} does not implement '
                                          'numeric_only.'.format(name))
            with np.errstate(all='ignore'):
                return op(delegate, skipna=skipna, **kwds)

        return delegate._reduce(op=op, name=name, axis=axis, skipna=skipna,
                                numeric_only=numeric_only,
                                filter_type=filter_type, **kwds)

    def _reindex_indexer(self, new_index, indexer, copy):
        if indexer is None:
            if copy:
                return self.copy()
            return self

        new_values = algorithms.take_1d(self._values, indexer,
                                        allow_fill=True, fill_value=None)
        return self._constructor(new_values, index=new_index)

    def _needs_reindex_multi(self, axes, method, level):
        """ check if we do need a multi reindex; this is for compat with
        higher dims
        """
        return False

    @Appender(generic._shared_docs['align'] % _shared_doc_kwargs)
    def align(self, other, join='outer', axis=None, level=None, copy=True,
              fill_value=None, method=None, limit=None, fill_axis=0,
              broadcast_axis=None):
        return super(Series, self).align(other, join=join, axis=axis,
                                         level=level, copy=copy,
                                         fill_value=fill_value, method=method,
                                         limit=limit, fill_axis=fill_axis,
                                         broadcast_axis=broadcast_axis)

    def rename(self, index=None, **kwargs):
        """Alter Series index labels or name

        Function / dict values must be unique (1-to-1). Labels not contained in
        a dict / Series will be left as-is. Extra labels listed don't throw an
        error.

        Alternatively, change ``Series.name`` with a scalar value.

        See the :ref:`user guide <basics.rename>` for more.

        Parameters
        ----------
        index : scalar, hashable sequence, dict-like or function, optional
            dict-like or functions are transformations to apply to
            the index.
            Scalar or hashable sequence-like will alter the ``Series.name``
            attribute.
        copy : boolean, default True
            Also copy underlying data
        inplace : boolean, default False
            Whether to return a new Series. If True then value of copy is
            ignored.
        level : int or level name, default None
            In case of a MultiIndex, only rename labels in the specified
            level.

        Returns
        -------
        renamed : Series (new object)

        See Also
        --------
        pandas.Series.rename_axis

        Examples
        --------

        >>> s = pd.Series([1, 2, 3])
        >>> s
        0    1
        1    2
        2    3
        dtype: int64
        >>> s.rename("my_name") # scalar, changes Series.name
        0    1
        1    2
        2    3
        Name: my_name, dtype: int64
        >>> s.rename(lambda x: x ** 2)  # function, changes labels
        0    1
        1    2
        4    3
        dtype: int64
        >>> s.rename({1: 3, 2: 5})  # mapping, changes labels
        0    1
        3    2
        5    3
        dtype: int64

        """
        kwargs['inplace'] = validate_bool_kwarg(kwargs.get('inplace', False),
                                                'inplace')

        non_mapping = is_scalar(index) or (is_list_like(index) and
                                           not is_dict_like(index))
        if non_mapping:
            return self._set_name(index, inplace=kwargs.get('inplace'))
        return super(Series, self).rename(index=index, **kwargs)

    @Appender(generic._shared_docs['reindex'] % _shared_doc_kwargs)
    def reindex(self, index=None, **kwargs):
        return super(Series, self).reindex(index=index, **kwargs)

    def drop(self, labels=None, axis=0, index=None, columns=None,
             level=None, inplace=False, errors='raise'):
        """
        Return Series with specified index labels removed.

        Remove elements of a Series based on specifying the index labels.
        When using a multi-index, labels on different levels can be removed
        by specifying the level.

        Parameters
        ----------
        labels : single label or list-like
            Index labels to drop.
        axis : 0, default 0
            Redundant for application on Series.
        index, columns : None
            Redundant for application on Series, but index can be used instead
            of labels.

            .. versionadded:: 0.21.0
        level : int or level name, optional
            For MultiIndex, level for which the labels will be removed.
        inplace : bool, default False
            If True, do operation inplace and return None.
        errors : {'ignore', 'raise'}, default 'raise'
            If 'ignore', suppress error and only existing labels are dropped.

        Returns
        -------
        dropped : pandas.Series

        See Also
        --------
        Series.reindex : Return only specified index labels of Series.
        Series.dropna : Return series without null values.
        Series.drop_duplicates : Return Series with duplicate values removed.
        DataFrame.drop : Drop specified labels from rows or columns.

        Raises
        ------
        KeyError
            If none of the labels are found in the index.

        Examples
        --------
        >>> s = pd.Series(data=np.arange(3), index=['A','B','C'])
        >>> s
        A  0
        B  1
        C  2
        dtype: int64

        Drop labels B en C

        >>> s.drop(labels=['B','C'])
        A  0
        dtype: int64

        Drop 2nd level label in MultiIndex Series

        >>> midx = pd.MultiIndex(levels=[['lama', 'cow', 'falcon'],
        ...                              ['speed', 'weight', 'length']],
        ...                      labels=[[0, 0, 0, 1, 1, 1, 2, 2, 2],
        ...                              [0, 1, 2, 0, 1, 2, 0, 1, 2]])
        >>> s = pd.Series([45, 200, 1.2, 30, 250, 1.5, 320, 1, 0.3],
        ...               index=midx)
        >>> s
        lama    speed      45.0
                weight    200.0
                length      1.2
        cow     speed      30.0
                weight    250.0
                length      1.5
        falcon  speed     320.0
                weight      1.0
                length      0.3
        dtype: float64

        >>> s.drop(labels='weight', level=1)
        lama    speed      45.0
                length      1.2
        cow     speed      30.0
                length      1.5
        falcon  speed     320.0
                length      0.3
        dtype: float64
        """
        return super(Series, self).drop(labels=labels, axis=axis, index=index,
                                        columns=columns, level=level,
                                        inplace=inplace, errors=errors)

    @Substitution(**_shared_doc_kwargs)
    @Appender(generic.NDFrame.fillna.__doc__)
    def fillna(self, value=None, method=None, axis=None, inplace=False,
               limit=None, downcast=None, **kwargs):
        return super(Series, self).fillna(value=value, method=method,
                                          axis=axis, inplace=inplace,
                                          limit=limit, downcast=downcast,
                                          **kwargs)

    @Appender(generic._shared_docs['replace'] % _shared_doc_kwargs)
    def replace(self, to_replace=None, value=None, inplace=False, limit=None,
                regex=False, method='pad'):
        return super(Series, self).replace(to_replace=to_replace, value=value,
                                           inplace=inplace, limit=limit,
                                           regex=regex, method=method)

    @Appender(generic._shared_docs['shift'] % _shared_doc_kwargs)
    def shift(self, periods=1, freq=None, axis=0):
        return super(Series, self).shift(periods=periods, freq=freq, axis=axis)

    def reindex_axis(self, labels, axis=0, **kwargs):
        """Conform Series to new index with optional filling logic.

        .. deprecated:: 0.21.0
            Use ``Series.reindex`` instead.
        """
        # for compatibility with higher dims
        if axis != 0:
            raise ValueError("cannot reindex series on non-zero axis!")
        msg = ("'.reindex_axis' is deprecated and will be removed in a future "
               "version. Use '.reindex' instead.")
        warnings.warn(msg, FutureWarning, stacklevel=2)

        return self.reindex(index=labels, **kwargs)

    def memory_usage(self, index=True, deep=False):
        """
        Return the memory usage of the Series.

        The memory usage can optionally include the contribution of
        the index and of elements of `object` dtype.

        Parameters
        ----------
        index : bool, default True
            Specifies whether to include the memory usage of the Series index.
        deep : bool, default False
            If True, introspect the data deeply by interrogating
            `object` dtypes for system-level memory consumption, and include
            it in the returned value.

        Returns
        -------
        int
            Bytes of memory consumed.

        See Also
        --------
        numpy.ndarray.nbytes : Total bytes consumed by the elements of the
            array.
        DataFrame.memory_usage : Bytes consumed by a DataFrame.

        Examples
        --------

        >>> s = pd.Series(range(3))
        >>> s.memory_usage()
        104

        Not including the index gives the size of the rest of the data, which
        is necessarily smaller:

        >>> s.memory_usage(index=False)
        24

        The memory footprint of `object` values is ignored by default:

        >>> s = pd.Series(["a", "b"])
        >>> s.values
        array(['a', 'b'], dtype=object)
        >>> s.memory_usage()
        96
        >>> s.memory_usage(deep=True)
        212
        """
        v = super(Series, self).memory_usage(deep=deep)
        if index:
            v += self.index.memory_usage(deep=deep)
        return v

    @Appender(generic._shared_docs['_take'])
    def _take(self, indices, axis=0, is_copy=False):

        indices = ensure_platform_int(indices)
        new_index = self.index.take(indices)

        if is_categorical_dtype(self):
            # https://github.com/pandas-dev/pandas/issues/20664
            # TODO: remove when the default Categorical.take behavior changes
            indices = maybe_convert_indices(indices, len(self._get_axis(axis)))
            kwargs = {'allow_fill': False}
        else:
            kwargs = {}
        new_values = self._values.take(indices, **kwargs)

        result = (self._constructor(new_values, index=new_index,
                                    fastpath=True).__finalize__(self))

        # Maybe set copy if we didn't actually change the index.
        if is_copy:
            if not result._get_axis(axis).equals(self._get_axis(axis)):
                result._set_is_copy(self)

        return result

    def isin(self, values):
        """
        Check whether `values` are contained in Series.

        Return a boolean Series showing whether each element in the Series
        matches an element in the passed sequence of `values` exactly.

        Parameters
        ----------
        values : set or list-like
            The sequence of values to test. Passing in a single string will
            raise a ``TypeError``. Instead, turn a single string into a
            list of one element.

            .. versionadded:: 0.18.1

              Support for values as a set.

        Returns
        -------
        isin : Series (bool dtype)

        Raises
        ------
        TypeError
          * If `values` is a string

        See Also
        --------
        pandas.DataFrame.isin : equivalent method on DataFrame

        Examples
        --------

        >>> s = pd.Series(['lama', 'cow', 'lama', 'beetle', 'lama',
        ...                'hippo'], name='animal')
        >>> s.isin(['cow', 'lama'])
        0     True
        1     True
        2     True
        3    False
        4     True
        5    False
        Name: animal, dtype: bool

        Passing a single string as ``s.isin('lama')`` will raise an error. Use
        a list of one element instead:

        >>> s.isin(['lama'])
        0     True
        1    False
        2     True
        3    False
        4     True
        5    False
        Name: animal, dtype: bool
        """
        result = algorithms.isin(self, values)
        return self._constructor(result, index=self.index).__finalize__(self)

    def between(self, left, right, inclusive=True):
        """
        Return boolean Series equivalent to left <= series <= right.

        This function returns a boolean vector containing `True` wherever the
        corresponding Series element is between the boundary values `left` and
        `right`. NA values are treated as `False`.

        Parameters
        ----------
        left : scalar
            Left boundary.
        right : scalar
            Right boundary.
        inclusive : bool, default True
            Include boundaries.

        Returns
        -------
        Series
            Each element will be a boolean.

        Notes
        -----
        This function is equivalent to ``(left <= ser) & (ser <= right)``

        See Also
        --------
        pandas.Series.gt : Greater than of series and other
        pandas.Series.lt : Less than of series and other

        Examples
        --------
        >>> s = pd.Series([2, 0, 4, 8, np.nan])

        Boundary values are included by default:

        >>> s.between(1, 4)
        0     True
        1    False
        2     True
        3    False
        4    False
        dtype: bool

        With `inclusive` set to ``False`` boundary values are excluded:

        >>> s.between(1, 4, inclusive=False)
        0     True
        1    False
        2    False
        3    False
        4    False
        dtype: bool

        `left` and `right` can be any scalar value:

        >>> s = pd.Series(['Alice', 'Bob', 'Carol', 'Eve'])
        >>> s.between('Anna', 'Daniel')
        0    False
        1     True
        2     True
        3    False
        dtype: bool
        """
        if inclusive:
            lmask = self >= left
            rmask = self <= right
        else:
            lmask = self > left
            rmask = self < right

        return lmask & rmask

    @classmethod
    def from_csv(cls, path, sep=',', parse_dates=True, header=None,
                 index_col=0, encoding=None, infer_datetime_format=False):
        """Read CSV file.

        .. deprecated:: 0.21.0
            Use :func:`pandas.read_csv` instead.

        It is preferable to use the more powerful :func:`pandas.read_csv`
        for most general purposes, but ``from_csv`` makes for an easy
        roundtrip to and from a file (the exact counterpart of
        ``to_csv``), especially with a time Series.

        This method only differs from :func:`pandas.read_csv` in some defaults:

        - `index_col` is ``0`` instead of ``None`` (take first column as index
          by default)
        - `header` is ``None`` instead of ``0`` (the first row is not used as
          the column names)
        - `parse_dates` is ``True`` instead of ``False`` (try parsing the index
          as datetime by default)

        With :func:`pandas.read_csv`, the option ``squeeze=True`` can be used
        to return a Series like ``from_csv``.

        Parameters
        ----------
        path : string file path or file handle / StringIO
        sep : string, default ','
            Field delimiter
        parse_dates : boolean, default True
            Parse dates. Different default from read_table
        header : int, default None
            Row to use as header (skip prior rows)
        index_col : int or sequence, default 0
            Column to use for index. If a sequence is given, a MultiIndex
            is used. Different default from read_table
        encoding : string, optional
            a string representing the encoding to use if the contents are
            non-ascii, for python versions prior to 3
        infer_datetime_format: boolean, default False
            If True and `parse_dates` is True for a column, try to infer the
            datetime format based on the first datetime string. If the format
            can be inferred, there often will be a large parsing speed-up.

        See also
        --------
        pandas.read_csv

        Returns
        -------
        y : Series
        """

        # We're calling `DataFrame.from_csv` in the implementation,
        # which will propagate a warning regarding `from_csv` deprecation.
        from pandas.core.frame import DataFrame
        df = DataFrame.from_csv(path, header=header, index_col=index_col,
                                sep=sep, parse_dates=parse_dates,
                                encoding=encoding,
                                infer_datetime_format=infer_datetime_format)
        result = df.iloc[:, 0]
        if header is None:
            result.index.name = result.name = None

        return result

    def to_csv(self, path=None, index=True, sep=",", na_rep='',
               float_format=None, header=False, index_label=None,
               mode='w', encoding=None, compression=None, date_format=None,
               decimal='.'):
        """
        Write Series to a comma-separated values (csv) file

        Parameters
        ----------
        path : string or file handle, default None
            File path or object, if None is provided the result is returned as
            a string.
        na_rep : string, default ''
            Missing data representation
        float_format : string, default None
            Format string for floating point numbers
        header : boolean, default False
            Write out series name
        index : boolean, default True
            Write row names (index)
        index_label : string or sequence, default None
            Column label for index column(s) if desired. If None is given, and
            `header` and `index` are True, then the index names are used. A
            sequence should be given if the DataFrame uses MultiIndex.
        mode : Python write mode, default 'w'
        sep : character, default ","
            Field delimiter for the output file.
        encoding : string, optional
            a string representing the encoding to use if the contents are
            non-ascii, for python versions prior to 3
        compression : string, optional
            A string representing the compression to use in the output file.
            Allowed values are 'gzip', 'bz2', 'zip', 'xz'. This input is only
            used when the first argument is a filename.
        date_format: string, default None
            Format string for datetime objects.
        decimal: string, default '.'
            Character recognized as decimal separator. E.g. use ',' for
            European data
        """
        from pandas.core.frame import DataFrame
        df = DataFrame(self)
        # result is only a string if no path provided, otherwise None
        result = df.to_csv(path, index=index, sep=sep, na_rep=na_rep,
                           float_format=float_format, header=header,
                           index_label=index_label, mode=mode,
                           encoding=encoding, compression=compression,
                           date_format=date_format, decimal=decimal)
        if path is None:
            return result

    @Appender(generic._shared_docs['to_excel'] % _shared_doc_kwargs)
    def to_excel(self, excel_writer, sheet_name='Sheet1', na_rep='',
                 float_format=None, columns=None, header=True, index=True,
                 index_label=None, startrow=0, startcol=0, engine=None,
                 merge_cells=True, encoding=None, inf_rep='inf', verbose=True):
        df = self.to_frame()
        df.to_excel(excel_writer=excel_writer, sheet_name=sheet_name,
                    na_rep=na_rep, float_format=float_format, columns=columns,
                    header=header, index=index, index_label=index_label,
                    startrow=startrow, startcol=startcol, engine=engine,
                    merge_cells=merge_cells, encoding=encoding,
                    inf_rep=inf_rep, verbose=verbose)

    @Appender(generic._shared_docs['isna'] % _shared_doc_kwargs)
    def isna(self):
        return super(Series, self).isna()

    @Appender(generic._shared_docs['isna'] % _shared_doc_kwargs)
    def isnull(self):
        return super(Series, self).isnull()

    @Appender(generic._shared_docs['notna'] % _shared_doc_kwargs)
    def notna(self):
        return super(Series, self).notna()

    @Appender(generic._shared_docs['notna'] % _shared_doc_kwargs)
    def notnull(self):
        return super(Series, self).notnull()

    def dropna(self, axis=0, inplace=False, **kwargs):
        """
        Return a new Series with missing values removed.

        See the :ref:`User Guide <missing_data>` for more on which values are
        considered missing, and how to work with missing data.

        Parameters
        ----------
        axis : {0 or 'index'}, default 0
            There is only one axis to drop values from.
        inplace : bool, default False
            If True, do operation inplace and return None.
        **kwargs
            Not in use.

        Returns
        -------
        Series
            Series with NA entries dropped from it.

        See Also
        --------
        Series.isna: Indicate missing values.
        Series.notna : Indicate existing (non-missing) values.
        Series.fillna : Replace missing values.
        DataFrame.dropna : Drop rows or columns which contain NA values.
        Index.dropna : Drop missing indices.

        Examples
        --------
        >>> ser = pd.Series([1., 2., np.nan])
        >>> ser
        0    1.0
        1    2.0
        2    NaN
        dtype: float64

        Drop NA values from a Series.

        >>> ser.dropna()
        0    1.0
        1    2.0
        dtype: float64

        Keep the Series with valid entries in the same variable.

        >>> ser.dropna(inplace=True)
        >>> ser
        0    1.0
        1    2.0
        dtype: float64

        Empty strings are not considered NA values. ``None`` is considered an
        NA value.

        >>> ser = pd.Series([np.NaN, 2, pd.NaT, '', None, 'I stay'])
        >>> ser
        0       NaN
        1         2
        2       NaT
        3
        4      None
        5    I stay
        dtype: object
        >>> ser.dropna()
        1         2
        3
        5    I stay
        dtype: object
        """
        inplace = validate_bool_kwarg(inplace, 'inplace')
        kwargs.pop('how', None)
        if kwargs:
            raise TypeError('dropna() got an unexpected keyword '
                            'argument "{0}"'.format(list(kwargs.keys())[0]))

        axis = self._get_axis_number(axis or 0)

        if self._can_hold_na:
            result = remove_na_arraylike(self)
            if inplace:
                self._update_inplace(result)
            else:
                return result
        else:
            if inplace:
                # do nothing
                pass
            else:
                return self.copy()

    def valid(self, inplace=False, **kwargs):
        """Return Series without null values.

        .. deprecated:: 0.23.0
            Use :meth:`Series.dropna` instead.
        """
        warnings.warn("Method .valid will be removed in a future version. "
                      "Use .dropna instead.", FutureWarning, stacklevel=2)
        return self.dropna(inplace=inplace, **kwargs)

    # ----------------------------------------------------------------------
    # Time series-oriented methods

    def to_timestamp(self, freq=None, how='start', copy=True):
        """
        Cast to datetimeindex of timestamps, at *beginning* of period

        Parameters
        ----------
        freq : string, default frequency of PeriodIndex
            Desired frequency
        how : {'s', 'e', 'start', 'end'}
            Convention for converting period to timestamp; start of period
            vs. end

        Returns
        -------
        ts : Series with DatetimeIndex
        """
        new_values = self._values
        if copy:
            new_values = new_values.copy()

        new_index = self.index.to_timestamp(freq=freq, how=how)
        return self._constructor(new_values,
                                 index=new_index).__finalize__(self)

    def to_period(self, freq=None, copy=True):
        """
        Convert Series from DatetimeIndex to PeriodIndex with desired
        frequency (inferred from index if not passed)

        Parameters
        ----------
        freq : string, default

        Returns
        -------
        ts : Series with PeriodIndex
        """
        new_values = self._values
        if copy:
            new_values = new_values.copy()

        new_index = self.index.to_period(freq=freq)
        return self._constructor(new_values,
                                 index=new_index).__finalize__(self)

    # ----------------------------------------------------------------------
    # Accessor Methods
    # ----------------------------------------------------------------------
    str = CachedAccessor("str", StringMethods)
    dt = CachedAccessor("dt", CombinedDatetimelikeProperties)
    cat = CachedAccessor("cat", CategoricalAccessor)
    plot = CachedAccessor("plot", gfx.SeriesPlotMethods)

    # ----------------------------------------------------------------------
    # Add plotting methods to Series
    hist = gfx.hist_series


Series._setup_axes(['index'], info_axis=0, stat_axis=0, aliases={'rows': 0},
                   docs={'index': 'The index (axis labels) of the Series.'})
Series._add_numeric_operations()
Series._add_series_only_operations()
Series._add_series_or_dataframe_operations()

# Add arithmetic!
ops.add_flex_arithmetic_methods(Series)
ops.add_special_arithmetic_methods(Series)


# -----------------------------------------------------------------------------
# Supplementary functions


def _sanitize_index(data, index, copy=False):
    """ sanitize an index type to return an ndarray of the underlying, pass
    thru a non-Index
    """

    if index is None:
        return data

    if len(data) != len(index):
        raise ValueError('Length of values does not match length of ' 'index')

    if isinstance(data, ABCIndexClass) and not copy:
        pass
    elif isinstance(data, (PeriodIndex, DatetimeIndex)):
        data = data._values
        if copy:
            data = data.copy()

    elif isinstance(data, np.ndarray):

        # coerce datetimelike types
        if data.dtype.kind in ['M', 'm']:
            data = _sanitize_array(data, index, copy=copy)

    return data


def _sanitize_array(data, index, dtype=None, copy=False,
                    raise_cast_failure=False):
    """ sanitize input data to an ndarray, copy if specified, coerce to the
    dtype if specified
    """

    if dtype is not None:
        dtype = pandas_dtype(dtype)

    if isinstance(data, ma.MaskedArray):
        mask = ma.getmaskarray(data)
        if mask.any():
            data, fill_value = maybe_upcast(data, copy=True)
            data[mask] = fill_value
        else:
            data = data.copy()

    def _try_cast(arr, take_fast_path):

        # perf shortcut as this is the most common case
        if take_fast_path:
            if maybe_castable(arr) and not copy and dtype is None:
                return arr

        try:
            # gh-15832: Check if we are requesting a numeric dype and
            # that we can convert the data to the requested dtype.
            if is_float_dtype(dtype) or is_integer_dtype(dtype):
                subarr = maybe_cast_to_integer_array(arr, dtype)

            subarr = maybe_cast_to_datetime(arr, dtype)
            # Take care in creating object arrays (but iterators are not
            # supported):
            if is_object_dtype(dtype) and (is_list_like(subarr) and
                                           not (is_iterator(subarr) or
                                           isinstance(subarr, np.ndarray))):
                subarr = construct_1d_object_array_from_listlike(subarr)
            elif not is_extension_type(subarr):
                subarr = construct_1d_ndarray_preserving_na(subarr, dtype,
                                                            copy=copy)
        except (ValueError, TypeError):
            if is_categorical_dtype(dtype):
                # We *do* allow casting to categorical, since we know
                # that Categorical is the only array type for 'category'.
                subarr = Categorical(arr, dtype.categories,
                                     ordered=dtype.ordered)
            elif is_extension_array_dtype(dtype):
                # create an extension array from its dtype
                array_type = dtype.construct_array_type()
                subarr = array_type(subarr, dtype=dtype, copy=copy)

            elif dtype is not None and raise_cast_failure:
                raise
            else:
                subarr = np.array(arr, dtype=object, copy=copy)
        return subarr

    # GH #846
    if isinstance(data, (np.ndarray, Index, Series)):

        if dtype is not None:
            subarr = np.array(data, copy=False)

            # possibility of nan -> garbage
            if is_float_dtype(data.dtype) and is_integer_dtype(dtype):
                if not isna(data).any():
                    subarr = _try_cast(data, True)
                elif copy:
                    subarr = data.copy()
            else:
                subarr = _try_cast(data, True)
        elif isinstance(data, Index):
            # don't coerce Index types
            # e.g. indexes can have different conversions (so don't fast path
            # them)
            # GH 6140
            subarr = _sanitize_index(data, index, copy=copy)
        else:

            # we will try to copy be-definition here
            subarr = _try_cast(data, True)

    elif isinstance(data, ExtensionArray):
        subarr = data

        if dtype is not None and not data.dtype.is_dtype(dtype):
            subarr = data.astype(dtype)

        if copy:
            subarr = data.copy()
        return subarr

    elif isinstance(data, (list, tuple)) and len(data) > 0:
        if dtype is not None:
            try:
                subarr = _try_cast(data, False)
            except Exception:
                if raise_cast_failure:  # pragma: no cover
                    raise
                subarr = np.array(data, dtype=object, copy=copy)
                subarr = lib.maybe_convert_objects(subarr)

        else:
            subarr = maybe_convert_platform(data)

        subarr = maybe_cast_to_datetime(subarr, dtype)

    elif isinstance(data, range):
        # GH 16804
        start, stop, step = get_range_parameters(data)
        arr = np.arange(start, stop, step, dtype='int64')
        subarr = _try_cast(arr, False)
    else:
        subarr = _try_cast(data, False)

    # scalar like, GH
    if getattr(subarr, 'ndim', 0) == 0:
        if isinstance(data, list):  # pragma: no cover
            subarr = np.array(data, dtype=object)
        elif index is not None:
            value = data

            # figure out the dtype from the value (upcast if necessary)
            if dtype is None:
                dtype, value = infer_dtype_from_scalar(value)
            else:
                # need to possibly convert the value here
                value = maybe_cast_to_datetime(value, dtype)

            subarr = construct_1d_arraylike_from_scalar(
                value, len(index), dtype)

        else:
            return subarr.item()

    # the result that we want
    elif subarr.ndim == 1:
        if index is not None:

            # a 1-element ndarray
            if len(subarr) != len(index) and len(subarr) == 1:
                subarr = construct_1d_arraylike_from_scalar(
                    subarr[0], len(index), subarr.dtype)

    elif subarr.ndim > 1:
        if isinstance(data, np.ndarray):
            raise Exception('Data must be 1-dimensional')
        else:
            subarr = com.asarray_tuplesafe(data, dtype=dtype)

    # This is to prevent mixed-type Series getting all casted to
    # NumPy string type, e.g. NaN --> '-1#IND'.
    if issubclass(subarr.dtype.type, compat.string_types):
        # GH 16605
        # If not empty convert the data to dtype
        # GH 19853: If data is a scalar, subarr has already the result
        if not is_scalar(data):
            if not np.all(isna(data)):
                data = np.array(data, dtype=dtype, copy=False)
            subarr = np.array(data, dtype=object, copy=copy)

    return subarr<|MERGE_RESOLUTION|>--- conflicted
+++ resolved
@@ -238,12 +238,7 @@
 
             elif is_extension_array_dtype(data):
                 pass
-<<<<<<< HEAD
-            elif (isinstance(data, types.GeneratorType) or
-                  (compat.PY3 and isinstance(data, map))):
-                data = list(data)
-=======
->>>>>>> be6ad724
+
             elif isinstance(data, (set, frozenset)):
                 raise TypeError("{0!r} type is unordered"
                                 "".format(data.__class__.__name__))
