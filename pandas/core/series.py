--- conflicted
+++ resolved
@@ -76,15 +76,11 @@
 __all__ = ['Series']
 
 _shared_doc_kwargs = dict(
-<<<<<<< HEAD
-    axes='index', klass='Series', axes_single_arg="{0, 'index'}",
+    axes='index', klass='Series', axes_single_arg="{0 or 'index'}",
     axis="""
     axis : {0 or 'index'}
         Parameter needed for compatibility.
     """,
-=======
-    axes='index', klass='Series', axes_single_arg="{0 or 'index'}",
->>>>>>> 31afaf85
     inplace="""inplace : boolean, default False
         If True, performs operation inplace and returns None.""",
     unique='np.ndarray', duplicated='Series',
