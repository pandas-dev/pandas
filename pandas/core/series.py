"""
Data structure for 1-dimensional cross-sectional and time series data
"""
from io import StringIO
from shutil import get_terminal_size
from textwrap import dedent
from typing import (
    IO,
    TYPE_CHECKING,
    Any,
    Callable,
    Iterable,
    List,
    Optional,
    Tuple,
    Type,
    Union,
    cast,
)
import warnings

import numpy as np

from pandas._config import get_option

from pandas._libs import lib, properties, reshape, tslibs
from pandas._libs.lib import no_default
from pandas._typing import (
    AggFuncType,
    ArrayLike,
    Axis,
    Dtype,
    DtypeObj,
    FrameOrSeriesUnion,
    IndexKeyFunc,
    Label,
    NpDtype,
    StorageOptions,
    ValueKeyFunc,
)
from pandas.compat.numpy import function as nv
from pandas.errors import InvalidIndexError
from pandas.util._decorators import Appender, Substitution, doc
from pandas.util._validators import validate_bool_kwarg, validate_percentile

from pandas.core.dtypes.cast import (
    convert_dtypes,
    maybe_cast_to_extension_array,
    validate_numeric_casting,
)
from pandas.core.dtypes.common import (
    ensure_platform_int,
    is_bool,
    is_categorical_dtype,
    is_dict_like,
    is_extension_array_dtype,
    is_integer,
    is_iterator,
    is_list_like,
    is_object_dtype,
    is_scalar,
    validate_all_hashable,
)
from pandas.core.dtypes.generic import ABCDataFrame
from pandas.core.dtypes.inference import is_hashable
from pandas.core.dtypes.missing import (
    isna,
    na_value_for_dtype,
    notna,
    remove_na_arraylike,
)

from pandas.core import algorithms, base, generic, missing, nanops, ops
from pandas.core.accessor import CachedAccessor
from pandas.core.aggregation import transform
from pandas.core.apply import series_apply
from pandas.core.arrays import ExtensionArray
from pandas.core.arrays.categorical import CategoricalAccessor
from pandas.core.arrays.sparse import SparseAccessor
import pandas.core.common as com
from pandas.core.construction import (
    create_series_with_explicit_dtype,
    extract_array,
    is_empty_data,
    sanitize_array,
)
from pandas.core.generic import NDFrame
from pandas.core.indexers import deprecate_ndim_indexing, unpack_1tuple
from pandas.core.indexes.accessors import CombinedDatetimelikeProperties
from pandas.core.indexes.api import (
    CategoricalIndex,
    Float64Index,
    Index,
    MultiIndex,
    ensure_index,
)
import pandas.core.indexes.base as ibase
from pandas.core.indexes.datetimes import DatetimeIndex
from pandas.core.indexes.period import PeriodIndex
from pandas.core.indexes.timedeltas import TimedeltaIndex
from pandas.core.indexing import check_bool_indexer
from pandas.core.internals import SingleBlockManager
from pandas.core.internals.construction import sanitize_index
from pandas.core.shared_docs import _shared_docs
from pandas.core.sorting import ensure_key_mapped, nargsort
from pandas.core.strings import StringMethods
from pandas.core.tools.datetimes import to_datetime

import pandas.io.formats.format as fmt
import pandas.plotting

if TYPE_CHECKING:
    from pandas._typing import TimedeltaConvertibleTypes, TimestampConvertibleTypes

    from pandas.core.frame import DataFrame
    from pandas.core.groupby.generic import SeriesGroupBy
    from pandas.core.resample import Resampler

__all__ = ["Series"]

_shared_doc_kwargs = {
    "axes": "index",
    "klass": "Series",
    "axes_single_arg": "{0 or 'index'}",
    "axis": """axis : {0 or 'index'}
        Parameter needed for compatibility with DataFrame.""",
    "inplace": """inplace : boolean, default False
        If True, performs operation inplace and returns None.""",
    "unique": "np.ndarray",
    "duplicated": "Series",
    "optional_by": "",
    "optional_mapper": "",
    "optional_labels": "",
    "optional_axis": "",
    "replace_iloc": """
    This differs from updating with ``.loc`` or ``.iloc``, which require
    you to specify a location to update with some value.""",
}


def _coerce_method(converter):
    """
    Install the scalar coercion methods.
    """

    def wrapper(self):
        if len(self) == 1:
            return converter(self.iloc[0])
        raise TypeError(f"cannot convert the series to {converter}")

    wrapper.__name__ = f"__{converter.__name__}__"
    return wrapper


# ----------------------------------------------------------------------
# Series class


class Series(base.IndexOpsMixin, generic.NDFrame):
    """
    One-dimensional ndarray with axis labels (including time series).

    Labels need not be unique but must be a hashable type. The object
    supports both integer- and label-based indexing and provides a host of
    methods for performing operations involving the index. Statistical
    methods from ndarray have been overridden to automatically exclude
    missing data (currently represented as NaN).

    Operations between Series (+, -, /, *, **) align values based on their
    associated index values-- they need not be the same length. The result
    index will be the sorted union of the two indexes.

    Parameters
    ----------
    data : array-like, Iterable, dict, or scalar value
        Contains data stored in Series. If data is a dict, argument order is
        maintained.
    index : array-like or Index (1d)
        Values must be hashable and have the same length as `data`.
        Non-unique index values are allowed. Will default to
        RangeIndex (0, 1, 2, ..., n) if not provided. If data is dict-like
        and index is None, then the values in the index are used to
        reindex the Series after it is created using the keys in the data.
    dtype : str, numpy.dtype, or ExtensionDtype, optional
        Data type for the output Series. If not specified, this will be
        inferred from `data`.
        See the :ref:`user guide <basics.dtypes>` for more usages.
    name : str, optional
        The name to give to the Series.
    copy : bool, default False
        Copy input data.
    """

    _typ = "series"
    _HANDLED_TYPES = (Index, ExtensionArray, np.ndarray)

    _name: Label
    _metadata: List[str] = ["name"]
    _internal_names_set = {"index"} | generic.NDFrame._internal_names_set
    _accessors = {"dt", "cat", "str", "sparse"}
    _hidden_attrs = (
        base.IndexOpsMixin._hidden_attrs
        | generic.NDFrame._hidden_attrs
        | frozenset(["compress", "ptp"])
    )

    # Override cache_readonly bc Series is mutable
    hasnans = property(
        base.IndexOpsMixin.hasnans.func, doc=base.IndexOpsMixin.hasnans.__doc__
    )
    __hash__ = generic.NDFrame.__hash__
    _mgr: SingleBlockManager
    div: Callable[["Series", Any], "Series"]
    rdiv: Callable[["Series", Any], "Series"]

    # ----------------------------------------------------------------------
    # Constructors

    def __init__(
        self,
        data=None,
        index=None,
        dtype: Optional[Dtype] = None,
        name=None,
        copy: bool = False,
        fastpath: bool = False,
    ):

        if (
            isinstance(data, SingleBlockManager)
            and index is None
            and dtype is None
            and copy is False
        ):
            # GH#33357 called with just the SingleBlockManager
            NDFrame.__init__(self, data)
            self.name = name
            return

        # we are called internally, so short-circuit
        if fastpath:

            # data is an ndarray, index is defined
            if not isinstance(data, SingleBlockManager):
                data = SingleBlockManager.from_array(data, index)
            if copy:
                data = data.copy()
            if index is None:
                index = data.index

        else:

            name = ibase.maybe_extract_name(name, data, type(self))

            if is_empty_data(data) and dtype is None:
                # gh-17261
                warnings.warn(
                    "The default dtype for empty Series will be 'object' instead "
                    "of 'float64' in a future version. Specify a dtype explicitly "
                    "to silence this warning.",
                    DeprecationWarning,
                    stacklevel=2,
                )
                # uncomment the line below when removing the DeprecationWarning
                # dtype = np.dtype(object)

            if index is not None:
                index = ensure_index(index)

            if data is None:
                data = {}
            if dtype is not None:
                dtype = self._validate_dtype(dtype)

            if isinstance(data, MultiIndex):
                raise NotImplementedError(
                    "initializing a Series from a MultiIndex is not supported"
                )
            elif isinstance(data, Index):

                if dtype is not None:
                    # astype copies
                    data = data.astype(dtype)
                else:
                    # GH#24096 we need to ensure the index remains immutable
                    data = data._values.copy()
                copy = False

            elif isinstance(data, np.ndarray):
                if len(data.dtype):
                    # GH#13296 we are dealing with a compound dtype, which
                    #  should be treated as 2D
                    raise ValueError(
                        "Cannot construct a Series from an ndarray with "
                        "compound dtype.  Use DataFrame instead."
                    )
            elif isinstance(data, Series):
                if index is None:
                    index = data.index
                else:
                    data = data.reindex(index, copy=copy)
                    copy = False
                data = data._mgr
            elif is_dict_like(data):
                data, index = self._init_dict(data, index, dtype)
                dtype = None
                copy = False
            elif isinstance(data, SingleBlockManager):
                if index is None:
                    index = data.index
                elif not data.index.equals(index) or copy:
                    # GH#19275 SingleBlockManager input should only be called
                    # internally
                    raise AssertionError(
                        "Cannot pass both SingleBlockManager "
                        "`data` argument and a different "
                        "`index` argument. `copy` must be False."
                    )

            elif is_extension_array_dtype(data):
                pass
            elif isinstance(data, (set, frozenset)):
                raise TypeError(f"'{type(data).__name__}' type is unordered")
            else:
                data = com.maybe_iterable_to_list(data)

            if index is None:
                if not is_list_like(data):
                    data = [data]
                index = ibase.default_index(len(data))
            elif is_list_like(data):
                sanitize_index(data, index)

            # create/copy the manager
            if isinstance(data, SingleBlockManager):
                if dtype is not None:
                    data = data.astype(dtype=dtype, errors="ignore", copy=copy)
                elif copy:
                    data = data.copy()
            else:
                data = sanitize_array(data, index, dtype, copy, raise_cast_failure=True)

                data = SingleBlockManager.from_array(data, index)

        generic.NDFrame.__init__(self, data)
        self.name = name
        self._set_axis(0, index, fastpath=True)

    def _init_dict(self, data, index=None, dtype: Optional[Dtype] = None):
        """
        Derive the "_mgr" and "index" attributes of a new Series from a
        dictionary input.

        Parameters
        ----------
        data : dict or dict-like
            Data used to populate the new Series.
        index : Index or index-like, default None
            Index for the new Series: if None, use dict keys.
        dtype : dtype, default None
            The dtype for the new Series: if None, infer from data.

        Returns
        -------
        _data : BlockManager for the new Series
        index : index for the new Series
        """
        # Looking for NaN in dict doesn't work ({np.nan : 1}[float('nan')]
        # raises KeyError), so we iterate the entire dict, and align
        if data:
            # GH:34717, issue was using zip to extract key and values from data.
            # using generators in effects the performance.
            # Below is the new way of extracting the keys and values

            keys = tuple(data.keys())
            values = list(data.values())  # Generating list of values- faster way
        elif index is not None:
            # fastpath for Series(data=None). Just use broadcasting a scalar
            # instead of reindexing.
            values = na_value_for_dtype(dtype)
            keys = index
        else:
            keys, values = (), []

        # Input is now list-like, so rely on "standard" construction:

        # TODO: passing np.float64 to not break anything yet. See GH-17261
        s = create_series_with_explicit_dtype(
            values, index=keys, dtype=dtype, dtype_if_empty=np.float64
        )

        # Now we just make sure the order is respected, if any
        if data and index is not None:
            s = s.reindex(index, copy=False)
        return s._mgr, s.index

    # ----------------------------------------------------------------------

    @property
    def _constructor(self) -> Type["Series"]:
        return Series

    @property
    def _constructor_expanddim(self) -> Type["DataFrame"]:
        from pandas.core.frame import DataFrame

        return DataFrame

    # types
    @property
    def _can_hold_na(self) -> bool:
        return self._mgr._can_hold_na

    _index = None

    def _set_axis(self, axis: int, labels, fastpath: bool = False) -> None:
        """
        Override generic, we want to set the _typ here.

        This is called from the cython code when we set the `index` attribute
        directly, e.g. `series.index = [1, 2, 3]`.
        """
        if not fastpath:
            labels = ensure_index(labels)

        if labels._is_all_dates:
            deep_labels = labels
            if isinstance(labels, CategoricalIndex):
                deep_labels = labels.categories

            if not isinstance(
                deep_labels, (DatetimeIndex, PeriodIndex, TimedeltaIndex)
            ):
                try:
                    labels = DatetimeIndex(labels)
                    # need to set here because we changed the index
                    if fastpath:
                        self._mgr.set_axis(axis, labels)
                except (tslibs.OutOfBoundsDatetime, ValueError):
                    # labels may exceeds datetime bounds,
                    # or not be a DatetimeIndex
                    pass

        object.__setattr__(self, "_index", labels)
        if not fastpath:
            # The ensure_index call above ensures we have an Index object
            self._mgr.set_axis(axis, labels)

    # ndarray compatibility
    @property
    def dtype(self) -> DtypeObj:
        """
        Return the dtype object of the underlying data.
        """
        return self._mgr.dtype

    @property
    def dtypes(self) -> DtypeObj:
        """
        Return the dtype object of the underlying data.
        """
        # DataFrame compatibility
        return self.dtype

    @property
    def name(self) -> Label:
        """
        Return the name of the Series.

        The name of a Series becomes its index or column name if it is used
        to form a DataFrame. It is also used whenever displaying the Series
        using the interpreter.

        Returns
        -------
        label (hashable object)
            The name of the Series, also the column name if part of a DataFrame.

        See Also
        --------
        Series.rename : Sets the Series name when given a scalar input.
        Index.name : Corresponding Index property.

        Examples
        --------
        The Series name can be set initially when calling the constructor.

        >>> s = pd.Series([1, 2, 3], dtype=np.int64, name='Numbers')
        >>> s
        0    1
        1    2
        2    3
        Name: Numbers, dtype: int64
        >>> s.name = "Integers"
        >>> s
        0    1
        1    2
        2    3
        Name: Integers, dtype: int64

        The name of a Series within a DataFrame is its column name.

        >>> df = pd.DataFrame([[1, 2], [3, 4], [5, 6]],
        ...                   columns=["Odd Numbers", "Even Numbers"])
        >>> df
           Odd Numbers  Even Numbers
        0            1             2
        1            3             4
        2            5             6
        >>> df["Even Numbers"].name
        'Even Numbers'
        """
        return self._name

    @name.setter
    def name(self, value: Label) -> None:
        validate_all_hashable(value, error_name=f"{type(self).__name__}.name")
        object.__setattr__(self, "_name", value)

    @property
    def values(self):
        """
        Return Series as ndarray or ndarray-like depending on the dtype.

        .. warning::

           We recommend using :attr:`Series.array` or
           :meth:`Series.to_numpy`, depending on whether you need
           a reference to the underlying data or a NumPy array.

        Returns
        -------
        numpy.ndarray or ndarray-like

        See Also
        --------
        Series.array : Reference to the underlying data.
        Series.to_numpy : A NumPy array representing the underlying data.

        Examples
        --------
        >>> pd.Series([1, 2, 3]).values
        array([1, 2, 3])

        >>> pd.Series(list('aabc')).values
        array(['a', 'a', 'b', 'c'], dtype=object)

        >>> pd.Series(list('aabc')).astype('category').values
        ['a', 'a', 'b', 'c']
        Categories (3, object): ['a', 'b', 'c']

        Timezone aware datetime data is converted to UTC:

        >>> pd.Series(pd.date_range('20130101', periods=3,
        ...                         tz='US/Eastern')).values
        array(['2013-01-01T05:00:00.000000000',
               '2013-01-02T05:00:00.000000000',
               '2013-01-03T05:00:00.000000000'], dtype='datetime64[ns]')
        """
        return self._mgr.external_values()

    @property
    def _values(self):
        """
        Return the internal repr of this data (defined by Block.interval_values).
        This are the values as stored in the Block (ndarray or ExtensionArray
        depending on the Block class), with datetime64[ns] and timedelta64[ns]
        wrapped in ExtensionArrays to match Index._values behavior.

        Differs from the public ``.values`` for certain data types, because of
        historical backwards compatibility of the public attribute (e.g. period
        returns object ndarray and datetimetz a datetime64[ns] ndarray for
        ``.values`` while it returns an ExtensionArray for ``._values`` in those
        cases).

        Differs from ``.array`` in that this still returns the numpy array if
        the Block is backed by a numpy array (except for datetime64 and
        timedelta64 dtypes), while ``.array`` ensures to always return an
        ExtensionArray.

        Overview:

        dtype       | values        | _values       | array         |
        ----------- | ------------- | ------------- | ------------- |
        Numeric     | ndarray       | ndarray       | PandasArray   |
        Category    | Categorical   | Categorical   | Categorical   |
        dt64[ns]    | ndarray[M8ns] | DatetimeArray | DatetimeArray |
        dt64[ns tz] | ndarray[M8ns] | DatetimeArray | DatetimeArray |
        td64[ns]    | ndarray[m8ns] | TimedeltaArray| ndarray[m8ns] |
        Period      | ndarray[obj]  | PeriodArray   | PeriodArray   |
        Nullable    | EA            | EA            | EA            |

        """
        return self._mgr.internal_values()

    # error: Decorated property not supported
    @Appender(base.IndexOpsMixin.array.__doc__)  # type: ignore[misc]
    @property
    def array(self) -> ExtensionArray:
        return self._mgr._block.array_values()

    # ops
    def ravel(self, order="C"):
        """
        Return the flattened underlying data as an ndarray.

        Returns
        -------
        numpy.ndarray or ndarray-like
            Flattened data of the Series.

        See Also
        --------
        numpy.ndarray.ravel : Return a flattened array.
        """
        return self._values.ravel(order=order)

    def __len__(self) -> int:
        """
        Return the length of the Series.
        """
        return len(self._mgr)

    def view(self, dtype: Optional[Dtype] = None) -> "Series":
        """
        Create a new view of the Series.

        This function will return a new Series with a view of the same
        underlying values in memory, optionally reinterpreted with a new data
        type. The new data type must preserve the same size in bytes as to not
        cause index misalignment.

        Parameters
        ----------
        dtype : data type
            Data type object or one of their string representations.

        Returns
        -------
        Series
            A new Series object as a view of the same data in memory.

        See Also
        --------
        numpy.ndarray.view : Equivalent numpy function to create a new view of
            the same data in memory.

        Notes
        -----
        Series are instantiated with ``dtype=float64`` by default. While
        ``numpy.ndarray.view()`` will return a view with the same data type as
        the original array, ``Series.view()`` (without specified dtype)
        will try using ``float64`` and may fail if the original data type size
        in bytes is not the same.

        Examples
        --------
        >>> s = pd.Series([-2, -1, 0, 1, 2], dtype='int8')
        >>> s
        0   -2
        1   -1
        2    0
        3    1
        4    2
        dtype: int8

        The 8 bit signed integer representation of `-1` is `0b11111111`, but
        the same bytes represent 255 if read as an 8 bit unsigned integer:

        >>> us = s.view('uint8')
        >>> us
        0    254
        1    255
        2      0
        3      1
        4      2
        dtype: uint8

        The views share the same underlying values:

        >>> us[0] = 128
        >>> s
        0   -128
        1     -1
        2      0
        3      1
        4      2
        dtype: int8
        """
        return self._constructor(
            self._values.view(dtype), index=self.index
        ).__finalize__(self, method="view")

    # ----------------------------------------------------------------------
    # NDArray Compat
    _HANDLED_TYPES = (Index, ExtensionArray, np.ndarray)

    def __array__(self, dtype: Optional[NpDtype] = None) -> np.ndarray:
        """
        Return the values as a NumPy array.

        Users should not call this directly. Rather, it is invoked by
        :func:`numpy.array` and :func:`numpy.asarray`.

        Parameters
        ----------
        dtype : str or numpy.dtype, optional
            The dtype to use for the resulting NumPy array. By default,
            the dtype is inferred from the data.

        Returns
        -------
        numpy.ndarray
            The values in the series converted to a :class:`numpy.ndarray`
            with the specified `dtype`.

        See Also
        --------
        array : Create a new array from data.
        Series.array : Zero-copy view to the array backing the Series.
        Series.to_numpy : Series method for similar behavior.

        Examples
        --------
        >>> ser = pd.Series([1, 2, 3])
        >>> np.asarray(ser)
        array([1, 2, 3])

        For timezone-aware data, the timezones may be retained with
        ``dtype='object'``

        >>> tzser = pd.Series(pd.date_range('2000', periods=2, tz="CET"))
        >>> np.asarray(tzser, dtype="object")
        array([Timestamp('2000-01-01 00:00:00+0100', tz='CET', freq='D'),
               Timestamp('2000-01-02 00:00:00+0100', tz='CET', freq='D')],
              dtype=object)

        Or the values may be localized to UTC and the tzinfo discarded with
        ``dtype='datetime64[ns]'``

        >>> np.asarray(tzser, dtype="datetime64[ns]")  # doctest: +ELLIPSIS
        array(['1999-12-31T23:00:00.000000000', ...],
              dtype='datetime64[ns]')
        """
        return np.asarray(self.array, dtype)

    # ----------------------------------------------------------------------
    # Unary Methods

    # coercion
    __float__ = _coerce_method(float)
    __long__ = _coerce_method(int)
    __int__ = _coerce_method(int)

    # ----------------------------------------------------------------------

    # indexers
    @property
    def axes(self) -> List[Index]:
        """
        Return a list of the row axis labels.
        """
        return [self.index]

    # ----------------------------------------------------------------------
    # Indexing Methods

    @Appender(generic.NDFrame.take.__doc__)
    def take(self, indices, axis=0, is_copy=None, **kwargs) -> "Series":
        if is_copy is not None:
            warnings.warn(
                "is_copy is deprecated and will be removed in a future version. "
                "'take' always returns a copy, so there is no need to specify this.",
                FutureWarning,
                stacklevel=2,
            )
        nv.validate_take((), kwargs)

        indices = ensure_platform_int(indices)
        new_index = self.index.take(indices)
        new_values = self._values.take(indices)

        result = self._constructor(new_values, index=new_index, fastpath=True)
        return result.__finalize__(self, method="take")

    def _take_with_is_copy(self, indices, axis=0):
        """
        Internal version of the `take` method that sets the `_is_copy`
        attribute to keep track of the parent dataframe (using in indexing
        for the SettingWithCopyWarning). For Series this does the same
        as the public take (it never sets `_is_copy`).

        See the docstring of `take` for full explanation of the parameters.
        """
        return self.take(indices=indices, axis=axis)

    def _ixs(self, i: int, axis: int = 0):
        """
        Return the i-th value or values in the Series by location.

        Parameters
        ----------
        i : int

        Returns
        -------
        scalar (int) or Series (slice, sequence)
        """
        return self._values[i]

    def _slice(self, slobj: slice, axis: int = 0) -> "Series":
        # axis kwarg is retained for compat with NDFrame method
        #  _slice is *always* positional
        return self._get_values(slobj)

    def __getitem__(self, key):
        key = com.apply_if_callable(key, self)

        if key is Ellipsis:
            return self

        key_is_scalar = is_scalar(key)
        if isinstance(key, (list, tuple)):
            key = unpack_1tuple(key)

        if is_integer(key) and self.index._should_fallback_to_positional():
            return self._values[key]

        elif key_is_scalar:
            return self._get_value(key)

        if is_hashable(key):
            # Otherwise index.get_value will raise InvalidIndexError
            try:
                # For labels that don't resolve as scalars like tuples and frozensets
                result = self._get_value(key)

                return result

            except (KeyError, TypeError):
                if isinstance(key, tuple) and isinstance(self.index, MultiIndex):
                    # We still have the corner case where a tuple is a key
                    # in the first level of our MultiIndex
                    return self._get_values_tuple(key)

        if is_iterator(key):
            key = list(key)

        if com.is_bool_indexer(key):
            key = check_bool_indexer(self.index, key)
            key = np.asarray(key, dtype=bool)
            return self._get_values(key)

        return self._get_with(key)

    def _get_with(self, key):
        # other: fancy integer or otherwise
        if isinstance(key, slice):
            # _convert_slice_indexer to determine if this slice is positional
            #  or label based, and if the latter, convert to positional
            slobj = self.index._convert_slice_indexer(key, kind="getitem")
            return self._slice(slobj)
        elif isinstance(key, ABCDataFrame):
            raise TypeError(
                "Indexing a Series with DataFrame is not "
                "supported, use the appropriate DataFrame column"
            )
        elif isinstance(key, tuple):
            return self._get_values_tuple(key)

        elif not is_list_like(key):
            # e.g. scalars that aren't recognized by lib.is_scalar, GH#32684
            return self.loc[key]

        if not isinstance(key, (list, np.ndarray, ExtensionArray, Series, Index)):
            key = list(key)

        if isinstance(key, Index):
            key_type = key.inferred_type
        else:
            key_type = lib.infer_dtype(key, skipna=False)

        # Note: The key_type == "boolean" case should be caught by the
        #  com.is_bool_indexer check in __getitem__
        if key_type == "integer":
            # We need to decide whether to treat this as a positional indexer
            #  (i.e. self.iloc) or label-based (i.e. self.loc)
            if not self.index._should_fallback_to_positional():
                return self.loc[key]
            else:
                return self.iloc[key]

        # handle the dup indexing case GH#4246
        return self.loc[key]

    def _get_values_tuple(self, key):
        # mpl hackaround
        if com.any_none(*key):
            result = self._get_values(key)
            deprecate_ndim_indexing(result, stacklevel=5)
            return result

        if not isinstance(self.index, MultiIndex):
            raise KeyError("key of type tuple not found and not a MultiIndex")

        # If key is contained, would have returned by now
        indexer, new_index = self.index.get_loc_level(key)
        return self._constructor(self._values[indexer], index=new_index).__finalize__(
            self
        )

    def _get_values(self, indexer):
        try:
            return self._constructor(self._mgr.get_slice(indexer)).__finalize__(self)
        except ValueError:
            # mpl compat if we look up e.g. ser[:, np.newaxis];
            #  see tests.series.timeseries.test_mpl_compat_hack
            # the asarray is needed to avoid returning a 2D DatetimeArray
            return np.asarray(self._values[indexer])

    def _get_value(self, label, takeable: bool = False):
        """
        Quickly retrieve single value at passed index label.

        Parameters
        ----------
        label : object
        takeable : interpret the index as indexers, default False

        Returns
        -------
        scalar value
        """
        if takeable:
            return self._values[label]

        # Similar to Index.get_value, but we do not fall back to positional
        loc = self.index.get_loc(label)
        return self.index._get_values_for_loc(self, loc, label)

    def __setitem__(self, key, value):
        key = com.apply_if_callable(key, self)
        cacher_needs_updating = self._check_is_chained_assignment_possible()

        if key is Ellipsis:
            key = slice(None)

        try:
            self._set_with_engine(key, value)
        except (KeyError, ValueError):
            values = self._values
            if is_integer(key) and not self.index.inferred_type == "integer":
                # positional setter
                values[key] = value
            else:
                # GH#12862 adding a new key to the Series
                self.loc[key] = value

        except TypeError as err:
            if isinstance(key, tuple) and not isinstance(self.index, MultiIndex):
                raise KeyError(
                    "key of type tuple not found and not a MultiIndex"
                ) from err

            if com.is_bool_indexer(key):
                key = check_bool_indexer(self.index, key)
                key = np.asarray(key, dtype=bool)
                try:
                    self._where(~key, value, inplace=True)
                except InvalidIndexError:
                    self.iloc[key] = value
                return

            else:
                self._set_with(key, value)

        if cacher_needs_updating:
            self._maybe_update_cacher()

    def _set_with_engine(self, key, value):
        # fails with AttributeError for IntervalIndex
        loc = self.index._engine.get_loc(key)
        validate_numeric_casting(self.dtype, value)
        self._values[loc] = value

    def _set_with(self, key, value):
        # other: fancy integer or otherwise
        if isinstance(key, slice):
            indexer = self.index._convert_slice_indexer(key, kind="getitem")
            return self._set_values(indexer, value)

        else:
            assert not isinstance(key, tuple)

            if is_scalar(key):
                key = [key]

            if isinstance(key, Index):
                key_type = key.inferred_type
                key = key._values
            else:
                key_type = lib.infer_dtype(key, skipna=False)

            # Note: key_type == "boolean" should not occur because that
            #  should be caught by the is_bool_indexer check in __setitem__
            if key_type == "integer":
                if not self.index._should_fallback_to_positional():
                    self._set_labels(key, value)
                else:
                    self._set_values(key, value)
            else:
                self.loc[key] = value

    def _set_labels(self, key, value):
        key = com.asarray_tuplesafe(key)
        indexer: np.ndarray = self.index.get_indexer(key)
        mask = indexer == -1
        if mask.any():
            raise KeyError(f"{key[mask]} not in index")
        self._set_values(indexer, value)

    def _set_values(self, key, value):
        if isinstance(key, Series):
            key = key._values
        self._mgr = self._mgr.setitem(  # type: ignore[assignment]
            indexer=key, value=value
        )
        self._maybe_update_cacher()

    def _set_value(self, label, value, takeable: bool = False):
        """
        Quickly set single value at passed label.

        If label is not contained, a new object is created with the label
        placed at the end of the result index.

        Parameters
        ----------
        label : object
            Partial indexing with MultiIndex not allowed.
        value : object
            Scalar value.
        takeable : interpret the index as indexers, default False
        """
        try:
            if takeable:
                self._values[label] = value
            else:
                loc = self.index.get_loc(label)
                validate_numeric_casting(self.dtype, value)
                self._values[loc] = value
        except KeyError:

            # set using a non-recursive method
            self.loc[label] = value

    # ----------------------------------------------------------------------
    # Unsorted

    @property
    def _is_mixed_type(self):
        return False

    def repeat(self, repeats, axis=None) -> "Series":
        """
        Repeat elements of a Series.

        Returns a new Series where each element of the current Series
        is repeated consecutively a given number of times.

        Parameters
        ----------
        repeats : int or array of ints
            The number of repetitions for each element. This should be a
            non-negative integer. Repeating 0 times will return an empty
            Series.
        axis : None
            Must be ``None``. Has no effect but is accepted for compatibility
            with numpy.

        Returns
        -------
        Series
            Newly created Series with repeated elements.

        See Also
        --------
        Index.repeat : Equivalent function for Index.
        numpy.repeat : Similar method for :class:`numpy.ndarray`.

        Examples
        --------
        >>> s = pd.Series(['a', 'b', 'c'])
        >>> s
        0    a
        1    b
        2    c
        dtype: object
        >>> s.repeat(2)
        0    a
        0    a
        1    b
        1    b
        2    c
        2    c
        dtype: object
        >>> s.repeat([1, 2, 3])
        0    a
        1    b
        1    b
        2    c
        2    c
        2    c
        dtype: object
        """
        nv.validate_repeat((), {"axis": axis})
        new_index = self.index.repeat(repeats)
        new_values = self._values.repeat(repeats)
        return self._constructor(new_values, index=new_index).__finalize__(
            self, method="repeat"
        )

    def reset_index(self, level=None, drop=False, name=None, inplace=False):
        """
        Generate a new DataFrame or Series with the index reset.

        This is useful when the index needs to be treated as a column, or
        when the index is meaningless and needs to be reset to the default
        before another operation.

        Parameters
        ----------
        level : int, str, tuple, or list, default optional
            For a Series with a MultiIndex, only remove the specified levels
            from the index. Removes all levels by default.
        drop : bool, default False
            Just reset the index, without inserting it as a column in
            the new DataFrame.
        name : object, optional
            The name to use for the column containing the original Series
            values. Uses ``self.name`` by default. This argument is ignored
            when `drop` is True.
        inplace : bool, default False
            Modify the Series in place (do not create a new object).

        Returns
        -------
        Series or DataFrame or None
            When `drop` is False (the default), a DataFrame is returned.
            The newly created columns will come first in the DataFrame,
            followed by the original Series values.
            When `drop` is True, a `Series` is returned.
            In either case, if ``inplace=True``, no value is returned.

        See Also
        --------
        DataFrame.reset_index: Analogous function for DataFrame.

        Examples
        --------
        >>> s = pd.Series([1, 2, 3, 4], name='foo',
        ...               index=pd.Index(['a', 'b', 'c', 'd'], name='idx'))

        Generate a DataFrame with default index.

        >>> s.reset_index()
          idx  foo
        0   a    1
        1   b    2
        2   c    3
        3   d    4

        To specify the name of the new column use `name`.

        >>> s.reset_index(name='values')
          idx  values
        0   a       1
        1   b       2
        2   c       3
        3   d       4

        To generate a new Series with the default set `drop` to True.

        >>> s.reset_index(drop=True)
        0    1
        1    2
        2    3
        3    4
        Name: foo, dtype: int64

        To update the Series in place, without generating a new one
        set `inplace` to True. Note that it also requires ``drop=True``.

        >>> s.reset_index(inplace=True, drop=True)
        >>> s
        0    1
        1    2
        2    3
        3    4
        Name: foo, dtype: int64

        The `level` parameter is interesting for Series with a multi-level
        index.

        >>> arrays = [np.array(['bar', 'bar', 'baz', 'baz']),
        ...           np.array(['one', 'two', 'one', 'two'])]
        >>> s2 = pd.Series(
        ...     range(4), name='foo',
        ...     index=pd.MultiIndex.from_arrays(arrays,
        ...                                     names=['a', 'b']))

        To remove a specific level from the Index, use `level`.

        >>> s2.reset_index(level='a')
               a  foo
        b
        one  bar    0
        two  bar    1
        one  baz    2
        two  baz    3

        If `level` is not set, all levels are removed from the Index.

        >>> s2.reset_index()
             a    b  foo
        0  bar  one    0
        1  bar  two    1
        2  baz  one    2
        3  baz  two    3
        """
        inplace = validate_bool_kwarg(inplace, "inplace")
        if drop:
            new_index = ibase.default_index(len(self))
            if level is not None:
                if not isinstance(level, (tuple, list)):
                    level = [level]
                level = [self.index._get_level_number(lev) for lev in level]
                if len(level) < self.index.nlevels:
                    new_index = self.index.droplevel(level)

            if inplace:
                self.index = new_index
                # set name if it was passed, otherwise, keep the previous name
                self.name = name or self.name
            else:
                return self._constructor(
                    self._values.copy(), index=new_index
                ).__finalize__(self, method="reset_index")
        elif inplace:
            raise TypeError(
                "Cannot reset_index inplace on a Series to create a DataFrame"
            )
        else:
            df = self.to_frame(name)
            return df.reset_index(level=level, drop=drop)

    # ----------------------------------------------------------------------
    # Rendering Methods

    def __repr__(self) -> str:
        """
        Return a string representation for a particular Series.
        """
        buf = StringIO("")
        width, height = get_terminal_size()
        max_rows = (
            height
            if get_option("display.max_rows") == 0
            else get_option("display.max_rows")
        )
        min_rows = (
            height
            if get_option("display.max_rows") == 0
            else get_option("display.min_rows")
        )
        show_dimensions = get_option("display.show_dimensions")

        self.to_string(
            buf=buf,
            name=self.name,
            dtype=self.dtype,
            min_rows=min_rows,
            max_rows=max_rows,
            length=show_dimensions,
        )
        result = buf.getvalue()

        return result

    def to_string(
        self,
        buf=None,
        na_rep="NaN",
        float_format=None,
        header=True,
        index=True,
        length=False,
        dtype=False,
        name=False,
        max_rows=None,
        min_rows=None,
    ):
        """
        Render a string representation of the Series.

        Parameters
        ----------
        buf : StringIO-like, optional
            Buffer to write to.
        na_rep : str, optional
            String representation of NaN to use, default 'NaN'.
        float_format : one-parameter function, optional
            Formatter function to apply to columns' elements if they are
            floats, default None.
        header : bool, default True
            Add the Series header (index name).
        index : bool, optional
            Add index (row) labels, default True.
        length : bool, default False
            Add the Series length.
        dtype : bool, default False
            Add the Series dtype.
        name : bool, default False
            Add the Series name if not None.
        max_rows : int, optional
            Maximum number of rows to show before truncating. If None, show
            all.
        min_rows : int, optional
            The number of rows to display in a truncated repr (when number
            of rows is above `max_rows`).

        Returns
        -------
        str or None
            String representation of Series if ``buf=None``, otherwise None.
        """
        formatter = fmt.SeriesFormatter(
            self,
            name=name,
            length=length,
            header=header,
            index=index,
            dtype=dtype,
            na_rep=na_rep,
            float_format=float_format,
            min_rows=min_rows,
            max_rows=max_rows,
        )
        result = formatter.to_string()

        # catch contract violations
        if not isinstance(result, str):
            raise AssertionError(
                "result must be of type str, type "
                f"of result is {repr(type(result).__name__)}"
            )

        if buf is None:
            return result
        else:
            try:
                buf.write(result)
            except AttributeError:
                with open(buf, "w") as f:
                    f.write(result)

    @doc(
        klass=_shared_doc_kwargs["klass"],
        storage_options=generic._shared_docs["storage_options"],
        examples=dedent(
            """
            Examples
            --------
            >>> s = pd.Series(["elk", "pig", "dog", "quetzal"], name="animal")
            >>> print(s.to_markdown())
            |    | animal   |
            |---:|:---------|
            |  0 | elk      |
            |  1 | pig      |
            |  2 | dog      |
            |  3 | quetzal  |
            """
        ),
    )
    def to_markdown(
        self,
        buf: Optional[IO[str]] = None,
        mode: str = "wt",
        index: bool = True,
        storage_options: StorageOptions = None,
        **kwargs,
    ) -> Optional[str]:
        """
        Print {klass} in Markdown-friendly format.

        .. versionadded:: 1.0.0

        Parameters
        ----------
        buf : str, Path or StringIO-like, optional, default None
            Buffer to write to. If None, the output is returned as a string.
        mode : str, optional
            Mode in which file is opened, "wt" by default.
        index : bool, optional, default True
            Add index (row) labels.

            .. versionadded:: 1.1.0
        {storage_options}

            .. versionadded:: 1.2.0

        **kwargs
            These parameters will be passed to `tabulate \
                <https://pypi.org/project/tabulate>`_.

        Returns
        -------
        str
            {klass} in Markdown-friendly format.

        Notes
        -----
        Requires the `tabulate <https://pypi.org/project/tabulate>`_ package.

        Examples
        --------
        >>> s = pd.Series(["elk", "pig", "dog", "quetzal"], name="animal")
        >>> print(s.to_markdown())
        |    | animal   |
        |---:|:---------|
        |  0 | elk      |
        |  1 | pig      |
        |  2 | dog      |
        |  3 | quetzal  |

        Output markdown with a tabulate option.

        >>> print(s.to_markdown(tablefmt="grid"))
        +----+----------+
        |    | animal   |
        +====+==========+
        |  0 | elk      |
        +----+----------+
        |  1 | pig      |
        +----+----------+
        |  2 | dog      |
        +----+----------+
        |  3 | quetzal  |
        +----+----------+
        """
        return self.to_frame().to_markdown(
            buf, mode, index, storage_options=storage_options, **kwargs
        )

    # ----------------------------------------------------------------------

    def items(self) -> Iterable[Tuple[Label, Any]]:
        """
        Lazily iterate over (index, value) tuples.

        This method returns an iterable tuple (index, value). This is
        convenient if you want to create a lazy iterator.

        Returns
        -------
        iterable
            Iterable of tuples containing the (index, value) pairs from a
            Series.

        See Also
        --------
        DataFrame.items : Iterate over (column name, Series) pairs.
        DataFrame.iterrows : Iterate over DataFrame rows as (index, Series) pairs.

        Examples
        --------
        >>> s = pd.Series(['A', 'B', 'C'])
        >>> for index, value in s.items():
        ...     print(f"Index : {index}, Value : {value}")
        Index : 0, Value : A
        Index : 1, Value : B
        Index : 2, Value : C
        """
        return zip(iter(self.index), iter(self))

    @Appender(items.__doc__)
    def iteritems(self) -> Iterable[Tuple[Label, Any]]:
        return self.items()

    # ----------------------------------------------------------------------
    # Misc public methods

    def keys(self) -> Index:
        """
        Return alias for index.

        Returns
        -------
        Index
            Index of the Series.
        """
        return self.index

    def to_dict(self, into=dict):
        """
        Convert Series to {label -> value} dict or dict-like object.

        Parameters
        ----------
        into : class, default dict
            The collections.abc.Mapping subclass to use as the return
            object. Can be the actual class or an empty
            instance of the mapping type you want.  If you want a
            collections.defaultdict, you must pass it initialized.

        Returns
        -------
        collections.abc.Mapping
            Key-value representation of Series.

        Examples
        --------
        >>> s = pd.Series([1, 2, 3, 4])
        >>> s.to_dict()
        {0: 1, 1: 2, 2: 3, 3: 4}
        >>> from collections import OrderedDict, defaultdict
        >>> s.to_dict(OrderedDict)
        OrderedDict([(0, 1), (1, 2), (2, 3), (3, 4)])
        >>> dd = defaultdict(list)
        >>> s.to_dict(dd)
        defaultdict(<class 'list'>, {0: 1, 1: 2, 2: 3, 3: 4})
        """
        # GH16122
        into_c = com.standardize_mapping(into)
        return into_c(self.items())

    def to_frame(self, name=None) -> "DataFrame":
        """
        Convert Series to DataFrame.

        Parameters
        ----------
        name : object, default None
            The passed name should substitute for the series name (if it has
            one).

        Returns
        -------
        DataFrame
            DataFrame representation of Series.

        Examples
        --------
        >>> s = pd.Series(["a", "b", "c"],
        ...               name="vals")
        >>> s.to_frame()
          vals
        0    a
        1    b
        2    c
        """
        if name is None:
            df = self._constructor_expanddim(self)
        else:
            df = self._constructor_expanddim({name: self})

        return df

    def _set_name(self, name, inplace=False) -> "Series":
        """
        Set the Series name.

        Parameters
        ----------
        name : str
        inplace : bool
            Whether to modify `self` directly or return a copy.
        """
        inplace = validate_bool_kwarg(inplace, "inplace")
        ser = self if inplace else self.copy()
        ser.name = name
        return ser

    @Appender(
        """
Examples
--------
>>> ser = pd.Series([390., 350., 30., 20.],
...                 index=['Falcon', 'Falcon', 'Parrot', 'Parrot'], name="Max Speed")
>>> ser
Falcon    390.0
Falcon    350.0
Parrot     30.0
Parrot     20.0
Name: Max Speed, dtype: float64
>>> ser.groupby(["a", "b", "a", "b"]).mean()
a    210.0
b    185.0
Name: Max Speed, dtype: float64
>>> ser.groupby(level=0).mean()
Falcon    370.0
Parrot     25.0
Name: Max Speed, dtype: float64
>>> ser.groupby(ser > 100).mean()
Max Speed
False     25.0
True     370.0
Name: Max Speed, dtype: float64

**Grouping by Indexes**

We can groupby different levels of a hierarchical index
using the `level` parameter:

>>> arrays = [['Falcon', 'Falcon', 'Parrot', 'Parrot'],
...           ['Captive', 'Wild', 'Captive', 'Wild']]
>>> index = pd.MultiIndex.from_arrays(arrays, names=('Animal', 'Type'))
>>> ser = pd.Series([390., 350., 30., 20.], index=index, name="Max Speed")
>>> ser
Animal  Type
Falcon  Captive    390.0
        Wild       350.0
Parrot  Captive     30.0
        Wild        20.0
Name: Max Speed, dtype: float64
>>> ser.groupby(level=0).mean()
Animal
Falcon    370.0
Parrot     25.0
Name: Max Speed, dtype: float64
>>> ser.groupby(level="Type").mean()
Type
Captive    210.0
Wild       185.0
Name: Max Speed, dtype: float64

We can also choose to include `NA` in group keys or not by defining
`dropna` parameter, the default setting is `True`:

>>> ser = pd.Series([1, 2, 3, 3], index=["a", 'a', 'b', np.nan])
>>> ser.groupby(level=0).sum()
a    3
b    3
dtype: int64

>>> ser.groupby(level=0, dropna=False).sum()
a    3
b    3
NaN  3
dtype: int64

>>> arrays = ['Falcon', 'Falcon', 'Parrot', 'Parrot']
>>> ser = pd.Series([390., 350., 30., 20.], index=arrays, name="Max Speed")
>>> ser.groupby(["a", "b", "a", np.nan]).mean()
a    210.0
b    350.0
Name: Max Speed, dtype: float64

>>> ser.groupby(["a", "b", "a", np.nan], dropna=False).mean()
a    210.0
b    350.0
NaN   20.0
Name: Max Speed, dtype: float64
"""
    )
    @Appender(generic._shared_docs["groupby"] % _shared_doc_kwargs)
    def groupby(
        self,
        by=None,
        axis=0,
        level=None,
        as_index: bool = True,
        sort: bool = True,
        group_keys: bool = True,
        squeeze: bool = no_default,
        observed: bool = False,
        dropna: bool = True,
    ) -> "SeriesGroupBy":
        from pandas.core.groupby.generic import SeriesGroupBy

        if squeeze is not no_default:
            warnings.warn(
                (
                    "The `squeeze` parameter is deprecated and "
                    "will be removed in a future version."
                ),
                FutureWarning,
                stacklevel=2,
            )
        else:
            squeeze = False

        if level is None and by is None:
            raise TypeError("You have to supply one of 'by' and 'level'")
        axis = self._get_axis_number(axis)

        return SeriesGroupBy(
            obj=self,
            keys=by,
            axis=axis,
            level=level,
            as_index=as_index,
            sort=sort,
            group_keys=group_keys,
            squeeze=squeeze,
            observed=observed,
            dropna=dropna,
        )

    # ----------------------------------------------------------------------
    # Statistics, overridden ndarray methods

    # TODO: integrate bottleneck

    def count(self, level=None):
        """
        Return number of non-NA/null observations in the Series.

        Parameters
        ----------
        level : int or level name, default None
            If the axis is a MultiIndex (hierarchical), count along a
            particular level, collapsing into a smaller Series.

        Returns
        -------
        int or Series (if level specified)
            Number of non-null values in the Series.

        See Also
        --------
        DataFrame.count : Count non-NA cells for each column or row.

        Examples
        --------
        >>> s = pd.Series([0.0, 1.0, np.nan])
        >>> s.count()
        2
        """
        if level is None:
            return notna(self.array).sum()
        elif not isinstance(self.index, MultiIndex):
            raise ValueError("Series.count level is only valid with a MultiIndex")

        index = self.index
        assert isinstance(index, MultiIndex)  # for mypy

        if isinstance(level, str):
            level = index._get_level_number(level)

        lev = index.levels[level]
        level_codes = np.array(index.codes[level], subok=False, copy=True)

        mask = level_codes == -1
        if mask.any():
            level_codes[mask] = cnt = len(lev)
            lev = lev.insert(cnt, lev._na_value)

        obs = level_codes[notna(self._values)]
        out = np.bincount(obs, minlength=len(lev) or None)
        return self._constructor(out, index=lev, dtype="int64").__finalize__(
            self, method="count"
        )

    def mode(self, dropna=True) -> "Series":
        """
        Return the mode(s) of the Series.

        The mode is the value that appears most often. There can be multiple modes.

        Always returns Series even if only one value is returned.

        Parameters
        ----------
        dropna : bool, default True
            Don't consider counts of NaN/NaT.

            .. versionadded:: 0.24.0

        Returns
        -------
        Series
            Modes of the Series in sorted order.
        """
        # TODO: Add option for bins like value_counts()
        return algorithms.mode(self, dropna=dropna)

    def unique(self):
        """
        Return unique values of Series object.

        Uniques are returned in order of appearance. Hash table-based unique,
        therefore does NOT sort.

        Returns
        -------
        ndarray or ExtensionArray
            The unique values returned as a NumPy array. See Notes.

        See Also
        --------
        unique : Top-level unique method for any 1-d array-like object.
        Index.unique : Return Index with unique values from an Index object.

        Notes
        -----
        Returns the unique values as a NumPy array. In case of an
        extension-array backed Series, a new
        :class:`~api.extensions.ExtensionArray` of that type with just
        the unique values is returned. This includes

            * Categorical
            * Period
            * Datetime with Timezone
            * Interval
            * Sparse
            * IntegerNA

        See Examples section.

        Examples
        --------
        >>> pd.Series([2, 1, 3, 3], name='A').unique()
        array([2, 1, 3])

        >>> pd.Series([pd.Timestamp('2016-01-01') for _ in range(3)]).unique()
        array(['2016-01-01T00:00:00.000000000'], dtype='datetime64[ns]')

        >>> pd.Series([pd.Timestamp('2016-01-01', tz='US/Eastern')
        ...            for _ in range(3)]).unique()
        <DatetimeArray>
        ['2016-01-01 00:00:00-05:00']
        Length: 1, dtype: datetime64[ns, US/Eastern]

        An unordered Categorical will return categories in the order of
        appearance.

        >>> pd.Series(pd.Categorical(list('baabc'))).unique()
        ['b', 'a', 'c']
        Categories (3, object): ['b', 'a', 'c']

        An ordered Categorical preserves the category ordering.

        >>> pd.Series(pd.Categorical(list('baabc'), categories=list('abc'),
        ...                          ordered=True)).unique()
        ['b', 'a', 'c']
        Categories (3, object): ['a' < 'b' < 'c']
        """
        result = super().unique()
        return result

    def drop_duplicates(self, keep="first", inplace=False) -> Optional["Series"]:
        """
        Return Series with duplicate values removed.

        Parameters
        ----------
        keep : {'first', 'last', ``False``}, default 'first'
            Method to handle dropping duplicates:

            - 'first' : Drop duplicates except for the first occurrence.
            - 'last' : Drop duplicates except for the last occurrence.
            - ``False`` : Drop all duplicates.

        inplace : bool, default ``False``
            If ``True``, performs operation inplace and returns None.

        Returns
        -------
        Series or None
            Series with duplicates dropped or None if ``inplace=True``.

        See Also
        --------
        Index.drop_duplicates : Equivalent method on Index.
        DataFrame.drop_duplicates : Equivalent method on DataFrame.
        Series.duplicated : Related method on Series, indicating duplicate
            Series values.

        Examples
        --------
        Generate a Series with duplicated entries.

        >>> s = pd.Series(['lama', 'cow', 'lama', 'beetle', 'lama', 'hippo'],
        ...               name='animal')
        >>> s
        0      lama
        1       cow
        2      lama
        3    beetle
        4      lama
        5     hippo
        Name: animal, dtype: object

        With the 'keep' parameter, the selection behaviour of duplicated values
        can be changed. The value 'first' keeps the first occurrence for each
        set of duplicated entries. The default value of keep is 'first'.

        >>> s.drop_duplicates()
        0      lama
        1       cow
        3    beetle
        5     hippo
        Name: animal, dtype: object

        The value 'last' for parameter 'keep' keeps the last occurrence for
        each set of duplicated entries.

        >>> s.drop_duplicates(keep='last')
        1       cow
        3    beetle
        4      lama
        5     hippo
        Name: animal, dtype: object

        The value ``False`` for parameter 'keep' discards all sets of
        duplicated entries. Setting the value of 'inplace' to ``True`` performs
        the operation inplace and returns ``None``.

        >>> s.drop_duplicates(keep=False, inplace=True)
        >>> s
        1       cow
        3    beetle
        5     hippo
        Name: animal, dtype: object
        """
        inplace = validate_bool_kwarg(inplace, "inplace")
        result = super().drop_duplicates(keep=keep)
        if inplace:
            self._update_inplace(result)
            return None
        else:
            return result

    def duplicated(self, keep="first") -> "Series":
        """
        Indicate duplicate Series values.

        Duplicated values are indicated as ``True`` values in the resulting
        Series. Either all duplicates, all except the first or all except the
        last occurrence of duplicates can be indicated.

        Parameters
        ----------
        keep : {'first', 'last', False}, default 'first'
            Method to handle dropping duplicates:

            - 'first' : Mark duplicates as ``True`` except for the first
              occurrence.
            - 'last' : Mark duplicates as ``True`` except for the last
              occurrence.
            - ``False`` : Mark all duplicates as ``True``.

        Returns
        -------
        Series
            Series indicating whether each value has occurred in the
            preceding values.

        See Also
        --------
        Index.duplicated : Equivalent method on pandas.Index.
        DataFrame.duplicated : Equivalent method on pandas.DataFrame.
        Series.drop_duplicates : Remove duplicate values from Series.

        Examples
        --------
        By default, for each set of duplicated values, the first occurrence is
        set on False and all others on True:

        >>> animals = pd.Series(['lama', 'cow', 'lama', 'beetle', 'lama'])
        >>> animals.duplicated()
        0    False
        1    False
        2     True
        3    False
        4     True
        dtype: bool

        which is equivalent to

        >>> animals.duplicated(keep='first')
        0    False
        1    False
        2     True
        3    False
        4     True
        dtype: bool

        By using 'last', the last occurrence of each set of duplicated values
        is set on False and all others on True:

        >>> animals.duplicated(keep='last')
        0     True
        1    False
        2     True
        3    False
        4    False
        dtype: bool

        By setting keep on ``False``, all duplicates are True:

        >>> animals.duplicated(keep=False)
        0     True
        1    False
        2     True
        3    False
        4     True
        dtype: bool
        """
        res = base.IndexOpsMixin.duplicated(self, keep=keep)
        result = self._constructor(res, index=self.index)
        return result.__finalize__(self, method="duplicated")

    def idxmin(self, axis=0, skipna=True, *args, **kwargs):
        """
        Return the row label of the minimum value.

        If multiple values equal the minimum, the first row label with that
        value is returned.

        Parameters
        ----------
        axis : int, default 0
            For compatibility with DataFrame.idxmin. Redundant for application
            on Series.
        skipna : bool, default True
            Exclude NA/null values. If the entire Series is NA, the result
            will be NA.
        *args, **kwargs
            Additional arguments and keywords have no effect but might be
            accepted for compatibility with NumPy.

        Returns
        -------
        Index
            Label of the minimum value.

        Raises
        ------
        ValueError
            If the Series is empty.

        See Also
        --------
        numpy.argmin : Return indices of the minimum values
            along the given axis.
        DataFrame.idxmin : Return index of first occurrence of minimum
            over requested axis.
        Series.idxmax : Return index *label* of the first occurrence
            of maximum of values.

        Notes
        -----
        This method is the Series version of ``ndarray.argmin``. This method
        returns the label of the minimum, while ``ndarray.argmin`` returns
        the position. To get the position, use ``series.values.argmin()``.

        Examples
        --------
        >>> s = pd.Series(data=[1, None, 4, 1],
        ...               index=['A', 'B', 'C', 'D'])
        >>> s
        A    1.0
        B    NaN
        C    4.0
        D    1.0
        dtype: float64

        >>> s.idxmin()
        'A'

        If `skipna` is False and there is an NA value in the data,
        the function returns ``nan``.

        >>> s.idxmin(skipna=False)
        nan
        """
        i = self.argmin(axis, skipna, *args, **kwargs)
        if i == -1:
            return np.nan
        return self.index[i]

    def idxmax(self, axis=0, skipna=True, *args, **kwargs):
        """
        Return the row label of the maximum value.

        If multiple values equal the maximum, the first row label with that
        value is returned.

        Parameters
        ----------
        axis : int, default 0
            For compatibility with DataFrame.idxmax. Redundant for application
            on Series.
        skipna : bool, default True
            Exclude NA/null values. If the entire Series is NA, the result
            will be NA.
        *args, **kwargs
            Additional arguments and keywords have no effect but might be
            accepted for compatibility with NumPy.

        Returns
        -------
        Index
            Label of the maximum value.

        Raises
        ------
        ValueError
            If the Series is empty.

        See Also
        --------
        numpy.argmax : Return indices of the maximum values
            along the given axis.
        DataFrame.idxmax : Return index of first occurrence of maximum
            over requested axis.
        Series.idxmin : Return index *label* of the first occurrence
            of minimum of values.

        Notes
        -----
        This method is the Series version of ``ndarray.argmax``. This method
        returns the label of the maximum, while ``ndarray.argmax`` returns
        the position. To get the position, use ``series.values.argmax()``.

        Examples
        --------
        >>> s = pd.Series(data=[1, None, 4, 3, 4],
        ...               index=['A', 'B', 'C', 'D', 'E'])
        >>> s
        A    1.0
        B    NaN
        C    4.0
        D    3.0
        E    4.0
        dtype: float64

        >>> s.idxmax()
        'C'

        If `skipna` is False and there is an NA value in the data,
        the function returns ``nan``.

        >>> s.idxmax(skipna=False)
        nan
        """
        i = self.argmax(axis, skipna, *args, **kwargs)
        if i == -1:
            return np.nan
        return self.index[i]

    def round(self, decimals=0, *args, **kwargs) -> "Series":
        """
        Round each value in a Series to the given number of decimals.

        Parameters
        ----------
        decimals : int, default 0
            Number of decimal places to round to. If decimals is negative,
            it specifies the number of positions to the left of the decimal point.
        *args, **kwargs
            Additional arguments and keywords have no effect but might be
            accepted for compatibility with NumPy.

        Returns
        -------
        Series
            Rounded values of the Series.

        See Also
        --------
        numpy.around : Round values of an np.array.
        DataFrame.round : Round values of a DataFrame.

        Examples
        --------
        >>> s = pd.Series([0.1, 1.3, 2.7])
        >>> s.round()
        0    0.0
        1    1.0
        2    3.0
        dtype: float64
        """
        nv.validate_round(args, kwargs)
        result = self._values.round(decimals)
        result = self._constructor(result, index=self.index).__finalize__(
            self, method="round"
        )

        return result

    def quantile(self, q=0.5, interpolation="linear"):
        """
        Return value at the given quantile.

        Parameters
        ----------
        q : float or array-like, default 0.5 (50% quantile)
            The quantile(s) to compute, which can lie in range: 0 <= q <= 1.
        interpolation : {'linear', 'lower', 'higher', 'midpoint', 'nearest'}
            This optional parameter specifies the interpolation method to use,
            when the desired quantile lies between two data points `i` and `j`:

                * linear: `i + (j - i) * fraction`, where `fraction` is the
                  fractional part of the index surrounded by `i` and `j`.
                * lower: `i`.
                * higher: `j`.
                * nearest: `i` or `j` whichever is nearest.
                * midpoint: (`i` + `j`) / 2.

        Returns
        -------
        float or Series
            If ``q`` is an array, a Series will be returned where the
            index is ``q`` and the values are the quantiles, otherwise
            a float will be returned.

        See Also
        --------
        core.window.Rolling.quantile : Calculate the rolling quantile.
        numpy.percentile : Returns the q-th percentile(s) of the array elements.

        Examples
        --------
        >>> s = pd.Series([1, 2, 3, 4])
        >>> s.quantile(.5)
        2.5
        >>> s.quantile([.25, .5, .75])
        0.25    1.75
        0.50    2.50
        0.75    3.25
        dtype: float64
        """
        validate_percentile(q)

        # We dispatch to DataFrame so that core.internals only has to worry
        #  about 2D cases.
        df = self.to_frame()

        result = df.quantile(q=q, interpolation=interpolation, numeric_only=False)
        if result.ndim == 2:
            result = result.iloc[:, 0]

        if is_list_like(q):
            result.name = self.name
            return self._constructor(result, index=Float64Index(q), name=self.name)
        else:
            # scalar
            return result.iloc[0]

    def corr(self, other, method="pearson", min_periods=None) -> float:
        """
        Compute correlation with `other` Series, excluding missing values.

        Parameters
        ----------
        other : Series
            Series with which to compute the correlation.
        method : {'pearson', 'kendall', 'spearman'} or callable
            Method used to compute correlation:

            - pearson : Standard correlation coefficient
            - kendall : Kendall Tau correlation coefficient
            - spearman : Spearman rank correlation
            - callable: Callable with input two 1d ndarrays and returning a float.

            .. versionadded:: 0.24.0
                Note that the returned matrix from corr will have 1 along the
                diagonals and will be symmetric regardless of the callable's
                behavior.
        min_periods : int, optional
            Minimum number of observations needed to have a valid result.

        Returns
        -------
        float
            Correlation with other.

        See Also
        --------
        DataFrame.corr : Compute pairwise correlation between columns.
        DataFrame.corrwith : Compute pairwise correlation with another
            DataFrame or Series.

        Examples
        --------
        >>> def histogram_intersection(a, b):
        ...     v = np.minimum(a, b).sum().round(decimals=1)
        ...     return v
        >>> s1 = pd.Series([.2, .0, .6, .2])
        >>> s2 = pd.Series([.3, .6, .0, .1])
        >>> s1.corr(s2, method=histogram_intersection)
        0.3
        """
        this, other = self.align(other, join="inner", copy=False)
        if len(this) == 0:
            return np.nan

        if method in ["pearson", "spearman", "kendall"] or callable(method):
            return nanops.nancorr(
                this.values, other.values, method=method, min_periods=min_periods
            )

        raise ValueError(
            "method must be either 'pearson', "
            "'spearman', 'kendall', or a callable, "
            f"'{method}' was supplied"
        )

    def cov(
        self,
        other: "Series",
        min_periods: Optional[int] = None,
        ddof: Optional[int] = 1,
    ) -> float:
        """
        Compute covariance with Series, excluding missing values.

        Parameters
        ----------
        other : Series
            Series with which to compute the covariance.
        min_periods : int, optional
            Minimum number of observations needed to have a valid result.
        ddof : int, default 1
            Delta degrees of freedom.  The divisor used in calculations
            is ``N - ddof``, where ``N`` represents the number of elements.

            .. versionadded:: 1.1.0

        Returns
        -------
        float
            Covariance between Series and other normalized by N-1
            (unbiased estimator).

        See Also
        --------
        DataFrame.cov : Compute pairwise covariance of columns.

        Examples
        --------
        >>> s1 = pd.Series([0.90010907, 0.13484424, 0.62036035])
        >>> s2 = pd.Series([0.12528585, 0.26962463, 0.51111198])
        >>> s1.cov(s2)
        -0.01685762652715874
        """
        this, other = self.align(other, join="inner", copy=False)
        if len(this) == 0:
            return np.nan
        return nanops.nancov(
            this.values, other.values, min_periods=min_periods, ddof=ddof
        )

    @doc(
        klass="Series",
        extra_params="",
        other_klass="DataFrame",
        examples=dedent(
            """
        Difference with previous row

        >>> s = pd.Series([1, 1, 2, 3, 5, 8])
        >>> s.diff()
        0    NaN
        1    0.0
        2    1.0
        3    1.0
        4    2.0
        5    3.0
        dtype: float64

        Difference with 3rd previous row

        >>> s.diff(periods=3)
        0    NaN
        1    NaN
        2    NaN
        3    2.0
        4    4.0
        5    6.0
        dtype: float64

        Difference with following row

        >>> s.diff(periods=-1)
        0    0.0
        1   -1.0
        2   -1.0
        3   -2.0
        4   -3.0
        5    NaN
        dtype: float64

        Overflow in input dtype

        >>> s = pd.Series([1, 0], dtype=np.uint8)
        >>> s.diff()
        0      NaN
        1    255.0
        dtype: float64"""
        ),
    )
    def diff(self, periods: int = 1) -> "Series":
        """
        First discrete difference of element.

        Calculates the difference of a {klass} element compared with another
        element in the {klass} (default is element in previous row).

        Parameters
        ----------
        periods : int, default 1
            Periods to shift for calculating difference, accepts negative
            values.
        {extra_params}
        Returns
        -------
        {klass}
            First differences of the Series.

        See Also
        --------
        {klass}.pct_change: Percent change over given number of periods.
        {klass}.shift: Shift index by desired number of periods with an
            optional time freq.
        {other_klass}.diff: First discrete difference of object.

        Notes
        -----
        For boolean dtypes, this uses :meth:`operator.xor` rather than
        :meth:`operator.sub`.
        The result is calculated according to current dtype in {klass},
        however dtype of the result is always float64.

        Examples
        --------
        {examples}
        """
        result = algorithms.diff(self.array, periods)
        return self._constructor(result, index=self.index).__finalize__(
            self, method="diff"
        )

    def autocorr(self, lag=1) -> float:
        """
        Compute the lag-N autocorrelation.

        This method computes the Pearson correlation between
        the Series and its shifted self.

        Parameters
        ----------
        lag : int, default 1
            Number of lags to apply before performing autocorrelation.

        Returns
        -------
        float
            The Pearson correlation between self and self.shift(lag).

        See Also
        --------
        Series.corr : Compute the correlation between two Series.
        Series.shift : Shift index by desired number of periods.
        DataFrame.corr : Compute pairwise correlation of columns.
        DataFrame.corrwith : Compute pairwise correlation between rows or
            columns of two DataFrame objects.

        Notes
        -----
        If the Pearson correlation is not well defined return 'NaN'.

        Examples
        --------
        >>> s = pd.Series([0.25, 0.5, 0.2, -0.05])
        >>> s.autocorr()  # doctest: +ELLIPSIS
        0.10355...
        >>> s.autocorr(lag=2)  # doctest: +ELLIPSIS
        -0.99999...

        If the Pearson correlation is not well defined, then 'NaN' is returned.

        >>> s = pd.Series([1, 0, 0, 0])
        >>> s.autocorr()
        nan
        """
        return self.corr(self.shift(lag))

    def dot(self, other):
        """
        Compute the dot product between the Series and the columns of other.

        This method computes the dot product between the Series and another
        one, or the Series and each columns of a DataFrame, or the Series and
        each columns of an array.

        It can also be called using `self @ other` in Python >= 3.5.

        Parameters
        ----------
        other : Series, DataFrame or array-like
            The other object to compute the dot product with its columns.

        Returns
        -------
        scalar, Series or numpy.ndarray
            Return the dot product of the Series and other if other is a
            Series, the Series of the dot product of Series and each rows of
            other if other is a DataFrame or a numpy.ndarray between the Series
            and each columns of the numpy array.

        See Also
        --------
        DataFrame.dot: Compute the matrix product with the DataFrame.
        Series.mul: Multiplication of series and other, element-wise.

        Notes
        -----
        The Series and other has to share the same index if other is a Series
        or a DataFrame.

        Examples
        --------
        >>> s = pd.Series([0, 1, 2, 3])
        >>> other = pd.Series([-1, 2, -3, 4])
        >>> s.dot(other)
        8
        >>> s @ other
        8
        >>> df = pd.DataFrame([[0, 1], [-2, 3], [4, -5], [6, 7]])
        >>> s.dot(df)
        0    24
        1    14
        dtype: int64
        >>> arr = np.array([[0, 1], [-2, 3], [4, -5], [6, 7]])
        >>> s.dot(arr)
        array([24, 14])
        """
        if isinstance(other, (Series, ABCDataFrame)):
            common = self.index.union(other.index)
            if len(common) > len(self.index) or len(common) > len(other.index):
                raise ValueError("matrices are not aligned")

            left = self.reindex(index=common, copy=False)
            right = other.reindex(index=common, copy=False)
            lvals = left.values
            rvals = right.values
        else:
            lvals = self.values
            rvals = np.asarray(other)
            if lvals.shape[0] != rvals.shape[0]:
                raise Exception(
                    f"Dot product shape mismatch, {lvals.shape} vs {rvals.shape}"
                )

        if isinstance(other, ABCDataFrame):
            return self._constructor(
                np.dot(lvals, rvals), index=other.columns
            ).__finalize__(self, method="dot")
        elif isinstance(other, Series):
            return np.dot(lvals, rvals)
        elif isinstance(rvals, np.ndarray):
            return np.dot(lvals, rvals)
        else:  # pragma: no cover
            raise TypeError(f"unsupported type: {type(other)}")

    def __matmul__(self, other):
        """
        Matrix multiplication using binary `@` operator in Python>=3.5.
        """
        return self.dot(other)

    def __rmatmul__(self, other):
        """
        Matrix multiplication using binary `@` operator in Python>=3.5.
        """
        return self.dot(np.transpose(other))

    @doc(base.IndexOpsMixin.searchsorted, klass="Series")
    def searchsorted(self, value, side="left", sorter=None):
        return algorithms.searchsorted(self._values, value, side=side, sorter=sorter)

    # -------------------------------------------------------------------
    # Combination

    def append(self, to_append, ignore_index=False, verify_integrity=False):
        """
        Concatenate two or more Series.

        Parameters
        ----------
        to_append : Series or list/tuple of Series
            Series to append with self.
        ignore_index : bool, default False
            If True, the resulting axis will be labeled 0, 1, …, n - 1.
        verify_integrity : bool, default False
            If True, raise Exception on creating index with duplicates.

        Returns
        -------
        Series
            Concatenated Series.

        See Also
        --------
        concat : General function to concatenate DataFrame or Series objects.

        Notes
        -----
        Iteratively appending to a Series can be more computationally intensive
        than a single concatenate. A better solution is to append values to a
        list and then concatenate the list with the original Series all at
        once.

        Examples
        --------
        >>> s1 = pd.Series([1, 2, 3])
        >>> s2 = pd.Series([4, 5, 6])
        >>> s3 = pd.Series([4, 5, 6], index=[3, 4, 5])
        >>> s1.append(s2)
        0    1
        1    2
        2    3
        0    4
        1    5
        2    6
        dtype: int64

        >>> s1.append(s3)
        0    1
        1    2
        2    3
        3    4
        4    5
        5    6
        dtype: int64

        With `ignore_index` set to True:

        >>> s1.append(s2, ignore_index=True)
        0    1
        1    2
        2    3
        3    4
        4    5
        5    6
        dtype: int64

        With `verify_integrity` set to True:

        >>> s1.append(s2, verify_integrity=True)
        Traceback (most recent call last):
        ...
        ValueError: Indexes have overlapping values: [0, 1, 2]
        """
        from pandas.core.reshape.concat import concat

        if isinstance(to_append, (list, tuple)):
            to_concat = [self]
            to_concat.extend(to_append)
        else:
            to_concat = [self, to_append]
        if any(isinstance(x, (ABCDataFrame,)) for x in to_concat[1:]):
            msg = "to_append should be a Series or list/tuple of Series, got DataFrame"
            raise TypeError(msg)
        return concat(
            to_concat, ignore_index=ignore_index, verify_integrity=verify_integrity
        )

    def _binop(self, other, func, level=None, fill_value=None):
        """
        Perform generic binary operation with optional fill value.

        Parameters
        ----------
        other : Series
        func : binary operator
        fill_value : float or object
            Value to substitute for NA/null values. If both Series are NA in a
            location, the result will be NA regardless of the passed fill value.
        level : int or level name, default None
            Broadcast across a level, matching Index values on the
            passed MultiIndex level.

        Returns
        -------
        Series
        """
        if not isinstance(other, Series):
            raise AssertionError("Other operand must be Series")

        this = self

        if not self.index.equals(other.index):
            this, other = self.align(other, level=level, join="outer", copy=False)

        this_vals, other_vals = ops.fill_binop(this.values, other.values, fill_value)

        with np.errstate(all="ignore"):
            result = func(this_vals, other_vals)

        name = ops.get_op_result_name(self, other)
        ret = this._construct_result(result, name)
        return ret

    def _construct_result(
        self, result: Union[ArrayLike, Tuple[ArrayLike, ArrayLike]], name: Label
    ) -> Union["Series", Tuple["Series", "Series"]]:
        """
        Construct an appropriately-labelled Series from the result of an op.

        Parameters
        ----------
        result : ndarray or ExtensionArray
        name : Label

        Returns
        -------
        Series
            In the case of __divmod__ or __rdivmod__, a 2-tuple of Series.
        """
        if isinstance(result, tuple):
            # produced by divmod or rdivmod

            res1 = self._construct_result(result[0], name=name)
            res2 = self._construct_result(result[1], name=name)

            # GH#33427 assertions to keep mypy happy
            assert isinstance(res1, Series)
            assert isinstance(res2, Series)
            return (res1, res2)

        # We do not pass dtype to ensure that the Series constructor
        #  does inference in the case where `result` has object-dtype.
        out = self._constructor(result, index=self.index)
        out = out.__finalize__(self)

        # Set the result's name after __finalize__ is called because __finalize__
        #  would set it back to self.name
        out.name = name
        return out

    @doc(
        generic._shared_docs["compare"],
        """
Returns
-------
Series or DataFrame
    If axis is 0 or 'index' the result will be a Series.
    The resulting index will be a MultiIndex with 'self' and 'other'
    stacked alternately at the inner level.

    If axis is 1 or 'columns' the result will be a DataFrame.
    It will have two columns namely 'self' and 'other'.

See Also
--------
DataFrame.compare : Compare with another DataFrame and show differences.

Notes
-----
Matching NaNs will not appear as a difference.

Examples
--------
>>> s1 = pd.Series(["a", "b", "c", "d", "e"])
>>> s2 = pd.Series(["a", "a", "c", "b", "e"])

Align the differences on columns

>>> s1.compare(s2)
  self other
1    b     a
3    d     b

Stack the differences on indices

>>> s1.compare(s2, align_axis=0)
1  self     b
   other    a
3  self     d
   other    b
dtype: object

Keep all original rows

>>> s1.compare(s2, keep_shape=True)
  self other
0  NaN   NaN
1    b     a
2  NaN   NaN
3    d     b
4  NaN   NaN

Keep all original rows and also all original values

>>> s1.compare(s2, keep_shape=True, keep_equal=True)
  self other
0    a     a
1    b     a
2    c     c
3    d     b
4    e     e
""",
        klass=_shared_doc_kwargs["klass"],
    )
    def compare(
        self,
        other: "Series",
        align_axis: Axis = 1,
        keep_shape: bool = False,
        keep_equal: bool = False,
    ) -> FrameOrSeriesUnion:
        return super().compare(
            other=other,
            align_axis=align_axis,
            keep_shape=keep_shape,
            keep_equal=keep_equal,
        )

    def combine(self, other, func, fill_value=None) -> "Series":
        """
        Combine the Series with a Series or scalar according to `func`.

        Combine the Series and `other` using `func` to perform elementwise
        selection for combined Series.
        `fill_value` is assumed when value is missing at some index
        from one of the two objects being combined.

        Parameters
        ----------
        other : Series or scalar
            The value(s) to be combined with the `Series`.
        func : function
            Function that takes two scalars as inputs and returns an element.
        fill_value : scalar, optional
            The value to assume when an index is missing from
            one Series or the other. The default specifies to use the
            appropriate NaN value for the underlying dtype of the Series.

        Returns
        -------
        Series
            The result of combining the Series with the other object.

        See Also
        --------
        Series.combine_first : Combine Series values, choosing the calling
            Series' values first.

        Examples
        --------
        Consider 2 Datasets ``s1`` and ``s2`` containing
        highest clocked speeds of different birds.

        >>> s1 = pd.Series({'falcon': 330.0, 'eagle': 160.0})
        >>> s1
        falcon    330.0
        eagle     160.0
        dtype: float64
        >>> s2 = pd.Series({'falcon': 345.0, 'eagle': 200.0, 'duck': 30.0})
        >>> s2
        falcon    345.0
        eagle     200.0
        duck       30.0
        dtype: float64

        Now, to combine the two datasets and view the highest speeds
        of the birds across the two datasets

        >>> s1.combine(s2, max)
        duck        NaN
        eagle     200.0
        falcon    345.0
        dtype: float64

        In the previous example, the resulting value for duck is missing,
        because the maximum of a NaN and a float is a NaN.
        So, in the example, we set ``fill_value=0``,
        so the maximum value returned will be the value from some dataset.

        >>> s1.combine(s2, max, fill_value=0)
        duck       30.0
        eagle     200.0
        falcon    345.0
        dtype: float64
        """
        if fill_value is None:
            fill_value = na_value_for_dtype(self.dtype, compat=False)

        if isinstance(other, Series):
            # If other is a Series, result is based on union of Series,
            # so do this element by element
            new_index = self.index.union(other.index)
            new_name = ops.get_op_result_name(self, other)
            new_values = []
            for idx in new_index:
                lv = self.get(idx, fill_value)
                rv = other.get(idx, fill_value)
                with np.errstate(all="ignore"):
                    new_values.append(func(lv, rv))
        else:
            # Assume that other is a scalar, so apply the function for
            # each element in the Series
            new_index = self.index
            with np.errstate(all="ignore"):
                new_values = [func(lv, other) for lv in self._values]
            new_name = self.name

        if is_categorical_dtype(self.dtype):
            pass
        elif is_extension_array_dtype(self.dtype):
            # TODO: can we do this for only SparseDtype?
            # The function can return something of any type, so check
            # if the type is compatible with the calling EA.
            new_values = maybe_cast_to_extension_array(type(self._values), new_values)
        return self._constructor(new_values, index=new_index, name=new_name)

    def combine_first(self, other) -> "Series":
        """
        Combine Series values, choosing the calling Series's values first.

        Parameters
        ----------
        other : Series
            The value(s) to be combined with the `Series`.

        Returns
        -------
        Series
            The result of combining the Series with the other object.

        See Also
        --------
        Series.combine : Perform elementwise operation on two Series
            using a given function.

        Notes
        -----
        Result index will be the union of the two indexes.

        Examples
        --------
        >>> s1 = pd.Series([1, np.nan])
        >>> s2 = pd.Series([3, 4])
        >>> s1.combine_first(s2)
        0    1.0
        1    4.0
        dtype: float64
        """
        new_index = self.index.union(other.index)
        this = self.reindex(new_index, copy=False)
        other = other.reindex(new_index, copy=False)
        if this.dtype.kind == "M" and other.dtype.kind != "M":
            other = to_datetime(other)

        return this.where(notna(this), other)

    def update(self, other) -> None:
        """
        Modify Series in place using values from passed Series.

        Uses non-NA values from passed Series to make updates. Aligns
        on index.

        Parameters
        ----------
        other : Series, or object coercible into Series

        Examples
        --------
        >>> s = pd.Series([1, 2, 3])
        >>> s.update(pd.Series([4, 5, 6]))
        >>> s
        0    4
        1    5
        2    6
        dtype: int64

        >>> s = pd.Series(['a', 'b', 'c'])
        >>> s.update(pd.Series(['d', 'e'], index=[0, 2]))
        >>> s
        0    d
        1    b
        2    e
        dtype: object

        >>> s = pd.Series([1, 2, 3])
        >>> s.update(pd.Series([4, 5, 6, 7, 8]))
        >>> s
        0    4
        1    5
        2    6
        dtype: int64

        If ``other`` contains NaNs the corresponding values are not updated
        in the original Series.

        >>> s = pd.Series([1, 2, 3])
        >>> s.update(pd.Series([4, np.nan, 6]))
        >>> s
        0    4
        1    2
        2    6
        dtype: int64

        ``other`` can also be a non-Series object type
        that is coercible into a Series

        >>> s = pd.Series([1, 2, 3])
        >>> s.update([4, np.nan, 6])
        >>> s
        0    4
        1    2
        2    6
        dtype: int64

        >>> s = pd.Series([1, 2, 3])
        >>> s.update({1: 9})
        >>> s
        0    1
        1    9
        2    3
        dtype: int64
        """

        if not isinstance(other, Series):
            other = Series(other)

        other = other.reindex_like(self)
        mask = notna(other)

        self._mgr = self._mgr.putmask(mask=mask, new=other)
        self._maybe_update_cacher()

    # ----------------------------------------------------------------------
    # Reindexing, sorting

    def sort_values(
        self,
        axis=0,
        ascending=True,
        inplace: bool = False,
        kind: str = "quicksort",
        na_position: str = "last",
        ignore_index: bool = False,
        key: ValueKeyFunc = None,
    ):
        """
        Sort by the values.

        Sort a Series in ascending or descending order by some
        criterion.

        Parameters
        ----------
        axis : {0 or 'index'}, default 0
            Axis to direct sorting. The value 'index' is accepted for
            compatibility with DataFrame.sort_values.
        ascending : bool, default True
            If True, sort values in ascending order, otherwise descending.
        inplace : bool, default False
            If True, perform operation in-place.
        kind : {'quicksort', 'mergesort', 'heapsort', 'stable'}, default 'quicksort'
            Choice of sorting algorithm. See also :func:`numpy.sort` for more
            information. 'mergesort' and 'stable' are the only stable  algorithms.
        na_position : {'first' or 'last'}, default 'last'
            Argument 'first' puts NaNs at the beginning, 'last' puts NaNs at
            the end.
        ignore_index : bool, default False
            If True, the resulting axis will be labeled 0, 1, …, n - 1.

            .. versionadded:: 1.0.0

        key : callable, optional
            If not None, apply the key function to the series values
            before sorting. This is similar to the `key` argument in the
            builtin :meth:`sorted` function, with the notable difference that
            this `key` function should be *vectorized*. It should expect a
            ``Series`` and return an array-like.

            .. versionadded:: 1.1.0

        Returns
        -------
        Series or None
            Series ordered by values or None if ``inplace=True``.

        See Also
        --------
        Series.sort_index : Sort by the Series indices.
        DataFrame.sort_values : Sort DataFrame by the values along either axis.
        DataFrame.sort_index : Sort DataFrame by indices.

        Examples
        --------
        >>> s = pd.Series([np.nan, 1, 3, 10, 5])
        >>> s
        0     NaN
        1     1.0
        2     3.0
        3     10.0
        4     5.0
        dtype: float64

        Sort values ascending order (default behaviour)

        >>> s.sort_values(ascending=True)
        1     1.0
        2     3.0
        4     5.0
        3    10.0
        0     NaN
        dtype: float64

        Sort values descending order

        >>> s.sort_values(ascending=False)
        3    10.0
        4     5.0
        2     3.0
        1     1.0
        0     NaN
        dtype: float64

        Sort values inplace

        >>> s.sort_values(ascending=False, inplace=True)
        >>> s
        3    10.0
        4     5.0
        2     3.0
        1     1.0
        0     NaN
        dtype: float64

        Sort values putting NAs first

        >>> s.sort_values(na_position='first')
        0     NaN
        1     1.0
        2     3.0
        4     5.0
        3    10.0
        dtype: float64

        Sort a series of strings

        >>> s = pd.Series(['z', 'b', 'd', 'a', 'c'])
        >>> s
        0    z
        1    b
        2    d
        3    a
        4    c
        dtype: object

        >>> s.sort_values()
        3    a
        1    b
        4    c
        2    d
        0    z
        dtype: object

        Sort using a key function. Your `key` function will be
        given the ``Series`` of values and should return an array-like.

        >>> s = pd.Series(['a', 'B', 'c', 'D', 'e'])
        >>> s.sort_values()
        1    B
        3    D
        0    a
        2    c
        4    e
        dtype: object
        >>> s.sort_values(key=lambda x: x.str.lower())
        0    a
        1    B
        2    c
        3    D
        4    e
        dtype: object

        NumPy ufuncs work well here. For example, we can
        sort by the ``sin`` of the value

        >>> s = pd.Series([-4, -2, 0, 2, 4])
        >>> s.sort_values(key=np.sin)
        1   -2
        4    4
        2    0
        0   -4
        3    2
        dtype: int64

        More complicated user-defined functions can be used,
        as long as they expect a Series and return an array-like

        >>> s.sort_values(key=lambda x: (np.tan(x.cumsum())))
        0   -4
        3    2
        4    4
        1   -2
        2    0
        dtype: int64
        """
        inplace = validate_bool_kwarg(inplace, "inplace")
        # Validate the axis parameter
        self._get_axis_number(axis)

        # GH 5856/5853
        if inplace and self._is_cached:
            raise ValueError(
                "This Series is a view of some other array, to "
                "sort in-place you must create a copy"
            )

        if is_list_like(ascending):
            if len(ascending) != 1:
                raise ValueError(
                    f"Length of ascending ({len(ascending)}) must be 1 for Series"
                )
            ascending = ascending[0]

        if not is_bool(ascending):
            raise ValueError("ascending must be boolean")

        if na_position not in ["first", "last"]:
            raise ValueError(f"invalid na_position: {na_position}")

        # GH 35922. Make sorting stable by leveraging nargsort
        values_to_sort = ensure_key_mapped(self, key)._values if key else self._values
        sorted_index = nargsort(values_to_sort, kind, ascending, na_position)

        result = self._constructor(
            self._values[sorted_index], index=self.index[sorted_index]
        )

        if ignore_index:
            result.index = ibase.default_index(len(sorted_index))

        if inplace:
            self._update_inplace(result)
        else:
            return result.__finalize__(self, method="sort_values")

    def sort_index(
        self,
        axis=0,
        level=None,
        ascending: bool = True,
        inplace: bool = False,
        kind: str = "quicksort",
        na_position: str = "last",
        sort_remaining: bool = True,
        ignore_index: bool = False,
        key: IndexKeyFunc = None,
    ):
        """
        Sort Series by index labels.

        Returns a new Series sorted by label if `inplace` argument is
        ``False``, otherwise updates the original series and returns None.

        Parameters
        ----------
        axis : int, default 0
            Axis to direct sorting. This can only be 0 for Series.
        level : int, optional
            If not None, sort on values in specified index level(s).
        ascending : bool or list of bools, default True
            Sort ascending vs. descending. When the index is a MultiIndex the
            sort direction can be controlled for each level individually.
        inplace : bool, default False
            If True, perform operation in-place.
        kind : {'quicksort', 'mergesort', 'heapsort', 'stable'}, default 'quicksort'
            Choice of sorting algorithm. See also :func:`numpy.sort` for more
            information. 'mergesort' and 'stable' are the only stable algorithms. For
            DataFrames, this option is only applied when sorting on a single
            column or label.
        na_position : {'first', 'last'}, default 'last'
            If 'first' puts NaNs at the beginning, 'last' puts NaNs at the end.
            Not implemented for MultiIndex.
        sort_remaining : bool, default True
            If True and sorting by level and index is multilevel, sort by other
            levels too (in order) after sorting by specified level.
        ignore_index : bool, default False
            If True, the resulting axis will be labeled 0, 1, …, n - 1.

            .. versionadded:: 1.0.0

        key : callable, optional
            If not None, apply the key function to the index values
            before sorting. This is similar to the `key` argument in the
            builtin :meth:`sorted` function, with the notable difference that
            this `key` function should be *vectorized*. It should expect an
            ``Index`` and return an ``Index`` of the same shape.

            .. versionadded:: 1.1.0

        Returns
        -------
        Series or None
            The original Series sorted by the labels or None if ``inplace=True``.

        See Also
        --------
        DataFrame.sort_index: Sort DataFrame by the index.
        DataFrame.sort_values: Sort DataFrame by the value.
        Series.sort_values : Sort Series by the value.

        Examples
        --------
        >>> s = pd.Series(['a', 'b', 'c', 'd'], index=[3, 2, 1, 4])
        >>> s.sort_index()
        1    c
        2    b
        3    a
        4    d
        dtype: object

        Sort Descending

        >>> s.sort_index(ascending=False)
        4    d
        3    a
        2    b
        1    c
        dtype: object

        Sort Inplace

        >>> s.sort_index(inplace=True)
        >>> s
        1    c
        2    b
        3    a
        4    d
        dtype: object

        By default NaNs are put at the end, but use `na_position` to place
        them at the beginning

        >>> s = pd.Series(['a', 'b', 'c', 'd'], index=[3, 2, 1, np.nan])
        >>> s.sort_index(na_position='first')
        NaN     d
         1.0    c
         2.0    b
         3.0    a
        dtype: object

        Specify index level to sort

        >>> arrays = [np.array(['qux', 'qux', 'foo', 'foo',
        ...                     'baz', 'baz', 'bar', 'bar']),
        ...           np.array(['two', 'one', 'two', 'one',
        ...                     'two', 'one', 'two', 'one'])]
        >>> s = pd.Series([1, 2, 3, 4, 5, 6, 7, 8], index=arrays)
        >>> s.sort_index(level=1)
        bar  one    8
        baz  one    6
        foo  one    4
        qux  one    2
        bar  two    7
        baz  two    5
        foo  two    3
        qux  two    1
        dtype: int64

        Does not sort by remaining levels when sorting by levels

        >>> s.sort_index(level=1, sort_remaining=False)
        qux  one    2
        foo  one    4
        baz  one    6
        bar  one    8
        qux  two    1
        foo  two    3
        baz  two    5
        bar  two    7
        dtype: int64

        Apply a key function before sorting

        >>> s = pd.Series([1, 2, 3, 4], index=['A', 'b', 'C', 'd'])
        >>> s.sort_index(key=lambda x : x.str.lower())
        A    1
        b    2
        C    3
        d    4
        dtype: int64
        """

        return super().sort_index(
            axis,
            level,
            ascending,
            inplace,
            kind,
            na_position,
            sort_remaining,
            ignore_index,
            key,
        )

    def argsort(self, axis=0, kind="quicksort", order=None) -> "Series":
        """
        Return the integer indices that would sort the Series values.

        Override ndarray.argsort. Argsorts the value, omitting NA/null values,
        and places the result in the same locations as the non-NA values.

        Parameters
        ----------
        axis : {0 or "index"}
            Has no effect but is accepted for compatibility with numpy.
        kind : {'mergesort', 'quicksort', 'heapsort', 'stable'}, default 'quicksort'
            Choice of sorting algorithm. See :func:`numpy.sort` for more
            information. 'mergesort' and 'stable' are the only stable algorithms.
        order : None
            Has no effect but is accepted for compatibility with numpy.

        Returns
        -------
        Series
            Positions of values within the sort order with -1 indicating
            nan values.

        See Also
        --------
        numpy.ndarray.argsort : Returns the indices that would sort this array.
        """
        values = self._values
        mask = isna(values)

        if mask.any():
            result = Series(-1, index=self.index, name=self.name, dtype="int64")
            notmask = ~mask
            result[notmask] = np.argsort(values[notmask], kind=kind)
            return self._constructor(result, index=self.index).__finalize__(
                self, method="argsort"
            )
        else:
            return self._constructor(
                np.argsort(values, kind=kind), index=self.index, dtype="int64"
            ).__finalize__(self, method="argsort")

    def nlargest(self, n=5, keep="first") -> "Series":
        """
        Return the largest `n` elements.

        Parameters
        ----------
        n : int, default 5
            Return this many descending sorted values.
        keep : {'first', 'last', 'all'}, default 'first'
            When there are duplicate values that cannot all fit in a
            Series of `n` elements:

            - ``first`` : return the first `n` occurrences in order
                of appearance.
            - ``last`` : return the last `n` occurrences in reverse
                order of appearance.
            - ``all`` : keep all occurrences. This can result in a Series of
                size larger than `n`.

        Returns
        -------
        Series
            The `n` largest values in the Series, sorted in decreasing order.

        See Also
        --------
        Series.nsmallest: Get the `n` smallest elements.
        Series.sort_values: Sort Series by values.
        Series.head: Return the first `n` rows.

        Notes
        -----
        Faster than ``.sort_values(ascending=False).head(n)`` for small `n`
        relative to the size of the ``Series`` object.

        Examples
        --------
        >>> countries_population = {"Italy": 59000000, "France": 65000000,
        ...                         "Malta": 434000, "Maldives": 434000,
        ...                         "Brunei": 434000, "Iceland": 337000,
        ...                         "Nauru": 11300, "Tuvalu": 11300,
        ...                         "Anguilla": 11300, "Montserrat": 5200}
        >>> s = pd.Series(countries_population)
        >>> s
        Italy       59000000
        France      65000000
        Malta         434000
        Maldives      434000
        Brunei        434000
        Iceland       337000
        Nauru          11300
        Tuvalu         11300
        Anguilla       11300
        Montserrat      5200
        dtype: int64

        The `n` largest elements where ``n=5`` by default.

        >>> s.nlargest()
        France      65000000
        Italy       59000000
        Malta         434000
        Maldives      434000
        Brunei        434000
        dtype: int64

        The `n` largest elements where ``n=3``. Default `keep` value is 'first'
        so Malta will be kept.

        >>> s.nlargest(3)
        France    65000000
        Italy     59000000
        Malta       434000
        dtype: int64

        The `n` largest elements where ``n=3`` and keeping the last duplicates.
        Brunei will be kept since it is the last with value 434000 based on
        the index order.

        >>> s.nlargest(3, keep='last')
        France      65000000
        Italy       59000000
        Brunei        434000
        dtype: int64

        The `n` largest elements where ``n=3`` with all duplicates kept. Note
        that the returned Series has five elements due to the three duplicates.

        >>> s.nlargest(3, keep='all')
        France      65000000
        Italy       59000000
        Malta         434000
        Maldives      434000
        Brunei        434000
        dtype: int64
        """
        return algorithms.SelectNSeries(self, n=n, keep=keep).nlargest()

    def nsmallest(self, n=5, keep="first") -> "Series":
        """
        Return the smallest `n` elements.

        Parameters
        ----------
        n : int, default 5
            Return this many ascending sorted values.
        keep : {'first', 'last', 'all'}, default 'first'
            When there are duplicate values that cannot all fit in a
            Series of `n` elements:

            - ``first`` : return the first `n` occurrences in order
                of appearance.
            - ``last`` : return the last `n` occurrences in reverse
                order of appearance.
            - ``all`` : keep all occurrences. This can result in a Series of
                size larger than `n`.

        Returns
        -------
        Series
            The `n` smallest values in the Series, sorted in increasing order.

        See Also
        --------
        Series.nlargest: Get the `n` largest elements.
        Series.sort_values: Sort Series by values.
        Series.head: Return the first `n` rows.

        Notes
        -----
        Faster than ``.sort_values().head(n)`` for small `n` relative to
        the size of the ``Series`` object.

        Examples
        --------
        >>> countries_population = {"Italy": 59000000, "France": 65000000,
        ...                         "Brunei": 434000, "Malta": 434000,
        ...                         "Maldives": 434000, "Iceland": 337000,
        ...                         "Nauru": 11300, "Tuvalu": 11300,
        ...                         "Anguilla": 11300, "Montserrat": 5200}
        >>> s = pd.Series(countries_population)
        >>> s
        Italy       59000000
        France      65000000
        Brunei        434000
        Malta         434000
        Maldives      434000
        Iceland       337000
        Nauru          11300
        Tuvalu         11300
        Anguilla       11300
        Montserrat      5200
        dtype: int64

        The `n` smallest elements where ``n=5`` by default.

        >>> s.nsmallest()
        Montserrat    5200
        Nauru        11300
        Tuvalu       11300
        Anguilla     11300
        Iceland     337000
        dtype: int64

        The `n` smallest elements where ``n=3``. Default `keep` value is
        'first' so Nauru and Tuvalu will be kept.

        >>> s.nsmallest(3)
        Montserrat   5200
        Nauru       11300
        Tuvalu      11300
        dtype: int64

        The `n` smallest elements where ``n=3`` and keeping the last
        duplicates. Anguilla and Tuvalu will be kept since they are the last
        with value 11300 based on the index order.

        >>> s.nsmallest(3, keep='last')
        Montserrat   5200
        Anguilla    11300
        Tuvalu      11300
        dtype: int64

        The `n` smallest elements where ``n=3`` with all duplicates kept. Note
        that the returned Series has four elements due to the three duplicates.

        >>> s.nsmallest(3, keep='all')
        Montserrat   5200
        Nauru       11300
        Tuvalu      11300
        Anguilla    11300
        dtype: int64
        """
        return algorithms.SelectNSeries(self, n=n, keep=keep).nsmallest()

    def swaplevel(self, i=-2, j=-1, copy=True) -> "Series":
        """
        Swap levels i and j in a :class:`MultiIndex`.

        Default is to swap the two innermost levels of the index.

        Parameters
        ----------
        i, j : int, str
            Level of the indices to be swapped. Can pass level name as string.
        copy : bool, default True
            Whether to copy underlying data.

        Returns
        -------
        Series
            Series with levels swapped in MultiIndex.
        """
        assert isinstance(self.index, MultiIndex)
        new_index = self.index.swaplevel(i, j)
        return self._constructor(self._values, index=new_index, copy=copy).__finalize__(
            self, method="swaplevel"
        )

    def reorder_levels(self, order) -> "Series":
        """
        Rearrange index levels using input order.

        May not drop or duplicate levels.

        Parameters
        ----------
        order : list of int representing new level order
            Reference level by number or key.

        Returns
        -------
        type of caller (new object)
        """
        if not isinstance(self.index, MultiIndex):  # pragma: no cover
            raise Exception("Can only reorder levels on a hierarchical axis.")

        result = self.copy()
        assert isinstance(result.index, MultiIndex)
        result.index = result.index.reorder_levels(order)
        return result

    def explode(self, ignore_index: bool = False) -> "Series":
        """
        Transform each element of a list-like to a row.

        .. versionadded:: 0.25.0

        Parameters
        ----------
        ignore_index : bool, default False
            If True, the resulting index will be labeled 0, 1, …, n - 1.

            .. versionadded:: 1.1.0

        Returns
        -------
        Series
            Exploded lists to rows; index will be duplicated for these rows.

        See Also
        --------
        Series.str.split : Split string values on specified separator.
        Series.unstack : Unstack, a.k.a. pivot, Series with MultiIndex
            to produce DataFrame.
        DataFrame.melt : Unpivot a DataFrame from wide format to long format.
        DataFrame.explode : Explode a DataFrame from list-like
            columns to long format.

        Notes
        -----
        This routine will explode list-likes including lists, tuples, sets,
        Series, and np.ndarray. The result dtype of the subset rows will
        be object. Scalars will be returned unchanged, and empty list-likes will
        result in a np.nan for that row. In addition, the ordering of elements in
        the output will be non-deterministic when exploding sets.

        Examples
        --------
        >>> s = pd.Series([[1, 2, 3], 'foo', [], [3, 4]])
        >>> s
        0    [1, 2, 3]
        1          foo
        2           []
        3       [3, 4]
        dtype: object

        >>> s.explode()
        0      1
        0      2
        0      3
        1    foo
        2    NaN
        3      3
        3      4
        dtype: object
        """
        if not len(self) or not is_object_dtype(self):
            return self.copy()

        values, counts = reshape.explode(np.asarray(self.array))

        if ignore_index:
            index = ibase.default_index(len(values))
        else:
            index = self.index.repeat(counts)

        result = self._constructor(values, index=index, name=self.name)

        return result

    def unstack(self, level=-1, fill_value=None):
        """
        Unstack, also known as pivot, Series with MultiIndex to produce DataFrame.

        Parameters
        ----------
        level : int, str, or list of these, default last level
            Level(s) to unstack, can pass level name.
        fill_value : scalar value, default None
            Value to use when replacing NaN values.

        Returns
        -------
        DataFrame
            Unstacked Series.

        Examples
        --------
        >>> s = pd.Series([1, 2, 3, 4],
        ...               index=pd.MultiIndex.from_product([['one', 'two'],
        ...                                                 ['a', 'b']]))
        >>> s
        one  a    1
             b    2
        two  a    3
             b    4
        dtype: int64

        >>> s.unstack(level=-1)
             a  b
        one  1  2
        two  3  4

        >>> s.unstack(level=0)
           one  two
        a    1    3
        b    2    4
        """
        from pandas.core.reshape.reshape import unstack

        return unstack(self, level, fill_value)

    # ----------------------------------------------------------------------
    # function application

    def map(self, arg, na_action=None) -> "Series":
        """
        Map values of Series according to input correspondence.

        Used for substituting each value in a Series with another value,
        that may be derived from a function, a ``dict`` or
        a :class:`Series`.

        Parameters
        ----------
        arg : function, collections.abc.Mapping subclass or Series
            Mapping correspondence.
        na_action : {None, 'ignore'}, default None
            If 'ignore', propagate NaN values, without passing them to the
            mapping correspondence.

        Returns
        -------
        Series
            Same index as caller.

        See Also
        --------
        Series.apply : For applying more complex functions on a Series.
        DataFrame.apply : Apply a function row-/column-wise.
        DataFrame.applymap : Apply a function elementwise on a whole DataFrame.

        Notes
        -----
        When ``arg`` is a dictionary, values in Series that are not in the
        dictionary (as keys) are converted to ``NaN``. However, if the
        dictionary is a ``dict`` subclass that defines ``__missing__`` (i.e.
        provides a method for default values), then this default is used
        rather than ``NaN``.

        Examples
        --------
        >>> s = pd.Series(['cat', 'dog', np.nan, 'rabbit'])
        >>> s
        0      cat
        1      dog
        2      NaN
        3   rabbit
        dtype: object

        ``map`` accepts a ``dict`` or a ``Series``. Values that are not found
        in the ``dict`` are converted to ``NaN``, unless the dict has a default
        value (e.g. ``defaultdict``):

        >>> s.map({'cat': 'kitten', 'dog': 'puppy'})
        0   kitten
        1    puppy
        2      NaN
        3      NaN
        dtype: object

        It also accepts a function:

        >>> s.map('I am a {}'.format)
        0       I am a cat
        1       I am a dog
        2       I am a nan
        3    I am a rabbit
        dtype: object

        To avoid applying the function to missing values (and keep them as
        ``NaN``) ``na_action='ignore'`` can be used:

        >>> s.map('I am a {}'.format, na_action='ignore')
        0     I am a cat
        1     I am a dog
        2            NaN
        3  I am a rabbit
        dtype: object
        """
        new_values = super()._map_values(arg, na_action=na_action)
        return self._constructor(new_values, index=self.index).__finalize__(
            self, method="map"
        )

    def _gotitem(self, key, ndim, subset=None) -> "Series":
        """
        Sub-classes to define. Return a sliced object.

        Parameters
        ----------
        key : string / list of selections
        ndim : 1,2
            Requested ndim of result.
        subset : object, default None
            Subset to act on.
        """
        return self

    _agg_see_also_doc = dedent(
        """
    See Also
    --------
    Series.apply : Invoke function on a Series.
    Series.transform : Transform function producing a Series with like indexes.
    """
    )

    _agg_examples_doc = dedent(
        """
    Examples
    --------
    >>> s = pd.Series([1, 2, 3, 4])
    >>> s
    0    1
    1    2
    2    3
    3    4
    dtype: int64

    >>> s.agg('min')
    1

    >>> s.agg(['min', 'max'])
    min   1
    max   4
    dtype: int64
    """
    )

    @doc(
        generic._shared_docs["aggregate"],
        klass=_shared_doc_kwargs["klass"],
        axis=_shared_doc_kwargs["axis"],
        see_also=_agg_see_also_doc,
        examples=_agg_examples_doc,
    )
    def aggregate(self, func=None, axis=0, *args, **kwargs):
        # Validate the axis parameter
        self._get_axis_number(axis)

        # if func is None, will switch to user-provided "named aggregation" kwargs
        if func is None:
            func = dict(kwargs.items())

        op = series_apply(self, "agg", func, args=args, kwds=kwargs)
        result, how = op.get_result()
        if result is None:

            # we can be called from an inner function which
            # passes this meta-data
            kwargs.pop("_axis", None)
            kwargs.pop("_level", None)

            # try a regular apply, this evaluates lambdas
            # row-by-row; however if the lambda is expected a Series
            # expression, e.g.: lambda x: x-x.quantile(0.25)
            # this will fail, so we can try a vectorized evaluation

            # we cannot FIRST try the vectorized evaluation, because
            # then .agg and .apply would have different semantics if the
            # operation is actually defined on the Series, e.g. str
            try:
                result = self.apply(func, *args, **kwargs)
            except (ValueError, AttributeError, TypeError):
                result = func(self, *args, **kwargs)

        return result

    agg = aggregate

    @doc(
        _shared_docs["transform"],
        klass=_shared_doc_kwargs["klass"],
        axis=_shared_doc_kwargs["axis"],
    )
    def transform(
        self, func: AggFuncType, axis: Axis = 0, *args, **kwargs
    ) -> FrameOrSeriesUnion:
        return transform(self, func, axis, *args, **kwargs)

    def apply(
        self,
        func: AggFuncType,
        convert_dtype: bool = True,
        args: Tuple[Any, ...] = (),
        **kwds,
    ) -> FrameOrSeriesUnion:
        """
        Invoke function on values of Series.

        Can be ufunc (a NumPy function that applies to the entire Series)
        or a Python function that only works on single values.

        Parameters
        ----------
        func : function
            Python function or NumPy ufunc to apply.
        convert_dtype : bool, default True
            Try to find better dtype for elementwise function results. If
            False, leave as dtype=object.
        args : tuple
            Positional arguments passed to func after the series value.
        **kwds
            Additional keyword arguments passed to func.

        Returns
        -------
        Series or DataFrame
            If func returns a Series object the result will be a DataFrame.

        See Also
        --------
        Series.map: For element-wise operations.
        Series.agg: Only perform aggregating type operations.
        Series.transform: Only perform transforming type operations.

        Examples
        --------
        Create a series with typical summer temperatures for each city.

        >>> s = pd.Series([20, 21, 12],
        ...               index=['London', 'New York', 'Helsinki'])
        >>> s
        London      20
        New York    21
        Helsinki    12
        dtype: int64

        Square the values by defining a function and passing it as an
        argument to ``apply()``.

        >>> def square(x):
        ...     return x ** 2
        >>> s.apply(square)
        London      400
        New York    441
        Helsinki    144
        dtype: int64

        Square the values by passing an anonymous function as an
        argument to ``apply()``.

        >>> s.apply(lambda x: x ** 2)
        London      400
        New York    441
        Helsinki    144
        dtype: int64

        Define a custom function that needs additional positional
        arguments and pass these additional arguments using the
        ``args`` keyword.

        >>> def subtract_custom_value(x, custom_value):
        ...     return x - custom_value

        >>> s.apply(subtract_custom_value, args=(5,))
        London      15
        New York    16
        Helsinki     7
        dtype: int64

        Define a custom function that takes keyword arguments
        and pass these arguments to ``apply``.

        >>> def add_custom_values(x, **kwargs):
        ...     for month in kwargs:
        ...         x += kwargs[month]
        ...     return x

        >>> s.apply(add_custom_values, june=30, july=20, august=25)
        London      95
        New York    96
        Helsinki    87
        dtype: int64

        Use a function from the Numpy library.

        >>> s.apply(np.log)
        London      2.995732
        New York    3.044522
        Helsinki    2.484907
        dtype: float64
        """
<<<<<<< HEAD
        if len(self) == 0:
            return self._constructor(dtype=self.dtype, index=self.index).__finalize__(
                self, method="apply"
            )

        # dispatch to agg
        if isinstance(func, (list, dict)):
            return self.aggregate(func, *args, **kwds)

        # if we are a string, try to dispatch
        if isinstance(func, str):
            return self._try_aggregate_string_function(func, *args, **kwds)

        # handle ufuncs and lambdas
        if kwds or args and not isinstance(func, np.ufunc):

            def f(x):
                _func = cast(Callable[..., Any], func)
                return _func(x, *args, **kwds)

        else:
            f = func

        with np.errstate(all="ignore"):
            if isinstance(f, np.ufunc):
                return f(self)

            # row-wise access
            if is_extension_array_dtype(self.dtype) and hasattr(self._values, "map"):
                # GH#23179 some EAs do not have `map`
                mapped = self._values.map(f)
            else:
                values = self.astype(object)._values
                mapped = lib.map_infer(values, f, convert=convert_dtype)

        if len(mapped) and isinstance(mapped[0], Series):
            # GH 25959 use pd.array instead of tolist
            # so extension arrays can be used
            return self._constructor_expanddim(pd_array(mapped), index=self.index)
        else:
            return self._constructor(mapped, index=self.index).__finalize__(
                self, method="apply"
            )
=======
        op = series_apply(self, "apply", func, convert_dtype, args, kwds)
        return op.get_result()
>>>>>>> 2d086722

    def _reduce(
        self,
        op,
        name: str,
        *,
        axis=0,
        skipna=True,
        numeric_only=None,
        filter_type=None,
        **kwds,
    ):
        """
        Perform a reduction operation.

        If we have an ndarray as a value, then simply perform the operation,
        otherwise delegate to the object.
        """
        delegate = self._values

        if axis is not None:
            self._get_axis_number(axis)

        if isinstance(delegate, ExtensionArray):
            # dispatch to ExtensionArray interface
            return delegate._reduce(name, skipna=skipna, **kwds)

        else:
            # dispatch to numpy arrays
            if numeric_only:
                raise NotImplementedError(
                    f"Series.{name} does not implement numeric_only."
                )
            with np.errstate(all="ignore"):
                return op(delegate, skipna=skipna, **kwds)

    def _reindex_indexer(self, new_index, indexer, copy):
        if indexer is None:
            if copy:
                return self.copy()
            return self

        new_values = algorithms.take_1d(
            self._values, indexer, allow_fill=True, fill_value=None
        )
        return self._constructor(new_values, index=new_index)

    def _needs_reindex_multi(self, axes, method, level):
        """
        Check if we do need a multi reindex; this is for compat with
        higher dims.
        """
        return False

    @doc(
        NDFrame.align,
        klass=_shared_doc_kwargs["klass"],
        axes_single_arg=_shared_doc_kwargs["axes_single_arg"],
    )
    def align(
        self,
        other,
        join="outer",
        axis=None,
        level=None,
        copy=True,
        fill_value=None,
        method=None,
        limit=None,
        fill_axis=0,
        broadcast_axis=None,
    ):
        return super().align(
            other,
            join=join,
            axis=axis,
            level=level,
            copy=copy,
            fill_value=fill_value,
            method=method,
            limit=limit,
            fill_axis=fill_axis,
            broadcast_axis=broadcast_axis,
        )

    def rename(
        self,
        index=None,
        *,
        axis=None,
        copy=True,
        inplace=False,
        level=None,
        errors="ignore",
    ):
        """
        Alter Series index labels or name.

        Function / dict values must be unique (1-to-1). Labels not contained in
        a dict / Series will be left as-is. Extra labels listed don't throw an
        error.

        Alternatively, change ``Series.name`` with a scalar value.

        See the :ref:`user guide <basics.rename>` for more.

        Parameters
        ----------
        axis : {0 or "index"}
            Unused. Accepted for compatibility with DataFrame method only.
        index : scalar, hashable sequence, dict-like or function, optional
            Functions or dict-like are transformations to apply to
            the index.
            Scalar or hashable sequence-like will alter the ``Series.name``
            attribute.

        **kwargs
            Additional keyword arguments passed to the function. Only the
            "inplace" keyword is used.

        Returns
        -------
        Series or None
            Series with index labels or name altered or None if ``inplace=True``.

        See Also
        --------
        DataFrame.rename : Corresponding DataFrame method.
        Series.rename_axis : Set the name of the axis.

        Examples
        --------
        >>> s = pd.Series([1, 2, 3])
        >>> s
        0    1
        1    2
        2    3
        dtype: int64
        >>> s.rename("my_name")  # scalar, changes Series.name
        0    1
        1    2
        2    3
        Name: my_name, dtype: int64
        >>> s.rename(lambda x: x ** 2)  # function, changes labels
        0    1
        1    2
        4    3
        dtype: int64
        >>> s.rename({1: 3, 2: 5})  # mapping, changes labels
        0    1
        3    2
        5    3
        dtype: int64
        """
        if callable(index) or is_dict_like(index):
            return super().rename(
                index, copy=copy, inplace=inplace, level=level, errors=errors
            )
        else:
            return self._set_name(index, inplace=inplace)

    @Appender(
        """
        Examples
        --------
        >>> s = pd.Series([1, 2, 3])
        >>> s
        0    1
        1    2
        2    3
        dtype: int64

        >>> s.set_axis(['a', 'b', 'c'], axis=0)
        a    1
        b    2
        c    3
        dtype: int64
    """
    )
    @Substitution(
        **_shared_doc_kwargs,
        extended_summary_sub="",
        axis_description_sub="",
        see_also_sub="",
    )
    @Appender(generic.NDFrame.set_axis.__doc__)
    def set_axis(self, labels, axis: Axis = 0, inplace: bool = False):
        return super().set_axis(labels, axis=axis, inplace=inplace)

    @doc(
        NDFrame.reindex,
        klass=_shared_doc_kwargs["klass"],
        axes=_shared_doc_kwargs["axes"],
        optional_labels=_shared_doc_kwargs["optional_labels"],
        optional_axis=_shared_doc_kwargs["optional_axis"],
    )
    def reindex(self, index=None, **kwargs):
        return super().reindex(index=index, **kwargs)

    def drop(
        self,
        labels=None,
        axis=0,
        index=None,
        columns=None,
        level=None,
        inplace=False,
        errors="raise",
    ) -> "Series":
        """
        Return Series with specified index labels removed.

        Remove elements of a Series based on specifying the index labels.
        When using a multi-index, labels on different levels can be removed
        by specifying the level.

        Parameters
        ----------
        labels : single label or list-like
            Index labels to drop.
        axis : 0, default 0
            Redundant for application on Series.
        index : single label or list-like
            Redundant for application on Series, but 'index' can be used instead
            of 'labels'.
        columns : single label or list-like
            No change is made to the Series; use 'index' or 'labels' instead.
        level : int or level name, optional
            For MultiIndex, level for which the labels will be removed.
        inplace : bool, default False
            If True, do operation inplace and return None.
        errors : {'ignore', 'raise'}, default 'raise'
            If 'ignore', suppress error and only existing labels are dropped.

        Returns
        -------
        Series or None
            Series with specified index labels removed or None if ``inplace=True``.

        Raises
        ------
        KeyError
            If none of the labels are found in the index.

        See Also
        --------
        Series.reindex : Return only specified index labels of Series.
        Series.dropna : Return series without null values.
        Series.drop_duplicates : Return Series with duplicate values removed.
        DataFrame.drop : Drop specified labels from rows or columns.

        Examples
        --------
        >>> s = pd.Series(data=np.arange(3), index=['A', 'B', 'C'])
        >>> s
        A  0
        B  1
        C  2
        dtype: int64

        Drop labels B en C

        >>> s.drop(labels=['B', 'C'])
        A  0
        dtype: int64

        Drop 2nd level label in MultiIndex Series

        >>> midx = pd.MultiIndex(levels=[['lama', 'cow', 'falcon'],
        ...                              ['speed', 'weight', 'length']],
        ...                      codes=[[0, 0, 0, 1, 1, 1, 2, 2, 2],
        ...                             [0, 1, 2, 0, 1, 2, 0, 1, 2]])
        >>> s = pd.Series([45, 200, 1.2, 30, 250, 1.5, 320, 1, 0.3],
        ...               index=midx)
        >>> s
        lama    speed      45.0
                weight    200.0
                length      1.2
        cow     speed      30.0
                weight    250.0
                length      1.5
        falcon  speed     320.0
                weight      1.0
                length      0.3
        dtype: float64

        >>> s.drop(labels='weight', level=1)
        lama    speed      45.0
                length      1.2
        cow     speed      30.0
                length      1.5
        falcon  speed     320.0
                length      0.3
        dtype: float64
        """
        return super().drop(
            labels=labels,
            axis=axis,
            index=index,
            columns=columns,
            level=level,
            inplace=inplace,
            errors=errors,
        )

    @doc(NDFrame.fillna, **_shared_doc_kwargs)
    def fillna(
        self,
        value=None,
        method=None,
        axis=None,
        inplace=False,
        limit=None,
        downcast=None,
    ) -> Optional["Series"]:
        return super().fillna(
            value=value,
            method=method,
            axis=axis,
            inplace=inplace,
            limit=limit,
            downcast=downcast,
        )

    def pop(self, item: Label) -> Any:
        """
        Return item and drops from series. Raise KeyError if not found.

        Parameters
        ----------
        item : label
            Index of the element that needs to be removed.

        Returns
        -------
        Value that is popped from series.

        Examples
        --------
        >>> ser = pd.Series([1,2,3])

        >>> ser.pop(0)
        1

        >>> ser
        1    2
        2    3
        dtype: int64
        """
        return super().pop(item=item)

    @doc(
        NDFrame.replace,
        klass=_shared_doc_kwargs["klass"],
        inplace=_shared_doc_kwargs["inplace"],
        replace_iloc=_shared_doc_kwargs["replace_iloc"],
    )
    def replace(
        self,
        to_replace=None,
        value=None,
        inplace=False,
        limit=None,
        regex=False,
        method="pad",
    ):
        return super().replace(
            to_replace=to_replace,
            value=value,
            inplace=inplace,
            limit=limit,
            regex=regex,
            method=method,
        )

    def _replace_single(self, to_replace, method: str, inplace: bool, limit):
        """
        Replaces values in a Series using the fill method specified when no
        replacement value is given in the replace method
        """

        orig_dtype = self.dtype
        result = self if inplace else self.copy()
        fill_f = missing.get_fill_func(method)

        mask = missing.mask_missing(result.values, to_replace)
        values = fill_f(result.values, limit=limit, mask=mask)

        if values.dtype == orig_dtype and inplace:
            return

        result = self._constructor(values, index=self.index, dtype=self.dtype)
        result = result.__finalize__(self)

        if inplace:
            self._update_inplace(result)
            return

        return result

    @doc(NDFrame.shift, klass=_shared_doc_kwargs["klass"])
    def shift(self, periods=1, freq=None, axis=0, fill_value=None) -> "Series":
        return super().shift(
            periods=periods, freq=freq, axis=axis, fill_value=fill_value
        )

    def memory_usage(self, index=True, deep=False):
        """
        Return the memory usage of the Series.

        The memory usage can optionally include the contribution of
        the index and of elements of `object` dtype.

        Parameters
        ----------
        index : bool, default True
            Specifies whether to include the memory usage of the Series index.
        deep : bool, default False
            If True, introspect the data deeply by interrogating
            `object` dtypes for system-level memory consumption, and include
            it in the returned value.

        Returns
        -------
        int
            Bytes of memory consumed.

        See Also
        --------
        numpy.ndarray.nbytes : Total bytes consumed by the elements of the
            array.
        DataFrame.memory_usage : Bytes consumed by a DataFrame.

        Examples
        --------
        >>> s = pd.Series(range(3))
        >>> s.memory_usage()
        152

        Not including the index gives the size of the rest of the data, which
        is necessarily smaller:

        >>> s.memory_usage(index=False)
        24

        The memory footprint of `object` values is ignored by default:

        >>> s = pd.Series(["a", "b"])
        >>> s.values
        array(['a', 'b'], dtype=object)
        >>> s.memory_usage()
        144
        >>> s.memory_usage(deep=True)
        244
        """
        v = super().memory_usage(deep=deep)
        if index:
            v += self.index.memory_usage(deep=deep)
        return v

    def isin(self, values) -> "Series":
        """
        Whether elements in Series are contained in `values`.

        Return a boolean Series showing whether each element in the Series
        matches an element in the passed sequence of `values` exactly.

        Parameters
        ----------
        values : set or list-like
            The sequence of values to test. Passing in a single string will
            raise a ``TypeError``. Instead, turn a single string into a
            list of one element.

        Returns
        -------
        Series
            Series of booleans indicating if each element is in values.

        Raises
        ------
        TypeError
          * If `values` is a string

        See Also
        --------
        DataFrame.isin : Equivalent method on DataFrame.

        Examples
        --------
        >>> s = pd.Series(['lama', 'cow', 'lama', 'beetle', 'lama',
        ...                'hippo'], name='animal')
        >>> s.isin(['cow', 'lama'])
        0     True
        1     True
        2     True
        3    False
        4     True
        5    False
        Name: animal, dtype: bool

        Passing a single string as ``s.isin('lama')`` will raise an error. Use
        a list of one element instead:

        >>> s.isin(['lama'])
        0     True
        1    False
        2     True
        3    False
        4     True
        5    False
        Name: animal, dtype: bool
        """
        result = algorithms.isin(self._values, values)
        return self._constructor(result, index=self.index).__finalize__(
            self, method="isin"
        )

    def between(self, left, right, inclusive=True) -> "Series":
        """
        Return boolean Series equivalent to left <= series <= right.

        This function returns a boolean vector containing `True` wherever the
        corresponding Series element is between the boundary values `left` and
        `right`. NA values are treated as `False`.

        Parameters
        ----------
        left : scalar or list-like
            Left boundary.
        right : scalar or list-like
            Right boundary.
        inclusive : bool, default True
            Include boundaries.

        Returns
        -------
        Series
            Series representing whether each element is between left and
            right (inclusive).

        See Also
        --------
        Series.gt : Greater than of series and other.
        Series.lt : Less than of series and other.

        Notes
        -----
        This function is equivalent to ``(left <= ser) & (ser <= right)``

        Examples
        --------
        >>> s = pd.Series([2, 0, 4, 8, np.nan])

        Boundary values are included by default:

        >>> s.between(1, 4)
        0     True
        1    False
        2     True
        3    False
        4    False
        dtype: bool

        With `inclusive` set to ``False`` boundary values are excluded:

        >>> s.between(1, 4, inclusive=False)
        0     True
        1    False
        2    False
        3    False
        4    False
        dtype: bool

        `left` and `right` can be any scalar value:

        >>> s = pd.Series(['Alice', 'Bob', 'Carol', 'Eve'])
        >>> s.between('Anna', 'Daniel')
        0    False
        1     True
        2     True
        3    False
        dtype: bool
        """
        if inclusive:
            lmask = self >= left
            rmask = self <= right
        else:
            lmask = self > left
            rmask = self < right

        return lmask & rmask

    # ----------------------------------------------------------------------
    # Convert to types that support pd.NA

    def _convert_dtypes(
        self,
        infer_objects: bool = True,
        convert_string: bool = True,
        convert_integer: bool = True,
        convert_boolean: bool = True,
        convert_floating: bool = True,
    ) -> "Series":
        input_series = self
        if infer_objects:
            input_series = input_series.infer_objects()
            if is_object_dtype(input_series):
                input_series = input_series.copy()

        if convert_string or convert_integer or convert_boolean or convert_floating:
            inferred_dtype = convert_dtypes(
                input_series._values,
                convert_string,
                convert_integer,
                convert_boolean,
                convert_floating,
            )
            try:
                result = input_series.astype(inferred_dtype)
            except TypeError:
                result = input_series.copy()
        else:
            result = input_series.copy()
        return result

    @doc(NDFrame.isna, klass=_shared_doc_kwargs["klass"])
    def isna(self) -> "Series":
        return generic.NDFrame.isna(self)

    @doc(NDFrame.isna, klass=_shared_doc_kwargs["klass"])
    def isnull(self) -> "Series":
        return super().isnull()

    @doc(NDFrame.notna, klass=_shared_doc_kwargs["klass"])
    def notna(self) -> "Series":
        return super().notna()

    @doc(NDFrame.notna, klass=_shared_doc_kwargs["klass"])
    def notnull(self) -> "Series":
        return super().notnull()

    def dropna(self, axis=0, inplace=False, how=None):
        """
        Return a new Series with missing values removed.

        See the :ref:`User Guide <missing_data>` for more on which values are
        considered missing, and how to work with missing data.

        Parameters
        ----------
        axis : {0 or 'index'}, default 0
            There is only one axis to drop values from.
        inplace : bool, default False
            If True, do operation inplace and return None.
        how : str, optional
            Not in use. Kept for compatibility.

        Returns
        -------
        Series or None
            Series with NA entries dropped from it or None if ``inplace=True``.

        See Also
        --------
        Series.isna: Indicate missing values.
        Series.notna : Indicate existing (non-missing) values.
        Series.fillna : Replace missing values.
        DataFrame.dropna : Drop rows or columns which contain NA values.
        Index.dropna : Drop missing indices.

        Examples
        --------
        >>> ser = pd.Series([1., 2., np.nan])
        >>> ser
        0    1.0
        1    2.0
        2    NaN
        dtype: float64

        Drop NA values from a Series.

        >>> ser.dropna()
        0    1.0
        1    2.0
        dtype: float64

        Keep the Series with valid entries in the same variable.

        >>> ser.dropna(inplace=True)
        >>> ser
        0    1.0
        1    2.0
        dtype: float64

        Empty strings are not considered NA values. ``None`` is considered an
        NA value.

        >>> ser = pd.Series([np.NaN, 2, pd.NaT, '', None, 'I stay'])
        >>> ser
        0       NaN
        1         2
        2       NaT
        3
        4      None
        5    I stay
        dtype: object
        >>> ser.dropna()
        1         2
        3
        5    I stay
        dtype: object
        """
        inplace = validate_bool_kwarg(inplace, "inplace")
        # Validate the axis parameter
        self._get_axis_number(axis or 0)

        if self._can_hold_na:
            result = remove_na_arraylike(self)
            if inplace:
                self._update_inplace(result)
            else:
                return result
        else:
            if inplace:
                # do nothing
                pass
            else:
                return self.copy()

    # ----------------------------------------------------------------------
    # Time series-oriented methods

    @doc(NDFrame.asfreq, **_shared_doc_kwargs)
    def asfreq(
        self,
        freq,
        method=None,
        how: Optional[str] = None,
        normalize: bool = False,
        fill_value=None,
    ) -> "Series":
        return super().asfreq(
            freq=freq,
            method=method,
            how=how,
            normalize=normalize,
            fill_value=fill_value,
        )

    @doc(NDFrame.resample, **_shared_doc_kwargs)
    def resample(
        self,
        rule,
        axis=0,
        closed: Optional[str] = None,
        label: Optional[str] = None,
        convention: str = "start",
        kind: Optional[str] = None,
        loffset=None,
        base: Optional[int] = None,
        on=None,
        level=None,
        origin: Union[str, "TimestampConvertibleTypes"] = "start_day",
        offset: Optional["TimedeltaConvertibleTypes"] = None,
    ) -> "Resampler":
        return super().resample(
            rule=rule,
            axis=axis,
            closed=closed,
            label=label,
            convention=convention,
            kind=kind,
            loffset=loffset,
            base=base,
            on=on,
            level=level,
            origin=origin,
            offset=offset,
        )

    def to_timestamp(self, freq=None, how="start", copy=True) -> "Series":
        """
        Cast to DatetimeIndex of Timestamps, at *beginning* of period.

        Parameters
        ----------
        freq : str, default frequency of PeriodIndex
            Desired frequency.
        how : {'s', 'e', 'start', 'end'}
            Convention for converting period to timestamp; start of period
            vs. end.
        copy : bool, default True
            Whether or not to return a copy.

        Returns
        -------
        Series with DatetimeIndex
        """
        new_values = self._values
        if copy:
            new_values = new_values.copy()

        if not isinstance(self.index, PeriodIndex):
            raise TypeError(f"unsupported Type {type(self.index).__name__}")
        new_index = self.index.to_timestamp(freq=freq, how=how)
        return self._constructor(new_values, index=new_index).__finalize__(
            self, method="to_timestamp"
        )

    def to_period(self, freq=None, copy=True) -> "Series":
        """
        Convert Series from DatetimeIndex to PeriodIndex.

        Parameters
        ----------
        freq : str, default None
            Frequency associated with the PeriodIndex.
        copy : bool, default True
            Whether or not to return a copy.

        Returns
        -------
        Series
            Series with index converted to PeriodIndex.
        """
        new_values = self._values
        if copy:
            new_values = new_values.copy()

        if not isinstance(self.index, DatetimeIndex):
            raise TypeError(f"unsupported Type {type(self.index).__name__}")
        new_index = self.index.to_period(freq=freq)
        return self._constructor(new_values, index=new_index).__finalize__(
            self, method="to_period"
        )

    # ----------------------------------------------------------------------
    # Add index
    _AXIS_ORDERS = ["index"]
    _AXIS_REVERSED = False
    _AXIS_LEN = len(_AXIS_ORDERS)
    _info_axis_number = 0
    _info_axis_name = "index"

    index: "Index" = properties.AxisProperty(
        axis=0, doc="The index (axis labels) of the Series."
    )

    # ----------------------------------------------------------------------
    # Accessor Methods
    # ----------------------------------------------------------------------
    str = CachedAccessor("str", StringMethods)
    dt = CachedAccessor("dt", CombinedDatetimelikeProperties)
    cat = CachedAccessor("cat", CategoricalAccessor)
    plot = CachedAccessor("plot", pandas.plotting.PlotAccessor)
    sparse = CachedAccessor("sparse", SparseAccessor)

    # ----------------------------------------------------------------------
    # Add plotting methods to Series
    hist = pandas.plotting.hist_series

    # ----------------------------------------------------------------------
    # Template-Based Arithmetic/Comparison Methods

    def _cmp_method(self, other, op):
        res_name = ops.get_op_result_name(self, other)

        if isinstance(other, Series) and not self._indexed_same(other):
            raise ValueError("Can only compare identically-labeled Series objects")

        lvalues = extract_array(self, extract_numpy=True)
        rvalues = extract_array(other, extract_numpy=True)

        res_values = ops.comparison_op(lvalues, rvalues, op)

        return self._construct_result(res_values, name=res_name)

    def _logical_method(self, other, op):
        res_name = ops.get_op_result_name(self, other)
        self, other = ops.align_method_SERIES(self, other, align_asobject=True)

        lvalues = extract_array(self, extract_numpy=True)
        rvalues = extract_array(other, extract_numpy=True)

        res_values = ops.logical_op(lvalues, rvalues, op)
        return self._construct_result(res_values, name=res_name)

    def _arith_method(self, other, op):
        res_name = ops.get_op_result_name(self, other)
        self, other = ops.align_method_SERIES(self, other)

        lvalues = extract_array(self, extract_numpy=True)
        rvalues = extract_array(other, extract_numpy=True)
        result = ops.arithmetic_op(lvalues, rvalues, op)

        return self._construct_result(result, name=res_name)


Series._add_numeric_operations()

# Add arithmetic!
ops.add_flex_arithmetic_methods(Series)<|MERGE_RESOLUTION|>--- conflicted
+++ resolved
@@ -15,7 +15,6 @@
     Tuple,
     Type,
     Union,
-    cast,
 )
 import warnings
 
@@ -4084,54 +4083,8 @@
         Helsinki    2.484907
         dtype: float64
         """
-<<<<<<< HEAD
-        if len(self) == 0:
-            return self._constructor(dtype=self.dtype, index=self.index).__finalize__(
-                self, method="apply"
-            )
-
-        # dispatch to agg
-        if isinstance(func, (list, dict)):
-            return self.aggregate(func, *args, **kwds)
-
-        # if we are a string, try to dispatch
-        if isinstance(func, str):
-            return self._try_aggregate_string_function(func, *args, **kwds)
-
-        # handle ufuncs and lambdas
-        if kwds or args and not isinstance(func, np.ufunc):
-
-            def f(x):
-                _func = cast(Callable[..., Any], func)
-                return _func(x, *args, **kwds)
-
-        else:
-            f = func
-
-        with np.errstate(all="ignore"):
-            if isinstance(f, np.ufunc):
-                return f(self)
-
-            # row-wise access
-            if is_extension_array_dtype(self.dtype) and hasattr(self._values, "map"):
-                # GH#23179 some EAs do not have `map`
-                mapped = self._values.map(f)
-            else:
-                values = self.astype(object)._values
-                mapped = lib.map_infer(values, f, convert=convert_dtype)
-
-        if len(mapped) and isinstance(mapped[0], Series):
-            # GH 25959 use pd.array instead of tolist
-            # so extension arrays can be used
-            return self._constructor_expanddim(pd_array(mapped), index=self.index)
-        else:
-            return self._constructor(mapped, index=self.index).__finalize__(
-                self, method="apply"
-            )
-=======
         op = series_apply(self, "apply", func, convert_dtype, args, kwds)
         return op.get_result()
->>>>>>> 2d086722
 
     def _reduce(
         self,
