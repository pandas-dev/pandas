--- conflicted
+++ resolved
@@ -1063,10 +1063,6 @@
         except (KeyError, ValueError):
             if is_integer(key) and self.index.inferred_type != "integer":
                 # positional setter
-<<<<<<< HEAD
-                # this is equivalent to self._values[key] = value
-                self._mgr.setitem_inplace(key, value)
-=======
                 if not self.index._should_fallback_to_positional:
                     # GH#33469
                     warnings.warn(
@@ -1078,8 +1074,8 @@
                         FutureWarning,
                         stacklevel=2,
                     )
-                values[key] = value
->>>>>>> 226876a5
+                # this is equivalent to self._values[key] = value
+                self._mgr.setitem_inplace(key, value)
             else:
                 # GH#12862 adding a new key to the Series
                 self.loc[key] = value
