--- conflicted
+++ resolved
@@ -4349,11 +4349,9 @@
         na_action : {None, 'ignore'}, default None
             If 'ignore', propagate NaN values, without passing them to the
             mapping correspondence.
-<<<<<<< HEAD
 
             .. deprecated:: 3.0.0
                 Use ``skipna`` instead.
-=======
         engine : decorator, optional
             Choose the execution engine to use to run the function. Only used for
             functions. If ``map`` is called with a mapping or ``Series``, an
@@ -4373,7 +4371,6 @@
 
             .. versionadded:: 3.0.0
 
->>>>>>> c708e152
         **kwargs
             Additional keyword arguments to pass as keywords arguments to
             `arg`.
