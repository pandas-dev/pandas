--- conflicted
+++ resolved
@@ -6738,8 +6738,7 @@
 
         if isinstance(other, Series):
             return self._binop(other, op, level=level, fill_value=fill_value)
-<<<<<<< HEAD
-        elif isinstance(other, (np.ndarray, list, tuple)):
+        elif isinstance(other, (np.ndarray, list, tuple, ExtensionArray)):
             if isinstance(other, tuple):
                 op_name = op.__name__.strip("_")
                 warnings.warn(
@@ -6749,9 +6748,6 @@
                     Pandas4Warning,
                     stacklevel=find_stack_level(),
                 )
-=======
-        elif isinstance(other, (np.ndarray, list, tuple, ExtensionArray)):
->>>>>>> 54c26ec4
             if len(other) != len(self):
                 raise ValueError("Lengths must be equal")
             other = self._constructor(other, self.index, copy=False)
