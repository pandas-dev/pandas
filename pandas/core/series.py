--- conflicted
+++ resolved
@@ -4436,11 +4436,7 @@
                 warnings.warn(
                     "The parameter `arg` has been renamed to `func`, and it "
                     "will stop being supported in a future version of pandas.",
-<<<<<<< HEAD
-                    FutureWarning,  # pdlint: ignore
-=======
-                    Pandas4Warning,
->>>>>>> 53a41bb4
+                    Pandas4Warning,  # pdlint: ignore
                     stacklevel=find_stack_level(),
                 )
             else:
