"""
Data structure for 1-dimensional cross-sectional and time series data
"""
from io import StringIO
from shutil import get_terminal_size
from textwrap import dedent
from typing import (
    IO,
    TYPE_CHECKING,
    Any,
    Callable,
    Iterable,
    List,
    Optional,
    Tuple,
    Type,
    Union,
)
import warnings

import numpy as np

from pandas._config import get_option

from pandas._libs import lib, properties, reshape, tslibs
from pandas._libs.lib import no_default
from pandas._typing import (
    ArrayLike,
    Axis,
    DtypeObj,
    FrameOrSeriesUnion,
    IndexKeyFunc,
    Label,
    ValueKeyFunc,
)
from pandas.compat.numpy import function as nv
from pandas.errors import InvalidIndexError
from pandas.util._decorators import Appender, Substitution, doc
from pandas.util._validators import validate_bool_kwarg, validate_percentile

from pandas.core.dtypes.cast import (
    convert_dtypes,
    maybe_cast_to_extension_array,
    validate_numeric_casting,
)
from pandas.core.dtypes.common import (
    ensure_platform_int,
    is_bool,
    is_categorical_dtype,
    is_dict_like,
    is_extension_array_dtype,
    is_integer,
    is_iterator,
    is_list_like,
    is_object_dtype,
    is_scalar,
)
from pandas.core.dtypes.generic import ABCDataFrame
from pandas.core.dtypes.inference import is_hashable
from pandas.core.dtypes.missing import (
    isna,
    na_value_for_dtype,
    notna,
    remove_na_arraylike,
)

import pandas as pd
from pandas.core import algorithms, base, generic, nanops, ops
from pandas.core.accessor import CachedAccessor
from pandas.core.arrays import ExtensionArray
from pandas.core.arrays.categorical import CategoricalAccessor
from pandas.core.arrays.sparse import SparseAccessor
import pandas.core.common as com
from pandas.core.construction import (
    create_series_with_explicit_dtype,
    extract_array,
    is_empty_data,
    sanitize_array,
)
from pandas.core.generic import NDFrame
from pandas.core.indexers import unpack_1tuple
from pandas.core.indexes.accessors import CombinedDatetimelikeProperties
from pandas.core.indexes.api import Float64Index, Index, MultiIndex, ensure_index
import pandas.core.indexes.base as ibase
from pandas.core.indexes.datetimes import DatetimeIndex
from pandas.core.indexes.period import PeriodIndex
from pandas.core.indexes.timedeltas import TimedeltaIndex
from pandas.core.indexing import check_bool_indexer
from pandas.core.internals import SingleBlockManager
from pandas.core.sorting import ensure_key_mapped
from pandas.core.strings import StringMethods
from pandas.core.tools.datetimes import to_datetime

import pandas.io.formats.format as fmt
import pandas.plotting

if TYPE_CHECKING:
    from pandas.core.frame import DataFrame
    from pandas.core.groupby.generic import SeriesGroupBy

__all__ = ["Series"]

_shared_doc_kwargs = dict(
    axes="index",
    klass="Series",
    axes_single_arg="{0 or 'index'}",
    axis="""axis : {0 or 'index'}
        Parameter needed for compatibility with DataFrame.""",
    inplace="""inplace : boolean, default False
        If True, performs operation inplace and returns None.""",
    unique="np.ndarray",
    duplicated="Series",
    optional_by="",
    optional_mapper="",
    optional_labels="",
    optional_axis="",
    versionadded_to_excel="\n    .. versionadded:: 0.20.0\n",
)


def _coerce_method(converter):
    """
    Install the scalar coercion methods.
    """

    def wrapper(self):
        if len(self) == 1:
            return converter(self.iloc[0])
        raise TypeError(f"cannot convert the series to {converter}")

    wrapper.__name__ = f"__{converter.__name__}__"
    return wrapper


# ----------------------------------------------------------------------
# Series class


class Series(base.IndexOpsMixin, generic.NDFrame):
    """
    One-dimensional ndarray with axis labels (including time series).

    Labels need not be unique but must be a hashable type. The object
    supports both integer- and label-based indexing and provides a host of
    methods for performing operations involving the index. Statistical
    methods from ndarray have been overridden to automatically exclude
    missing data (currently represented as NaN).

    Operations between Series (+, -, /, *, **) align values based on their
    associated index values-- they need not be the same length. The result
    index will be the sorted union of the two indexes.

    Parameters
    ----------
    data : array-like, Iterable, dict, or scalar value
        Contains data stored in Series.

        .. versionchanged:: 0.23.0
           If data is a dict, argument order is maintained for Python 3.6
           and later.

    index : array-like or Index (1d)
        Values must be hashable and have the same length as `data`.
        Non-unique index values are allowed. Will default to
        RangeIndex (0, 1, 2, ..., n) if not provided. If both a dict and index
        sequence are used, the index will override the keys found in the
        dict.
    dtype : str, numpy.dtype, or ExtensionDtype, optional
        Data type for the output Series. If not specified, this will be
        inferred from `data`.
        See the :ref:`user guide <basics.dtypes>` for more usages.
    name : str, optional
        The name to give to the Series.
    copy : bool, default False
        Copy input data.
    """

    _typ = "series"

    _name: Label
    _metadata: List[str] = ["name"]
    _internal_names_set = {"index"} | generic.NDFrame._internal_names_set
    _accessors = {"dt", "cat", "str", "sparse"}
    _deprecations = (
        base.IndexOpsMixin._deprecations
        | generic.NDFrame._deprecations
        | frozenset(["compress", "ptp"])
    )

    # Override cache_readonly bc Series is mutable
    hasnans = property(
        base.IndexOpsMixin.hasnans.func, doc=base.IndexOpsMixin.hasnans.__doc__
    )
    _mgr: SingleBlockManager
    div: Callable[["Series", Any], "Series"]
    rdiv: Callable[["Series", Any], "Series"]

    # ----------------------------------------------------------------------
    # Constructors

    def __init__(
        self, data=None, index=None, dtype=None, name=None, copy=False, fastpath=False
    ):

        if (
            isinstance(data, SingleBlockManager)
            and index is None
            and dtype is None
            and copy is False
        ):
            # GH#33357 called with just the SingleBlockManager
            NDFrame.__init__(self, data)
            self.name = name
            return

        # we are called internally, so short-circuit
        if fastpath:

            # data is an ndarray, index is defined
            if not isinstance(data, SingleBlockManager):
                data = SingleBlockManager.from_array(data, index)
            if copy:
                data = data.copy()
            if index is None:
                index = data.index

        else:

            name = ibase.maybe_extract_name(name, data, type(self))

            if is_empty_data(data) and dtype is None:
                # gh-17261
                warnings.warn(
                    "The default dtype for empty Series will be 'object' instead "
                    "of 'float64' in a future version. Specify a dtype explicitly "
                    "to silence this warning.",
                    DeprecationWarning,
                    stacklevel=2,
                )
                # uncomment the line below when removing the DeprecationWarning
                # dtype = np.dtype(object)

            if index is not None:
                index = ensure_index(index)

            if data is None:
                data = {}
            if dtype is not None:
                dtype = self._validate_dtype(dtype)

            if isinstance(data, MultiIndex):
                raise NotImplementedError(
                    "initializing a Series from a MultiIndex is not supported"
                )
            elif isinstance(data, Index):

                if dtype is not None:
                    # astype copies
                    data = data.astype(dtype)
                else:
                    # GH#24096 we need to ensure the index remains immutable
                    data = data._values.copy()
                copy = False

            elif isinstance(data, np.ndarray):
                if len(data.dtype):
                    # GH#13296 we are dealing with a compound dtype, which
                    #  should be treated as 2D
                    raise ValueError(
                        "Cannot construct a Series from an ndarray with "
                        "compound dtype.  Use DataFrame instead."
                    )
            elif isinstance(data, Series):
                if index is None:
                    index = data.index
                else:
                    data = data.reindex(index, copy=copy)
                    copy = False
                data = data._mgr
            elif is_dict_like(data):
                data, index = self._init_dict(data, index, dtype)
                dtype = None
                copy = False
            elif isinstance(data, SingleBlockManager):
                if index is None:
                    index = data.index
                elif not data.index.equals(index) or copy:
                    # GH#19275 SingleBlockManager input should only be called
                    # internally
                    raise AssertionError(
                        "Cannot pass both SingleBlockManager "
                        "`data` argument and a different "
                        "`index` argument. `copy` must be False."
                    )

            elif is_extension_array_dtype(data):
                pass
            elif isinstance(data, (set, frozenset)):
                raise TypeError(f"'{type(data).__name__}' type is unordered")
            else:
                data = com.maybe_iterable_to_list(data)

            if index is None:
                if not is_list_like(data):
                    data = [data]
                index = ibase.default_index(len(data))
            elif is_list_like(data):

                # a scalar numpy array is list-like but doesn't
                # have a proper length
                try:
                    if len(index) != len(data):
                        raise ValueError(
                            f"Length of passed values is {len(data)}, "
                            f"index implies {len(index)}."
                        )
                except TypeError:
                    pass

            # create/copy the manager
            if isinstance(data, SingleBlockManager):
                if dtype is not None:
                    data = data.astype(dtype=dtype, errors="ignore", copy=copy)
                elif copy:
                    data = data.copy()
            else:
                data = sanitize_array(data, index, dtype, copy, raise_cast_failure=True)

                data = SingleBlockManager.from_array(data, index)

        generic.NDFrame.__init__(self, data)
        self.name = name
        self._set_axis(0, index, fastpath=True)

    def _init_dict(self, data, index=None, dtype=None):
        """
        Derive the "_mgr" and "index" attributes of a new Series from a
        dictionary input.

        Parameters
        ----------
        data : dict or dict-like
            Data used to populate the new Series.
        index : Index or index-like, default None
            Index for the new Series: if None, use dict keys.
        dtype : dtype, default None
            The dtype for the new Series: if None, infer from data.

        Returns
        -------
        _data : BlockManager for the new Series
        index : index for the new Series
        """
        # Looking for NaN in dict doesn't work ({np.nan : 1}[float('nan')]
        # raises KeyError), so we iterate the entire dict, and align
        if data:
            keys, values = zip(*data.items())
            values = list(values)
        elif index is not None:
            # fastpath for Series(data=None). Just use broadcasting a scalar
            # instead of reindexing.
            values = na_value_for_dtype(dtype)
            keys = index
        else:
            keys, values = [], []

        # Input is now list-like, so rely on "standard" construction:

        # TODO: passing np.float64 to not break anything yet. See GH-17261
        s = create_series_with_explicit_dtype(
            values, index=keys, dtype=dtype, dtype_if_empty=np.float64
        )

        # Now we just make sure the order is respected, if any
        if data and index is not None:
            s = s.reindex(index, copy=False)
        return s._mgr, s.index

    # ----------------------------------------------------------------------

    @property
    def _constructor(self) -> Type["Series"]:
        return Series

    @property
    def _constructor_expanddim(self) -> Type["DataFrame"]:
        from pandas.core.frame import DataFrame

        return DataFrame

    # types
    @property
    def _can_hold_na(self):
        return self._mgr._can_hold_na

    _index = None

    def _set_axis(self, axis: int, labels, fastpath: bool = False) -> None:
        """
        Override generic, we want to set the _typ here.

        This is called from the cython code when we set the `index` attribute
        directly, e.g. `series.index = [1, 2, 3]`.
        """
        if not fastpath:
            labels = ensure_index(labels)

        is_all_dates = labels.is_all_dates
        if is_all_dates:
            if not isinstance(labels, (DatetimeIndex, PeriodIndex, TimedeltaIndex)):
                try:
                    labels = DatetimeIndex(labels)
                    # need to set here because we changed the index
                    if fastpath:
                        self._mgr.set_axis(axis, labels)
                except (tslibs.OutOfBoundsDatetime, ValueError):
                    # labels may exceeds datetime bounds,
                    # or not be a DatetimeIndex
                    pass

        object.__setattr__(self, "_index", labels)
        if not fastpath:
            # The ensure_index call above ensures we have an Index object
            self._mgr.set_axis(axis, labels)

    # ndarray compatibility
    @property
    def dtype(self) -> DtypeObj:
        """
        Return the dtype object of the underlying data.
        """
        return self._mgr.dtype

    @property
    def dtypes(self) -> DtypeObj:
        """
        Return the dtype object of the underlying data.
        """
        # DataFrame compatibility
        return self.dtype

    @property
    def name(self) -> Label:
        """
        Return the name of the Series.

        The name of a Series becomes its index or column name if it is used
        to form a DataFrame. It is also used whenever displaying the Series
        using the interpreter.

        Returns
        -------
        label (hashable object)
            The name of the Series, also the column name if part of a DataFrame.

        See Also
        --------
        Series.rename : Sets the Series name when given a scalar input.
        Index.name : Corresponding Index property.

        Examples
        --------
        The Series name can be set initially when calling the constructor.

        >>> s = pd.Series([1, 2, 3], dtype=np.int64, name='Numbers')
        >>> s
        0    1
        1    2
        2    3
        Name: Numbers, dtype: int64
        >>> s.name = "Integers"
        >>> s
        0    1
        1    2
        2    3
        Name: Integers, dtype: int64

        The name of a Series within a DataFrame is its column name.

        >>> df = pd.DataFrame([[1, 2], [3, 4], [5, 6]],
        ...                   columns=["Odd Numbers", "Even Numbers"])
        >>> df
           Odd Numbers  Even Numbers
        0            1             2
        1            3             4
        2            5             6
        >>> df["Even Numbers"].name
        'Even Numbers'
        """
        return self._name

    @name.setter
    def name(self, value: Label) -> None:
        if not is_hashable(value):
            raise TypeError("Series.name must be a hashable type")
        object.__setattr__(self, "_name", value)

    @property
    def values(self):
        """
        Return Series as ndarray or ndarray-like depending on the dtype.

        .. warning::

           We recommend using :attr:`Series.array` or
           :meth:`Series.to_numpy`, depending on whether you need
           a reference to the underlying data or a NumPy array.

        Returns
        -------
        numpy.ndarray or ndarray-like

        See Also
        --------
        Series.array : Reference to the underlying data.
        Series.to_numpy : A NumPy array representing the underlying data.

        Examples
        --------
        >>> pd.Series([1, 2, 3]).values
        array([1, 2, 3])

        >>> pd.Series(list('aabc')).values
        array(['a', 'a', 'b', 'c'], dtype=object)

        >>> pd.Series(list('aabc')).astype('category').values
        [a, a, b, c]
        Categories (3, object): [a, b, c]

        Timezone aware datetime data is converted to UTC:

        >>> pd.Series(pd.date_range('20130101', periods=3,
        ...                         tz='US/Eastern')).values
        array(['2013-01-01T05:00:00.000000000',
               '2013-01-02T05:00:00.000000000',
               '2013-01-03T05:00:00.000000000'], dtype='datetime64[ns]')
        """
        return self._mgr.external_values()

    @property
    def _values(self):
        """
        Return the internal repr of this data (defined by Block.interval_values).
        This are the values as stored in the Block (ndarray or ExtensionArray
        depending on the Block class), with datetime64[ns] and timedelta64[ns]
        wrapped in ExtensionArrays to match Index._values behavior.

        Differs from the public ``.values`` for certain data types, because of
        historical backwards compatibility of the public attribute (e.g. period
        returns object ndarray and datetimetz a datetime64[ns] ndarray for
        ``.values`` while it returns an ExtensionArray for ``._values`` in those
        cases).

        Differs from ``.array`` in that this still returns the numpy array if
        the Block is backed by a numpy array (except for datetime64 and
        timedelta64 dtypes), while ``.array`` ensures to always return an
        ExtensionArray.

        Overview:

        dtype       | values        | _values       | array         |
        ----------- | ------------- | ------------- | ------------- |
        Numeric     | ndarray       | ndarray       | PandasArray   |
        Category    | Categorical   | Categorical   | Categorical   |
        dt64[ns]    | ndarray[M8ns] | DatetimeArray | DatetimeArray |
        dt64[ns tz] | ndarray[M8ns] | DatetimeArray | DatetimeArray |
        td64[ns]    | ndarray[m8ns] | TimedeltaArray| ndarray[m8ns] |
        Period      | ndarray[obj]  | PeriodArray   | PeriodArray   |
        Nullable    | EA            | EA            | EA            |

        """
        return self._mgr.internal_values()

    @Appender(base.IndexOpsMixin.array.__doc__)  # type: ignore
    @property
    def array(self) -> ExtensionArray:
        return self._mgr._block.array_values()

    # ops
    def ravel(self, order="C"):
        """
        Return the flattened underlying data as an ndarray.

        Returns
        -------
        numpy.ndarray or ndarray-like
            Flattened data of the Series.

        See Also
        --------
        numpy.ndarray.ravel : Return a flattened array.
        """
        return self._values.ravel(order=order)

    def __len__(self) -> int:
        """
        Return the length of the Series.
        """
        return len(self._mgr)

    def view(self, dtype=None) -> "Series":
        """
        Create a new view of the Series.

        This function will return a new Series with a view of the same
        underlying values in memory, optionally reinterpreted with a new data
        type. The new data type must preserve the same size in bytes as to not
        cause index misalignment.

        Parameters
        ----------
        dtype : data type
            Data type object or one of their string representations.

        Returns
        -------
        Series
            A new Series object as a view of the same data in memory.

        See Also
        --------
        numpy.ndarray.view : Equivalent numpy function to create a new view of
            the same data in memory.

        Notes
        -----
        Series are instantiated with ``dtype=float64`` by default. While
        ``numpy.ndarray.view()`` will return a view with the same data type as
        the original array, ``Series.view()`` (without specified dtype)
        will try using ``float64`` and may fail if the original data type size
        in bytes is not the same.

        Examples
        --------
        >>> s = pd.Series([-2, -1, 0, 1, 2], dtype='int8')
        >>> s
        0   -2
        1   -1
        2    0
        3    1
        4    2
        dtype: int8

        The 8 bit signed integer representation of `-1` is `0b11111111`, but
        the same bytes represent 255 if read as an 8 bit unsigned integer:

        >>> us = s.view('uint8')
        >>> us
        0    254
        1    255
        2      0
        3      1
        4      2
        dtype: uint8

        The views share the same underlying values:

        >>> us[0] = 128
        >>> s
        0   -128
        1     -1
        2      0
        3      1
        4      2
        dtype: int8
        """
        return self._constructor(
            self._values.view(dtype), index=self.index
        ).__finalize__(self, method="view")

    # ----------------------------------------------------------------------
    # NDArray Compat
    _HANDLED_TYPES = (Index, ExtensionArray, np.ndarray)

    def __array_ufunc__(
        self, ufunc: Callable, method: str, *inputs: Any, **kwargs: Any
    ):
        # TODO: handle DataFrame
        cls = type(self)

        # for binary ops, use our custom dunder methods
        result = ops.maybe_dispatch_ufunc_to_dunder_op(
            self, ufunc, method, *inputs, **kwargs
        )
        if result is not NotImplemented:
            return result

        # Determine if we should defer.
        no_defer = (np.ndarray.__array_ufunc__, cls.__array_ufunc__)

        for item in inputs:
            higher_priority = (
                hasattr(item, "__array_priority__")
                and item.__array_priority__ > self.__array_priority__
            )
            has_array_ufunc = (
                hasattr(item, "__array_ufunc__")
                and type(item).__array_ufunc__ not in no_defer
                and not isinstance(item, self._HANDLED_TYPES)
            )
            if higher_priority or has_array_ufunc:
                return NotImplemented

        # align all the inputs.
        names = [getattr(x, "name") for x in inputs if hasattr(x, "name")]
        types = tuple(type(x) for x in inputs)
        # TODO: dataframe
        alignable = [x for x, t in zip(inputs, types) if issubclass(t, Series)]

        if len(alignable) > 1:
            # This triggers alignment.
            # At the moment, there aren't any ufuncs with more than two inputs
            # so this ends up just being x1.index | x2.index, but we write
            # it to handle *args.
            index = alignable[0].index
            for s in alignable[1:]:
                index |= s.index
            inputs = tuple(
                x.reindex(index) if issubclass(t, Series) else x
                for x, t in zip(inputs, types)
            )
        else:
            index = self.index

        inputs = tuple(extract_array(x, extract_numpy=True) for x in inputs)
        result = getattr(ufunc, method)(*inputs, **kwargs)

        name = names[0] if len(set(names)) == 1 else None

        def construct_return(result):
            if lib.is_scalar(result):
                return result
            elif result.ndim > 1:
                # e.g. np.subtract.outer
                if method == "outer":
                    # GH#27198
                    raise NotImplementedError
                return result
            return self._constructor(result, index=index, name=name, copy=False)

        if type(result) is tuple:
            # multiple return values
            return tuple(construct_return(x) for x in result)
        elif method == "at":
            # no return value
            return None
        else:
            return construct_return(result)

    def __array__(self, dtype=None) -> np.ndarray:
        """
        Return the values as a NumPy array.

        Users should not call this directly. Rather, it is invoked by
        :func:`numpy.array` and :func:`numpy.asarray`.

        Parameters
        ----------
        dtype : str or numpy.dtype, optional
            The dtype to use for the resulting NumPy array. By default,
            the dtype is inferred from the data.

        Returns
        -------
        numpy.ndarray
            The values in the series converted to a :class:`numpy.ndarray`
            with the specified `dtype`.

        See Also
        --------
        array : Create a new array from data.
        Series.array : Zero-copy view to the array backing the Series.
        Series.to_numpy : Series method for similar behavior.

        Examples
        --------
        >>> ser = pd.Series([1, 2, 3])
        >>> np.asarray(ser)
        array([1, 2, 3])

        For timezone-aware data, the timezones may be retained with
        ``dtype='object'``

        >>> tzser = pd.Series(pd.date_range('2000', periods=2, tz="CET"))
        >>> np.asarray(tzser, dtype="object")
        array([Timestamp('2000-01-01 00:00:00+0100', tz='CET', freq='D'),
               Timestamp('2000-01-02 00:00:00+0100', tz='CET', freq='D')],
              dtype=object)

        Or the values may be localized to UTC and the tzinfo discarded with
        ``dtype='datetime64[ns]'``

        >>> np.asarray(tzser, dtype="datetime64[ns]")  # doctest: +ELLIPSIS
        array(['1999-12-31T23:00:00.000000000', ...],
              dtype='datetime64[ns]')
        """
        return np.asarray(self.array, dtype)

    # ----------------------------------------------------------------------
    # Unary Methods

    # coercion
    __float__ = _coerce_method(float)
    __long__ = _coerce_method(int)
    __int__ = _coerce_method(int)

    # ----------------------------------------------------------------------

    # indexers
    @property
    def axes(self) -> List[Index]:
        """
        Return a list of the row axis labels.
        """
        return [self.index]

    # ----------------------------------------------------------------------
    # Indexing Methods

    @Appender(generic.NDFrame.take.__doc__)
    def take(self, indices, axis=0, is_copy=None, **kwargs) -> "Series":
        if is_copy is not None:
            warnings.warn(
                "is_copy is deprecated and will be removed in a future version. "
                "'take' always returns a copy, so there is no need to specify this.",
                FutureWarning,
                stacklevel=2,
            )
        nv.validate_take(tuple(), kwargs)

        indices = ensure_platform_int(indices)
        new_index = self.index.take(indices)
        new_values = self._values.take(indices)

        result = self._constructor(new_values, index=new_index, fastpath=True)
        return result.__finalize__(self, method="take")

    def _take_with_is_copy(self, indices, axis=0):
        """
        Internal version of the `take` method that sets the `_is_copy`
        attribute to keep track of the parent dataframe (using in indexing
        for the SettingWithCopyWarning). For Series this does the same
        as the public take (it never sets `_is_copy`).

        See the docstring of `take` for full explanation of the parameters.
        """
        return self.take(indices=indices, axis=axis)

    def _ixs(self, i: int, axis: int = 0):
        """
        Return the i-th value or values in the Series by location.

        Parameters
        ----------
        i : int

        Returns
        -------
        scalar (int) or Series (slice, sequence)
        """
        return self._values[i]

    def _slice(self, slobj: slice, axis: int = 0) -> "Series":
        # axis kwarg is retained for compat with NDFrame method
        #  _slice is *always* positional
        return self._get_values(slobj)

    def __getitem__(self, key):
        key = com.apply_if_callable(key, self)

        if key is Ellipsis:
            return self

        key_is_scalar = is_scalar(key)
        if isinstance(key, (list, tuple)):
            key = unpack_1tuple(key)

        if is_integer(key) and self.index._should_fallback_to_positional():
            return self._values[key]

        elif key_is_scalar:
            return self._get_value(key)

        if (
            isinstance(key, tuple)
            and is_hashable(key)
            and isinstance(self.index, MultiIndex)
        ):
            # Otherwise index.get_value will raise InvalidIndexError
            try:
                result = self._get_value(key)

                return result

            except KeyError:
                # We still have the corner case where this tuple is a key
                #  in the first level of our MultiIndex
                return self._get_values_tuple(key)

        if is_iterator(key):
            key = list(key)

        if com.is_bool_indexer(key):
            key = check_bool_indexer(self.index, key)
            key = np.asarray(key, dtype=bool)
            return self._get_values(key)

        return self._get_with(key)

    def _get_with(self, key):
        # other: fancy integer or otherwise
        if isinstance(key, slice):
            # _convert_slice_indexer to determine if this slice is positional
            #  or label based, and if the latter, convert to positional
            slobj = self.index._convert_slice_indexer(key, kind="getitem")
            return self._slice(slobj)
        elif isinstance(key, ABCDataFrame):
            raise TypeError(
                "Indexing a Series with DataFrame is not "
                "supported, use the appropriate DataFrame column"
            )
        elif isinstance(key, tuple):
            return self._get_values_tuple(key)

        elif not is_list_like(key):
            # e.g. scalars that aren't recognized by lib.is_scalar, GH#32684
            return self.loc[key]

        if not isinstance(key, (list, np.ndarray, ExtensionArray, Series, Index)):
            key = list(key)

        if isinstance(key, Index):
            key_type = key.inferred_type
        else:
            key_type = lib.infer_dtype(key, skipna=False)

        # Note: The key_type == "boolean" case should be caught by the
        #  com.is_bool_indexer check in __getitem__
        if key_type == "integer":
            # We need to decide whether to treat this as a positional indexer
            #  (i.e. self.iloc) or label-based (i.e. self.loc)
            if not self.index._should_fallback_to_positional():
                return self.loc[key]
            else:
                return self.iloc[key]

        # handle the dup indexing case GH#4246
        return self.loc[key]

    def _get_values_tuple(self, key):
        # mpl hackaround
        if com.any_none(*key):
            # suppress warning from slicing the index with a 2d indexer.
            # eventually we'll want Series itself to warn.
            with warnings.catch_warnings():
                warnings.filterwarnings(
                    "ignore", "Support for multi-dim", DeprecationWarning
                )
                return self._get_values(key)

        if not isinstance(self.index, MultiIndex):
            raise ValueError("Can only tuple-index with a MultiIndex")

        # If key is contained, would have returned by now
        indexer, new_index = self.index.get_loc_level(key)
        return self._constructor(self._values[indexer], index=new_index).__finalize__(
            self,
        )

    def _get_values(self, indexer):
        try:
            return self._constructor(self._mgr.get_slice(indexer)).__finalize__(self,)
        except ValueError:
            # mpl compat if we look up e.g. ser[:, np.newaxis];
            #  see tests.series.timeseries.test_mpl_compat_hack
            return self._values[indexer]

    def _get_value(self, label, takeable: bool = False):
        """
        Quickly retrieve single value at passed index label.

        Parameters
        ----------
        label : object
        takeable : interpret the index as indexers, default False

        Returns
        -------
        scalar value
        """
        if takeable:
            return self._values[label]

        # Similar to Index.get_value, but we do not fall back to positional
        loc = self.index.get_loc(label)
        return self.index._get_values_for_loc(self, loc, label)

    def __setitem__(self, key, value):
        key = com.apply_if_callable(key, self)
        cacher_needs_updating = self._check_is_chained_assignment_possible()

        if key is Ellipsis:
            key = slice(None)

        try:
            self._set_with_engine(key, value)
        except (KeyError, ValueError):
            values = self._values
            if is_integer(key) and not self.index.inferred_type == "integer":
                # positional setter
                values[key] = value
            else:
                # GH#12862 adding an new key to the Series
                self.loc[key] = value

        except TypeError as e:
            if isinstance(key, tuple) and not isinstance(self.index, MultiIndex):
                raise ValueError("Can only tuple-index with a MultiIndex") from e

            if com.is_bool_indexer(key):
                key = check_bool_indexer(self.index, key)
                key = np.asarray(key, dtype=bool)
                try:
                    self._where(~key, value, inplace=True)
                except InvalidIndexError:
                    self.iloc[key] = value
                return

            else:
                self._set_with(key, value)

        if cacher_needs_updating:
            self._maybe_update_cacher()

    def _set_with_engine(self, key, value):
        # fails with AttributeError for IntervalIndex
        loc = self.index._engine.get_loc(key)
        validate_numeric_casting(self.dtype, value)
        self._values[loc] = value

    def _set_with(self, key, value):
        # other: fancy integer or otherwise
        if isinstance(key, slice):
            # extract_array so that if we set e.g. ser[-5:] = ser[:5]
            #  we get the first five values, and not 5 NaNs
            indexer = self.index._convert_slice_indexer(key, kind="getitem")
            self.iloc[indexer] = extract_array(value, extract_numpy=True)

        else:
            assert not isinstance(key, tuple)

            if is_scalar(key):
                key = [key]

            if isinstance(key, Index):
                key_type = key.inferred_type
                key = key._values
            else:
                key_type = lib.infer_dtype(key, skipna=False)

            # Note: key_type == "boolean" should not occur because that
            #  should be caught by the is_bool_indexer check in __setitem__
            if key_type == "integer":
                if not self.index._should_fallback_to_positional():
                    self.loc[key] = value
                else:
                    self.iloc[key] = value
            else:
                self.loc[key] = value

    def _set_value(self, label, value, takeable: bool = False):
        """
        Quickly set single value at passed label.

        If label is not contained, a new object is created with the label
        placed at the end of the result index.

        Parameters
        ----------
        label : object
            Partial indexing with MultiIndex not allowed.
        value : object
            Scalar value.
        takeable : interpret the index as indexers, default False
        """
        try:
            if takeable:
                self._values[label] = value
            else:
                loc = self.index.get_loc(label)
                validate_numeric_casting(self.dtype, value)
                self._values[loc] = value
        except KeyError:

            # set using a non-recursive method
            self.loc[label] = value

    # ----------------------------------------------------------------------
    # Unsorted

    @property
    def _is_mixed_type(self):
        return False

    def repeat(self, repeats, axis=None) -> "Series":
        """
        Repeat elements of a Series.

        Returns a new Series where each element of the current Series
        is repeated consecutively a given number of times.

        Parameters
        ----------
        repeats : int or array of ints
            The number of repetitions for each element. This should be a
            non-negative integer. Repeating 0 times will return an empty
            Series.
        axis : None
            Must be ``None``. Has no effect but is accepted for compatibility
            with numpy.

        Returns
        -------
        Series
            Newly created Series with repeated elements.

        See Also
        --------
        Index.repeat : Equivalent function for Index.
        numpy.repeat : Similar method for :class:`numpy.ndarray`.

        Examples
        --------
        >>> s = pd.Series(['a', 'b', 'c'])
        >>> s
        0    a
        1    b
        2    c
        dtype: object
        >>> s.repeat(2)
        0    a
        0    a
        1    b
        1    b
        2    c
        2    c
        dtype: object
        >>> s.repeat([1, 2, 3])
        0    a
        1    b
        1    b
        2    c
        2    c
        2    c
        dtype: object
        """
        nv.validate_repeat(tuple(), dict(axis=axis))
        new_index = self.index.repeat(repeats)
        new_values = self._values.repeat(repeats)
        return self._constructor(new_values, index=new_index).__finalize__(
            self, method="repeat"
        )

    def reset_index(self, level=None, drop=False, name=None, inplace=False):
        """
        Generate a new DataFrame or Series with the index reset.

        This is useful when the index needs to be treated as a column, or
        when the index is meaningless and needs to be reset to the default
        before another operation.

        Parameters
        ----------
        level : int, str, tuple, or list, default optional
            For a Series with a MultiIndex, only remove the specified levels
            from the index. Removes all levels by default.
        drop : bool, default False
            Just reset the index, without inserting it as a column in
            the new DataFrame.
        name : object, optional
            The name to use for the column containing the original Series
            values. Uses ``self.name`` by default. This argument is ignored
            when `drop` is True.
        inplace : bool, default False
            Modify the Series in place (do not create a new object).

        Returns
        -------
        Series or DataFrame
            When `drop` is False (the default), a DataFrame is returned.
            The newly created columns will come first in the DataFrame,
            followed by the original Series values.
            When `drop` is True, a `Series` is returned.
            In either case, if ``inplace=True``, no value is returned.

        See Also
        --------
        DataFrame.reset_index: Analogous function for DataFrame.

        Examples
        --------
        >>> s = pd.Series([1, 2, 3, 4], name='foo',
        ...               index=pd.Index(['a', 'b', 'c', 'd'], name='idx'))

        Generate a DataFrame with default index.

        >>> s.reset_index()
          idx  foo
        0   a    1
        1   b    2
        2   c    3
        3   d    4

        To specify the name of the new column use `name`.

        >>> s.reset_index(name='values')
          idx  values
        0   a       1
        1   b       2
        2   c       3
        3   d       4

        To generate a new Series with the default set `drop` to True.

        >>> s.reset_index(drop=True)
        0    1
        1    2
        2    3
        3    4
        Name: foo, dtype: int64

        To update the Series in place, without generating a new one
        set `inplace` to True. Note that it also requires ``drop=True``.

        >>> s.reset_index(inplace=True, drop=True)
        >>> s
        0    1
        1    2
        2    3
        3    4
        Name: foo, dtype: int64

        The `level` parameter is interesting for Series with a multi-level
        index.

        >>> arrays = [np.array(['bar', 'bar', 'baz', 'baz']),
        ...           np.array(['one', 'two', 'one', 'two'])]
        >>> s2 = pd.Series(
        ...     range(4), name='foo',
        ...     index=pd.MultiIndex.from_arrays(arrays,
        ...                                     names=['a', 'b']))

        To remove a specific level from the Index, use `level`.

        >>> s2.reset_index(level='a')
               a  foo
        b
        one  bar    0
        two  bar    1
        one  baz    2
        two  baz    3

        If `level` is not set, all levels are removed from the Index.

        >>> s2.reset_index()
             a    b  foo
        0  bar  one    0
        1  bar  two    1
        2  baz  one    2
        3  baz  two    3
        """
        inplace = validate_bool_kwarg(inplace, "inplace")
        if drop:
            new_index = ibase.default_index(len(self))
            if level is not None:
                if not isinstance(level, (tuple, list)):
                    level = [level]
                level = [self.index._get_level_number(lev) for lev in level]
                if len(level) < self.index.nlevels:
                    new_index = self.index.droplevel(level)

            if inplace:
                self.index = new_index
                # set name if it was passed, otherwise, keep the previous name
                self.name = name or self.name
            else:
                return self._constructor(
                    self._values.copy(), index=new_index
                ).__finalize__(self, method="reset_index")
        elif inplace:
            raise TypeError(
                "Cannot reset_index inplace on a Series to create a DataFrame"
            )
        else:
            df = self.to_frame(name)
            return df.reset_index(level=level, drop=drop)

    # ----------------------------------------------------------------------
    # Rendering Methods

    def __repr__(self) -> str:
        """
        Return a string representation for a particular Series.
        """
        buf = StringIO("")
        width, height = get_terminal_size()
        max_rows = (
            height
            if get_option("display.max_rows") == 0
            else get_option("display.max_rows")
        )
        min_rows = (
            height
            if get_option("display.max_rows") == 0
            else get_option("display.min_rows")
        )
        show_dimensions = get_option("display.show_dimensions")

        self.to_string(
            buf=buf,
            name=self.name,
            dtype=self.dtype,
            min_rows=min_rows,
            max_rows=max_rows,
            length=show_dimensions,
        )
        result = buf.getvalue()

        return result

    def to_string(
        self,
        buf=None,
        na_rep="NaN",
        float_format=None,
        header=True,
        index=True,
        length=False,
        dtype=False,
        name=False,
        max_rows=None,
        min_rows=None,
    ):
        """
        Render a string representation of the Series.

        Parameters
        ----------
        buf : StringIO-like, optional
            Buffer to write to.
        na_rep : str, optional
            String representation of NaN to use, default 'NaN'.
        float_format : one-parameter function, optional
            Formatter function to apply to columns' elements if they are
            floats, default None.
        header : bool, default True
            Add the Series header (index name).
        index : bool, optional
            Add index (row) labels, default True.
        length : bool, default False
            Add the Series length.
        dtype : bool, default False
            Add the Series dtype.
        name : bool, default False
            Add the Series name if not None.
        max_rows : int, optional
            Maximum number of rows to show before truncating. If None, show
            all.
        min_rows : int, optional
            The number of rows to display in a truncated repr (when number
            of rows is above `max_rows`).

        Returns
        -------
        str or None
            String representation of Series if ``buf=None``, otherwise None.
        """
        formatter = fmt.SeriesFormatter(
            self,
            name=name,
            length=length,
            header=header,
            index=index,
            dtype=dtype,
            na_rep=na_rep,
            float_format=float_format,
            min_rows=min_rows,
            max_rows=max_rows,
        )
        result = formatter.to_string()

        # catch contract violations
        if not isinstance(result, str):
            raise AssertionError(
                "result must be of type str, type "
                f"of result is {repr(type(result).__name__)}"
            )

        if buf is None:
            return result
        else:
            try:
                buf.write(result)
            except AttributeError:
                with open(buf, "w") as f:
                    f.write(result)

    @doc(
        klass=_shared_doc_kwargs["klass"],
        examples=dedent(
            """
            Examples
            --------
            >>> s = pd.Series(["elk", "pig", "dog", "quetzal"], name="animal")
            >>> print(s.to_markdown())
            |    | animal   |
            |---:|:---------|
            |  0 | elk      |
            |  1 | pig      |
            |  2 | dog      |
            |  3 | quetzal  |
            """
        ),
    )
    def to_markdown(
        self, buf: Optional[IO[str]] = None, mode: Optional[str] = None, **kwargs
    ) -> Optional[str]:
        """
        Print {klass} in Markdown-friendly format.

        .. versionadded:: 1.0.0

        Parameters
        ----------
        buf : str, Path or StringIO-like, optional, default None
            Buffer to write to. If None, the output is returned as a string.
        mode : str, optional
            Mode in which file is opened.
        **kwargs
            These parameters will be passed to `tabulate \
                <https://pypi.org/project/tabulate>`_.

        Returns
        -------
        str
            {klass} in Markdown-friendly format.

        Examples
        --------
        >>> s = pd.Series(["elk", "pig", "dog", "quetzal"], name="animal")
        >>> print(s.to_markdown())
        |    | animal   |
        |---:|:---------|
        |  0 | elk      |
        |  1 | pig      |
        |  2 | dog      |
        |  3 | quetzal  |

        Output markdown with a tabulate option.

        >>> print(s.to_markdown(tablefmt="grid"))
        +----+----------+
        |    | animal   |
        +====+==========+
        |  0 | elk      |
        +----+----------+
        |  1 | pig      |
        +----+----------+
        |  2 | dog      |
        +----+----------+
        |  3 | quetzal  |
        +----+----------+
        """
        return self.to_frame().to_markdown(buf, mode, **kwargs)

    # ----------------------------------------------------------------------

    def items(self) -> Iterable[Tuple[Label, Any]]:
        """
        Lazily iterate over (index, value) tuples.

        This method returns an iterable tuple (index, value). This is
        convenient if you want to create a lazy iterator.

        Returns
        -------
        iterable
            Iterable of tuples containing the (index, value) pairs from a
            Series.

        See Also
        --------
        DataFrame.items : Iterate over (column name, Series) pairs.
        DataFrame.iterrows : Iterate over DataFrame rows as (index, Series) pairs.

        Examples
        --------
        >>> s = pd.Series(['A', 'B', 'C'])
        >>> for index, value in s.items():
        ...     print(f"Index : {index}, Value : {value}")
        Index : 0, Value : A
        Index : 1, Value : B
        Index : 2, Value : C
        """
        return zip(iter(self.index), iter(self))

    @Appender(items.__doc__)
    def iteritems(self) -> Iterable[Tuple[Label, Any]]:
        return self.items()

    # ----------------------------------------------------------------------
    # Misc public methods

    def keys(self) -> Index:
        """
        Return alias for index.

        Returns
        -------
        Index
            Index of the Series.
        """
        return self.index

    def to_dict(self, into=dict):
        """
        Convert Series to {label -> value} dict or dict-like object.

        Parameters
        ----------
        into : class, default dict
            The collections.abc.Mapping subclass to use as the return
            object. Can be the actual class or an empty
            instance of the mapping type you want.  If you want a
            collections.defaultdict, you must pass it initialized.

        Returns
        -------
        collections.abc.Mapping
            Key-value representation of Series.

        Examples
        --------
        >>> s = pd.Series([1, 2, 3, 4])
        >>> s.to_dict()
        {0: 1, 1: 2, 2: 3, 3: 4}
        >>> from collections import OrderedDict, defaultdict
        >>> s.to_dict(OrderedDict)
        OrderedDict([(0, 1), (1, 2), (2, 3), (3, 4)])
        >>> dd = defaultdict(list)
        >>> s.to_dict(dd)
        defaultdict(<class 'list'>, {0: 1, 1: 2, 2: 3, 3: 4})
        """
        # GH16122
        into_c = com.standardize_mapping(into)
        return into_c(self.items())

    def to_frame(self, name=None) -> "DataFrame":
        """
        Convert Series to DataFrame.

        Parameters
        ----------
        name : object, default None
            The passed name should substitute for the series name (if it has
            one).

        Returns
        -------
        DataFrame
            DataFrame representation of Series.

        Examples
        --------
        >>> s = pd.Series(["a", "b", "c"],
        ...               name="vals")
        >>> s.to_frame()
          vals
        0    a
        1    b
        2    c
        """
        if name is None:
            df = self._constructor_expanddim(self)
        else:
            df = self._constructor_expanddim({name: self})

        return df

    def _set_name(self, name, inplace=False) -> "Series":
        """
        Set the Series name.

        Parameters
        ----------
        name : str
        inplace : bool
            Whether to modify `self` directly or return a copy.
        """
        inplace = validate_bool_kwarg(inplace, "inplace")
        ser = self if inplace else self.copy()
        ser.name = name
        return ser

    @Appender(
        """
Examples
--------
>>> ser = pd.Series([390., 350., 30., 20.],
...                 index=['Falcon', 'Falcon', 'Parrot', 'Parrot'], name="Max Speed")
>>> ser
Falcon    390.0
Falcon    350.0
Parrot     30.0
Parrot     20.0
Name: Max Speed, dtype: float64
>>> ser.groupby(["a", "b", "a", "b"]).mean()
a    210.0
b    185.0
Name: Max Speed, dtype: float64
>>> ser.groupby(level=0).mean()
Falcon    370.0
Parrot     25.0
Name: Max Speed, dtype: float64
>>> ser.groupby(ser > 100).mean()
Max Speed
False     25.0
True     370.0
Name: Max Speed, dtype: float64

**Grouping by Indexes**

We can groupby different levels of a hierarchical index
using the `level` parameter:

>>> arrays = [['Falcon', 'Falcon', 'Parrot', 'Parrot'],
...           ['Captive', 'Wild', 'Captive', 'Wild']]
>>> index = pd.MultiIndex.from_arrays(arrays, names=('Animal', 'Type'))
>>> ser = pd.Series([390., 350., 30., 20.], index=index, name="Max Speed")
>>> ser
Animal  Type
Falcon  Captive    390.0
        Wild       350.0
Parrot  Captive     30.0
        Wild        20.0
Name: Max Speed, dtype: float64
>>> ser.groupby(level=0).mean()
Animal
Falcon    370.0
Parrot     25.0
Name: Max Speed, dtype: float64
>>> ser.groupby(level="Type").mean()
Type
Captive    210.0
Wild       185.0
Name: Max Speed, dtype: float64

We can also choose to include `NA` in group keys or not by defining
`dropna` parameter, the default setting is `True`:

>>> ser = pd.Series([1, 2, 3, 3], index=["a", 'a', 'b', np.nan])
>>> ser.groupby(level=0).sum()
a    3
b    3
dtype: int64

>>> ser.groupby(level=0, dropna=False).sum()
a    3
b    3
NaN  3
dtype: int64

>>> arrays = ['Falcon', 'Falcon', 'Parrot', 'Parrot']
>>> ser = pd.Series([390., 350., 30., 20.], index=arrays, name="Max Speed")
>>> ser.groupby(["a", "b", "a", np.nan]).mean()
a    210.0
b    350.0
Name: Max Speed, dtype: float64

>>> ser.groupby(["a", "b", "a", np.nan], dropna=False).mean()
a    210.0
b    350.0
NaN   20.0
Name: Max Speed, dtype: float64
"""
    )
    @Appender(generic._shared_docs["groupby"] % _shared_doc_kwargs)
    def groupby(
        self,
        by=None,
        axis=0,
        level=None,
        as_index: bool = True,
        sort: bool = True,
        group_keys: bool = True,
        squeeze: bool = no_default,
        observed: bool = False,
        dropna: bool = True,
    ) -> "SeriesGroupBy":
        from pandas.core.groupby.generic import SeriesGroupBy

        if squeeze is not no_default:
            warnings.warn(
                (
                    "The `squeeze` parameter is deprecated and "
                    "will be removed in a future version."
                ),
                FutureWarning,
                stacklevel=2,
            )
        else:
            squeeze = False

        if level is None and by is None:
            raise TypeError("You have to supply one of 'by' and 'level'")
        axis = self._get_axis_number(axis)

        return SeriesGroupBy(
            obj=self,
            keys=by,
            axis=axis,
            level=level,
            as_index=as_index,
            sort=sort,
            group_keys=group_keys,
            squeeze=squeeze,
            observed=observed,
            dropna=dropna,
        )

    # ----------------------------------------------------------------------
    # Statistics, overridden ndarray methods

    # TODO: integrate bottleneck

    def count(self, level=None):
        """
        Return number of non-NA/null observations in the Series.

        Parameters
        ----------
        level : int or level name, default None
            If the axis is a MultiIndex (hierarchical), count along a
            particular level, collapsing into a smaller Series.

        Returns
        -------
        int or Series (if level specified)
            Number of non-null values in the Series.

        See Also
        --------
        DataFrame.count : Count non-NA cells for each column or row.

        Examples
        --------
        >>> s = pd.Series([0.0, 1.0, np.nan])
        >>> s.count()
        2
        """
        if level is None:
            return notna(self.array).sum()

        if isinstance(level, str):
            level = self.index._get_level_number(level)

        lev = self.index.levels[level]
        level_codes = np.array(self.index.codes[level], subok=False, copy=True)

        mask = level_codes == -1
        if mask.any():
            level_codes[mask] = cnt = len(lev)
            lev = lev.insert(cnt, lev._na_value)

        obs = level_codes[notna(self._values)]
        out = np.bincount(obs, minlength=len(lev) or None)
        return self._constructor(out, index=lev, dtype="int64").__finalize__(
            self, method="count"
        )

    def mode(self, dropna=True) -> "Series":
        """
        Return the mode(s) of the dataset.

        Always returns Series even if only one value is returned.

        Parameters
        ----------
        dropna : bool, default True
            Don't consider counts of NaN/NaT.

            .. versionadded:: 0.24.0

        Returns
        -------
        Series
            Modes of the Series in sorted order.
        """
        # TODO: Add option for bins like value_counts()
        return algorithms.mode(self, dropna=dropna)

    def unique(self):
        """
        Return unique values of Series object.

        Uniques are returned in order of appearance. Hash table-based unique,
        therefore does NOT sort.

        Returns
        -------
        ndarray or ExtensionArray
            The unique values returned as a NumPy array. See Notes.

        See Also
        --------
        unique : Top-level unique method for any 1-d array-like object.
        Index.unique : Return Index with unique values from an Index object.

        Notes
        -----
        Returns the unique values as a NumPy array. In case of an
        extension-array backed Series, a new
        :class:`~api.extensions.ExtensionArray` of that type with just
        the unique values is returned. This includes

            * Categorical
            * Period
            * Datetime with Timezone
            * Interval
            * Sparse
            * IntegerNA

        See Examples section.

        Examples
        --------
        >>> pd.Series([2, 1, 3, 3], name='A').unique()
        array([2, 1, 3])

        >>> pd.Series([pd.Timestamp('2016-01-01') for _ in range(3)]).unique()
        array(['2016-01-01T00:00:00.000000000'], dtype='datetime64[ns]')

        >>> pd.Series([pd.Timestamp('2016-01-01', tz='US/Eastern')
        ...            for _ in range(3)]).unique()
        <DatetimeArray>
        ['2016-01-01 00:00:00-05:00']
        Length: 1, dtype: datetime64[ns, US/Eastern]

        An unordered Categorical will return categories in the order of
        appearance.

        >>> pd.Series(pd.Categorical(list('baabc'))).unique()
        [b, a, c]
        Categories (3, object): [b, a, c]

        An ordered Categorical preserves the category ordering.

        >>> pd.Series(pd.Categorical(list('baabc'), categories=list('abc'),
        ...                          ordered=True)).unique()
        [b, a, c]
        Categories (3, object): [a < b < c]
        """
        result = super().unique()
        return result

    def drop_duplicates(self, keep="first", inplace=False) -> Optional["Series"]:
        """
        Return Series with duplicate values removed.

        Parameters
        ----------
        keep : {'first', 'last', ``False``}, default 'first'
            Method to handle dropping duplicates:

            - 'first' : Drop duplicates except for the first occurrence.
            - 'last' : Drop duplicates except for the last occurrence.
            - ``False`` : Drop all duplicates.

        inplace : bool, default ``False``
            If ``True``, performs operation inplace and returns None.

        Returns
        -------
        Series
            Series with duplicates dropped.

        See Also
        --------
        Index.drop_duplicates : Equivalent method on Index.
        DataFrame.drop_duplicates : Equivalent method on DataFrame.
        Series.duplicated : Related method on Series, indicating duplicate
            Series values.

        Examples
        --------
        Generate a Series with duplicated entries.

        >>> s = pd.Series(['lama', 'cow', 'lama', 'beetle', 'lama', 'hippo'],
        ...               name='animal')
        >>> s
        0      lama
        1       cow
        2      lama
        3    beetle
        4      lama
        5     hippo
        Name: animal, dtype: object

        With the 'keep' parameter, the selection behaviour of duplicated values
        can be changed. The value 'first' keeps the first occurrence for each
        set of duplicated entries. The default value of keep is 'first'.

        >>> s.drop_duplicates()
        0      lama
        1       cow
        3    beetle
        5     hippo
        Name: animal, dtype: object

        The value 'last' for parameter 'keep' keeps the last occurrence for
        each set of duplicated entries.

        >>> s.drop_duplicates(keep='last')
        1       cow
        3    beetle
        4      lama
        5     hippo
        Name: animal, dtype: object

        The value ``False`` for parameter 'keep' discards all sets of
        duplicated entries. Setting the value of 'inplace' to ``True`` performs
        the operation inplace and returns ``None``.

        >>> s.drop_duplicates(keep=False, inplace=True)
        >>> s
        1       cow
        3    beetle
        5     hippo
        Name: animal, dtype: object
        """
        inplace = validate_bool_kwarg(inplace, "inplace")
        result = super().drop_duplicates(keep=keep)
        if inplace:
            self._update_inplace(result)
            return None
        else:
            return result

    def duplicated(self, keep="first") -> "Series":
        """
        Indicate duplicate Series values.

        Duplicated values are indicated as ``True`` values in the resulting
        Series. Either all duplicates, all except the first or all except the
        last occurrence of duplicates can be indicated.

        Parameters
        ----------
        keep : {'first', 'last', False}, default 'first'
            Method to handle dropping duplicates:

            - 'first' : Mark duplicates as ``True`` except for the first
              occurrence.
            - 'last' : Mark duplicates as ``True`` except for the last
              occurrence.
            - ``False`` : Mark all duplicates as ``True``.

        Returns
        -------
        Series
            Series indicating whether each value has occurred in the
            preceding values.

        See Also
        --------
        Index.duplicated : Equivalent method on pandas.Index.
        DataFrame.duplicated : Equivalent method on pandas.DataFrame.
        Series.drop_duplicates : Remove duplicate values from Series.

        Examples
        --------
        By default, for each set of duplicated values, the first occurrence is
        set on False and all others on True:

        >>> animals = pd.Series(['lama', 'cow', 'lama', 'beetle', 'lama'])
        >>> animals.duplicated()
        0    False
        1    False
        2     True
        3    False
        4     True
        dtype: bool

        which is equivalent to

        >>> animals.duplicated(keep='first')
        0    False
        1    False
        2     True
        3    False
        4     True
        dtype: bool

        By using 'last', the last occurrence of each set of duplicated values
        is set on False and all others on True:

        >>> animals.duplicated(keep='last')
        0     True
        1    False
        2     True
        3    False
        4    False
        dtype: bool

        By setting keep on ``False``, all duplicates are True:

        >>> animals.duplicated(keep=False)
        0     True
        1    False
        2     True
        3    False
        4     True
        dtype: bool
        """
        return super().duplicated(keep=keep)

    def idxmin(self, axis=0, skipna=True, *args, **kwargs):
        """
        Return the row label of the minimum value.

        If multiple values equal the minimum, the first row label with that
        value is returned.

        Parameters
        ----------
        axis : int, default 0
            For compatibility with DataFrame.idxmin. Redundant for application
            on Series.
        skipna : bool, default True
            Exclude NA/null values. If the entire Series is NA, the result
            will be NA.
        *args, **kwargs
            Additional arguments and keywords have no effect but might be
            accepted for compatibility with NumPy.

        Returns
        -------
        Index
            Label of the minimum value.

        Raises
        ------
        ValueError
            If the Series is empty.

        See Also
        --------
        numpy.argmin : Return indices of the minimum values
            along the given axis.
        DataFrame.idxmin : Return index of first occurrence of minimum
            over requested axis.
        Series.idxmax : Return index *label* of the first occurrence
            of maximum of values.

        Notes
        -----
        This method is the Series version of ``ndarray.argmin``. This method
        returns the label of the minimum, while ``ndarray.argmin`` returns
        the position. To get the position, use ``series.values.argmin()``.

        Examples
        --------
        >>> s = pd.Series(data=[1, None, 4, 1],
        ...               index=['A', 'B', 'C', 'D'])
        >>> s
        A    1.0
        B    NaN
        C    4.0
        D    1.0
        dtype: float64

        >>> s.idxmin()
        'A'

        If `skipna` is False and there is an NA value in the data,
        the function returns ``nan``.

        >>> s.idxmin(skipna=False)
        nan
        """
        skipna = nv.validate_argmin_with_skipna(skipna, args, kwargs)
        i = nanops.nanargmin(self._values, skipna=skipna)
        if i == -1:
            return np.nan
        return self.index[i]

    def idxmax(self, axis=0, skipna=True, *args, **kwargs):
        """
        Return the row label of the maximum value.

        If multiple values equal the maximum, the first row label with that
        value is returned.

        Parameters
        ----------
        axis : int, default 0
            For compatibility with DataFrame.idxmax. Redundant for application
            on Series.
        skipna : bool, default True
            Exclude NA/null values. If the entire Series is NA, the result
            will be NA.
        *args, **kwargs
            Additional arguments and keywords have no effect but might be
            accepted for compatibility with NumPy.

        Returns
        -------
        Index
            Label of the maximum value.

        Raises
        ------
        ValueError
            If the Series is empty.

        See Also
        --------
        numpy.argmax : Return indices of the maximum values
            along the given axis.
        DataFrame.idxmax : Return index of first occurrence of maximum
            over requested axis.
        Series.idxmin : Return index *label* of the first occurrence
            of minimum of values.

        Notes
        -----
        This method is the Series version of ``ndarray.argmax``. This method
        returns the label of the maximum, while ``ndarray.argmax`` returns
        the position. To get the position, use ``series.values.argmax()``.

        Examples
        --------
        >>> s = pd.Series(data=[1, None, 4, 3, 4],
        ...               index=['A', 'B', 'C', 'D', 'E'])
        >>> s
        A    1.0
        B    NaN
        C    4.0
        D    3.0
        E    4.0
        dtype: float64

        >>> s.idxmax()
        'C'

        If `skipna` is False and there is an NA value in the data,
        the function returns ``nan``.

        >>> s.idxmax(skipna=False)
        nan
        """
        skipna = nv.validate_argmax_with_skipna(skipna, args, kwargs)
        i = nanops.nanargmax(self._values, skipna=skipna)
        if i == -1:
            return np.nan
        return self.index[i]

    def round(self, decimals=0, *args, **kwargs) -> "Series":
        """
        Round each value in a Series to the given number of decimals.

        Parameters
        ----------
        decimals : int, default 0
            Number of decimal places to round to. If decimals is negative,
            it specifies the number of positions to the left of the decimal point.
        *args, **kwargs
            Additional arguments and keywords have no effect but might be
            accepted for compatibility with NumPy.

        Returns
        -------
        Series
            Rounded values of the Series.

        See Also
        --------
        numpy.around : Round values of an np.array.
        DataFrame.round : Round values of a DataFrame.

        Examples
        --------
        >>> s = pd.Series([0.1, 1.3, 2.7])
        >>> s.round()
        0    0.0
        1    1.0
        2    3.0
        dtype: float64
        """
        nv.validate_round(args, kwargs)
        result = self._values.round(decimals)
        result = self._constructor(result, index=self.index).__finalize__(
            self, method="round"
        )

        return result

    def quantile(self, q=0.5, interpolation="linear"):
        """
        Return value at the given quantile.

        Parameters
        ----------
        q : float or array-like, default 0.5 (50% quantile)
            The quantile(s) to compute, which can lie in range: 0 <= q <= 1.
        interpolation : {'linear', 'lower', 'higher', 'midpoint', 'nearest'}
            This optional parameter specifies the interpolation method to use,
            when the desired quantile lies between two data points `i` and `j`:

                * linear: `i + (j - i) * fraction`, where `fraction` is the
                  fractional part of the index surrounded by `i` and `j`.
                * lower: `i`.
                * higher: `j`.
                * nearest: `i` or `j` whichever is nearest.
                * midpoint: (`i` + `j`) / 2.

        Returns
        -------
        float or Series
            If ``q`` is an array, a Series will be returned where the
            index is ``q`` and the values are the quantiles, otherwise
            a float will be returned.

        See Also
        --------
        core.window.Rolling.quantile : Calculate the rolling quantile.
        numpy.percentile : Returns the q-th percentile(s) of the array elements.

        Examples
        --------
        >>> s = pd.Series([1, 2, 3, 4])
        >>> s.quantile(.5)
        2.5
        >>> s.quantile([.25, .5, .75])
        0.25    1.75
        0.50    2.50
        0.75    3.25
        dtype: float64
        """
        validate_percentile(q)

        # We dispatch to DataFrame so that core.internals only has to worry
        #  about 2D cases.
        df = self.to_frame()

        result = df.quantile(q=q, interpolation=interpolation, numeric_only=False)
        if result.ndim == 2:
            result = result.iloc[:, 0]

        if is_list_like(q):
            result.name = self.name
            return self._constructor(result, index=Float64Index(q), name=self.name)
        else:
            # scalar
            return result.iloc[0]

    def corr(self, other, method="pearson", min_periods=None) -> float:
        """
        Compute correlation with `other` Series, excluding missing values.

        Parameters
        ----------
        other : Series
            Series with which to compute the correlation.
        method : {'pearson', 'kendall', 'spearman'} or callable
            Method used to compute correlation:

            - pearson : Standard correlation coefficient
            - kendall : Kendall Tau correlation coefficient
            - spearman : Spearman rank correlation
            - callable: Callable with input two 1d ndarrays and returning a float.

            .. versionadded:: 0.24.0
                Note that the returned matrix from corr will have 1 along the
                diagonals and will be symmetric regardless of the callable's
                behavior.
        min_periods : int, optional
            Minimum number of observations needed to have a valid result.

        Returns
        -------
        float
            Correlation with other.

        See Also
        --------
        DataFrame.corr : Compute pairwise correlation between columns.
        DataFrame.corrwith : Compute pairwise correlation with another
            DataFrame or Series.

        Examples
        --------
        >>> def histogram_intersection(a, b):
        ...     v = np.minimum(a, b).sum().round(decimals=1)
        ...     return v
        >>> s1 = pd.Series([.2, .0, .6, .2])
        >>> s2 = pd.Series([.3, .6, .0, .1])
        >>> s1.corr(s2, method=histogram_intersection)
        0.3
        """
        this, other = self.align(other, join="inner", copy=False)
        if len(this) == 0:
            return np.nan

        if method in ["pearson", "spearman", "kendall"] or callable(method):
            return nanops.nancorr(
                this.values, other.values, method=method, min_periods=min_periods
            )

        raise ValueError(
            "method must be either 'pearson', "
            "'spearman', 'kendall', or a callable, "
            f"'{method}' was supplied"
        )

    def cov(self, other, min_periods=None) -> float:
        """
        Compute covariance with Series, excluding missing values.

        Parameters
        ----------
        other : Series
            Series with which to compute the covariance.
        min_periods : int, optional
            Minimum number of observations needed to have a valid result.

        Returns
        -------
        float
            Covariance between Series and other normalized by N-1
            (unbiased estimator).

        See Also
        --------
        DataFrame.cov : Compute pairwise covariance of columns.

        Examples
        --------
        >>> s1 = pd.Series([0.90010907, 0.13484424, 0.62036035])
        >>> s2 = pd.Series([0.12528585, 0.26962463, 0.51111198])
        >>> s1.cov(s2)
        -0.01685762652715874
        """
        this, other = self.align(other, join="inner", copy=False)
        if len(this) == 0:
            return np.nan
        return nanops.nancov(this.values, other.values, min_periods=min_periods)

    @doc(
        klass="Series",
        extra_params="",
        other_klass="DataFrame",
        examples=dedent(
            """
        Difference with previous row

        >>> s = pd.Series([1, 1, 2, 3, 5, 8])
        >>> s.diff()
        0    NaN
        1    0.0
        2    1.0
        3    1.0
        4    2.0
        5    3.0
        dtype: float64

        Difference with 3rd previous row

        >>> s.diff(periods=3)
        0    NaN
        1    NaN
        2    NaN
        3    2.0
        4    4.0
        5    6.0
        dtype: float64

        Difference with following row

        >>> s.diff(periods=-1)
        0    0.0
        1   -1.0
        2   -1.0
        3   -2.0
        4   -3.0
        5    NaN
        dtype: float64

        Overflow in input dtype

        >>> s = pd.Series([1, 0], dtype=np.uint8)
        >>> s.diff()
        0      NaN
        1    255.0
        dtype: float64"""
        ),
    )
    def diff(self, periods: int = 1) -> "Series":
        """
        First discrete difference of element.

        Calculates the difference of a {klass} element compared with another
        element in the {klass} (default is element in previous row).

        Parameters
        ----------
        periods : int, default 1
            Periods to shift for calculating difference, accepts negative
            values.
        {extra_params}
        Returns
        -------
        {klass}
            First differences of the Series.

        See Also
        --------
        {klass}.pct_change: Percent change over given number of periods.
        {klass}.shift: Shift index by desired number of periods with an
            optional time freq.
        {other_klass}.diff: First discrete difference of object.

        Notes
        -----
        For boolean dtypes, this uses :meth:`operator.xor` rather than
        :meth:`operator.sub`.
        The result is calculated according to current dtype in {klass},
        however dtype of the result is always float64.

        Examples
        --------
        {examples}
        """
        result = algorithms.diff(self.array, periods)
        return self._constructor(result, index=self.index).__finalize__(
            self, method="diff"
        )

    def autocorr(self, lag=1) -> float:
        """
        Compute the lag-N autocorrelation.

        This method computes the Pearson correlation between
        the Series and its shifted self.

        Parameters
        ----------
        lag : int, default 1
            Number of lags to apply before performing autocorrelation.

        Returns
        -------
        float
            The Pearson correlation between self and self.shift(lag).

        See Also
        --------
        Series.corr : Compute the correlation between two Series.
        Series.shift : Shift index by desired number of periods.
        DataFrame.corr : Compute pairwise correlation of columns.
        DataFrame.corrwith : Compute pairwise correlation between rows or
            columns of two DataFrame objects.

        Notes
        -----
        If the Pearson correlation is not well defined return 'NaN'.

        Examples
        --------
        >>> s = pd.Series([0.25, 0.5, 0.2, -0.05])
        >>> s.autocorr()  # doctest: +ELLIPSIS
        0.10355...
        >>> s.autocorr(lag=2)  # doctest: +ELLIPSIS
        -0.99999...

        If the Pearson correlation is not well defined, then 'NaN' is returned.

        >>> s = pd.Series([1, 0, 0, 0])
        >>> s.autocorr()
        nan
        """
        return self.corr(self.shift(lag))

    def dot(self, other):
        """
        Compute the dot product between the Series and the columns of other.

        This method computes the dot product between the Series and another
        one, or the Series and each columns of a DataFrame, or the Series and
        each columns of an array.

        It can also be called using `self @ other` in Python >= 3.5.

        Parameters
        ----------
        other : Series, DataFrame or array-like
            The other object to compute the dot product with its columns.

        Returns
        -------
        scalar, Series or numpy.ndarray
            Return the dot product of the Series and other if other is a
            Series, the Series of the dot product of Series and each rows of
            other if other is a DataFrame or a numpy.ndarray between the Series
            and each columns of the numpy array.

        See Also
        --------
        DataFrame.dot: Compute the matrix product with the DataFrame.
        Series.mul: Multiplication of series and other, element-wise.

        Notes
        -----
        The Series and other has to share the same index if other is a Series
        or a DataFrame.

        Examples
        --------
        >>> s = pd.Series([0, 1, 2, 3])
        >>> other = pd.Series([-1, 2, -3, 4])
        >>> s.dot(other)
        8
        >>> s @ other
        8
        >>> df = pd.DataFrame([[0, 1], [-2, 3], [4, -5], [6, 7]])
        >>> s.dot(df)
        0    24
        1    14
        dtype: int64
        >>> arr = np.array([[0, 1], [-2, 3], [4, -5], [6, 7]])
        >>> s.dot(arr)
        array([24, 14])
        """
        if isinstance(other, (Series, ABCDataFrame)):
            common = self.index.union(other.index)
            if len(common) > len(self.index) or len(common) > len(other.index):
                raise ValueError("matrices are not aligned")

            left = self.reindex(index=common, copy=False)
            right = other.reindex(index=common, copy=False)
            lvals = left.values
            rvals = right.values
        else:
            lvals = self.values
            rvals = np.asarray(other)
            if lvals.shape[0] != rvals.shape[0]:
                raise Exception(
                    f"Dot product shape mismatch, {lvals.shape} vs {rvals.shape}"
                )

        if isinstance(other, ABCDataFrame):
            return self._constructor(
                np.dot(lvals, rvals), index=other.columns
            ).__finalize__(self, method="dot")
        elif isinstance(other, Series):
            return np.dot(lvals, rvals)
        elif isinstance(rvals, np.ndarray):
            return np.dot(lvals, rvals)
        else:  # pragma: no cover
            raise TypeError(f"unsupported type: {type(other)}")

    def __matmul__(self, other):
        """
        Matrix multiplication using binary `@` operator in Python>=3.5.
        """
        return self.dot(other)

    def __rmatmul__(self, other):
        """
        Matrix multiplication using binary `@` operator in Python>=3.5.
        """
        return self.dot(np.transpose(other))

    @doc(base.IndexOpsMixin.searchsorted, klass="Series")
    def searchsorted(self, value, side="left", sorter=None):
        return algorithms.searchsorted(self._values, value, side=side, sorter=sorter)

    # -------------------------------------------------------------------
    # Combination

    def append(self, to_append, ignore_index=False, verify_integrity=False):
        """
        Concatenate two or more Series.

        Parameters
        ----------
        to_append : Series or list/tuple of Series
            Series to append with self.
        ignore_index : bool, default False
            If True, do not use the index labels.
        verify_integrity : bool, default False
            If True, raise Exception on creating index with duplicates.

        Returns
        -------
        Series
            Concatenated Series.

        See Also
        --------
        concat : General function to concatenate DataFrame or Series objects.

        Notes
        -----
        Iteratively appending to a Series can be more computationally intensive
        than a single concatenate. A better solution is to append values to a
        list and then concatenate the list with the original Series all at
        once.

        Examples
        --------
        >>> s1 = pd.Series([1, 2, 3])
        >>> s2 = pd.Series([4, 5, 6])
        >>> s3 = pd.Series([4, 5, 6], index=[3, 4, 5])
        >>> s1.append(s2)
        0    1
        1    2
        2    3
        0    4
        1    5
        2    6
        dtype: int64

        >>> s1.append(s3)
        0    1
        1    2
        2    3
        3    4
        4    5
        5    6
        dtype: int64

        With `ignore_index` set to True:

        >>> s1.append(s2, ignore_index=True)
        0    1
        1    2
        2    3
        3    4
        4    5
        5    6
        dtype: int64

        With `verify_integrity` set to True:

        >>> s1.append(s2, verify_integrity=True)
        Traceback (most recent call last):
        ...
        ValueError: Indexes have overlapping values: [0, 1, 2]
        """
        from pandas.core.reshape.concat import concat

        if isinstance(to_append, (list, tuple)):
            to_concat = [self]
            to_concat.extend(to_append)
        else:
            to_concat = [self, to_append]
        if any(isinstance(x, (ABCDataFrame,)) for x in to_concat[1:]):
            msg = "to_append should be a Series or list/tuple of Series, got DataFrame"
            raise TypeError(msg)
        return concat(
            to_concat, ignore_index=ignore_index, verify_integrity=verify_integrity
        )

    def _binop(self, other, func, level=None, fill_value=None):
        """
        Perform generic binary operation with optional fill value.

        Parameters
        ----------
        other : Series
        func : binary operator
        fill_value : float or object
            Value to substitute for NA/null values. If both Series are NA in a
            location, the result will be NA regardless of the passed fill value.
        level : int or level name, default None
            Broadcast across a level, matching Index values on the
            passed MultiIndex level.

        Returns
        -------
        Series
        """
        if not isinstance(other, Series):
            raise AssertionError("Other operand must be Series")

        this = self

        if not self.index.equals(other.index):
            this, other = self.align(other, level=level, join="outer", copy=False)

        this_vals, other_vals = ops.fill_binop(this.values, other.values, fill_value)

        with np.errstate(all="ignore"):
            result = func(this_vals, other_vals)

        name = ops.get_op_result_name(self, other)
        ret = this._construct_result(result, name)
        return ret

    def _construct_result(
        self, result: Union[ArrayLike, Tuple[ArrayLike, ArrayLike]], name: Label
    ) -> Union["Series", Tuple["Series", "Series"]]:
        """
        Construct an appropriately-labelled Series from the result of an op.

        Parameters
        ----------
        result : ndarray or ExtensionArray
        name : Label

        Returns
        -------
        Series
            In the case of __divmod__ or __rdivmod__, a 2-tuple of Series.
        """
        if isinstance(result, tuple):
            # produced by divmod or rdivmod

            res1 = self._construct_result(result[0], name=name)
            res2 = self._construct_result(result[1], name=name)

            # GH#33427 assertions to keep mypy happy
            assert isinstance(res1, Series)
            assert isinstance(res2, Series)
            return (res1, res2)

        # We do not pass dtype to ensure that the Series constructor
        #  does inference in the case where `result` has object-dtype.
        out = self._constructor(result, index=self.index)
        out = out.__finalize__(self)

        # Set the result's name after __finalize__ is called because __finalize__
        #  would set it back to self.name
        out.name = name
        return out

    @Appender(
        """
Returns
-------
Series or DataFrame
    If axis is 0 or 'index' the result will be a Series.
    The resulting index will be a MultiIndex with 'self' and 'other'
    stacked alternately at the inner level.

    If axis is 1 or 'columns' the result will be a DataFrame.
    It will have two columns namely 'self' and 'other'.

See Also
--------
DataFrame.compare : Compare with another DataFrame and show differences.

Notes
-----
Matching NaNs will not appear as a difference.

Examples
--------
>>> s1 = pd.Series(["a", "b", "c", "d", "e"])
>>> s2 = pd.Series(["a", "a", "c", "b", "e"])

Align the differences on columns

>>> s1.compare(s2)
  self other
1    b     a
3    d     b

Stack the differences on indices

>>> s1.compare(s2, align_axis=0)
1  self     b
   other    a
3  self     d
   other    b
dtype: object

Keep all original rows

>>> s1.compare(s2, keep_shape=True)
  self other
0  NaN   NaN
1    b     a
2  NaN   NaN
3    d     b
4  NaN   NaN

Keep all original rows and also all original values

>>> s1.compare(s2, keep_shape=True, keep_equal=True)
  self other
0    a     a
1    b     a
2    c     c
3    d     b
4    e     e
"""
    )
    @Appender(generic._shared_docs["compare"] % _shared_doc_kwargs)
    def compare(
        self,
        other: "Series",
        align_axis: Axis = 1,
        keep_shape: bool = False,
        keep_equal: bool = False,
    ) -> FrameOrSeriesUnion:
        return super().compare(
            other=other,
            align_axis=align_axis,
            keep_shape=keep_shape,
            keep_equal=keep_equal,
        )

    def combine(self, other, func, fill_value=None) -> "Series":
        """
        Combine the Series with a Series or scalar according to `func`.

        Combine the Series and `other` using `func` to perform elementwise
        selection for combined Series.
        `fill_value` is assumed when value is missing at some index
        from one of the two objects being combined.

        Parameters
        ----------
        other : Series or scalar
            The value(s) to be combined with the `Series`.
        func : function
            Function that takes two scalars as inputs and returns an element.
        fill_value : scalar, optional
            The value to assume when an index is missing from
            one Series or the other. The default specifies to use the
            appropriate NaN value for the underlying dtype of the Series.

        Returns
        -------
        Series
            The result of combining the Series with the other object.

        See Also
        --------
        Series.combine_first : Combine Series values, choosing the calling
            Series' values first.

        Examples
        --------
        Consider 2 Datasets ``s1`` and ``s2`` containing
        highest clocked speeds of different birds.

        >>> s1 = pd.Series({'falcon': 330.0, 'eagle': 160.0})
        >>> s1
        falcon    330.0
        eagle     160.0
        dtype: float64
        >>> s2 = pd.Series({'falcon': 345.0, 'eagle': 200.0, 'duck': 30.0})
        >>> s2
        falcon    345.0
        eagle     200.0
        duck       30.0
        dtype: float64

        Now, to combine the two datasets and view the highest speeds
        of the birds across the two datasets

        >>> s1.combine(s2, max)
        duck        NaN
        eagle     200.0
        falcon    345.0
        dtype: float64

        In the previous example, the resulting value for duck is missing,
        because the maximum of a NaN and a float is a NaN.
        So, in the example, we set ``fill_value=0``,
        so the maximum value returned will be the value from some dataset.

        >>> s1.combine(s2, max, fill_value=0)
        duck       30.0
        eagle     200.0
        falcon    345.0
        dtype: float64
        """
        if fill_value is None:
            fill_value = na_value_for_dtype(self.dtype, compat=False)

        if isinstance(other, Series):
            # If other is a Series, result is based on union of Series,
            # so do this element by element
            new_index = self.index.union(other.index)
            new_name = ops.get_op_result_name(self, other)
            new_values = []
            for idx in new_index:
                lv = self.get(idx, fill_value)
                rv = other.get(idx, fill_value)
                with np.errstate(all="ignore"):
                    new_values.append(func(lv, rv))
        else:
            # Assume that other is a scalar, so apply the function for
            # each element in the Series
            new_index = self.index
            with np.errstate(all="ignore"):
                new_values = [func(lv, other) for lv in self._values]
            new_name = self.name

        if is_categorical_dtype(self.dtype):
            pass
        elif is_extension_array_dtype(self.dtype):
            # TODO: can we do this for only SparseDtype?
            # The function can return something of any type, so check
            # if the type is compatible with the calling EA.
            new_values = maybe_cast_to_extension_array(type(self._values), new_values)
        return self._constructor(new_values, index=new_index, name=new_name)

    def combine_first(self, other) -> "Series":
        """
        Combine Series values, choosing the calling Series's values first.

        Parameters
        ----------
        other : Series
            The value(s) to be combined with the `Series`.

        Returns
        -------
        Series
            The result of combining the Series with the other object.

        See Also
        --------
        Series.combine : Perform elementwise operation on two Series
            using a given function.

        Notes
        -----
        Result index will be the union of the two indexes.

        Examples
        --------
        >>> s1 = pd.Series([1, np.nan])
        >>> s2 = pd.Series([3, 4])
        >>> s1.combine_first(s2)
        0    1.0
        1    4.0
        dtype: float64
        """
        new_index = self.index.union(other.index)
        this = self.reindex(new_index, copy=False)
        other = other.reindex(new_index, copy=False)
        if this.dtype.kind == "M" and other.dtype.kind != "M":
            other = to_datetime(other)

        return this.where(notna(this), other)

    def update(self, other) -> None:
        """
        Modify Series in place using values from passed Series.

        Uses non-NA values from passed Series to make updates. Aligns
        on index.

        Parameters
        ----------
        other : Series, or object coercible into Series

        Examples
        --------
        >>> s = pd.Series([1, 2, 3])
        >>> s.update(pd.Series([4, 5, 6]))
        >>> s
        0    4
        1    5
        2    6
        dtype: int64

        >>> s = pd.Series(['a', 'b', 'c'])
        >>> s.update(pd.Series(['d', 'e'], index=[0, 2]))
        >>> s
        0    d
        1    b
        2    e
        dtype: object

        >>> s = pd.Series([1, 2, 3])
        >>> s.update(pd.Series([4, 5, 6, 7, 8]))
        >>> s
        0    4
        1    5
        2    6
        dtype: int64

        If ``other`` contains NaNs the corresponding values are not updated
        in the original Series.

        >>> s = pd.Series([1, 2, 3])
        >>> s.update(pd.Series([4, np.nan, 6]))
        >>> s
        0    4
        1    2
        2    6
        dtype: int64

        ``other`` can also be a non-Series object type
        that is coercible into a Series

        >>> s = pd.Series([1, 2, 3])
        >>> s.update([4, np.nan, 6])
        >>> s
        0    4
        1    2
        2    6
        dtype: int64

        >>> s = pd.Series([1, 2, 3])
        >>> s.update({1: 9})
        >>> s
        0    1
        1    9
        2    3
        dtype: int64
        """

        if not isinstance(other, Series):
            other = Series(other)

        other = other.reindex_like(self)
        mask = notna(other)

        self._mgr = self._mgr.putmask(mask=mask, new=other)
        self._maybe_update_cacher()

    # ----------------------------------------------------------------------
    # Reindexing, sorting

    def sort_values(
        self,
        axis=0,
        ascending=True,
        inplace: bool = False,
        kind: str = "quicksort",
        na_position: str = "last",
        ignore_index: bool = False,
        key: ValueKeyFunc = None,
    ):
        """
        Sort by the values.

        Sort a Series in ascending or descending order by some
        criterion.

        Parameters
        ----------
        axis : {0 or 'index'}, default 0
            Axis to direct sorting. The value 'index' is accepted for
            compatibility with DataFrame.sort_values.
        ascending : bool, default True
            If True, sort values in ascending order, otherwise descending.
        inplace : bool, default False
            If True, perform operation in-place.
        kind : {'quicksort', 'mergesort' or 'heapsort'}, default 'quicksort'
            Choice of sorting algorithm. See also :func:`numpy.sort` for more
            information. 'mergesort' is the only stable  algorithm.
        na_position : {'first' or 'last'}, default 'last'
            Argument 'first' puts NaNs at the beginning, 'last' puts NaNs at
            the end.
        ignore_index : bool, default False
            If True, the resulting axis will be labeled 0, 1, …, n - 1.

            .. versionadded:: 1.0.0

        key : callable, optional
            If not None, apply the key function to the series values
            before sorting. This is similar to the `key` argument in the
            builtin :meth:`sorted` function, with the notable difference that
            this `key` function should be *vectorized*. It should expect a
            ``Series`` and return an array-like.

            .. versionadded:: 1.1.0

        Returns
        -------
        Series
            Series ordered by values.

        See Also
        --------
        Series.sort_index : Sort by the Series indices.
        DataFrame.sort_values : Sort DataFrame by the values along either axis.
        DataFrame.sort_index : Sort DataFrame by indices.

        Examples
        --------
        >>> s = pd.Series([np.nan, 1, 3, 10, 5])
        >>> s
        0     NaN
        1     1.0
        2     3.0
        3     10.0
        4     5.0
        dtype: float64

        Sort values ascending order (default behaviour)

        >>> s.sort_values(ascending=True)
        1     1.0
        2     3.0
        4     5.0
        3    10.0
        0     NaN
        dtype: float64

        Sort values descending order

        >>> s.sort_values(ascending=False)
        3    10.0
        4     5.0
        2     3.0
        1     1.0
        0     NaN
        dtype: float64

        Sort values inplace

        >>> s.sort_values(ascending=False, inplace=True)
        >>> s
        3    10.0
        4     5.0
        2     3.0
        1     1.0
        0     NaN
        dtype: float64

        Sort values putting NAs first

        >>> s.sort_values(na_position='first')
        0     NaN
        1     1.0
        2     3.0
        4     5.0
        3    10.0
        dtype: float64

        Sort a series of strings

        >>> s = pd.Series(['z', 'b', 'd', 'a', 'c'])
        >>> s
        0    z
        1    b
        2    d
        3    a
        4    c
        dtype: object

        >>> s.sort_values()
        3    a
        1    b
        4    c
        2    d
        0    z
        dtype: object

        Sort using a key function. Your `key` function will be
        given the ``Series`` of values and should return an array-like.

        >>> s = pd.Series(['a', 'B', 'c', 'D', 'e'])
        >>> s.sort_values()
        1    B
        3    D
        0    a
        2    c
        4    e
        dtype: object
        >>> s.sort_values(key=lambda x: x.str.lower())
        0    a
        1    B
        2    c
        3    D
        4    e
        dtype: object

        NumPy ufuncs work well here. For example, we can
        sort by the ``sin`` of the value

        >>> s = pd.Series([-4, -2, 0, 2, 4])
        >>> s.sort_values(key=np.sin)
        1   -2
        4    4
        2    0
        0   -4
        3    2
        dtype: int64

        More complicated user-defined functions can be used,
        as long as they expect a Series and return an array-like

        >>> s.sort_values(key=lambda x: (np.tan(x.cumsum())))
        0   -4
        3    2
        4    4
        1   -2
        2    0
        dtype: int64
        """
        inplace = validate_bool_kwarg(inplace, "inplace")
        # Validate the axis parameter
        self._get_axis_number(axis)

        # GH 5856/5853
        if inplace and self._is_cached:
            raise ValueError(
                "This Series is a view of some other array, to "
                "sort in-place you must create a copy"
            )

        def _try_kind_sort(arr):
            arr = ensure_key_mapped(arr, key)
            arr = getattr(arr, "_values", arr)

            # easier to ask forgiveness than permission
            try:
                # if kind==mergesort, it can fail for object dtype
                return arr.argsort(kind=kind)
            except TypeError:
                # stable sort not available for object dtype
                # uses the argsort default quicksort
                return arr.argsort(kind="quicksort")

        arr = self._values
        sorted_index = np.empty(len(self), dtype=np.int32)

        bad = isna(arr)

        good = ~bad
        idx = ibase.default_index(len(self))

        argsorted = _try_kind_sort(self[good])

        if is_list_like(ascending):
            if len(ascending) != 1:
                raise ValueError(
                    f"Length of ascending ({len(ascending)}) must be 1 for Series"
                )
            ascending = ascending[0]

        if not is_bool(ascending):
            raise ValueError("ascending must be boolean")

        if not ascending:
            argsorted = argsorted[::-1]

        if na_position == "last":
            n = good.sum()
            sorted_index[:n] = idx[good][argsorted]
            sorted_index[n:] = idx[bad]
        elif na_position == "first":
            n = bad.sum()
            sorted_index[n:] = idx[good][argsorted]
            sorted_index[:n] = idx[bad]
        else:
            raise ValueError(f"invalid na_position: {na_position}")

        result = self._constructor(arr[sorted_index], index=self.index[sorted_index])

        if ignore_index:
            result.index = ibase.default_index(len(sorted_index))

        if inplace:
            self._update_inplace(result)
        else:
            return result.__finalize__(self, method="sort_values")

    def sort_index(
        self,
        axis=0,
        level=None,
        ascending: bool = True,
        inplace: bool = False,
        kind: str = "quicksort",
        na_position: str = "last",
        sort_remaining: bool = True,
        ignore_index: bool = False,
        key: IndexKeyFunc = None,
    ):
        """
        Sort Series by index labels.

        Returns a new Series sorted by label if `inplace` argument is
        ``False``, otherwise updates the original series and returns None.

        Parameters
        ----------
        axis : int, default 0
            Axis to direct sorting. This can only be 0 for Series.
        level : int, optional
            If not None, sort on values in specified index level(s).
        ascending : bool or list of bools, default True
            Sort ascending vs. descending. When the index is a MultiIndex the
            sort direction can be controlled for each level individually.
        inplace : bool, default False
            If True, perform operation in-place.
        kind : {'quicksort', 'mergesort', 'heapsort'}, default 'quicksort'
            Choice of sorting algorithm. See also :func:`numpy.sort` for more
            information.  'mergesort' is the only stable algorithm. For
            DataFrames, this option is only applied when sorting on a single
            column or label.
        na_position : {'first', 'last'}, default 'last'
            If 'first' puts NaNs at the beginning, 'last' puts NaNs at the end.
            Not implemented for MultiIndex.
        sort_remaining : bool, default True
            If True and sorting by level and index is multilevel, sort by other
            levels too (in order) after sorting by specified level.
        ignore_index : bool, default False
            If True, the resulting axis will be labeled 0, 1, …, n - 1.

            .. versionadded:: 1.0.0

        key : callable, optional
            If not None, apply the key function to the index values
            before sorting. This is similar to the `key` argument in the
            builtin :meth:`sorted` function, with the notable difference that
            this `key` function should be *vectorized*. It should expect an
            ``Index`` and return an ``Index`` of the same shape.

            .. versionadded:: 1.1.0

        Returns
        -------
        Series
            The original Series sorted by the labels.

        See Also
        --------
        DataFrame.sort_index: Sort DataFrame by the index.
        DataFrame.sort_values: Sort DataFrame by the value.
        Series.sort_values : Sort Series by the value.

        Examples
        --------
        >>> s = pd.Series(['a', 'b', 'c', 'd'], index=[3, 2, 1, 4])
        >>> s.sort_index()
        1    c
        2    b
        3    a
        4    d
        dtype: object

        Sort Descending

        >>> s.sort_index(ascending=False)
        4    d
        3    a
        2    b
        1    c
        dtype: object

        Sort Inplace

        >>> s.sort_index(inplace=True)
        >>> s
        1    c
        2    b
        3    a
        4    d
        dtype: object

        By default NaNs are put at the end, but use `na_position` to place
        them at the beginning

        >>> s = pd.Series(['a', 'b', 'c', 'd'], index=[3, 2, 1, np.nan])
        >>> s.sort_index(na_position='first')
        NaN     d
         1.0    c
         2.0    b
         3.0    a
        dtype: object

        Specify index level to sort

        >>> arrays = [np.array(['qux', 'qux', 'foo', 'foo',
        ...                     'baz', 'baz', 'bar', 'bar']),
        ...           np.array(['two', 'one', 'two', 'one',
        ...                     'two', 'one', 'two', 'one'])]
        >>> s = pd.Series([1, 2, 3, 4, 5, 6, 7, 8], index=arrays)
        >>> s.sort_index(level=1)
        bar  one    8
        baz  one    6
        foo  one    4
        qux  one    2
        bar  two    7
        baz  two    5
        foo  two    3
        qux  two    1
        dtype: int64

        Does not sort by remaining levels when sorting by levels

        >>> s.sort_index(level=1, sort_remaining=False)
        qux  one    2
        foo  one    4
        baz  one    6
        bar  one    8
        qux  two    1
        foo  two    3
        baz  two    5
        bar  two    7
        dtype: int64

        Apply a key function before sorting

        >>> s = pd.Series([1, 2, 3, 4], index=['A', 'b', 'C', 'd'])
        >>> s.sort_index(key=lambda x : x.str.lower())
        A    1
        b    2
        C    3
        d    4
        dtype: int64
        """

        # TODO: this can be combined with DataFrame.sort_index impl as
        # almost identical
        inplace = validate_bool_kwarg(inplace, "inplace")
        # Validate the axis parameter
        self._get_axis_number(axis)
        index = ensure_key_mapped(self.index, key, levels=level)

        if level is not None:
            new_index, indexer = index.sortlevel(
                level, ascending=ascending, sort_remaining=sort_remaining
            )

        elif isinstance(index, MultiIndex):
            from pandas.core.sorting import lexsort_indexer

            labels = index._sort_levels_monotonic()

            indexer = lexsort_indexer(
                labels._get_codes_for_sorting(),
                orders=ascending,
                na_position=na_position,
            )
        else:
            from pandas.core.sorting import nargsort

            # Check monotonic-ness before sort an index
            # GH11080
            if (ascending and index.is_monotonic_increasing) or (
                not ascending and index.is_monotonic_decreasing
            ):
                if inplace:
                    return
                else:
                    return self.copy()

            indexer = nargsort(
                index, kind=kind, ascending=ascending, na_position=na_position
            )

        indexer = ensure_platform_int(indexer)
        new_index = self.index.take(indexer)
        new_index = new_index._sort_levels_monotonic()

        new_values = self._values.take(indexer)
        result = self._constructor(new_values, index=new_index)

        if ignore_index:
            result.index = ibase.default_index(len(result))

        if inplace:
            self._update_inplace(result)
        else:
            return result.__finalize__(self, method="sort_index")

    def argsort(self, axis=0, kind="quicksort", order=None) -> "Series":
        """
        Return the integer indices that would sort the Series values.

        Override ndarray.argsort. Argsorts the value, omitting NA/null values,
        and places the result in the same locations as the non-NA values.

        Parameters
        ----------
        axis : {0 or "index"}
            Has no effect but is accepted for compatibility with numpy.
        kind : {'mergesort', 'quicksort', 'heapsort'}, default 'quicksort'
            Choice of sorting algorithm. See np.sort for more
            information. 'mergesort' is the only stable algorithm.
        order : None
            Has no effect but is accepted for compatibility with numpy.

        Returns
        -------
        Series
            Positions of values within the sort order with -1 indicating
            nan values.

        See Also
        --------
        numpy.ndarray.argsort : Returns the indices that would sort this array.
        """
        values = self._values
        mask = isna(values)

        if mask.any():
            result = Series(-1, index=self.index, name=self.name, dtype="int64")
            notmask = ~mask
            result[notmask] = np.argsort(values[notmask], kind=kind)
            return self._constructor(result, index=self.index).__finalize__(
                self, method="argsort"
            )
        else:
            return self._constructor(
                np.argsort(values, kind=kind), index=self.index, dtype="int64"
            ).__finalize__(self, method="argsort")

    def nlargest(self, n=5, keep="first") -> "Series":
        """
        Return the largest `n` elements.

        Parameters
        ----------
        n : int, default 5
            Return this many descending sorted values.
        keep : {'first', 'last', 'all'}, default 'first'
            When there are duplicate values that cannot all fit in a
            Series of `n` elements:

            - ``first`` : return the first `n` occurrences in order
                of appearance.
            - ``last`` : return the last `n` occurrences in reverse
                order of appearance.
            - ``all`` : keep all occurrences. This can result in a Series of
                size larger than `n`.

        Returns
        -------
        Series
            The `n` largest values in the Series, sorted in decreasing order.

        See Also
        --------
        Series.nsmallest: Get the `n` smallest elements.
        Series.sort_values: Sort Series by values.
        Series.head: Return the first `n` rows.

        Notes
        -----
        Faster than ``.sort_values(ascending=False).head(n)`` for small `n`
        relative to the size of the ``Series`` object.

        Examples
        --------
        >>> countries_population = {"Italy": 59000000, "France": 65000000,
        ...                         "Malta": 434000, "Maldives": 434000,
        ...                         "Brunei": 434000, "Iceland": 337000,
        ...                         "Nauru": 11300, "Tuvalu": 11300,
        ...                         "Anguilla": 11300, "Montserrat": 5200}
        >>> s = pd.Series(countries_population)
        >>> s
        Italy       59000000
        France      65000000
        Malta         434000
        Maldives      434000
        Brunei        434000
        Iceland       337000
        Nauru          11300
        Tuvalu         11300
        Anguilla       11300
        Montserrat      5200
        dtype: int64

        The `n` largest elements where ``n=5`` by default.

        >>> s.nlargest()
        France      65000000
        Italy       59000000
        Malta         434000
        Maldives      434000
        Brunei        434000
        dtype: int64

        The `n` largest elements where ``n=3``. Default `keep` value is 'first'
        so Malta will be kept.

        >>> s.nlargest(3)
        France    65000000
        Italy     59000000
        Malta       434000
        dtype: int64

        The `n` largest elements where ``n=3`` and keeping the last duplicates.
        Brunei will be kept since it is the last with value 434000 based on
        the index order.

        >>> s.nlargest(3, keep='last')
        France      65000000
        Italy       59000000
        Brunei        434000
        dtype: int64

        The `n` largest elements where ``n=3`` with all duplicates kept. Note
        that the returned Series has five elements due to the three duplicates.

        >>> s.nlargest(3, keep='all')
        France      65000000
        Italy       59000000
        Malta         434000
        Maldives      434000
        Brunei        434000
        dtype: int64
        """
        return algorithms.SelectNSeries(self, n=n, keep=keep).nlargest()

    def nsmallest(self, n=5, keep="first") -> "Series":
        """
        Return the smallest `n` elements.

        Parameters
        ----------
        n : int, default 5
            Return this many ascending sorted values.
        keep : {'first', 'last', 'all'}, default 'first'
            When there are duplicate values that cannot all fit in a
            Series of `n` elements:

            - ``first`` : return the first `n` occurrences in order
                of appearance.
            - ``last`` : return the last `n` occurrences in reverse
                order of appearance.
            - ``all`` : keep all occurrences. This can result in a Series of
                size larger than `n`.

        Returns
        -------
        Series
            The `n` smallest values in the Series, sorted in increasing order.

        See Also
        --------
        Series.nlargest: Get the `n` largest elements.
        Series.sort_values: Sort Series by values.
        Series.head: Return the first `n` rows.

        Notes
        -----
        Faster than ``.sort_values().head(n)`` for small `n` relative to
        the size of the ``Series`` object.

        Examples
        --------
        >>> countries_population = {"Italy": 59000000, "France": 65000000,
        ...                         "Brunei": 434000, "Malta": 434000,
        ...                         "Maldives": 434000, "Iceland": 337000,
        ...                         "Nauru": 11300, "Tuvalu": 11300,
        ...                         "Anguilla": 11300, "Montserrat": 5200}
        >>> s = pd.Series(countries_population)
        >>> s
        Italy       59000000
        France      65000000
        Brunei        434000
        Malta         434000
        Maldives      434000
        Iceland       337000
        Nauru          11300
        Tuvalu         11300
        Anguilla       11300
        Montserrat      5200
        dtype: int64

        The `n` smallest elements where ``n=5`` by default.

        >>> s.nsmallest()
        Montserrat    5200
        Nauru        11300
        Tuvalu       11300
        Anguilla     11300
        Iceland     337000
        dtype: int64

        The `n` smallest elements where ``n=3``. Default `keep` value is
        'first' so Nauru and Tuvalu will be kept.

        >>> s.nsmallest(3)
        Montserrat   5200
        Nauru       11300
        Tuvalu      11300
        dtype: int64

        The `n` smallest elements where ``n=3`` and keeping the last
        duplicates. Anguilla and Tuvalu will be kept since they are the last
        with value 11300 based on the index order.

        >>> s.nsmallest(3, keep='last')
        Montserrat   5200
        Anguilla    11300
        Tuvalu      11300
        dtype: int64

        The `n` smallest elements where ``n=3`` with all duplicates kept. Note
        that the returned Series has four elements due to the three duplicates.

        >>> s.nsmallest(3, keep='all')
        Montserrat   5200
        Nauru       11300
        Tuvalu      11300
        Anguilla    11300
        dtype: int64
        """
        return algorithms.SelectNSeries(self, n=n, keep=keep).nsmallest()

    def swaplevel(self, i=-2, j=-1, copy=True) -> "Series":
        """
        Swap levels i and j in a :class:`MultiIndex`.

        Default is to swap the two innermost levels of the index.

        Parameters
        ----------
        i, j : int, str
            Level of the indices to be swapped. Can pass level name as string.
        copy : bool, default True
            Whether to copy underlying data.

        Returns
        -------
        Series
            Series with levels swapped in MultiIndex.
        """
        assert isinstance(self.index, MultiIndex)
        new_index = self.index.swaplevel(i, j)
        return self._constructor(self._values, index=new_index, copy=copy).__finalize__(
            self, method="swaplevel"
        )

    def reorder_levels(self, order) -> "Series":
        """
        Rearrange index levels using input order.

        May not drop or duplicate levels.

        Parameters
        ----------
        order : list of int representing new level order
            Reference level by number or key.

        Returns
        -------
        type of caller (new object)
        """
        if not isinstance(self.index, MultiIndex):  # pragma: no cover
            raise Exception("Can only reorder levels on a hierarchical axis.")

        result = self.copy()
        assert isinstance(result.index, MultiIndex)
        result.index = result.index.reorder_levels(order)
        return result

    def explode(self) -> "Series":
        """
        Transform each element of a list-like to a row.

        .. versionadded:: 0.25.0

        Returns
        -------
        Series
            Exploded lists to rows; index will be duplicated for these rows.

        See Also
        --------
        Series.str.split : Split string values on specified separator.
        Series.unstack : Unstack, a.k.a. pivot, Series with MultiIndex
            to produce DataFrame.
        DataFrame.melt : Unpivot a DataFrame from wide format to long format.
        DataFrame.explode : Explode a DataFrame from list-like
            columns to long format.

        Notes
        -----
        This routine will explode list-likes including lists, tuples,
        Series, and np.ndarray. The result dtype of the subset rows will
        be object. Scalars will be returned unchanged. Empty list-likes will
        result in a np.nan for that row.

        Examples
        --------
        >>> s = pd.Series([[1, 2, 3], 'foo', [], [3, 4]])
        >>> s
        0    [1, 2, 3]
        1          foo
        2           []
        3       [3, 4]
        dtype: object

        >>> s.explode()
        0      1
        0      2
        0      3
        1    foo
        2    NaN
        3      3
        3      4
        dtype: object
        """
        if not len(self) or not is_object_dtype(self):
            return self.copy()

        values, counts = reshape.explode(np.asarray(self.array))

        result = self._constructor(
            values, index=self.index.repeat(counts), name=self.name
        )
        return result

    def unstack(self, level=-1, fill_value=None):
        """
        Unstack, also known as pivot, Series with MultiIndex to produce DataFrame.

        The level involved will automatically get sorted.

        Parameters
        ----------
        level : int, str, or list of these, default last level
            Level(s) to unstack, can pass level name.
        fill_value : scalar value, default None
            Value to use when replacing NaN values.

        Returns
        -------
        DataFrame
            Unstacked Series.

        Examples
        --------
        >>> s = pd.Series([1, 2, 3, 4],
        ...               index=pd.MultiIndex.from_product([['one', 'two'],
        ...                                                 ['a', 'b']]))
        >>> s
        one  a    1
             b    2
        two  a    3
             b    4
        dtype: int64

        >>> s.unstack(level=-1)
             a  b
        one  1  2
        two  3  4

        >>> s.unstack(level=0)
           one  two
        a    1    3
        b    2    4
        """
        from pandas.core.reshape.reshape import unstack

        return unstack(self, level, fill_value)

    # ----------------------------------------------------------------------
    # function application

    def map(self, arg, na_action=None) -> "Series":
        """
        Map values of Series according to input correspondence.

        Used for substituting each value in a Series with another value,
        that may be derived from a function, a ``dict`` or
        a :class:`Series`.

        Parameters
        ----------
        arg : function, collections.abc.Mapping subclass or Series
            Mapping correspondence.
        na_action : {None, 'ignore'}, default None
            If 'ignore', propagate NaN values, without passing them to the
            mapping correspondence.

        Returns
        -------
        Series
            Same index as caller.

        See Also
        --------
        Series.apply : For applying more complex functions on a Series.
        DataFrame.apply : Apply a function row-/column-wise.
        DataFrame.applymap : Apply a function elementwise on a whole DataFrame.

        Notes
        -----
        When ``arg`` is a dictionary, values in Series that are not in the
        dictionary (as keys) are converted to ``NaN``. However, if the
        dictionary is a ``dict`` subclass that defines ``__missing__`` (i.e.
        provides a method for default values), then this default is used
        rather than ``NaN``.

        Examples
        --------
        >>> s = pd.Series(['cat', 'dog', np.nan, 'rabbit'])
        >>> s
        0      cat
        1      dog
        2      NaN
        3   rabbit
        dtype: object

        ``map`` accepts a ``dict`` or a ``Series``. Values that are not found
        in the ``dict`` are converted to ``NaN``, unless the dict has a default
        value (e.g. ``defaultdict``):

        >>> s.map({'cat': 'kitten', 'dog': 'puppy'})
        0   kitten
        1    puppy
        2      NaN
        3      NaN
        dtype: object

        It also accepts a function:

        >>> s.map('I am a {}'.format)
        0       I am a cat
        1       I am a dog
        2       I am a nan
        3    I am a rabbit
        dtype: object

        To avoid applying the function to missing values (and keep them as
        ``NaN``) ``na_action='ignore'`` can be used:

        >>> s.map('I am a {}'.format, na_action='ignore')
        0     I am a cat
        1     I am a dog
        2            NaN
        3  I am a rabbit
        dtype: object
        """
        new_values = super()._map_values(arg, na_action=na_action)
        return self._constructor(new_values, index=self.index).__finalize__(
            self, method="map"
        )

    def _gotitem(self, key, ndim, subset=None) -> "Series":
        """
        Sub-classes to define. Return a sliced object.

        Parameters
        ----------
        key : string / list of selections
        ndim : 1,2
            Requested ndim of result.
        subset : object, default None
            Subset to act on.
        """
        return self

    _agg_see_also_doc = dedent(
        """
    See Also
    --------
    Series.apply : Invoke function on a Series.
    Series.transform : Transform function producing a Series with like indexes.
    """
    )

    _agg_examples_doc = dedent(
        """
    Examples
    --------
    >>> s = pd.Series([1, 2, 3, 4])
    >>> s
    0    1
    1    2
    2    3
    3    4
    dtype: int64

    >>> s.agg('min')
    1

    >>> s.agg(['min', 'max'])
    min   1
    max   4
    dtype: int64
    """
    )

    @doc(
        generic._shared_docs["aggregate"],
        klass=_shared_doc_kwargs["klass"],
        axis=_shared_doc_kwargs["axis"],
        see_also=_agg_see_also_doc,
        examples=_agg_examples_doc,
        versionadded="\n.. versionadded:: 0.20.0\n",
    )
<<<<<<< HEAD
    @Appender(generic._shared_docs["aggregate"])
    def aggregate(self, func=None, axis=0, *args, **kwargs):
=======
    def aggregate(self, func, axis=0, *args, **kwargs):
>>>>>>> 80ba4c42
        # Validate the axis parameter
        self._get_axis_number(axis)

        # if func is None, will switch to user-provided "named aggregation" kwargs
        if func is None:
            func = dict(kwargs.items())

        result, how = self._aggregate(func, *args, **kwargs)
        if result is None:

            # we can be called from an inner function which
            # passes this meta-data
            kwargs.pop("_axis", None)
            kwargs.pop("_level", None)

            # try a regular apply, this evaluates lambdas
            # row-by-row; however if the lambda is expected a Series
            # expression, e.g.: lambda x: x-x.quantile(0.25)
            # this will fail, so we can try a vectorized evaluation

            # we cannot FIRST try the vectorized evaluation, because
            # then .agg and .apply would have different semantics if the
            # operation is actually defined on the Series, e.g. str
            try:
                result = self.apply(func, *args, **kwargs)
            except (ValueError, AttributeError, TypeError):
                result = func(self, *args, **kwargs)

        return result

    agg = aggregate

    @doc(
        NDFrame.transform,
        klass=_shared_doc_kwargs["klass"],
        axis=_shared_doc_kwargs["axis"],
    )
    def transform(self, func, axis=0, *args, **kwargs):
        # Validate the axis parameter
        self._get_axis_number(axis)
        return super().transform(func, *args, **kwargs)

    def apply(self, func, convert_dtype=True, args=(), **kwds):
        """
        Invoke function on values of Series.

        Can be ufunc (a NumPy function that applies to the entire Series)
        or a Python function that only works on single values.

        Parameters
        ----------
        func : function
            Python function or NumPy ufunc to apply.
        convert_dtype : bool, default True
            Try to find better dtype for elementwise function results. If
            False, leave as dtype=object.
        args : tuple
            Positional arguments passed to func after the series value.
        **kwds
            Additional keyword arguments passed to func.

        Returns
        -------
        Series or DataFrame
            If func returns a Series object the result will be a DataFrame.

        See Also
        --------
        Series.map: For element-wise operations.
        Series.agg: Only perform aggregating type operations.
        Series.transform: Only perform transforming type operations.

        Examples
        --------
        Create a series with typical summer temperatures for each city.

        >>> s = pd.Series([20, 21, 12],
        ...               index=['London', 'New York', 'Helsinki'])
        >>> s
        London      20
        New York    21
        Helsinki    12
        dtype: int64

        Square the values by defining a function and passing it as an
        argument to ``apply()``.

        >>> def square(x):
        ...     return x ** 2
        >>> s.apply(square)
        London      400
        New York    441
        Helsinki    144
        dtype: int64

        Square the values by passing an anonymous function as an
        argument to ``apply()``.

        >>> s.apply(lambda x: x ** 2)
        London      400
        New York    441
        Helsinki    144
        dtype: int64

        Define a custom function that needs additional positional
        arguments and pass these additional arguments using the
        ``args`` keyword.

        >>> def subtract_custom_value(x, custom_value):
        ...     return x - custom_value

        >>> s.apply(subtract_custom_value, args=(5,))
        London      15
        New York    16
        Helsinki     7
        dtype: int64

        Define a custom function that takes keyword arguments
        and pass these arguments to ``apply``.

        >>> def add_custom_values(x, **kwargs):
        ...     for month in kwargs:
        ...         x += kwargs[month]
        ...     return x

        >>> s.apply(add_custom_values, june=30, july=20, august=25)
        London      95
        New York    96
        Helsinki    87
        dtype: int64

        Use a function from the Numpy library.

        >>> s.apply(np.log)
        London      2.995732
        New York    3.044522
        Helsinki    2.484907
        dtype: float64
        """
        if len(self) == 0:
            return self._constructor(dtype=self.dtype, index=self.index).__finalize__(
                self, method="apply"
            )

        # dispatch to agg
        if isinstance(func, (list, dict)):
            return self.aggregate(func, *args, **kwds)

        # if we are a string, try to dispatch
        if isinstance(func, str):
            return self._try_aggregate_string_function(func, *args, **kwds)

        # handle ufuncs and lambdas
        if kwds or args and not isinstance(func, np.ufunc):

            def f(x):
                return func(x, *args, **kwds)

        else:
            f = func

        with np.errstate(all="ignore"):
            if isinstance(f, np.ufunc):
                return f(self)

            # row-wise access
            if is_extension_array_dtype(self.dtype) and hasattr(self._values, "map"):
                # GH#23179 some EAs do not have `map`
                mapped = self._values.map(f)
            else:
                values = self.astype(object)._values
                mapped = lib.map_infer(values, f, convert=convert_dtype)

        if len(mapped) and isinstance(mapped[0], Series):
            # GH 25959 use pd.array instead of tolist
            # so extension arrays can be used
            return self._constructor_expanddim(pd.array(mapped), index=self.index)
        else:
            return self._constructor(mapped, index=self.index).__finalize__(
                self, method="apply"
            )

    def _reduce(
        self, op, name, axis=0, skipna=True, numeric_only=None, filter_type=None, **kwds
    ):
        """
        Perform a reduction operation.

        If we have an ndarray as a value, then simply perform the operation,
        otherwise delegate to the object.
        """
        delegate = self._values

        if axis is not None:
            self._get_axis_number(axis)

        if isinstance(delegate, ExtensionArray):
            # dispatch to ExtensionArray interface
            return delegate._reduce(name, skipna=skipna, **kwds)

        else:
            # dispatch to numpy arrays
            if numeric_only:
                raise NotImplementedError(
                    f"Series.{name} does not implement numeric_only."
                )
            with np.errstate(all="ignore"):
                return op(delegate, skipna=skipna, **kwds)

    def _reindex_indexer(self, new_index, indexer, copy):
        if indexer is None:
            if copy:
                return self.copy()
            return self

        new_values = algorithms.take_1d(
            self._values, indexer, allow_fill=True, fill_value=None
        )
        return self._constructor(new_values, index=new_index)

    def _needs_reindex_multi(self, axes, method, level):
        """
        Check if we do need a multi reindex; this is for compat with
        higher dims.
        """
        return False

    @doc(
        NDFrame.align,
        klass=_shared_doc_kwargs["klass"],
        axes_single_arg=_shared_doc_kwargs["axes_single_arg"],
    )
    def align(
        self,
        other,
        join="outer",
        axis=None,
        level=None,
        copy=True,
        fill_value=None,
        method=None,
        limit=None,
        fill_axis=0,
        broadcast_axis=None,
    ):
        return super().align(
            other,
            join=join,
            axis=axis,
            level=level,
            copy=copy,
            fill_value=fill_value,
            method=method,
            limit=limit,
            fill_axis=fill_axis,
            broadcast_axis=broadcast_axis,
        )

    def rename(
        self,
        index=None,
        *,
        axis=None,
        copy=True,
        inplace=False,
        level=None,
        errors="ignore",
    ):
        """
        Alter Series index labels or name.

        Function / dict values must be unique (1-to-1). Labels not contained in
        a dict / Series will be left as-is. Extra labels listed don't throw an
        error.

        Alternatively, change ``Series.name`` with a scalar value.

        See the :ref:`user guide <basics.rename>` for more.

        Parameters
        ----------
        axis : {0 or "index"}
            Unused. Accepted for compatibility with DataFrame method only.
        index : scalar, hashable sequence, dict-like or function, optional
            Functions or dict-like are transformations to apply to
            the index.
            Scalar or hashable sequence-like will alter the ``Series.name``
            attribute.

        **kwargs
            Additional keyword arguments passed to the function. Only the
            "inplace" keyword is used.

        Returns
        -------
        Series
            Series with index labels or name altered.

        See Also
        --------
        DataFrame.rename : Corresponding DataFrame method.
        Series.rename_axis : Set the name of the axis.

        Examples
        --------
        >>> s = pd.Series([1, 2, 3])
        >>> s
        0    1
        1    2
        2    3
        dtype: int64
        >>> s.rename("my_name")  # scalar, changes Series.name
        0    1
        1    2
        2    3
        Name: my_name, dtype: int64
        >>> s.rename(lambda x: x ** 2)  # function, changes labels
        0    1
        1    2
        4    3
        dtype: int64
        >>> s.rename({1: 3, 2: 5})  # mapping, changes labels
        0    1
        3    2
        5    3
        dtype: int64
        """
        if callable(index) or is_dict_like(index):
            return super().rename(
                index, copy=copy, inplace=inplace, level=level, errors=errors
            )
        else:
            return self._set_name(index, inplace=inplace)

    @Appender(
        """
        Examples
        --------
        >>> s = pd.Series([1, 2, 3])
        >>> s
        0    1
        1    2
        2    3
        dtype: int64

        >>> s.set_axis(['a', 'b', 'c'], axis=0)
        a    1
        b    2
        c    3
        dtype: int64
    """
    )
    @Substitution(
        **_shared_doc_kwargs,
        extended_summary_sub="",
        axis_description_sub="",
        see_also_sub="",
    )
    @Appender(generic.NDFrame.set_axis.__doc__)
    def set_axis(self, labels, axis: Axis = 0, inplace: bool = False):
        return super().set_axis(labels, axis=axis, inplace=inplace)

    @doc(
        NDFrame.reindex,
        klass=_shared_doc_kwargs["klass"],
        axes=_shared_doc_kwargs["axes"],
        optional_labels=_shared_doc_kwargs["optional_labels"],
        optional_axis=_shared_doc_kwargs["optional_axis"],
    )
    def reindex(self, index=None, **kwargs):
        return super().reindex(index=index, **kwargs)

    def drop(
        self,
        labels=None,
        axis=0,
        index=None,
        columns=None,
        level=None,
        inplace=False,
        errors="raise",
    ) -> "Series":
        """
        Return Series with specified index labels removed.

        Remove elements of a Series based on specifying the index labels.
        When using a multi-index, labels on different levels can be removed
        by specifying the level.

        Parameters
        ----------
        labels : single label or list-like
            Index labels to drop.
        axis : 0, default 0
            Redundant for application on Series.
        index : single label or list-like
            Redundant for application on Series, but 'index' can be used instead
            of 'labels'.
        columns : single label or list-like
            No change is made to the Series; use 'index' or 'labels' instead.
        level : int or level name, optional
            For MultiIndex, level for which the labels will be removed.
        inplace : bool, default False
            If True, do operation inplace and return None.
        errors : {'ignore', 'raise'}, default 'raise'
            If 'ignore', suppress error and only existing labels are dropped.

        Returns
        -------
        Series
            Series with specified index labels removed.

        Raises
        ------
        KeyError
            If none of the labels are found in the index.

        See Also
        --------
        Series.reindex : Return only specified index labels of Series.
        Series.dropna : Return series without null values.
        Series.drop_duplicates : Return Series with duplicate values removed.
        DataFrame.drop : Drop specified labels from rows or columns.

        Examples
        --------
        >>> s = pd.Series(data=np.arange(3), index=['A', 'B', 'C'])
        >>> s
        A  0
        B  1
        C  2
        dtype: int64

        Drop labels B en C

        >>> s.drop(labels=['B', 'C'])
        A  0
        dtype: int64

        Drop 2nd level label in MultiIndex Series

        >>> midx = pd.MultiIndex(levels=[['lama', 'cow', 'falcon'],
        ...                              ['speed', 'weight', 'length']],
        ...                      codes=[[0, 0, 0, 1, 1, 1, 2, 2, 2],
        ...                             [0, 1, 2, 0, 1, 2, 0, 1, 2]])
        >>> s = pd.Series([45, 200, 1.2, 30, 250, 1.5, 320, 1, 0.3],
        ...               index=midx)
        >>> s
        lama    speed      45.0
                weight    200.0
                length      1.2
        cow     speed      30.0
                weight    250.0
                length      1.5
        falcon  speed     320.0
                weight      1.0
                length      0.3
        dtype: float64

        >>> s.drop(labels='weight', level=1)
        lama    speed      45.0
                length      1.2
        cow     speed      30.0
                length      1.5
        falcon  speed     320.0
                length      0.3
        dtype: float64
        """
        return super().drop(
            labels=labels,
            axis=axis,
            index=index,
            columns=columns,
            level=level,
            inplace=inplace,
            errors=errors,
        )

    @doc(NDFrame.fillna, **_shared_doc_kwargs)
    def fillna(
        self,
        value=None,
        method=None,
        axis=None,
        inplace=False,
        limit=None,
        downcast=None,
    ) -> Optional["Series"]:
        return super().fillna(
            value=value,
            method=method,
            axis=axis,
            inplace=inplace,
            limit=limit,
            downcast=downcast,
        )

    @doc(NDFrame.replace, klass=_shared_doc_kwargs["klass"])
    def replace(
        self,
        to_replace=None,
        value=None,
        inplace=False,
        limit=None,
        regex=False,
        method="pad",
    ):
        return super().replace(
            to_replace=to_replace,
            value=value,
            inplace=inplace,
            limit=limit,
            regex=regex,
            method=method,
        )

    @doc(NDFrame.shift, klass=_shared_doc_kwargs["klass"])
    def shift(self, periods=1, freq=None, axis=0, fill_value=None) -> "Series":
        return super().shift(
            periods=periods, freq=freq, axis=axis, fill_value=fill_value
        )

    def memory_usage(self, index=True, deep=False):
        """
        Return the memory usage of the Series.

        The memory usage can optionally include the contribution of
        the index and of elements of `object` dtype.

        Parameters
        ----------
        index : bool, default True
            Specifies whether to include the memory usage of the Series index.
        deep : bool, default False
            If True, introspect the data deeply by interrogating
            `object` dtypes for system-level memory consumption, and include
            it in the returned value.

        Returns
        -------
        int
            Bytes of memory consumed.

        See Also
        --------
        numpy.ndarray.nbytes : Total bytes consumed by the elements of the
            array.
        DataFrame.memory_usage : Bytes consumed by a DataFrame.

        Examples
        --------
        >>> s = pd.Series(range(3))
        >>> s.memory_usage()
        152

        Not including the index gives the size of the rest of the data, which
        is necessarily smaller:

        >>> s.memory_usage(index=False)
        24

        The memory footprint of `object` values is ignored by default:

        >>> s = pd.Series(["a", "b"])
        >>> s.values
        array(['a', 'b'], dtype=object)
        >>> s.memory_usage()
        144
        >>> s.memory_usage(deep=True)
        260
        """
        v = super().memory_usage(deep=deep)
        if index:
            v += self.index.memory_usage(deep=deep)
        return v

    def isin(self, values) -> "Series":
        """
        Whether elements in Series are contained in `values`.

        Return a boolean Series showing whether each element in the Series
        matches an element in the passed sequence of `values` exactly.

        Parameters
        ----------
        values : set or list-like
            The sequence of values to test. Passing in a single string will
            raise a ``TypeError``. Instead, turn a single string into a
            list of one element.

        Returns
        -------
        Series
            Series of booleans indicating if each element is in values.

        Raises
        ------
        TypeError
          * If `values` is a string

        See Also
        --------
        DataFrame.isin : Equivalent method on DataFrame.

        Examples
        --------
        >>> s = pd.Series(['lama', 'cow', 'lama', 'beetle', 'lama',
        ...                'hippo'], name='animal')
        >>> s.isin(['cow', 'lama'])
        0     True
        1     True
        2     True
        3    False
        4     True
        5    False
        Name: animal, dtype: bool

        Passing a single string as ``s.isin('lama')`` will raise an error. Use
        a list of one element instead:

        >>> s.isin(['lama'])
        0     True
        1    False
        2     True
        3    False
        4     True
        5    False
        Name: animal, dtype: bool
        """
        result = algorithms.isin(self, values)
        return self._constructor(result, index=self.index).__finalize__(
            self, method="isin"
        )

    def between(self, left, right, inclusive=True) -> "Series":
        """
        Return boolean Series equivalent to left <= series <= right.

        This function returns a boolean vector containing `True` wherever the
        corresponding Series element is between the boundary values `left` and
        `right`. NA values are treated as `False`.

        Parameters
        ----------
        left : scalar or list-like
            Left boundary.
        right : scalar or list-like
            Right boundary.
        inclusive : bool, default True
            Include boundaries.

        Returns
        -------
        Series
            Series representing whether each element is between left and
            right (inclusive).

        See Also
        --------
        Series.gt : Greater than of series and other.
        Series.lt : Less than of series and other.

        Notes
        -----
        This function is equivalent to ``(left <= ser) & (ser <= right)``

        Examples
        --------
        >>> s = pd.Series([2, 0, 4, 8, np.nan])

        Boundary values are included by default:

        >>> s.between(1, 4)
        0     True
        1    False
        2     True
        3    False
        4    False
        dtype: bool

        With `inclusive` set to ``False`` boundary values are excluded:

        >>> s.between(1, 4, inclusive=False)
        0     True
        1    False
        2    False
        3    False
        4    False
        dtype: bool

        `left` and `right` can be any scalar value:

        >>> s = pd.Series(['Alice', 'Bob', 'Carol', 'Eve'])
        >>> s.between('Anna', 'Daniel')
        0    False
        1     True
        2     True
        3    False
        dtype: bool
        """
        if inclusive:
            lmask = self >= left
            rmask = self <= right
        else:
            lmask = self > left
            rmask = self < right

        return lmask & rmask

    # ----------------------------------------------------------------------
    # Convert to types that support pd.NA

    def _convert_dtypes(
        self,
        infer_objects: bool = True,
        convert_string: bool = True,
        convert_integer: bool = True,
        convert_boolean: bool = True,
    ) -> "Series":
        input_series = self
        if infer_objects:
            input_series = input_series.infer_objects()
            if is_object_dtype(input_series):
                input_series = input_series.copy()

        if convert_string or convert_integer or convert_boolean:
            inferred_dtype = convert_dtypes(
                input_series._values, convert_string, convert_integer, convert_boolean
            )
            try:
                result = input_series.astype(inferred_dtype)
            except TypeError:
                result = input_series.copy()
        else:
            result = input_series.copy()
        return result

    @doc(NDFrame.isna, klass=_shared_doc_kwargs["klass"])
    def isna(self) -> "Series":
        return super().isna()

    @doc(NDFrame.isna, klass=_shared_doc_kwargs["klass"])
    def isnull(self) -> "Series":
        return super().isnull()

    @doc(NDFrame.notna, klass=_shared_doc_kwargs["klass"])
    def notna(self) -> "Series":
        return super().notna()

    @doc(NDFrame.notna, klass=_shared_doc_kwargs["klass"])
    def notnull(self) -> "Series":
        return super().notnull()

    def dropna(self, axis=0, inplace=False, how=None):
        """
        Return a new Series with missing values removed.

        See the :ref:`User Guide <missing_data>` for more on which values are
        considered missing, and how to work with missing data.

        Parameters
        ----------
        axis : {0 or 'index'}, default 0
            There is only one axis to drop values from.
        inplace : bool, default False
            If True, do operation inplace and return None.
        how : str, optional
            Not in use. Kept for compatibility.

        Returns
        -------
        Series
            Series with NA entries dropped from it.

        See Also
        --------
        Series.isna: Indicate missing values.
        Series.notna : Indicate existing (non-missing) values.
        Series.fillna : Replace missing values.
        DataFrame.dropna : Drop rows or columns which contain NA values.
        Index.dropna : Drop missing indices.

        Examples
        --------
        >>> ser = pd.Series([1., 2., np.nan])
        >>> ser
        0    1.0
        1    2.0
        2    NaN
        dtype: float64

        Drop NA values from a Series.

        >>> ser.dropna()
        0    1.0
        1    2.0
        dtype: float64

        Keep the Series with valid entries in the same variable.

        >>> ser.dropna(inplace=True)
        >>> ser
        0    1.0
        1    2.0
        dtype: float64

        Empty strings are not considered NA values. ``None`` is considered an
        NA value.

        >>> ser = pd.Series([np.NaN, 2, pd.NaT, '', None, 'I stay'])
        >>> ser
        0       NaN
        1         2
        2       NaT
        3
        4      None
        5    I stay
        dtype: object
        >>> ser.dropna()
        1         2
        3
        5    I stay
        dtype: object
        """
        inplace = validate_bool_kwarg(inplace, "inplace")
        # Validate the axis parameter
        self._get_axis_number(axis or 0)

        if self._can_hold_na:
            result = remove_na_arraylike(self)
            if inplace:
                self._update_inplace(result)
            else:
                return result
        else:
            if inplace:
                # do nothing
                pass
            else:
                return self.copy()

    # ----------------------------------------------------------------------
    # Time series-oriented methods

    def to_timestamp(self, freq=None, how="start", copy=True) -> "Series":
        """
        Cast to DatetimeIndex of Timestamps, at *beginning* of period.

        Parameters
        ----------
        freq : str, default frequency of PeriodIndex
            Desired frequency.
        how : {'s', 'e', 'start', 'end'}
            Convention for converting period to timestamp; start of period
            vs. end.
        copy : bool, default True
            Whether or not to return a copy.

        Returns
        -------
        Series with DatetimeIndex
        """
        new_values = self._values
        if copy:
            new_values = new_values.copy()

        if not isinstance(self.index, PeriodIndex):
            raise TypeError(f"unsupported Type {type(self.index).__name__}")
        new_index = self.index.to_timestamp(freq=freq, how=how)  # type: ignore
        return self._constructor(new_values, index=new_index).__finalize__(
            self, method="to_timestamp"
        )

    def to_period(self, freq=None, copy=True) -> "Series":
        """
        Convert Series from DatetimeIndex to PeriodIndex.

        Parameters
        ----------
        freq : str, default None
            Frequency associated with the PeriodIndex.
        copy : bool, default True
            Whether or not to return a copy.

        Returns
        -------
        Series
            Series with index converted to PeriodIndex.
        """
        new_values = self._values
        if copy:
            new_values = new_values.copy()

        if not isinstance(self.index, DatetimeIndex):
            raise TypeError(f"unsupported Type {type(self.index).__name__}")
        new_index = self.index.to_period(freq=freq)
        return self._constructor(new_values, index=new_index).__finalize__(
            self, method="to_period"
        )

    # ----------------------------------------------------------------------
    # Add index
    _AXIS_ORDERS = ["index"]
    _AXIS_REVERSED = False
    _AXIS_LEN = len(_AXIS_ORDERS)
    _info_axis_number = 0
    _info_axis_name = "index"

    index: "Index" = properties.AxisProperty(
        axis=0, doc="The index (axis labels) of the Series."
    )

    # ----------------------------------------------------------------------
    # Accessor Methods
    # ----------------------------------------------------------------------
    str = CachedAccessor("str", StringMethods)
    dt = CachedAccessor("dt", CombinedDatetimelikeProperties)
    cat = CachedAccessor("cat", CategoricalAccessor)
    plot = CachedAccessor("plot", pandas.plotting.PlotAccessor)
    sparse = CachedAccessor("sparse", SparseAccessor)

    # ----------------------------------------------------------------------
    # Add plotting methods to Series
    hist = pandas.plotting.hist_series


Series._add_numeric_operations()
Series._add_series_or_dataframe_operations()

# Add arithmetic!
ops.add_flex_arithmetic_methods(Series)
ops.add_special_arithmetic_methods(Series)<|MERGE_RESOLUTION|>--- conflicted
+++ resolved
@@ -3999,12 +3999,7 @@
         examples=_agg_examples_doc,
         versionadded="\n.. versionadded:: 0.20.0\n",
     )
-<<<<<<< HEAD
-    @Appender(generic._shared_docs["aggregate"])
     def aggregate(self, func=None, axis=0, *args, **kwargs):
-=======
-    def aggregate(self, func, axis=0, *args, **kwargs):
->>>>>>> 80ba4c42
         # Validate the axis parameter
         self._get_axis_number(axis)
 
