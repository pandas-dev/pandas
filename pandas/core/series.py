--- conflicted
+++ resolved
@@ -2584,7 +2584,6 @@
         ret = ops._construct_result(self, result, new_index, name)
         return ret
 
-<<<<<<< HEAD
     def differences(self, other, axis=1, keep_indices=False, keep_values=False):
         """
         Compare to another Series and show the differences.
@@ -2665,10 +2664,8 @@
             other=other, axis=axis, keep_indices=keep_indices, keep_values=keep_values
         )
 
-    def combine(self, other, func, fill_value=None):
-=======
     def combine(self, other, func, fill_value=None) -> "Series":
->>>>>>> 22fe19c1
+
         """
         Combine the Series with a Series or scalar according to `func`.
 
