--- conflicted
+++ resolved
@@ -1111,16 +1111,11 @@
 
         if is_scalar(key):
             key = [key]
-
-<<<<<<< HEAD
+        elif is_iterator(key):
+            # Without this, the call to infer_dtype will consume the generator
+            key = list(key)
+
         key_type = lib.infer_dtype(key, skipna=False)
-=======
-            if is_scalar(key):
-                key = [key]
-            elif is_iterator(key):
-                # Without this, the call to infer_dtype will consume the generator
-                key = list(key)
->>>>>>> 450c29e2
 
         # Note: key_type == "boolean" should not occur because that
         #  should be caught by the is_bool_indexer check in __setitem__
