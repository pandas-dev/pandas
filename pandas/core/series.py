"""
Data structure for 1-dimensional cross-sectional and time series data
"""
from __future__ import annotations

from textwrap import dedent
from typing import (
    IO,
    TYPE_CHECKING,
    Any,
    Callable,
    Hashable,
    Iterable,
    Literal,
    Sequence,
    Union,
    cast,
    overload,
)
import warnings
import weakref

import numpy as np

from pandas._config import get_option

from pandas._libs import (
    lib,
    properties,
    reshape,
    tslibs,
)
from pandas._libs.lib import no_default
from pandas._typing import (
    AggFuncType,
    ArrayLike,
    Axis,
    Dtype,
    DtypeObj,
    FillnaOptions,
    IndexKeyFunc,
    SingleManager,
    StorageOptions,
    TimedeltaConvertibleTypes,
    TimestampConvertibleTypes,
    ValueKeyFunc,
    npt,
)
from pandas.compat.numpy import function as nv
from pandas.errors import InvalidIndexError
from pandas.util._decorators import (
    Appender,
    Substitution,
    deprecate_nonkeyword_arguments,
    doc,
)
from pandas.util._exceptions import find_stack_level
from pandas.util._validators import (
    validate_ascending,
    validate_bool_kwarg,
    validate_percentile,
)

from pandas.core.dtypes.cast import (
    convert_dtypes,
    maybe_box_native,
    maybe_cast_pointwise_result,
)
from pandas.core.dtypes.common import (
    ensure_platform_int,
    is_dict_like,
    is_integer,
    is_iterator,
    is_list_like,
    is_object_dtype,
    is_scalar,
    pandas_dtype,
    validate_all_hashable,
)
from pandas.core.dtypes.generic import ABCDataFrame
from pandas.core.dtypes.inference import is_hashable
from pandas.core.dtypes.missing import (
    isna,
    na_value_for_dtype,
    notna,
    remove_na_arraylike,
)

from pandas.core import (
    algorithms,
    base,
    missing,
    nanops,
    ops,
)
from pandas.core.accessor import CachedAccessor
from pandas.core.apply import SeriesApply
from pandas.core.arrays import ExtensionArray
from pandas.core.arrays.categorical import CategoricalAccessor
from pandas.core.arrays.sparse import SparseAccessor
import pandas.core.common as com
from pandas.core.construction import (
    create_series_with_explicit_dtype,
    extract_array,
    is_empty_data,
    sanitize_array,
)
from pandas.core.generic import NDFrame
from pandas.core.indexers import (
    deprecate_ndim_indexing,
    unpack_1tuple,
)
from pandas.core.indexes.accessors import CombinedDatetimelikeProperties
from pandas.core.indexes.api import (
    CategoricalIndex,
    DatetimeIndex,
    Float64Index,
    Index,
    MultiIndex,
    PeriodIndex,
    TimedeltaIndex,
    default_index,
    ensure_index,
)
import pandas.core.indexes.base as ibase
from pandas.core.indexing import (
    check_bool_indexer,
    check_deprecated_indexers,
)
from pandas.core.internals import (
    SingleArrayManager,
    SingleBlockManager,
)
from pandas.core.shared_docs import _shared_docs
from pandas.core.sorting import (
    ensure_key_mapped,
    nargsort,
)
from pandas.core.strings import StringMethods
from pandas.core.tools.datetimes import to_datetime

import pandas.io.formats.format as fmt
from pandas.io.formats.info import (
    INFO_DOCSTRING,
    SeriesInfo,
    series_sub_kwargs,
)
import pandas.plotting

if TYPE_CHECKING:

    from pandas._typing import (
        NumpySorter,
        NumpyValueArrayLike,
    )

    from pandas.core.frame import DataFrame
    from pandas.core.groupby.generic import SeriesGroupBy
    from pandas.core.resample import Resampler

__all__ = ["Series"]

_shared_doc_kwargs = {
    "axes": "index",
    "klass": "Series",
    "axes_single_arg": "{0 or 'index'}",
    "axis": """axis : {0 or 'index'}
        Parameter needed for compatibility with DataFrame.""",
    "inplace": """inplace : bool, default False
        If True, performs operation inplace and returns None.""",
    "unique": "np.ndarray",
    "duplicated": "Series",
    "optional_by": "",
    "optional_mapper": "",
    "optional_labels": "",
    "optional_axis": "",
    "replace_iloc": """
    This differs from updating with ``.loc`` or ``.iloc``, which require
    you to specify a location to update with some value.""",
}


def _coerce_method(converter):
    """
    Install the scalar coercion methods.
    """

    def wrapper(self):
        if len(self) == 1:
            return converter(self.iloc[0])
        raise TypeError(f"cannot convert the series to {converter}")

    wrapper.__name__ = f"__{converter.__name__}__"
    return wrapper


# ----------------------------------------------------------------------
# Series class


class Series(base.IndexOpsMixin, NDFrame):
    """
    One-dimensional ndarray with axis labels (including time series).

    Labels need not be unique but must be a hashable type. The object
    supports both integer- and label-based indexing and provides a host of
    methods for performing operations involving the index. Statistical
    methods from ndarray have been overridden to automatically exclude
    missing data (currently represented as NaN).

    Operations between Series (+, -, /, \\*, \\*\\*) align values based on their
    associated index values-- they need not be the same length. The result
    index will be the sorted union of the two indexes.

    Parameters
    ----------
    data : array-like, Iterable, dict, or scalar value
        Contains data stored in Series. If data is a dict, argument order is
        maintained.
    index : array-like or Index (1d)
        Values must be hashable and have the same length as `data`.
        Non-unique index values are allowed. Will default to
        RangeIndex (0, 1, 2, ..., n) if not provided. If data is dict-like
        and index is None, then the keys in the data are used as the index. If the
        index is not None, the resulting Series is reindexed with the index values.
    dtype : str, numpy.dtype, or ExtensionDtype, optional
        Data type for the output Series. If not specified, this will be
        inferred from `data`.
        See the :ref:`user guide <basics.dtypes>` for more usages.
    name : str, optional
        The name to give to the Series.
    copy : bool, default False
        Copy input data. Only affects Series or 1d ndarray input. See examples.

    Examples
    --------
    Constructing Series from a dictionary with an Index specified

    >>> d = {'a': 1, 'b': 2, 'c': 3}
    >>> ser = pd.Series(data=d, index=['a', 'b', 'c'])
    >>> ser
    a   1
    b   2
    c   3
    dtype: int64

    The keys of the dictionary match with the Index values, hence the Index
    values have no effect.

    >>> d = {'a': 1, 'b': 2, 'c': 3}
    >>> ser = pd.Series(data=d, index=['x', 'y', 'z'])
    >>> ser
    x   NaN
    y   NaN
    z   NaN
    dtype: float64

    Note that the Index is first build with the keys from the dictionary.
    After this the Series is reindexed with the given Index values, hence we
    get all NaN as a result.

    Constructing Series from a list with `copy=False`.

    >>> r = [1, 2]
    >>> ser = pd.Series(r, copy=False)
    >>> ser.iloc[0] = 999
    >>> r
    [1, 2]
    >>> ser
    0    999
    1      2
    dtype: int64

    Due to input data type the Series has a `copy` of
    the original data even though `copy=False`, so
    the data is unchanged.

    Constructing Series from a 1d ndarray with `copy=False`.

    >>> r = np.array([1, 2])
    >>> ser = pd.Series(r, copy=False)
    >>> ser.iloc[0] = 999
    >>> r
    array([999,   2])
    >>> ser
    0    999
    1      2
    dtype: int64

    Due to input data type the Series has a `view` on
    the original data, so
    the data is changed as well.
    """

    _typ = "series"
    _HANDLED_TYPES = (Index, ExtensionArray, np.ndarray)

    _name: Hashable
    _metadata: list[str] = ["name"]
    _internal_names_set = {"index"} | NDFrame._internal_names_set
    _accessors = {"dt", "cat", "str", "sparse"}
    _hidden_attrs = (
        base.IndexOpsMixin._hidden_attrs
        | NDFrame._hidden_attrs
        | frozenset(["compress", "ptp"])
    )

    # Override cache_readonly bc Series is mutable
    # error: Incompatible types in assignment (expression has type "property",
    # base class "IndexOpsMixin" defined the type as "Callable[[IndexOpsMixin], bool]")
    hasnans = property(  # type: ignore[assignment]
        # error: "Callable[[IndexOpsMixin], bool]" has no attribute "fget"
        base.IndexOpsMixin.hasnans.fget,  # type: ignore[attr-defined]
        doc=base.IndexOpsMixin.hasnans.__doc__,
    )
    _mgr: SingleManager
    div: Callable[[Series, Any], Series]
    rdiv: Callable[[Series, Any], Series]

    # ----------------------------------------------------------------------
    # Constructors

    def __init__(
        self,
        data=None,
        index=None,
        dtype: Dtype | None = None,
        name=None,
        copy: bool = False,
        fastpath: bool = False,
    ):

        if (
            isinstance(data, (SingleBlockManager, SingleArrayManager))
            and index is None
            and dtype is None
            and copy is False
        ):
            # GH#33357 called with just the SingleBlockManager
            NDFrame.__init__(self, data)
            if fastpath:
                # e.g. from _box_col_values, skip validation of name
                object.__setattr__(self, "_name", name)
            else:
                self.name = name
            return

        # we are called internally, so short-circuit
        if fastpath:

            # data is an ndarray, index is defined
            if not isinstance(data, (SingleBlockManager, SingleArrayManager)):
                manager = get_option("mode.data_manager")
                if manager == "block":
                    data = SingleBlockManager.from_array(data, index)
                elif manager == "array":
                    data = SingleArrayManager.from_array(data, index)
            if copy:
                data = data.copy()
            if index is None:
                index = data.index

        else:

            name = ibase.maybe_extract_name(name, data, type(self))

            if is_empty_data(data) and dtype is None:
                # gh-17261
                warnings.warn(
                    "The default dtype for empty Series will be 'object' instead "
                    "of 'float64' in a future version. Specify a dtype explicitly "
                    "to silence this warning.",
                    FutureWarning,
                    stacklevel=find_stack_level(),
                )
                # uncomment the line below when removing the FutureWarning
                # dtype = np.dtype(object)

            if index is not None:
                index = ensure_index(index)

            if data is None:
                data = {}
            if dtype is not None:
                dtype = self._validate_dtype(dtype)

            if isinstance(data, MultiIndex):
                raise NotImplementedError(
                    "initializing a Series from a MultiIndex is not supported"
                )
            elif isinstance(data, Index):

                if dtype is not None:
                    # astype copies
                    data = data.astype(dtype)
                else:
                    # GH#24096 we need to ensure the index remains immutable
                    data = data._values.copy()
                copy = False

            elif isinstance(data, np.ndarray):
                if len(data.dtype):
                    # GH#13296 we are dealing with a compound dtype, which
                    #  should be treated as 2D
                    raise ValueError(
                        "Cannot construct a Series from an ndarray with "
                        "compound dtype.  Use DataFrame instead."
                    )
            elif isinstance(data, Series):
                if index is None:
                    index = data.index
                else:
                    data = data.reindex(index, copy=copy)
                    copy = False
                data = data._mgr
            elif is_dict_like(data):
                data, index = self._init_dict(data, index, dtype)
                dtype = None
                copy = False
            elif isinstance(data, (SingleBlockManager, SingleArrayManager)):
                if index is None:
                    index = data.index
                elif not data.index.equals(index) or copy:
                    # GH#19275 SingleBlockManager input should only be called
                    # internally
                    raise AssertionError(
                        "Cannot pass both SingleBlockManager "
                        "`data` argument and a different "
                        "`index` argument. `copy` must be False."
                    )

            elif isinstance(data, ExtensionArray):
                pass
            else:
                data = com.maybe_iterable_to_list(data)

            if index is None:
                if not is_list_like(data):
                    data = [data]
                index = default_index(len(data))
            elif is_list_like(data):
                com.require_length_match(data, index)

            # create/copy the manager
            if isinstance(data, (SingleBlockManager, SingleArrayManager)):
                if dtype is not None:
                    data = data.astype(dtype=dtype, errors="ignore", copy=copy)
                elif copy:
                    data = data.copy()
            else:
                data = sanitize_array(data, index, dtype, copy)

                manager = get_option("mode.data_manager")
                if manager == "block":
                    data = SingleBlockManager.from_array(data, index)
                elif manager == "array":
                    data = SingleArrayManager.from_array(data, index)

<<<<<<< HEAD
        generic.NDFrame.__init__(self, data)
        if fastpath:
            # skips validation of the name
            object.__setattr__(self, "_name", name)
        else:
            self.name = name
            self._set_axis(0, index)
=======
        NDFrame.__init__(self, data)
        self.name = name
        self._set_axis(0, index, fastpath=True)
>>>>>>> 3418679a

    def _init_dict(
        self, data, index: Index | None = None, dtype: DtypeObj | None = None
    ):
        """
        Derive the "_mgr" and "index" attributes of a new Series from a
        dictionary input.

        Parameters
        ----------
        data : dict or dict-like
            Data used to populate the new Series.
        index : Index or None, default None
            Index for the new Series: if None, use dict keys.
        dtype : np.dtype, ExtensionDtype, or None, default None
            The dtype for the new Series: if None, infer from data.

        Returns
        -------
        _data : BlockManager for the new Series
        index : index for the new Series
        """
        keys: Index | tuple

        # Looking for NaN in dict doesn't work ({np.nan : 1}[float('nan')]
        # raises KeyError), so we iterate the entire dict, and align
        if data:
            # GH:34717, issue was using zip to extract key and values from data.
            # using generators in effects the performance.
            # Below is the new way of extracting the keys and values

            keys = tuple(data.keys())
            values = list(data.values())  # Generating list of values- faster way
        elif index is not None:
            # fastpath for Series(data=None). Just use broadcasting a scalar
            # instead of reindexing.
            values = na_value_for_dtype(pandas_dtype(dtype), compat=False)
            keys = index
        else:
            keys, values = (), []

        # Input is now list-like, so rely on "standard" construction:

        # TODO: passing np.float64 to not break anything yet. See GH-17261
        s = create_series_with_explicit_dtype(
            # error: Argument "index" to "create_series_with_explicit_dtype" has
            # incompatible type "Tuple[Any, ...]"; expected "Union[ExtensionArray,
            # ndarray, Index, None]"
            values,
            index=keys,  # type: ignore[arg-type]
            dtype=dtype,
            dtype_if_empty=np.float64,
        )

        # Now we just make sure the order is respected, if any
        if data and index is not None:
            s = s.reindex(index, copy=False)
        return s._mgr, s.index

    # ----------------------------------------------------------------------

    @property
    def _constructor(self) -> type[Series]:
        return Series

    @property
    def _constructor_expanddim(self) -> type[DataFrame]:
        """
        Used when a manipulation result has one higher dimension as the
        original, such as Series.to_frame()
        """
        from pandas.core.frame import DataFrame

        return DataFrame

    # types
    @property
    def _can_hold_na(self) -> bool:
        return self._mgr._can_hold_na

    def _set_axis(self, axis: int, labels) -> None:
        """
        Override generic, we want to set the _typ here.

        This is called from the cython code when we set the `index` attribute
        directly, e.g. `series.index = [1, 2, 3]`.
        """
        labels = ensure_index(labels)

        if labels._is_all_dates:
            deep_labels = labels
            if isinstance(labels, CategoricalIndex):
                deep_labels = labels.categories

            if not isinstance(
                deep_labels, (DatetimeIndex, PeriodIndex, TimedeltaIndex)
            ):
                try:
                    labels = DatetimeIndex(labels)
                except (tslibs.OutOfBoundsDatetime, ValueError):
                    # labels may exceeds datetime bounds,
                    # or not be a DatetimeIndex
                    pass

        # The ensure_index call above ensures we have an Index object
        self._mgr.set_axis(axis, labels)

    # ndarray compatibility
    @property
    def dtype(self) -> DtypeObj:
        """
        Return the dtype object of the underlying data.
        """
        return self._mgr.dtype

    @property
    def dtypes(self) -> DtypeObj:
        """
        Return the dtype object of the underlying data.
        """
        # DataFrame compatibility
        return self.dtype

    @property
    def name(self) -> Hashable:
        """
        Return the name of the Series.

        The name of a Series becomes its index or column name if it is used
        to form a DataFrame. It is also used whenever displaying the Series
        using the interpreter.

        Returns
        -------
        label (hashable object)
            The name of the Series, also the column name if part of a DataFrame.

        See Also
        --------
        Series.rename : Sets the Series name when given a scalar input.
        Index.name : Corresponding Index property.

        Examples
        --------
        The Series name can be set initially when calling the constructor.

        >>> s = pd.Series([1, 2, 3], dtype=np.int64, name='Numbers')
        >>> s
        0    1
        1    2
        2    3
        Name: Numbers, dtype: int64
        >>> s.name = "Integers"
        >>> s
        0    1
        1    2
        2    3
        Name: Integers, dtype: int64

        The name of a Series within a DataFrame is its column name.

        >>> df = pd.DataFrame([[1, 2], [3, 4], [5, 6]],
        ...                   columns=["Odd Numbers", "Even Numbers"])
        >>> df
           Odd Numbers  Even Numbers
        0            1             2
        1            3             4
        2            5             6
        >>> df["Even Numbers"].name
        'Even Numbers'
        """
        return self._name

    @name.setter
    def name(self, value: Hashable) -> None:
        validate_all_hashable(value, error_name=f"{type(self).__name__}.name")
        object.__setattr__(self, "_name", value)

    @property
    def values(self):
        """
        Return Series as ndarray or ndarray-like depending on the dtype.

        .. warning::

           We recommend using :attr:`Series.array` or
           :meth:`Series.to_numpy`, depending on whether you need
           a reference to the underlying data or a NumPy array.

        Returns
        -------
        numpy.ndarray or ndarray-like

        See Also
        --------
        Series.array : Reference to the underlying data.
        Series.to_numpy : A NumPy array representing the underlying data.

        Examples
        --------
        >>> pd.Series([1, 2, 3]).values
        array([1, 2, 3])

        >>> pd.Series(list('aabc')).values
        array(['a', 'a', 'b', 'c'], dtype=object)

        >>> pd.Series(list('aabc')).astype('category').values
        ['a', 'a', 'b', 'c']
        Categories (3, object): ['a', 'b', 'c']

        Timezone aware datetime data is converted to UTC:

        >>> pd.Series(pd.date_range('20130101', periods=3,
        ...                         tz='US/Eastern')).values
        array(['2013-01-01T05:00:00.000000000',
               '2013-01-02T05:00:00.000000000',
               '2013-01-03T05:00:00.000000000'], dtype='datetime64[ns]')
        """
        return self._mgr.external_values()

    @property
    def _values(self):
        """
        Return the internal repr of this data (defined by Block.interval_values).
        This are the values as stored in the Block (ndarray or ExtensionArray
        depending on the Block class), with datetime64[ns] and timedelta64[ns]
        wrapped in ExtensionArrays to match Index._values behavior.

        Differs from the public ``.values`` for certain data types, because of
        historical backwards compatibility of the public attribute (e.g. period
        returns object ndarray and datetimetz a datetime64[ns] ndarray for
        ``.values`` while it returns an ExtensionArray for ``._values`` in those
        cases).

        Differs from ``.array`` in that this still returns the numpy array if
        the Block is backed by a numpy array (except for datetime64 and
        timedelta64 dtypes), while ``.array`` ensures to always return an
        ExtensionArray.

        Overview:

        dtype       | values        | _values       | array         |
        ----------- | ------------- | ------------- | ------------- |
        Numeric     | ndarray       | ndarray       | PandasArray   |
        Category    | Categorical   | Categorical   | Categorical   |
        dt64[ns]    | ndarray[M8ns] | DatetimeArray | DatetimeArray |
        dt64[ns tz] | ndarray[M8ns] | DatetimeArray | DatetimeArray |
        td64[ns]    | ndarray[m8ns] | TimedeltaArray| ndarray[m8ns] |
        Period      | ndarray[obj]  | PeriodArray   | PeriodArray   |
        Nullable    | EA            | EA            | EA            |

        """
        return self._mgr.internal_values()

    # error: Decorated property not supported
    @Appender(base.IndexOpsMixin.array.__doc__)  # type: ignore[misc]
    @property
    def array(self) -> ExtensionArray:
        return self._mgr.array_values()

    # ops
    def ravel(self, order="C"):
        """
        Return the flattened underlying data as an ndarray.

        Returns
        -------
        numpy.ndarray or ndarray-like
            Flattened data of the Series.

        See Also
        --------
        numpy.ndarray.ravel : Return a flattened array.
        """
        return self._values.ravel(order=order)

    def __len__(self) -> int:
        """
        Return the length of the Series.
        """
        return len(self._mgr)

    def view(self, dtype: Dtype | None = None) -> Series:
        """
        Create a new view of the Series.

        This function will return a new Series with a view of the same
        underlying values in memory, optionally reinterpreted with a new data
        type. The new data type must preserve the same size in bytes as to not
        cause index misalignment.

        Parameters
        ----------
        dtype : data type
            Data type object or one of their string representations.

        Returns
        -------
        Series
            A new Series object as a view of the same data in memory.

        See Also
        --------
        numpy.ndarray.view : Equivalent numpy function to create a new view of
            the same data in memory.

        Notes
        -----
        Series are instantiated with ``dtype=float64`` by default. While
        ``numpy.ndarray.view()`` will return a view with the same data type as
        the original array, ``Series.view()`` (without specified dtype)
        will try using ``float64`` and may fail if the original data type size
        in bytes is not the same.

        Examples
        --------
        >>> s = pd.Series([-2, -1, 0, 1, 2], dtype='int8')
        >>> s
        0   -2
        1   -1
        2    0
        3    1
        4    2
        dtype: int8

        The 8 bit signed integer representation of `-1` is `0b11111111`, but
        the same bytes represent 255 if read as an 8 bit unsigned integer:

        >>> us = s.view('uint8')
        >>> us
        0    254
        1    255
        2      0
        3      1
        4      2
        dtype: uint8

        The views share the same underlying values:

        >>> us[0] = 128
        >>> s
        0   -128
        1     -1
        2      0
        3      1
        4      2
        dtype: int8
        """
        # self.array instead of self._values so we piggyback on PandasArray
        #  implementation
        res_values = self.array.view(dtype)
        res_ser = self._constructor(res_values, index=self.index)
        return res_ser.__finalize__(self, method="view")

    # ----------------------------------------------------------------------
    # NDArray Compat
    _HANDLED_TYPES = (Index, ExtensionArray, np.ndarray)

    def __array__(self, dtype: npt.DTypeLike | None = None) -> np.ndarray:
        """
        Return the values as a NumPy array.

        Users should not call this directly. Rather, it is invoked by
        :func:`numpy.array` and :func:`numpy.asarray`.

        Parameters
        ----------
        dtype : str or numpy.dtype, optional
            The dtype to use for the resulting NumPy array. By default,
            the dtype is inferred from the data.

        Returns
        -------
        numpy.ndarray
            The values in the series converted to a :class:`numpy.ndarray`
            with the specified `dtype`.

        See Also
        --------
        array : Create a new array from data.
        Series.array : Zero-copy view to the array backing the Series.
        Series.to_numpy : Series method for similar behavior.

        Examples
        --------
        >>> ser = pd.Series([1, 2, 3])
        >>> np.asarray(ser)
        array([1, 2, 3])

        For timezone-aware data, the timezones may be retained with
        ``dtype='object'``

        >>> tzser = pd.Series(pd.date_range('2000', periods=2, tz="CET"))
        >>> np.asarray(tzser, dtype="object")
        array([Timestamp('2000-01-01 00:00:00+0100', tz='CET'),
               Timestamp('2000-01-02 00:00:00+0100', tz='CET')],
              dtype=object)

        Or the values may be localized to UTC and the tzinfo discarded with
        ``dtype='datetime64[ns]'``

        >>> np.asarray(tzser, dtype="datetime64[ns]")  # doctest: +ELLIPSIS
        array(['1999-12-31T23:00:00.000000000', ...],
              dtype='datetime64[ns]')
        """
        return np.asarray(self._values, dtype)

    # ----------------------------------------------------------------------
    # Unary Methods

    # coercion
    __float__ = _coerce_method(float)
    __long__ = _coerce_method(int)
    __int__ = _coerce_method(int)

    # ----------------------------------------------------------------------

    # indexers
    @property
    def axes(self) -> list[Index]:
        """
        Return a list of the row axis labels.
        """
        return [self.index]

    # ----------------------------------------------------------------------
    # Indexing Methods

    @Appender(NDFrame.take.__doc__)
    def take(self, indices, axis=0, is_copy=None, **kwargs) -> Series:
        if is_copy is not None:
            warnings.warn(
                "is_copy is deprecated and will be removed in a future version. "
                "'take' always returns a copy, so there is no need to specify this.",
                FutureWarning,
                stacklevel=find_stack_level(),
            )
        nv.validate_take((), kwargs)

        indices = ensure_platform_int(indices)
        new_index = self.index.take(indices)
        new_values = self._values.take(indices)

        result = self._constructor(new_values, index=new_index, fastpath=True)
        return result.__finalize__(self, method="take")

    def _take_with_is_copy(self, indices, axis=0) -> Series:
        """
        Internal version of the `take` method that sets the `_is_copy`
        attribute to keep track of the parent dataframe (using in indexing
        for the SettingWithCopyWarning). For Series this does the same
        as the public take (it never sets `_is_copy`).

        See the docstring of `take` for full explanation of the parameters.
        """
        return self.take(indices=indices, axis=axis)

    def _ixs(self, i: int, axis: int = 0):
        """
        Return the i-th value or values in the Series by location.

        Parameters
        ----------
        i : int

        Returns
        -------
        scalar (int) or Series (slice, sequence)
        """
        return self._values[i]

    def _slice(self, slobj: slice, axis: int = 0) -> Series:
        # axis kwarg is retained for compat with NDFrame method
        #  _slice is *always* positional
        return self._get_values(slobj)

    def __getitem__(self, key):
        check_deprecated_indexers(key)
        key = com.apply_if_callable(key, self)

        if key is Ellipsis:
            return self

        key_is_scalar = is_scalar(key)
        if isinstance(key, (list, tuple)):
            key = unpack_1tuple(key)

        if is_integer(key) and self.index._should_fallback_to_positional:
            return self._values[key]

        elif key_is_scalar:
            return self._get_value(key)

        if is_hashable(key):
            # Otherwise index.get_value will raise InvalidIndexError
            try:
                # For labels that don't resolve as scalars like tuples and frozensets
                result = self._get_value(key)

                return result

            except (KeyError, TypeError, InvalidIndexError):
                # InvalidIndexError for e.g. generator
                #  see test_series_getitem_corner_generator
                if isinstance(key, tuple) and isinstance(self.index, MultiIndex):
                    # We still have the corner case where a tuple is a key
                    # in the first level of our MultiIndex
                    return self._get_values_tuple(key)

        if is_iterator(key):
            key = list(key)

        if com.is_bool_indexer(key):
            key = check_bool_indexer(self.index, key)
            key = np.asarray(key, dtype=bool)
            return self._get_values(key)

        return self._get_with(key)

    def _get_with(self, key):
        # other: fancy integer or otherwise
        if isinstance(key, slice):
            # _convert_slice_indexer to determine if this slice is positional
            #  or label based, and if the latter, convert to positional
            slobj = self.index._convert_slice_indexer(key, kind="getitem")
            return self._slice(slobj)
        elif isinstance(key, ABCDataFrame):
            raise TypeError(
                "Indexing a Series with DataFrame is not "
                "supported, use the appropriate DataFrame column"
            )
        elif isinstance(key, tuple):
            return self._get_values_tuple(key)

        elif not is_list_like(key):
            # e.g. scalars that aren't recognized by lib.is_scalar, GH#32684
            return self.loc[key]

        if not isinstance(key, (list, np.ndarray, ExtensionArray, Series, Index)):
            key = list(key)

        if isinstance(key, Index):
            key_type = key.inferred_type
        else:
            key_type = lib.infer_dtype(key, skipna=False)

        # Note: The key_type == "boolean" case should be caught by the
        #  com.is_bool_indexer check in __getitem__
        if key_type == "integer":
            # We need to decide whether to treat this as a positional indexer
            #  (i.e. self.iloc) or label-based (i.e. self.loc)
            if not self.index._should_fallback_to_positional:
                return self.loc[key]
            else:
                return self.iloc[key]

        # handle the dup indexing case GH#4246
        return self.loc[key]

    def _get_values_tuple(self, key: tuple):
        # mpl hackaround
        if com.any_none(*key):
            # mpl compat if we look up e.g. ser[:, np.newaxis];
            #  see tests.series.timeseries.test_mpl_compat_hack
            # the asarray is needed to avoid returning a 2D DatetimeArray
            result = np.asarray(self._values[key])
            deprecate_ndim_indexing(result, stacklevel=find_stack_level())
            return result

        if not isinstance(self.index, MultiIndex):
            raise KeyError("key of type tuple not found and not a MultiIndex")

        # If key is contained, would have returned by now
        indexer, new_index = self.index.get_loc_level(key)
        return self._constructor(self._values[indexer], index=new_index).__finalize__(
            self
        )

    def _get_values(self, indexer: slice | npt.NDArray[np.bool_]) -> Series:
        new_mgr = self._mgr.getitem_mgr(indexer)
        return self._constructor(new_mgr).__finalize__(self)

    def _get_value(self, label, takeable: bool = False):
        """
        Quickly retrieve single value at passed index label.

        Parameters
        ----------
        label : object
        takeable : interpret the index as indexers, default False

        Returns
        -------
        scalar value
        """
        if takeable:
            return self._values[label]

        # Similar to Index.get_value, but we do not fall back to positional
        loc = self.index.get_loc(label)
        return self.index._get_values_for_loc(self, loc, label)

    def __setitem__(self, key, value) -> None:
        check_deprecated_indexers(key)
        key = com.apply_if_callable(key, self)
        cacher_needs_updating = self._check_is_chained_assignment_possible()

        if key is Ellipsis:
            key = slice(None)

        if isinstance(key, slice):
            indexer = self.index._convert_slice_indexer(key, kind="getitem")
            return self._set_values(indexer, value)

        try:
            self._set_with_engine(key, value)
        except KeyError:
            # We have a scalar (or for MultiIndex or object-dtype, scalar-like)
            #  key that is not present in self.index.
            if is_integer(key) and self.index.inferred_type != "integer":
                # positional setter
                if not self.index._should_fallback_to_positional:
                    # GH#33469
                    warnings.warn(
                        "Treating integers as positional in Series.__setitem__ "
                        "with a Float64Index is deprecated. In a future version, "
                        "`series[an_int] = val` will insert a new key into the "
                        "Series. Use `series.iloc[an_int] = val` to treat the "
                        "key as positional.",
                        FutureWarning,
                        stacklevel=find_stack_level(),
                    )
                # can't use _mgr.setitem_inplace yet bc could have *both*
                #  KeyError and then ValueError, xref GH#45070
                self._set_values(key, value)
            else:
                # GH#12862 adding a new key to the Series
                self.loc[key] = value

        except (TypeError, ValueError):
            # The key was OK, but we cannot set the value losslessly
            indexer = self.index.get_loc(key)
            self._set_values(indexer, value)

        except InvalidIndexError as err:
            if isinstance(key, tuple) and not isinstance(self.index, MultiIndex):
                # cases with MultiIndex don't get here bc they raise KeyError
                # e.g. test_basic_getitem_setitem_corner
                raise KeyError(
                    "key of type tuple not found and not a MultiIndex"
                ) from err

            if com.is_bool_indexer(key):
                key = check_bool_indexer(self.index, key)
                key = np.asarray(key, dtype=bool)

                if (
                    is_list_like(value)
                    and len(value) != len(self)
                    and not isinstance(value, Series)
                    and not is_object_dtype(self.dtype)
                ):
                    # Series will be reindexed to have matching length inside
                    #  _where call below
                    # GH#44265
                    indexer = key.nonzero()[0]
                    self._set_values(indexer, value)
                    return

                # otherwise with listlike other we interpret series[mask] = other
                #  as series[mask] = other[mask]
                try:
                    self._where(~key, value, inplace=True)
                except InvalidIndexError:
                    # test_where_dups
                    self.iloc[key] = value
                return

            else:
                self._set_with(key, value)

        if cacher_needs_updating:
            self._maybe_update_cacher()

    def _set_with_engine(self, key, value) -> None:
        loc = self.index.get_loc(key)

        # this is equivalent to self._values[key] = value
        self._mgr.setitem_inplace(loc, value)

    def _set_with(self, key, value):
        # We got here via exception-handling off of InvalidIndexError, so
        #  key should always be listlike at this point.
        assert not isinstance(key, tuple)

        if is_iterator(key):
            # Without this, the call to infer_dtype will consume the generator
            key = list(key)

        if not self.index._should_fallback_to_positional:
            # Regardless of the key type, we're treating it as labels
            self._set_labels(key, value)

        else:
            # Note: key_type == "boolean" should not occur because that
            #  should be caught by the is_bool_indexer check in __setitem__
            key_type = lib.infer_dtype(key, skipna=False)

            if key_type == "integer":
                self._set_values(key, value)
            else:
                self._set_labels(key, value)

    def _set_labels(self, key, value) -> None:
        key = com.asarray_tuplesafe(key)
        indexer: np.ndarray = self.index.get_indexer(key)
        mask = indexer == -1
        if mask.any():
            raise KeyError(f"{key[mask]} not in index")
        self._set_values(indexer, value)

    def _set_values(self, key, value) -> None:
        if isinstance(key, (Index, Series)):
            key = key._values

        self._mgr = self._mgr.setitem(indexer=key, value=value)
        self._maybe_update_cacher()

    def _set_value(self, label, value, takeable: bool = False):
        """
        Quickly set single value at passed label.

        If label is not contained, a new object is created with the label
        placed at the end of the result index.

        Parameters
        ----------
        label : object
            Partial indexing with MultiIndex not allowed.
        value : object
            Scalar value.
        takeable : interpret the index as indexers, default False
        """
        if not takeable:
            try:
                loc = self.index.get_loc(label)
            except KeyError:
                # set using a non-recursive method
                self.loc[label] = value
                return
        else:
            loc = label

        self._set_values(loc, value)

    # ----------------------------------------------------------------------
    # Lookup Caching

    @property
    def _is_cached(self) -> bool:
        """Return boolean indicating if self is cached or not."""
        return getattr(self, "_cacher", None) is not None

    def _get_cacher(self):
        """return my cacher or None"""
        cacher = getattr(self, "_cacher", None)
        if cacher is not None:
            cacher = cacher[1]()
        return cacher

    def _reset_cacher(self) -> None:
        """
        Reset the cacher.
        """
        if hasattr(self, "_cacher"):
            # should only get here with self.ndim == 1
            del self._cacher

    def _set_as_cached(self, item, cacher) -> None:
        """
        Set the _cacher attribute on the calling object with a weakref to
        cacher.
        """
        self._cacher = (item, weakref.ref(cacher))

    def _clear_item_cache(self) -> None:
        # no-op for Series
        pass

    def _check_is_chained_assignment_possible(self) -> bool:
        """
        See NDFrame._check_is_chained_assignment_possible.__doc__
        """
        if self._is_view and self._is_cached:
            ref = self._get_cacher()
            if ref is not None and ref._is_mixed_type:
                self._check_setitem_copy(t="referent", force=True)
            return True
        return super()._check_is_chained_assignment_possible()

    def _maybe_update_cacher(
        self, clear: bool = False, verify_is_copy: bool = True, inplace: bool = False
    ) -> None:
        """
        See NDFrame._maybe_update_cacher.__doc__
        """
        cacher = getattr(self, "_cacher", None)
        if cacher is not None:
            assert self.ndim == 1
            ref: DataFrame = cacher[1]()

            # we are trying to reference a dead referent, hence
            # a copy
            if ref is None:
                del self._cacher
            elif len(self) == len(ref) and self.name in ref.columns:
                # GH#42530 self.name must be in ref.columns
                # to ensure column still in dataframe
                # otherwise, either self or ref has swapped in new arrays
                ref._maybe_cache_changed(cacher[0], self, inplace=inplace)
            else:
                # GH#33675 we have swapped in a new array, so parent
                #  reference to self is now invalid
                ref._item_cache.pop(cacher[0], None)

        super()._maybe_update_cacher(
            clear=clear, verify_is_copy=verify_is_copy, inplace=inplace
        )

    # ----------------------------------------------------------------------
    # Unsorted

    @property
    def _is_mixed_type(self):
        return False

    def repeat(self, repeats, axis=None) -> Series:
        """
        Repeat elements of a Series.

        Returns a new Series where each element of the current Series
        is repeated consecutively a given number of times.

        Parameters
        ----------
        repeats : int or array of ints
            The number of repetitions for each element. This should be a
            non-negative integer. Repeating 0 times will return an empty
            Series.
        axis : None
            Must be ``None``. Has no effect but is accepted for compatibility
            with numpy.

        Returns
        -------
        Series
            Newly created Series with repeated elements.

        See Also
        --------
        Index.repeat : Equivalent function for Index.
        numpy.repeat : Similar method for :class:`numpy.ndarray`.

        Examples
        --------
        >>> s = pd.Series(['a', 'b', 'c'])
        >>> s
        0    a
        1    b
        2    c
        dtype: object
        >>> s.repeat(2)
        0    a
        0    a
        1    b
        1    b
        2    c
        2    c
        dtype: object
        >>> s.repeat([1, 2, 3])
        0    a
        1    b
        1    b
        2    c
        2    c
        2    c
        dtype: object
        """
        nv.validate_repeat((), {"axis": axis})
        new_index = self.index.repeat(repeats)
        new_values = self._values.repeat(repeats)
        return self._constructor(new_values, index=new_index).__finalize__(
            self, method="repeat"
        )

    @deprecate_nonkeyword_arguments(version=None, allowed_args=["self", "level"])
    def reset_index(self, level=None, drop=False, name=lib.no_default, inplace=False):
        """
        Generate a new DataFrame or Series with the index reset.

        This is useful when the index needs to be treated as a column, or
        when the index is meaningless and needs to be reset to the default
        before another operation.

        Parameters
        ----------
        level : int, str, tuple, or list, default optional
            For a Series with a MultiIndex, only remove the specified levels
            from the index. Removes all levels by default.
        drop : bool, default False
            Just reset the index, without inserting it as a column in
            the new DataFrame.
        name : object, optional
            The name to use for the column containing the original Series
            values. Uses ``self.name`` by default. This argument is ignored
            when `drop` is True.
        inplace : bool, default False
            Modify the Series in place (do not create a new object).

        Returns
        -------
        Series or DataFrame or None
            When `drop` is False (the default), a DataFrame is returned.
            The newly created columns will come first in the DataFrame,
            followed by the original Series values.
            When `drop` is True, a `Series` is returned.
            In either case, if ``inplace=True``, no value is returned.

        See Also
        --------
        DataFrame.reset_index: Analogous function for DataFrame.

        Examples
        --------
        >>> s = pd.Series([1, 2, 3, 4], name='foo',
        ...               index=pd.Index(['a', 'b', 'c', 'd'], name='idx'))

        Generate a DataFrame with default index.

        >>> s.reset_index()
          idx  foo
        0   a    1
        1   b    2
        2   c    3
        3   d    4

        To specify the name of the new column use `name`.

        >>> s.reset_index(name='values')
          idx  values
        0   a       1
        1   b       2
        2   c       3
        3   d       4

        To generate a new Series with the default set `drop` to True.

        >>> s.reset_index(drop=True)
        0    1
        1    2
        2    3
        3    4
        Name: foo, dtype: int64

        To update the Series in place, without generating a new one
        set `inplace` to True. Note that it also requires ``drop=True``.

        >>> s.reset_index(inplace=True, drop=True)
        >>> s
        0    1
        1    2
        2    3
        3    4
        Name: foo, dtype: int64

        The `level` parameter is interesting for Series with a multi-level
        index.

        >>> arrays = [np.array(['bar', 'bar', 'baz', 'baz']),
        ...           np.array(['one', 'two', 'one', 'two'])]
        >>> s2 = pd.Series(
        ...     range(4), name='foo',
        ...     index=pd.MultiIndex.from_arrays(arrays,
        ...                                     names=['a', 'b']))

        To remove a specific level from the Index, use `level`.

        >>> s2.reset_index(level='a')
               a  foo
        b
        one  bar    0
        two  bar    1
        one  baz    2
        two  baz    3

        If `level` is not set, all levels are removed from the Index.

        >>> s2.reset_index()
             a    b  foo
        0  bar  one    0
        1  bar  two    1
        2  baz  one    2
        3  baz  two    3
        """
        inplace = validate_bool_kwarg(inplace, "inplace")
        if drop:
            new_index = default_index(len(self))
            if level is not None:
                if not isinstance(level, (tuple, list)):
                    level = [level]
                level = [self.index._get_level_number(lev) for lev in level]
                if len(level) < self.index.nlevels:
                    new_index = self.index.droplevel(level)

            if inplace:
                self.index = new_index
            else:
                return self._constructor(
                    self._values.copy(), index=new_index
                ).__finalize__(self, method="reset_index")
        elif inplace:
            raise TypeError(
                "Cannot reset_index inplace on a Series to create a DataFrame"
            )
        else:
            if name is lib.no_default:
                # For backwards compatibility, keep columns as [0] instead of
                #  [None] when self.name is None
                if self.name is None:
                    name = 0
                else:
                    name = self.name

            df = self.to_frame(name)
            return df.reset_index(level=level, drop=drop)

    # ----------------------------------------------------------------------
    # Rendering Methods

    def __repr__(self) -> str:
        """
        Return a string representation for a particular Series.
        """
        repr_params = fmt.get_series_repr_params()
        return self.to_string(**repr_params)

    def to_string(
        self,
        buf=None,
        na_rep="NaN",
        float_format=None,
        header=True,
        index=True,
        length=False,
        dtype=False,
        name=False,
        max_rows=None,
        min_rows=None,
    ):
        """
        Render a string representation of the Series.

        Parameters
        ----------
        buf : StringIO-like, optional
            Buffer to write to.
        na_rep : str, optional
            String representation of NaN to use, default 'NaN'.
        float_format : one-parameter function, optional
            Formatter function to apply to columns' elements if they are
            floats, default None.
        header : bool, default True
            Add the Series header (index name).
        index : bool, optional
            Add index (row) labels, default True.
        length : bool, default False
            Add the Series length.
        dtype : bool, default False
            Add the Series dtype.
        name : bool, default False
            Add the Series name if not None.
        max_rows : int, optional
            Maximum number of rows to show before truncating. If None, show
            all.
        min_rows : int, optional
            The number of rows to display in a truncated repr (when number
            of rows is above `max_rows`).

        Returns
        -------
        str or None
            String representation of Series if ``buf=None``, otherwise None.
        """
        formatter = fmt.SeriesFormatter(
            self,
            name=name,
            length=length,
            header=header,
            index=index,
            dtype=dtype,
            na_rep=na_rep,
            float_format=float_format,
            min_rows=min_rows,
            max_rows=max_rows,
        )
        result = formatter.to_string()

        # catch contract violations
        if not isinstance(result, str):
            raise AssertionError(
                "result must be of type str, type "
                f"of result is {repr(type(result).__name__)}"
            )

        if buf is None:
            return result
        else:
            try:
                buf.write(result)
            except AttributeError:
                with open(buf, "w") as f:
                    f.write(result)

    @doc(
        klass=_shared_doc_kwargs["klass"],
        storage_options=_shared_docs["storage_options"],
        examples=dedent(
            """Examples
            --------
            >>> s = pd.Series(["elk", "pig", "dog", "quetzal"], name="animal")
            >>> print(s.to_markdown())
            |    | animal   |
            |---:|:---------|
            |  0 | elk      |
            |  1 | pig      |
            |  2 | dog      |
            |  3 | quetzal  |

            Output markdown with a tabulate option.

            >>> print(s.to_markdown(tablefmt="grid"))
            +----+----------+
            |    | animal   |
            +====+==========+
            |  0 | elk      |
            +----+----------+
            |  1 | pig      |
            +----+----------+
            |  2 | dog      |
            +----+----------+
            |  3 | quetzal  |
            +----+----------+"""
        ),
    )
    def to_markdown(
        self,
        buf: IO[str] | None = None,
        mode: str = "wt",
        index: bool = True,
        storage_options: StorageOptions = None,
        **kwargs,
    ) -> str | None:
        """
        Print {klass} in Markdown-friendly format.

        .. versionadded:: 1.0.0

        Parameters
        ----------
        buf : str, Path or StringIO-like, optional, default None
            Buffer to write to. If None, the output is returned as a string.
        mode : str, optional
            Mode in which file is opened, "wt" by default.
        index : bool, optional, default True
            Add index (row) labels.

            .. versionadded:: 1.1.0
        {storage_options}

            .. versionadded:: 1.2.0

        **kwargs
            These parameters will be passed to `tabulate \
                <https://pypi.org/project/tabulate>`_.

        Returns
        -------
        str
            {klass} in Markdown-friendly format.

        Notes
        -----
        Requires the `tabulate <https://pypi.org/project/tabulate>`_ package.

        {examples}
        """
        return self.to_frame().to_markdown(
            buf, mode, index, storage_options=storage_options, **kwargs
        )

    # ----------------------------------------------------------------------

    def items(self) -> Iterable[tuple[Hashable, Any]]:
        """
        Lazily iterate over (index, value) tuples.

        This method returns an iterable tuple (index, value). This is
        convenient if you want to create a lazy iterator.

        Returns
        -------
        iterable
            Iterable of tuples containing the (index, value) pairs from a
            Series.

        See Also
        --------
        DataFrame.items : Iterate over (column name, Series) pairs.
        DataFrame.iterrows : Iterate over DataFrame rows as (index, Series) pairs.

        Examples
        --------
        >>> s = pd.Series(['A', 'B', 'C'])
        >>> for index, value in s.items():
        ...     print(f"Index : {index}, Value : {value}")
        Index : 0, Value : A
        Index : 1, Value : B
        Index : 2, Value : C
        """
        return zip(iter(self.index), iter(self))

    @Appender(items.__doc__)
    def iteritems(self) -> Iterable[tuple[Hashable, Any]]:
        warnings.warn(
            "iteritems is deprecated and will be removed in a future version. "
            "Use .items instead.",
            FutureWarning,
            stacklevel=find_stack_level(),
        )
        return self.items()

    # ----------------------------------------------------------------------
    # Misc public methods

    def keys(self) -> Index:
        """
        Return alias for index.

        Returns
        -------
        Index
            Index of the Series.
        """
        return self.index

    def to_dict(self, into=dict):
        """
        Convert Series to {label -> value} dict or dict-like object.

        Parameters
        ----------
        into : class, default dict
            The collections.abc.Mapping subclass to use as the return
            object. Can be the actual class or an empty
            instance of the mapping type you want.  If you want a
            collections.defaultdict, you must pass it initialized.

        Returns
        -------
        collections.abc.Mapping
            Key-value representation of Series.

        Examples
        --------
        >>> s = pd.Series([1, 2, 3, 4])
        >>> s.to_dict()
        {0: 1, 1: 2, 2: 3, 3: 4}
        >>> from collections import OrderedDict, defaultdict
        >>> s.to_dict(OrderedDict)
        OrderedDict([(0, 1), (1, 2), (2, 3), (3, 4)])
        >>> dd = defaultdict(list)
        >>> s.to_dict(dd)
        defaultdict(<class 'list'>, {0: 1, 1: 2, 2: 3, 3: 4})
        """
        # GH16122
        into_c = com.standardize_mapping(into)
        return into_c((k, maybe_box_native(v)) for k, v in self.items())

    def to_frame(self, name: Hashable = lib.no_default) -> DataFrame:
        """
        Convert Series to DataFrame.

        Parameters
        ----------
        name : object, default None
            The passed name should substitute for the series name (if it has
            one).

        Returns
        -------
        DataFrame
            DataFrame representation of Series.

        Examples
        --------
        >>> s = pd.Series(["a", "b", "c"],
        ...               name="vals")
        >>> s.to_frame()
          vals
        0    a
        1    b
        2    c
        """
        columns: Index
        if name is lib.no_default:
            name = self.name
            if name is None:
                # default to [0], same as we would get with DataFrame(self)
                columns = default_index(1)
            else:
                columns = Index([name])
        else:
            columns = Index([name])

        mgr = self._mgr.to_2d_mgr(columns)
        return self._constructor_expanddim(mgr)

    def _set_name(self, name, inplace=False) -> Series:
        """
        Set the Series name.

        Parameters
        ----------
        name : str
        inplace : bool
            Whether to modify `self` directly or return a copy.
        """
        inplace = validate_bool_kwarg(inplace, "inplace")
        ser = self if inplace else self.copy()
        ser.name = name
        return ser

    @Appender(
        """
Examples
--------
>>> ser = pd.Series([390., 350., 30., 20.],
...                 index=['Falcon', 'Falcon', 'Parrot', 'Parrot'], name="Max Speed")
>>> ser
Falcon    390.0
Falcon    350.0
Parrot     30.0
Parrot     20.0
Name: Max Speed, dtype: float64
>>> ser.groupby(["a", "b", "a", "b"]).mean()
a    210.0
b    185.0
Name: Max Speed, dtype: float64
>>> ser.groupby(level=0).mean()
Falcon    370.0
Parrot     25.0
Name: Max Speed, dtype: float64
>>> ser.groupby(ser > 100).mean()
Max Speed
False     25.0
True     370.0
Name: Max Speed, dtype: float64

**Grouping by Indexes**

We can groupby different levels of a hierarchical index
using the `level` parameter:

>>> arrays = [['Falcon', 'Falcon', 'Parrot', 'Parrot'],
...           ['Captive', 'Wild', 'Captive', 'Wild']]
>>> index = pd.MultiIndex.from_arrays(arrays, names=('Animal', 'Type'))
>>> ser = pd.Series([390., 350., 30., 20.], index=index, name="Max Speed")
>>> ser
Animal  Type
Falcon  Captive    390.0
        Wild       350.0
Parrot  Captive     30.0
        Wild        20.0
Name: Max Speed, dtype: float64
>>> ser.groupby(level=0).mean()
Animal
Falcon    370.0
Parrot     25.0
Name: Max Speed, dtype: float64
>>> ser.groupby(level="Type").mean()
Type
Captive    210.0
Wild       185.0
Name: Max Speed, dtype: float64

We can also choose to include `NA` in group keys or not by defining
`dropna` parameter, the default setting is `True`.

>>> ser = pd.Series([1, 2, 3, 3], index=["a", 'a', 'b', np.nan])
>>> ser.groupby(level=0).sum()
a    3
b    3
dtype: int64

>>> ser.groupby(level=0, dropna=False).sum()
a    3
b    3
NaN  3
dtype: int64

>>> arrays = ['Falcon', 'Falcon', 'Parrot', 'Parrot']
>>> ser = pd.Series([390., 350., 30., 20.], index=arrays, name="Max Speed")
>>> ser.groupby(["a", "b", "a", np.nan]).mean()
a    210.0
b    350.0
Name: Max Speed, dtype: float64

>>> ser.groupby(["a", "b", "a", np.nan], dropna=False).mean()
a    210.0
b    350.0
NaN   20.0
Name: Max Speed, dtype: float64
"""
    )
    @Appender(_shared_docs["groupby"] % _shared_doc_kwargs)
    def groupby(
        self,
        by=None,
        axis=0,
        level=None,
        as_index: bool = True,
        sort: bool = True,
        group_keys: bool = True,
        squeeze: bool | lib.NoDefault = no_default,
        observed: bool = False,
        dropna: bool = True,
    ) -> SeriesGroupBy:
        from pandas.core.groupby.generic import SeriesGroupBy

        if squeeze is not no_default:
            warnings.warn(
                (
                    "The `squeeze` parameter is deprecated and "
                    "will be removed in a future version."
                ),
                FutureWarning,
                stacklevel=find_stack_level(),
            )
        else:
            squeeze = False

        if level is None and by is None:
            raise TypeError("You have to supply one of 'by' and 'level'")
        axis = self._get_axis_number(axis)

        # error: Argument "squeeze" to "SeriesGroupBy" has incompatible type
        # "Union[bool, NoDefault]"; expected "bool"
        return SeriesGroupBy(
            obj=self,
            keys=by,
            axis=axis,
            level=level,
            as_index=as_index,
            sort=sort,
            group_keys=group_keys,
            squeeze=squeeze,  # type: ignore[arg-type]
            observed=observed,
            dropna=dropna,
        )

    # ----------------------------------------------------------------------
    # Statistics, overridden ndarray methods

    # TODO: integrate bottleneck

    def count(self, level=None):
        """
        Return number of non-NA/null observations in the Series.

        Parameters
        ----------
        level : int or level name, default None
            If the axis is a MultiIndex (hierarchical), count along a
            particular level, collapsing into a smaller Series.

        Returns
        -------
        int or Series (if level specified)
            Number of non-null values in the Series.

        See Also
        --------
        DataFrame.count : Count non-NA cells for each column or row.

        Examples
        --------
        >>> s = pd.Series([0.0, 1.0, np.nan])
        >>> s.count()
        2
        """
        if level is None:
            return notna(self._values).sum().astype("int64")
        else:
            warnings.warn(
                "Using the level keyword in DataFrame and Series aggregations is "
                "deprecated and will be removed in a future version. Use groupby "
                "instead. ser.count(level=1) should use ser.groupby(level=1).count().",
                FutureWarning,
                stacklevel=find_stack_level(),
            )
            if not isinstance(self.index, MultiIndex):
                raise ValueError("Series.count level is only valid with a MultiIndex")

        index = self.index
        assert isinstance(index, MultiIndex)  # for mypy

        if isinstance(level, str):
            level = index._get_level_number(level)

        lev = index.levels[level]
        level_codes = np.array(index.codes[level], subok=False, copy=True)

        mask = level_codes == -1
        if mask.any():
            level_codes[mask] = cnt = len(lev)
            lev = lev.insert(cnt, lev._na_value)

        obs = level_codes[notna(self._values)]
        # Argument "minlength" to "bincount" has incompatible type "Optional[int]";
        # expected "SupportsIndex"  [arg-type]
        out = np.bincount(obs, minlength=len(lev) or None)  # type: ignore[arg-type]
        return self._constructor(out, index=lev, dtype="int64").__finalize__(
            self, method="count"
        )

    def mode(self, dropna: bool = True) -> Series:
        """
        Return the mode(s) of the Series.

        The mode is the value that appears most often. There can be multiple modes.

        Always returns Series even if only one value is returned.

        Parameters
        ----------
        dropna : bool, default True
            Don't consider counts of NaN/NaT.

        Returns
        -------
        Series
            Modes of the Series in sorted order.
        """
        # TODO: Add option for bins like value_counts()
        values = self._values
        if isinstance(values, np.ndarray):
            res_values = algorithms.mode(values, dropna=dropna)
        else:
            res_values = values._mode(dropna=dropna)

        # Ensure index is type stable (should always use int index)
        return self._constructor(
            res_values, index=range(len(res_values)), name=self.name
        )

    def unique(self) -> ArrayLike:
        """
        Return unique values of Series object.

        Uniques are returned in order of appearance. Hash table-based unique,
        therefore does NOT sort.

        Returns
        -------
        ndarray or ExtensionArray
            The unique values returned as a NumPy array. See Notes.

        See Also
        --------
        unique : Top-level unique method for any 1-d array-like object.
        Index.unique : Return Index with unique values from an Index object.

        Notes
        -----
        Returns the unique values as a NumPy array. In case of an
        extension-array backed Series, a new
        :class:`~api.extensions.ExtensionArray` of that type with just
        the unique values is returned. This includes

            * Categorical
            * Period
            * Datetime with Timezone
            * Interval
            * Sparse
            * IntegerNA

        See Examples section.

        Examples
        --------
        >>> pd.Series([2, 1, 3, 3], name='A').unique()
        array([2, 1, 3])

        >>> pd.Series([pd.Timestamp('2016-01-01') for _ in range(3)]).unique()
        array(['2016-01-01T00:00:00.000000000'], dtype='datetime64[ns]')

        >>> pd.Series([pd.Timestamp('2016-01-01', tz='US/Eastern')
        ...            for _ in range(3)]).unique()
        <DatetimeArray>
        ['2016-01-01 00:00:00-05:00']
        Length: 1, dtype: datetime64[ns, US/Eastern]

        An Categorical will return categories in the order of
        appearance and with the same dtype.

        >>> pd.Series(pd.Categorical(list('baabc'))).unique()
        ['b', 'a', 'c']
        Categories (3, object): ['a', 'b', 'c']
        >>> pd.Series(pd.Categorical(list('baabc'), categories=list('abc'),
        ...                          ordered=True)).unique()
        ['b', 'a', 'c']
        Categories (3, object): ['a' < 'b' < 'c']
        """
        return super().unique()

    @overload
    def drop_duplicates(self, keep=..., inplace: Literal[False] = ...) -> Series:
        ...

    @overload
    def drop_duplicates(self, keep, inplace: Literal[True]) -> None:
        ...

    @overload
    def drop_duplicates(self, *, inplace: Literal[True]) -> None:
        ...

    @overload
    def drop_duplicates(self, keep=..., inplace: bool = ...) -> Series | None:
        ...

    @deprecate_nonkeyword_arguments(version=None, allowed_args=["self"])
    def drop_duplicates(self, keep="first", inplace=False) -> Series | None:
        """
        Return Series with duplicate values removed.

        Parameters
        ----------
        keep : {'first', 'last', ``False``}, default 'first'
            Method to handle dropping duplicates:

            - 'first' : Drop duplicates except for the first occurrence.
            - 'last' : Drop duplicates except for the last occurrence.
            - ``False`` : Drop all duplicates.

        inplace : bool, default ``False``
            If ``True``, performs operation inplace and returns None.

        Returns
        -------
        Series or None
            Series with duplicates dropped or None if ``inplace=True``.

        See Also
        --------
        Index.drop_duplicates : Equivalent method on Index.
        DataFrame.drop_duplicates : Equivalent method on DataFrame.
        Series.duplicated : Related method on Series, indicating duplicate
            Series values.

        Examples
        --------
        Generate a Series with duplicated entries.

        >>> s = pd.Series(['lama', 'cow', 'lama', 'beetle', 'lama', 'hippo'],
        ...               name='animal')
        >>> s
        0      lama
        1       cow
        2      lama
        3    beetle
        4      lama
        5     hippo
        Name: animal, dtype: object

        With the 'keep' parameter, the selection behaviour of duplicated values
        can be changed. The value 'first' keeps the first occurrence for each
        set of duplicated entries. The default value of keep is 'first'.

        >>> s.drop_duplicates()
        0      lama
        1       cow
        3    beetle
        5     hippo
        Name: animal, dtype: object

        The value 'last' for parameter 'keep' keeps the last occurrence for
        each set of duplicated entries.

        >>> s.drop_duplicates(keep='last')
        1       cow
        3    beetle
        4      lama
        5     hippo
        Name: animal, dtype: object

        The value ``False`` for parameter 'keep' discards all sets of
        duplicated entries. Setting the value of 'inplace' to ``True`` performs
        the operation inplace and returns ``None``.

        >>> s.drop_duplicates(keep=False, inplace=True)
        >>> s
        1       cow
        3    beetle
        5     hippo
        Name: animal, dtype: object
        """
        inplace = validate_bool_kwarg(inplace, "inplace")
        result = super().drop_duplicates(keep=keep)
        if inplace:
            self._update_inplace(result)
            return None
        else:
            return result

    def duplicated(self, keep="first") -> Series:
        """
        Indicate duplicate Series values.

        Duplicated values are indicated as ``True`` values in the resulting
        Series. Either all duplicates, all except the first or all except the
        last occurrence of duplicates can be indicated.

        Parameters
        ----------
        keep : {'first', 'last', False}, default 'first'
            Method to handle dropping duplicates:

            - 'first' : Mark duplicates as ``True`` except for the first
              occurrence.
            - 'last' : Mark duplicates as ``True`` except for the last
              occurrence.
            - ``False`` : Mark all duplicates as ``True``.

        Returns
        -------
        Series[bool]
            Series indicating whether each value has occurred in the
            preceding values.

        See Also
        --------
        Index.duplicated : Equivalent method on pandas.Index.
        DataFrame.duplicated : Equivalent method on pandas.DataFrame.
        Series.drop_duplicates : Remove duplicate values from Series.

        Examples
        --------
        By default, for each set of duplicated values, the first occurrence is
        set on False and all others on True:

        >>> animals = pd.Series(['lama', 'cow', 'lama', 'beetle', 'lama'])
        >>> animals.duplicated()
        0    False
        1    False
        2     True
        3    False
        4     True
        dtype: bool

        which is equivalent to

        >>> animals.duplicated(keep='first')
        0    False
        1    False
        2     True
        3    False
        4     True
        dtype: bool

        By using 'last', the last occurrence of each set of duplicated values
        is set on False and all others on True:

        >>> animals.duplicated(keep='last')
        0     True
        1    False
        2     True
        3    False
        4    False
        dtype: bool

        By setting keep on ``False``, all duplicates are True:

        >>> animals.duplicated(keep=False)
        0     True
        1    False
        2     True
        3    False
        4     True
        dtype: bool
        """
        res = self._duplicated(keep=keep)
        result = self._constructor(res, index=self.index)
        return result.__finalize__(self, method="duplicated")

    def idxmin(self, axis=0, skipna=True, *args, **kwargs):
        """
        Return the row label of the minimum value.

        If multiple values equal the minimum, the first row label with that
        value is returned.

        Parameters
        ----------
        axis : int, default 0
            For compatibility with DataFrame.idxmin. Redundant for application
            on Series.
        skipna : bool, default True
            Exclude NA/null values. If the entire Series is NA, the result
            will be NA.
        *args, **kwargs
            Additional arguments and keywords have no effect but might be
            accepted for compatibility with NumPy.

        Returns
        -------
        Index
            Label of the minimum value.

        Raises
        ------
        ValueError
            If the Series is empty.

        See Also
        --------
        numpy.argmin : Return indices of the minimum values
            along the given axis.
        DataFrame.idxmin : Return index of first occurrence of minimum
            over requested axis.
        Series.idxmax : Return index *label* of the first occurrence
            of maximum of values.

        Notes
        -----
        This method is the Series version of ``ndarray.argmin``. This method
        returns the label of the minimum, while ``ndarray.argmin`` returns
        the position. To get the position, use ``series.values.argmin()``.

        Examples
        --------
        >>> s = pd.Series(data=[1, None, 4, 1],
        ...               index=['A', 'B', 'C', 'D'])
        >>> s
        A    1.0
        B    NaN
        C    4.0
        D    1.0
        dtype: float64

        >>> s.idxmin()
        'A'

        If `skipna` is False and there is an NA value in the data,
        the function returns ``nan``.

        >>> s.idxmin(skipna=False)
        nan
        """
        i = self.argmin(axis, skipna, *args, **kwargs)
        if i == -1:
            return np.nan
        return self.index[i]

    def idxmax(self, axis=0, skipna=True, *args, **kwargs):
        """
        Return the row label of the maximum value.

        If multiple values equal the maximum, the first row label with that
        value is returned.

        Parameters
        ----------
        axis : int, default 0
            For compatibility with DataFrame.idxmax. Redundant for application
            on Series.
        skipna : bool, default True
            Exclude NA/null values. If the entire Series is NA, the result
            will be NA.
        *args, **kwargs
            Additional arguments and keywords have no effect but might be
            accepted for compatibility with NumPy.

        Returns
        -------
        Index
            Label of the maximum value.

        Raises
        ------
        ValueError
            If the Series is empty.

        See Also
        --------
        numpy.argmax : Return indices of the maximum values
            along the given axis.
        DataFrame.idxmax : Return index of first occurrence of maximum
            over requested axis.
        Series.idxmin : Return index *label* of the first occurrence
            of minimum of values.

        Notes
        -----
        This method is the Series version of ``ndarray.argmax``. This method
        returns the label of the maximum, while ``ndarray.argmax`` returns
        the position. To get the position, use ``series.values.argmax()``.

        Examples
        --------
        >>> s = pd.Series(data=[1, None, 4, 3, 4],
        ...               index=['A', 'B', 'C', 'D', 'E'])
        >>> s
        A    1.0
        B    NaN
        C    4.0
        D    3.0
        E    4.0
        dtype: float64

        >>> s.idxmax()
        'C'

        If `skipna` is False and there is an NA value in the data,
        the function returns ``nan``.

        >>> s.idxmax(skipna=False)
        nan
        """
        i = self.argmax(axis, skipna, *args, **kwargs)
        if i == -1:
            return np.nan
        return self.index[i]

    def round(self, decimals=0, *args, **kwargs) -> Series:
        """
        Round each value in a Series to the given number of decimals.

        Parameters
        ----------
        decimals : int, default 0
            Number of decimal places to round to. If decimals is negative,
            it specifies the number of positions to the left of the decimal point.
        *args, **kwargs
            Additional arguments and keywords have no effect but might be
            accepted for compatibility with NumPy.

        Returns
        -------
        Series
            Rounded values of the Series.

        See Also
        --------
        numpy.around : Round values of an np.array.
        DataFrame.round : Round values of a DataFrame.

        Examples
        --------
        >>> s = pd.Series([0.1, 1.3, 2.7])
        >>> s.round()
        0    0.0
        1    1.0
        2    3.0
        dtype: float64
        """
        nv.validate_round(args, kwargs)
        result = self._values.round(decimals)
        result = self._constructor(result, index=self.index).__finalize__(
            self, method="round"
        )

        return result

    def quantile(self, q=0.5, interpolation="linear"):
        """
        Return value at the given quantile.

        Parameters
        ----------
        q : float or array-like, default 0.5 (50% quantile)
            The quantile(s) to compute, which can lie in range: 0 <= q <= 1.
        interpolation : {'linear', 'lower', 'higher', 'midpoint', 'nearest'}
            This optional parameter specifies the interpolation method to use,
            when the desired quantile lies between two data points `i` and `j`:

                * linear: `i + (j - i) * fraction`, where `fraction` is the
                  fractional part of the index surrounded by `i` and `j`.
                * lower: `i`.
                * higher: `j`.
                * nearest: `i` or `j` whichever is nearest.
                * midpoint: (`i` + `j`) / 2.

        Returns
        -------
        float or Series
            If ``q`` is an array, a Series will be returned where the
            index is ``q`` and the values are the quantiles, otherwise
            a float will be returned.

        See Also
        --------
        core.window.Rolling.quantile : Calculate the rolling quantile.
        numpy.percentile : Returns the q-th percentile(s) of the array elements.

        Examples
        --------
        >>> s = pd.Series([1, 2, 3, 4])
        >>> s.quantile(.5)
        2.5
        >>> s.quantile([.25, .5, .75])
        0.25    1.75
        0.50    2.50
        0.75    3.25
        dtype: float64
        """
        validate_percentile(q)

        # We dispatch to DataFrame so that core.internals only has to worry
        #  about 2D cases.
        df = self.to_frame()

        result = df.quantile(q=q, interpolation=interpolation, numeric_only=False)
        if result.ndim == 2:
            result = result.iloc[:, 0]

        if is_list_like(q):
            result.name = self.name
            return self._constructor(result, index=Float64Index(q), name=self.name)
        else:
            # scalar
            return result.iloc[0]

    def corr(self, other, method="pearson", min_periods=None) -> float:
        """
        Compute correlation with `other` Series, excluding missing values.

        Parameters
        ----------
        other : Series
            Series with which to compute the correlation.
        method : {'pearson', 'kendall', 'spearman'} or callable
            Method used to compute correlation:

            - pearson : Standard correlation coefficient
            - kendall : Kendall Tau correlation coefficient
            - spearman : Spearman rank correlation
            - callable: Callable with input two 1d ndarrays and returning a float.

            .. warning::
                Note that the returned matrix from corr will have 1 along the
                diagonals and will be symmetric regardless of the callable's
                behavior.
        min_periods : int, optional
            Minimum number of observations needed to have a valid result.

        Returns
        -------
        float
            Correlation with other.

        See Also
        --------
        DataFrame.corr : Compute pairwise correlation between columns.
        DataFrame.corrwith : Compute pairwise correlation with another
            DataFrame or Series.

        Examples
        --------
        >>> def histogram_intersection(a, b):
        ...     v = np.minimum(a, b).sum().round(decimals=1)
        ...     return v
        >>> s1 = pd.Series([.2, .0, .6, .2])
        >>> s2 = pd.Series([.3, .6, .0, .1])
        >>> s1.corr(s2, method=histogram_intersection)
        0.3
        """
        this, other = self.align(other, join="inner", copy=False)
        if len(this) == 0:
            return np.nan

        if method in ["pearson", "spearman", "kendall"] or callable(method):
            return nanops.nancorr(
                this.values, other.values, method=method, min_periods=min_periods
            )

        raise ValueError(
            "method must be either 'pearson', "
            "'spearman', 'kendall', or a callable, "
            f"'{method}' was supplied"
        )

    def cov(
        self,
        other: Series,
        min_periods: int | None = None,
        ddof: int | None = 1,
    ) -> float:
        """
        Compute covariance with Series, excluding missing values.

        Parameters
        ----------
        other : Series
            Series with which to compute the covariance.
        min_periods : int, optional
            Minimum number of observations needed to have a valid result.
        ddof : int, default 1
            Delta degrees of freedom.  The divisor used in calculations
            is ``N - ddof``, where ``N`` represents the number of elements.

            .. versionadded:: 1.1.0

        Returns
        -------
        float
            Covariance between Series and other normalized by N-1
            (unbiased estimator).

        See Also
        --------
        DataFrame.cov : Compute pairwise covariance of columns.

        Examples
        --------
        >>> s1 = pd.Series([0.90010907, 0.13484424, 0.62036035])
        >>> s2 = pd.Series([0.12528585, 0.26962463, 0.51111198])
        >>> s1.cov(s2)
        -0.01685762652715874
        """
        this, other = self.align(other, join="inner", copy=False)
        if len(this) == 0:
            return np.nan
        return nanops.nancov(
            this.values, other.values, min_periods=min_periods, ddof=ddof
        )

    @doc(
        klass="Series",
        extra_params="",
        other_klass="DataFrame",
        examples=dedent(
            """
        Difference with previous row

        >>> s = pd.Series([1, 1, 2, 3, 5, 8])
        >>> s.diff()
        0    NaN
        1    0.0
        2    1.0
        3    1.0
        4    2.0
        5    3.0
        dtype: float64

        Difference with 3rd previous row

        >>> s.diff(periods=3)
        0    NaN
        1    NaN
        2    NaN
        3    2.0
        4    4.0
        5    6.0
        dtype: float64

        Difference with following row

        >>> s.diff(periods=-1)
        0    0.0
        1   -1.0
        2   -1.0
        3   -2.0
        4   -3.0
        5    NaN
        dtype: float64

        Overflow in input dtype

        >>> s = pd.Series([1, 0], dtype=np.uint8)
        >>> s.diff()
        0      NaN
        1    255.0
        dtype: float64"""
        ),
    )
    def diff(self, periods: int = 1) -> Series:
        """
        First discrete difference of element.

        Calculates the difference of a {klass} element compared with another
        element in the {klass} (default is element in previous row).

        Parameters
        ----------
        periods : int, default 1
            Periods to shift for calculating difference, accepts negative
            values.
        {extra_params}
        Returns
        -------
        {klass}
            First differences of the Series.

        See Also
        --------
        {klass}.pct_change: Percent change over given number of periods.
        {klass}.shift: Shift index by desired number of periods with an
            optional time freq.
        {other_klass}.diff: First discrete difference of object.

        Notes
        -----
        For boolean dtypes, this uses :meth:`operator.xor` rather than
        :meth:`operator.sub`.
        The result is calculated according to current dtype in {klass},
        however dtype of the result is always float64.

        Examples
        --------
        {examples}
        """
        result = algorithms.diff(self._values, periods)
        return self._constructor(result, index=self.index).__finalize__(
            self, method="diff"
        )

    def autocorr(self, lag=1) -> float:
        """
        Compute the lag-N autocorrelation.

        This method computes the Pearson correlation between
        the Series and its shifted self.

        Parameters
        ----------
        lag : int, default 1
            Number of lags to apply before performing autocorrelation.

        Returns
        -------
        float
            The Pearson correlation between self and self.shift(lag).

        See Also
        --------
        Series.corr : Compute the correlation between two Series.
        Series.shift : Shift index by desired number of periods.
        DataFrame.corr : Compute pairwise correlation of columns.
        DataFrame.corrwith : Compute pairwise correlation between rows or
            columns of two DataFrame objects.

        Notes
        -----
        If the Pearson correlation is not well defined return 'NaN'.

        Examples
        --------
        >>> s = pd.Series([0.25, 0.5, 0.2, -0.05])
        >>> s.autocorr()  # doctest: +ELLIPSIS
        0.10355...
        >>> s.autocorr(lag=2)  # doctest: +ELLIPSIS
        -0.99999...

        If the Pearson correlation is not well defined, then 'NaN' is returned.

        >>> s = pd.Series([1, 0, 0, 0])
        >>> s.autocorr()
        nan
        """
        return self.corr(self.shift(lag))

    def dot(self, other):
        """
        Compute the dot product between the Series and the columns of other.

        This method computes the dot product between the Series and another
        one, or the Series and each columns of a DataFrame, or the Series and
        each columns of an array.

        It can also be called using `self @ other` in Python >= 3.5.

        Parameters
        ----------
        other : Series, DataFrame or array-like
            The other object to compute the dot product with its columns.

        Returns
        -------
        scalar, Series or numpy.ndarray
            Return the dot product of the Series and other if other is a
            Series, the Series of the dot product of Series and each rows of
            other if other is a DataFrame or a numpy.ndarray between the Series
            and each columns of the numpy array.

        See Also
        --------
        DataFrame.dot: Compute the matrix product with the DataFrame.
        Series.mul: Multiplication of series and other, element-wise.

        Notes
        -----
        The Series and other has to share the same index if other is a Series
        or a DataFrame.

        Examples
        --------
        >>> s = pd.Series([0, 1, 2, 3])
        >>> other = pd.Series([-1, 2, -3, 4])
        >>> s.dot(other)
        8
        >>> s @ other
        8
        >>> df = pd.DataFrame([[0, 1], [-2, 3], [4, -5], [6, 7]])
        >>> s.dot(df)
        0    24
        1    14
        dtype: int64
        >>> arr = np.array([[0, 1], [-2, 3], [4, -5], [6, 7]])
        >>> s.dot(arr)
        array([24, 14])
        """
        if isinstance(other, (Series, ABCDataFrame)):
            common = self.index.union(other.index)
            if len(common) > len(self.index) or len(common) > len(other.index):
                raise ValueError("matrices are not aligned")

            left = self.reindex(index=common, copy=False)
            right = other.reindex(index=common, copy=False)
            lvals = left.values
            rvals = right.values
        else:
            lvals = self.values
            rvals = np.asarray(other)
            if lvals.shape[0] != rvals.shape[0]:
                raise Exception(
                    f"Dot product shape mismatch, {lvals.shape} vs {rvals.shape}"
                )

        if isinstance(other, ABCDataFrame):
            return self._constructor(
                np.dot(lvals, rvals), index=other.columns
            ).__finalize__(self, method="dot")
        elif isinstance(other, Series):
            return np.dot(lvals, rvals)
        elif isinstance(rvals, np.ndarray):
            return np.dot(lvals, rvals)
        else:  # pragma: no cover
            raise TypeError(f"unsupported type: {type(other)}")

    def __matmul__(self, other):
        """
        Matrix multiplication using binary `@` operator in Python>=3.5.
        """
        return self.dot(other)

    def __rmatmul__(self, other):
        """
        Matrix multiplication using binary `@` operator in Python>=3.5.
        """
        return self.dot(np.transpose(other))

    @doc(base.IndexOpsMixin.searchsorted, klass="Series")
    # Signature of "searchsorted" incompatible with supertype "IndexOpsMixin"
    def searchsorted(  # type: ignore[override]
        self,
        value: NumpyValueArrayLike | ExtensionArray,
        side: Literal["left", "right"] = "left",
        sorter: NumpySorter = None,
    ) -> npt.NDArray[np.intp] | np.intp:
        return base.IndexOpsMixin.searchsorted(self, value, side=side, sorter=sorter)

    # -------------------------------------------------------------------
    # Combination

    def append(
        self, to_append, ignore_index: bool = False, verify_integrity: bool = False
    ):
        """
        Concatenate two or more Series.

        Parameters
        ----------
        to_append : Series or list/tuple of Series
            Series to append with self.
        ignore_index : bool, default False
            If True, the resulting axis will be labeled 0, 1, …, n - 1.
        verify_integrity : bool, default False
            If True, raise Exception on creating index with duplicates.

        Returns
        -------
        Series
            Concatenated Series.

        See Also
        --------
        concat : General function to concatenate DataFrame or Series objects.

        Notes
        -----
        Iteratively appending to a Series can be more computationally intensive
        than a single concatenate. A better solution is to append values to a
        list and then concatenate the list with the original Series all at
        once.

        Examples
        --------
        >>> s1 = pd.Series([1, 2, 3])
        >>> s2 = pd.Series([4, 5, 6])
        >>> s3 = pd.Series([4, 5, 6], index=[3, 4, 5])
        >>> s1.append(s2)
        0    1
        1    2
        2    3
        0    4
        1    5
        2    6
        dtype: int64

        >>> s1.append(s3)
        0    1
        1    2
        2    3
        3    4
        4    5
        5    6
        dtype: int64

        With `ignore_index` set to True:

        >>> s1.append(s2, ignore_index=True)
        0    1
        1    2
        2    3
        3    4
        4    5
        5    6
        dtype: int64

        With `verify_integrity` set to True:

        >>> s1.append(s2, verify_integrity=True)
        Traceback (most recent call last):
        ...
        ValueError: Indexes have overlapping values: [0, 1, 2]
        """
        warnings.warn(
            "The series.append method is deprecated "
            "and will be removed from pandas in a future version. "
            "Use pandas.concat instead.",
            FutureWarning,
            stacklevel=find_stack_level(),
        )

        return self._append(to_append, ignore_index, verify_integrity)

    def _append(
        self, to_append, ignore_index: bool = False, verify_integrity: bool = False
    ):
        from pandas.core.reshape.concat import concat

        if isinstance(to_append, (list, tuple)):
            to_concat = [self]
            to_concat.extend(to_append)
        else:
            to_concat = [self, to_append]
        if any(isinstance(x, (ABCDataFrame,)) for x in to_concat[1:]):
            msg = "to_append should be a Series or list/tuple of Series, got DataFrame"
            raise TypeError(msg)
        return concat(
            to_concat, ignore_index=ignore_index, verify_integrity=verify_integrity
        )

    def _binop(self, other: Series, func, level=None, fill_value=None):
        """
        Perform generic binary operation with optional fill value.

        Parameters
        ----------
        other : Series
        func : binary operator
        fill_value : float or object
            Value to substitute for NA/null values. If both Series are NA in a
            location, the result will be NA regardless of the passed fill value.
        level : int or level name, default None
            Broadcast across a level, matching Index values on the
            passed MultiIndex level.

        Returns
        -------
        Series
        """
        if not isinstance(other, Series):
            raise AssertionError("Other operand must be Series")

        this = self

        if not self.index.equals(other.index):
            this, other = self.align(other, level=level, join="outer", copy=False)

        this_vals, other_vals = ops.fill_binop(this._values, other._values, fill_value)

        with np.errstate(all="ignore"):
            result = func(this_vals, other_vals)

        name = ops.get_op_result_name(self, other)
        return this._construct_result(result, name)

    def _construct_result(
        self, result: ArrayLike | tuple[ArrayLike, ArrayLike], name: Hashable
    ) -> Series | tuple[Series, Series]:
        """
        Construct an appropriately-labelled Series from the result of an op.

        Parameters
        ----------
        result : ndarray or ExtensionArray
        name : Label

        Returns
        -------
        Series
            In the case of __divmod__ or __rdivmod__, a 2-tuple of Series.
        """
        if isinstance(result, tuple):
            # produced by divmod or rdivmod

            res1 = self._construct_result(result[0], name=name)
            res2 = self._construct_result(result[1], name=name)

            # GH#33427 assertions to keep mypy happy
            assert isinstance(res1, Series)
            assert isinstance(res2, Series)
            return (res1, res2)

        # We do not pass dtype to ensure that the Series constructor
        #  does inference in the case where `result` has object-dtype.
        out = self._constructor(result, index=self.index)
        out = out.__finalize__(self)

        # Set the result's name after __finalize__ is called because __finalize__
        #  would set it back to self.name
        out.name = name
        return out

    @doc(
        _shared_docs["compare"],
        """
Returns
-------
Series or DataFrame
    If axis is 0 or 'index' the result will be a Series.
    The resulting index will be a MultiIndex with 'self' and 'other'
    stacked alternately at the inner level.

    If axis is 1 or 'columns' the result will be a DataFrame.
    It will have two columns namely 'self' and 'other'.

See Also
--------
DataFrame.compare : Compare with another DataFrame and show differences.

Notes
-----
Matching NaNs will not appear as a difference.

Examples
--------
>>> s1 = pd.Series(["a", "b", "c", "d", "e"])
>>> s2 = pd.Series(["a", "a", "c", "b", "e"])

Align the differences on columns

>>> s1.compare(s2)
  self other
1    b     a
3    d     b

Stack the differences on indices

>>> s1.compare(s2, align_axis=0)
1  self     b
   other    a
3  self     d
   other    b
dtype: object

Keep all original rows

>>> s1.compare(s2, keep_shape=True)
  self other
0  NaN   NaN
1    b     a
2  NaN   NaN
3    d     b
4  NaN   NaN

Keep all original rows and also all original values

>>> s1.compare(s2, keep_shape=True, keep_equal=True)
  self other
0    a     a
1    b     a
2    c     c
3    d     b
4    e     e
""",
        klass=_shared_doc_kwargs["klass"],
    )
    def compare(
        self,
        other: Series,
        align_axis: Axis = 1,
        keep_shape: bool = False,
        keep_equal: bool = False,
    ) -> DataFrame | Series:
        return super().compare(
            other=other,
            align_axis=align_axis,
            keep_shape=keep_shape,
            keep_equal=keep_equal,
        )

    def combine(self, other, func, fill_value=None) -> Series:
        """
        Combine the Series with a Series or scalar according to `func`.

        Combine the Series and `other` using `func` to perform elementwise
        selection for combined Series.
        `fill_value` is assumed when value is missing at some index
        from one of the two objects being combined.

        Parameters
        ----------
        other : Series or scalar
            The value(s) to be combined with the `Series`.
        func : function
            Function that takes two scalars as inputs and returns an element.
        fill_value : scalar, optional
            The value to assume when an index is missing from
            one Series or the other. The default specifies to use the
            appropriate NaN value for the underlying dtype of the Series.

        Returns
        -------
        Series
            The result of combining the Series with the other object.

        See Also
        --------
        Series.combine_first : Combine Series values, choosing the calling
            Series' values first.

        Examples
        --------
        Consider 2 Datasets ``s1`` and ``s2`` containing
        highest clocked speeds of different birds.

        >>> s1 = pd.Series({'falcon': 330.0, 'eagle': 160.0})
        >>> s1
        falcon    330.0
        eagle     160.0
        dtype: float64
        >>> s2 = pd.Series({'falcon': 345.0, 'eagle': 200.0, 'duck': 30.0})
        >>> s2
        falcon    345.0
        eagle     200.0
        duck       30.0
        dtype: float64

        Now, to combine the two datasets and view the highest speeds
        of the birds across the two datasets

        >>> s1.combine(s2, max)
        duck        NaN
        eagle     200.0
        falcon    345.0
        dtype: float64

        In the previous example, the resulting value for duck is missing,
        because the maximum of a NaN and a float is a NaN.
        So, in the example, we set ``fill_value=0``,
        so the maximum value returned will be the value from some dataset.

        >>> s1.combine(s2, max, fill_value=0)
        duck       30.0
        eagle     200.0
        falcon    345.0
        dtype: float64
        """
        if fill_value is None:
            fill_value = na_value_for_dtype(self.dtype, compat=False)

        if isinstance(other, Series):
            # If other is a Series, result is based on union of Series,
            # so do this element by element
            new_index = self.index.union(other.index)
            new_name = ops.get_op_result_name(self, other)
            new_values = np.empty(len(new_index), dtype=object)
            for i, idx in enumerate(new_index):
                lv = self.get(idx, fill_value)
                rv = other.get(idx, fill_value)
                with np.errstate(all="ignore"):
                    new_values[i] = func(lv, rv)
        else:
            # Assume that other is a scalar, so apply the function for
            # each element in the Series
            new_index = self.index
            new_values = np.empty(len(new_index), dtype=object)
            with np.errstate(all="ignore"):
                new_values[:] = [func(lv, other) for lv in self._values]
            new_name = self.name

        # try_float=False is to match agg_series
        npvalues = lib.maybe_convert_objects(new_values, try_float=False)
        res_values = maybe_cast_pointwise_result(npvalues, self.dtype, same_dtype=False)
        return self._constructor(res_values, index=new_index, name=new_name)

    def combine_first(self, other) -> Series:
        """
        Update null elements with value in the same location in 'other'.

        Combine two Series objects by filling null values in one Series with
        non-null values from the other Series. Result index will be the union
        of the two indexes.

        Parameters
        ----------
        other : Series
            The value(s) to be used for filling null values.

        Returns
        -------
        Series
            The result of combining the provided Series with the other object.

        See Also
        --------
        Series.combine : Perform element-wise operation on two Series
            using a given function.

        Examples
        --------
        >>> s1 = pd.Series([1, np.nan])
        >>> s2 = pd.Series([3, 4, 5])
        >>> s1.combine_first(s2)
        0    1.0
        1    4.0
        2    5.0
        dtype: float64

        Null values still persist if the location of that null value
        does not exist in `other`

        >>> s1 = pd.Series({'falcon': np.nan, 'eagle': 160.0})
        >>> s2 = pd.Series({'eagle': 200.0, 'duck': 30.0})
        >>> s1.combine_first(s2)
        duck       30.0
        eagle     160.0
        falcon      NaN
        dtype: float64
        """
        new_index = self.index.union(other.index)
        this = self.reindex(new_index, copy=False)
        other = other.reindex(new_index, copy=False)
        if this.dtype.kind == "M" and other.dtype.kind != "M":
            other = to_datetime(other)

        return this.where(notna(this), other)

    def update(self, other) -> None:
        """
        Modify Series in place using values from passed Series.

        Uses non-NA values from passed Series to make updates. Aligns
        on index.

        Parameters
        ----------
        other : Series, or object coercible into Series

        Examples
        --------
        >>> s = pd.Series([1, 2, 3])
        >>> s.update(pd.Series([4, 5, 6]))
        >>> s
        0    4
        1    5
        2    6
        dtype: int64

        >>> s = pd.Series(['a', 'b', 'c'])
        >>> s.update(pd.Series(['d', 'e'], index=[0, 2]))
        >>> s
        0    d
        1    b
        2    e
        dtype: object

        >>> s = pd.Series([1, 2, 3])
        >>> s.update(pd.Series([4, 5, 6, 7, 8]))
        >>> s
        0    4
        1    5
        2    6
        dtype: int64

        If ``other`` contains NaNs the corresponding values are not updated
        in the original Series.

        >>> s = pd.Series([1, 2, 3])
        >>> s.update(pd.Series([4, np.nan, 6]))
        >>> s
        0    4
        1    2
        2    6
        dtype: int64

        ``other`` can also be a non-Series object type
        that is coercible into a Series

        >>> s = pd.Series([1, 2, 3])
        >>> s.update([4, np.nan, 6])
        >>> s
        0    4
        1    2
        2    6
        dtype: int64

        >>> s = pd.Series([1, 2, 3])
        >>> s.update({1: 9})
        >>> s
        0    1
        1    9
        2    3
        dtype: int64
        """

        if not isinstance(other, Series):
            other = Series(other)

        other = other.reindex_like(self)
        mask = notna(other)

        self._mgr = self._mgr.putmask(mask=mask, new=other)
        self._maybe_update_cacher()

    # ----------------------------------------------------------------------
    # Reindexing, sorting

    @deprecate_nonkeyword_arguments(version=None, allowed_args=["self"])
    def sort_values(
        self,
        axis=0,
        ascending: bool | int | Sequence[bool | int] = True,
        inplace: bool = False,
        kind: str = "quicksort",
        na_position: str = "last",
        ignore_index: bool = False,
        key: ValueKeyFunc = None,
    ):
        """
        Sort by the values.

        Sort a Series in ascending or descending order by some
        criterion.

        Parameters
        ----------
        axis : {0 or 'index'}, default 0
            Axis to direct sorting. The value 'index' is accepted for
            compatibility with DataFrame.sort_values.
        ascending : bool or list of bools, default True
            If True, sort values in ascending order, otherwise descending.
        inplace : bool, default False
            If True, perform operation in-place.
        kind : {'quicksort', 'mergesort', 'heapsort', 'stable'}, default 'quicksort'
            Choice of sorting algorithm. See also :func:`numpy.sort` for more
            information. 'mergesort' and 'stable' are the only stable  algorithms.
        na_position : {'first' or 'last'}, default 'last'
            Argument 'first' puts NaNs at the beginning, 'last' puts NaNs at
            the end.
        ignore_index : bool, default False
            If True, the resulting axis will be labeled 0, 1, …, n - 1.

            .. versionadded:: 1.0.0

        key : callable, optional
            If not None, apply the key function to the series values
            before sorting. This is similar to the `key` argument in the
            builtin :meth:`sorted` function, with the notable difference that
            this `key` function should be *vectorized*. It should expect a
            ``Series`` and return an array-like.

            .. versionadded:: 1.1.0

        Returns
        -------
        Series or None
            Series ordered by values or None if ``inplace=True``.

        See Also
        --------
        Series.sort_index : Sort by the Series indices.
        DataFrame.sort_values : Sort DataFrame by the values along either axis.
        DataFrame.sort_index : Sort DataFrame by indices.

        Examples
        --------
        >>> s = pd.Series([np.nan, 1, 3, 10, 5])
        >>> s
        0     NaN
        1     1.0
        2     3.0
        3     10.0
        4     5.0
        dtype: float64

        Sort values ascending order (default behaviour)

        >>> s.sort_values(ascending=True)
        1     1.0
        2     3.0
        4     5.0
        3    10.0
        0     NaN
        dtype: float64

        Sort values descending order

        >>> s.sort_values(ascending=False)
        3    10.0
        4     5.0
        2     3.0
        1     1.0
        0     NaN
        dtype: float64

        Sort values inplace

        >>> s.sort_values(ascending=False, inplace=True)
        >>> s
        3    10.0
        4     5.0
        2     3.0
        1     1.0
        0     NaN
        dtype: float64

        Sort values putting NAs first

        >>> s.sort_values(na_position='first')
        0     NaN
        1     1.0
        2     3.0
        4     5.0
        3    10.0
        dtype: float64

        Sort a series of strings

        >>> s = pd.Series(['z', 'b', 'd', 'a', 'c'])
        >>> s
        0    z
        1    b
        2    d
        3    a
        4    c
        dtype: object

        >>> s.sort_values()
        3    a
        1    b
        4    c
        2    d
        0    z
        dtype: object

        Sort using a key function. Your `key` function will be
        given the ``Series`` of values and should return an array-like.

        >>> s = pd.Series(['a', 'B', 'c', 'D', 'e'])
        >>> s.sort_values()
        1    B
        3    D
        0    a
        2    c
        4    e
        dtype: object
        >>> s.sort_values(key=lambda x: x.str.lower())
        0    a
        1    B
        2    c
        3    D
        4    e
        dtype: object

        NumPy ufuncs work well here. For example, we can
        sort by the ``sin`` of the value

        >>> s = pd.Series([-4, -2, 0, 2, 4])
        >>> s.sort_values(key=np.sin)
        1   -2
        4    4
        2    0
        0   -4
        3    2
        dtype: int64

        More complicated user-defined functions can be used,
        as long as they expect a Series and return an array-like

        >>> s.sort_values(key=lambda x: (np.tan(x.cumsum())))
        0   -4
        3    2
        4    4
        1   -2
        2    0
        dtype: int64
        """
        inplace = validate_bool_kwarg(inplace, "inplace")
        # Validate the axis parameter
        self._get_axis_number(axis)

        # GH 5856/5853
        if inplace and self._is_cached:
            raise ValueError(
                "This Series is a view of some other array, to "
                "sort in-place you must create a copy"
            )

        if is_list_like(ascending):
            ascending = cast(Sequence[Union[bool, int]], ascending)
            if len(ascending) != 1:
                raise ValueError(
                    f"Length of ascending ({len(ascending)}) must be 1 for Series"
                )
            ascending = ascending[0]

        ascending = validate_ascending(ascending)

        if na_position not in ["first", "last"]:
            raise ValueError(f"invalid na_position: {na_position}")

        # GH 35922. Make sorting stable by leveraging nargsort
        values_to_sort = ensure_key_mapped(self, key)._values if key else self._values
        sorted_index = nargsort(values_to_sort, kind, bool(ascending), na_position)

        result = self._constructor(
            self._values[sorted_index], index=self.index[sorted_index]
        )

        if ignore_index:
            result.index = default_index(len(sorted_index))

        if inplace:
            self._update_inplace(result)
        else:
            return result.__finalize__(self, method="sort_values")

    @deprecate_nonkeyword_arguments(version=None, allowed_args=["self"])
    def sort_index(
        self,
        axis=0,
        level=None,
        ascending: bool | int | Sequence[bool | int] = True,
        inplace: bool = False,
        kind: str = "quicksort",
        na_position: str = "last",
        sort_remaining: bool = True,
        ignore_index: bool = False,
        key: IndexKeyFunc = None,
    ):
        """
        Sort Series by index labels.

        Returns a new Series sorted by label if `inplace` argument is
        ``False``, otherwise updates the original series and returns None.

        Parameters
        ----------
        axis : int, default 0
            Axis to direct sorting. This can only be 0 for Series.
        level : int, optional
            If not None, sort on values in specified index level(s).
        ascending : bool or list-like of bools, default True
            Sort ascending vs. descending. When the index is a MultiIndex the
            sort direction can be controlled for each level individually.
        inplace : bool, default False
            If True, perform operation in-place.
        kind : {'quicksort', 'mergesort', 'heapsort', 'stable'}, default 'quicksort'
            Choice of sorting algorithm. See also :func:`numpy.sort` for more
            information. 'mergesort' and 'stable' are the only stable algorithms. For
            DataFrames, this option is only applied when sorting on a single
            column or label.
        na_position : {'first', 'last'}, default 'last'
            If 'first' puts NaNs at the beginning, 'last' puts NaNs at the end.
            Not implemented for MultiIndex.
        sort_remaining : bool, default True
            If True and sorting by level and index is multilevel, sort by other
            levels too (in order) after sorting by specified level.
        ignore_index : bool, default False
            If True, the resulting axis will be labeled 0, 1, …, n - 1.

            .. versionadded:: 1.0.0

        key : callable, optional
            If not None, apply the key function to the index values
            before sorting. This is similar to the `key` argument in the
            builtin :meth:`sorted` function, with the notable difference that
            this `key` function should be *vectorized*. It should expect an
            ``Index`` and return an ``Index`` of the same shape.

            .. versionadded:: 1.1.0

        Returns
        -------
        Series or None
            The original Series sorted by the labels or None if ``inplace=True``.

        See Also
        --------
        DataFrame.sort_index: Sort DataFrame by the index.
        DataFrame.sort_values: Sort DataFrame by the value.
        Series.sort_values : Sort Series by the value.

        Examples
        --------
        >>> s = pd.Series(['a', 'b', 'c', 'd'], index=[3, 2, 1, 4])
        >>> s.sort_index()
        1    c
        2    b
        3    a
        4    d
        dtype: object

        Sort Descending

        >>> s.sort_index(ascending=False)
        4    d
        3    a
        2    b
        1    c
        dtype: object

        Sort Inplace

        >>> s.sort_index(inplace=True)
        >>> s
        1    c
        2    b
        3    a
        4    d
        dtype: object

        By default NaNs are put at the end, but use `na_position` to place
        them at the beginning

        >>> s = pd.Series(['a', 'b', 'c', 'd'], index=[3, 2, 1, np.nan])
        >>> s.sort_index(na_position='first')
        NaN     d
         1.0    c
         2.0    b
         3.0    a
        dtype: object

        Specify index level to sort

        >>> arrays = [np.array(['qux', 'qux', 'foo', 'foo',
        ...                     'baz', 'baz', 'bar', 'bar']),
        ...           np.array(['two', 'one', 'two', 'one',
        ...                     'two', 'one', 'two', 'one'])]
        >>> s = pd.Series([1, 2, 3, 4, 5, 6, 7, 8], index=arrays)
        >>> s.sort_index(level=1)
        bar  one    8
        baz  one    6
        foo  one    4
        qux  one    2
        bar  two    7
        baz  two    5
        foo  two    3
        qux  two    1
        dtype: int64

        Does not sort by remaining levels when sorting by levels

        >>> s.sort_index(level=1, sort_remaining=False)
        qux  one    2
        foo  one    4
        baz  one    6
        bar  one    8
        qux  two    1
        foo  two    3
        baz  two    5
        bar  two    7
        dtype: int64

        Apply a key function before sorting

        >>> s = pd.Series([1, 2, 3, 4], index=['A', 'b', 'C', 'd'])
        >>> s.sort_index(key=lambda x : x.str.lower())
        A    1
        b    2
        C    3
        d    4
        dtype: int64
        """

        return super().sort_index(
            axis,
            level,
            ascending,
            inplace,
            kind,
            na_position,
            sort_remaining,
            ignore_index,
            key,
        )

    def argsort(self, axis=0, kind="quicksort", order=None) -> Series:
        """
        Return the integer indices that would sort the Series values.

        Override ndarray.argsort. Argsorts the value, omitting NA/null values,
        and places the result in the same locations as the non-NA values.

        Parameters
        ----------
        axis : {0 or "index"}
            Has no effect but is accepted for compatibility with numpy.
        kind : {'mergesort', 'quicksort', 'heapsort', 'stable'}, default 'quicksort'
            Choice of sorting algorithm. See :func:`numpy.sort` for more
            information. 'mergesort' and 'stable' are the only stable algorithms.
        order : None
            Has no effect but is accepted for compatibility with numpy.

        Returns
        -------
        Series[np.intp]
            Positions of values within the sort order with -1 indicating
            nan values.

        See Also
        --------
        numpy.ndarray.argsort : Returns the indices that would sort this array.
        """
        values = self._values
        mask = isna(values)

        if mask.any():
            result = np.full(len(self), -1, dtype=np.intp)
            notmask = ~mask
            result[notmask] = np.argsort(values[notmask], kind=kind)
        else:
            result = np.argsort(values, kind=kind)

        res = self._constructor(result, index=self.index, name=self.name, dtype=np.intp)
        return res.__finalize__(self, method="argsort")

    def nlargest(self, n=5, keep="first") -> Series:
        """
        Return the largest `n` elements.

        Parameters
        ----------
        n : int, default 5
            Return this many descending sorted values.
        keep : {'first', 'last', 'all'}, default 'first'
            When there are duplicate values that cannot all fit in a
            Series of `n` elements:

            - ``first`` : return the first `n` occurrences in order
              of appearance.
            - ``last`` : return the last `n` occurrences in reverse
              order of appearance.
            - ``all`` : keep all occurrences. This can result in a Series of
              size larger than `n`.

        Returns
        -------
        Series
            The `n` largest values in the Series, sorted in decreasing order.

        See Also
        --------
        Series.nsmallest: Get the `n` smallest elements.
        Series.sort_values: Sort Series by values.
        Series.head: Return the first `n` rows.

        Notes
        -----
        Faster than ``.sort_values(ascending=False).head(n)`` for small `n`
        relative to the size of the ``Series`` object.

        Examples
        --------
        >>> countries_population = {"Italy": 59000000, "France": 65000000,
        ...                         "Malta": 434000, "Maldives": 434000,
        ...                         "Brunei": 434000, "Iceland": 337000,
        ...                         "Nauru": 11300, "Tuvalu": 11300,
        ...                         "Anguilla": 11300, "Montserrat": 5200}
        >>> s = pd.Series(countries_population)
        >>> s
        Italy       59000000
        France      65000000
        Malta         434000
        Maldives      434000
        Brunei        434000
        Iceland       337000
        Nauru          11300
        Tuvalu         11300
        Anguilla       11300
        Montserrat      5200
        dtype: int64

        The `n` largest elements where ``n=5`` by default.

        >>> s.nlargest()
        France      65000000
        Italy       59000000
        Malta         434000
        Maldives      434000
        Brunei        434000
        dtype: int64

        The `n` largest elements where ``n=3``. Default `keep` value is 'first'
        so Malta will be kept.

        >>> s.nlargest(3)
        France    65000000
        Italy     59000000
        Malta       434000
        dtype: int64

        The `n` largest elements where ``n=3`` and keeping the last duplicates.
        Brunei will be kept since it is the last with value 434000 based on
        the index order.

        >>> s.nlargest(3, keep='last')
        France      65000000
        Italy       59000000
        Brunei        434000
        dtype: int64

        The `n` largest elements where ``n=3`` with all duplicates kept. Note
        that the returned Series has five elements due to the three duplicates.

        >>> s.nlargest(3, keep='all')
        France      65000000
        Italy       59000000
        Malta         434000
        Maldives      434000
        Brunei        434000
        dtype: int64
        """
        return algorithms.SelectNSeries(self, n=n, keep=keep).nlargest()

    def nsmallest(self, n: int = 5, keep: str = "first") -> Series:
        """
        Return the smallest `n` elements.

        Parameters
        ----------
        n : int, default 5
            Return this many ascending sorted values.
        keep : {'first', 'last', 'all'}, default 'first'
            When there are duplicate values that cannot all fit in a
            Series of `n` elements:

            - ``first`` : return the first `n` occurrences in order
              of appearance.
            - ``last`` : return the last `n` occurrences in reverse
              order of appearance.
            - ``all`` : keep all occurrences. This can result in a Series of
              size larger than `n`.

        Returns
        -------
        Series
            The `n` smallest values in the Series, sorted in increasing order.

        See Also
        --------
        Series.nlargest: Get the `n` largest elements.
        Series.sort_values: Sort Series by values.
        Series.head: Return the first `n` rows.

        Notes
        -----
        Faster than ``.sort_values().head(n)`` for small `n` relative to
        the size of the ``Series`` object.

        Examples
        --------
        >>> countries_population = {"Italy": 59000000, "France": 65000000,
        ...                         "Brunei": 434000, "Malta": 434000,
        ...                         "Maldives": 434000, "Iceland": 337000,
        ...                         "Nauru": 11300, "Tuvalu": 11300,
        ...                         "Anguilla": 11300, "Montserrat": 5200}
        >>> s = pd.Series(countries_population)
        >>> s
        Italy       59000000
        France      65000000
        Brunei        434000
        Malta         434000
        Maldives      434000
        Iceland       337000
        Nauru          11300
        Tuvalu         11300
        Anguilla       11300
        Montserrat      5200
        dtype: int64

        The `n` smallest elements where ``n=5`` by default.

        >>> s.nsmallest()
        Montserrat    5200
        Nauru        11300
        Tuvalu       11300
        Anguilla     11300
        Iceland     337000
        dtype: int64

        The `n` smallest elements where ``n=3``. Default `keep` value is
        'first' so Nauru and Tuvalu will be kept.

        >>> s.nsmallest(3)
        Montserrat   5200
        Nauru       11300
        Tuvalu      11300
        dtype: int64

        The `n` smallest elements where ``n=3`` and keeping the last
        duplicates. Anguilla and Tuvalu will be kept since they are the last
        with value 11300 based on the index order.

        >>> s.nsmallest(3, keep='last')
        Montserrat   5200
        Anguilla    11300
        Tuvalu      11300
        dtype: int64

        The `n` smallest elements where ``n=3`` with all duplicates kept. Note
        that the returned Series has four elements due to the three duplicates.

        >>> s.nsmallest(3, keep='all')
        Montserrat   5200
        Nauru       11300
        Tuvalu      11300
        Anguilla    11300
        dtype: int64
        """
        return algorithms.SelectNSeries(self, n=n, keep=keep).nsmallest()

    @doc(
        klass=_shared_doc_kwargs["klass"],
        extra_params=dedent(
            """copy : bool, default True
            Whether to copy underlying data."""
        ),
        examples=dedent(
            """\
        Examples
        --------
        >>> s = pd.Series(
        ...     ["A", "B", "A", "C"],
        ...     index=[
        ...         ["Final exam", "Final exam", "Coursework", "Coursework"],
        ...         ["History", "Geography", "History", "Geography"],
        ...         ["January", "February", "March", "April"],
        ...     ],
        ... )
        >>> s
        Final exam  History     January      A
                    Geography   February     B
        Coursework  History     March        A
                    Geography   April        C
        dtype: object

        In the following example, we will swap the levels of the indices.
        Here, we will swap the levels column-wise, but levels can be swapped row-wise
        in a similar manner. Note that column-wise is the default behaviour.
        By not supplying any arguments for i and j, we swap the last and second to
        last indices.

        >>> s.swaplevel()
        Final exam  January     History         A
                    February    Geography       B
        Coursework  March       History         A
                    April       Geography       C
        dtype: object

        By supplying one argument, we can choose which index to swap the last
        index with. We can for example swap the first index with the last one as
        follows.

        >>> s.swaplevel(0)
        January     History     Final exam      A
        February    Geography   Final exam      B
        March       History     Coursework      A
        April       Geography   Coursework      C
        dtype: object

        We can also define explicitly which indices we want to swap by supplying values
        for both i and j. Here, we for example swap the first and second indices.

        >>> s.swaplevel(0, 1)
        History     Final exam  January         A
        Geography   Final exam  February        B
        History     Coursework  March           A
        Geography   Coursework  April           C
        dtype: object"""
        ),
    )
    def swaplevel(self, i=-2, j=-1, copy=True) -> Series:
        """
        Swap levels i and j in a :class:`MultiIndex`.

        Default is to swap the two innermost levels of the index.

        Parameters
        ----------
        i, j : int or str
            Levels of the indices to be swapped. Can pass level name as string.
        {extra_params}

        Returns
        -------
        {klass}
            {klass} with levels swapped in MultiIndex.

        {examples}
        """
        assert isinstance(self.index, MultiIndex)
        new_index = self.index.swaplevel(i, j)
        return self._constructor(self._values, index=new_index, copy=copy).__finalize__(
            self, method="swaplevel"
        )

    def reorder_levels(self, order) -> Series:
        """
        Rearrange index levels using input order.

        May not drop or duplicate levels.

        Parameters
        ----------
        order : list of int representing new level order
            Reference level by number or key.

        Returns
        -------
        type of caller (new object)
        """
        if not isinstance(self.index, MultiIndex):  # pragma: no cover
            raise Exception("Can only reorder levels on a hierarchical axis.")

        result = self.copy()
        assert isinstance(result.index, MultiIndex)
        result.index = result.index.reorder_levels(order)
        return result

    def explode(self, ignore_index: bool = False) -> Series:
        """
        Transform each element of a list-like to a row.

        .. versionadded:: 0.25.0

        Parameters
        ----------
        ignore_index : bool, default False
            If True, the resulting index will be labeled 0, 1, …, n - 1.

            .. versionadded:: 1.1.0

        Returns
        -------
        Series
            Exploded lists to rows; index will be duplicated for these rows.

        See Also
        --------
        Series.str.split : Split string values on specified separator.
        Series.unstack : Unstack, a.k.a. pivot, Series with MultiIndex
            to produce DataFrame.
        DataFrame.melt : Unpivot a DataFrame from wide format to long format.
        DataFrame.explode : Explode a DataFrame from list-like
            columns to long format.

        Notes
        -----
        This routine will explode list-likes including lists, tuples, sets,
        Series, and np.ndarray. The result dtype of the subset rows will
        be object. Scalars will be returned unchanged, and empty list-likes will
        result in a np.nan for that row. In addition, the ordering of elements in
        the output will be non-deterministic when exploding sets.

        Examples
        --------
        >>> s = pd.Series([[1, 2, 3], 'foo', [], [3, 4]])
        >>> s
        0    [1, 2, 3]
        1          foo
        2           []
        3       [3, 4]
        dtype: object

        >>> s.explode()
        0      1
        0      2
        0      3
        1    foo
        2    NaN
        3      3
        3      4
        dtype: object
        """
        if not len(self) or not is_object_dtype(self):
            result = self.copy()
            return result.reset_index(drop=True) if ignore_index else result

        values, counts = reshape.explode(np.asarray(self._values))

        if ignore_index:
            index = default_index(len(values))
        else:
            index = self.index.repeat(counts)

        return self._constructor(values, index=index, name=self.name)

    def unstack(self, level=-1, fill_value=None) -> DataFrame:
        """
        Unstack, also known as pivot, Series with MultiIndex to produce DataFrame.

        Parameters
        ----------
        level : int, str, or list of these, default last level
            Level(s) to unstack, can pass level name.
        fill_value : scalar value, default None
            Value to use when replacing NaN values.

        Returns
        -------
        DataFrame
            Unstacked Series.

        Examples
        --------
        >>> s = pd.Series([1, 2, 3, 4],
        ...               index=pd.MultiIndex.from_product([['one', 'two'],
        ...                                                 ['a', 'b']]))
        >>> s
        one  a    1
             b    2
        two  a    3
             b    4
        dtype: int64

        >>> s.unstack(level=-1)
             a  b
        one  1  2
        two  3  4

        >>> s.unstack(level=0)
           one  two
        a    1    3
        b    2    4
        """
        from pandas.core.reshape.reshape import unstack

        return unstack(self, level, fill_value)

    # ----------------------------------------------------------------------
    # function application

    def map(self, arg, na_action=None) -> Series:
        """
        Map values of Series according to an input mapping or function.

        Used for substituting each value in a Series with another value,
        that may be derived from a function, a ``dict`` or
        a :class:`Series`.

        Parameters
        ----------
        arg : function, collections.abc.Mapping subclass or Series
            Mapping correspondence.
        na_action : {None, 'ignore'}, default None
            If 'ignore', propagate NaN values, without passing them to the
            mapping correspondence.

        Returns
        -------
        Series
            Same index as caller.

        See Also
        --------
        Series.apply : For applying more complex functions on a Series.
        DataFrame.apply : Apply a function row-/column-wise.
        DataFrame.applymap : Apply a function elementwise on a whole DataFrame.

        Notes
        -----
        When ``arg`` is a dictionary, values in Series that are not in the
        dictionary (as keys) are converted to ``NaN``. However, if the
        dictionary is a ``dict`` subclass that defines ``__missing__`` (i.e.
        provides a method for default values), then this default is used
        rather than ``NaN``.

        Examples
        --------
        >>> s = pd.Series(['cat', 'dog', np.nan, 'rabbit'])
        >>> s
        0      cat
        1      dog
        2      NaN
        3   rabbit
        dtype: object

        ``map`` accepts a ``dict`` or a ``Series``. Values that are not found
        in the ``dict`` are converted to ``NaN``, unless the dict has a default
        value (e.g. ``defaultdict``):

        >>> s.map({'cat': 'kitten', 'dog': 'puppy'})
        0   kitten
        1    puppy
        2      NaN
        3      NaN
        dtype: object

        It also accepts a function:

        >>> s.map('I am a {}'.format)
        0       I am a cat
        1       I am a dog
        2       I am a nan
        3    I am a rabbit
        dtype: object

        To avoid applying the function to missing values (and keep them as
        ``NaN``) ``na_action='ignore'`` can be used:

        >>> s.map('I am a {}'.format, na_action='ignore')
        0     I am a cat
        1     I am a dog
        2            NaN
        3  I am a rabbit
        dtype: object
        """
        new_values = self._map_values(arg, na_action=na_action)
        return self._constructor(new_values, index=self.index).__finalize__(
            self, method="map"
        )

    def _gotitem(self, key, ndim, subset=None) -> Series:
        """
        Sub-classes to define. Return a sliced object.

        Parameters
        ----------
        key : string / list of selections
        ndim : {1, 2}
            Requested ndim of result.
        subset : object, default None
            Subset to act on.
        """
        return self

    _agg_see_also_doc = dedent(
        """
    See Also
    --------
    Series.apply : Invoke function on a Series.
    Series.transform : Transform function producing a Series with like indexes.
    """
    )

    _agg_examples_doc = dedent(
        """
    Examples
    --------
    >>> s = pd.Series([1, 2, 3, 4])
    >>> s
    0    1
    1    2
    2    3
    3    4
    dtype: int64

    >>> s.agg('min')
    1

    >>> s.agg(['min', 'max'])
    min   1
    max   4
    dtype: int64
    """
    )

    @doc(
        _shared_docs["aggregate"],
        klass=_shared_doc_kwargs["klass"],
        axis=_shared_doc_kwargs["axis"],
        see_also=_agg_see_also_doc,
        examples=_agg_examples_doc,
    )
    def aggregate(self, func=None, axis=0, *args, **kwargs):
        # Validate the axis parameter
        self._get_axis_number(axis)

        # if func is None, will switch to user-provided "named aggregation" kwargs
        if func is None:
            func = dict(kwargs.items())

        op = SeriesApply(self, func, convert_dtype=False, args=args, kwargs=kwargs)
        result = op.agg()
        return result

    agg = aggregate

    @doc(
        _shared_docs["transform"],
        klass=_shared_doc_kwargs["klass"],
        axis=_shared_doc_kwargs["axis"],
    )
    def transform(
        self, func: AggFuncType, axis: Axis = 0, *args, **kwargs
    ) -> DataFrame | Series:
        # Validate axis argument
        self._get_axis_number(axis)
        result = SeriesApply(
            self, func=func, convert_dtype=True, args=args, kwargs=kwargs
        ).transform()
        return result

    def apply(
        self,
        func: AggFuncType,
        convert_dtype: bool = True,
        args: tuple[Any, ...] = (),
        **kwargs,
    ) -> DataFrame | Series:
        """
        Invoke function on values of Series.

        Can be ufunc (a NumPy function that applies to the entire Series)
        or a Python function that only works on single values.

        Parameters
        ----------
        func : function
            Python function or NumPy ufunc to apply.
        convert_dtype : bool, default True
            Try to find better dtype for elementwise function results. If
            False, leave as dtype=object. Note that the dtype is always
            preserved for some extension array dtypes, such as Categorical.
        args : tuple
            Positional arguments passed to func after the series value.
        **kwargs
            Additional keyword arguments passed to func.

        Returns
        -------
        Series or DataFrame
            If func returns a Series object the result will be a DataFrame.

        See Also
        --------
        Series.map: For element-wise operations.
        Series.agg: Only perform aggregating type operations.
        Series.transform: Only perform transforming type operations.

        Notes
        -----
        Functions that mutate the passed object can produce unexpected
        behavior or errors and are not supported. See :ref:`gotchas.udf-mutation`
        for more details.

        Examples
        --------
        Create a series with typical summer temperatures for each city.

        >>> s = pd.Series([20, 21, 12],
        ...               index=['London', 'New York', 'Helsinki'])
        >>> s
        London      20
        New York    21
        Helsinki    12
        dtype: int64

        Square the values by defining a function and passing it as an
        argument to ``apply()``.

        >>> def square(x):
        ...     return x ** 2
        >>> s.apply(square)
        London      400
        New York    441
        Helsinki    144
        dtype: int64

        Square the values by passing an anonymous function as an
        argument to ``apply()``.

        >>> s.apply(lambda x: x ** 2)
        London      400
        New York    441
        Helsinki    144
        dtype: int64

        Define a custom function that needs additional positional
        arguments and pass these additional arguments using the
        ``args`` keyword.

        >>> def subtract_custom_value(x, custom_value):
        ...     return x - custom_value

        >>> s.apply(subtract_custom_value, args=(5,))
        London      15
        New York    16
        Helsinki     7
        dtype: int64

        Define a custom function that takes keyword arguments
        and pass these arguments to ``apply``.

        >>> def add_custom_values(x, **kwargs):
        ...     for month in kwargs:
        ...         x += kwargs[month]
        ...     return x

        >>> s.apply(add_custom_values, june=30, july=20, august=25)
        London      95
        New York    96
        Helsinki    87
        dtype: int64

        Use a function from the Numpy library.

        >>> s.apply(np.log)
        London      2.995732
        New York    3.044522
        Helsinki    2.484907
        dtype: float64
        """
        return SeriesApply(self, func, convert_dtype, args, kwargs).apply()

    def _reduce(
        self,
        op,
        name: str,
        *,
        axis=0,
        skipna=True,
        numeric_only=None,
        filter_type=None,
        **kwds,
    ):
        """
        Perform a reduction operation.

        If we have an ndarray as a value, then simply perform the operation,
        otherwise delegate to the object.
        """
        delegate = self._values

        if axis is not None:
            self._get_axis_number(axis)

        if isinstance(delegate, ExtensionArray):
            # dispatch to ExtensionArray interface
            return delegate._reduce(name, skipna=skipna, **kwds)

        else:
            # dispatch to numpy arrays
            if numeric_only:
                kwd_name = "numeric_only"
                if name in ["any", "all"]:
                    kwd_name = "bool_only"
                raise NotImplementedError(
                    f"Series.{name} does not implement {kwd_name}."
                )
            with np.errstate(all="ignore"):
                return op(delegate, skipna=skipna, **kwds)

    def _reindex_indexer(
        self, new_index: Index | None, indexer: npt.NDArray[np.intp] | None, copy: bool
    ) -> Series:
        # Note: new_index is None iff indexer is None
        # if not None, indexer is np.intp
        if indexer is None:
            if copy:
                return self.copy()
            return self

        new_values = algorithms.take_nd(
            self._values, indexer, allow_fill=True, fill_value=None
        )
        return self._constructor(new_values, index=new_index)

    def _needs_reindex_multi(self, axes, method, level) -> bool:
        """
        Check if we do need a multi reindex; this is for compat with
        higher dims.
        """
        return False

    # error: Cannot determine type of 'align'
    @doc(
        NDFrame.align,  # type: ignore[has-type]
        klass=_shared_doc_kwargs["klass"],
        axes_single_arg=_shared_doc_kwargs["axes_single_arg"],
    )
    def align(
        self,
        other,
        join="outer",
        axis=None,
        level=None,
        copy=True,
        fill_value=None,
        method=None,
        limit=None,
        fill_axis=0,
        broadcast_axis=None,
    ):
        return super().align(
            other,
            join=join,
            axis=axis,
            level=level,
            copy=copy,
            fill_value=fill_value,
            method=method,
            limit=limit,
            fill_axis=fill_axis,
            broadcast_axis=broadcast_axis,
        )

    def rename(
        self,
        index=None,
        *,
        axis=None,
        copy=True,
        inplace=False,
        level=None,
        errors="ignore",
    ) -> Series | None:
        """
        Alter Series index labels or name.

        Function / dict values must be unique (1-to-1). Labels not contained in
        a dict / Series will be left as-is. Extra labels listed don't throw an
        error.

        Alternatively, change ``Series.name`` with a scalar value.

        See the :ref:`user guide <basics.rename>` for more.

        Parameters
        ----------
        axis : {0 or "index"}
            Unused. Accepted for compatibility with DataFrame method only.
        index : scalar, hashable sequence, dict-like or function, optional
            Functions or dict-like are transformations to apply to
            the index.
            Scalar or hashable sequence-like will alter the ``Series.name``
            attribute.

        **kwargs
            Additional keyword arguments passed to the function. Only the
            "inplace" keyword is used.

        Returns
        -------
        Series or None
            Series with index labels or name altered or None if ``inplace=True``.

        See Also
        --------
        DataFrame.rename : Corresponding DataFrame method.
        Series.rename_axis : Set the name of the axis.

        Examples
        --------
        >>> s = pd.Series([1, 2, 3])
        >>> s
        0    1
        1    2
        2    3
        dtype: int64
        >>> s.rename("my_name")  # scalar, changes Series.name
        0    1
        1    2
        2    3
        Name: my_name, dtype: int64
        >>> s.rename(lambda x: x ** 2)  # function, changes labels
        0    1
        1    2
        4    3
        dtype: int64
        >>> s.rename({1: 3, 2: 5})  # mapping, changes labels
        0    1
        3    2
        5    3
        dtype: int64
        """
        if axis is not None:
            # Make sure we raise if an invalid 'axis' is passed.
            axis = self._get_axis_number(axis)

        if callable(index) or is_dict_like(index):
            return super()._rename(
                index, copy=copy, inplace=inplace, level=level, errors=errors
            )
        else:
            return self._set_name(index, inplace=inplace)

    @overload
    def set_axis(
        self, labels, axis: Axis = ..., inplace: Literal[False] = ...
    ) -> Series:
        ...

    @overload
    def set_axis(self, labels, axis: Axis, inplace: Literal[True]) -> None:
        ...

    @overload
    def set_axis(self, labels, *, inplace: Literal[True]) -> None:
        ...

    @overload
    def set_axis(self, labels, axis: Axis = ..., inplace: bool = ...) -> Series | None:
        ...

    @deprecate_nonkeyword_arguments(version=None, allowed_args=["self", "labels"])
    @Appender(
        """
        Examples
        --------
        >>> s = pd.Series([1, 2, 3])
        >>> s
        0    1
        1    2
        2    3
        dtype: int64

        >>> s.set_axis(['a', 'b', 'c'], axis=0)
        a    1
        b    2
        c    3
        dtype: int64
    """
    )
    @Substitution(
        **_shared_doc_kwargs,
        extended_summary_sub="",
        axis_description_sub="",
        see_also_sub="",
    )
    @Appender(NDFrame.set_axis.__doc__)
    def set_axis(self, labels, axis: Axis = 0, inplace: bool = False):
        return super().set_axis(labels, axis=axis, inplace=inplace)

    # error: Cannot determine type of 'reindex'
    @doc(
        NDFrame.reindex,  # type: ignore[has-type]
        klass=_shared_doc_kwargs["klass"],
        axes=_shared_doc_kwargs["axes"],
        optional_labels=_shared_doc_kwargs["optional_labels"],
        optional_axis=_shared_doc_kwargs["optional_axis"],
    )
    def reindex(self, *args, **kwargs) -> Series:
        if len(args) > 1:
            raise TypeError("Only one positional argument ('index') is allowed")
        if args:
            (index,) = args
            if "index" in kwargs:
                raise TypeError(
                    "'index' passed as both positional and keyword argument"
                )
            kwargs.update({"index": index})
        return super().reindex(**kwargs)

    @deprecate_nonkeyword_arguments(version=None, allowed_args=["self", "labels"])
    def drop(
        self,
        labels=None,
        axis=0,
        index=None,
        columns=None,
        level=None,
        inplace=False,
        errors="raise",
    ) -> Series:
        """
        Return Series with specified index labels removed.

        Remove elements of a Series based on specifying the index labels.
        When using a multi-index, labels on different levels can be removed
        by specifying the level.

        Parameters
        ----------
        labels : single label or list-like
            Index labels to drop.
        axis : 0, default 0
            Redundant for application on Series.
        index : single label or list-like
            Redundant for application on Series, but 'index' can be used instead
            of 'labels'.
        columns : single label or list-like
            No change is made to the Series; use 'index' or 'labels' instead.
        level : int or level name, optional
            For MultiIndex, level for which the labels will be removed.
        inplace : bool, default False
            If True, do operation inplace and return None.
        errors : {'ignore', 'raise'}, default 'raise'
            If 'ignore', suppress error and only existing labels are dropped.

        Returns
        -------
        Series or None
            Series with specified index labels removed or None if ``inplace=True``.

        Raises
        ------
        KeyError
            If none of the labels are found in the index.

        See Also
        --------
        Series.reindex : Return only specified index labels of Series.
        Series.dropna : Return series without null values.
        Series.drop_duplicates : Return Series with duplicate values removed.
        DataFrame.drop : Drop specified labels from rows or columns.

        Examples
        --------
        >>> s = pd.Series(data=np.arange(3), index=['A', 'B', 'C'])
        >>> s
        A  0
        B  1
        C  2
        dtype: int64

        Drop labels B en C

        >>> s.drop(labels=['B', 'C'])
        A  0
        dtype: int64

        Drop 2nd level label in MultiIndex Series

        >>> midx = pd.MultiIndex(levels=[['lama', 'cow', 'falcon'],
        ...                              ['speed', 'weight', 'length']],
        ...                      codes=[[0, 0, 0, 1, 1, 1, 2, 2, 2],
        ...                             [0, 1, 2, 0, 1, 2, 0, 1, 2]])
        >>> s = pd.Series([45, 200, 1.2, 30, 250, 1.5, 320, 1, 0.3],
        ...               index=midx)
        >>> s
        lama    speed      45.0
                weight    200.0
                length      1.2
        cow     speed      30.0
                weight    250.0
                length      1.5
        falcon  speed     320.0
                weight      1.0
                length      0.3
        dtype: float64

        >>> s.drop(labels='weight', level=1)
        lama    speed      45.0
                length      1.2
        cow     speed      30.0
                length      1.5
        falcon  speed     320.0
                length      0.3
        dtype: float64
        """
        return super().drop(
            labels=labels,
            axis=axis,
            index=index,
            columns=columns,
            level=level,
            inplace=inplace,
            errors=errors,
        )

    @overload
    def fillna(
        self,
        value=...,
        method: FillnaOptions | None = ...,
        axis: Axis | None = ...,
        inplace: Literal[False] = ...,
        limit=...,
        downcast=...,
    ) -> Series:
        ...

    @overload
    def fillna(
        self,
        value,
        method: FillnaOptions | None,
        axis: Axis | None,
        inplace: Literal[True],
        limit=...,
        downcast=...,
    ) -> None:
        ...

    @overload
    def fillna(
        self,
        *,
        inplace: Literal[True],
        limit=...,
        downcast=...,
    ) -> None:
        ...

    @overload
    def fillna(
        self,
        value,
        *,
        inplace: Literal[True],
        limit=...,
        downcast=...,
    ) -> None:
        ...

    @overload
    def fillna(
        self,
        *,
        method: FillnaOptions | None,
        inplace: Literal[True],
        limit=...,
        downcast=...,
    ) -> None:
        ...

    @overload
    def fillna(
        self,
        *,
        axis: Axis | None,
        inplace: Literal[True],
        limit=...,
        downcast=...,
    ) -> None:
        ...

    @overload
    def fillna(
        self,
        *,
        method: FillnaOptions | None,
        axis: Axis | None,
        inplace: Literal[True],
        limit=...,
        downcast=...,
    ) -> None:
        ...

    @overload
    def fillna(
        self,
        value,
        *,
        axis: Axis | None,
        inplace: Literal[True],
        limit=...,
        downcast=...,
    ) -> None:
        ...

    @overload
    def fillna(
        self,
        value,
        method: FillnaOptions | None,
        *,
        inplace: Literal[True],
        limit=...,
        downcast=...,
    ) -> None:
        ...

    @overload
    def fillna(
        self,
        value=...,
        method: FillnaOptions | None = ...,
        axis: Axis | None = ...,
        inplace: bool = ...,
        limit=...,
        downcast=...,
    ) -> Series | None:
        ...

    # error: Cannot determine type of 'fillna'
    @deprecate_nonkeyword_arguments(version=None, allowed_args=["self", "value"])
    @doc(NDFrame.fillna, **_shared_doc_kwargs)  # type: ignore[has-type]
    def fillna(
        self,
        value: object | ArrayLike | None = None,
        method: FillnaOptions | None = None,
        axis=None,
        inplace=False,
        limit=None,
        downcast=None,
    ) -> Series | None:
        return super().fillna(
            value=value,
            method=method,
            axis=axis,
            inplace=inplace,
            limit=limit,
            downcast=downcast,
        )

    def pop(self, item: Hashable) -> Any:
        """
        Return item and drops from series. Raise KeyError if not found.

        Parameters
        ----------
        item : label
            Index of the element that needs to be removed.

        Returns
        -------
        Value that is popped from series.

        Examples
        --------
        >>> ser = pd.Series([1,2,3])

        >>> ser.pop(0)
        1

        >>> ser
        1    2
        2    3
        dtype: int64
        """
        return super().pop(item=item)

    # error: Cannot determine type of 'replace'
    @doc(
        NDFrame.replace,  # type: ignore[has-type]
        klass=_shared_doc_kwargs["klass"],
        inplace=_shared_doc_kwargs["inplace"],
        replace_iloc=_shared_doc_kwargs["replace_iloc"],
    )
    def replace(
        self,
        to_replace=None,
        value=lib.no_default,
        inplace=False,
        limit=None,
        regex=False,
        method: str | lib.NoDefault = lib.no_default,
    ):
        return super().replace(
            to_replace=to_replace,
            value=value,
            inplace=inplace,
            limit=limit,
            regex=regex,
            method=method,
        )

    @doc(INFO_DOCSTRING, **series_sub_kwargs)
    def info(
        self,
        verbose: bool | None = None,
        buf: IO[str] | None = None,
        max_cols: int | None = None,
        memory_usage: bool | str | None = None,
        show_counts: bool = True,
    ) -> None:
        return SeriesInfo(self, memory_usage).render(
            buf=buf,
            max_cols=max_cols,
            verbose=verbose,
            show_counts=show_counts,
        )

    def _replace_single(self, to_replace, method: str, inplace: bool, limit):
        """
        Replaces values in a Series using the fill method specified when no
        replacement value is given in the replace method
        """

        result = self if inplace else self.copy()

        values = result._values
        mask = missing.mask_missing(values, to_replace)

        if isinstance(values, ExtensionArray):
            # dispatch to the EA's _pad_mask_inplace method
            values._fill_mask_inplace(method, limit, mask)
        else:
            fill_f = missing.get_fill_func(method)
            values, _ = fill_f(values, limit=limit, mask=mask)

        if inplace:
            return
        return result

    # error: Cannot determine type of 'shift'
    @doc(NDFrame.shift, klass=_shared_doc_kwargs["klass"])  # type: ignore[has-type]
    def shift(self, periods=1, freq=None, axis=0, fill_value=None) -> Series:
        return super().shift(
            periods=periods, freq=freq, axis=axis, fill_value=fill_value
        )

    def memory_usage(self, index: bool = True, deep: bool = False) -> int:
        """
        Return the memory usage of the Series.

        The memory usage can optionally include the contribution of
        the index and of elements of `object` dtype.

        Parameters
        ----------
        index : bool, default True
            Specifies whether to include the memory usage of the Series index.
        deep : bool, default False
            If True, introspect the data deeply by interrogating
            `object` dtypes for system-level memory consumption, and include
            it in the returned value.

        Returns
        -------
        int
            Bytes of memory consumed.

        See Also
        --------
        numpy.ndarray.nbytes : Total bytes consumed by the elements of the
            array.
        DataFrame.memory_usage : Bytes consumed by a DataFrame.

        Examples
        --------
        >>> s = pd.Series(range(3))
        >>> s.memory_usage()
        152

        Not including the index gives the size of the rest of the data, which
        is necessarily smaller:

        >>> s.memory_usage(index=False)
        24

        The memory footprint of `object` values is ignored by default:

        >>> s = pd.Series(["a", "b"])
        >>> s.values
        array(['a', 'b'], dtype=object)
        >>> s.memory_usage()
        144
        >>> s.memory_usage(deep=True)
        244
        """
        v = self._memory_usage(deep=deep)
        if index:
            v += self.index.memory_usage(deep=deep)
        return v

    def isin(self, values) -> Series:
        """
        Whether elements in Series are contained in `values`.

        Return a boolean Series showing whether each element in the Series
        matches an element in the passed sequence of `values` exactly.

        Parameters
        ----------
        values : set or list-like
            The sequence of values to test. Passing in a single string will
            raise a ``TypeError``. Instead, turn a single string into a
            list of one element.

        Returns
        -------
        Series
            Series of booleans indicating if each element is in values.

        Raises
        ------
        TypeError
          * If `values` is a string

        See Also
        --------
        DataFrame.isin : Equivalent method on DataFrame.

        Examples
        --------
        >>> s = pd.Series(['lama', 'cow', 'lama', 'beetle', 'lama',
        ...                'hippo'], name='animal')
        >>> s.isin(['cow', 'lama'])
        0     True
        1     True
        2     True
        3    False
        4     True
        5    False
        Name: animal, dtype: bool

        To invert the boolean values, use the ``~`` operator:

        >>> ~s.isin(['cow', 'lama'])
        0    False
        1    False
        2    False
        3     True
        4    False
        5     True
        Name: animal, dtype: bool

        Passing a single string as ``s.isin('lama')`` will raise an error. Use
        a list of one element instead:

        >>> s.isin(['lama'])
        0     True
        1    False
        2     True
        3    False
        4     True
        5    False
        Name: animal, dtype: bool

        Strings and integers are distinct and are therefore not comparable:

        >>> pd.Series([1]).isin(['1'])
        0    False
        dtype: bool
        >>> pd.Series([1.1]).isin(['1.1'])
        0    False
        dtype: bool
        """
        result = algorithms.isin(self._values, values)
        return self._constructor(result, index=self.index).__finalize__(
            self, method="isin"
        )

    def between(self, left, right, inclusive="both") -> Series:
        """
        Return boolean Series equivalent to left <= series <= right.

        This function returns a boolean vector containing `True` wherever the
        corresponding Series element is between the boundary values `left` and
        `right`. NA values are treated as `False`.

        Parameters
        ----------
        left : scalar or list-like
            Left boundary.
        right : scalar or list-like
            Right boundary.
        inclusive : {"both", "neither", "left", "right"}
            Include boundaries. Whether to set each bound as closed or open.

            .. versionchanged:: 1.3.0

        Returns
        -------
        Series
            Series representing whether each element is between left and
            right (inclusive).

        See Also
        --------
        Series.gt : Greater than of series and other.
        Series.lt : Less than of series and other.

        Notes
        -----
        This function is equivalent to ``(left <= ser) & (ser <= right)``

        Examples
        --------
        >>> s = pd.Series([2, 0, 4, 8, np.nan])

        Boundary values are included by default:

        >>> s.between(1, 4)
        0     True
        1    False
        2     True
        3    False
        4    False
        dtype: bool

        With `inclusive` set to ``"neither"`` boundary values are excluded:

        >>> s.between(1, 4, inclusive="neither")
        0     True
        1    False
        2    False
        3    False
        4    False
        dtype: bool

        `left` and `right` can be any scalar value:

        >>> s = pd.Series(['Alice', 'Bob', 'Carol', 'Eve'])
        >>> s.between('Anna', 'Daniel')
        0    False
        1     True
        2     True
        3    False
        dtype: bool
        """
        if inclusive is True or inclusive is False:
            warnings.warn(
                "Boolean inputs to the `inclusive` argument are deprecated in "
                "favour of `both` or `neither`.",
                FutureWarning,
                stacklevel=find_stack_level(),
            )
            if inclusive:
                inclusive = "both"
            else:
                inclusive = "neither"
        if inclusive == "both":
            lmask = self >= left
            rmask = self <= right
        elif inclusive == "left":
            lmask = self >= left
            rmask = self < right
        elif inclusive == "right":
            lmask = self > left
            rmask = self <= right
        elif inclusive == "neither":
            lmask = self > left
            rmask = self < right
        else:
            raise ValueError(
                "Inclusive has to be either string of 'both',"
                "'left', 'right', or 'neither'."
            )

        return lmask & rmask

    # ----------------------------------------------------------------------
    # Convert to types that support pd.NA

    def _convert_dtypes(
        self,
        infer_objects: bool = True,
        convert_string: bool = True,
        convert_integer: bool = True,
        convert_boolean: bool = True,
        convert_floating: bool = True,
    ) -> Series:
        input_series = self
        if infer_objects:
            input_series = input_series.infer_objects()
            if is_object_dtype(input_series):
                input_series = input_series.copy()

        if convert_string or convert_integer or convert_boolean or convert_floating:
            inferred_dtype = convert_dtypes(
                input_series._values,
                convert_string,
                convert_integer,
                convert_boolean,
                convert_floating,
            )
            result = input_series.astype(inferred_dtype)
        else:
            result = input_series.copy()
        return result

    # error: Cannot determine type of 'isna'
    @doc(NDFrame.isna, klass=_shared_doc_kwargs["klass"])  # type: ignore[has-type]
    def isna(self) -> Series:
        return NDFrame.isna(self)

    # error: Cannot determine type of 'isna'
    @doc(NDFrame.isna, klass=_shared_doc_kwargs["klass"])  # type: ignore[has-type]
    def isnull(self) -> Series:
        """
        Series.isnull is an alias for Series.isna.
        """
        return super().isnull()

    # error: Cannot determine type of 'notna'
    @doc(NDFrame.notna, klass=_shared_doc_kwargs["klass"])  # type: ignore[has-type]
    def notna(self) -> Series:
        return super().notna()

    # error: Cannot determine type of 'notna'
    @doc(NDFrame.notna, klass=_shared_doc_kwargs["klass"])  # type: ignore[has-type]
    def notnull(self) -> Series:
        """
        Series.notnull is an alias for Series.notna.
        """
        return super().notnull()

    @deprecate_nonkeyword_arguments(version=None, allowed_args=["self"])
    def dropna(self, axis=0, inplace=False, how=None):
        """
        Return a new Series with missing values removed.

        See the :ref:`User Guide <missing_data>` for more on which values are
        considered missing, and how to work with missing data.

        Parameters
        ----------
        axis : {0 or 'index'}, default 0
            There is only one axis to drop values from.
        inplace : bool, default False
            If True, do operation inplace and return None.
        how : str, optional
            Not in use. Kept for compatibility.

        Returns
        -------
        Series or None
            Series with NA entries dropped from it or None if ``inplace=True``.

        See Also
        --------
        Series.isna: Indicate missing values.
        Series.notna : Indicate existing (non-missing) values.
        Series.fillna : Replace missing values.
        DataFrame.dropna : Drop rows or columns which contain NA values.
        Index.dropna : Drop missing indices.

        Examples
        --------
        >>> ser = pd.Series([1., 2., np.nan])
        >>> ser
        0    1.0
        1    2.0
        2    NaN
        dtype: float64

        Drop NA values from a Series.

        >>> ser.dropna()
        0    1.0
        1    2.0
        dtype: float64

        Keep the Series with valid entries in the same variable.

        >>> ser.dropna(inplace=True)
        >>> ser
        0    1.0
        1    2.0
        dtype: float64

        Empty strings are not considered NA values. ``None`` is considered an
        NA value.

        >>> ser = pd.Series([np.NaN, 2, pd.NaT, '', None, 'I stay'])
        >>> ser
        0       NaN
        1         2
        2       NaT
        3
        4      None
        5    I stay
        dtype: object
        >>> ser.dropna()
        1         2
        3
        5    I stay
        dtype: object
        """
        inplace = validate_bool_kwarg(inplace, "inplace")
        # Validate the axis parameter
        self._get_axis_number(axis or 0)

        if self._can_hold_na:
            result = remove_na_arraylike(self)
            if inplace:
                self._update_inplace(result)
            else:
                return result
        else:
            if inplace:
                # do nothing
                pass
            else:
                return self.copy()

    # ----------------------------------------------------------------------
    # Time series-oriented methods

    # error: Cannot determine type of 'asfreq'
    @doc(NDFrame.asfreq, **_shared_doc_kwargs)  # type: ignore[has-type]
    def asfreq(
        self,
        freq,
        method=None,
        how: str | None = None,
        normalize: bool = False,
        fill_value=None,
    ) -> Series:
        return super().asfreq(
            freq=freq,
            method=method,
            how=how,
            normalize=normalize,
            fill_value=fill_value,
        )

    # error: Cannot determine type of 'resample'
    @doc(NDFrame.resample, **_shared_doc_kwargs)  # type: ignore[has-type]
    def resample(
        self,
        rule,
        axis=0,
        closed: str | None = None,
        label: str | None = None,
        convention: str = "start",
        kind: str | None = None,
        loffset=None,
        base: int | None = None,
        on=None,
        level=None,
        origin: str | TimestampConvertibleTypes = "start_day",
        offset: TimedeltaConvertibleTypes | None = None,
    ) -> Resampler:
        return super().resample(
            rule=rule,
            axis=axis,
            closed=closed,
            label=label,
            convention=convention,
            kind=kind,
            loffset=loffset,
            base=base,
            on=on,
            level=level,
            origin=origin,
            offset=offset,
        )

    def to_timestamp(self, freq=None, how="start", copy=True) -> Series:
        """
        Cast to DatetimeIndex of Timestamps, at *beginning* of period.

        Parameters
        ----------
        freq : str, default frequency of PeriodIndex
            Desired frequency.
        how : {'s', 'e', 'start', 'end'}
            Convention for converting period to timestamp; start of period
            vs. end.
        copy : bool, default True
            Whether or not to return a copy.

        Returns
        -------
        Series with DatetimeIndex
        """
        new_values = self._values
        if copy:
            new_values = new_values.copy()

        if not isinstance(self.index, PeriodIndex):
            raise TypeError(f"unsupported Type {type(self.index).__name__}")
        new_index = self.index.to_timestamp(freq=freq, how=how)
        return self._constructor(new_values, index=new_index).__finalize__(
            self, method="to_timestamp"
        )

    def to_period(self, freq=None, copy=True) -> Series:
        """
        Convert Series from DatetimeIndex to PeriodIndex.

        Parameters
        ----------
        freq : str, default None
            Frequency associated with the PeriodIndex.
        copy : bool, default True
            Whether or not to return a copy.

        Returns
        -------
        Series
            Series with index converted to PeriodIndex.
        """
        new_values = self._values
        if copy:
            new_values = new_values.copy()

        if not isinstance(self.index, DatetimeIndex):
            raise TypeError(f"unsupported Type {type(self.index).__name__}")
        new_index = self.index.to_period(freq=freq)
        return self._constructor(new_values, index=new_index).__finalize__(
            self, method="to_period"
        )

    @deprecate_nonkeyword_arguments(version=None, allowed_args=["self"])
    def ffill(
        self: Series,
        axis: None | Axis = None,
        inplace: bool = False,
        limit: None | int = None,
        downcast=None,
    ) -> Series | None:
        return super().ffill(axis, inplace, limit, downcast)

    @deprecate_nonkeyword_arguments(version=None, allowed_args=["self"])
    def bfill(
        self: Series,
        axis: None | Axis = None,
        inplace: bool = False,
        limit: None | int = None,
        downcast=None,
    ) -> Series | None:
        return super().bfill(axis, inplace, limit, downcast)

    @deprecate_nonkeyword_arguments(
        version=None, allowed_args=["self", "lower", "upper"]
    )
    def clip(
        self: Series,
        lower=None,
        upper=None,
        axis: Axis | None = None,
        inplace: bool = False,
        *args,
        **kwargs,
    ) -> Series | None:
        return super().clip(lower, upper, axis, inplace, *args, **kwargs)

    @deprecate_nonkeyword_arguments(version=None, allowed_args=["self", "method"])
    def interpolate(
        self: Series,
        method: str = "linear",
        axis: Axis = 0,
        limit: int | None = None,
        inplace: bool = False,
        limit_direction: str | None = None,
        limit_area: str | None = None,
        downcast: str | None = None,
        **kwargs,
    ) -> Series | None:
        return super().interpolate(
            method,
            axis,
            limit,
            inplace,
            limit_direction,
            limit_area,
            downcast,
            **kwargs,
        )

    @deprecate_nonkeyword_arguments(
        version=None, allowed_args=["self", "cond", "other"]
    )
    def where(
        self,
        cond,
        other=lib.no_default,
        inplace=False,
        axis=None,
        level=None,
        errors=lib.no_default,
        try_cast=lib.no_default,
    ):
        return super().where(cond, other, inplace, axis, level, errors, try_cast)

    @deprecate_nonkeyword_arguments(
        version=None, allowed_args=["self", "cond", "other"]
    )
    def mask(
        self,
        cond,
        other=np.nan,
        inplace=False,
        axis=None,
        level=None,
        errors=lib.no_default,
        try_cast=lib.no_default,
    ):
        return super().mask(cond, other, inplace, axis, level, errors, try_cast)

    # ----------------------------------------------------------------------
    # Add index
    _AXIS_ORDERS = ["index"]
    _AXIS_LEN = len(_AXIS_ORDERS)
    _info_axis_number = 0
    _info_axis_name = "index"

    index: Index = properties.AxisProperty(
        axis=0, doc="The index (axis labels) of the Series."
    )

    # ----------------------------------------------------------------------
    # Accessor Methods
    # ----------------------------------------------------------------------
    str = CachedAccessor("str", StringMethods)
    dt = CachedAccessor("dt", CombinedDatetimelikeProperties)
    cat = CachedAccessor("cat", CategoricalAccessor)
    plot = CachedAccessor("plot", pandas.plotting.PlotAccessor)
    sparse = CachedAccessor("sparse", SparseAccessor)

    # ----------------------------------------------------------------------
    # Add plotting methods to Series
    hist = pandas.plotting.hist_series

    # ----------------------------------------------------------------------
    # Template-Based Arithmetic/Comparison Methods

    def _cmp_method(self, other, op):
        res_name = ops.get_op_result_name(self, other)

        if isinstance(other, Series) and not self._indexed_same(other):
            raise ValueError("Can only compare identically-labeled Series objects")

        lvalues = self._values
        rvalues = extract_array(other, extract_numpy=True, extract_range=True)

        with np.errstate(all="ignore"):
            res_values = ops.comparison_op(lvalues, rvalues, op)

        return self._construct_result(res_values, name=res_name)

    def _logical_method(self, other, op):
        res_name = ops.get_op_result_name(self, other)
        self, other = ops.align_method_SERIES(self, other, align_asobject=True)

        lvalues = self._values
        rvalues = extract_array(other, extract_numpy=True, extract_range=True)

        res_values = ops.logical_op(lvalues, rvalues, op)
        return self._construct_result(res_values, name=res_name)

    def _arith_method(self, other, op):
        self, other = ops.align_method_SERIES(self, other)
        return base.IndexOpsMixin._arith_method(self, other, op)


Series._add_numeric_operations()

# Add arithmetic!
ops.add_flex_arithmetic_methods(Series)<|MERGE_RESOLUTION|>--- conflicted
+++ resolved
@@ -456,19 +456,13 @@
                 elif manager == "array":
                     data = SingleArrayManager.from_array(data, index)
 
-<<<<<<< HEAD
-        generic.NDFrame.__init__(self, data)
+        NDFrame.__init__(self, data)
         if fastpath:
             # skips validation of the name
             object.__setattr__(self, "_name", name)
         else:
             self.name = name
             self._set_axis(0, index)
-=======
-        NDFrame.__init__(self, data)
-        self.name = name
-        self._set_axis(0, index, fastpath=True)
->>>>>>> 3418679a
 
     def _init_dict(
         self, data, index: Index | None = None, dtype: DtypeObj | None = None
