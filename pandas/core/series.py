--- conflicted
+++ resolved
@@ -3308,13 +3308,8 @@
         """
         Invoke function on values of Series.
 
-<<<<<<< HEAD
         Can be ufunc (a NumPy function that applies to the entire Series)
         or a Python function that only works on single values.
-=======
-        Can be ufunc (a NumPy function that applies to the entire Series) or a
-        Python function that only works on single values.
->>>>>>> 1f02bf24
 
         Parameters
         ----------
