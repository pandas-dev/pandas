"""
Data structure for 1-dimensional cross-sectional and time series data
"""
from __future__ import division

# pylint: disable=E1101,E1103
# pylint: disable=W0703,W0622,W0613,W0201

import types
import warnings
from textwrap import dedent

import numpy as np
import numpy.ma as ma

from pandas.core.accessor import CachedAccessor
from pandas.core.arrays import ExtensionArray
from pandas.core.dtypes.common import (
    is_categorical_dtype,
    is_bool,
    is_integer, is_integer_dtype,
    is_float_dtype,
    is_extension_type,
    is_extension_array_dtype,
    is_datetime64tz_dtype,
    is_timedelta64_dtype,
    is_object_dtype,
    is_list_like,
    is_hashable,
    is_iterator,
    is_dict_like,
    is_scalar,
    _is_unorderable_exception,
    _ensure_platform_int,
    pandas_dtype)
from pandas.core.dtypes.generic import (
    ABCSparseArray, ABCDataFrame, ABCIndexClass)
from pandas.core.dtypes.cast import (
    maybe_upcast, infer_dtype_from_scalar,
    maybe_convert_platform,
    maybe_cast_to_datetime, maybe_castable,
    construct_1d_arraylike_from_scalar,
    construct_1d_object_array_from_listlike)
from pandas.core.dtypes.missing import (
    isna,
    notna,
    remove_na_arraylike,
    na_value_for_dtype)

from pandas.core.index import (Index, MultiIndex, InvalidIndexError,
                               Float64Index, _ensure_index)
from pandas.core.indexing import check_bool_indexer, maybe_convert_indices
from pandas.core import generic, base
from pandas.core.internals import SingleBlockManager
from pandas.core.arrays.categorical import Categorical, CategoricalAccessor
from pandas.core.indexes.accessors import CombinedDatetimelikeProperties
from pandas.core.indexes.datetimes import DatetimeIndex
from pandas.core.indexes.timedeltas import TimedeltaIndex
from pandas.core.indexes.period import PeriodIndex
from pandas import compat
from pandas.io.formats.terminal import get_terminal_size
from pandas.compat import (
    zip, u, OrderedDict, StringIO, range, get_range_parameters, PY36)
from pandas.compat.numpy import function as nv

import pandas.core.ops as ops
import pandas.core.algorithms as algorithms

import pandas.core.common as com
import pandas.core.nanops as nanops
import pandas.io.formats.format as fmt
from pandas.util._decorators import (
    Appender, deprecate, deprecate_kwarg, Substitution)
from pandas.util._validators import validate_bool_kwarg

from pandas._libs import index as libindex, tslib as libts, lib, iNaT
from pandas.core.config import get_option
from pandas.core.strings import StringMethods

import pandas.plotting._core as gfx

__all__ = ['Series']

_shared_doc_kwargs = dict(
    axes='index', klass='Series', axes_single_arg="{0 or 'index'}",
    axis="""
    axis : {0 or 'index'}
        Parameter needed for compatibility with DataFrame.
    """,
    inplace="""inplace : boolean, default False
        If True, performs operation inplace and returns None.""",
    unique='np.ndarray', duplicated='Series',
    optional_by='', optional_mapper='', optional_labels='', optional_axis='',
    versionadded_to_excel='\n    .. versionadded:: 0.20.0\n')


# see gh-16971
def remove_na(arr):
    """Remove null values from array like structure.

    .. deprecated:: 0.21.0
        Use s[s.notnull()] instead.
    """

    warnings.warn("remove_na is deprecated and is a private "
                  "function. Do not use.", FutureWarning, stacklevel=2)
    return remove_na_arraylike(arr)


def _coerce_method(converter):
    """ install the scalar coercion methods """

    def wrapper(self):
        if len(self) == 1:
            return converter(self.iloc[0])
        raise TypeError("cannot convert the series to "
                        "{0}".format(str(converter)))

    return wrapper

# ----------------------------------------------------------------------
# Series class


class Series(base.IndexOpsMixin, generic.NDFrame):
    """
    One-dimensional ndarray with axis labels (including time series).

    Labels need not be unique but must be a hashable type. The object
    supports both integer- and label-based indexing and provides a host of
    methods for performing operations involving the index. Statistical
    methods from ndarray have been overridden to automatically exclude
    missing data (currently represented as NaN).

    Operations between Series (+, -, /, *, **) align values based on their
    associated index values-- they need not be the same length. The result
    index will be the sorted union of the two indexes.

    Parameters
    ----------
    data : array-like, dict, or scalar value
        Contains data stored in Series

        .. versionchanged :: 0.23.0
           If data is a dict, argument order is maintained for Python 3.6
           and later.

    index : array-like or Index (1d)
        Values must be hashable and have the same length as `data`.
        Non-unique index values are allowed. Will default to
        RangeIndex (0, 1, 2, ..., n) if not provided. If both a dict and index
        sequence are used, the index will override the keys found in the
        dict.
    dtype : numpy.dtype or None
        If None, dtype will be inferred
    copy : boolean, default False
        Copy input data
    """
    _metadata = ['name']
    _accessors = set(['dt', 'cat', 'str'])
    _deprecations = generic.NDFrame._deprecations | frozenset(
        ['asobject', 'sortlevel', 'reshape', 'get_value', 'set_value',
         'from_csv', 'valid'])

    def __init__(self, data=None, index=None, dtype=None, name=None,
                 copy=False, fastpath=False):

        # we are called internally, so short-circuit
        if fastpath:

            # data is an ndarray, index is defined
            if not isinstance(data, SingleBlockManager):
                data = SingleBlockManager(data, index, fastpath=True)
            if copy:
                data = data.copy()
            if index is None:
                index = data.index

        else:

            if index is not None:
                index = _ensure_index(index)

            if data is None:
                data = {}
            if dtype is not None:
                dtype = self._validate_dtype(dtype)

            if isinstance(data, MultiIndex):
                raise NotImplementedError("initializing a Series from a "
                                          "MultiIndex is not supported")
            elif isinstance(data, Index):
                if name is None:
                    name = data.name

                if dtype is not None:
                    # astype copies
                    data = data.astype(dtype)
                else:
                    # need to copy to avoid aliasing issues
                    data = data._values.copy()
                copy = False

            elif isinstance(data, np.ndarray):
                pass
            elif isinstance(data, Series):
                if name is None:
                    name = data.name
                if index is None:
                    index = data.index
                else:
                    data = data.reindex(index, copy=copy)
                data = data._data
            elif isinstance(data, dict):
                data, index = self._init_dict(data, index, dtype)
                dtype = None
                copy = False
            elif isinstance(data, SingleBlockManager):
                if index is None:
                    index = data.index
                elif not data.index.equals(index) or copy:
                    # GH#19275 SingleBlockManager input should only be called
                    # internally
                    raise AssertionError('Cannot pass both SingleBlockManager '
                                         '`data` argument and a different '
                                         '`index` argument.  `copy` must '
                                         'be False.')

            elif is_extension_array_dtype(data) and dtype is not None:
                if not data.dtype.is_dtype(dtype):
                    raise ValueError("Cannot specify a dtype '{}' with an "
                                     "extension array of a different "
                                     "dtype ('{}').".format(dtype,
                                                            data.dtype))

            elif (isinstance(data, types.GeneratorType) or
                  (compat.PY3 and isinstance(data, map))):
                data = list(data)
            elif isinstance(data, (set, frozenset)):
                raise TypeError("{0!r} type is unordered"
                                "".format(data.__class__.__name__))
            else:

                # handle sparse passed here (and force conversion)
                if isinstance(data, ABCSparseArray):
                    data = data.to_dense()

            if index is None:
                if not is_list_like(data):
                    data = [data]
                index = com._default_index(len(data))
            elif is_list_like(data):

                # a scalar numpy array is list-like but doesn't
                # have a proper length
                try:
                    if len(index) != len(data):
                        raise ValueError(
                            'Length of passed values is {val}, '
                            'index implies {ind}'
                            .format(val=len(data), ind=len(index)))
                except TypeError:
                    pass

            # create/copy the manager
            if isinstance(data, SingleBlockManager):
                if dtype is not None:
                    data = data.astype(dtype=dtype, errors='ignore',
                                       copy=copy)
                elif copy:
                    data = data.copy()
            else:
                data = _sanitize_array(data, index, dtype, copy,
                                       raise_cast_failure=True)

                data = SingleBlockManager(data, index, fastpath=True)

        generic.NDFrame.__init__(self, data, fastpath=True)

        self.name = name
        self._set_axis(0, index, fastpath=True)

    def _init_dict(self, data, index=None, dtype=None):
        """
        Derive the "_data" and "index" attributes of a new Series from a
        dictionary input.

        Parameters
        ----------
        data : dict or dict-like
            Data used to populate the new Series
        index : Index or index-like, default None
            index for the new Series: if None, use dict keys
        dtype : dtype, default None
            dtype for the new Series: if None, infer from data

        Returns
        -------
        _data : BlockManager for the new Series
        index : index for the new Series
        """
        # Looking for NaN in dict doesn't work ({np.nan : 1}[float('nan')]
        # raises KeyError), so we iterate the entire dict, and align
        if data:
            keys, values = zip(*compat.iteritems(data))
            values = list(values)
        elif index is not None:
            # fastpath for Series(data=None). Just use broadcasting a scalar
            # instead of reindexing.
            values = na_value_for_dtype(dtype)
            keys = index
        else:
            keys, values = [], []

        # Input is now list-like, so rely on "standard" construction:
        s = Series(values, index=keys, dtype=dtype)

        # Now we just make sure the order is respected, if any
        if data and index is not None:
            s = s.reindex(index, copy=False)
        elif not PY36 and not isinstance(data, OrderedDict) and data:
            # Need the `and data` to avoid sorting Series(None, index=[...])
            # since that isn't really dict-like
            try:
                s = s.sort_index()
            except TypeError:
                pass
        return s._data, s.index

    @classmethod
    def from_array(cls, arr, index=None, name=None, dtype=None, copy=False,
                   fastpath=False):
        """Construct Series from array.

        .. deprecated :: 0.23.0
            Use pd.Series(..) constructor instead.

        """
        warnings.warn("'from_array' is deprecated and will be removed in a "
                      "future version. Please use the pd.Series(..) "
                      "constructor instead.", FutureWarning, stacklevel=2)
        if isinstance(arr, ABCSparseArray):
            from pandas.core.sparse.series import SparseSeries
            cls = SparseSeries
        return cls(arr, index=index, name=name, dtype=dtype,
                   copy=copy, fastpath=fastpath)

    @property
    def _constructor(self):
        return Series

    @property
    def _constructor_expanddim(self):
        from pandas.core.frame import DataFrame
        return DataFrame

    # types
    @property
    def _can_hold_na(self):
        return self._data._can_hold_na

    _index = None

    def _set_axis(self, axis, labels, fastpath=False):
        """ override generic, we want to set the _typ here """

        if not fastpath:
            labels = _ensure_index(labels)

        is_all_dates = labels.is_all_dates
        if is_all_dates:
            if not isinstance(labels,
                              (DatetimeIndex, PeriodIndex, TimedeltaIndex)):
                try:
                    labels = DatetimeIndex(labels)
                    # need to set here because we changed the index
                    if fastpath:
                        self._data.set_axis(axis, labels)
                except (libts.OutOfBoundsDatetime, ValueError):
                    # labels may exceeds datetime bounds,
                    # or not be a DatetimeIndex
                    pass

        self._set_subtyp(is_all_dates)

        object.__setattr__(self, '_index', labels)
        if not fastpath:
            self._data.set_axis(axis, labels)

    def _set_subtyp(self, is_all_dates):
        if is_all_dates:
            object.__setattr__(self, '_subtyp', 'time_series')
        else:
            object.__setattr__(self, '_subtyp', 'series')

    def _update_inplace(self, result, **kwargs):
        # we want to call the generic version and not the IndexOpsMixin
        return generic.NDFrame._update_inplace(self, result, **kwargs)

    @property
    def name(self):
        return self._name

    @name.setter
    def name(self, value):
        if value is not None and not is_hashable(value):
            raise TypeError('Series.name must be a hashable type')
        object.__setattr__(self, '_name', value)

    # ndarray compatibility
    @property
    def dtype(self):
        """ return the dtype object of the underlying data """
        return self._data.dtype

    @property
    def dtypes(self):
        """ return the dtype object of the underlying data """
        return self._data.dtype

    @property
    def ftype(self):
        """ return if the data is sparse|dense """
        return self._data.ftype

    @property
    def ftypes(self):
        """ return if the data is sparse|dense """
        return self._data.ftype

    @property
    def values(self):
        """
        Return Series as ndarray or ndarray-like
        depending on the dtype

        Returns
        -------
        arr : numpy.ndarray or ndarray-like

        Examples
        --------
        >>> pd.Series([1, 2, 3]).values
        array([1, 2, 3])

        >>> pd.Series(list('aabc')).values
        array(['a', 'a', 'b', 'c'], dtype=object)

        >>> pd.Series(list('aabc')).astype('category').values
        [a, a, b, c]
        Categories (3, object): [a, b, c]

        Timezone aware datetime data is converted to UTC:

        >>> pd.Series(pd.date_range('20130101', periods=3,
        ...                         tz='US/Eastern')).values
        array(['2013-01-01T05:00:00.000000000',
               '2013-01-02T05:00:00.000000000',
               '2013-01-03T05:00:00.000000000'], dtype='datetime64[ns]')

        """
        return self._data.external_values()

    @property
    def _values(self):
        """ return the internal repr of this data """
        return self._data.internal_values()

    def _formatting_values(self):
        """Return the values that can be formatted (used by SeriesFormatter
        and DataFrameFormatter)
        """
        return self._data.formatting_values()

    def get_values(self):
        """ same as values (but handles sparseness conversions); is a view """
        return self._data.get_values()

    @property
    def asobject(self):
        """Return object Series which contains boxed values.

        .. deprecated :: 0.23.0

           Use ``astype(object)`` instead.

        *this is an internal non-public method*
        """
        warnings.warn("'asobject' is deprecated. Use 'astype(object)'"
                      " instead", FutureWarning, stacklevel=2)
        return self.astype(object).values

    # ops
    def ravel(self, order='C'):
        """
        Return the flattened underlying data as an ndarray

        See also
        --------
        numpy.ndarray.ravel
        """
        return self._values.ravel(order=order)

    def compress(self, condition, *args, **kwargs):
        """
        Return selected slices of an array along given axis as a Series

        See also
        --------
        numpy.ndarray.compress
        """
        nv.validate_compress(args, kwargs)
        return self[condition]

    def nonzero(self):
        """
        Return the *integer* indices of the elements that are non-zero

        This method is equivalent to calling `numpy.nonzero` on the
        series data. For compatibility with NumPy, the return value is
        the same (a tuple with an array of indices for each dimension),
        but it will always be a one-item tuple because series only have
        one dimension.

        Examples
        --------
        >>> s = pd.Series([0, 3, 0, 4])
        >>> s.nonzero()
        (array([1, 3]),)
        >>> s.iloc[s.nonzero()[0]]
        1    3
        3    4
        dtype: int64

        >>> s = pd.Series([0, 3, 0, 4], index=['a', 'b', 'c', 'd'])
        # same return although index of s is different
        >>> s.nonzero()
        (array([1, 3]),)
        >>> s.iloc[s.nonzero()[0]]
        b    3
        d    4
        dtype: int64

        See Also
        --------
        numpy.nonzero
        """
        return self._values.nonzero()

    def put(self, *args, **kwargs):
        """
        Applies the `put` method to its `values` attribute
        if it has one.

        See also
        --------
        numpy.ndarray.put
        """
        self._values.put(*args, **kwargs)

    def __len__(self):
        """
        return the length of the Series
        """
        return len(self._data)

    def view(self, dtype=None):
        """
        Create a new view of the Series.

        This function will return a new Series with a view of the same
        underlying values in memory, optionally reinterpreted with a new data
        type. The new data type must preserve the same size in bytes as to not
        cause index misalignment.

        Parameters
        ----------
        dtype : data type
            Data type object or one of their string representations.

        Returns
        -------
        Series
            A new Series object as a view of the same data in memory.

        See Also
        --------
        numpy.ndarray.view : Equivalent numpy function to create a new view of
            the same data in memory.

        Notes
        -----
        Series are instantiated with ``dtype=float64`` by default. While
        ``numpy.ndarray.view()`` will return a view with the same data type as
        the original array, ``Series.view()`` (without specified dtype)
        will try using ``float64`` and may fail if the original data type size
        in bytes is not the same.

        Examples
        --------
        >>> s = pd.Series([-2, -1, 0, 1, 2], dtype='int8')
        >>> s
        0   -2
        1   -1
        2    0
        3    1
        4    2
        dtype: int8

        The 8 bit signed integer representation of `-1` is `0b11111111`, but
        the same bytes represent 255 if read as an 8 bit unsigned integer:

        >>> us = s.view('uint8')
        >>> us
        0    254
        1    255
        2      0
        3      1
        4      2
        dtype: uint8

        The views share the same underlying values:

        >>> us[0] = 128
        >>> s
        0   -128
        1     -1
        2      0
        3      1
        4      2
        dtype: int8
        """
        return self._constructor(self._values.view(dtype),
                                 index=self.index).__finalize__(self)

    def __array__(self, result=None):
        """
        the array interface, return my values
        """
        return self.get_values()

    def __array_wrap__(self, result, context=None):
        """
        Gets called after a ufunc
        """
        return self._constructor(result, index=self.index,
                                 copy=False).__finalize__(self)

    def __array_prepare__(self, result, context=None):
        """
        Gets called prior to a ufunc
        """

        # nice error message for non-ufunc types
        if context is not None and not isinstance(self._values, np.ndarray):
            obj = context[1][0]
            raise TypeError("{obj} with dtype {dtype} cannot perform "
                            "the numpy op {op}".format(
                                obj=type(obj).__name__,
                                dtype=getattr(obj, 'dtype', None),
                                op=context[0].__name__))
        return result

    # complex
    @property
    def real(self):
        return self.values.real

    @real.setter
    def real(self, v):
        self.values.real = v

    @property
    def imag(self):
        return self.values.imag

    @imag.setter
    def imag(self, v):
        self.values.imag = v

    # coercion
    __float__ = _coerce_method(float)
    __long__ = _coerce_method(int)
    __int__ = _coerce_method(int)

    def _unpickle_series_compat(self, state):
        if isinstance(state, dict):
            self._data = state['_data']
            self.name = state['name']
            self.index = self._data.index

        elif isinstance(state, tuple):

            # < 0.12 series pickle

            nd_state, own_state = state

            # recreate the ndarray
            data = np.empty(nd_state[1], dtype=nd_state[2])
            np.ndarray.__setstate__(data, nd_state)

            # backwards compat
            index, name = own_state[0], None
            if len(own_state) > 1:
                name = own_state[1]

            # recreate
            self._data = SingleBlockManager(data, index, fastpath=True)
            self._index = index
            self.name = name

        else:
            raise Exception("cannot unpickle legacy formats -> [%s]" % state)

    # indexers
    @property
    def axes(self):
        """Return a list of the row axis labels"""
        return [self.index]

    def _ixs(self, i, axis=0):
        """
        Return the i-th value or values in the Series by location

        Parameters
        ----------
        i : int, slice, or sequence of integers

        Returns
        -------
        value : scalar (int) or Series (slice, sequence)
        """
        try:

            # dispatch to the values if we need
            values = self._values
            if isinstance(values, np.ndarray):
                return libindex.get_value_at(values, i)
            else:
                return values[i]
        except IndexError:
            raise
        except Exception:
            if isinstance(i, slice):
                indexer = self.index._convert_slice_indexer(i, kind='iloc')
                return self._get_values(indexer)
            else:
                label = self.index[i]
                if isinstance(label, Index):
                    return self.take(i, axis=axis, convert=True)
                else:
                    return libindex.get_value_at(self, i)

    @property
    def _is_mixed_type(self):
        return False

    def _slice(self, slobj, axis=0, kind=None):
        slobj = self.index._convert_slice_indexer(slobj,
                                                  kind=kind or 'getitem')
        return self._get_values(slobj)

    def __getitem__(self, key):
        key = com._apply_if_callable(key, self)
        try:
            result = self.index.get_value(self, key)

            if not is_scalar(result):
                if is_list_like(result) and not isinstance(result, Series):

                    # we need to box if loc of the key isn't scalar here
                    # otherwise have inline ndarray/lists
                    try:
                        if not is_scalar(self.index.get_loc(key)):
                            result = self._constructor(
                                result, index=[key] * len(result),
                                dtype=self.dtype).__finalize__(self)
                    except KeyError:
                        pass
            return result
        except InvalidIndexError:
            pass
        except (KeyError, ValueError):
            if isinstance(key, tuple) and isinstance(self.index, MultiIndex):
                # kludge
                pass
            elif key is Ellipsis:
                return self
            elif com.is_bool_indexer(key):
                pass
            else:

                # we can try to coerce the indexer (or this will raise)
                new_key = self.index._convert_scalar_indexer(key,
                                                             kind='getitem')
                if type(new_key) != type(key):
                    return self.__getitem__(new_key)
                raise

        except Exception:
            raise

        if is_iterator(key):
            key = list(key)

        if com.is_bool_indexer(key):
            key = check_bool_indexer(self.index, key)

        return self._get_with(key)

    def _get_with(self, key):
        # other: fancy integer or otherwise
        if isinstance(key, slice):
            indexer = self.index._convert_slice_indexer(key, kind='getitem')
            return self._get_values(indexer)
        elif isinstance(key, ABCDataFrame):
            raise TypeError('Indexing a Series with DataFrame is not '
                            'supported, use the appropriate DataFrame column')
        else:
            if isinstance(key, tuple):
                try:
                    return self._get_values_tuple(key)
                except Exception:
                    if len(key) == 1:
                        key = key[0]
                        if isinstance(key, slice):
                            return self._get_values(key)
                    raise

            # pragma: no cover
            if not isinstance(key, (list, np.ndarray, Series, Index)):
                key = list(key)

            if isinstance(key, Index):
                key_type = key.inferred_type
            else:
                key_type = lib.infer_dtype(key)

            if key_type == 'integer':
                if self.index.is_integer() or self.index.is_floating():
                    return self.loc[key]
                else:
                    return self._get_values(key)
            elif key_type == 'boolean':
                return self._get_values(key)
            else:
                try:
                    # handle the dup indexing case (GH 4246)
                    if isinstance(key, (list, tuple)):
                        return self.loc[key]

                    return self.reindex(key)
                except Exception:
                    # [slice(0, 5, None)] will break if you convert to ndarray,
                    # e.g. as requested by np.median
                    # hack
                    if isinstance(key[0], slice):
                        return self._get_values(key)
                    raise

    def _get_values_tuple(self, key):
        # mpl hackaround
        if com._any_none(*key):
            return self._get_values(key)

        if not isinstance(self.index, MultiIndex):
            raise ValueError('Can only tuple-index with a MultiIndex')

        # If key is contained, would have returned by now
        indexer, new_index = self.index.get_loc_level(key)
        return self._constructor(self._values[indexer],
                                 index=new_index).__finalize__(self)

    def _get_values(self, indexer):
        try:
            return self._constructor(self._data.get_slice(indexer),
                                     fastpath=True).__finalize__(self)
        except Exception:
            return self._values[indexer]

    def __setitem__(self, key, value):
        key = com._apply_if_callable(key, self)

        def setitem(key, value):
            try:
                self._set_with_engine(key, value)
                return
            except com.SettingWithCopyError:
                raise
            except (KeyError, ValueError):
                values = self._values
                if (is_integer(key) and
                        not self.index.inferred_type == 'integer'):

                    values[key] = value
                    return
                elif key is Ellipsis:
                    self[:] = value
                    return
                elif com.is_bool_indexer(key):
                    pass
                elif is_timedelta64_dtype(self.dtype):
                    # reassign a null value to iNaT
                    if isna(value):
                        value = iNaT

                        try:
                            self.index._engine.set_value(self._values, key,
                                                         value)
                            return
                        except TypeError:
                            pass

                self.loc[key] = value
                return

            except TypeError as e:
                if (isinstance(key, tuple) and
                        not isinstance(self.index, MultiIndex)):
                    raise ValueError("Can only tuple-index with a MultiIndex")

                # python 3 type errors should be raised
                if _is_unorderable_exception(e):
                    raise IndexError(key)

            if com.is_bool_indexer(key):
                key = check_bool_indexer(self.index, key)
                try:
                    self._where(~key, value, inplace=True)
                    return
                except InvalidIndexError:
                    pass

            self._set_with(key, value)

        # do the setitem
        cacher_needs_updating = self._check_is_chained_assignment_possible()
        setitem(key, value)
        if cacher_needs_updating:
            self._maybe_update_cacher()

    def _set_with_engine(self, key, value):
        values = self._values
        try:
            self.index._engine.set_value(values, key, value)
            return
        except KeyError:
            values[self.index.get_loc(key)] = value
            return

    def _set_with(self, key, value):
        # other: fancy integer or otherwise
        if isinstance(key, slice):
            indexer = self.index._convert_slice_indexer(key, kind='getitem')
            return self._set_values(indexer, value)
        else:
            if isinstance(key, tuple):
                try:
                    self._set_values(key, value)
                except Exception:
                    pass

            if not isinstance(key, (list, Series, np.ndarray, Series)):
                try:
                    key = list(key)
                except Exception:
                    key = [key]

            if isinstance(key, Index):
                key_type = key.inferred_type
            else:
                key_type = lib.infer_dtype(key)

            if key_type == 'integer':
                if self.index.inferred_type == 'integer':
                    self._set_labels(key, value)
                else:
                    return self._set_values(key, value)
            elif key_type == 'boolean':
                self._set_values(key.astype(np.bool_), value)
            else:
                self._set_labels(key, value)

    def _set_labels(self, key, value):
        if isinstance(key, Index):
            key = key.values
        else:
            key = com._asarray_tuplesafe(key)
        indexer = self.index.get_indexer(key)
        mask = indexer == -1
        if mask.any():
            raise ValueError('%s not contained in the index' % str(key[mask]))
        self._set_values(indexer, value)

    def _set_values(self, key, value):
        if isinstance(key, Series):
            key = key._values
        self._data = self._data.setitem(indexer=key, value=value)
        self._maybe_update_cacher()

    @deprecate_kwarg(old_arg_name='reps', new_arg_name='repeats')
    def repeat(self, repeats, *args, **kwargs):
        """
        Repeat elements of an Series. Refer to `numpy.ndarray.repeat`
        for more information about the `repeats` argument.

        See also
        --------
        numpy.ndarray.repeat
        """
        nv.validate_repeat(args, kwargs)
        new_index = self.index.repeat(repeats)
        new_values = self._values.repeat(repeats)
        return self._constructor(new_values,
                                 index=new_index).__finalize__(self)

    def get_value(self, label, takeable=False):
        """Quickly retrieve single value at passed index label

        .. deprecated:: 0.21.0
            Please use .at[] or .iat[] accessors.

        Parameters
        ----------
        label : object
        takeable : interpret the index as indexers, default False

        Returns
        -------
        value : scalar value
        """
        warnings.warn("get_value is deprecated and will be removed "
                      "in a future release. Please use "
                      ".at[] or .iat[] accessors instead", FutureWarning,
                      stacklevel=2)
        return self._get_value(label, takeable=takeable)

    def _get_value(self, label, takeable=False):
        if takeable is True:
            return com._maybe_box_datetimelike(self._values[label])
        return self.index.get_value(self._values, label)
    _get_value.__doc__ = get_value.__doc__

    def set_value(self, label, value, takeable=False):
        """Quickly set single value at passed label. If label is not contained,
        a new object is created with the label placed at the end of the result
        index.

        .. deprecated:: 0.21.0
            Please use .at[] or .iat[] accessors.

        Parameters
        ----------
        label : object
            Partial indexing with MultiIndex not allowed
        value : object
            Scalar value
        takeable : interpret the index as indexers, default False

        Returns
        -------
        series : Series
            If label is contained, will be reference to calling Series,
            otherwise a new object
        """
        warnings.warn("set_value is deprecated and will be removed "
                      "in a future release. Please use "
                      ".at[] or .iat[] accessors instead", FutureWarning,
                      stacklevel=2)
        return self._set_value(label, value, takeable=takeable)

    def _set_value(self, label, value, takeable=False):
        try:
            if takeable:
                self._values[label] = value
            else:
                self.index._engine.set_value(self._values, label, value)
        except KeyError:

            # set using a non-recursive method
            self.loc[label] = value

        return self
    _set_value.__doc__ = set_value.__doc__

    def reset_index(self, level=None, drop=False, name=None, inplace=False):
        """
        Generate a new DataFrame or Series with the index reset.

        This is useful when the index needs to be treated as a column, or
        when the index is meaningless and needs to be reset to the default
        before another operation.

        Parameters
        ----------
        level : int, str, tuple, or list, default optional
            For a Series with a MultiIndex, only remove the specified levels
            from the index. Removes all levels by default.
        drop : bool, default False
            Just reset the index, without inserting it as a column in
            the new DataFrame.
        name : object, optional
            The name to use for the column containing the original Series
            values. Uses ``self.name`` by default. This argument is ignored
            when `drop` is True.
        inplace : bool, default False
            Modify the Series in place (do not create a new object).

        Returns
        -------
        Series or DataFrame
            When `drop` is False (the default), a DataFrame is returned.
            The newly created columns will come first in the DataFrame,
            followed by the original Series values.
            When `drop` is True, a `Series` is returned.
            In either case, if ``inplace=True``, no value is returned.

        See Also
        --------
        DataFrame.reset_index: Analogous function for DataFrame.

        Examples
        --------

        >>> s = pd.Series([1, 2, 3, 4], name='foo',
        ...               index=pd.Index(['a', 'b', 'c', 'd'], name='idx'))

        Generate a DataFrame with default index.

        >>> s.reset_index()
          idx  foo
        0   a    1
        1   b    2
        2   c    3
        3   d    4

        To specify the name of the new column use `name`.

        >>> s.reset_index(name='values')
          idx  values
        0   a       1
        1   b       2
        2   c       3
        3   d       4

        To generate a new Series with the default set `drop` to True.

        >>> s.reset_index(drop=True)
        0    1
        1    2
        2    3
        3    4
        Name: foo, dtype: int64

        To update the Series in place, without generating a new one
        set `inplace` to True. Note that it also requires ``drop=True``.

        >>> s.reset_index(inplace=True, drop=True)
        >>> s
        0    1
        1    2
        2    3
        3    4
        Name: foo, dtype: int64

        The `level` parameter is interesting for Series with a multi-level
        index.

        >>> arrays = [np.array(['bar', 'bar', 'baz', 'baz']),
        ...           np.array(['one', 'two', 'one', 'two'])]
        >>> s2 = pd.Series(
        ...     range(4), name='foo',
        ...     index=pd.MultiIndex.from_arrays(arrays,
        ...                                     names=['a', 'b']))

        To remove a specific level from the Index, use `level`.

        >>> s2.reset_index(level='a')
               a  foo
        b
        one  bar    0
        two  bar    1
        one  baz    2
        two  baz    3

        If `level` is not set, all levels are removed from the Index.

        >>> s2.reset_index()
             a    b  foo
        0  bar  one    0
        1  bar  two    1
        2  baz  one    2
        3  baz  two    3
        """
        inplace = validate_bool_kwarg(inplace, 'inplace')
        if drop:
            new_index = com._default_index(len(self))
            if level is not None:
                if not isinstance(level, (tuple, list)):
                    level = [level]
                level = [self.index._get_level_number(lev) for lev in level]
                if len(level) < self.index.nlevels:
                    new_index = self.index.droplevel(level)

            if inplace:
                self.index = new_index
                # set name if it was passed, otherwise, keep the previous name
                self.name = name or self.name
            else:
                return self._constructor(self._values.copy(),
                                         index=new_index).__finalize__(self)
        elif inplace:
            raise TypeError('Cannot reset_index inplace on a Series '
                            'to create a DataFrame')
        else:
            df = self.to_frame(name)
            return df.reset_index(level=level, drop=drop)

    def __unicode__(self):
        """
        Return a string representation for a particular DataFrame

        Invoked by unicode(df) in py2 only. Yields a Unicode String in both
        py2/py3.
        """
        buf = StringIO(u(""))
        width, height = get_terminal_size()
        max_rows = (height if get_option("display.max_rows") == 0 else
                    get_option("display.max_rows"))
        show_dimensions = get_option("display.show_dimensions")

        self.to_string(buf=buf, name=self.name, dtype=self.dtype,
                       max_rows=max_rows, length=show_dimensions)
        result = buf.getvalue()

        return result

    def to_string(self, buf=None, na_rep='NaN', float_format=None, header=True,
                  index=True, length=False, dtype=False, name=False,
                  max_rows=None):
        """
        Render a string representation of the Series

        Parameters
        ----------
        buf : StringIO-like, optional
            buffer to write to
        na_rep : string, optional
            string representation of NAN to use, default 'NaN'
        float_format : one-parameter function, optional
            formatter function to apply to columns' elements if they are floats
            default None
        header: boolean, default True
            Add the Series header (index name)
        index : bool, optional
            Add index (row) labels, default True
        length : boolean, default False
            Add the Series length
        dtype : boolean, default False
            Add the Series dtype
        name : boolean, default False
            Add the Series name if not None
        max_rows : int, optional
            Maximum number of rows to show before truncating. If None, show
            all.

        Returns
        -------
        formatted : string (if not buffer passed)
        """

        formatter = fmt.SeriesFormatter(self, name=name, length=length,
                                        header=header, index=index,
                                        dtype=dtype, na_rep=na_rep,
                                        float_format=float_format,
                                        max_rows=max_rows)
        result = formatter.to_string()

        # catch contract violations
        if not isinstance(result, compat.text_type):
            raise AssertionError("result must be of type unicode, type"
                                 " of result is {0!r}"
                                 "".format(result.__class__.__name__))

        if buf is None:
            return result
        else:
            try:
                buf.write(result)
            except AttributeError:
                with open(buf, 'w') as f:
                    f.write(result)

    def iteritems(self):
        """
        Lazily iterate over (index, value) tuples
        """
        return zip(iter(self.index), iter(self))

    items = iteritems

    # ----------------------------------------------------------------------
    # Misc public methods

    def keys(self):
        """Alias for index"""
        return self.index

    def to_dict(self, into=dict):
        """
        Convert Series to {label -> value} dict or dict-like object.

        Parameters
        ----------
        into : class, default dict
            The collections.Mapping subclass to use as the return
            object. Can be the actual class or an empty
            instance of the mapping type you want.  If you want a
            collections.defaultdict, you must pass it initialized.

            .. versionadded:: 0.21.0

        Returns
        -------
        value_dict : collections.Mapping

        Examples
        --------
        >>> s = pd.Series([1, 2, 3, 4])
        >>> s.to_dict()
        {0: 1, 1: 2, 2: 3, 3: 4}
        >>> from collections import OrderedDict, defaultdict
        >>> s.to_dict(OrderedDict)
        OrderedDict([(0, 1), (1, 2), (2, 3), (3, 4)])
        >>> dd = defaultdict(list)
        >>> s.to_dict(dd)
        defaultdict(<type 'list'>, {0: 1, 1: 2, 2: 3, 3: 4})
        """
        # GH16122
        into_c = com.standardize_mapping(into)
        return into_c(compat.iteritems(self))

    def to_frame(self, name=None):
        """
        Convert Series to DataFrame

        Parameters
        ----------
        name : object, default None
            The passed name should substitute for the series name (if it has
            one).

        Returns
        -------
        data_frame : DataFrame
        """
        if name is None:
            df = self._constructor_expanddim(self)
        else:
            df = self._constructor_expanddim({name: self})

        return df

    def to_sparse(self, kind='block', fill_value=None):
        """
        Convert Series to SparseSeries

        Parameters
        ----------
        kind : {'block', 'integer'}
        fill_value : float, defaults to NaN (missing)

        Returns
        -------
        sp : SparseSeries
        """
        from pandas.core.sparse.series import SparseSeries
        return SparseSeries(self, kind=kind,
                            fill_value=fill_value).__finalize__(self)

    def _set_name(self, name, inplace=False):
        """
        Set the Series name.

        Parameters
        ----------
        name : str
        inplace : bool
            whether to modify `self` directly or return a copy
        """
        inplace = validate_bool_kwarg(inplace, 'inplace')
        ser = self if inplace else self.copy()
        ser.name = name
        return ser

    # ----------------------------------------------------------------------
    # Statistics, overridden ndarray methods

    # TODO: integrate bottleneck

    def count(self, level=None):
        """
        Return number of non-NA/null observations in the Series

        Parameters
        ----------
        level : int or level name, default None
            If the axis is a MultiIndex (hierarchical), count along a
            particular level, collapsing into a smaller Series

        Returns
        -------
        nobs : int or Series (if level specified)
        """
        if level is None:
            return notna(com._values_from_object(self)).sum()

        if isinstance(level, compat.string_types):
            level = self.index._get_level_number(level)

        lev = self.index.levels[level]
        lab = np.array(self.index.labels[level], subok=False, copy=True)

        mask = lab == -1
        if mask.any():
            lab[mask] = cnt = len(lev)
            lev = lev.insert(cnt, lev._na_value)

        obs = lab[notna(self.values)]
        out = np.bincount(obs, minlength=len(lev) or None)
        return self._constructor(out, index=lev,
                                 dtype='int64').__finalize__(self)

    def mode(self, dropna=True):
        """Return the mode(s) of the dataset.

        Always returns Series even if only one value is returned.

        Parameters
        -------
        dropna : boolean, default True
            Don't consider counts of NaN/NaT.

            .. versionadded:: 0.24.0

        Returns
        -------
        modes : Series (sorted)
        """
        # TODO: Add option for bins like value_counts()
        return algorithms.mode(self, dropna=dropna)

    def unique(self):
        """
        Return unique values of Series object.

        Uniques are returned in order of appearance. Hash table-based unique,
        therefore does NOT sort.

        Returns
        -------
        ndarray or Categorical
            The unique values returned as a NumPy array. In case of categorical
            data type, returned as a Categorical.

        See Also
        --------
        pandas.unique : top-level unique method for any 1-d array-like object.
        Index.unique : return Index with unique values from an Index object.

        Examples
        --------
        >>> pd.Series([2, 1, 3, 3], name='A').unique()
        array([2, 1, 3])

        >>> pd.Series([pd.Timestamp('2016-01-01') for _ in range(3)]).unique()
        array(['2016-01-01T00:00:00.000000000'], dtype='datetime64[ns]')

        >>> pd.Series([pd.Timestamp('2016-01-01', tz='US/Eastern')
        ...            for _ in range(3)]).unique()
        array([Timestamp('2016-01-01 00:00:00-0500', tz='US/Eastern')],
              dtype=object)

        An unordered Categorical will return categories in the order of
        appearance.

        >>> pd.Series(pd.Categorical(list('baabc'))).unique()
        [b, a, c]
        Categories (3, object): [b, a, c]

        An ordered Categorical preserves the category ordering.

        >>> pd.Series(pd.Categorical(list('baabc'), categories=list('abc'),
        ...                          ordered=True)).unique()
        [b, a, c]
        Categories (3, object): [a < b < c]
        """
        result = super(Series, self).unique()

        if is_datetime64tz_dtype(self.dtype):
            # we are special casing datetime64tz_dtype
            # to return an object array of tz-aware Timestamps

            # TODO: it must return DatetimeArray with tz in pandas 2.0
            result = result.astype(object).values

        return result

    def drop_duplicates(self, keep='first', inplace=False):
        """
        Return Series with duplicate values removed.

        Parameters
        ----------
        keep : {'first', 'last', ``False``}, default 'first'
            - 'first' : Drop duplicates except for the first occurrence.
            - 'last' : Drop duplicates except for the last occurrence.
            - ``False`` : Drop all duplicates.
        inplace : boolean, default ``False``
            If ``True``, performs operation inplace and returns None.

        Returns
        -------
        deduplicated : Series

        See Also
        --------
        Index.drop_duplicates : equivalent method on Index
        DataFrame.drop_duplicates : equivalent method on DataFrame
        Series.duplicated : related method on Series, indicating duplicate
            Series values.

        Examples
        --------
        Generate an Series with duplicated entries.

        >>> s = pd.Series(['lama', 'cow', 'lama', 'beetle', 'lama', 'hippo'],
        ...               name='animal')
        >>> s
        0      lama
        1       cow
        2      lama
        3    beetle
        4      lama
        5     hippo
        Name: animal, dtype: object

        With the 'keep' parameter, the selection behaviour of duplicated values
        can be changed. The value 'first' keeps the first occurrence for each
        set of duplicated entries. The default value of keep is 'first'.

        >>> s.drop_duplicates()
        0      lama
        1       cow
        3    beetle
        5     hippo
        Name: animal, dtype: object

        The value 'last' for parameter 'keep' keeps the last occurrence for
        each set of duplicated entries.

        >>> s.drop_duplicates(keep='last')
        1       cow
        3    beetle
        4      lama
        5     hippo
        Name: animal, dtype: object

        The value ``False`` for parameter 'keep' discards all sets of
        duplicated entries. Setting the value of 'inplace' to ``True`` performs
        the operation inplace and returns ``None``.

        >>> s.drop_duplicates(keep=False, inplace=True)
        >>> s
        1       cow
        3    beetle
        5     hippo
        Name: animal, dtype: object
        """
        return super(Series, self).drop_duplicates(keep=keep, inplace=inplace)

    def duplicated(self, keep='first'):
        """
        Indicate duplicate Series values.

        Duplicated values are indicated as ``True`` values in the resulting
        Series. Either all duplicates, all except the first or all except the
        last occurrence of duplicates can be indicated.

        Parameters
        ----------
        keep : {'first', 'last', False}, default 'first'
            - 'first' : Mark duplicates as ``True`` except for the first
              occurrence.
            - 'last' : Mark duplicates as ``True`` except for the last
              occurrence.
            - ``False`` : Mark all duplicates as ``True``.

        Examples
        --------
        By default, for each set of duplicated values, the first occurrence is
        set on False and all others on True:

        >>> animals = pd.Series(['lama', 'cow', 'lama', 'beetle', 'lama'])
        >>> animals.duplicated()
        0    False
        1    False
        2     True
        3    False
        4     True
        dtype: bool

        which is equivalent to

        >>> animals.duplicated(keep='first')
        0    False
        1    False
        2     True
        3    False
        4     True
        dtype: bool

        By using 'last', the last occurrence of each set of duplicated values
        is set on False and all others on True:

        >>> animals.duplicated(keep='last')
        0     True
        1    False
        2     True
        3    False
        4    False
        dtype: bool

        By setting keep on ``False``, all duplicates are True:

        >>> animals.duplicated(keep=False)
        0     True
        1    False
        2     True
        3    False
        4     True
        dtype: bool

        Returns
        -------
        pandas.core.series.Series

        See Also
        --------
        pandas.Index.duplicated : Equivalent method on pandas.Index
        pandas.DataFrame.duplicated : Equivalent method on pandas.DataFrame
        pandas.Series.drop_duplicates : Remove duplicate values from Series
        """
        return super(Series, self).duplicated(keep=keep)

    def idxmin(self, axis=None, skipna=True, *args, **kwargs):
        """
        Return the row label of the minimum value.

        If multiple values equal the minimum, the first row label with that
        value is returned.

        Parameters
        ----------
        skipna : boolean, default True
            Exclude NA/null values. If the entire Series is NA, the result
            will be NA.
        axis : int, default 0
            For compatibility with DataFrame.idxmin. Redundant for application
            on Series.
        *args, **kwargs
            Additional keywors have no effect but might be accepted
            for compatibility with NumPy.

        Returns
        -------
        idxmin : Index of minimum of values.

        Raises
        ------
        ValueError
            If the Series is empty.

        Notes
        -----
        This method is the Series version of ``ndarray.argmin``. This method
        returns the label of the minimum, while ``ndarray.argmin`` returns
        the position. To get the position, use ``series.values.argmin()``.

        See Also
        --------
        numpy.argmin : Return indices of the minimum values
            along the given axis.
        DataFrame.idxmin : Return index of first occurrence of minimum
            over requested axis.
        Series.idxmax : Return index *label* of the first occurrence
            of maximum of values.

        Examples
        --------
        >>> s = pd.Series(data=[1, None, 4, 1],
        ...               index=['A' ,'B' ,'C' ,'D'])
        >>> s
        A    1.0
        B    NaN
        C    4.0
        D    1.0
        dtype: float64

        >>> s.idxmin()
        'A'

        If `skipna` is False and there is an NA value in the data,
        the function returns ``nan``.

        >>> s.idxmin(skipna=False)
        nan
        """
        skipna = nv.validate_argmin_with_skipna(skipna, args, kwargs)
        i = nanops.nanargmin(com._values_from_object(self), skipna=skipna)
        if i == -1:
            return np.nan
        return self.index[i]

    def idxmax(self, axis=0, skipna=True, *args, **kwargs):
        """
        Return the row label of the maximum value.

        If multiple values equal the maximum, the first row label with that
        value is returned.

        Parameters
        ----------
        skipna : boolean, default True
            Exclude NA/null values. If the entire Series is NA, the result
            will be NA.
        axis : int, default 0
            For compatibility with DataFrame.idxmax. Redundant for application
            on Series.
        *args, **kwargs
            Additional keywors have no effect but might be accepted
            for compatibility with NumPy.

        Returns
        -------
        idxmax : Index of maximum of values.

        Raises
        ------
        ValueError
            If the Series is empty.

        Notes
        -----
        This method is the Series version of ``ndarray.argmax``. This method
        returns the label of the maximum, while ``ndarray.argmax`` returns
        the position. To get the position, use ``series.values.argmax()``.

        See Also
        --------
        numpy.argmax : Return indices of the maximum values
            along the given axis.
        DataFrame.idxmax : Return index of first occurrence of maximum
            over requested axis.
        Series.idxmin : Return index *label* of the first occurrence
            of minimum of values.

        Examples
        --------
        >>> s = pd.Series(data=[1, None, 4, 3, 4],
        ...               index=['A', 'B', 'C', 'D', 'E'])
        >>> s
        A    1.0
        B    NaN
        C    4.0
        D    3.0
        E    4.0
        dtype: float64

        >>> s.idxmax()
        'C'

        If `skipna` is False and there is an NA value in the data,
        the function returns ``nan``.

        >>> s.idxmax(skipna=False)
        nan
        """
        skipna = nv.validate_argmax_with_skipna(skipna, args, kwargs)
        i = nanops.nanargmax(com._values_from_object(self), skipna=skipna)
        if i == -1:
            return np.nan
        return self.index[i]

    # ndarray compat
    argmin = deprecate(
        'argmin', idxmin, '0.21.0',
        msg=dedent("""\
        'argmin' is deprecated, use 'idxmin' instead. The behavior of 'argmin'
        will be corrected to return the positional minimum in the future.
        Use 'series.values.argmin' to get the position of the minimum now.""")
    )
    argmax = deprecate(
        'argmax', idxmax, '0.21.0',
        msg=dedent("""\
        'argmax' is deprecated, use 'idxmax' instead. The behavior of 'argmax'
        will be corrected to return the positional maximum in the future.
        Use 'series.values.argmax' to get the position of the maximum now.""")
    )

    def round(self, decimals=0, *args, **kwargs):
        """
        Round each value in a Series to the given number of decimals.

        Parameters
        ----------
        decimals : int
            Number of decimal places to round to (default: 0).
            If decimals is negative, it specifies the number of
            positions to the left of the decimal point.

        Returns
        -------
        Series object

        See Also
        --------
        numpy.around
        DataFrame.round

        """
        nv.validate_round(args, kwargs)
        result = com._values_from_object(self).round(decimals)
        result = self._constructor(result, index=self.index).__finalize__(self)

        return result

    def quantile(self, q=0.5, interpolation='linear'):
        """
        Return value at the given quantile.

        Parameters
        ----------
        q : float or array-like, default 0.5 (50% quantile)
            0 <= q <= 1, the quantile(s) to compute
        interpolation : {'linear', 'lower', 'higher', 'midpoint', 'nearest'}
            .. versionadded:: 0.18.0

            This optional parameter specifies the interpolation method to use,
            when the desired quantile lies between two data points `i` and `j`:

                * linear: `i + (j - i) * fraction`, where `fraction` is the
                  fractional part of the index surrounded by `i` and `j`.
                * lower: `i`.
                * higher: `j`.
                * nearest: `i` or `j` whichever is nearest.
                * midpoint: (`i` + `j`) / 2.

        Returns
        -------
        quantile : float or Series
            if ``q`` is an array, a Series will be returned where the
            index is ``q`` and the values are the quantiles.

        Examples
        --------
        >>> s = Series([1, 2, 3, 4])
        >>> s.quantile(.5)
        2.5
        >>> s.quantile([.25, .5, .75])
        0.25    1.75
        0.50    2.50
        0.75    3.25
        dtype: float64

        See Also
        --------
        pandas.core.window.Rolling.quantile
        numpy.percentile
        """

        self._check_percentile(q)

        result = self._data.quantile(qs=q, interpolation=interpolation)

        if is_list_like(q):
            return self._constructor(result,
                                     index=Float64Index(q),
                                     name=self.name)
        else:
            # scalar
            return result

    def corr(self, other, method='pearson', min_periods=None):
        """
        Compute correlation with `other` Series, excluding missing values

        Parameters
        ----------
        other : Series
        method : {'pearson', 'kendall', 'spearman'}
            * pearson : standard correlation coefficient
            * kendall : Kendall Tau correlation coefficient
            * spearman : Spearman rank correlation
        min_periods : int, optional
            Minimum number of observations needed to have a valid result


        Returns
        -------
        correlation : float
        """
        this, other = self.align(other, join='inner', copy=False)
        if len(this) == 0:
            return np.nan
        return nanops.nancorr(this.values, other.values, method=method,
                              min_periods=min_periods)

    def cov(self, other, min_periods=None):
        """
        Compute covariance with Series, excluding missing values

        Parameters
        ----------
        other : Series
        min_periods : int, optional
            Minimum number of observations needed to have a valid result

        Returns
        -------
        covariance : float

        Normalized by N-1 (unbiased estimator).
        """
        this, other = self.align(other, join='inner', copy=False)
        if len(this) == 0:
            return np.nan
        return nanops.nancov(this.values, other.values,
                             min_periods=min_periods)

    def diff(self, periods=1):
        """
        First discrete difference of element.

        Calculates the difference of a Series element compared with another
        element in the Series (default is element in previous row).

        Parameters
        ----------
        periods : int, default 1
            Periods to shift for calculating difference, accepts negative
            values.

        Returns
        -------
        diffed : Series

        See Also
        --------
        Series.pct_change: Percent change over given number of periods.
        Series.shift: Shift index by desired number of periods with an
            optional time freq.
        DataFrame.diff: First discrete difference of object

        Examples
        --------
        Difference with previous row

        >>> s = pd.Series([1, 1, 2, 3, 5, 8])
        >>> s.diff()
        0    NaN
        1    0.0
        2    1.0
        3    1.0
        4    2.0
        5    3.0
        dtype: float64

        Difference with 3rd previous row

        >>> s.diff(periods=3)
        0    NaN
        1    NaN
        2    NaN
        3    2.0
        4    4.0
        5    6.0
        dtype: float64

        Difference with following row

        >>> s.diff(periods=-1)
        0    0.0
        1   -1.0
        2   -1.0
        3   -2.0
        4   -3.0
        5    NaN
        dtype: float64
        """
        result = algorithms.diff(com._values_from_object(self), periods)
        return self._constructor(result, index=self.index).__finalize__(self)

    def autocorr(self, lag=1):
        """
        Lag-N autocorrelation

        Parameters
        ----------
        lag : int, default 1
            Number of lags to apply before performing autocorrelation.

        Returns
        -------
        autocorr : float
        """
        return self.corr(self.shift(lag))

    def dot(self, other):
        """
        Matrix multiplication with DataFrame or inner-product with Series
        objects. Can also be called using `self @ other` in Python >= 3.5.

        Parameters
        ----------
        other : Series or DataFrame

        Returns
        -------
        dot_product : scalar or Series
        """
        from pandas.core.frame import DataFrame
        if isinstance(other, (Series, DataFrame)):
            common = self.index.union(other.index)
            if (len(common) > len(self.index) or
                    len(common) > len(other.index)):
                raise ValueError('matrices are not aligned')

            left = self.reindex(index=common, copy=False)
            right = other.reindex(index=common, copy=False)
            lvals = left.values
            rvals = right.values
        else:
            left = self
            lvals = self.values
            rvals = np.asarray(other)
            if lvals.shape[0] != rvals.shape[0]:
                raise Exception('Dot product shape mismatch, %s vs %s' %
                                (lvals.shape, rvals.shape))

        if isinstance(other, DataFrame):
            return self._constructor(np.dot(lvals, rvals),
                                     index=other.columns).__finalize__(self)
        elif isinstance(other, Series):
            return np.dot(lvals, rvals)
        elif isinstance(rvals, np.ndarray):
            return np.dot(lvals, rvals)
        else:  # pragma: no cover
            raise TypeError('unsupported type: %s' % type(other))

    def __matmul__(self, other):
        """ Matrix multiplication using binary `@` operator in Python>=3.5 """
        return self.dot(other)

    def __rmatmul__(self, other):
        """ Matrix multiplication using binary `@` operator in Python>=3.5 """
        return self.dot(other)

    @Substitution(klass='Series')
    @Appender(base._shared_docs['searchsorted'])
    @deprecate_kwarg(old_arg_name='v', new_arg_name='value')
    def searchsorted(self, value, side='left', sorter=None):
        if sorter is not None:
            sorter = _ensure_platform_int(sorter)
        return self._values.searchsorted(Series(value)._values,
                                         side=side, sorter=sorter)

    # -------------------------------------------------------------------
    # Combination

    def append(self, to_append, ignore_index=False, verify_integrity=False):
        """
        Concatenate two or more Series.

        Parameters
        ----------
        to_append : Series or list/tuple of Series
        ignore_index : boolean, default False
            If True, do not use the index labels.

            .. versionadded:: 0.19.0

        verify_integrity : boolean, default False
            If True, raise Exception on creating index with duplicates

        Notes
        -----
        Iteratively appending to a Series can be more computationally intensive
        than a single concatenate. A better solution is to append values to a
        list and then concatenate the list with the original Series all at
        once.

        See also
        --------
        pandas.concat : General function to concatenate DataFrame, Series
            or Panel objects

        Returns
        -------
        appended : Series

        Examples
        --------
        >>> s1 = pd.Series([1, 2, 3])
        >>> s2 = pd.Series([4, 5, 6])
        >>> s3 = pd.Series([4, 5, 6], index=[3,4,5])
        >>> s1.append(s2)
        0    1
        1    2
        2    3
        0    4
        1    5
        2    6
        dtype: int64

        >>> s1.append(s3)
        0    1
        1    2
        2    3
        3    4
        4    5
        5    6
        dtype: int64

        With `ignore_index` set to True:

        >>> s1.append(s2, ignore_index=True)
        0    1
        1    2
        2    3
        3    4
        4    5
        5    6
        dtype: int64

        With `verify_integrity` set to True:

        >>> s1.append(s2, verify_integrity=True)
        Traceback (most recent call last):
        ...
        ValueError: Indexes have overlapping values: [0, 1, 2]


        """
        from pandas.core.reshape.concat import concat

        if isinstance(to_append, (list, tuple)):
            to_concat = [self] + to_append
        else:
            to_concat = [self, to_append]
        return concat(to_concat, ignore_index=ignore_index,
                      verify_integrity=verify_integrity)

    def _binop(self, other, func, level=None, fill_value=None):
        """
        Perform generic binary operation with optional fill value

        Parameters
        ----------
        other : Series
        func : binary operator
        fill_value : float or object
            Value to substitute for NA/null values. If both Series are NA in a
            location, the result will be NA regardless of the passed fill value
        level : int or level name, default None
            Broadcast across a level, matching Index values on the
            passed MultiIndex level

        Returns
        -------
        combined : Series
        """
        if not isinstance(other, Series):
            raise AssertionError('Other operand must be Series')

        new_index = self.index
        this = self

        if not self.index.equals(other.index):
            this, other = self.align(other, level=level, join='outer',
                                     copy=False)
            new_index = this.index

        this_vals, other_vals = ops.fill_binop(this.values, other.values,
                                               fill_value)

        with np.errstate(all='ignore'):
            result = func(this_vals, other_vals)
        name = ops.get_op_result_name(self, other)
        result = self._constructor(result, index=new_index, name=name)
        result = result.__finalize__(self)
        if name is None:
            # When name is None, __finalize__ overwrites current name
            result.name = None
        return result

    def combine(self, other, func, fill_value=None):
        """
        Perform elementwise binary operation on two Series using given function
        with optional fill value when an index is missing from one Series or
        the other
        Parameters
        ----------
        other : Series or scalar value
        func : function
            Function that takes two scalars as inputs and return a scalar
        fill_value : scalar value
            The default specifies to use the appropriate NaN value for
            the underlying dtype of the Series
<<<<<<< HEAD
=======

>>>>>>> 7f6ea676
        Returns
        -------
        result : Series
        Examples
        --------
        >>> s1 = Series([1, 2])
        >>> s2 = Series([0, 3])
        >>> s1.combine(s2, lambda x1, x2: x1 if x1 < x2 else x2)
        0    0
        1    2
        dtype: int64
        See Also
        --------
        Series.combine_first : Combine Series values, choosing the calling
            Series's values first
        """
<<<<<<< HEAD
        self_is_ext = is_extension_array_dtype(self.values)
        if fill_value is None:
            fill_value = na_value_for_dtype(self.dtype, False)
=======
        if fill_value is None:
            fill_value = na_value_for_dtype(self.dtype, compat=False)
>>>>>>> 7f6ea676

        if isinstance(other, Series):
            # If other is a Series, result is based on union of Series,
            # so do this element by element
            new_index = self.index.union(other.index)
            new_name = ops.get_op_result_name(self, other)
            new_values = []
            for idx in new_index:
                lv = self.get(idx, fill_value)
                rv = other.get(idx, fill_value)
                with np.errstate(all='ignore'):
                    new_values.append(func(lv, rv))
        else:
            # Assume that other is a scalar, so apply the function for
            # each element in the Series
            new_index = self.index
            with np.errstate(all='ignore'):
                new_values = [func(lv, other) for lv in self._values]
            new_name = self.name

<<<<<<< HEAD
        if self_is_ext and not is_categorical_dtype(self.values):
=======
        if is_categorical_dtype(self.values):
            pass
        elif is_extension_array_dtype(self.values):
            # The function can return something of any type, so check
            # if the type is compatible with the calling EA
>>>>>>> 7f6ea676
            try:
                new_values = self._values._from_sequence(new_values)
            except TypeError:
                pass

        return self._constructor(new_values, index=new_index, name=new_name)

    def combine_first(self, other):
        """
        Combine Series values, choosing the calling Series's values
        first. Result index will be the union of the two indexes

        Parameters
        ----------
        other : Series

        Returns
        -------
        combined : Series

        Examples
        --------
        >>> s1 = pd.Series([1, np.nan])
        >>> s2 = pd.Series([3, 4])
        >>> s1.combine_first(s2)
        0    1.0
        1    4.0
        dtype: float64

        See Also
        --------
        Series.combine : Perform elementwise operation on two Series
            using a given function
        """
        new_index = self.index.union(other.index)
        this = self.reindex(new_index, copy=False)
        other = other.reindex(new_index, copy=False)
        # TODO: do we need name?
        name = ops.get_op_result_name(self, other)  # noqa
        rs_vals = com._where_compat(isna(this), other._values, this._values)
        return self._constructor(rs_vals, index=new_index).__finalize__(self)

    def update(self, other):
        """
        Modify Series in place using non-NA values from passed
        Series. Aligns on index

        Parameters
        ----------
        other : Series

        Examples
        --------
        >>> s = pd.Series([1, 2, 3])
        >>> s.update(pd.Series([4, 5, 6]))
        >>> s
        0    4
        1    5
        2    6
        dtype: int64

        >>> s = pd.Series(['a', 'b', 'c'])
        >>> s.update(pd.Series(['d', 'e'], index=[0, 2]))
        >>> s
        0    d
        1    b
        2    e
        dtype: object

        >>> s = pd.Series([1, 2, 3])
        >>> s.update(pd.Series([4, 5, 6, 7, 8]))
        >>> s
        0    4
        1    5
        2    6
        dtype: int64

        If ``other`` contains NaNs the corresponding values are not updated
        in the original Series.

        >>> s = pd.Series([1, 2, 3])
        >>> s.update(pd.Series([4, np.nan, 6]))
        >>> s
        0    4
        1    2
        2    6
        dtype: int64

        """
        other = other.reindex_like(self)
        mask = notna(other)

        self._data = self._data.putmask(mask=mask, new=other, inplace=True)
        self._maybe_update_cacher()

    # ----------------------------------------------------------------------
    # Reindexing, sorting

    def sort_values(self, axis=0, ascending=True, inplace=False,
                    kind='quicksort', na_position='last'):
        """
        Sort by the values.

        Sort a Series in ascending or descending order by some
        criterion.

        Parameters
        ----------
        axis : {0 or 'index'}, default 0
            Axis to direct sorting. The value 'index' is accepted for
            compatibility with DataFrame.sort_values.
        ascending : bool, default True
            If True, sort values in ascending order, otherwise descending.
        inplace : bool, default False
            If True, perform operation in-place.
        kind : {'quicksort', 'mergesort' or 'heapsort'}, default 'quicksort'
            Choice of sorting algorithm. See also :func:`numpy.sort` for more
            information. 'mergesort' is the only stable  algorithm.
        na_position : {'first' or 'last'}, default 'last'
            Argument 'first' puts NaNs at the beginning, 'last' puts NaNs at
            the end.

        Returns
        -------
        Series
            Series ordered by values.

        See Also
        --------
        Series.sort_index : Sort by the Series indices.
        DataFrame.sort_values : Sort DataFrame by the values along either axis.
        DataFrame.sort_index : Sort DataFrame by indices.

        Examples
        --------
        >>> s = pd.Series([np.nan, 1, 3, 10, 5])
        >>> s
        0     NaN
        1     1.0
        2     3.0
        3     10.0
        4     5.0
        dtype: float64

        Sort values ascending order (default behaviour)

        >>> s.sort_values(ascending=True)
        1     1.0
        2     3.0
        4     5.0
        3    10.0
        0     NaN
        dtype: float64

        Sort values descending order

        >>> s.sort_values(ascending=False)
        3    10.0
        4     5.0
        2     3.0
        1     1.0
        0     NaN
        dtype: float64

        Sort values inplace

        >>> s.sort_values(ascending=False, inplace=True)
        >>> s
        3    10.0
        4     5.0
        2     3.0
        1     1.0
        0     NaN
        dtype: float64

        Sort values putting NAs first

        >>> s.sort_values(na_position='first')
        0     NaN
        1     1.0
        2     3.0
        4     5.0
        3    10.0
        dtype: float64

        Sort a series of strings

        >>> s = pd.Series(['z', 'b', 'd', 'a', 'c'])
        >>> s
        0    z
        1    b
        2    d
        3    a
        4    c
        dtype: object

        >>> s.sort_values()
        3    a
        1    b
        4    c
        2    d
        0    z
        dtype: object
        """
        inplace = validate_bool_kwarg(inplace, 'inplace')
        axis = self._get_axis_number(axis)

        # GH 5856/5853
        if inplace and self._is_cached:
            raise ValueError("This Series is a view of some other array, to "
                             "sort in-place you must create a copy")

        def _try_kind_sort(arr):
            # easier to ask forgiveness than permission
            try:
                # if kind==mergesort, it can fail for object dtype
                return arr.argsort(kind=kind)
            except TypeError:
                # stable sort not available for object dtype
                # uses the argsort default quicksort
                return arr.argsort(kind='quicksort')

        arr = self._values
        sortedIdx = np.empty(len(self), dtype=np.int32)

        bad = isna(arr)

        good = ~bad
        idx = com._default_index(len(self))

        argsorted = _try_kind_sort(arr[good])

        if is_list_like(ascending):
            if len(ascending) != 1:
                raise ValueError('Length of ascending (%d) must be 1 '
                                 'for Series' % (len(ascending)))
            ascending = ascending[0]

        if not is_bool(ascending):
            raise ValueError('ascending must be boolean')

        if not ascending:
            argsorted = argsorted[::-1]

        if na_position == 'last':
            n = good.sum()
            sortedIdx[:n] = idx[good][argsorted]
            sortedIdx[n:] = idx[bad]
        elif na_position == 'first':
            n = bad.sum()
            sortedIdx[n:] = idx[good][argsorted]
            sortedIdx[:n] = idx[bad]
        else:
            raise ValueError('invalid na_position: {!r}'.format(na_position))

        result = self._constructor(arr[sortedIdx], index=self.index[sortedIdx])

        if inplace:
            self._update_inplace(result)
        else:
            return result.__finalize__(self)

    def sort_index(self, axis=0, level=None, ascending=True, inplace=False,
                   kind='quicksort', na_position='last', sort_remaining=True):
        """
        Sort Series by index labels.

        Returns a new Series sorted by label if `inplace` argument is
        ``False``, otherwise updates the original series and returns None.

        Parameters
        ----------
        axis : int, default 0
            Axis to direct sorting. This can only be 0 for Series.
        level : int, optional
            If not None, sort on values in specified index level(s).
        ascending : bool, default true
            Sort ascending vs. descending.
        inplace : bool, default False
            If True, perform operation in-place.
        kind : {'quicksort', 'mergesort', 'heapsort'}, default 'quicksort'
            Choice of sorting algorithm. See also :func:`numpy.sort` for more
            information.  'mergesort' is the only stable algorithm. For
            DataFrames, this option is only applied when sorting on a single
            column or label.
        na_position : {'first', 'last'}, default 'last'
            If 'first' puts NaNs at the beginning, 'last' puts NaNs at the end.
            Not implemented for MultiIndex.
        sort_remaining : bool, default True
            If true and sorting by level and index is multilevel, sort by other
            levels too (in order) after sorting by specified level.

        Returns
        -------
        pandas.Series
            The original Series sorted by the labels

        See Also
        --------
        DataFrame.sort_index: Sort DataFrame by the index
        DataFrame.sort_values: Sort DataFrame by the value
        Series.sort_values : Sort Series by the value

        Examples
        --------
        >>> s = pd.Series(['a', 'b', 'c', 'd'], index=[3, 2, 1, 4])
        >>> s.sort_index()
        1    c
        2    b
        3    a
        4    d
        dtype: object

        Sort Descending

        >>> s.sort_index(ascending=False)
        4    d
        3    a
        2    b
        1    c
        dtype: object

        Sort Inplace

        >>> s.sort_index(inplace=True)
        >>> s
        1    c
        2    b
        3    a
        4    d
        dtype: object

        By default NaNs are put at the end, but use `na_position` to place
        them at the beginning

        >>> s = pd.Series(['a', 'b', 'c', 'd'], index=[3, 2, 1, np.nan])
        >>> s.sort_index(na_position='first')
        NaN     d
         1.0    c
         2.0    b
         3.0    a
        dtype: object

        Specify index level to sort

        >>> arrays = [np.array(['qux', 'qux', 'foo', 'foo',
        ...                     'baz', 'baz', 'bar', 'bar']),
        ...           np.array(['two', 'one', 'two', 'one',
        ...                     'two', 'one', 'two', 'one'])]
        >>> s = pd.Series([1, 2, 3, 4, 5, 6, 7, 8], index=arrays)
        >>> s.sort_index(level=1)
        bar  one    8
        baz  one    6
        foo  one    4
        qux  one    2
        bar  two    7
        baz  two    5
        foo  two    3
        qux  two    1
        dtype: int64

        Does not sort by remaining levels when sorting by levels

        >>> s.sort_index(level=1, sort_remaining=False)
        qux  one    2
        foo  one    4
        baz  one    6
        bar  one    8
        qux  two    1
        foo  two    3
        baz  two    5
        bar  two    7
        dtype: int64
        """
        # TODO: this can be combined with DataFrame.sort_index impl as
        # almost identical
        inplace = validate_bool_kwarg(inplace, 'inplace')
        axis = self._get_axis_number(axis)
        index = self.index

        if level is not None:
            new_index, indexer = index.sortlevel(level, ascending=ascending,
                                                 sort_remaining=sort_remaining)
        elif isinstance(index, MultiIndex):
            from pandas.core.sorting import lexsort_indexer
            labels = index._sort_levels_monotonic()
            indexer = lexsort_indexer(labels._get_labels_for_sorting(),
                                      orders=ascending,
                                      na_position=na_position)
        else:
            from pandas.core.sorting import nargsort

            # Check monotonic-ness before sort an index
            # GH11080
            if ((ascending and index.is_monotonic_increasing) or
                    (not ascending and index.is_monotonic_decreasing)):
                if inplace:
                    return
                else:
                    return self.copy()

            indexer = nargsort(index, kind=kind, ascending=ascending,
                               na_position=na_position)

        indexer = _ensure_platform_int(indexer)
        new_index = index.take(indexer)
        new_index = new_index._sort_levels_monotonic()

        new_values = self._values.take(indexer)
        result = self._constructor(new_values, index=new_index)

        if inplace:
            self._update_inplace(result)
        else:
            return result.__finalize__(self)

    def argsort(self, axis=0, kind='quicksort', order=None):
        """
        Overrides ndarray.argsort. Argsorts the value, omitting NA/null values,
        and places the result in the same locations as the non-NA values

        Parameters
        ----------
        axis : int (can only be zero)
        kind : {'mergesort', 'quicksort', 'heapsort'}, default 'quicksort'
            Choice of sorting algorithm. See np.sort for more
            information. 'mergesort' is the only stable algorithm
        order : ignored

        Returns
        -------
        argsorted : Series, with -1 indicated where nan values are present

        See also
        --------
        numpy.ndarray.argsort
        """
        values = self._values
        mask = isna(values)

        if mask.any():
            result = Series(-1, index=self.index, name=self.name,
                            dtype='int64')
            notmask = ~mask
            result[notmask] = np.argsort(values[notmask], kind=kind)
            return self._constructor(result,
                                     index=self.index).__finalize__(self)
        else:
            return self._constructor(
                np.argsort(values, kind=kind), index=self.index,
                dtype='int64').__finalize__(self)

    def nlargest(self, n=5, keep='first'):
        """
        Return the largest `n` elements.

        Parameters
        ----------
        n : int
            Return this many descending sorted values
        keep : {'first', 'last'}, default 'first'
            Where there are duplicate values:
            - ``first`` : take the first occurrence.
            - ``last`` : take the last occurrence.

        Returns
        -------
        top_n : Series
            The n largest values in the Series, in sorted order

        Notes
        -----
        Faster than ``.sort_values(ascending=False).head(n)`` for small `n`
        relative to the size of the ``Series`` object.

        See Also
        --------
        Series.nsmallest

        Examples
        --------
        >>> import pandas as pd
        >>> import numpy as np
        >>> s = pd.Series(np.random.randn(10**6))
        >>> s.nlargest(10)  # only sorts up to the N requested
        219921    4.644710
        82124     4.608745
        421689    4.564644
        425277    4.447014
        718691    4.414137
        43154     4.403520
        283187    4.313922
        595519    4.273635
        503969    4.250236
        121637    4.240952
        dtype: float64
        """
        return algorithms.SelectNSeries(self, n=n, keep=keep).nlargest()

    def nsmallest(self, n=5, keep='first'):
        """
        Return the smallest `n` elements.

        Parameters
        ----------
        n : int
            Return this many ascending sorted values
        keep : {'first', 'last'}, default 'first'
            Where there are duplicate values:
            - ``first`` : take the first occurrence.
            - ``last`` : take the last occurrence.

        Returns
        -------
        bottom_n : Series
            The n smallest values in the Series, in sorted order

        Notes
        -----
        Faster than ``.sort_values().head(n)`` for small `n` relative to
        the size of the ``Series`` object.

        See Also
        --------
        Series.nlargest

        Examples
        --------
        >>> import pandas as pd
        >>> import numpy as np
        >>> s = pd.Series(np.random.randn(10**6))
        >>> s.nsmallest(10)  # only sorts up to the N requested
        288532   -4.954580
        732345   -4.835960
        64803    -4.812550
        446457   -4.609998
        501225   -4.483945
        669476   -4.472935
        973615   -4.401699
        621279   -4.355126
        773916   -4.347355
        359919   -4.331927
        dtype: float64
        """
        return algorithms.SelectNSeries(self, n=n, keep=keep).nsmallest()

    def sortlevel(self, level=0, ascending=True, sort_remaining=True):
        """Sort Series with MultiIndex by chosen level. Data will be
        lexicographically sorted by the chosen level followed by the other
        levels (in order),

        .. deprecated:: 0.20.0
            Use :meth:`Series.sort_index`

        Parameters
        ----------
        level : int or level name, default None
        ascending : bool, default True

        Returns
        -------
        sorted : Series

        See Also
        --------
        Series.sort_index(level=...)

        """
        warnings.warn("sortlevel is deprecated, use sort_index(level=...)",
                      FutureWarning, stacklevel=2)
        return self.sort_index(level=level, ascending=ascending,
                               sort_remaining=sort_remaining)

    def swaplevel(self, i=-2, j=-1, copy=True):
        """
        Swap levels i and j in a MultiIndex

        Parameters
        ----------
        i, j : int, string (can be mixed)
            Level of index to be swapped. Can pass level name as string.

        Returns
        -------
        swapped : Series

        .. versionchanged:: 0.18.1

           The indexes ``i`` and ``j`` are now optional, and default to
           the two innermost levels of the index.

        """
        new_index = self.index.swaplevel(i, j)
        return self._constructor(self._values, index=new_index,
                                 copy=copy).__finalize__(self)

    def reorder_levels(self, order):
        """
        Rearrange index levels using input order. May not drop or duplicate
        levels

        Parameters
        ----------
        order : list of int representing new level order.
               (reference level by number or key)
        axis : where to reorder levels

        Returns
        -------
        type of caller (new object)
        """
        if not isinstance(self.index, MultiIndex):  # pragma: no cover
            raise Exception('Can only reorder levels on a hierarchical axis.')

        result = self.copy()
        result.index = result.index.reorder_levels(order)
        return result

    def unstack(self, level=-1, fill_value=None):
        """
        Unstack, a.k.a. pivot, Series with MultiIndex to produce DataFrame.
        The level involved will automatically get sorted.

        Parameters
        ----------
        level : int, string, or list of these, default last level
            Level(s) to unstack, can pass level name
        fill_value : replace NaN with this value if the unstack produces
            missing values

            .. versionadded:: 0.18.0

        Examples
        --------
        >>> s = pd.Series([1, 2, 3, 4],
        ...     index=pd.MultiIndex.from_product([['one', 'two'], ['a', 'b']]))
        >>> s
        one  a    1
             b    2
        two  a    3
             b    4
        dtype: int64

        >>> s.unstack(level=-1)
             a  b
        one  1  2
        two  3  4

        >>> s.unstack(level=0)
           one  two
        a    1    3
        b    2    4

        Returns
        -------
        unstacked : DataFrame
        """
        from pandas.core.reshape.reshape import unstack
        return unstack(self, level, fill_value)

    # ----------------------------------------------------------------------
    # function application

    def map(self, arg, na_action=None):
        """
        Map values of Series using input correspondence (a dict, Series, or
        function).

        Parameters
        ----------
        arg : function, dict, or Series
            Mapping correspondence.
        na_action : {None, 'ignore'}
            If 'ignore', propagate NA values, without passing them to the
            mapping correspondence.

        Returns
        -------
        y : Series
            Same index as caller.

        Examples
        --------

        Map inputs to outputs (both of type `Series`):

        >>> x = pd.Series([1,2,3], index=['one', 'two', 'three'])
        >>> x
        one      1
        two      2
        three    3
        dtype: int64

        >>> y = pd.Series(['foo', 'bar', 'baz'], index=[1,2,3])
        >>> y
        1    foo
        2    bar
        3    baz

        >>> x.map(y)
        one   foo
        two   bar
        three baz

        If `arg` is a dictionary, return a new Series with values converted
        according to the dictionary's mapping:

        >>> z = {1: 'A', 2: 'B', 3: 'C'}

        >>> x.map(z)
        one   A
        two   B
        three C

        Use na_action to control whether NA values are affected by the mapping
        function.

        >>> s = pd.Series([1, 2, 3, np.nan])

        >>> s2 = s.map('this is a string {}'.format, na_action=None)
        0    this is a string 1.0
        1    this is a string 2.0
        2    this is a string 3.0
        3    this is a string nan
        dtype: object

        >>> s3 = s.map('this is a string {}'.format, na_action='ignore')
        0    this is a string 1.0
        1    this is a string 2.0
        2    this is a string 3.0
        3                     NaN
        dtype: object

        See Also
        --------
        Series.apply : For applying more complex functions on a Series.
        DataFrame.apply : Apply a function row-/column-wise.
        DataFrame.applymap : Apply a function elementwise on a whole DataFrame.

        Notes
        -----
        When `arg` is a dictionary, values in Series that are not in the
        dictionary (as keys) are converted to ``NaN``. However, if the
        dictionary is a ``dict`` subclass that defines ``__missing__`` (i.e.
        provides a method for default values), then this default is used
        rather than ``NaN``:

        >>> from collections import Counter
        >>> counter = Counter()
        >>> counter['bar'] += 1
        >>> y.map(counter)
        1    0
        2    1
        3    0
        dtype: int64
        """
        new_values = super(Series, self)._map_values(
            arg, na_action=na_action)
        return self._constructor(new_values,
                                 index=self.index).__finalize__(self)

    def _gotitem(self, key, ndim, subset=None):
        """
        sub-classes to define
        return a sliced object

        Parameters
        ----------
        key : string / list of selections
        ndim : 1,2
            requested ndim of result
        subset : object, default None
            subset to act on
        """
        return self

    _agg_doc = dedent("""
    Examples
    --------

    >>> s = Series(np.random.randn(10))

    >>> s.agg('min')
    -1.3018049988556679

    >>> s.agg(['min', 'max'])
    min   -1.301805
    max    1.127688
    dtype: float64

    See also
    --------
    pandas.Series.apply
    pandas.Series.transform

    """)

    @Appender(_agg_doc)
    @Appender(generic._shared_docs['aggregate'] % dict(
        versionadded='.. versionadded:: 0.20.0',
        **_shared_doc_kwargs))
    def aggregate(self, func, axis=0, *args, **kwargs):
        axis = self._get_axis_number(axis)
        result, how = self._aggregate(func, *args, **kwargs)
        if result is None:

            # we can be called from an inner function which
            # passes this meta-data
            kwargs.pop('_axis', None)
            kwargs.pop('_level', None)

            # try a regular apply, this evaluates lambdas
            # row-by-row; however if the lambda is expected a Series
            # expression, e.g.: lambda x: x-x.quantile(0.25)
            # this will fail, so we can try a vectorized evaluation

            # we cannot FIRST try the vectorized evaluation, because
            # then .agg and .apply would have different semantics if the
            # operation is actually defined on the Series, e.g. str
            try:
                result = self.apply(func, *args, **kwargs)
            except (ValueError, AttributeError, TypeError):
                result = func(self, *args, **kwargs)

        return result

    agg = aggregate

    def apply(self, func, convert_dtype=True, args=(), **kwds):
        """
        Invoke function on values of Series. Can be ufunc (a NumPy function
        that applies to the entire Series) or a Python function that only works
        on single values

        Parameters
        ----------
        func : function
        convert_dtype : boolean, default True
            Try to find better dtype for elementwise function results. If
            False, leave as dtype=object
        args : tuple
            Positional arguments to pass to function in addition to the value
        Additional keyword arguments will be passed as keywords to the function

        Returns
        -------
        y : Series or DataFrame if func returns a Series

        See also
        --------
        Series.map: For element-wise operations
        Series.agg: only perform aggregating type operations
        Series.transform: only perform transforming type operations

        Examples
        --------

        Create a series with typical summer temperatures for each city.

        >>> import pandas as pd
        >>> import numpy as np
        >>> series = pd.Series([20, 21, 12], index=['London',
        ... 'New York','Helsinki'])
        >>> series
        London      20
        New York    21
        Helsinki    12
        dtype: int64

        Square the values by defining a function and passing it as an
        argument to ``apply()``.

        >>> def square(x):
        ...     return x**2
        >>> series.apply(square)
        London      400
        New York    441
        Helsinki    144
        dtype: int64

        Square the values by passing an anonymous function as an
        argument to ``apply()``.

        >>> series.apply(lambda x: x**2)
        London      400
        New York    441
        Helsinki    144
        dtype: int64

        Define a custom function that needs additional positional
        arguments and pass these additional arguments using the
        ``args`` keyword.

        >>> def subtract_custom_value(x, custom_value):
        ...     return x-custom_value

        >>> series.apply(subtract_custom_value, args=(5,))
        London      15
        New York    16
        Helsinki     7
        dtype: int64

        Define a custom function that takes keyword arguments
        and pass these arguments to ``apply``.

        >>> def add_custom_values(x, **kwargs):
        ...     for month in kwargs:
        ...         x+=kwargs[month]
        ...     return x

        >>> series.apply(add_custom_values, june=30, july=20, august=25)
        London      95
        New York    96
        Helsinki    87
        dtype: int64

        Use a function from the Numpy library.

        >>> series.apply(np.log)
        London      2.995732
        New York    3.044522
        Helsinki    2.484907
        dtype: float64


        """
        if len(self) == 0:
            return self._constructor(dtype=self.dtype,
                                     index=self.index).__finalize__(self)

        # dispatch to agg
        if isinstance(func, (list, dict)):
            return self.aggregate(func, *args, **kwds)

        # if we are a string, try to dispatch
        if isinstance(func, compat.string_types):
            return self._try_aggregate_string_function(func, *args, **kwds)

        # handle ufuncs and lambdas
        if kwds or args and not isinstance(func, np.ufunc):
            def f(x):
                return func(x, *args, **kwds)
        else:
            f = func

        with np.errstate(all='ignore'):
            if isinstance(f, np.ufunc):
                return f(self)

            # row-wise access
            if is_extension_type(self.dtype):
                mapped = self._values.map(f)
            else:
                values = self.astype(object).values
                mapped = lib.map_infer(values, f, convert=convert_dtype)

        if len(mapped) and isinstance(mapped[0], Series):
            from pandas.core.frame import DataFrame
            return DataFrame(mapped.tolist(), index=self.index)
        else:
            return self._constructor(mapped,
                                     index=self.index).__finalize__(self)

    def _reduce(self, op, name, axis=0, skipna=True, numeric_only=None,
                filter_type=None, **kwds):
        """
        perform a reduction operation

        if we have an ndarray as a value, then simply perform the operation,
        otherwise delegate to the object

        """
        delegate = self._values
        if isinstance(delegate, np.ndarray):
            # Validate that 'axis' is consistent with Series's single axis.
            self._get_axis_number(axis)
            if numeric_only:
                raise NotImplementedError('Series.{0} does not implement '
                                          'numeric_only.'.format(name))
            with np.errstate(all='ignore'):
                return op(delegate, skipna=skipna, **kwds)

        return delegate._reduce(op=op, name=name, axis=axis, skipna=skipna,
                                numeric_only=numeric_only,
                                filter_type=filter_type, **kwds)

    def _reindex_indexer(self, new_index, indexer, copy):
        if indexer is None:
            if copy:
                return self.copy()
            return self

        new_values = algorithms.take_1d(self._values, indexer,
                                        allow_fill=True, fill_value=None)
        return self._constructor(new_values, index=new_index)

    def _needs_reindex_multi(self, axes, method, level):
        """ check if we do need a multi reindex; this is for compat with
        higher dims
        """
        return False

    @Appender(generic._shared_docs['align'] % _shared_doc_kwargs)
    def align(self, other, join='outer', axis=None, level=None, copy=True,
              fill_value=None, method=None, limit=None, fill_axis=0,
              broadcast_axis=None):
        return super(Series, self).align(other, join=join, axis=axis,
                                         level=level, copy=copy,
                                         fill_value=fill_value, method=method,
                                         limit=limit, fill_axis=fill_axis,
                                         broadcast_axis=broadcast_axis)

    def rename(self, index=None, **kwargs):
        """Alter Series index labels or name

        Function / dict values must be unique (1-to-1). Labels not contained in
        a dict / Series will be left as-is. Extra labels listed don't throw an
        error.

        Alternatively, change ``Series.name`` with a scalar value.

        See the :ref:`user guide <basics.rename>` for more.

        Parameters
        ----------
        index : scalar, hashable sequence, dict-like or function, optional
            dict-like or functions are transformations to apply to
            the index.
            Scalar or hashable sequence-like will alter the ``Series.name``
            attribute.
        copy : boolean, default True
            Also copy underlying data
        inplace : boolean, default False
            Whether to return a new Series. If True then value of copy is
            ignored.
        level : int or level name, default None
            In case of a MultiIndex, only rename labels in the specified
            level.

        Returns
        -------
        renamed : Series (new object)

        See Also
        --------
        pandas.Series.rename_axis

        Examples
        --------

        >>> s = pd.Series([1, 2, 3])
        >>> s
        0    1
        1    2
        2    3
        dtype: int64
        >>> s.rename("my_name") # scalar, changes Series.name
        0    1
        1    2
        2    3
        Name: my_name, dtype: int64
        >>> s.rename(lambda x: x ** 2)  # function, changes labels
        0    1
        1    2
        4    3
        dtype: int64
        >>> s.rename({1: 3, 2: 5})  # mapping, changes labels
        0    1
        3    2
        5    3
        dtype: int64

        """
        kwargs['inplace'] = validate_bool_kwarg(kwargs.get('inplace', False),
                                                'inplace')

        non_mapping = is_scalar(index) or (is_list_like(index) and
                                           not is_dict_like(index))
        if non_mapping:
            return self._set_name(index, inplace=kwargs.get('inplace'))
        return super(Series, self).rename(index=index, **kwargs)

    @Appender(generic._shared_docs['reindex'] % _shared_doc_kwargs)
    def reindex(self, index=None, **kwargs):
        return super(Series, self).reindex(index=index, **kwargs)

    def drop(self, labels=None, axis=0, index=None, columns=None,
             level=None, inplace=False, errors='raise'):
        """
        Return Series with specified index labels removed.

        Remove elements of a Series based on specifying the index labels.
        When using a multi-index, labels on different levels can be removed
        by specifying the level.

        Parameters
        ----------
        labels : single label or list-like
            Index labels to drop.
        axis : 0, default 0
            Redundant for application on Series.
        index, columns : None
            Redundant for application on Series, but index can be used instead
            of labels.

            .. versionadded:: 0.21.0
        level : int or level name, optional
            For MultiIndex, level for which the labels will be removed.
        inplace : bool, default False
            If True, do operation inplace and return None.
        errors : {'ignore', 'raise'}, default 'raise'
            If 'ignore', suppress error and only existing labels are dropped.

        Returns
        -------
        dropped : pandas.Series

        See Also
        --------
        Series.reindex : Return only specified index labels of Series.
        Series.dropna : Return series without null values.
        Series.drop_duplicates : Return Series with duplicate values removed.
        DataFrame.drop : Drop specified labels from rows or columns.

        Raises
        ------
        KeyError
            If none of the labels are found in the index.

        Examples
        --------
        >>> s = pd.Series(data=np.arange(3), index=['A','B','C'])
        >>> s
        A  0
        B  1
        C  2
        dtype: int64

        Drop labels B en C

        >>> s.drop(labels=['B','C'])
        A  0
        dtype: int64

        Drop 2nd level label in MultiIndex Series

        >>> midx = pd.MultiIndex(levels=[['lama', 'cow', 'falcon'],
        ...                              ['speed', 'weight', 'length']],
        ...                      labels=[[0, 0, 0, 1, 1, 1, 2, 2, 2],
        ...                              [0, 1, 2, 0, 1, 2, 0, 1, 2]])
        >>> s = pd.Series([45, 200, 1.2, 30, 250, 1.5, 320, 1, 0.3],
        ...               index=midx)
        >>> s
        lama    speed      45.0
                weight    200.0
                length      1.2
        cow     speed      30.0
                weight    250.0
                length      1.5
        falcon  speed     320.0
                weight      1.0
                length      0.3
        dtype: float64

        >>> s.drop(labels='weight', level=1)
        lama    speed      45.0
                length      1.2
        cow     speed      30.0
                length      1.5
        falcon  speed     320.0
                length      0.3
        dtype: float64
        """
        return super(Series, self).drop(labels=labels, axis=axis, index=index,
                                        columns=columns, level=level,
                                        inplace=inplace, errors=errors)

    @Substitution(**_shared_doc_kwargs)
    @Appender(generic.NDFrame.fillna.__doc__)
    def fillna(self, value=None, method=None, axis=None, inplace=False,
               limit=None, downcast=None, **kwargs):
        return super(Series, self).fillna(value=value, method=method,
                                          axis=axis, inplace=inplace,
                                          limit=limit, downcast=downcast,
                                          **kwargs)

    @Appender(generic._shared_docs['replace'] % _shared_doc_kwargs)
    def replace(self, to_replace=None, value=None, inplace=False, limit=None,
                regex=False, method='pad'):
        return super(Series, self).replace(to_replace=to_replace, value=value,
                                           inplace=inplace, limit=limit,
                                           regex=regex, method=method)

    @Appender(generic._shared_docs['shift'] % _shared_doc_kwargs)
    def shift(self, periods=1, freq=None, axis=0):
        return super(Series, self).shift(periods=periods, freq=freq, axis=axis)

    def reindex_axis(self, labels, axis=0, **kwargs):
        """Conform Series to new index with optional filling logic.

        .. deprecated:: 0.21.0
            Use ``Series.reindex`` instead.
        """
        # for compatibility with higher dims
        if axis != 0:
            raise ValueError("cannot reindex series on non-zero axis!")
        msg = ("'.reindex_axis' is deprecated and will be removed in a future "
               "version. Use '.reindex' instead.")
        warnings.warn(msg, FutureWarning, stacklevel=2)

        return self.reindex(index=labels, **kwargs)

    def memory_usage(self, index=True, deep=False):
        """
        Return the memory usage of the Series.

        The memory usage can optionally include the contribution of
        the index and of elements of `object` dtype.

        Parameters
        ----------
        index : bool, default True
            Specifies whether to include the memory usage of the Series index.
        deep : bool, default False
            If True, introspect the data deeply by interrogating
            `object` dtypes for system-level memory consumption, and include
            it in the returned value.

        Returns
        -------
        int
            Bytes of memory consumed.

        See Also
        --------
        numpy.ndarray.nbytes : Total bytes consumed by the elements of the
            array.
        DataFrame.memory_usage : Bytes consumed by a DataFrame.

        Examples
        --------

        >>> s = pd.Series(range(3))
        >>> s.memory_usage()
        104

        Not including the index gives the size of the rest of the data, which
        is necessarily smaller:

        >>> s.memory_usage(index=False)
        24

        The memory footprint of `object` values is ignored by default:

        >>> s = pd.Series(["a", "b"])
        >>> s.values
        array(['a', 'b'], dtype=object)
        >>> s.memory_usage()
        96
        >>> s.memory_usage(deep=True)
        212
        """
        v = super(Series, self).memory_usage(deep=deep)
        if index:
            v += self.index.memory_usage(deep=deep)
        return v

    @Appender(generic._shared_docs['_take'])
    def _take(self, indices, axis=0, is_copy=False):

        indices = _ensure_platform_int(indices)
        new_index = self.index.take(indices)

        if is_categorical_dtype(self):
            # https://github.com/pandas-dev/pandas/issues/20664
            # TODO: remove when the default Categorical.take behavior changes
            indices = maybe_convert_indices(indices, len(self._get_axis(axis)))
            kwargs = {'allow_fill': False}
        else:
            kwargs = {}
        new_values = self._values.take(indices, **kwargs)

        result = (self._constructor(new_values, index=new_index,
                                    fastpath=True).__finalize__(self))

        # Maybe set copy if we didn't actually change the index.
        if is_copy:
            if not result._get_axis(axis).equals(self._get_axis(axis)):
                result._set_is_copy(self)

        return result

    def isin(self, values):
        """
        Check whether `values` are contained in Series.

        Return a boolean Series showing whether each element in the Series
        matches an element in the passed sequence of `values` exactly.

        Parameters
        ----------
        values : set or list-like
            The sequence of values to test. Passing in a single string will
            raise a ``TypeError``. Instead, turn a single string into a
            list of one element.

            .. versionadded:: 0.18.1

              Support for values as a set.

        Returns
        -------
        isin : Series (bool dtype)

        Raises
        ------
        TypeError
          * If `values` is a string

        See Also
        --------
        pandas.DataFrame.isin : equivalent method on DataFrame

        Examples
        --------

        >>> s = pd.Series(['lama', 'cow', 'lama', 'beetle', 'lama',
        ...                'hippo'], name='animal')
        >>> s.isin(['cow', 'lama'])
        0     True
        1     True
        2     True
        3    False
        4     True
        5    False
        Name: animal, dtype: bool

        Passing a single string as ``s.isin('lama')`` will raise an error. Use
        a list of one element instead:

        >>> s.isin(['lama'])
        0     True
        1    False
        2     True
        3    False
        4     True
        5    False
        Name: animal, dtype: bool
        """
        result = algorithms.isin(self, values)
        return self._constructor(result, index=self.index).__finalize__(self)

    def between(self, left, right, inclusive=True):
        """
        Return boolean Series equivalent to left <= series <= right.

        This function returns a boolean vector containing `True` wherever the
        corresponding Series element is between the boundary values `left` and
        `right`. NA values are treated as `False`.

        Parameters
        ----------
        left : scalar
            Left boundary.
        right : scalar
            Right boundary.
        inclusive : bool, default True
            Include boundaries.

        Returns
        -------
        Series
            Each element will be a boolean.

        Notes
        -----
        This function is equivalent to ``(left <= ser) & (ser <= right)``

        See Also
        --------
        pandas.Series.gt : Greater than of series and other
        pandas.Series.lt : Less than of series and other

        Examples
        --------
        >>> s = pd.Series([2, 0, 4, 8, np.nan])

        Boundary values are included by default:

        >>> s.between(1, 4)
        0     True
        1    False
        2     True
        3    False
        4    False
        dtype: bool

        With `inclusive` set to ``False`` boundary values are excluded:

        >>> s.between(1, 4, inclusive=False)
        0     True
        1    False
        2    False
        3    False
        4    False
        dtype: bool

        `left` and `right` can be any scalar value:

        >>> s = pd.Series(['Alice', 'Bob', 'Carol', 'Eve'])
        >>> s.between('Anna', 'Daniel')
        0    False
        1     True
        2     True
        3    False
        dtype: bool
        """
        if inclusive:
            lmask = self >= left
            rmask = self <= right
        else:
            lmask = self > left
            rmask = self < right

        return lmask & rmask

    @classmethod
    def from_csv(cls, path, sep=',', parse_dates=True, header=None,
                 index_col=0, encoding=None, infer_datetime_format=False):
        """Read CSV file.

        .. deprecated:: 0.21.0
            Use :func:`pandas.read_csv` instead.

        It is preferable to use the more powerful :func:`pandas.read_csv`
        for most general purposes, but ``from_csv`` makes for an easy
        roundtrip to and from a file (the exact counterpart of
        ``to_csv``), especially with a time Series.

        This method only differs from :func:`pandas.read_csv` in some defaults:

        - `index_col` is ``0`` instead of ``None`` (take first column as index
          by default)
        - `header` is ``None`` instead of ``0`` (the first row is not used as
          the column names)
        - `parse_dates` is ``True`` instead of ``False`` (try parsing the index
          as datetime by default)

        With :func:`pandas.read_csv`, the option ``squeeze=True`` can be used
        to return a Series like ``from_csv``.

        Parameters
        ----------
        path : string file path or file handle / StringIO
        sep : string, default ','
            Field delimiter
        parse_dates : boolean, default True
            Parse dates. Different default from read_table
        header : int, default None
            Row to use as header (skip prior rows)
        index_col : int or sequence, default 0
            Column to use for index. If a sequence is given, a MultiIndex
            is used. Different default from read_table
        encoding : string, optional
            a string representing the encoding to use if the contents are
            non-ascii, for python versions prior to 3
        infer_datetime_format: boolean, default False
            If True and `parse_dates` is True for a column, try to infer the
            datetime format based on the first datetime string. If the format
            can be inferred, there often will be a large parsing speed-up.

        See also
        --------
        pandas.read_csv

        Returns
        -------
        y : Series
        """

        # We're calling `DataFrame.from_csv` in the implementation,
        # which will propagate a warning regarding `from_csv` deprecation.
        from pandas.core.frame import DataFrame
        df = DataFrame.from_csv(path, header=header, index_col=index_col,
                                sep=sep, parse_dates=parse_dates,
                                encoding=encoding,
                                infer_datetime_format=infer_datetime_format)
        result = df.iloc[:, 0]
        if header is None:
            result.index.name = result.name = None

        return result

    def to_csv(self, path=None, index=True, sep=",", na_rep='',
               float_format=None, header=False, index_label=None,
               mode='w', encoding=None, compression=None, date_format=None,
               decimal='.'):
        """
        Write Series to a comma-separated values (csv) file

        Parameters
        ----------
        path : string or file handle, default None
            File path or object, if None is provided the result is returned as
            a string.
        na_rep : string, default ''
            Missing data representation
        float_format : string, default None
            Format string for floating point numbers
        header : boolean, default False
            Write out series name
        index : boolean, default True
            Write row names (index)
        index_label : string or sequence, default None
            Column label for index column(s) if desired. If None is given, and
            `header` and `index` are True, then the index names are used. A
            sequence should be given if the DataFrame uses MultiIndex.
        mode : Python write mode, default 'w'
        sep : character, default ","
            Field delimiter for the output file.
        encoding : string, optional
            a string representing the encoding to use if the contents are
            non-ascii, for python versions prior to 3
        compression : string, optional
            A string representing the compression to use in the output file.
            Allowed values are 'gzip', 'bz2', 'zip', 'xz'.
        date_format: string, default None
            Format string for datetime objects.
        decimal: string, default '.'
            Character recognized as decimal separator. E.g. use ',' for
            European data
        """
        from pandas.core.frame import DataFrame
        df = DataFrame(self)
        # result is only a string if no path provided, otherwise None
        result = df.to_csv(path, index=index, sep=sep, na_rep=na_rep,
                           float_format=float_format, header=header,
                           index_label=index_label, mode=mode,
                           encoding=encoding, compression=compression,
                           date_format=date_format, decimal=decimal)
        if path is None:
            return result

    @Appender(generic._shared_docs['to_excel'] % _shared_doc_kwargs)
    def to_excel(self, excel_writer, sheet_name='Sheet1', na_rep='',
                 float_format=None, columns=None, header=True, index=True,
                 index_label=None, startrow=0, startcol=0, engine=None,
                 merge_cells=True, encoding=None, inf_rep='inf', verbose=True):
        df = self.to_frame()
        df.to_excel(excel_writer=excel_writer, sheet_name=sheet_name,
                    na_rep=na_rep, float_format=float_format, columns=columns,
                    header=header, index=index, index_label=index_label,
                    startrow=startrow, startcol=startcol, engine=engine,
                    merge_cells=merge_cells, encoding=encoding,
                    inf_rep=inf_rep, verbose=verbose)

    @Appender(generic._shared_docs['isna'] % _shared_doc_kwargs)
    def isna(self):
        return super(Series, self).isna()

    @Appender(generic._shared_docs['isna'] % _shared_doc_kwargs)
    def isnull(self):
        return super(Series, self).isnull()

    @Appender(generic._shared_docs['notna'] % _shared_doc_kwargs)
    def notna(self):
        return super(Series, self).notna()

    @Appender(generic._shared_docs['notna'] % _shared_doc_kwargs)
    def notnull(self):
        return super(Series, self).notnull()

    def dropna(self, axis=0, inplace=False, **kwargs):
        """
        Return a new Series with missing values removed.

        See the :ref:`User Guide <missing_data>` for more on which values are
        considered missing, and how to work with missing data.

        Parameters
        ----------
        axis : {0 or 'index'}, default 0
            There is only one axis to drop values from.
        inplace : bool, default False
            If True, do operation inplace and return None.
        **kwargs
            Not in use.

        Returns
        -------
        Series
            Series with NA entries dropped from it.

        See Also
        --------
        Series.isna: Indicate missing values.
        Series.notna : Indicate existing (non-missing) values.
        Series.fillna : Replace missing values.
        DataFrame.dropna : Drop rows or columns which contain NA values.
        Index.dropna : Drop missing indices.

        Examples
        --------
        >>> ser = pd.Series([1., 2., np.nan])
        >>> ser
        0    1.0
        1    2.0
        2    NaN
        dtype: float64

        Drop NA values from a Series.

        >>> ser.dropna()
        0    1.0
        1    2.0
        dtype: float64

        Keep the Series with valid entries in the same variable.

        >>> ser.dropna(inplace=True)
        >>> ser
        0    1.0
        1    2.0
        dtype: float64

        Empty strings are not considered NA values. ``None`` is considered an
        NA value.

        >>> ser = pd.Series([np.NaN, 2, pd.NaT, '', None, 'I stay'])
        >>> ser
        0       NaN
        1         2
        2       NaT
        3
        4      None
        5    I stay
        dtype: object
        >>> ser.dropna()
        1         2
        3
        5    I stay
        dtype: object
        """
        inplace = validate_bool_kwarg(inplace, 'inplace')
        kwargs.pop('how', None)
        if kwargs:
            raise TypeError('dropna() got an unexpected keyword '
                            'argument "{0}"'.format(list(kwargs.keys())[0]))

        axis = self._get_axis_number(axis or 0)

        if self._can_hold_na:
            result = remove_na_arraylike(self)
            if inplace:
                self._update_inplace(result)
            else:
                return result
        else:
            if inplace:
                # do nothing
                pass
            else:
                return self.copy()

    def valid(self, inplace=False, **kwargs):
        """Return Series without null values.

        .. deprecated:: 0.23.0
            Use :meth:`Series.dropna` instead.
        """
        warnings.warn("Method .valid will be removed in a future version. "
                      "Use .dropna instead.", FutureWarning, stacklevel=2)
        return self.dropna(inplace=inplace, **kwargs)

    # ----------------------------------------------------------------------
    # Time series-oriented methods

    def to_timestamp(self, freq=None, how='start', copy=True):
        """
        Cast to datetimeindex of timestamps, at *beginning* of period

        Parameters
        ----------
        freq : string, default frequency of PeriodIndex
            Desired frequency
        how : {'s', 'e', 'start', 'end'}
            Convention for converting period to timestamp; start of period
            vs. end

        Returns
        -------
        ts : Series with DatetimeIndex
        """
        new_values = self._values
        if copy:
            new_values = new_values.copy()

        new_index = self.index.to_timestamp(freq=freq, how=how)
        return self._constructor(new_values,
                                 index=new_index).__finalize__(self)

    def to_period(self, freq=None, copy=True):
        """
        Convert Series from DatetimeIndex to PeriodIndex with desired
        frequency (inferred from index if not passed)

        Parameters
        ----------
        freq : string, default

        Returns
        -------
        ts : Series with PeriodIndex
        """
        new_values = self._values
        if copy:
            new_values = new_values.copy()

        new_index = self.index.to_period(freq=freq)
        return self._constructor(new_values,
                                 index=new_index).__finalize__(self)

    # ----------------------------------------------------------------------
    # Accessor Methods
    # ----------------------------------------------------------------------
    str = CachedAccessor("str", StringMethods)
    dt = CachedAccessor("dt", CombinedDatetimelikeProperties)
    cat = CachedAccessor("cat", CategoricalAccessor)
    plot = CachedAccessor("plot", gfx.SeriesPlotMethods)

    # ----------------------------------------------------------------------
    # Add plotting methods to Series
    hist = gfx.hist_series


Series._setup_axes(['index'], info_axis=0, stat_axis=0, aliases={'rows': 0},
                   docs={'index': 'The index (axis labels) of the Series.'})
Series._add_numeric_operations()
Series._add_series_only_operations()
Series._add_series_or_dataframe_operations()

# Add arithmetic!
ops.add_flex_arithmetic_methods(Series)
ops.add_special_arithmetic_methods(Series)


# -----------------------------------------------------------------------------
# Supplementary functions


def _sanitize_index(data, index, copy=False):
    """ sanitize an index type to return an ndarray of the underlying, pass
    thru a non-Index
    """

    if index is None:
        return data

    if len(data) != len(index):
        raise ValueError('Length of values does not match length of ' 'index')

    if isinstance(data, ABCIndexClass) and not copy:
        pass
    elif isinstance(data, (PeriodIndex, DatetimeIndex)):
        data = data._values
        if copy:
            data = data.copy()

    elif isinstance(data, np.ndarray):

        # coerce datetimelike types
        if data.dtype.kind in ['M', 'm']:
            data = _sanitize_array(data, index, copy=copy)

    return data


def _sanitize_array(data, index, dtype=None, copy=False,
                    raise_cast_failure=False):
    """ sanitize input data to an ndarray, copy if specified, coerce to the
    dtype if specified
    """

    if dtype is not None:
        dtype = pandas_dtype(dtype)

    if isinstance(data, ma.MaskedArray):
        mask = ma.getmaskarray(data)
        if mask.any():
            data, fill_value = maybe_upcast(data, copy=True)
            data[mask] = fill_value
        else:
            data = data.copy()

    def _try_cast(arr, take_fast_path):

        # perf shortcut as this is the most common case
        if take_fast_path:
            if maybe_castable(arr) and not copy and dtype is None:
                return arr

        try:
            subarr = maybe_cast_to_datetime(arr, dtype)
            # Take care in creating object arrays (but iterators are not
            # supported):
            if is_object_dtype(dtype) and (is_list_like(subarr) and
                                           not (is_iterator(subarr) or
                                           isinstance(subarr, np.ndarray))):
                subarr = construct_1d_object_array_from_listlike(subarr)
            elif not is_extension_type(subarr):
                subarr = np.array(subarr, dtype=dtype, copy=copy)
        except (ValueError, TypeError):
            if is_categorical_dtype(dtype):
                # We *do* allow casting to categorical, since we know
                # that Categorical is the only array type for 'category'.
                subarr = Categorical(arr, dtype.categories,
                                     ordered=dtype.ordered)
            elif is_extension_array_dtype(dtype):
                # We don't allow casting to third party dtypes, since we don't
                # know what array belongs to which type.
                msg = ("Cannot cast data to extension dtype '{}'. "
                       "Pass the extension array directly.".format(dtype))
                raise ValueError(msg)

            elif dtype is not None and raise_cast_failure:
                raise
            else:
                subarr = np.array(arr, dtype=object, copy=copy)
        return subarr

    # GH #846
    if isinstance(data, (np.ndarray, Index, Series)):

        if dtype is not None:
            subarr = np.array(data, copy=False)

            # possibility of nan -> garbage
            if is_float_dtype(data.dtype) and is_integer_dtype(dtype):
                if not isna(data).any():
                    subarr = _try_cast(data, True)
                elif copy:
                    subarr = data.copy()
            else:
                subarr = _try_cast(data, True)
        elif isinstance(data, Index):
            # don't coerce Index types
            # e.g. indexes can have different conversions (so don't fast path
            # them)
            # GH 6140
            subarr = _sanitize_index(data, index, copy=copy)
        else:

            # we will try to copy be-definition here
            subarr = _try_cast(data, True)

    elif isinstance(data, ExtensionArray):
        subarr = data

        if dtype is not None and not data.dtype.is_dtype(dtype):
            msg = ("Cannot coerce extension array to dtype '{typ}'. "
                   "Do the coercion before passing to the constructor "
                   "instead.".format(typ=dtype))
            raise ValueError(msg)

        if copy:
            subarr = data.copy()
        return subarr

    elif isinstance(data, (list, tuple)) and len(data) > 0:
        if dtype is not None:
            try:
                subarr = _try_cast(data, False)
            except Exception:
                if raise_cast_failure:  # pragma: no cover
                    raise
                subarr = np.array(data, dtype=object, copy=copy)
                subarr = lib.maybe_convert_objects(subarr)

        else:
            subarr = maybe_convert_platform(data)

        subarr = maybe_cast_to_datetime(subarr, dtype)

    elif isinstance(data, range):
        # GH 16804
        start, stop, step = get_range_parameters(data)
        arr = np.arange(start, stop, step, dtype='int64')
        subarr = _try_cast(arr, False)
    else:
        subarr = _try_cast(data, False)

    # scalar like, GH
    if getattr(subarr, 'ndim', 0) == 0:
        if isinstance(data, list):  # pragma: no cover
            subarr = np.array(data, dtype=object)
        elif index is not None:
            value = data

            # figure out the dtype from the value (upcast if necessary)
            if dtype is None:
                dtype, value = infer_dtype_from_scalar(value)
            else:
                # need to possibly convert the value here
                value = maybe_cast_to_datetime(value, dtype)

            subarr = construct_1d_arraylike_from_scalar(
                value, len(index), dtype)

        else:
            return subarr.item()

    # the result that we want
    elif subarr.ndim == 1:
        if index is not None:

            # a 1-element ndarray
            if len(subarr) != len(index) and len(subarr) == 1:
                subarr = construct_1d_arraylike_from_scalar(
                    subarr[0], len(index), subarr.dtype)

    elif subarr.ndim > 1:
        if isinstance(data, np.ndarray):
            raise Exception('Data must be 1-dimensional')
        else:
            subarr = com._asarray_tuplesafe(data, dtype=dtype)

    # This is to prevent mixed-type Series getting all casted to
    # NumPy string type, e.g. NaN --> '-1#IND'.
    if issubclass(subarr.dtype.type, compat.string_types):
        # GH 16605
        # If not empty convert the data to dtype
        # GH 19853: If data is a scalar, subarr has already the result
        if not is_scalar(data):
            if not np.all(isna(data)):
                data = np.array(data, dtype=dtype, copy=False)
            subarr = np.array(data, dtype=object, copy=copy)

    return subarr<|MERGE_RESOLUTION|>--- conflicted
+++ resolved
@@ -2217,10 +2217,7 @@
         fill_value : scalar value
             The default specifies to use the appropriate NaN value for
             the underlying dtype of the Series
-<<<<<<< HEAD
-=======
-
->>>>>>> 7f6ea676
+
         Returns
         -------
         result : Series
@@ -2237,14 +2234,8 @@
         Series.combine_first : Combine Series values, choosing the calling
             Series's values first
         """
-<<<<<<< HEAD
-        self_is_ext = is_extension_array_dtype(self.values)
-        if fill_value is None:
-            fill_value = na_value_for_dtype(self.dtype, False)
-=======
         if fill_value is None:
             fill_value = na_value_for_dtype(self.dtype, compat=False)
->>>>>>> 7f6ea676
 
         if isinstance(other, Series):
             # If other is a Series, result is based on union of Series,
@@ -2265,15 +2256,11 @@
                 new_values = [func(lv, other) for lv in self._values]
             new_name = self.name
 
-<<<<<<< HEAD
-        if self_is_ext and not is_categorical_dtype(self.values):
-=======
         if is_categorical_dtype(self.values):
             pass
         elif is_extension_array_dtype(self.values):
             # The function can return something of any type, so check
             # if the type is compatible with the calling EA
->>>>>>> 7f6ea676
             try:
                 new_values = self._values._from_sequence(new_values)
             except TypeError:
