--- conflicted
+++ resolved
@@ -407,11 +407,7 @@
     ----------
     values : ExtensionArray
     method : {"argmax", "argmin"}
-<<<<<<< HEAD
     axis : int, default 0
-=======
-    axis: int, default 0
->>>>>>> 57940025
 
     Returns
     -------
@@ -423,14 +419,6 @@
     mask = np.asarray(isna(values))
     values = values._values_for_argsort()
 
-<<<<<<< HEAD
-    idx = np.arange(values.shape[axis])
-    if values.ndim > 1:
-        if mask.any():
-            raise NotImplementedError
-        return func(values, axis=axis)
-
-=======
     if values.ndim > 1:
         if mask.any():
             if axis == 1:
@@ -448,11 +436,10 @@
     See nanargminmax.__doc__.
     """
     idx = np.arange(values.shape[0])
->>>>>>> 57940025
     non_nans = values[~mask]
     non_nan_idx = idx[~mask]
 
-    return non_nan_idx[func(non_nans, axis=axis)]
+    return non_nan_idx[func(non_nans)]
 
 
 def _ensure_key_mapped_multiindex(
