--- conflicted
+++ resolved
@@ -466,24 +466,10 @@
     Convert list-like or scalar input to list-like. List, numpy and pandas array-like
     inputs are returned unmodified whereas others are converted to list.
     """
-<<<<<<< HEAD
-    if isinstance(values, (list, np.ndarray, ABCIndex, ABCSeries, ABCExtensionArray)):
-        # pandas\core\common.py:503: error: Incompatible return value type (got
-        # "Union[Any, List[Any], ndarray]", expected "Union[List[Any],
-        # ExtensionArray]")
-
-        # pandas\core\common.py:503: error: Incompatible return value type (got
-        # "Union[Any, List[Any], ndarray]", expected "Union[List[Any], Index]")
-
-        # pandas\core\common.py:503: error: Incompatible return value type (got
-        # "Union[Any, List[Any], ndarray]", expected "Union[List[Any],
-        # Series]")
-=======
     if isinstance(
         values, (list, np.ndarray, ABCIndexClass, ABCSeries, ABCExtensionArray)
     ):
         # np.ndarray resolving as Any gives a false positive
->>>>>>> d0db0098
         return values  # type: ignore[return-value]
     elif isinstance(values, abc.Iterable) and not isinstance(values, str):
         return list(values)
