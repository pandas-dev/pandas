--- conflicted
+++ resolved
@@ -1049,29 +1049,16 @@
 
     # The op calls will raise TypeError if the op is not defined
     # on the ExtensionArray
-    # TODO(jreback)
-    # we need to listify to avoid ndarray, or non-same-type extension array
-    # dispatching
-
-    if is_extension_array_dtype(left):
-
-        new_left = left.values
-        if isinstance(right, np.ndarray):
-
-            # handle numpy scalars, this is a PITA
-            # TODO(jreback)
-            new_right = lib.item_from_zerodim(right)
-            if is_scalar(new_right):
-                new_right = [new_right]
-            new_right = list(new_right)
-        elif is_extension_array_dtype(right) and type(left) != type(right):
-            new_right = list(right)
-        else:
-            new_right = right
-
+
+    # unbox Series and Index to arrays
+    if isinstance(left, (ABCSeries, ABCIndexClass)):
+        new_left = left._values
     else:
-
-        new_left = list(left.values)
+        new_left = left
+
+    if isinstance(right, (ABCSeries, ABCIndexClass)):
+        new_right = right._values
+    else:
         new_right = right
 
     res_values = op(new_left, new_right)
@@ -1342,39 +1329,6 @@
     )
 
 
-<<<<<<< HEAD
-=======
-def dispatch_to_extension_op(op, left, right):
-    """
-    Assume that left or right is a Series backed by an ExtensionArray,
-    apply the operator defined by op.
-    """
-
-    # The op calls will raise TypeError if the op is not defined
-    # on the ExtensionArray
-
-    # unbox Series and Index to arrays
-    if isinstance(left, (ABCSeries, ABCIndexClass)):
-        new_left = left._values
-    else:
-        new_left = left
-
-    if isinstance(right, (ABCSeries, ABCIndexClass)):
-        new_right = right._values
-    else:
-        new_right = right
-
-    res_values = op(new_left, new_right)
-    res_name = get_op_result_name(left, right)
-
-    if op.__name__ == 'divmod':
-        return _construct_divmod_result(
-            left, res_values, left.index, res_name)
-
-    return _construct_result(left, res_values, left.index, res_name)
-
-
->>>>>>> a784aee9
 def _arith_method_SERIES(cls, op, special):
     """
     Wrapper function for Series arithmetic operations, to avoid
