--- conflicted
+++ resolved
@@ -1942,11 +1942,7 @@
         else:
 
             # straight boolean comparisons we want to allow all columns
-<<<<<<< HEAD
             # (regardless of dtype to pass thru) See GH#4537 for discussion.
-=======
-            # (regardless of dtype to pass thru) See #4537 for discussion.
->>>>>>> 7191af9b
             res = self._combine_const(other, func)
             return res.fillna(True).astype(bool)
 
