--- conflicted
+++ resolved
@@ -493,10 +493,8 @@
 nanmin = _nanminmax('min', fill_value_typ='+inf')
 nanmax = _nanminmax('max', fill_value_typ='-inf')
 
-<<<<<<< HEAD
-=======
-
->>>>>>> 34c4ffd7
+
+
 @disallow('O')
 def nanargmax(values, axis=None, skipna=True):
     """
@@ -507,10 +505,8 @@
     result = _maybe_arg_null_out(result, axis, mask, skipna)
     return result
 
-<<<<<<< HEAD
-=======
-
->>>>>>> 34c4ffd7
+
+
 @disallow('O')
 def nanargmin(values, axis=None, skipna=True):
     """
