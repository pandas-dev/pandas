--- conflicted
+++ resolved
@@ -2330,12 +2330,8 @@
         dtype: object
         """
         result = self._data.array._str_translate(table)
-<<<<<<< HEAD
-        return self._wrap_result(result, dtype=self._data.dtype)
-=======
         dtype = object if self._data.dtype == "object" else None
         return self._wrap_result(result, dtype=dtype)
->>>>>>> b500af0f
 
     @forbid_nonstring_types(["bytes"])
     def count(self, pat, flags: int = 0):
