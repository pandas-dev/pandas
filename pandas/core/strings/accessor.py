from __future__ import annotations

import codecs
from collections.abc import Callable  # noqa: PDF001
from functools import wraps
import re
from typing import (
    TYPE_CHECKING,
    Hashable,
)
import warnings

import numpy as np

import pandas._libs.lib as lib
from pandas._typing import FrameOrSeriesUnion
from pandas.util._decorators import Appender

from pandas.core.dtypes.common import (
    ensure_object,
    is_bool_dtype,
    is_categorical_dtype,
    is_integer,
    is_list_like,
    is_object_dtype,
    is_re,
)
from pandas.core.dtypes.generic import (
    ABCDataFrame,
    ABCIndex,
    ABCMultiIndex,
    ABCSeries,
)
from pandas.core.dtypes.missing import isna

from pandas.core.base import NoNewAttributesMixin

if TYPE_CHECKING:
    from pandas import Index

_shared_docs: dict[str, str] = {}
_cpython_optimized_encoders = (
    "utf-8",
    "utf8",
    "latin-1",
    "latin1",
    "iso-8859-1",
    "mbcs",
    "ascii",
)
_cpython_optimized_decoders = _cpython_optimized_encoders + ("utf-16", "utf-32")


def forbid_nonstring_types(forbidden, name=None):
    """
    Decorator to forbid specific types for a method of StringMethods.

    For calling `.str.{method}` on a Series or Index, it is necessary to first
    initialize the :class:`StringMethods` object, and then call the method.
    However, different methods allow different input types, and so this can not
    be checked during :meth:`StringMethods.__init__`, but must be done on a
    per-method basis. This decorator exists to facilitate this process, and
    make it explicit which (inferred) types are disallowed by the method.

    :meth:`StringMethods.__init__` allows the *union* of types its different
    methods allow (after skipping NaNs; see :meth:`StringMethods._validate`),
    namely: ['string', 'empty', 'bytes', 'mixed', 'mixed-integer'].

    The default string types ['string', 'empty'] are allowed for all methods.
    For the additional types ['bytes', 'mixed', 'mixed-integer'], each method
    then needs to forbid the types it is not intended for.

    Parameters
    ----------
    forbidden : list-of-str or None
        List of forbidden non-string types, may be one or more of
        `['bytes', 'mixed', 'mixed-integer']`.
    name : str, default None
        Name of the method to use in the error message. By default, this is
        None, in which case the name from the method being wrapped will be
        copied. However, for working with further wrappers (like _pat_wrapper
        and _noarg_wrapper), it is necessary to specify the name.

    Returns
    -------
    func : wrapper
        The method to which the decorator is applied, with an added check that
        enforces the inferred type to not be in the list of forbidden types.

    Raises
    ------
    TypeError
        If the inferred type of the underlying data is in `forbidden`.
    """
    # deal with None
    forbidden = [] if forbidden is None else forbidden

    allowed_types = {"string", "empty", "bytes", "mixed", "mixed-integer"} - set(
        forbidden
    )

    def _forbid_nonstring_types(func):
        func_name = func.__name__ if name is None else name

        @wraps(func)
        def wrapper(self, *args, **kwargs):
            if self._inferred_dtype not in allowed_types:
                msg = (
                    f"Cannot use .str.{func_name} with values of "
                    f"inferred dtype '{self._inferred_dtype}'."
                )
                raise TypeError(msg)
            return func(self, *args, **kwargs)

        wrapper.__name__ = func_name
        return wrapper

    return _forbid_nonstring_types


def _map_and_wrap(name, docstring):
    @forbid_nonstring_types(["bytes"], name=name)
    def wrapper(self):
        result = getattr(self._data.array, f"_str_{name}")()
        return self._wrap_result(result)

    wrapper.__doc__ = docstring
    return wrapper


class StringMethods(NoNewAttributesMixin):
    """
    Vectorized string functions for Series and Index.

    NAs stay NA unless handled otherwise by a particular method.
    Patterned after Python's string methods, with some inspiration from
    R's stringr package.

    Examples
    --------
    >>> s = pd.Series(["A_Str_Series"])
    >>> s
    0    A_Str_Series
    dtype: object

    >>> s.str.split("_")
    0    [A, Str, Series]
    dtype: object

    >>> s.str.replace("_", "")
    0    AStrSeries
    dtype: object
    """

    # Note: see the docstring in pandas.core.strings.__init__
    # for an explanation of the implementation.
    # TODO: Dispatch all the methods
    # Currently the following are not dispatched to the array
    # * cat
    # * extractall

    def __init__(self, data):
        from pandas.core.arrays.string_ import StringDtype

        self._inferred_dtype = self._validate(data)
        self._is_categorical = is_categorical_dtype(data.dtype)
        self._is_string = isinstance(data.dtype, StringDtype)
        self._data = data

        self._index = self._name = None
        if isinstance(data, ABCSeries):
            self._index = data.index
            self._name = data.name

        # ._values.categories works for both Series/Index
        self._parent = data._values.categories if self._is_categorical else data
        # save orig to blow up categoricals to the right type
        self._orig = data
        self._freeze()

    @staticmethod
    def _validate(data):
        """
        Auxiliary function for StringMethods, infers and checks dtype of data.

        This is a "first line of defence" at the creation of the StringMethods-
        object, and just checks that the dtype is in the
        *union* of the allowed types over all string methods below; this
        restriction is then refined on a per-method basis using the decorator
        @forbid_nonstring_types (more info in the corresponding docstring).

        This really should exclude all series/index with any non-string values,
        but that isn't practical for performance reasons until we have a str
        dtype (GH 9343 / 13877)

        Parameters
        ----------
        data : The content of the Series

        Returns
        -------
        dtype : inferred dtype of data
        """
        if isinstance(data, ABCMultiIndex):
            raise AttributeError(
                "Can only use .str accessor with Index, not MultiIndex"
            )

        # see _libs/lib.pyx for list of inferred types
        allowed_types = ["string", "empty", "bytes", "mixed", "mixed-integer"]

        values = getattr(data, "values", data)  # Series / Index
        values = getattr(values, "categories", values)  # categorical / normal

        inferred_dtype = lib.infer_dtype(values, skipna=True)

        if inferred_dtype not in allowed_types:
            raise AttributeError("Can only use .str accessor with string values!")
        return inferred_dtype

    def __getitem__(self, key):
        result = self._data.array._str_getitem(key)
        return self._wrap_result(result)

    def __iter__(self):
        warnings.warn(
            "Columnar iteration over characters will be deprecated in future releases.",
            FutureWarning,
            stacklevel=2,
        )
        i = 0
        g = self.get(i)
        while g.notna().any():
            yield g
            i += 1
            g = self.get(i)

    def _wrap_result(
        self,
        result,
        name=None,
        expand: Optional[bool] = None,
        fill_value=np.nan,
        returns_string=True,
    ):
        from pandas import (
            Index,
            MultiIndex,
        )

        if not hasattr(result, "ndim") or not hasattr(result, "dtype"):
            if isinstance(result, ABCDataFrame):
                result = result.__finalize__(self._orig, name="str")
            return result
        assert result.ndim < 3

        # We can be wrapping a string / object / categorical result, in which
        # case we'll want to return the same dtype as the input.
        # Or we can be wrapping a numeric output, in which case we don't want
        # to return a StringArray.
        # Ideally the array method returns the right array type.
        if expand is None:
            # infer from ndim if expand is not specified
            expand = result.ndim != 1

        elif (
            expand is True
            and is_object_dtype(result)
            and not isinstance(self._orig, ABCIndex)
        ):
            # required when expand=True is explicitly specified
            # not needed when inferred

            def cons_row(x):
                if is_list_like(x):
                    return x
                else:
                    return [x]

            result = [cons_row(x) for x in result]
            if result and not self._is_string:
                # propagate nan values to match longest sequence (GH 18450)
                max_len = max(len(x) for x in result)
                result = [
                    x * max_len if len(x) == 0 or x[0] is np.nan else x for x in result
                ]

        if not isinstance(expand, bool):
            raise ValueError("expand must be True or False")

        if expand is False:
            # if expand is False, result should have the same name
            # as the original otherwise specified
            if name is None:
                name = getattr(result, "name", None)
            if name is None:
                # do not use logical or, _orig may be a DataFrame
                # which has "name" column
                name = self._orig.name

        # Wait until we are sure result is a Series or Index before
        # checking attributes (GH 12180)
        if isinstance(self._orig, ABCIndex):
            # if result is a boolean np.array, return the np.array
            # instead of wrapping it into a boolean Index (GH 8875)
            if is_bool_dtype(result):
                return result

            if expand:
                result = list(result)
                out = MultiIndex.from_tuples(result, names=name)
                if out.nlevels == 1:
                    # We had all tuples of length-one, which are
                    # better represented as a regular Index.
                    out = out.get_level_values(0)
                return out
            else:
                return Index(result, name=name)
        else:
            index = self._orig.index
            # This is a mess.
            dtype: str | None
            if self._is_string and returns_string:
                dtype = self._orig.dtype
            else:
                dtype = None

            if expand:
                cons = self._orig._constructor_expanddim
                result = cons(result, columns=name, index=index, dtype=dtype)
            else:
                # Must be a Series
                cons = self._orig._constructor
                result = cons(result, name=name, index=index)
            result = result.__finalize__(self._orig, method="str")
            if name is not None and result.ndim == 1:
                # __finalize__ might copy over the original name, but we may
                # want the new name (e.g. str.extract).
                result.name = name
            return result

    def _get_series_list(self, others):
        """
        Auxiliary function for :meth:`str.cat`. Turn potentially mixed input
        into a list of Series (elements without an index must match the length
        of the calling Series/Index).

        Parameters
        ----------
        others : Series, DataFrame, np.ndarray, list-like or list-like of
            Objects that are either Series, Index or np.ndarray (1-dim).

        Returns
        -------
        list of Series
            Others transformed into list of Series.
        """
        from pandas import (
            DataFrame,
            Series,
        )

        # self._orig is either Series or Index
        idx = self._orig if isinstance(self._orig, ABCIndex) else self._orig.index

        # Generally speaking, all objects without an index inherit the index
        # `idx` of the calling Series/Index - i.e. must have matching length.
        # Objects with an index (i.e. Series/Index/DataFrame) keep their own.
        if isinstance(others, ABCSeries):
            return [others]
        elif isinstance(others, ABCIndex):
            return [Series(others._values, index=idx)]
        elif isinstance(others, ABCDataFrame):
            return [others[x] for x in others]
        elif isinstance(others, np.ndarray) and others.ndim == 2:
            others = DataFrame(others, index=idx)
            return [others[x] for x in others]
        elif is_list_like(others, allow_sets=False):
            others = list(others)  # ensure iterators do not get read twice etc

            # in case of list-like `others`, all elements must be
            # either Series/Index/np.ndarray (1-dim)...
            if all(
                isinstance(x, (ABCSeries, ABCIndex))
                or (isinstance(x, np.ndarray) and x.ndim == 1)
                for x in others
            ):
                los: list[Series] = []
                while others:  # iterate through list and append each element
                    los = los + self._get_series_list(others.pop(0))
                return los
            # ... or just strings
            elif all(not is_list_like(x) for x in others):
                return [Series(others, index=idx)]
        raise TypeError(
            "others must be Series, Index, DataFrame, np.ndarray "
            "or list-like (either containing only strings or "
            "containing only objects of type Series/Index/"
            "np.ndarray[1-dim])"
        )

    @forbid_nonstring_types(["bytes", "mixed", "mixed-integer"])
    def cat(self, others=None, sep=None, na_rep=None, join="left"):
        """
        Concatenate strings in the Series/Index with given separator.

        If `others` is specified, this function concatenates the Series/Index
        and elements of `others` element-wise.
        If `others` is not passed, then all values in the Series/Index are
        concatenated into a single string with a given `sep`.

        Parameters
        ----------
        others : Series, Index, DataFrame, np.ndarray or list-like
            Series, Index, DataFrame, np.ndarray (one- or two-dimensional) and
            other list-likes of strings must have the same length as the
            calling Series/Index, with the exception of indexed objects (i.e.
            Series/Index/DataFrame) if `join` is not None.

            If others is a list-like that contains a combination of Series,
            Index or np.ndarray (1-dim), then all elements will be unpacked and
            must satisfy the above criteria individually.

            If others is None, the method returns the concatenation of all
            strings in the calling Series/Index.
        sep : str, default ''
            The separator between the different elements/columns. By default
            the empty string `''` is used.
        na_rep : str or None, default None
            Representation that is inserted for all missing values:

            - If `na_rep` is None, and `others` is None, missing values in the
              Series/Index are omitted from the result.
            - If `na_rep` is None, and `others` is not None, a row containing a
              missing value in any of the columns (before concatenation) will
              have a missing value in the result.
        join : {'left', 'right', 'outer', 'inner'}, default 'left'
            Determines the join-style between the calling Series/Index and any
            Series/Index/DataFrame in `others` (objects without an index need
            to match the length of the calling Series/Index). To disable
            alignment, use `.values` on any Series/Index/DataFrame in `others`.

            .. versionadded:: 0.23.0
            .. versionchanged:: 1.0.0
                Changed default of `join` from None to `'left'`.

        Returns
        -------
        str, Series or Index
            If `others` is None, `str` is returned, otherwise a `Series/Index`
            (same type as caller) of objects is returned.

        See Also
        --------
        split : Split each string in the Series/Index.
        join : Join lists contained as elements in the Series/Index.

        Examples
        --------
        When not passing `others`, all values are concatenated into a single
        string:

        >>> s = pd.Series(['a', 'b', np.nan, 'd'])
        >>> s.str.cat(sep=' ')
        'a b d'

        By default, NA values in the Series are ignored. Using `na_rep`, they
        can be given a representation:

        >>> s.str.cat(sep=' ', na_rep='?')
        'a b ? d'

        If `others` is specified, corresponding values are concatenated with
        the separator. Result will be a Series of strings.

        >>> s.str.cat(['A', 'B', 'C', 'D'], sep=',')
        0    a,A
        1    b,B
        2    NaN
        3    d,D
        dtype: object

        Missing values will remain missing in the result, but can again be
        represented using `na_rep`

        >>> s.str.cat(['A', 'B', 'C', 'D'], sep=',', na_rep='-')
        0    a,A
        1    b,B
        2    -,C
        3    d,D
        dtype: object

        If `sep` is not specified, the values are concatenated without
        separation.

        >>> s.str.cat(['A', 'B', 'C', 'D'], na_rep='-')
        0    aA
        1    bB
        2    -C
        3    dD
        dtype: object

        Series with different indexes can be aligned before concatenation. The
        `join`-keyword works as in other methods.

        >>> t = pd.Series(['d', 'a', 'e', 'c'], index=[3, 0, 4, 2])
        >>> s.str.cat(t, join='left', na_rep='-')
        0    aa
        1    b-
        2    -c
        3    dd
        dtype: object
        >>>
        >>> s.str.cat(t, join='outer', na_rep='-')
        0    aa
        1    b-
        2    -c
        3    dd
        4    -e
        dtype: object
        >>>
        >>> s.str.cat(t, join='inner', na_rep='-')
        0    aa
        2    -c
        3    dd
        dtype: object
        >>>
        >>> s.str.cat(t, join='right', na_rep='-')
        3    dd
        0    aa
        4    -e
        2    -c
        dtype: object

        For more examples, see :ref:`here <text.concatenate>`.
        """
        # TODO: dispatch
        from pandas import (
            Index,
            Series,
            concat,
        )

        if isinstance(others, str):
            raise ValueError("Did you mean to supply a `sep` keyword?")
        if sep is None:
            sep = ""

        if isinstance(self._orig, ABCIndex):
            data = Series(self._orig, index=self._orig)
        else:  # Series
            data = self._orig

        # concatenate Series/Index with itself if no "others"
        if others is None:
            # error: Incompatible types in assignment (expression has type
            # "ndarray", variable has type "Series")
            data = ensure_object(data)  # type: ignore[assignment]
            na_mask = isna(data)
            if na_rep is None and na_mask.any():
                data = data[~na_mask]
            elif na_rep is not None and na_mask.any():
                data = np.where(na_mask, na_rep, data)
            return sep.join(data)

        try:
            # turn anything in "others" into lists of Series
            others = self._get_series_list(others)
        except ValueError as err:  # do not catch TypeError raised by _get_series_list
            raise ValueError(
                "If `others` contains arrays or lists (or other "
                "list-likes without an index), these must all be "
                "of the same length as the calling Series/Index."
            ) from err

        # align if required
        if any(not data.index.equals(x.index) for x in others):
            # Need to add keys for uniqueness in case of duplicate columns
            others = concat(
                others,
                axis=1,
                join=(join if join == "inner" else "outer"),
                keys=range(len(others)),
                sort=False,
                copy=False,
            )
            data, others = data.align(others, join=join)
            others = [others[x] for x in others]  # again list of Series

        all_cols = [ensure_object(x) for x in [data] + others]
        na_masks = np.array([isna(x) for x in all_cols])
        union_mask = np.logical_or.reduce(na_masks, axis=0)

        if na_rep is None and union_mask.any():
            # no na_rep means NaNs for all rows where any column has a NaN
            # only necessary if there are actually any NaNs
            result = np.empty(len(data), dtype=object)
            np.putmask(result, union_mask, np.nan)

            not_masked = ~union_mask
            result[not_masked] = cat_safe([x[not_masked] for x in all_cols], sep)
        elif na_rep is not None and union_mask.any():
            # fill NaNs with na_rep in case there are actually any NaNs
            all_cols = [
                np.where(nm, na_rep, col) for nm, col in zip(na_masks, all_cols)
            ]
            result = cat_safe(all_cols, sep)
        else:
            # no NaNs - can just concatenate
            result = cat_safe(all_cols, sep)

        if isinstance(self._orig, ABCIndex):
            # add dtype for case that result is all-NA

            # error: Incompatible types in assignment (expression has type
            # "Index", variable has type "ndarray")
            result = Index(  # type: ignore[assignment]
                result, dtype=object, name=self._orig.name
            )
        else:  # Series
            if is_categorical_dtype(self._orig.dtype):
                # We need to infer the new categories.
                dtype = None
            else:
                dtype = self._orig.dtype
            # error: Incompatible types in assignment (expression has type
            # "Series", variable has type "ndarray")
            result = Series(  # type: ignore[assignment]
                result, dtype=dtype, index=data.index, name=self._orig.name
            )
            # error: "ndarray" has no attribute "__finalize__"
            result = result.__finalize__(  # type: ignore[attr-defined]
                self._orig, method="str_cat"
            )
        return result

    _shared_docs[
        "str_split"
    ] = r"""
    Split strings around given separator/delimiter.

    Splits the string in the Series/Index from the %(side)s,
    at the specified delimiter string. Equivalent to :meth:`str.%(method)s`.

    Parameters
    ----------
    pat : str, optional
        String or regular expression to split on.
        If not specified, split on whitespace.
    n : int, default -1 (all)
        Limit number of splits in output.
        ``None``, 0 and -1 will be interpreted as return all splits.
    expand : bool, default False
        Expand the split strings into separate columns.

        * If ``True``, return DataFrame/MultiIndex expanding dimensionality.
        * If ``False``, return Series/Index, containing lists of strings.

    Returns
    -------
    Series, Index, DataFrame or MultiIndex
        Type matches caller unless ``expand=True`` (see Notes).

    See Also
    --------
    Series.str.split : Split strings around given separator/delimiter.
    Series.str.rsplit : Splits string around given separator/delimiter,
        starting from the right.
    Series.str.join : Join lists contained as elements in the Series/Index
        with passed delimiter.
    str.split : Standard library version for split.
    str.rsplit : Standard library version for rsplit.

    Notes
    -----
    The handling of the `n` keyword depends on the number of found splits:

    - If found splits > `n`,  make first `n` splits only
    - If found splits <= `n`, make all splits
    - If for a certain row the number of found splits < `n`,
      append `None` for padding up to `n` if ``expand=True``

    If using ``expand=True``, Series and Index callers return DataFrame and
    MultiIndex objects, respectively.

    Examples
    --------
    >>> s = pd.Series(
    ...     [
    ...         "this is a regular sentence",
    ...         "https://docs.python.org/3/tutorial/index.html",
    ...         np.nan
    ...     ]
    ... )
    >>> s
    0                       this is a regular sentence
    1    https://docs.python.org/3/tutorial/index.html
    2                                              NaN
    dtype: object

    In the default setting, the string is split by whitespace.

    >>> s.str.split()
    0                   [this, is, a, regular, sentence]
    1    [https://docs.python.org/3/tutorial/index.html]
    2                                                NaN
    dtype: object

    Without the `n` parameter, the outputs of `rsplit` and `split`
    are identical.

    >>> s.str.rsplit()
    0                   [this, is, a, regular, sentence]
    1    [https://docs.python.org/3/tutorial/index.html]
    2                                                NaN
    dtype: object

    The `n` parameter can be used to limit the number of splits on the
    delimiter. The outputs of `split` and `rsplit` are different.

    >>> s.str.split(n=2)
    0                     [this, is, a regular sentence]
    1    [https://docs.python.org/3/tutorial/index.html]
    2                                                NaN
    dtype: object

    >>> s.str.rsplit(n=2)
    0                     [this is a, regular, sentence]
    1    [https://docs.python.org/3/tutorial/index.html]
    2                                                NaN
    dtype: object

    The `pat` parameter can be used to split by other characters.

    >>> s.str.split(pat="/")
    0                         [this is a regular sentence]
    1    [https:, , docs.python.org, 3, tutorial, index...
    2                                                  NaN
    dtype: object

    When using ``expand=True``, the split elements will expand out into
    separate columns. If NaN is present, it is propagated throughout
    the columns during the split.

    >>> s.str.split(expand=True)
                                                   0     1     2        3         4
    0                                           this    is     a  regular  sentence
    1  https://docs.python.org/3/tutorial/index.html  None  None     None      None
    2                                            NaN   NaN   NaN      NaN       NaN

    For slightly more complex use cases like splitting the html document name
    from a url, a combination of parameter settings can be used.

    >>> s.str.rsplit("/", n=1, expand=True)
                                        0           1
    0          this is a regular sentence        None
    1  https://docs.python.org/3/tutorial  index.html
    2                                 NaN         NaN

    Remember to escape special characters when explicitly using regular
    expressions.

    >>> s = pd.Series(["1+1=2"])
    >>> s
    0    1+1=2
    dtype: object
    >>> s.str.split(r"\+|=", expand=True)
         0    1    2
    0    1    1    2
    """

    @Appender(_shared_docs["str_split"] % {"side": "beginning", "method": "split"})
    @forbid_nonstring_types(["bytes"])
    def split(self, pat=None, n=-1, expand=False):
        result = self._data.array._str_split(pat, n, expand)
        return self._wrap_result(result, returns_string=expand, expand=expand)

    @Appender(_shared_docs["str_split"] % {"side": "end", "method": "rsplit"})
    @forbid_nonstring_types(["bytes"])
    def rsplit(self, pat=None, n=-1, expand=False):
        result = self._data.array._str_rsplit(pat, n=n)
        return self._wrap_result(result, expand=expand, returns_string=expand)

    _shared_docs[
        "str_partition"
    ] = """
    Split the string at the %(side)s occurrence of `sep`.

    This method splits the string at the %(side)s occurrence of `sep`,
    and returns 3 elements containing the part before the separator,
    the separator itself, and the part after the separator.
    If the separator is not found, return %(return)s.

    Parameters
    ----------
    sep : str, default whitespace
        String to split on.
    expand : bool, default True
        If True, return DataFrame/MultiIndex expanding dimensionality.
        If False, return Series/Index.

    Returns
    -------
    DataFrame/MultiIndex or Series/Index of objects

    See Also
    --------
    %(also)s
    Series.str.split : Split strings around given separators.
    str.partition : Standard library version.

    Examples
    --------

    >>> s = pd.Series(['Linda van der Berg', 'George Pitt-Rivers'])
    >>> s
    0    Linda van der Berg
    1    George Pitt-Rivers
    dtype: object

    >>> s.str.partition()
            0  1             2
    0   Linda     van der Berg
    1  George      Pitt-Rivers

    To partition by the last space instead of the first one:

    >>> s.str.rpartition()
                   0  1            2
    0  Linda van der            Berg
    1         George     Pitt-Rivers

    To partition by something different than a space:

    >>> s.str.partition('-')
                        0  1       2
    0  Linda van der Berg
    1         George Pitt  -  Rivers

    To return a Series containing tuples instead of a DataFrame:

    >>> s.str.partition('-', expand=False)
    0    (Linda van der Berg, , )
    1    (George Pitt, -, Rivers)
    dtype: object

    Also available on indices:

    >>> idx = pd.Index(['X 123', 'Y 999'])
    >>> idx
    Index(['X 123', 'Y 999'], dtype='object')

    Which will create a MultiIndex:

    >>> idx.str.partition()
    MultiIndex([('X', ' ', '123'),
                ('Y', ' ', '999')],
               )

    Or an index with tuples with ``expand=False``:

    >>> idx.str.partition(expand=False)
    Index([('X', ' ', '123'), ('Y', ' ', '999')], dtype='object')
    """

    @Appender(
        _shared_docs["str_partition"]
        % {
            "side": "first",
            "return": "3 elements containing the string itself, followed by two "
            "empty strings",
            "also": "rpartition : Split the string at the last occurrence of `sep`.",
        }
    )
    @forbid_nonstring_types(["bytes"])
    def partition(self, sep=" ", expand=True):
        result = self._data.array._str_partition(sep, expand)
        return self._wrap_result(result, expand=expand, returns_string=expand)

    @Appender(
        _shared_docs["str_partition"]
        % {
            "side": "last",
            "return": "3 elements containing two empty strings, followed by the "
            "string itself",
            "also": "partition : Split the string at the first occurrence of `sep`.",
        }
    )
    @forbid_nonstring_types(["bytes"])
    def rpartition(self, sep=" ", expand=True):
        result = self._data.array._str_rpartition(sep, expand)
        return self._wrap_result(result, expand=expand, returns_string=expand)

    def get(self, i):
        """
        Extract element from each component at specified position.

        Extract element from lists, tuples, or strings in each element in the
        Series/Index.

        Parameters
        ----------
        i : int
            Position of element to extract.

        Returns
        -------
        Series or Index

        Examples
        --------
        >>> s = pd.Series(["String",
        ...               (1, 2, 3),
        ...               ["a", "b", "c"],
        ...               123,
        ...               -456,
        ...               {1: "Hello", "2": "World"}])
        >>> s
        0                        String
        1                     (1, 2, 3)
        2                     [a, b, c]
        3                           123
        4                          -456
        5    {1: 'Hello', '2': 'World'}
        dtype: object

        >>> s.str.get(1)
        0        t
        1        2
        2        b
        3      NaN
        4      NaN
        5    Hello
        dtype: object

        >>> s.str.get(-1)
        0      g
        1      3
        2      c
        3    NaN
        4    NaN
        5    None
        dtype: object
        """
        result = self._data.array._str_get(i)
        return self._wrap_result(result)

    @forbid_nonstring_types(["bytes"])
    def join(self, sep):
        """
        Join lists contained as elements in the Series/Index with passed delimiter.

        If the elements of a Series are lists themselves, join the content of these
        lists using the delimiter passed to the function.
        This function is an equivalent to :meth:`str.join`.

        Parameters
        ----------
        sep : str
            Delimiter to use between list entries.

        Returns
        -------
        Series/Index: object
            The list entries concatenated by intervening occurrences of the
            delimiter.

        Raises
        ------
        AttributeError
            If the supplied Series contains neither strings nor lists.

        See Also
        --------
        str.join : Standard library version of this method.
        Series.str.split : Split strings around given separator/delimiter.

        Notes
        -----
        If any of the list items is not a string object, the result of the join
        will be `NaN`.

        Examples
        --------
        Example with a list that contains non-string elements.

        >>> s = pd.Series([['lion', 'elephant', 'zebra'],
        ...                [1.1, 2.2, 3.3],
        ...                ['cat', np.nan, 'dog'],
        ...                ['cow', 4.5, 'goat'],
        ...                ['duck', ['swan', 'fish'], 'guppy']])
        >>> s
        0        [lion, elephant, zebra]
        1                [1.1, 2.2, 3.3]
        2                [cat, nan, dog]
        3               [cow, 4.5, goat]
        4    [duck, [swan, fish], guppy]
        dtype: object

        Join all lists using a '-'. The lists containing object(s) of types other
        than str will produce a NaN.

        >>> s.str.join('-')
        0    lion-elephant-zebra
        1                    NaN
        2                    NaN
        3                    NaN
        4                    NaN
        dtype: object
        """
        result = self._data.array._str_join(sep)
        return self._wrap_result(result)

    @forbid_nonstring_types(["bytes"])
    def contains(self, pat, case=True, flags=0, na=None, regex=True):
        r"""
        Test if pattern or regex is contained within a string of a Series or Index.

        Return boolean Series or Index based on whether a given pattern or regex is
        contained within a string of a Series or Index.

        Parameters
        ----------
        pat : str
            Character sequence or regular expression.
        case : bool, default True
            If True, case sensitive.
        flags : int, default 0 (no flags)
            Flags to pass through to the re module, e.g. re.IGNORECASE.
        na : scalar, optional
            Fill value for missing values. The default depends on dtype of the
            array. For object-dtype, ``numpy.nan`` is used. For ``StringDtype``,
            ``pandas.NA`` is used.
        regex : bool, default True
            If True, assumes the pat is a regular expression.

            If False, treats the pat as a literal string.

        Returns
        -------
        Series or Index of boolean values
            A Series or Index of boolean values indicating whether the
            given pattern is contained within the string of each element
            of the Series or Index.

        See Also
        --------
        match : Analogous, but stricter, relying on re.match instead of re.search.
        Series.str.startswith : Test if the start of each string element matches a
            pattern.
        Series.str.endswith : Same as startswith, but tests the end of string.

        Examples
        --------
        Returning a Series of booleans using only a literal pattern.

        >>> s1 = pd.Series(['Mouse', 'dog', 'house and parrot', '23', np.NaN])
        >>> s1.str.contains('og', regex=False)
        0    False
        1     True
        2    False
        3    False
        4      NaN
        dtype: object

        Returning an Index of booleans using only a literal pattern.

        >>> ind = pd.Index(['Mouse', 'dog', 'house and parrot', '23.0', np.NaN])
        >>> ind.str.contains('23', regex=False)
        Index([False, False, False, True, nan], dtype='object')

        Specifying case sensitivity using `case`.

        >>> s1.str.contains('oG', case=True, regex=True)
        0    False
        1    False
        2    False
        3    False
        4      NaN
        dtype: object

        Specifying `na` to be `False` instead of `NaN` replaces NaN values
        with `False`. If Series or Index does not contain NaN values
        the resultant dtype will be `bool`, otherwise, an `object` dtype.

        >>> s1.str.contains('og', na=False, regex=True)
        0    False
        1     True
        2    False
        3    False
        4    False
        dtype: bool

        Returning 'house' or 'dog' when either expression occurs in a string.

        >>> s1.str.contains('house|dog', regex=True)
        0    False
        1     True
        2     True
        3    False
        4      NaN
        dtype: object

        Ignoring case sensitivity using `flags` with regex.

        >>> import re
        >>> s1.str.contains('PARROT', flags=re.IGNORECASE, regex=True)
        0    False
        1    False
        2     True
        3    False
        4      NaN
        dtype: object

        Returning any digit using regular expression.

        >>> s1.str.contains('\\d', regex=True)
        0    False
        1    False
        2    False
        3     True
        4      NaN
        dtype: object

        Ensure `pat` is a not a literal pattern when `regex` is set to True.
        Note in the following example one might expect only `s2[1]` and `s2[3]` to
        return `True`. However, '.0' as a regex matches any character
        followed by a 0.

        >>> s2 = pd.Series(['40', '40.0', '41', '41.0', '35'])
        >>> s2.str.contains('.0', regex=True)
        0     True
        1     True
        2    False
        3     True
        4    False
        dtype: bool
        """
        if regex and re.compile(pat).groups:
            warnings.warn(
                "This pattern has match groups. To actually get the "
                "groups, use str.extract.",
                UserWarning,
                stacklevel=3,
            )

        result = self._data.array._str_contains(pat, case, flags, na, regex)
        return self._wrap_result(result, fill_value=na, returns_string=False)

    @forbid_nonstring_types(["bytes"])
    def match(self, pat, case=True, flags=0, na=None):
        """
        Determine if each string starts with a match of a regular expression.

        Parameters
        ----------
        pat : str
            Character sequence or regular expression.
        case : bool, default True
            If True, case sensitive.
        flags : int, default 0 (no flags)
            Regex module flags, e.g. re.IGNORECASE.
        na : scalar, optional
            Fill value for missing values. The default depends on dtype of the
            array. For object-dtype, ``numpy.nan`` is used. For ``StringDtype``,
            ``pandas.NA`` is used.

        Returns
        -------
        Series/Index/array of boolean values

        See Also
        --------
        fullmatch : Stricter matching that requires the entire string to match.
        contains : Analogous, but less strict, relying on re.search instead of
            re.match.
        extract : Extract matched groups.
        """
        result = self._data.array._str_match(pat, case=case, flags=flags, na=na)
        return self._wrap_result(result, fill_value=na, returns_string=False)

    @forbid_nonstring_types(["bytes"])
    def fullmatch(self, pat, case=True, flags=0, na=None):
        """
        Determine if each string entirely matches a regular expression.

        .. versionadded:: 1.1.0

        Parameters
        ----------
        pat : str
            Character sequence or regular expression.
        case : bool, default True
            If True, case sensitive.
        flags : int, default 0 (no flags)
            Regex module flags, e.g. re.IGNORECASE.
        na : scalar, optional
            Fill value for missing values. The default depends on dtype of the
            array. For object-dtype, ``numpy.nan`` is used. For ``StringDtype``,
            ``pandas.NA`` is used.

        Returns
        -------
        Series/Index/array of boolean values

        See Also
        --------
        match : Similar, but also returns `True` when only a *prefix* of the string
            matches the regular expression.
        extract : Extract matched groups.
        """
        result = self._data.array._str_fullmatch(pat, case=case, flags=flags, na=na)
        return self._wrap_result(result, fill_value=na, returns_string=False)

    @forbid_nonstring_types(["bytes"])
    def replace(
        self,
        pat: str | re.Pattern,
        repl: str | Callable,
        n: int = -1,
        case: bool | None = None,
        flags: int = 0,
        regex: bool | None = None,
    ):
        r"""
        Replace each occurrence of pattern/regex in the Series/Index.

        Equivalent to :meth:`str.replace` or :func:`re.sub`, depending on
        the regex value.

        Parameters
        ----------
        pat : str or compiled regex
            String can be a character sequence or regular expression.
        repl : str or callable
            Replacement string or a callable. The callable is passed the regex
            match object and must return a replacement string to be used.
            See :func:`re.sub`.
        n : int, default -1 (all)
            Number of replacements to make from start.
        case : bool, default None
            Determines if replace is case sensitive:

            - If True, case sensitive (the default if `pat` is a string)
            - Set to False for case insensitive
            - Cannot be set if `pat` is a compiled regex.

        flags : int, default 0 (no flags)
            Regex module flags, e.g. re.IGNORECASE. Cannot be set if `pat` is a compiled
            regex.
        regex : bool, default True
            Determines if the passed-in pattern is a regular expression:

            - If True, assumes the passed-in pattern is a regular expression.
            - If False, treats the pattern as a literal string
            - Cannot be set to False if `pat` is a compiled regex or `repl` is
              a callable.

            .. versionadded:: 0.23.0

        Returns
        -------
        Series or Index of object
            A copy of the object with all matching occurrences of `pat` replaced by
            `repl`.

        Raises
        ------
        ValueError
            * if `regex` is False and `repl` is a callable or `pat` is a compiled
              regex
            * if `pat` is a compiled regex and `case` or `flags` is set

        Notes
        -----
        When `pat` is a compiled regex, all flags should be included in the
        compiled regex. Use of `case`, `flags`, or `regex=False` with a compiled
        regex will raise an error.

        Examples
        --------
        When `pat` is a string and `regex` is True (the default), the given `pat`
        is compiled as a regex. When `repl` is a string, it replaces matching
        regex patterns as with :meth:`re.sub`. NaN value(s) in the Series are
        left as is:

        >>> pd.Series(['foo', 'fuz', np.nan]).str.replace('f.', 'ba', regex=True)
        0    bao
        1    baz
        2    NaN
        dtype: object

        When `pat` is a string and `regex` is False, every `pat` is replaced with
        `repl` as with :meth:`str.replace`:

        >>> pd.Series(['f.o', 'fuz', np.nan]).str.replace('f.', 'ba', regex=False)
        0    bao
        1    fuz
        2    NaN
        dtype: object

        When `repl` is a callable, it is called on every `pat` using
        :func:`re.sub`. The callable should expect one positional argument
        (a regex object) and return a string.

        To get the idea:

        >>> pd.Series(['foo', 'fuz', np.nan]).str.replace('f', repr, regex=True)
        0    <re.Match object; span=(0, 1), match='f'>oo
        1    <re.Match object; span=(0, 1), match='f'>uz
        2                                            NaN
        dtype: object

        Reverse every lowercase alphabetic word:

        >>> repl = lambda m: m.group(0)[::-1]
        >>> ser = pd.Series(['foo 123', 'bar baz', np.nan])
        >>> ser.str.replace(r'[a-z]+', repl, regex=True)
        0    oof 123
        1    rab zab
        2        NaN
        dtype: object

        Using regex groups (extract second group and swap case):

        >>> pat = r"(?P<one>\w+) (?P<two>\w+) (?P<three>\w+)"
        >>> repl = lambda m: m.group('two').swapcase()
        >>> ser = pd.Series(['One Two Three', 'Foo Bar Baz'])
        >>> ser.str.replace(pat, repl, regex=True)
        0    tWO
        1    bAR
        dtype: object

        Using a compiled regex with flags

        >>> import re
        >>> regex_pat = re.compile(r'FUZ', flags=re.IGNORECASE)
        >>> pd.Series(['foo', 'fuz', np.nan]).str.replace(regex_pat, 'bar', regex=True)
        0    foo
        1    bar
        2    NaN
        dtype: object
        """
        if regex is None:
            if isinstance(pat, str) and any(c in pat for c in ".+*|^$?[](){}\\"):
                # warn only in cases where regex behavior would differ from literal
                msg = (
                    "The default value of regex will change from True to False "
                    "in a future version."
                )
                if len(pat) == 1:
                    msg += (
                        " In addition, single character regular expressions will "
                        "*not* be treated as literal strings when regex=True."
                    )
                warnings.warn(msg, FutureWarning, stacklevel=3)

        # Check whether repl is valid (GH 13438, GH 15055)
        if not (isinstance(repl, str) or callable(repl)):
            raise TypeError("repl must be a string or callable")

        is_compiled_re = is_re(pat)
        if regex or regex is None:
            if is_compiled_re and (case is not None or flags != 0):
                raise ValueError(
                    "case and flags cannot be set when pat is a compiled regex"
                )

        elif is_compiled_re:
            raise ValueError(
                "Cannot use a compiled regex as replacement pattern with regex=False"
            )
        elif callable(repl):
            raise ValueError("Cannot use a callable replacement when regex=False")

        # The current behavior is to treat single character patterns as literal strings,
        # even when ``regex`` is set to ``True``.
        if isinstance(pat, str) and len(pat) == 1:
            regex = False

        if regex is None:
            regex = True

        if case is None:
            case = True

        result = self._data.array._str_replace(
            pat, repl, n=n, case=case, flags=flags, regex=regex
        )
        return self._wrap_result(result)

    @forbid_nonstring_types(["bytes"])
    def repeat(self, repeats):
        """
        Duplicate each string in the Series or Index.

        Parameters
        ----------
        repeats : int or sequence of int
            Same value for all (int) or different value per (sequence).

        Returns
        -------
        Series or Index of object
            Series or Index of repeated string objects specified by
            input parameter repeats.

        Examples
        --------
        >>> s = pd.Series(['a', 'b', 'c'])
        >>> s
        0    a
        1    b
        2    c
        dtype: object

        Single int repeats string in Series

        >>> s.str.repeat(repeats=2)
        0    aa
        1    bb
        2    cc
        dtype: object

        Sequence of int repeats corresponding string in Series

        >>> s.str.repeat(repeats=[1, 2, 3])
        0      a
        1     bb
        2    ccc
        dtype: object
        """
        result = self._data.array._str_repeat(repeats)
        return self._wrap_result(result)

    @forbid_nonstring_types(["bytes"])
    def pad(self, width, side="left", fillchar=" "):
        """
        Pad strings in the Series/Index up to width.

        Parameters
        ----------
        width : int
            Minimum width of resulting string; additional characters will be filled
            with character defined in `fillchar`.
        side : {'left', 'right', 'both'}, default 'left'
            Side from which to fill resulting string.
        fillchar : str, default ' '
            Additional character for filling, default is whitespace.

        Returns
        -------
        Series or Index of object
            Returns Series or Index with minimum number of char in object.

        See Also
        --------
        Series.str.rjust : Fills the left side of strings with an arbitrary
            character. Equivalent to ``Series.str.pad(side='left')``.
        Series.str.ljust : Fills the right side of strings with an arbitrary
            character. Equivalent to ``Series.str.pad(side='right')``.
        Series.str.center : Fills both sides of strings with an arbitrary
            character. Equivalent to ``Series.str.pad(side='both')``.
        Series.str.zfill : Pad strings in the Series/Index by prepending '0'
            character. Equivalent to ``Series.str.pad(side='left', fillchar='0')``.

        Examples
        --------
        >>> s = pd.Series(["caribou", "tiger"])
        >>> s
        0    caribou
        1      tiger
        dtype: object

        >>> s.str.pad(width=10)
        0       caribou
        1         tiger
        dtype: object

        >>> s.str.pad(width=10, side='right', fillchar='-')
        0    caribou---
        1    tiger-----
        dtype: object

        >>> s.str.pad(width=10, side='both', fillchar='-')
        0    -caribou--
        1    --tiger---
        dtype: object
        """
        if not isinstance(fillchar, str):
            msg = f"fillchar must be a character, not {type(fillchar).__name__}"
            raise TypeError(msg)

        if len(fillchar) != 1:
            raise TypeError("fillchar must be a character, not str")

        if not is_integer(width):
            msg = f"width must be of integer type, not {type(width).__name__}"
            raise TypeError(msg)

        result = self._data.array._str_pad(width, side=side, fillchar=fillchar)
        return self._wrap_result(result)

    _shared_docs[
        "str_pad"
    ] = """
    Pad %(side)s side of strings in the Series/Index.

    Equivalent to :meth:`str.%(method)s`.

    Parameters
    ----------
    width : int
        Minimum width of resulting string; additional characters will be filled
        with ``fillchar``.
    fillchar : str
        Additional character for filling, default is whitespace.

    Returns
    -------
    filled : Series/Index of objects.
    """

    @Appender(_shared_docs["str_pad"] % {"side": "left and right", "method": "center"})
    @forbid_nonstring_types(["bytes"])
    def center(self, width, fillchar=" "):
        return self.pad(width, side="both", fillchar=fillchar)

    @Appender(_shared_docs["str_pad"] % {"side": "right", "method": "ljust"})
    @forbid_nonstring_types(["bytes"])
    def ljust(self, width, fillchar=" "):
        return self.pad(width, side="right", fillchar=fillchar)

    @Appender(_shared_docs["str_pad"] % {"side": "left", "method": "rjust"})
    @forbid_nonstring_types(["bytes"])
    def rjust(self, width, fillchar=" "):
        return self.pad(width, side="left", fillchar=fillchar)

    @forbid_nonstring_types(["bytes"])
    def zfill(self, width):
        """
        Pad strings in the Series/Index by prepending '0' characters.

        Strings in the Series/Index are padded with '0' characters on the
        left of the string to reach a total string length  `width`. Strings
        in the Series/Index with length greater or equal to `width` are
        unchanged.

        Parameters
        ----------
        width : int
            Minimum length of resulting string; strings with length less
            than `width` be prepended with '0' characters.

        Returns
        -------
        Series/Index of objects.

        See Also
        --------
        Series.str.rjust : Fills the left side of strings with an arbitrary
            character.
        Series.str.ljust : Fills the right side of strings with an arbitrary
            character.
        Series.str.pad : Fills the specified sides of strings with an arbitrary
            character.
        Series.str.center : Fills both sides of strings with an arbitrary
            character.

        Notes
        -----
        Differs from :meth:`str.zfill` which has special handling
        for '+'/'-' in the string.

        Examples
        --------
        >>> s = pd.Series(['-1', '1', '1000', 10, np.nan])
        >>> s
        0      -1
        1       1
        2    1000
        3      10
        4     NaN
        dtype: object

        Note that ``10`` and ``NaN`` are not strings, therefore they are
        converted to ``NaN``. The minus sign in ``'-1'`` is treated as a
        regular character and the zero is added to the left of it
        (:meth:`str.zfill` would have moved it to the left). ``1000``
        remains unchanged as it is longer than `width`.

        >>> s.str.zfill(3)
        0     0-1
        1     001
        2    1000
        3     NaN
        4     NaN
        dtype: object
        """
        result = self.pad(width, side="left", fillchar="0")
        return self._wrap_result(result)

    def slice(self, start=None, stop=None, step=None):
        """
        Slice substrings from each element in the Series or Index.

        Parameters
        ----------
        start : int, optional
            Start position for slice operation.
        stop : int, optional
            Stop position for slice operation.
        step : int, optional
            Step size for slice operation.

        Returns
        -------
        Series or Index of object
            Series or Index from sliced substring from original string object.

        See Also
        --------
        Series.str.slice_replace : Replace a slice with a string.
        Series.str.get : Return element at position.
            Equivalent to `Series.str.slice(start=i, stop=i+1)` with `i`
            being the position.

        Examples
        --------
        >>> s = pd.Series(["koala", "dog", "chameleon"])
        >>> s
        0        koala
        1          dog
        2    chameleon
        dtype: object

        >>> s.str.slice(start=1)
        0        oala
        1          og
        2    hameleon
        dtype: object

        >>> s.str.slice(start=-1)
        0           a
        1           g
        2           n
        dtype: object

        >>> s.str.slice(stop=2)
        0    ko
        1    do
        2    ch
        dtype: object

        >>> s.str.slice(step=2)
        0      kaa
        1       dg
        2    caeen
        dtype: object

        >>> s.str.slice(start=0, stop=5, step=3)
        0    kl
        1     d
        2    cm
        dtype: object

        Equivalent behaviour to:

        >>> s.str[0:5:3]
        0    kl
        1     d
        2    cm
        dtype: object
        """
        result = self._data.array._str_slice(start, stop, step)
        return self._wrap_result(result)

    @forbid_nonstring_types(["bytes"])
    def slice_replace(self, start=None, stop=None, repl=None):
        """
        Replace a positional slice of a string with another value.

        Parameters
        ----------
        start : int, optional
            Left index position to use for the slice. If not specified (None),
            the slice is unbounded on the left, i.e. slice from the start
            of the string.
        stop : int, optional
            Right index position to use for the slice. If not specified (None),
            the slice is unbounded on the right, i.e. slice until the
            end of the string.
        repl : str, optional
            String for replacement. If not specified (None), the sliced region
            is replaced with an empty string.

        Returns
        -------
        Series or Index
            Same type as the original object.

        See Also
        --------
        Series.str.slice : Just slicing without replacement.

        Examples
        --------
        >>> s = pd.Series(['a', 'ab', 'abc', 'abdc', 'abcde'])
        >>> s
        0        a
        1       ab
        2      abc
        3     abdc
        4    abcde
        dtype: object

        Specify just `start`, meaning replace `start` until the end of the
        string with `repl`.

        >>> s.str.slice_replace(1, repl='X')
        0    aX
        1    aX
        2    aX
        3    aX
        4    aX
        dtype: object

        Specify just `stop`, meaning the start of the string to `stop` is replaced
        with `repl`, and the rest of the string is included.

        >>> s.str.slice_replace(stop=2, repl='X')
        0       X
        1       X
        2      Xc
        3     Xdc
        4    Xcde
        dtype: object

        Specify `start` and `stop`, meaning the slice from `start` to `stop` is
        replaced with `repl`. Everything before or after `start` and `stop` is
        included as is.

        >>> s.str.slice_replace(start=1, stop=3, repl='X')
        0      aX
        1      aX
        2      aX
        3     aXc
        4    aXde
        dtype: object
        """
        result = self._data.array._str_slice_replace(start, stop, repl)
        return self._wrap_result(result)

    def decode(self, encoding, errors="strict"):
        """
        Decode character string in the Series/Index using indicated encoding.

        Equivalent to :meth:`str.decode` in python2 and :meth:`bytes.decode` in
        python3.

        Parameters
        ----------
        encoding : str
        errors : str, optional

        Returns
        -------
        Series or Index
        """
        # TODO: Add a similar _bytes interface.
        if encoding in _cpython_optimized_decoders:
            # CPython optimized implementation
            f = lambda x: x.decode(encoding, errors)
        else:
            decoder = codecs.getdecoder(encoding)
            f = lambda x: decoder(x, errors)[0]
        arr = self._data.array
        # assert isinstance(arr, (StringArray,))
        result = arr._str_map(f)
        return self._wrap_result(result)

    @forbid_nonstring_types(["bytes"])
    def encode(self, encoding, errors="strict"):
        """
        Encode character string in the Series/Index using indicated encoding.

        Equivalent to :meth:`str.encode`.

        Parameters
        ----------
        encoding : str
        errors : str, optional

        Returns
        -------
        encoded : Series/Index of objects
        """
        result = self._data.array._str_encode(encoding, errors)
        return self._wrap_result(result, returns_string=False)

    _shared_docs[
        "str_strip"
    ] = r"""
    Remove %(position)s characters.

    Strip whitespaces (including newlines) or a set of specified characters
    from each string in the Series/Index from %(side)s.
    Equivalent to :meth:`str.%(method)s`.

    Parameters
    ----------
    to_strip : str or None, default None
        Specifying the set of characters to be removed.
        All combinations of this set of characters will be stripped.
        If None then whitespaces are removed.

    Returns
    -------
    Series or Index of object

    See Also
    --------
    Series.str.strip : Remove leading and trailing characters in Series/Index.
    Series.str.lstrip : Remove leading characters in Series/Index.
    Series.str.rstrip : Remove trailing characters in Series/Index.

    Examples
    --------
    >>> s = pd.Series(['1. Ant.  ', '2. Bee!\n', '3. Cat?\t', np.nan])
    >>> s
    0    1. Ant.
    1    2. Bee!\n
    2    3. Cat?\t
    3          NaN
    dtype: object

    >>> s.str.strip()
    0    1. Ant.
    1    2. Bee!
    2    3. Cat?
    3        NaN
    dtype: object

    >>> s.str.lstrip('123.')
    0    Ant.
    1    Bee!\n
    2    Cat?\t
    3       NaN
    dtype: object

    >>> s.str.rstrip('.!? \n\t')
    0    1. Ant
    1    2. Bee
    2    3. Cat
    3       NaN
    dtype: object

    >>> s.str.strip('123.!? \n\t')
    0    Ant
    1    Bee
    2    Cat
    3    NaN
    dtype: object
    """

    @Appender(
        _shared_docs["str_strip"]
        % {
            "side": "left and right sides",
            "method": "strip",
            "position": "leading and trailing",
        }
    )
    @forbid_nonstring_types(["bytes"])
    def strip(self, to_strip=None):
        result = self._data.array._str_strip(to_strip)
        return self._wrap_result(result)

    @Appender(
        _shared_docs["str_strip"]
        % {"side": "left side", "method": "lstrip", "position": "leading"}
    )
    @forbid_nonstring_types(["bytes"])
    def lstrip(self, to_strip=None):
        result = self._data.array._str_lstrip(to_strip)
        return self._wrap_result(result)

    @Appender(
        _shared_docs["str_strip"]
        % {"side": "right side", "method": "rstrip", "position": "trailing"}
    )
    @forbid_nonstring_types(["bytes"])
    def rstrip(self, to_strip=None):
        result = self._data.array._str_rstrip(to_strip)
        return self._wrap_result(result)

    @forbid_nonstring_types(["bytes"])
    def wrap(self, width, **kwargs):
        r"""
        Wrap strings in Series/Index at specified line width.

        This method has the same keyword parameters and defaults as
        :class:`textwrap.TextWrapper`.

        Parameters
        ----------
        width : int
            Maximum line width.
        expand_tabs : bool, optional
            If True, tab characters will be expanded to spaces (default: True).
        replace_whitespace : bool, optional
            If True, each whitespace character (as defined by string.whitespace)
            remaining after tab expansion will be replaced by a single space
            (default: True).
        drop_whitespace : bool, optional
            If True, whitespace that, after wrapping, happens to end up at the
            beginning or end of a line is dropped (default: True).
        break_long_words : bool, optional
            If True, then words longer than width will be broken in order to ensure
            that no lines are longer than width. If it is false, long words will
            not be broken, and some lines may be longer than width (default: True).
        break_on_hyphens : bool, optional
            If True, wrapping will occur preferably on whitespace and right after
            hyphens in compound words, as it is customary in English. If false,
            only whitespaces will be considered as potentially good places for line
            breaks, but you need to set break_long_words to false if you want truly
            insecable words (default: True).

        Returns
        -------
        Series or Index

        Notes
        -----
        Internally, this method uses a :class:`textwrap.TextWrapper` instance with
        default settings. To achieve behavior matching R's stringr library str_wrap
        function, use the arguments:

        - expand_tabs = False
        - replace_whitespace = True
        - drop_whitespace = True
        - break_long_words = False
        - break_on_hyphens = False

        Examples
        --------
        >>> s = pd.Series(['line to be wrapped', 'another line to be wrapped'])
        >>> s.str.wrap(12)
        0             line to be\nwrapped
        1    another line\nto be\nwrapped
        dtype: object
        """
        result = self._data.array._str_wrap(width, **kwargs)
        return self._wrap_result(result)

    @forbid_nonstring_types(["bytes"])
    def get_dummies(self, sep="|"):
        """
        Return DataFrame of dummy/indicator variables for Series.

        Each string in Series is split by sep and returned as a DataFrame
        of dummy/indicator variables.

        Parameters
        ----------
        sep : str, default "|"
            String to split on.

        Returns
        -------
        DataFrame
            Dummy variables corresponding to values of the Series.

        See Also
        --------
        get_dummies : Convert categorical variable into dummy/indicator
            variables.

        Examples
        --------
        >>> pd.Series(['a|b', 'a', 'a|c']).str.get_dummies()
           a  b  c
        0  1  1  0
        1  1  0  0
        2  1  0  1

        >>> pd.Series(['a|b', np.nan, 'a|c']).str.get_dummies()
           a  b  c
        0  1  1  0
        1  0  0  0
        2  1  0  1
        """
        # we need to cast to Series of strings as only that has all
        # methods available for making the dummies...
        result, name = self._data.array._str_get_dummies(sep)
        return self._wrap_result(
            result,
            name=name,
            expand=True,
            returns_string=False,
        )

    @forbid_nonstring_types(["bytes"])
    def translate(self, table):
        """
        Map all characters in the string through the given mapping table.

        Equivalent to standard :meth:`str.translate`.

        Parameters
        ----------
        table : dict
            Table is a mapping of Unicode ordinals to Unicode ordinals, strings, or
            None. Unmapped characters are left untouched.
            Characters mapped to None are deleted. :meth:`str.maketrans` is a
            helper function for making translation tables.

        Returns
        -------
        Series or Index
        """
        result = self._data.array._str_translate(table)
        return self._wrap_result(result)

    @forbid_nonstring_types(["bytes"])
    def count(self, pat, flags=0):
        r"""
        Count occurrences of pattern in each string of the Series/Index.

        This function is used to count the number of times a particular regex
        pattern is repeated in each of the string elements of the
        :class:`~pandas.Series`.

        Parameters
        ----------
        pat : str
            Valid regular expression.
        flags : int, default 0, meaning no flags
            Flags for the `re` module. For a complete list, `see here
            <https://docs.python.org/3/howto/regex.html#compilation-flags>`_.
        **kwargs
            For compatibility with other string methods. Not used.

        Returns
        -------
        Series or Index
            Same type as the calling object containing the integer counts.

        See Also
        --------
        re : Standard library module for regular expressions.
        str.count : Standard library version, without regular expression support.

        Notes
        -----
        Some characters need to be escaped when passing in `pat`.
        eg. ``'$'`` has a special meaning in regex and must be escaped when
        finding this literal character.

        Examples
        --------
        >>> s = pd.Series(['A', 'B', 'Aaba', 'Baca', np.nan, 'CABA', 'cat'])
        >>> s.str.count('a')
        0    0.0
        1    0.0
        2    2.0
        3    2.0
        4    NaN
        5    0.0
        6    1.0
        dtype: float64

        Escape ``'$'`` to find the literal dollar sign.

        >>> s = pd.Series(['$', 'B', 'Aab$', '$$ca', 'C$B$', 'cat'])
        >>> s.str.count('\\$')
        0    1
        1    0
        2    1
        3    2
        4    2
        5    0
        dtype: int64

        This is also available on Index

        >>> pd.Index(['A', 'A', 'Aaba', 'cat']).str.count('a')
        Int64Index([0, 0, 2, 1], dtype='int64')
        """
        result = self._data.array._str_count(pat, flags)
        return self._wrap_result(result, returns_string=False)

    @forbid_nonstring_types(["bytes"])
    def startswith(self, pat, na=None):
        """
        Test if the start of each string element matches a pattern.

        Equivalent to :meth:`str.startswith`.

        Parameters
        ----------
        pat : str
            Character sequence. Regular expressions are not accepted.
        na : object, default NaN
            Object shown if element tested is not a string. The default depends
            on dtype of the array. For object-dtype, ``numpy.nan`` is used.
            For ``StringDtype``, ``pandas.NA`` is used.

        Returns
        -------
        Series or Index of bool
            A Series of booleans indicating whether the given pattern matches
            the start of each string element.

        See Also
        --------
        str.startswith : Python standard library string method.
        Series.str.endswith : Same as startswith, but tests the end of string.
        Series.str.contains : Tests if string element contains a pattern.

        Examples
        --------
        >>> s = pd.Series(['bat', 'Bear', 'cat', np.nan])
        >>> s
        0     bat
        1    Bear
        2     cat
        3     NaN
        dtype: object

        >>> s.str.startswith('b')
        0     True
        1    False
        2    False
        3      NaN
        dtype: object

        Specifying `na` to be `False` instead of `NaN`.

        >>> s.str.startswith('b', na=False)
        0     True
        1    False
        2    False
        3    False
        dtype: bool
        """
        result = self._data.array._str_startswith(pat, na=na)
        return self._wrap_result(result, returns_string=False)

    @forbid_nonstring_types(["bytes"])
    def endswith(self, pat, na=None):
        """
        Test if the end of each string element matches a pattern.

        Equivalent to :meth:`str.endswith`.

        Parameters
        ----------
        pat : str
            Character sequence. Regular expressions are not accepted.
        na : object, default NaN
            Object shown if element tested is not a string. The default depends
            on dtype of the array. For object-dtype, ``numpy.nan`` is used.
            For ``StringDtype``, ``pandas.NA`` is used.

        Returns
        -------
        Series or Index of bool
            A Series of booleans indicating whether the given pattern matches
            the end of each string element.

        See Also
        --------
        str.endswith : Python standard library string method.
        Series.str.startswith : Same as endswith, but tests the start of string.
        Series.str.contains : Tests if string element contains a pattern.

        Examples
        --------
        >>> s = pd.Series(['bat', 'bear', 'caT', np.nan])
        >>> s
        0     bat
        1    bear
        2     caT
        3     NaN
        dtype: object

        >>> s.str.endswith('t')
        0     True
        1    False
        2    False
        3      NaN
        dtype: object

        Specifying `na` to be `False` instead of `NaN`.

        >>> s.str.endswith('t', na=False)
        0     True
        1    False
        2    False
        3    False
        dtype: bool
        """
        result = self._data.array._str_endswith(pat, na=na)
        return self._wrap_result(result, returns_string=False)

    @forbid_nonstring_types(["bytes"])
    def findall(self, pat, flags=0):
        """
        Find all occurrences of pattern or regular expression in the Series/Index.

        Equivalent to applying :func:`re.findall` to all the elements in the
        Series/Index.

        Parameters
        ----------
        pat : str
            Pattern or regular expression.
        flags : int, default 0
            Flags from ``re`` module, e.g. `re.IGNORECASE` (default is 0, which
            means no flags).

        Returns
        -------
        Series/Index of lists of strings
            All non-overlapping matches of pattern or regular expression in each
            string of this Series/Index.

        See Also
        --------
        count : Count occurrences of pattern or regular expression in each string
            of the Series/Index.
        extractall : For each string in the Series, extract groups from all matches
            of regular expression and return a DataFrame with one row for each
            match and one column for each group.
        re.findall : The equivalent ``re`` function to all non-overlapping matches
            of pattern or regular expression in string, as a list of strings.

        Examples
        --------
        >>> s = pd.Series(['Lion', 'Monkey', 'Rabbit'])

        The search for the pattern 'Monkey' returns one match:

        >>> s.str.findall('Monkey')
        0          []
        1    [Monkey]
        2          []
        dtype: object

        On the other hand, the search for the pattern 'MONKEY' doesn't return any
        match:

        >>> s.str.findall('MONKEY')
        0    []
        1    []
        2    []
        dtype: object

        Flags can be added to the pattern or regular expression. For instance,
        to find the pattern 'MONKEY' ignoring the case:

        >>> import re
        >>> s.str.findall('MONKEY', flags=re.IGNORECASE)
        0          []
        1    [Monkey]
        2          []
        dtype: object

        When the pattern matches more than one string in the Series, all matches
        are returned:

        >>> s.str.findall('on')
        0    [on]
        1    [on]
        2      []
        dtype: object

        Regular expressions are supported too. For instance, the search for all the
        strings ending with the word 'on' is shown next:

        >>> s.str.findall('on$')
        0    [on]
        1      []
        2      []
        dtype: object

        If the pattern is found more than once in the same string, then a list of
        multiple strings is returned:

        >>> s.str.findall('b')
        0        []
        1        []
        2    [b, b]
        dtype: object
        """
        result = self._data.array._str_findall(pat, flags)
        return self._wrap_result(result, returns_string=False)

    @forbid_nonstring_types(["bytes"])
    def extract(
        self, pat: str, flags: int = 0, expand: bool = True
    ) -> FrameOrSeriesUnion | Index:
        r"""
        Extract capture groups in the regex `pat` as columns in a DataFrame.

        For each subject string in the Series, extract groups from the
        first match of regular expression `pat`.

        Parameters
        ----------
        pat : str
            Regular expression pattern with capturing groups.
        flags : int, default 0 (no flags)
            Flags from the ``re`` module, e.g. ``re.IGNORECASE``, that
            modify regular expression matching for things like case,
            spaces, etc. For more details, see :mod:`re`.
        expand : bool, default True
            If True, return DataFrame with one column per capture group.
            If False, return a Series/Index if there is one capture group
            or DataFrame if there are multiple capture groups.

        Returns
        -------
        DataFrame or Series or Index
            A DataFrame with one row for each subject string, and one
            column for each group. Any capture group names in regular
            expression pat will be used for column names; otherwise
            capture group numbers will be used. The dtype of each result
            column is always object, even when no match is found. If
            ``expand=False`` and pat has only one capture group, then
            return a Series (if subject is a Series) or Index (if subject
            is an Index).

        See Also
        --------
        extractall : Returns all matches (not just the first match).

        Examples
        --------
        A pattern with two groups will return a DataFrame with two columns.
        Non-matches will be NaN.

        >>> s = pd.Series(['a1', 'b2', 'c3'])
        >>> s.str.extract(r'([ab])(\d)')
            0    1
        0    a    1
        1    b    2
        2  NaN  NaN

        A pattern may contain optional groups.

        >>> s.str.extract(r'([ab])?(\d)')
            0  1
        0    a  1
        1    b  2
        2  NaN  3

        Named groups will become column names in the result.

        >>> s.str.extract(r'(?P<letter>[ab])(?P<digit>\d)')
        letter digit
        0      a     1
        1      b     2
        2    NaN   NaN

        A pattern with one group will return a DataFrame with one column
        if expand=True.

        >>> s.str.extract(r'[ab](\d)', expand=True)
            0
        0    1
        1    2
        2  NaN

        A pattern with one group will return a Series if expand=False.

        >>> s.str.extract(r'[ab](\d)', expand=False)
        0      1
        1      2
        2    NaN
        dtype: object
        """
        from pandas import (
            DataFrame,
            array as pd_array,
        )

        if not isinstance(expand, bool):
            raise ValueError("expand must be True or False")

        regex = re.compile(pat, flags=flags)
        if regex.groups == 0:
            raise ValueError("pattern contains no capture groups")

        if not expand and regex.groups > 1 and isinstance(self._data, ABCIndex):
            raise ValueError("only one regex group is supported with Index")

<<<<<<< HEAD
        result = self._data.array._str_extract(pat, flags, expand)
        returns_df = regex.groups > 1 or expand

        name = _get_group_names(regex) if returns_df else _get_single_group_name(regex)

        # extract is inconsistent for Indexes when expand is True. To avoid special
        # casing _wrap_result we handle that case here
        if expand and isinstance(self._data, ABCIndex):
            from pandas import DataFrame

            # if expand is True, name is a list of column names
            assert isinstance(name, list)  # for mypy
            return DataFrame(result, columns=name, dtype=object)

        # bypass padding code in _wrap_result
        expand_kwarg: Optional[bool]
        if returns_df:
            if is_object_dtype(result):
                if regex.groups == 1:
                    result = result.reshape(1, -1).T
                if result.size == 0:
                    expand_kwarg = True
                else:
                    expand_kwarg = None
            else:
                expand_kwarg = True
        else:
            expand_kwarg = False

        return self._wrap_result(result, name=name, expand=expand_kwarg)
=======
        # TODO: dispatch

        obj = self._data
        result_dtype = _result_dtype(obj)

        returns_df = regex.groups > 1 or expand

        if returns_df:
            name = None
            columns = _get_group_names(regex)

            if obj.array.size == 0:
                result = DataFrame(columns=columns, dtype=result_dtype)

            else:
                result_list = _str_extract(
                    obj.array, pat, flags=flags, expand=returns_df
                )

                result_index: Index | None
                if isinstance(obj, ABCSeries):
                    result_index = obj.index
                else:
                    result_index = None

                result = DataFrame(
                    result_list, columns=columns, index=result_index, dtype=result_dtype
                )

        else:
            name = _get_single_group_name(regex)
            result_arr = _str_extract(obj.array, pat, flags=flags, expand=returns_df)
            # not dispatching, so we have to reconstruct here.
            result = pd_array(result_arr, dtype=result_dtype)
        return self._wrap_result(result, name=name)
>>>>>>> 64370290

    @forbid_nonstring_types(["bytes"])
    def extractall(self, pat, flags=0):
        r"""
        Extract capture groups in the regex `pat` as columns in DataFrame.

        For each subject string in the Series, extract groups from all
        matches of regular expression pat. When each subject string in the
        Series has exactly one match, extractall(pat).xs(0, level='match')
        is the same as extract(pat).

        Parameters
        ----------
        pat : str
            Regular expression pattern with capturing groups.
        flags : int, default 0 (no flags)
            A ``re`` module flag, for example ``re.IGNORECASE``. These allow
            to modify regular expression matching for things like case, spaces,
            etc. Multiple flags can be combined with the bitwise OR operator,
            for example ``re.IGNORECASE | re.MULTILINE``.

        Returns
        -------
        DataFrame
            A ``DataFrame`` with one row for each match, and one column for each
            group. Its rows have a ``MultiIndex`` with first levels that come from
            the subject ``Series``. The last level is named 'match' and indexes the
            matches in each item of the ``Series``. Any capture group names in
            regular expression pat will be used for column names; otherwise capture
            group numbers will be used.

        See Also
        --------
        extract : Returns first match only (not all matches).

        Examples
        --------
        A pattern with one group will return a DataFrame with one column.
        Indices with no matches will not appear in the result.

        >>> s = pd.Series(["a1a2", "b1", "c1"], index=["A", "B", "C"])
        >>> s.str.extractall(r"[ab](\d)")
                0
        match
        A 0      1
          1      2
        B 0      1

        Capture group names are used for column names of the result.

        >>> s.str.extractall(r"[ab](?P<digit>\d)")
                digit
        match
        A 0         1
          1         2
        B 0         1

        A pattern with two groups will return a DataFrame with two columns.

        >>> s.str.extractall(r"(?P<letter>[ab])(?P<digit>\d)")
                letter digit
        match
        A 0          a     1
          1          a     2
        B 0          b     1

        Optional groups that do not match are NaN in the result.

        >>> s.str.extractall(r"(?P<letter>[ab])?(?P<digit>\d)")
                letter digit
        match
        A 0          a     1
          1          a     2
        B 0          b     1
        C 0        NaN     1
        """
        # TODO: dispatch
        return str_extractall(self._orig, pat, flags)

    _shared_docs[
        "find"
    ] = """
    Return %(side)s indexes in each strings in the Series/Index.

    Each of returned indexes corresponds to the position where the
    substring is fully contained between [start:end]. Return -1 on
    failure. Equivalent to standard :meth:`str.%(method)s`.

    Parameters
    ----------
    sub : str
        Substring being searched.
    start : int
        Left edge index.
    end : int
        Right edge index.

    Returns
    -------
    Series or Index of int.

    See Also
    --------
    %(also)s
    """

    @Appender(
        _shared_docs["find"]
        % {
            "side": "lowest",
            "method": "find",
            "also": "rfind : Return highest indexes in each strings.",
        }
    )
    @forbid_nonstring_types(["bytes"])
    def find(self, sub, start=0, end=None):
        if not isinstance(sub, str):
            msg = f"expected a string object, not {type(sub).__name__}"
            raise TypeError(msg)

        result = self._data.array._str_find(sub, start, end)
        return self._wrap_result(result, returns_string=False)

    @Appender(
        _shared_docs["find"]
        % {
            "side": "highest",
            "method": "rfind",
            "also": "find : Return lowest indexes in each strings.",
        }
    )
    @forbid_nonstring_types(["bytes"])
    def rfind(self, sub, start=0, end=None):
        if not isinstance(sub, str):
            msg = f"expected a string object, not {type(sub).__name__}"
            raise TypeError(msg)

        result = self._data.array._str_rfind(sub, start=start, end=end)
        return self._wrap_result(result, returns_string=False)

    @forbid_nonstring_types(["bytes"])
    def normalize(self, form):
        """
        Return the Unicode normal form for the strings in the Series/Index.

        For more information on the forms, see the
        :func:`unicodedata.normalize`.

        Parameters
        ----------
        form : {'NFC', 'NFKC', 'NFD', 'NFKD'}
            Unicode form.

        Returns
        -------
        normalized : Series/Index of objects
        """
        result = self._data.array._str_normalize(form)
        return self._wrap_result(result)

    _shared_docs[
        "index"
    ] = """
    Return %(side)s indexes in each string in Series/Index.

    Each of the returned indexes corresponds to the position where the
    substring is fully contained between [start:end]. This is the same
    as ``str.%(similar)s`` except instead of returning -1, it raises a
    ValueError when the substring is not found. Equivalent to standard
    ``str.%(method)s``.

    Parameters
    ----------
    sub : str
        Substring being searched.
    start : int
        Left edge index.
    end : int
        Right edge index.

    Returns
    -------
    Series or Index of object

    See Also
    --------
    %(also)s
    """

    @Appender(
        _shared_docs["index"]
        % {
            "side": "lowest",
            "similar": "find",
            "method": "index",
            "also": "rindex : Return highest indexes in each strings.",
        }
    )
    @forbid_nonstring_types(["bytes"])
    def index(self, sub, start=0, end=None):
        if not isinstance(sub, str):
            msg = f"expected a string object, not {type(sub).__name__}"
            raise TypeError(msg)

        result = self._data.array._str_index(sub, start=start, end=end)
        return self._wrap_result(result, returns_string=False)

    @Appender(
        _shared_docs["index"]
        % {
            "side": "highest",
            "similar": "rfind",
            "method": "rindex",
            "also": "index : Return lowest indexes in each strings.",
        }
    )
    @forbid_nonstring_types(["bytes"])
    def rindex(self, sub, start=0, end=None):
        if not isinstance(sub, str):
            msg = f"expected a string object, not {type(sub).__name__}"
            raise TypeError(msg)

        result = self._data.array._str_rindex(sub, start=start, end=end)
        return self._wrap_result(result, returns_string=False)

    def len(self):
        """
        Compute the length of each element in the Series/Index.

        The element may be a sequence (such as a string, tuple or list) or a collection
        (such as a dictionary).

        Returns
        -------
        Series or Index of int
            A Series or Index of integer values indicating the length of each
            element in the Series or Index.

        See Also
        --------
        str.len : Python built-in function returning the length of an object.
        Series.size : Returns the length of the Series.

        Examples
        --------
        Returns the length (number of characters) in a string. Returns the
        number of entries for dictionaries, lists or tuples.

        >>> s = pd.Series(['dog',
        ...                 '',
        ...                 5,
        ...                 {'foo' : 'bar'},
        ...                 [2, 3, 5, 7],
        ...                 ('one', 'two', 'three')])
        >>> s
        0                  dog
        1
        2                    5
        3       {'foo': 'bar'}
        4         [2, 3, 5, 7]
        5    (one, two, three)
        dtype: object
        >>> s.str.len()
        0    3.0
        1    0.0
        2    NaN
        3    1.0
        4    4.0
        5    3.0
        dtype: float64
        """
        result = self._data.array._str_len()
        return self._wrap_result(result, returns_string=False)

    _shared_docs[
        "casemethods"
    ] = """
    Convert strings in the Series/Index to %(type)s.
    %(version)s
    Equivalent to :meth:`str.%(method)s`.

    Returns
    -------
    Series or Index of object

    See Also
    --------
    Series.str.lower : Converts all characters to lowercase.
    Series.str.upper : Converts all characters to uppercase.
    Series.str.title : Converts first character of each word to uppercase and
        remaining to lowercase.
    Series.str.capitalize : Converts first character to uppercase and
        remaining to lowercase.
    Series.str.swapcase : Converts uppercase to lowercase and lowercase to
        uppercase.
    Series.str.casefold: Removes all case distinctions in the string.

    Examples
    --------
    >>> s = pd.Series(['lower', 'CAPITALS', 'this is a sentence', 'SwApCaSe'])
    >>> s
    0                 lower
    1              CAPITALS
    2    this is a sentence
    3              SwApCaSe
    dtype: object

    >>> s.str.lower()
    0                 lower
    1              capitals
    2    this is a sentence
    3              swapcase
    dtype: object

    >>> s.str.upper()
    0                 LOWER
    1              CAPITALS
    2    THIS IS A SENTENCE
    3              SWAPCASE
    dtype: object

    >>> s.str.title()
    0                 Lower
    1              Capitals
    2    This Is A Sentence
    3              Swapcase
    dtype: object

    >>> s.str.capitalize()
    0                 Lower
    1              Capitals
    2    This is a sentence
    3              Swapcase
    dtype: object

    >>> s.str.swapcase()
    0                 LOWER
    1              capitals
    2    THIS IS A SENTENCE
    3              sWaPcAsE
    dtype: object
    """
    # Types:
    #   cases:
    #       upper, lower, title, capitalize, swapcase, casefold
    #   boolean:
    #     isalpha, isnumeric isalnum isdigit isdecimal isspace islower isupper istitle
    # _doc_args holds dict of strings to use in substituting casemethod docs
    _doc_args: dict[str, dict[str, str]] = {}
    _doc_args["lower"] = {"type": "lowercase", "method": "lower", "version": ""}
    _doc_args["upper"] = {"type": "uppercase", "method": "upper", "version": ""}
    _doc_args["title"] = {"type": "titlecase", "method": "title", "version": ""}
    _doc_args["capitalize"] = {
        "type": "be capitalized",
        "method": "capitalize",
        "version": "",
    }
    _doc_args["swapcase"] = {
        "type": "be swapcased",
        "method": "swapcase",
        "version": "",
    }
    _doc_args["casefold"] = {
        "type": "be casefolded",
        "method": "casefold",
        "version": "\n    .. versionadded:: 0.25.0\n",
    }

    @Appender(_shared_docs["casemethods"] % _doc_args["lower"])
    @forbid_nonstring_types(["bytes"])
    def lower(self):
        result = self._data.array._str_lower()
        return self._wrap_result(result)

    @Appender(_shared_docs["casemethods"] % _doc_args["upper"])
    @forbid_nonstring_types(["bytes"])
    def upper(self):
        result = self._data.array._str_upper()
        return self._wrap_result(result)

    @Appender(_shared_docs["casemethods"] % _doc_args["title"])
    @forbid_nonstring_types(["bytes"])
    def title(self):
        result = self._data.array._str_title()
        return self._wrap_result(result)

    @Appender(_shared_docs["casemethods"] % _doc_args["capitalize"])
    @forbid_nonstring_types(["bytes"])
    def capitalize(self):
        result = self._data.array._str_capitalize()
        return self._wrap_result(result)

    @Appender(_shared_docs["casemethods"] % _doc_args["swapcase"])
    @forbid_nonstring_types(["bytes"])
    def swapcase(self):
        result = self._data.array._str_swapcase()
        return self._wrap_result(result)

    @Appender(_shared_docs["casemethods"] % _doc_args["casefold"])
    @forbid_nonstring_types(["bytes"])
    def casefold(self):
        result = self._data.array._str_casefold()
        return self._wrap_result(result)

    _shared_docs[
        "ismethods"
    ] = """
    Check whether all characters in each string are %(type)s.

    This is equivalent to running the Python string method
    :meth:`str.%(method)s` for each element of the Series/Index. If a string
    has zero characters, ``False`` is returned for that check.

    Returns
    -------
    Series or Index of bool
        Series or Index of boolean values with the same length as the original
        Series/Index.

    See Also
    --------
    Series.str.isalpha : Check whether all characters are alphabetic.
    Series.str.isnumeric : Check whether all characters are numeric.
    Series.str.isalnum : Check whether all characters are alphanumeric.
    Series.str.isdigit : Check whether all characters are digits.
    Series.str.isdecimal : Check whether all characters are decimal.
    Series.str.isspace : Check whether all characters are whitespace.
    Series.str.islower : Check whether all characters are lowercase.
    Series.str.isupper : Check whether all characters are uppercase.
    Series.str.istitle : Check whether all characters are titlecase.

    Examples
    --------
    **Checks for Alphabetic and Numeric Characters**

    >>> s1 = pd.Series(['one', 'one1', '1', ''])

    >>> s1.str.isalpha()
    0     True
    1    False
    2    False
    3    False
    dtype: bool

    >>> s1.str.isnumeric()
    0    False
    1    False
    2     True
    3    False
    dtype: bool

    >>> s1.str.isalnum()
    0     True
    1     True
    2     True
    3    False
    dtype: bool

    Note that checks against characters mixed with any additional punctuation
    or whitespace will evaluate to false for an alphanumeric check.

    >>> s2 = pd.Series(['A B', '1.5', '3,000'])
    >>> s2.str.isalnum()
    0    False
    1    False
    2    False
    dtype: bool

    **More Detailed Checks for Numeric Characters**

    There are several different but overlapping sets of numeric characters that
    can be checked for.

    >>> s3 = pd.Series(['23', '³', '⅕', ''])

    The ``s3.str.isdecimal`` method checks for characters used to form numbers
    in base 10.

    >>> s3.str.isdecimal()
    0     True
    1    False
    2    False
    3    False
    dtype: bool

    The ``s.str.isdigit`` method is the same as ``s3.str.isdecimal`` but also
    includes special digits, like superscripted and subscripted digits in
    unicode.

    >>> s3.str.isdigit()
    0     True
    1     True
    2    False
    3    False
    dtype: bool

    The ``s.str.isnumeric`` method is the same as ``s3.str.isdigit`` but also
    includes other characters that can represent quantities such as unicode
    fractions.

    >>> s3.str.isnumeric()
    0     True
    1     True
    2     True
    3    False
    dtype: bool

    **Checks for Whitespace**

    >>> s4 = pd.Series([' ', '\\t\\r\\n ', ''])
    >>> s4.str.isspace()
    0     True
    1     True
    2    False
    dtype: bool

    **Checks for Character Case**

    >>> s5 = pd.Series(['leopard', 'Golden Eagle', 'SNAKE', ''])

    >>> s5.str.islower()
    0     True
    1    False
    2    False
    3    False
    dtype: bool

    >>> s5.str.isupper()
    0    False
    1    False
    2     True
    3    False
    dtype: bool

    The ``s5.str.istitle`` method checks for whether all words are in title
    case (whether only the first letter of each word is capitalized). Words are
    assumed to be as any sequence of non-numeric characters separated by
    whitespace characters.

    >>> s5.str.istitle()
    0    False
    1     True
    2    False
    3    False
    dtype: bool
    """
    _doc_args["isalnum"] = {"type": "alphanumeric", "method": "isalnum"}
    _doc_args["isalpha"] = {"type": "alphabetic", "method": "isalpha"}
    _doc_args["isdigit"] = {"type": "digits", "method": "isdigit"}
    _doc_args["isspace"] = {"type": "whitespace", "method": "isspace"}
    _doc_args["islower"] = {"type": "lowercase", "method": "islower"}
    _doc_args["isupper"] = {"type": "uppercase", "method": "isupper"}
    _doc_args["istitle"] = {"type": "titlecase", "method": "istitle"}
    _doc_args["isnumeric"] = {"type": "numeric", "method": "isnumeric"}
    _doc_args["isdecimal"] = {"type": "decimal", "method": "isdecimal"}
    # force _noarg_wrapper return type with dtype=np.dtype(bool) (GH 29624)

    isalnum = _map_and_wrap(
        "isalnum", docstring=_shared_docs["ismethods"] % _doc_args["isalnum"]
    )
    isalpha = _map_and_wrap(
        "isalpha", docstring=_shared_docs["ismethods"] % _doc_args["isalpha"]
    )
    isdigit = _map_and_wrap(
        "isdigit", docstring=_shared_docs["ismethods"] % _doc_args["isdigit"]
    )
    isspace = _map_and_wrap(
        "isspace", docstring=_shared_docs["ismethods"] % _doc_args["isalnum"]
    )
    islower = _map_and_wrap(
        "islower", docstring=_shared_docs["ismethods"] % _doc_args["islower"]
    )
    isupper = _map_and_wrap(
        "isupper", docstring=_shared_docs["ismethods"] % _doc_args["isupper"]
    )
    istitle = _map_and_wrap(
        "istitle", docstring=_shared_docs["ismethods"] % _doc_args["istitle"]
    )
    isnumeric = _map_and_wrap(
        "isnumeric", docstring=_shared_docs["ismethods"] % _doc_args["isnumeric"]
    )
    isdecimal = _map_and_wrap(
        "isdecimal", docstring=_shared_docs["ismethods"] % _doc_args["isdecimal"]
    )


def cat_safe(list_of_columns: list, sep: str):
    """
    Auxiliary function for :meth:`str.cat`.

    Same signature as cat_core, but handles TypeErrors in concatenation, which
    happen if the arrays in list_of columns have the wrong dtypes or content.

    Parameters
    ----------
    list_of_columns : list of numpy arrays
        List of arrays to be concatenated with sep;
        these arrays may not contain NaNs!
    sep : string
        The separator string for concatenating the columns.

    Returns
    -------
    nd.array
        The concatenation of list_of_columns with sep.
    """
    try:
        result = cat_core(list_of_columns, sep)
    except TypeError:
        # if there are any non-string values (wrong dtype or hidden behind
        # object dtype), np.sum will fail; catch and return with better message
        for column in list_of_columns:
            dtype = lib.infer_dtype(column, skipna=True)
            if dtype not in ["string", "empty"]:
                raise TypeError(
                    "Concatenation requires list-likes containing only "
                    "strings (or missing values). Offending values found in "
                    f"column {dtype}"
                ) from None
    return result


def cat_core(list_of_columns: list, sep: str):
    """
    Auxiliary function for :meth:`str.cat`

    Parameters
    ----------
    list_of_columns : list of numpy arrays
        List of arrays to be concatenated with sep;
        these arrays may not contain NaNs!
    sep : string
        The separator string for concatenating the columns.

    Returns
    -------
    nd.array
        The concatenation of list_of_columns with sep.
    """
    if sep == "":
        # no need to interleave sep if it is empty
        arr_of_cols = np.asarray(list_of_columns, dtype=object)
        return np.sum(arr_of_cols, axis=0)
    list_with_sep = [sep] * (2 * len(list_of_columns) - 1)
    list_with_sep[::2] = list_of_columns
    arr_with_sep = np.asarray(list_with_sep, dtype=object)
    return np.sum(arr_with_sep, axis=0)


def _result_dtype(arr):
    # workaround #27953
    # ideally we just pass `dtype=arr.dtype` unconditionally, but this fails
    # when the list of values is empty.
    from pandas.core.arrays.string_ import StringDtype

    if isinstance(arr.dtype, StringDtype):
        return arr.dtype.name
    else:
        return object


def _get_single_group_name(regex: re.Pattern) -> Hashable:
    if regex.groupindex:
        return next(iter(regex.groupindex))
    else:
        return None


def _get_group_names(regex: re.Pattern) -> list[Hashable]:
    """
    Get named groups from compiled regex.

    Unnamed groups are numbered.

    Parameters
    ----------
    regex : compiled regex

    Returns
    -------
    list of column labels
    """
    names = {v: k for k, v in regex.groupindex.items()}
    return [names.get(1 + i, i) for i in range(regex.groups)]


<<<<<<< HEAD
=======
def _str_extract(arr: ArrayLike, pat: str, flags=0, expand: bool = True):
    """
    Find groups in each string in the array using passed regular expression.

    Returns
    -------
    np.ndarray or list of lists is expand is True
    """
    regex = re.compile(pat, flags=flags)

    empty_row = [np.nan] * regex.groups

    def f(x):
        if not isinstance(x, str):
            return empty_row
        m = regex.search(x)
        if m:
            return [np.nan if item is None else item for item in m.groups()]
        else:
            return empty_row

    if expand:
        return [f(val) for val in np.asarray(arr)]

    return np.array([f(val)[0] for val in np.asarray(arr)], dtype=object)


>>>>>>> 64370290
def str_extractall(arr, pat, flags=0):
    regex = re.compile(pat, flags=flags)
    # the regex must contain capture groups.
    if regex.groups == 0:
        raise ValueError("pattern contains no capture groups")

    if isinstance(arr, ABCIndex):
        arr = arr.to_series().reset_index(drop=True)

    columns = _get_group_names(regex)
    match_list = []
    index_list = []
    is_mi = arr.index.nlevels > 1

    for subject_key, subject in arr.items():
        if isinstance(subject, str):

            if not is_mi:
                subject_key = (subject_key,)

            for match_i, match_tuple in enumerate(regex.findall(subject)):
                if isinstance(match_tuple, str):
                    match_tuple = (match_tuple,)
                na_tuple = [np.NaN if group == "" else group for group in match_tuple]
                match_list.append(na_tuple)
                result_key = tuple(subject_key + (match_i,))
                index_list.append(result_key)

    from pandas import MultiIndex

    index = MultiIndex.from_tuples(index_list, names=arr.index.names + ["match"])
    dtype = _result_dtype(arr)

    result = arr._constructor_expanddim(
        match_list, index=index, columns=columns, dtype=dtype
    )
    return result<|MERGE_RESOLUTION|>--- conflicted
+++ resolved
@@ -239,7 +239,7 @@
         self,
         result,
         name=None,
-        expand: Optional[bool] = None,
+        expand: bool | None = None,
         fill_value=np.nan,
         returns_string=True,
     ):
@@ -2381,11 +2381,6 @@
         2    NaN
         dtype: object
         """
-        from pandas import (
-            DataFrame,
-            array as pd_array,
-        )
-
         if not isinstance(expand, bool):
             raise ValueError("expand must be True or False")
 
@@ -2396,7 +2391,6 @@
         if not expand and regex.groups > 1 and isinstance(self._data, ABCIndex):
             raise ValueError("only one regex group is supported with Index")
 
-<<<<<<< HEAD
         result = self._data.array._str_extract(pat, flags, expand)
         returns_df = regex.groups > 1 or expand
 
@@ -2412,7 +2406,7 @@
             return DataFrame(result, columns=name, dtype=object)
 
         # bypass padding code in _wrap_result
-        expand_kwarg: Optional[bool]
+        expand_kwarg: bool | None
         if returns_df:
             if is_object_dtype(result):
                 if regex.groups == 1:
@@ -2427,43 +2421,6 @@
             expand_kwarg = False
 
         return self._wrap_result(result, name=name, expand=expand_kwarg)
-=======
-        # TODO: dispatch
-
-        obj = self._data
-        result_dtype = _result_dtype(obj)
-
-        returns_df = regex.groups > 1 or expand
-
-        if returns_df:
-            name = None
-            columns = _get_group_names(regex)
-
-            if obj.array.size == 0:
-                result = DataFrame(columns=columns, dtype=result_dtype)
-
-            else:
-                result_list = _str_extract(
-                    obj.array, pat, flags=flags, expand=returns_df
-                )
-
-                result_index: Index | None
-                if isinstance(obj, ABCSeries):
-                    result_index = obj.index
-                else:
-                    result_index = None
-
-                result = DataFrame(
-                    result_list, columns=columns, index=result_index, dtype=result_dtype
-                )
-
-        else:
-            name = _get_single_group_name(regex)
-            result_arr = _str_extract(obj.array, pat, flags=flags, expand=returns_df)
-            # not dispatching, so we have to reconstruct here.
-            result = pd_array(result_arr, dtype=result_dtype)
-        return self._wrap_result(result, name=name)
->>>>>>> 64370290
 
     @forbid_nonstring_types(["bytes"])
     def extractall(self, pat, flags=0):
@@ -3150,36 +3107,6 @@
     return [names.get(1 + i, i) for i in range(regex.groups)]
 
 
-<<<<<<< HEAD
-=======
-def _str_extract(arr: ArrayLike, pat: str, flags=0, expand: bool = True):
-    """
-    Find groups in each string in the array using passed regular expression.
-
-    Returns
-    -------
-    np.ndarray or list of lists is expand is True
-    """
-    regex = re.compile(pat, flags=flags)
-
-    empty_row = [np.nan] * regex.groups
-
-    def f(x):
-        if not isinstance(x, str):
-            return empty_row
-        m = regex.search(x)
-        if m:
-            return [np.nan if item is None else item for item in m.groups()]
-        else:
-            return empty_row
-
-    if expand:
-        return [f(val) for val in np.asarray(arr)]
-
-    return np.array([f(val)[0] for val in np.asarray(arr)], dtype=object)
-
-
->>>>>>> 64370290
 def str_extractall(arr, pat, flags=0):
     regex = re.compile(pat, flags=flags)
     # the regex must contain capture groups.
