from __future__ import annotations

import codecs
from functools import wraps
import inspect
import re
from typing import (
    TYPE_CHECKING,
    Callable,
    Hashable,
    Iterator,
    Literal,
    cast,
)
import warnings

import numpy as np

import pandas._libs.lib as lib
from pandas._typing import (
    AlignJoin,
    DtypeObj,
    F,
    Scalar,
)
from pandas.util._decorators import (
    Appender,
    deprecate_nonkeyword_arguments,
)
from pandas.util._exceptions import find_stack_level

from pandas.core.dtypes.common import (
    ensure_object,
    is_bool_dtype,
    is_categorical_dtype,
    is_integer,
    is_list_like,
    is_object_dtype,
    is_re,
)
from pandas.core.dtypes.generic import (
    ABCDataFrame,
    ABCIndex,
    ABCMultiIndex,
    ABCSeries,
)
from pandas.core.dtypes.missing import isna

from pandas.core.base import NoNewAttributesMixin
from pandas.core.construction import extract_array

if TYPE_CHECKING:
    from pandas import (
        DataFrame,
        Index,
        Series,
    )

_shared_docs: dict[str, str] = {}
_cpython_optimized_encoders = (
    "utf-8",
    "utf8",
    "latin-1",
    "latin1",
    "iso-8859-1",
    "mbcs",
    "ascii",
)
_cpython_optimized_decoders = _cpython_optimized_encoders + ("utf-16", "utf-32")


def forbid_nonstring_types(
    forbidden: list[str] | None, name: str | None = None
) -> Callable[[F], F]:
    """
    Decorator to forbid specific types for a method of StringMethods.

    For calling `.str.{method}` on a Series or Index, it is necessary to first
    initialize the :class:`StringMethods` object, and then call the method.
    However, different methods allow different input types, and so this can not
    be checked during :meth:`StringMethods.__init__`, but must be done on a
    per-method basis. This decorator exists to facilitate this process, and
    make it explicit which (inferred) types are disallowed by the method.

    :meth:`StringMethods.__init__` allows the *union* of types its different
    methods allow (after skipping NaNs; see :meth:`StringMethods._validate`),
    namely: ['string', 'empty', 'bytes', 'mixed', 'mixed-integer'].

    The default string types ['string', 'empty'] are allowed for all methods.
    For the additional types ['bytes', 'mixed', 'mixed-integer'], each method
    then needs to forbid the types it is not intended for.

    Parameters
    ----------
    forbidden : list-of-str or None
        List of forbidden non-string types, may be one or more of
        `['bytes', 'mixed', 'mixed-integer']`.
    name : str, default None
        Name of the method to use in the error message. By default, this is
        None, in which case the name from the method being wrapped will be
        copied. However, for working with further wrappers (like _pat_wrapper
        and _noarg_wrapper), it is necessary to specify the name.

    Returns
    -------
    func : wrapper
        The method to which the decorator is applied, with an added check that
        enforces the inferred type to not be in the list of forbidden types.

    Raises
    ------
    TypeError
        If the inferred type of the underlying data is in `forbidden`.
    """
    # deal with None
    forbidden = [] if forbidden is None else forbidden

    allowed_types = {"string", "empty", "bytes", "mixed", "mixed-integer"} - set(
        forbidden
    )

    def _forbid_nonstring_types(func: F) -> F:
        func_name = func.__name__ if name is None else name

        @wraps(func)
        def wrapper(self, *args, **kwargs):
            if self._inferred_dtype not in allowed_types:
                msg = (
                    f"Cannot use .str.{func_name} with values of "
                    f"inferred dtype '{self._inferred_dtype}'."
                )
                raise TypeError(msg)
            return func(self, *args, **kwargs)

        wrapper.__name__ = func_name
        return cast(F, wrapper)

    return _forbid_nonstring_types


def _map_and_wrap(name, docstring):
    @forbid_nonstring_types(["bytes"], name=name)
    def wrapper(self):
        result = getattr(self._data.array, f"_str_{name}")()
        return self._wrap_result(result)

    wrapper.__doc__ = docstring
    return wrapper


class StringMethods(NoNewAttributesMixin):
    """
    Vectorized string functions for Series and Index.

    NAs stay NA unless handled otherwise by a particular method.
    Patterned after Python's string methods, with some inspiration from
    R's stringr package.

    Examples
    --------
    >>> s = pd.Series(["A_Str_Series"])
    >>> s
    0    A_Str_Series
    dtype: object

    >>> s.str.split("_")
    0    [A, Str, Series]
    dtype: object

    >>> s.str.replace("_", "")
    0    AStrSeries
    dtype: object
    """

    # Note: see the docstring in pandas.core.strings.__init__
    # for an explanation of the implementation.
    # TODO: Dispatch all the methods
    # Currently the following are not dispatched to the array
    # * cat
    # * extractall

    def __init__(self, data) -> None:
        from pandas.core.arrays.string_ import StringDtype

        self._inferred_dtype = self._validate(data)
        self._is_categorical = is_categorical_dtype(data.dtype)
        self._is_string = isinstance(data.dtype, StringDtype)
        self._data = data

        self._index = self._name = None
        if isinstance(data, ABCSeries):
            self._index = data.index
            self._name = data.name

        # ._values.categories works for both Series/Index
        self._parent = data._values.categories if self._is_categorical else data
        # save orig to blow up categoricals to the right type
        self._orig = data
        self._freeze()

    @staticmethod
    def _validate(data):
        """
        Auxiliary function for StringMethods, infers and checks dtype of data.

        This is a "first line of defence" at the creation of the StringMethods-
        object, and just checks that the dtype is in the
        *union* of the allowed types over all string methods below; this
        restriction is then refined on a per-method basis using the decorator
        @forbid_nonstring_types (more info in the corresponding docstring).

        This really should exclude all series/index with any non-string values,
        but that isn't practical for performance reasons until we have a str
        dtype (GH 9343 / 13877)

        Parameters
        ----------
        data : The content of the Series

        Returns
        -------
        dtype : inferred dtype of data
        """
        if isinstance(data, ABCMultiIndex):
            raise AttributeError(
                "Can only use .str accessor with Index, not MultiIndex"
            )

        # see _libs/lib.pyx for list of inferred types
        allowed_types = ["string", "empty", "bytes", "mixed", "mixed-integer"]

        data = extract_array(data)

        values = getattr(data, "categories", data)  # categorical / normal

        inferred_dtype = lib.infer_dtype(values, skipna=True)

        if inferred_dtype not in allowed_types:
            raise AttributeError("Can only use .str accessor with string values!")
        return inferred_dtype

    def __getitem__(self, key):
        result = self._data.array._str_getitem(key)
        return self._wrap_result(result)

    def __iter__(self) -> Iterator:
        warnings.warn(
            "Columnar iteration over characters will be deprecated in future releases.",
            FutureWarning,
            stacklevel=find_stack_level(inspect.currentframe()),
        )
        i = 0
        g = self.get(i)
        while g.notna().any():
            yield g
            i += 1
            g = self.get(i)

    def _wrap_result(
        self,
        result,
        name=None,
        expand: bool | None = None,
        fill_value=np.nan,
        returns_string: bool = True,
        returns_bool: bool = False,
    ):
        from pandas import (
            Index,
            MultiIndex,
        )

        if not hasattr(result, "ndim") or not hasattr(result, "dtype"):
            if isinstance(result, ABCDataFrame):
                result = result.__finalize__(self._orig, name="str")
            return result
        assert result.ndim < 3

        # We can be wrapping a string / object / categorical result, in which
        # case we'll want to return the same dtype as the input.
        # Or we can be wrapping a numeric output, in which case we don't want
        # to return a StringArray.
        # Ideally the array method returns the right array type.
        if expand is None:
            # infer from ndim if expand is not specified
            expand = result.ndim != 1

        elif (
            expand is True
            and is_object_dtype(result)
            and not isinstance(self._orig, ABCIndex)
        ):
            # required when expand=True is explicitly specified
            # not needed when inferred

            def cons_row(x):
                if is_list_like(x):
                    return x
                else:
                    return [x]

            result = [cons_row(x) for x in result]
            if result and not self._is_string:
                # propagate nan values to match longest sequence (GH 18450)
                max_len = max(len(x) for x in result)
                result = [
                    x * max_len if len(x) == 0 or x[0] is np.nan else x for x in result
                ]

        if not isinstance(expand, bool):
            raise ValueError("expand must be True or False")

        if expand is False:
            # if expand is False, result should have the same name
            # as the original otherwise specified
            if name is None:
                name = getattr(result, "name", None)
            if name is None:
                # do not use logical or, _orig may be a DataFrame
                # which has "name" column
                name = self._orig.name

        # Wait until we are sure result is a Series or Index before
        # checking attributes (GH 12180)
        if isinstance(self._orig, ABCIndex):
            # if result is a boolean np.array, return the np.array
            # instead of wrapping it into a boolean Index (GH 8875)
            if is_bool_dtype(result):
                return result

            if expand:
                result = list(result)
                out = MultiIndex.from_tuples(result, names=name)
                if out.nlevels == 1:
                    # We had all tuples of length-one, which are
                    # better represented as a regular Index.
                    out = out.get_level_values(0)
                return out
            else:
                return Index._with_infer(result, name=name)
        else:
            index = self._orig.index
            # This is a mess.
            dtype: DtypeObj | str | None
            vdtype = getattr(result, "dtype", None)
            if self._is_string:
                if is_bool_dtype(vdtype):
                    dtype = result.dtype
                elif returns_string:
                    dtype = self._orig.dtype
                else:
                    dtype = vdtype
            else:
                dtype = vdtype

            if expand:
                cons = self._orig._constructor_expanddim
                result = cons(result, columns=name, index=index, dtype=dtype)
            else:
                # Must be a Series
                cons = self._orig._constructor
                result = cons(result, name=name, index=index, dtype=dtype)
            result = result.__finalize__(self._orig, method="str")
            if name is not None and result.ndim == 1:
                # __finalize__ might copy over the original name, but we may
                # want the new name (e.g. str.extract).
                result.name = name
            return result

    def _get_series_list(self, others):
        """
        Auxiliary function for :meth:`str.cat`. Turn potentially mixed input
        into a list of Series (elements without an index must match the length
        of the calling Series/Index).

        Parameters
        ----------
        others : Series, DataFrame, np.ndarray, list-like or list-like of
            Objects that are either Series, Index or np.ndarray (1-dim).

        Returns
        -------
        list of Series
            Others transformed into list of Series.
        """
        from pandas import (
            DataFrame,
            Series,
        )

        # self._orig is either Series or Index
        idx = self._orig if isinstance(self._orig, ABCIndex) else self._orig.index

        # Generally speaking, all objects without an index inherit the index
        # `idx` of the calling Series/Index - i.e. must have matching length.
        # Objects with an index (i.e. Series/Index/DataFrame) keep their own.
        if isinstance(others, ABCSeries):
            return [others]
        elif isinstance(others, ABCIndex):
            return [Series(others._values, index=idx, dtype=others.dtype)]
        elif isinstance(others, ABCDataFrame):
            return [others[x] for x in others]
        elif isinstance(others, np.ndarray) and others.ndim == 2:
            others = DataFrame(others, index=idx)
            return [others[x] for x in others]
        elif is_list_like(others, allow_sets=False):
            others = list(others)  # ensure iterators do not get read twice etc

            # in case of list-like `others`, all elements must be
            # either Series/Index/np.ndarray (1-dim)...
            if all(
                isinstance(x, (ABCSeries, ABCIndex))
                or (isinstance(x, np.ndarray) and x.ndim == 1)
                for x in others
            ):
                los: list[Series] = []
                while others:  # iterate through list and append each element
                    los = los + self._get_series_list(others.pop(0))
                return los
            # ... or just strings
            elif all(not is_list_like(x) for x in others):
                return [Series(others, index=idx)]
        raise TypeError(
            "others must be Series, Index, DataFrame, np.ndarray "
            "or list-like (either containing only strings or "
            "containing only objects of type Series/Index/"
            "np.ndarray[1-dim])"
        )

    @forbid_nonstring_types(["bytes", "mixed", "mixed-integer"])
    def cat(
        self,
        others=None,
        sep=None,
        na_rep=None,
        join: AlignJoin = "left",
    ) -> str | Series | Index:
        """
        Concatenate strings in the Series/Index with given separator.

        If `others` is specified, this function concatenates the Series/Index
        and elements of `others` element-wise.
        If `others` is not passed, then all values in the Series/Index are
        concatenated into a single string with a given `sep`.

        Parameters
        ----------
        others : Series, Index, DataFrame, np.ndarray or list-like
            Series, Index, DataFrame, np.ndarray (one- or two-dimensional) and
            other list-likes of strings must have the same length as the
            calling Series/Index, with the exception of indexed objects (i.e.
            Series/Index/DataFrame) if `join` is not None.

            If others is a list-like that contains a combination of Series,
            Index or np.ndarray (1-dim), then all elements will be unpacked and
            must satisfy the above criteria individually.

            If others is None, the method returns the concatenation of all
            strings in the calling Series/Index.
        sep : str, default ''
            The separator between the different elements/columns. By default
            the empty string `''` is used.
        na_rep : str or None, default None
            Representation that is inserted for all missing values:

            - If `na_rep` is None, and `others` is None, missing values in the
              Series/Index are omitted from the result.
            - If `na_rep` is None, and `others` is not None, a row containing a
              missing value in any of the columns (before concatenation) will
              have a missing value in the result.
        join : {'left', 'right', 'outer', 'inner'}, default 'left'
            Determines the join-style between the calling Series/Index and any
            Series/Index/DataFrame in `others` (objects without an index need
            to match the length of the calling Series/Index). To disable
            alignment, use `.values` on any Series/Index/DataFrame in `others`.

            .. versionadded:: 0.23.0
            .. versionchanged:: 1.0.0
                Changed default of `join` from None to `'left'`.

        Returns
        -------
        str, Series or Index
            If `others` is None, `str` is returned, otherwise a `Series/Index`
            (same type as caller) of objects is returned.

        See Also
        --------
        split : Split each string in the Series/Index.
        join : Join lists contained as elements in the Series/Index.

        Examples
        --------
        When not passing `others`, all values are concatenated into a single
        string:

        >>> s = pd.Series(['a', 'b', np.nan, 'd'])
        >>> s.str.cat(sep=' ')
        'a b d'

        By default, NA values in the Series are ignored. Using `na_rep`, they
        can be given a representation:

        >>> s.str.cat(sep=' ', na_rep='?')
        'a b ? d'

        If `others` is specified, corresponding values are concatenated with
        the separator. Result will be a Series of strings.

        >>> s.str.cat(['A', 'B', 'C', 'D'], sep=',')
        0    a,A
        1    b,B
        2    NaN
        3    d,D
        dtype: object

        Missing values will remain missing in the result, but can again be
        represented using `na_rep`

        >>> s.str.cat(['A', 'B', 'C', 'D'], sep=',', na_rep='-')
        0    a,A
        1    b,B
        2    -,C
        3    d,D
        dtype: object

        If `sep` is not specified, the values are concatenated without
        separation.

        >>> s.str.cat(['A', 'B', 'C', 'D'], na_rep='-')
        0    aA
        1    bB
        2    -C
        3    dD
        dtype: object

        Series with different indexes can be aligned before concatenation. The
        `join`-keyword works as in other methods.

        >>> t = pd.Series(['d', 'a', 'e', 'c'], index=[3, 0, 4, 2])
        >>> s.str.cat(t, join='left', na_rep='-')
        0    aa
        1    b-
        2    -c
        3    dd
        dtype: object
        >>>
        >>> s.str.cat(t, join='outer', na_rep='-')
        0    aa
        1    b-
        2    -c
        3    dd
        4    -e
        dtype: object
        >>>
        >>> s.str.cat(t, join='inner', na_rep='-')
        0    aa
        2    -c
        3    dd
        dtype: object
        >>>
        >>> s.str.cat(t, join='right', na_rep='-')
        3    dd
        0    aa
        4    -e
        2    -c
        dtype: object

        For more examples, see :ref:`here <text.concatenate>`.
        """
        # TODO: dispatch
        from pandas import (
            Index,
            Series,
            concat,
        )

        if isinstance(others, str):
            raise ValueError("Did you mean to supply a `sep` keyword?")
        if sep is None:
            sep = ""

        if isinstance(self._orig, ABCIndex):
            data = Series(self._orig, index=self._orig, dtype=self._orig.dtype)
        else:  # Series
            data = self._orig

        # concatenate Series/Index with itself if no "others"
        if others is None:
            # error: Incompatible types in assignment (expression has type
            # "ndarray", variable has type "Series")
            data = ensure_object(data)  # type: ignore[assignment]
            na_mask = isna(data)
            if na_rep is None and na_mask.any():
                return sep.join(data[~na_mask])
            elif na_rep is not None and na_mask.any():
                return sep.join(np.where(na_mask, na_rep, data))
            else:
                return sep.join(data)

        try:
            # turn anything in "others" into lists of Series
            others = self._get_series_list(others)
        except ValueError as err:  # do not catch TypeError raised by _get_series_list
            raise ValueError(
                "If `others` contains arrays or lists (or other "
                "list-likes without an index), these must all be "
                "of the same length as the calling Series/Index."
            ) from err

        # align if required
        if any(not data.index.equals(x.index) for x in others):
            # Need to add keys for uniqueness in case of duplicate columns
            others = concat(
                others,
                axis=1,
                join=(join if join == "inner" else "outer"),
                keys=range(len(others)),
                sort=False,
                copy=False,
            )
            data, others = data.align(others, join=join)
            others = [others[x] for x in others]  # again list of Series

        all_cols = [ensure_object(x) for x in [data] + others]
        na_masks = np.array([isna(x) for x in all_cols])
        union_mask = np.logical_or.reduce(na_masks, axis=0)

        if na_rep is None and union_mask.any():
            # no na_rep means NaNs for all rows where any column has a NaN
            # only necessary if there are actually any NaNs
            result = np.empty(len(data), dtype=object)
            np.putmask(result, union_mask, np.nan)

            not_masked = ~union_mask
            result[not_masked] = cat_safe([x[not_masked] for x in all_cols], sep)
        elif na_rep is not None and union_mask.any():
            # fill NaNs with na_rep in case there are actually any NaNs
            all_cols = [
                np.where(nm, na_rep, col) for nm, col in zip(na_masks, all_cols)
            ]
            result = cat_safe(all_cols, sep)
        else:
            # no NaNs - can just concatenate
            result = cat_safe(all_cols, sep)

        out: Index | Series
        if isinstance(self._orig, ABCIndex):
            # add dtype for case that result is all-NA

            out = Index(result, dtype=object, name=self._orig.name)
        else:  # Series
            if is_categorical_dtype(self._orig.dtype):
                # We need to infer the new categories.
                dtype = None
            else:
                dtype = self._orig.dtype
            res_ser = Series(
                result, dtype=dtype, index=data.index, name=self._orig.name
            )
            out = res_ser.__finalize__(self._orig, method="str_cat")
        return out

    _shared_docs[
        "str_split"
    ] = r"""
    Split strings around given separator/delimiter.

    Splits the string in the Series/Index from the %(side)s,
    at the specified delimiter string.

    Parameters
    ----------
    pat : str%(pat_regex)s, optional
        %(pat_description)s.
        If not specified, split on whitespace.
    n : int, default -1 (all)
        Limit number of splits in output.
        ``None``, 0 and -1 will be interpreted as return all splits.
    expand : bool, default False
        Expand the split strings into separate columns.

        - If ``True``, return DataFrame/MultiIndex expanding dimensionality.
        - If ``False``, return Series/Index, containing lists of strings.
    %(regex_argument)s
    Returns
    -------
    Series, Index, DataFrame or MultiIndex
        Type matches caller unless ``expand=True`` (see Notes).
    %(raises_split)s
    See Also
    --------
    Series.str.split : Split strings around given separator/delimiter.
    Series.str.rsplit : Splits string around given separator/delimiter,
        starting from the right.
    Series.str.join : Join lists contained as elements in the Series/Index
        with passed delimiter.
    str.split : Standard library version for split.
    str.rsplit : Standard library version for rsplit.

    Notes
    -----
    The handling of the `n` keyword depends on the number of found splits:

    - If found splits > `n`,  make first `n` splits only
    - If found splits <= `n`, make all splits
    - If for a certain row the number of found splits < `n`,
      append `None` for padding up to `n` if ``expand=True``

    If using ``expand=True``, Series and Index callers return DataFrame and
    MultiIndex objects, respectively.
    %(regex_pat_note)s
    Examples
    --------
    >>> s = pd.Series(
    ...     [
    ...         "this is a regular sentence",
    ...         "https://docs.python.org/3/tutorial/index.html",
    ...         np.nan
    ...     ]
    ... )
    >>> s
    0                       this is a regular sentence
    1    https://docs.python.org/3/tutorial/index.html
    2                                              NaN
    dtype: object

    In the default setting, the string is split by whitespace.

    >>> s.str.split()
    0                   [this, is, a, regular, sentence]
    1    [https://docs.python.org/3/tutorial/index.html]
    2                                                NaN
    dtype: object

    Without the `n` parameter, the outputs of `rsplit` and `split`
    are identical.

    >>> s.str.rsplit()
    0                   [this, is, a, regular, sentence]
    1    [https://docs.python.org/3/tutorial/index.html]
    2                                                NaN
    dtype: object

    The `n` parameter can be used to limit the number of splits on the
    delimiter. The outputs of `split` and `rsplit` are different.

    >>> s.str.split(n=2)
    0                     [this, is, a regular sentence]
    1    [https://docs.python.org/3/tutorial/index.html]
    2                                                NaN
    dtype: object

    >>> s.str.rsplit(n=2)
    0                     [this is a, regular, sentence]
    1    [https://docs.python.org/3/tutorial/index.html]
    2                                                NaN
    dtype: object

    The `pat` parameter can be used to split by other characters.

    >>> s.str.split(pat="/")
    0                         [this is a regular sentence]
    1    [https:, , docs.python.org, 3, tutorial, index...
    2                                                  NaN
    dtype: object

    When using ``expand=True``, the split elements will expand out into
    separate columns. If NaN is present, it is propagated throughout
    the columns during the split.

    >>> s.str.split(expand=True)
                                                   0     1     2        3         4
    0                                           this    is     a  regular  sentence
    1  https://docs.python.org/3/tutorial/index.html  None  None     None      None
    2                                            NaN   NaN   NaN      NaN       NaN

    For slightly more complex use cases like splitting the html document name
    from a url, a combination of parameter settings can be used.

    >>> s.str.rsplit("/", n=1, expand=True)
                                        0           1
    0          this is a regular sentence        None
    1  https://docs.python.org/3/tutorial  index.html
    2                                 NaN         NaN
    %(regex_examples)s"""

    @Appender(
        _shared_docs["str_split"]
        % {
            "side": "beginning",
            "pat_regex": " or compiled regex",
            "pat_description": "String or regular expression to split on",
            "regex_argument": """
    regex : bool, default None
        Determines if the passed-in pattern is a regular expression:

        - If ``True``, assumes the passed-in pattern is a regular expression
        - If ``False``, treats the pattern as a literal string.
        - If ``None`` and `pat` length is 1, treats `pat` as a literal string.
        - If ``None`` and `pat` length is not 1, treats `pat` as a regular expression.
        - Cannot be set to False if `pat` is a compiled regex

        .. versionadded:: 1.4.0
         """,
            "raises_split": """
                      Raises
                      ------
                      ValueError
                          * if `regex` is False and `pat` is a compiled regex
                      """,
            "regex_pat_note": """
    Use of `regex =False` with a `pat` as a compiled regex will raise an error.
            """,
            "method": "split",
            "regex_examples": r"""
    Remember to escape special characters when explicitly using regular expressions.

    >>> s = pd.Series(["foo and bar plus baz"])
    >>> s.str.split(r"and|plus", expand=True)
        0   1   2
    0 foo bar baz

    Regular expressions can be used to handle urls or file names.
    When `pat` is a string and ``regex=None`` (the default), the given `pat` is compiled
    as a regex only if ``len(pat) != 1``.

    >>> s = pd.Series(['foojpgbar.jpg'])
    >>> s.str.split(r".", expand=True)
               0    1
    0  foojpgbar  jpg

    >>> s.str.split(r"\.jpg", expand=True)
               0 1
    0  foojpgbar

    When ``regex=True``, `pat` is interpreted as a regex

    >>> s.str.split(r"\.jpg", regex=True, expand=True)
               0 1
    0  foojpgbar

    A compiled regex can be passed as `pat`

    >>> import re
    >>> s.str.split(re.compile(r"\.jpg"), expand=True)
               0 1
    0  foojpgbar

    When ``regex=False``, `pat` is interpreted as the string itself

    >>> s.str.split(r"\.jpg", regex=False, expand=True)
                   0
    0  foojpgbar.jpg
    """,
        }
    )
    @deprecate_nonkeyword_arguments(version=None, allowed_args=["self", "pat"])
    @forbid_nonstring_types(["bytes"])
    def split(
        self,
        pat: str | re.Pattern | None = None,
        n=-1,
        expand: bool = False,
        *,
        regex: bool | None = None,
    ):
        if regex is False and is_re(pat):
            raise ValueError(
                "Cannot use a compiled regex as replacement pattern with regex=False"
            )
        if is_re(pat):
            regex = True
        result = self._data.array._str_split(pat, n, expand, regex)
        return self._wrap_result(result, returns_string=expand, expand=expand)

    @Appender(
        _shared_docs["str_split"]
        % {
            "side": "end",
            "pat_regex": "",
            "pat_description": "String to split on",
            "regex_argument": "",
            "raises_split": "",
            "regex_pat_note": "",
            "method": "rsplit",
            "regex_examples": "",
        }
    )
    @deprecate_nonkeyword_arguments(version=None, allowed_args=["self", "pat"])
    @forbid_nonstring_types(["bytes"])
    def rsplit(self, pat=None, n=-1, expand: bool = False):
        result = self._data.array._str_rsplit(pat, n=n)
        return self._wrap_result(result, expand=expand, returns_string=expand)

    _shared_docs[
        "str_partition"
    ] = """
    Split the string at the %(side)s occurrence of `sep`.

    This method splits the string at the %(side)s occurrence of `sep`,
    and returns 3 elements containing the part before the separator,
    the separator itself, and the part after the separator.
    If the separator is not found, return %(return)s.

    Parameters
    ----------
    sep : str, default whitespace
        String to split on.
    expand : bool, default True
        If True, return DataFrame/MultiIndex expanding dimensionality.
        If False, return Series/Index.

    Returns
    -------
    DataFrame/MultiIndex or Series/Index of objects

    See Also
    --------
    %(also)s
    Series.str.split : Split strings around given separators.
    str.partition : Standard library version.

    Examples
    --------

    >>> s = pd.Series(['Linda van der Berg', 'George Pitt-Rivers'])
    >>> s
    0    Linda van der Berg
    1    George Pitt-Rivers
    dtype: object

    >>> s.str.partition()
            0  1             2
    0   Linda     van der Berg
    1  George      Pitt-Rivers

    To partition by the last space instead of the first one:

    >>> s.str.rpartition()
                   0  1            2
    0  Linda van der            Berg
    1         George     Pitt-Rivers

    To partition by something different than a space:

    >>> s.str.partition('-')
                        0  1       2
    0  Linda van der Berg
    1         George Pitt  -  Rivers

    To return a Series containing tuples instead of a DataFrame:

    >>> s.str.partition('-', expand=False)
    0    (Linda van der Berg, , )
    1    (George Pitt, -, Rivers)
    dtype: object

    Also available on indices:

    >>> idx = pd.Index(['X 123', 'Y 999'])
    >>> idx
    Index(['X 123', 'Y 999'], dtype='object')

    Which will create a MultiIndex:

    >>> idx.str.partition()
    MultiIndex([('X', ' ', '123'),
                ('Y', ' ', '999')],
               )

    Or an index with tuples with ``expand=False``:

    >>> idx.str.partition(expand=False)
    Index([('X', ' ', '123'), ('Y', ' ', '999')], dtype='object')
    """

    @Appender(
        _shared_docs["str_partition"]
        % {
            "side": "first",
            "return": "3 elements containing the string itself, followed by two "
            "empty strings",
            "also": "rpartition : Split the string at the last occurrence of `sep`.",
        }
    )
    @forbid_nonstring_types(["bytes"])
<<<<<<< HEAD
    def partition(self, sep: str = " ", expand=True):
=======
    def partition(self, sep=" ", expand: bool = True):
>>>>>>> 5de24481
        result = self._data.array._str_partition(sep, expand)
        return self._wrap_result(result, expand=expand, returns_string=expand)

    @Appender(
        _shared_docs["str_partition"]
        % {
            "side": "last",
            "return": "3 elements containing two empty strings, followed by the "
            "string itself",
            "also": "partition : Split the string at the first occurrence of `sep`.",
        }
    )
    @forbid_nonstring_types(["bytes"])
<<<<<<< HEAD
    def rpartition(self, sep: str = " ", expand=True):
=======
    def rpartition(self, sep=" ", expand: bool = True):
>>>>>>> 5de24481
        result = self._data.array._str_rpartition(sep, expand)
        return self._wrap_result(result, expand=expand, returns_string=expand)

    def get(self, i):
        """
        Extract element from each component at specified position or with specified key.

        Extract element from lists, tuples, dict, or strings in each element in the
        Series/Index.

        Parameters
        ----------
        i : int or hashable dict label
            Position or key of element to extract.

        Returns
        -------
        Series or Index

        Examples
        --------
        >>> s = pd.Series(["String",
        ...               (1, 2, 3),
        ...               ["a", "b", "c"],
        ...               123,
        ...               -456,
        ...               {1: "Hello", "2": "World"}])
        >>> s
        0                        String
        1                     (1, 2, 3)
        2                     [a, b, c]
        3                           123
        4                          -456
        5    {1: 'Hello', '2': 'World'}
        dtype: object

        >>> s.str.get(1)
        0        t
        1        2
        2        b
        3      NaN
        4      NaN
        5    Hello
        dtype: object

        >>> s.str.get(-1)
        0      g
        1      3
        2      c
        3    NaN
        4    NaN
        5    None
        dtype: object

        Return element with given key

        >>> s = pd.Series([{"name": "Hello", "value": "World"},
        ...               {"name": "Goodbye", "value": "Planet"}])
        >>> s.str.get('name')
        0      Hello
        1    Goodbye
        dtype: object
        """
        result = self._data.array._str_get(i)
        return self._wrap_result(result)

    @forbid_nonstring_types(["bytes"])
    def join(self, sep):
        """
        Join lists contained as elements in the Series/Index with passed delimiter.

        If the elements of a Series are lists themselves, join the content of these
        lists using the delimiter passed to the function.
        This function is an equivalent to :meth:`str.join`.

        Parameters
        ----------
        sep : str
            Delimiter to use between list entries.

        Returns
        -------
        Series/Index: object
            The list entries concatenated by intervening occurrences of the
            delimiter.

        Raises
        ------
        AttributeError
            If the supplied Series contains neither strings nor lists.

        See Also
        --------
        str.join : Standard library version of this method.
        Series.str.split : Split strings around given separator/delimiter.

        Notes
        -----
        If any of the list items is not a string object, the result of the join
        will be `NaN`.

        Examples
        --------
        Example with a list that contains non-string elements.

        >>> s = pd.Series([['lion', 'elephant', 'zebra'],
        ...                [1.1, 2.2, 3.3],
        ...                ['cat', np.nan, 'dog'],
        ...                ['cow', 4.5, 'goat'],
        ...                ['duck', ['swan', 'fish'], 'guppy']])
        >>> s
        0        [lion, elephant, zebra]
        1                [1.1, 2.2, 3.3]
        2                [cat, nan, dog]
        3               [cow, 4.5, goat]
        4    [duck, [swan, fish], guppy]
        dtype: object

        Join all lists using a '-'. The lists containing object(s) of types other
        than str will produce a NaN.

        >>> s.str.join('-')
        0    lion-elephant-zebra
        1                    NaN
        2                    NaN
        3                    NaN
        4                    NaN
        dtype: object
        """
        result = self._data.array._str_join(sep)
        return self._wrap_result(result)

    @forbid_nonstring_types(["bytes"])
    def contains(self, pat, case: bool = True, flags=0, na=None, regex: bool = True):
        r"""
        Test if pattern or regex is contained within a string of a Series or Index.

        Return boolean Series or Index based on whether a given pattern or regex is
        contained within a string of a Series or Index.

        Parameters
        ----------
        pat : str
            Character sequence or regular expression.
        case : bool, default True
            If True, case sensitive.
        flags : int, default 0 (no flags)
            Flags to pass through to the re module, e.g. re.IGNORECASE.
        na : scalar, optional
            Fill value for missing values. The default depends on dtype of the
            array. For object-dtype, ``numpy.nan`` is used. For ``StringDtype``,
            ``pandas.NA`` is used.
        regex : bool, default True
            If True, assumes the pat is a regular expression.

            If False, treats the pat as a literal string.

        Returns
        -------
        Series or Index of boolean values
            A Series or Index of boolean values indicating whether the
            given pattern is contained within the string of each element
            of the Series or Index.

        See Also
        --------
        match : Analogous, but stricter, relying on re.match instead of re.search.
        Series.str.startswith : Test if the start of each string element matches a
            pattern.
        Series.str.endswith : Same as startswith, but tests the end of string.

        Examples
        --------
        Returning a Series of booleans using only a literal pattern.

        >>> s1 = pd.Series(['Mouse', 'dog', 'house and parrot', '23', np.NaN])
        >>> s1.str.contains('og', regex=False)
        0    False
        1     True
        2    False
        3    False
        4      NaN
        dtype: object

        Returning an Index of booleans using only a literal pattern.

        >>> ind = pd.Index(['Mouse', 'dog', 'house and parrot', '23.0', np.NaN])
        >>> ind.str.contains('23', regex=False)
        Index([False, False, False, True, nan], dtype='object')

        Specifying case sensitivity using `case`.

        >>> s1.str.contains('oG', case=True, regex=True)
        0    False
        1    False
        2    False
        3    False
        4      NaN
        dtype: object

        Specifying `na` to be `False` instead of `NaN` replaces NaN values
        with `False`. If Series or Index does not contain NaN values
        the resultant dtype will be `bool`, otherwise, an `object` dtype.

        >>> s1.str.contains('og', na=False, regex=True)
        0    False
        1     True
        2    False
        3    False
        4    False
        dtype: bool

        Returning 'house' or 'dog' when either expression occurs in a string.

        >>> s1.str.contains('house|dog', regex=True)
        0    False
        1     True
        2     True
        3    False
        4      NaN
        dtype: object

        Ignoring case sensitivity using `flags` with regex.

        >>> import re
        >>> s1.str.contains('PARROT', flags=re.IGNORECASE, regex=True)
        0    False
        1    False
        2     True
        3    False
        4      NaN
        dtype: object

        Returning any digit using regular expression.

        >>> s1.str.contains('\\d', regex=True)
        0    False
        1    False
        2    False
        3     True
        4      NaN
        dtype: object

        Ensure `pat` is a not a literal pattern when `regex` is set to True.
        Note in the following example one might expect only `s2[1]` and `s2[3]` to
        return `True`. However, '.0' as a regex matches any character
        followed by a 0.

        >>> s2 = pd.Series(['40', '40.0', '41', '41.0', '35'])
        >>> s2.str.contains('.0', regex=True)
        0     True
        1     True
        2    False
        3     True
        4    False
        dtype: bool
        """
        if regex and re.compile(pat).groups:
            warnings.warn(
                "This pattern is interpreted as a regular expression, and has "
                "match groups. To actually get the groups, use str.extract.",
                UserWarning,
                stacklevel=find_stack_level(inspect.currentframe()),
            )

        result = self._data.array._str_contains(pat, case, flags, na, regex)
        return self._wrap_result(result, fill_value=na, returns_string=False)

    @forbid_nonstring_types(["bytes"])
    def match(self, pat, case: bool = True, flags=0, na=None):
        """
        Determine if each string starts with a match of a regular expression.

        Parameters
        ----------
        pat : str
            Character sequence or regular expression.
        case : bool, default True
            If True, case sensitive.
        flags : int, default 0 (no flags)
            Regex module flags, e.g. re.IGNORECASE.
        na : scalar, optional
            Fill value for missing values. The default depends on dtype of the
            array. For object-dtype, ``numpy.nan`` is used. For ``StringDtype``,
            ``pandas.NA`` is used.

        Returns
        -------
        Series/Index/array of boolean values

        See Also
        --------
        fullmatch : Stricter matching that requires the entire string to match.
        contains : Analogous, but less strict, relying on re.search instead of
            re.match.
        extract : Extract matched groups.
        """
        result = self._data.array._str_match(pat, case=case, flags=flags, na=na)
        return self._wrap_result(result, fill_value=na, returns_string=False)

    @forbid_nonstring_types(["bytes"])
    def fullmatch(self, pat, case: bool = True, flags=0, na=None):
        """
        Determine if each string entirely matches a regular expression.

        .. versionadded:: 1.1.0

        Parameters
        ----------
        pat : str
            Character sequence or regular expression.
        case : bool, default True
            If True, case sensitive.
        flags : int, default 0 (no flags)
            Regex module flags, e.g. re.IGNORECASE.
        na : scalar, optional
            Fill value for missing values. The default depends on dtype of the
            array. For object-dtype, ``numpy.nan`` is used. For ``StringDtype``,
            ``pandas.NA`` is used.

        Returns
        -------
        Series/Index/array of boolean values

        See Also
        --------
        match : Similar, but also returns `True` when only a *prefix* of the string
            matches the regular expression.
        extract : Extract matched groups.
        """
        result = self._data.array._str_fullmatch(pat, case=case, flags=flags, na=na)
        return self._wrap_result(result, fill_value=na, returns_string=False)

    @forbid_nonstring_types(["bytes"])
    def replace(
        self,
        pat: str | re.Pattern,
        repl: str | Callable,
        n: int = -1,
        case: bool | None = None,
        flags: int = 0,
        regex: bool | None = None,
    ):
        r"""
        Replace each occurrence of pattern/regex in the Series/Index.

        Equivalent to :meth:`str.replace` or :func:`re.sub`, depending on
        the regex value.

        Parameters
        ----------
        pat : str or compiled regex
            String can be a character sequence or regular expression.
        repl : str or callable
            Replacement string or a callable. The callable is passed the regex
            match object and must return a replacement string to be used.
            See :func:`re.sub`.
        n : int, default -1 (all)
            Number of replacements to make from start.
        case : bool, default None
            Determines if replace is case sensitive:

            - If True, case sensitive (the default if `pat` is a string)
            - Set to False for case insensitive
            - Cannot be set if `pat` is a compiled regex.

        flags : int, default 0 (no flags)
            Regex module flags, e.g. re.IGNORECASE. Cannot be set if `pat` is a compiled
            regex.
        regex : bool, default True
            Determines if the passed-in pattern is a regular expression:

            - If True, assumes the passed-in pattern is a regular expression.
            - If False, treats the pattern as a literal string
            - Cannot be set to False if `pat` is a compiled regex or `repl` is
              a callable.

            .. versionadded:: 0.23.0

        Returns
        -------
        Series or Index of object
            A copy of the object with all matching occurrences of `pat` replaced by
            `repl`.

        Raises
        ------
        ValueError
            * if `regex` is False and `repl` is a callable or `pat` is a compiled
              regex
            * if `pat` is a compiled regex and `case` or `flags` is set

        Notes
        -----
        When `pat` is a compiled regex, all flags should be included in the
        compiled regex. Use of `case`, `flags`, or `regex=False` with a compiled
        regex will raise an error.

        Examples
        --------
        When `pat` is a string and `regex` is True (the default), the given `pat`
        is compiled as a regex. When `repl` is a string, it replaces matching
        regex patterns as with :meth:`re.sub`. NaN value(s) in the Series are
        left as is:

        >>> pd.Series(['foo', 'fuz', np.nan]).str.replace('f.', 'ba', regex=True)
        0    bao
        1    baz
        2    NaN
        dtype: object

        When `pat` is a string and `regex` is False, every `pat` is replaced with
        `repl` as with :meth:`str.replace`:

        >>> pd.Series(['f.o', 'fuz', np.nan]).str.replace('f.', 'ba', regex=False)
        0    bao
        1    fuz
        2    NaN
        dtype: object

        When `repl` is a callable, it is called on every `pat` using
        :func:`re.sub`. The callable should expect one positional argument
        (a regex object) and return a string.

        To get the idea:

        >>> pd.Series(['foo', 'fuz', np.nan]).str.replace('f', repr, regex=True)
        0    <re.Match object; span=(0, 1), match='f'>oo
        1    <re.Match object; span=(0, 1), match='f'>uz
        2                                            NaN
        dtype: object

        Reverse every lowercase alphabetic word:

        >>> repl = lambda m: m.group(0)[::-1]
        >>> ser = pd.Series(['foo 123', 'bar baz', np.nan])
        >>> ser.str.replace(r'[a-z]+', repl, regex=True)
        0    oof 123
        1    rab zab
        2        NaN
        dtype: object

        Using regex groups (extract second group and swap case):

        >>> pat = r"(?P<one>\w+) (?P<two>\w+) (?P<three>\w+)"
        >>> repl = lambda m: m.group('two').swapcase()
        >>> ser = pd.Series(['One Two Three', 'Foo Bar Baz'])
        >>> ser.str.replace(pat, repl, regex=True)
        0    tWO
        1    bAR
        dtype: object

        Using a compiled regex with flags

        >>> import re
        >>> regex_pat = re.compile(r'FUZ', flags=re.IGNORECASE)
        >>> pd.Series(['foo', 'fuz', np.nan]).str.replace(regex_pat, 'bar', regex=True)
        0    foo
        1    bar
        2    NaN
        dtype: object
        """
        if regex is None:
            if isinstance(pat, str) and any(c in pat for c in ".+*|^$?[](){}\\"):
                # warn only in cases where regex behavior would differ from literal
                msg = (
                    "The default value of regex will change from True to False "
                    "in a future version."
                )
                if len(pat) == 1:
                    msg += (
                        " In addition, single character regular expressions will "
                        "*not* be treated as literal strings when regex=True."
                    )
                warnings.warn(
                    msg,
                    FutureWarning,
                    stacklevel=find_stack_level(inspect.currentframe()),
                )

        # Check whether repl is valid (GH 13438, GH 15055)
        if not (isinstance(repl, str) or callable(repl)):
            raise TypeError("repl must be a string or callable")

        is_compiled_re = is_re(pat)
        if regex or regex is None:
            if is_compiled_re and (case is not None or flags != 0):
                raise ValueError(
                    "case and flags cannot be set when pat is a compiled regex"
                )

        elif is_compiled_re:
            raise ValueError(
                "Cannot use a compiled regex as replacement pattern with regex=False"
            )
        elif callable(repl):
            raise ValueError("Cannot use a callable replacement when regex=False")

        # The current behavior is to treat single character patterns as literal strings,
        # even when ``regex`` is set to ``True``.
        if isinstance(pat, str) and len(pat) == 1:
            regex = False

        if regex is None:
            regex = True

        if case is None:
            case = True

        result = self._data.array._str_replace(
            pat, repl, n=n, case=case, flags=flags, regex=regex
        )
        return self._wrap_result(result)

    @forbid_nonstring_types(["bytes"])
    def repeat(self, repeats):
        """
        Duplicate each string in the Series or Index.

        Parameters
        ----------
        repeats : int or sequence of int
            Same value for all (int) or different value per (sequence).

        Returns
        -------
        Series or Index of object
            Series or Index of repeated string objects specified by
            input parameter repeats.

        Examples
        --------
        >>> s = pd.Series(['a', 'b', 'c'])
        >>> s
        0    a
        1    b
        2    c
        dtype: object

        Single int repeats string in Series

        >>> s.str.repeat(repeats=2)
        0    aa
        1    bb
        2    cc
        dtype: object

        Sequence of int repeats corresponding string in Series

        >>> s.str.repeat(repeats=[1, 2, 3])
        0      a
        1     bb
        2    ccc
        dtype: object
        """
        result = self._data.array._str_repeat(repeats)
        return self._wrap_result(result)

    @forbid_nonstring_types(["bytes"])
    def pad(
        self,
        width,
        side: Literal["left", "right", "both"] = "left",
        fillchar: str = " ",
    ):
        """
        Pad strings in the Series/Index up to width.

        Parameters
        ----------
        width : int
            Minimum width of resulting string; additional characters will be filled
            with character defined in `fillchar`.
        side : {'left', 'right', 'both'}, default 'left'
            Side from which to fill resulting string.
        fillchar : str, default ' '
            Additional character for filling, default is whitespace.

        Returns
        -------
        Series or Index of object
            Returns Series or Index with minimum number of char in object.

        See Also
        --------
        Series.str.rjust : Fills the left side of strings with an arbitrary
            character. Equivalent to ``Series.str.pad(side='left')``.
        Series.str.ljust : Fills the right side of strings with an arbitrary
            character. Equivalent to ``Series.str.pad(side='right')``.
        Series.str.center : Fills both sides of strings with an arbitrary
            character. Equivalent to ``Series.str.pad(side='both')``.
        Series.str.zfill : Pad strings in the Series/Index by prepending '0'
            character. Equivalent to ``Series.str.pad(side='left', fillchar='0')``.

        Examples
        --------
        >>> s = pd.Series(["caribou", "tiger"])
        >>> s
        0    caribou
        1      tiger
        dtype: object

        >>> s.str.pad(width=10)
        0       caribou
        1         tiger
        dtype: object

        >>> s.str.pad(width=10, side='right', fillchar='-')
        0    caribou---
        1    tiger-----
        dtype: object

        >>> s.str.pad(width=10, side='both', fillchar='-')
        0    -caribou--
        1    --tiger---
        dtype: object
        """
        if not isinstance(fillchar, str):
            msg = f"fillchar must be a character, not {type(fillchar).__name__}"
            raise TypeError(msg)

        if len(fillchar) != 1:
            raise TypeError("fillchar must be a character, not str")

        if not is_integer(width):
            msg = f"width must be of integer type, not {type(width).__name__}"
            raise TypeError(msg)

        result = self._data.array._str_pad(width, side=side, fillchar=fillchar)
        return self._wrap_result(result)

    _shared_docs[
        "str_pad"
    ] = """
    Pad %(side)s side of strings in the Series/Index.

    Equivalent to :meth:`str.%(method)s`.

    Parameters
    ----------
    width : int
        Minimum width of resulting string; additional characters will be filled
        with ``fillchar``.
    fillchar : str
        Additional character for filling, default is whitespace.

    Returns
    -------
    filled : Series/Index of objects.
    """

    @Appender(_shared_docs["str_pad"] % {"side": "left and right", "method": "center"})
    @forbid_nonstring_types(["bytes"])
    def center(self, width, fillchar: str = " "):
        return self.pad(width, side="both", fillchar=fillchar)

    @Appender(_shared_docs["str_pad"] % {"side": "right", "method": "ljust"})
    @forbid_nonstring_types(["bytes"])
    def ljust(self, width, fillchar: str = " "):
        return self.pad(width, side="right", fillchar=fillchar)

    @Appender(_shared_docs["str_pad"] % {"side": "left", "method": "rjust"})
    @forbid_nonstring_types(["bytes"])
    def rjust(self, width, fillchar: str = " "):
        return self.pad(width, side="left", fillchar=fillchar)

    @forbid_nonstring_types(["bytes"])
    def zfill(self, width):
        """
        Pad strings in the Series/Index by prepending '0' characters.

        Strings in the Series/Index are padded with '0' characters on the
        left of the string to reach a total string length  `width`. Strings
        in the Series/Index with length greater or equal to `width` are
        unchanged.

        Parameters
        ----------
        width : int
            Minimum length of resulting string; strings with length less
            than `width` be prepended with '0' characters.

        Returns
        -------
        Series/Index of objects.

        See Also
        --------
        Series.str.rjust : Fills the left side of strings with an arbitrary
            character.
        Series.str.ljust : Fills the right side of strings with an arbitrary
            character.
        Series.str.pad : Fills the specified sides of strings with an arbitrary
            character.
        Series.str.center : Fills both sides of strings with an arbitrary
            character.

        Notes
        -----
        Differs from :meth:`str.zfill` which has special handling
        for '+'/'-' in the string.

        Examples
        --------
        >>> s = pd.Series(['-1', '1', '1000', 10, np.nan])
        >>> s
        0      -1
        1       1
        2    1000
        3      10
        4     NaN
        dtype: object

        Note that ``10`` and ``NaN`` are not strings, therefore they are
        converted to ``NaN``. The minus sign in ``'-1'`` is treated as a
        special character and the zero is added to the right of it
        (:meth:`str.zfill` would have moved it to the left). ``1000``
        remains unchanged as it is longer than `width`.

        >>> s.str.zfill(3)
        0     -01
        1     001
        2    1000
        3     NaN
        4     NaN
        dtype: object
        """
        if not is_integer(width):
            msg = f"width must be of integer type, not {type(width).__name__}"
            raise TypeError(msg)
        f = lambda x: x.zfill(width)
        result = self._data.array._str_map(f)
        return self._wrap_result(result)

    def slice(self, start=None, stop=None, step=None):
        """
        Slice substrings from each element in the Series or Index.

        Parameters
        ----------
        start : int, optional
            Start position for slice operation.
        stop : int, optional
            Stop position for slice operation.
        step : int, optional
            Step size for slice operation.

        Returns
        -------
        Series or Index of object
            Series or Index from sliced substring from original string object.

        See Also
        --------
        Series.str.slice_replace : Replace a slice with a string.
        Series.str.get : Return element at position.
            Equivalent to `Series.str.slice(start=i, stop=i+1)` with `i`
            being the position.

        Examples
        --------
        >>> s = pd.Series(["koala", "dog", "chameleon"])
        >>> s
        0        koala
        1          dog
        2    chameleon
        dtype: object

        >>> s.str.slice(start=1)
        0        oala
        1          og
        2    hameleon
        dtype: object

        >>> s.str.slice(start=-1)
        0           a
        1           g
        2           n
        dtype: object

        >>> s.str.slice(stop=2)
        0    ko
        1    do
        2    ch
        dtype: object

        >>> s.str.slice(step=2)
        0      kaa
        1       dg
        2    caeen
        dtype: object

        >>> s.str.slice(start=0, stop=5, step=3)
        0    kl
        1     d
        2    cm
        dtype: object

        Equivalent behaviour to:

        >>> s.str[0:5:3]
        0    kl
        1     d
        2    cm
        dtype: object
        """
        result = self._data.array._str_slice(start, stop, step)
        return self._wrap_result(result)

    @forbid_nonstring_types(["bytes"])
    def slice_replace(self, start=None, stop=None, repl=None):
        """
        Replace a positional slice of a string with another value.

        Parameters
        ----------
        start : int, optional
            Left index position to use for the slice. If not specified (None),
            the slice is unbounded on the left, i.e. slice from the start
            of the string.
        stop : int, optional
            Right index position to use for the slice. If not specified (None),
            the slice is unbounded on the right, i.e. slice until the
            end of the string.
        repl : str, optional
            String for replacement. If not specified (None), the sliced region
            is replaced with an empty string.

        Returns
        -------
        Series or Index
            Same type as the original object.

        See Also
        --------
        Series.str.slice : Just slicing without replacement.

        Examples
        --------
        >>> s = pd.Series(['a', 'ab', 'abc', 'abdc', 'abcde'])
        >>> s
        0        a
        1       ab
        2      abc
        3     abdc
        4    abcde
        dtype: object

        Specify just `start`, meaning replace `start` until the end of the
        string with `repl`.

        >>> s.str.slice_replace(1, repl='X')
        0    aX
        1    aX
        2    aX
        3    aX
        4    aX
        dtype: object

        Specify just `stop`, meaning the start of the string to `stop` is replaced
        with `repl`, and the rest of the string is included.

        >>> s.str.slice_replace(stop=2, repl='X')
        0       X
        1       X
        2      Xc
        3     Xdc
        4    Xcde
        dtype: object

        Specify `start` and `stop`, meaning the slice from `start` to `stop` is
        replaced with `repl`. Everything before or after `start` and `stop` is
        included as is.

        >>> s.str.slice_replace(start=1, stop=3, repl='X')
        0      aX
        1      aX
        2      aX
        3     aXc
        4    aXde
        dtype: object
        """
        result = self._data.array._str_slice_replace(start, stop, repl)
        return self._wrap_result(result)

    def decode(self, encoding, errors: str = "strict"):
        """
        Decode character string in the Series/Index using indicated encoding.

        Equivalent to :meth:`str.decode` in python2 and :meth:`bytes.decode` in
        python3.

        Parameters
        ----------
        encoding : str
        errors : str, optional

        Returns
        -------
        Series or Index
        """
        # TODO: Add a similar _bytes interface.
        if encoding in _cpython_optimized_decoders:
            # CPython optimized implementation
            f = lambda x: x.decode(encoding, errors)
        else:
            decoder = codecs.getdecoder(encoding)
            f = lambda x: decoder(x, errors)[0]
        arr = self._data.array
        # assert isinstance(arr, (StringArray,))
        result = arr._str_map(f)
        return self._wrap_result(result)

    @forbid_nonstring_types(["bytes"])
    def encode(self, encoding, errors: str = "strict"):
        """
        Encode character string in the Series/Index using indicated encoding.

        Equivalent to :meth:`str.encode`.

        Parameters
        ----------
        encoding : str
        errors : str, optional

        Returns
        -------
        encoded : Series/Index of objects
        """
        result = self._data.array._str_encode(encoding, errors)
        return self._wrap_result(result, returns_string=False)

    _shared_docs[
        "str_strip"
    ] = r"""
    Remove %(position)s characters.

    Strip whitespaces (including newlines) or a set of specified characters
    from each string in the Series/Index from %(side)s.
    Replaces any non-strings in Series with NaNs.
    Equivalent to :meth:`str.%(method)s`.

    Parameters
    ----------
    to_strip : str or None, default None
        Specifying the set of characters to be removed.
        All combinations of this set of characters will be stripped.
        If None then whitespaces are removed.

    Returns
    -------
    Series or Index of object

    See Also
    --------
    Series.str.strip : Remove leading and trailing characters in Series/Index.
    Series.str.lstrip : Remove leading characters in Series/Index.
    Series.str.rstrip : Remove trailing characters in Series/Index.

    Examples
    --------
    >>> s = pd.Series(['1. Ant.  ', '2. Bee!\n', '3. Cat?\t', np.nan, 10, True])
    >>> s
    0    1. Ant.
    1    2. Bee!\n
    2    3. Cat?\t
    3          NaN
    4           10
    5         True
    dtype: object

    >>> s.str.strip()
    0    1. Ant.
    1    2. Bee!
    2    3. Cat?
    3        NaN
    4        NaN
    5        NaN
    dtype: object

    >>> s.str.lstrip('123.')
    0    Ant.
    1    Bee!\n
    2    Cat?\t
    3       NaN
    4       NaN
    5       NaN
    dtype: object

    >>> s.str.rstrip('.!? \n\t')
    0    1. Ant
    1    2. Bee
    2    3. Cat
    3       NaN
    4       NaN
    5       NaN
    dtype: object

    >>> s.str.strip('123.!? \n\t')
    0    Ant
    1    Bee
    2    Cat
    3    NaN
    4    NaN
    5    NaN
    dtype: object
    """

    @Appender(
        _shared_docs["str_strip"]
        % {
            "side": "left and right sides",
            "method": "strip",
            "position": "leading and trailing",
        }
    )
    @forbid_nonstring_types(["bytes"])
    def strip(self, to_strip=None):
        result = self._data.array._str_strip(to_strip)
        return self._wrap_result(result)

    @Appender(
        _shared_docs["str_strip"]
        % {"side": "left side", "method": "lstrip", "position": "leading"}
    )
    @forbid_nonstring_types(["bytes"])
    def lstrip(self, to_strip=None):
        result = self._data.array._str_lstrip(to_strip)
        return self._wrap_result(result)

    @Appender(
        _shared_docs["str_strip"]
        % {"side": "right side", "method": "rstrip", "position": "trailing"}
    )
    @forbid_nonstring_types(["bytes"])
    def rstrip(self, to_strip=None):
        result = self._data.array._str_rstrip(to_strip)
        return self._wrap_result(result)

    _shared_docs[
        "str_removefix"
    ] = r"""
    Remove a %(side)s from an object series.

    If the %(side)s is not present, the original string will be returned.

    Parameters
    ----------
    %(side)s : str
        Remove the %(side)s of the string.

    Returns
    -------
    Series/Index: object
        The Series or Index with given %(side)s removed.

    See Also
    --------
    Series.str.remove%(other_side)s : Remove a %(other_side)s from an object series.

    Examples
    --------
    >>> s = pd.Series(["str_foo", "str_bar", "no_prefix"])
    >>> s
    0    str_foo
    1    str_bar
    2    no_prefix
    dtype: object
    >>> s.str.removeprefix("str_")
    0    foo
    1    bar
    2    no_prefix
    dtype: object

    >>> s = pd.Series(["foo_str", "bar_str", "no_suffix"])
    >>> s
    0    foo_str
    1    bar_str
    2    no_suffix
    dtype: object
    >>> s.str.removesuffix("_str")
    0    foo
    1    bar
    2    no_suffix
    dtype: object
    """

    @Appender(
        _shared_docs["str_removefix"] % {"side": "prefix", "other_side": "suffix"}
    )
    @forbid_nonstring_types(["bytes"])
    def removeprefix(self, prefix):
        result = self._data.array._str_removeprefix(prefix)
        return self._wrap_result(result)

    @Appender(
        _shared_docs["str_removefix"] % {"side": "suffix", "other_side": "prefix"}
    )
    @forbid_nonstring_types(["bytes"])
    def removesuffix(self, suffix):
        result = self._data.array._str_removesuffix(suffix)
        return self._wrap_result(result)

    @forbid_nonstring_types(["bytes"])
    def wrap(self, width, **kwargs):
        r"""
        Wrap strings in Series/Index at specified line width.

        This method has the same keyword parameters and defaults as
        :class:`textwrap.TextWrapper`.

        Parameters
        ----------
        width : int
            Maximum line width.
        expand_tabs : bool, optional
            If True, tab characters will be expanded to spaces (default: True).
        replace_whitespace : bool, optional
            If True, each whitespace character (as defined by string.whitespace)
            remaining after tab expansion will be replaced by a single space
            (default: True).
        drop_whitespace : bool, optional
            If True, whitespace that, after wrapping, happens to end up at the
            beginning or end of a line is dropped (default: True).
        break_long_words : bool, optional
            If True, then words longer than width will be broken in order to ensure
            that no lines are longer than width. If it is false, long words will
            not be broken, and some lines may be longer than width (default: True).
        break_on_hyphens : bool, optional
            If True, wrapping will occur preferably on whitespace and right after
            hyphens in compound words, as it is customary in English. If false,
            only whitespaces will be considered as potentially good places for line
            breaks, but you need to set break_long_words to false if you want truly
            insecable words (default: True).

        Returns
        -------
        Series or Index

        Notes
        -----
        Internally, this method uses a :class:`textwrap.TextWrapper` instance with
        default settings. To achieve behavior matching R's stringr library str_wrap
        function, use the arguments:

        - expand_tabs = False
        - replace_whitespace = True
        - drop_whitespace = True
        - break_long_words = False
        - break_on_hyphens = False

        Examples
        --------
        >>> s = pd.Series(['line to be wrapped', 'another line to be wrapped'])
        >>> s.str.wrap(12)
        0             line to be\nwrapped
        1    another line\nto be\nwrapped
        dtype: object
        """
        result = self._data.array._str_wrap(width, **kwargs)
        return self._wrap_result(result)

    @forbid_nonstring_types(["bytes"])
    def get_dummies(self, sep: str = "|"):
        """
        Return DataFrame of dummy/indicator variables for Series.

        Each string in Series is split by sep and returned as a DataFrame
        of dummy/indicator variables.

        Parameters
        ----------
        sep : str, default "|"
            String to split on.

        Returns
        -------
        DataFrame
            Dummy variables corresponding to values of the Series.

        See Also
        --------
        get_dummies : Convert categorical variable into dummy/indicator
            variables.

        Examples
        --------
        >>> pd.Series(['a|b', 'a', 'a|c']).str.get_dummies()
           a  b  c
        0  1  1  0
        1  1  0  0
        2  1  0  1

        >>> pd.Series(['a|b', np.nan, 'a|c']).str.get_dummies()
           a  b  c
        0  1  1  0
        1  0  0  0
        2  1  0  1
        """
        # we need to cast to Series of strings as only that has all
        # methods available for making the dummies...
        result, name = self._data.array._str_get_dummies(sep)
        return self._wrap_result(
            result,
            name=name,
            expand=True,
            returns_string=False,
        )

    @forbid_nonstring_types(["bytes"])
    def translate(self, table):
        """
        Map all characters in the string through the given mapping table.

        Equivalent to standard :meth:`str.translate`.

        Parameters
        ----------
        table : dict
            Table is a mapping of Unicode ordinals to Unicode ordinals, strings, or
            None. Unmapped characters are left untouched.
            Characters mapped to None are deleted. :meth:`str.maketrans` is a
            helper function for making translation tables.

        Returns
        -------
        Series or Index
        """
        result = self._data.array._str_translate(table)
        return self._wrap_result(result)

    @forbid_nonstring_types(["bytes"])
    def count(self, pat, flags=0):
        r"""
        Count occurrences of pattern in each string of the Series/Index.

        This function is used to count the number of times a particular regex
        pattern is repeated in each of the string elements of the
        :class:`~pandas.Series`.

        Parameters
        ----------
        pat : str
            Valid regular expression.
        flags : int, default 0, meaning no flags
            Flags for the `re` module. For a complete list, `see here
            <https://docs.python.org/3/howto/regex.html#compilation-flags>`_.
        **kwargs
            For compatibility with other string methods. Not used.

        Returns
        -------
        Series or Index
            Same type as the calling object containing the integer counts.

        See Also
        --------
        re : Standard library module for regular expressions.
        str.count : Standard library version, without regular expression support.

        Notes
        -----
        Some characters need to be escaped when passing in `pat`.
        eg. ``'$'`` has a special meaning in regex and must be escaped when
        finding this literal character.

        Examples
        --------
        >>> s = pd.Series(['A', 'B', 'Aaba', 'Baca', np.nan, 'CABA', 'cat'])
        >>> s.str.count('a')
        0    0.0
        1    0.0
        2    2.0
        3    2.0
        4    NaN
        5    0.0
        6    1.0
        dtype: float64

        Escape ``'$'`` to find the literal dollar sign.

        >>> s = pd.Series(['$', 'B', 'Aab$', '$$ca', 'C$B$', 'cat'])
        >>> s.str.count('\\$')
        0    1
        1    0
        2    1
        3    2
        4    2
        5    0
        dtype: int64

        This is also available on Index

        >>> pd.Index(['A', 'A', 'Aaba', 'cat']).str.count('a')
        Int64Index([0, 0, 2, 1], dtype='int64')
        """
        result = self._data.array._str_count(pat, flags)
        return self._wrap_result(result, returns_string=False)

    @forbid_nonstring_types(["bytes"])
    def startswith(
        self, pat: str | tuple[str, ...], na: Scalar | None = None
    ) -> Series | Index:
        """
        Test if the start of each string element matches a pattern.

        Equivalent to :meth:`str.startswith`.

        Parameters
        ----------
        pat : str or tuple[str, ...]
            Character sequence or tuple of strings. Regular expressions are not
            accepted.
        na : object, default NaN
            Object shown if element tested is not a string. The default depends
            on dtype of the array. For object-dtype, ``numpy.nan`` is used.
            For ``StringDtype``, ``pandas.NA`` is used.

        Returns
        -------
        Series or Index of bool
            A Series of booleans indicating whether the given pattern matches
            the start of each string element.

        See Also
        --------
        str.startswith : Python standard library string method.
        Series.str.endswith : Same as startswith, but tests the end of string.
        Series.str.contains : Tests if string element contains a pattern.

        Examples
        --------
        >>> s = pd.Series(['bat', 'Bear', 'cat', np.nan])
        >>> s
        0     bat
        1    Bear
        2     cat
        3     NaN
        dtype: object

        >>> s.str.startswith('b')
        0     True
        1    False
        2    False
        3      NaN
        dtype: object

        >>> s.str.startswith(('b', 'B'))
        0     True
        1     True
        2    False
        3      NaN
        dtype: object

        Specifying `na` to be `False` instead of `NaN`.

        >>> s.str.startswith('b', na=False)
        0     True
        1    False
        2    False
        3    False
        dtype: bool
        """
        if not isinstance(pat, (str, tuple)):
            msg = f"expected a string or tuple, not {type(pat).__name__}"
            raise TypeError(msg)
        result = self._data.array._str_startswith(pat, na=na)
        return self._wrap_result(result, returns_string=False)

    @forbid_nonstring_types(["bytes"])
    def endswith(
        self, pat: str | tuple[str, ...], na: Scalar | None = None
    ) -> Series | Index:
        """
        Test if the end of each string element matches a pattern.

        Equivalent to :meth:`str.endswith`.

        Parameters
        ----------
        pat : str or tuple[str, ...]
            Character sequence or tuple of strings. Regular expressions are not
            accepted.
        na : object, default NaN
            Object shown if element tested is not a string. The default depends
            on dtype of the array. For object-dtype, ``numpy.nan`` is used.
            For ``StringDtype``, ``pandas.NA`` is used.

        Returns
        -------
        Series or Index of bool
            A Series of booleans indicating whether the given pattern matches
            the end of each string element.

        See Also
        --------
        str.endswith : Python standard library string method.
        Series.str.startswith : Same as endswith, but tests the start of string.
        Series.str.contains : Tests if string element contains a pattern.

        Examples
        --------
        >>> s = pd.Series(['bat', 'bear', 'caT', np.nan])
        >>> s
        0     bat
        1    bear
        2     caT
        3     NaN
        dtype: object

        >>> s.str.endswith('t')
        0     True
        1    False
        2    False
        3      NaN
        dtype: object

        >>> s.str.endswith(('t', 'T'))
        0     True
        1    False
        2     True
        3      NaN
        dtype: object

        Specifying `na` to be `False` instead of `NaN`.

        >>> s.str.endswith('t', na=False)
        0     True
        1    False
        2    False
        3    False
        dtype: bool
        """
        if not isinstance(pat, (str, tuple)):
            msg = f"expected a string or tuple, not {type(pat).__name__}"
            raise TypeError(msg)
        result = self._data.array._str_endswith(pat, na=na)
        return self._wrap_result(result, returns_string=False)

    @forbid_nonstring_types(["bytes"])
    def findall(self, pat, flags=0):
        """
        Find all occurrences of pattern or regular expression in the Series/Index.

        Equivalent to applying :func:`re.findall` to all the elements in the
        Series/Index.

        Parameters
        ----------
        pat : str
            Pattern or regular expression.
        flags : int, default 0
            Flags from ``re`` module, e.g. `re.IGNORECASE` (default is 0, which
            means no flags).

        Returns
        -------
        Series/Index of lists of strings
            All non-overlapping matches of pattern or regular expression in each
            string of this Series/Index.

        See Also
        --------
        count : Count occurrences of pattern or regular expression in each string
            of the Series/Index.
        extractall : For each string in the Series, extract groups from all matches
            of regular expression and return a DataFrame with one row for each
            match and one column for each group.
        re.findall : The equivalent ``re`` function to all non-overlapping matches
            of pattern or regular expression in string, as a list of strings.

        Examples
        --------
        >>> s = pd.Series(['Lion', 'Monkey', 'Rabbit'])

        The search for the pattern 'Monkey' returns one match:

        >>> s.str.findall('Monkey')
        0          []
        1    [Monkey]
        2          []
        dtype: object

        On the other hand, the search for the pattern 'MONKEY' doesn't return any
        match:

        >>> s.str.findall('MONKEY')
        0    []
        1    []
        2    []
        dtype: object

        Flags can be added to the pattern or regular expression. For instance,
        to find the pattern 'MONKEY' ignoring the case:

        >>> import re
        >>> s.str.findall('MONKEY', flags=re.IGNORECASE)
        0          []
        1    [Monkey]
        2          []
        dtype: object

        When the pattern matches more than one string in the Series, all matches
        are returned:

        >>> s.str.findall('on')
        0    [on]
        1    [on]
        2      []
        dtype: object

        Regular expressions are supported too. For instance, the search for all the
        strings ending with the word 'on' is shown next:

        >>> s.str.findall('on$')
        0    [on]
        1      []
        2      []
        dtype: object

        If the pattern is found more than once in the same string, then a list of
        multiple strings is returned:

        >>> s.str.findall('b')
        0        []
        1        []
        2    [b, b]
        dtype: object
        """
        result = self._data.array._str_findall(pat, flags)
        return self._wrap_result(result, returns_string=False)

    @forbid_nonstring_types(["bytes"])
    def extract(
        self, pat: str, flags: int = 0, expand: bool = True
    ) -> DataFrame | Series | Index:
        r"""
        Extract capture groups in the regex `pat` as columns in a DataFrame.

        For each subject string in the Series, extract groups from the
        first match of regular expression `pat`.

        Parameters
        ----------
        pat : str
            Regular expression pattern with capturing groups.
        flags : int, default 0 (no flags)
            Flags from the ``re`` module, e.g. ``re.IGNORECASE``, that
            modify regular expression matching for things like case,
            spaces, etc. For more details, see :mod:`re`.
        expand : bool, default True
            If True, return DataFrame with one column per capture group.
            If False, return a Series/Index if there is one capture group
            or DataFrame if there are multiple capture groups.

        Returns
        -------
        DataFrame or Series or Index
            A DataFrame with one row for each subject string, and one
            column for each group. Any capture group names in regular
            expression pat will be used for column names; otherwise
            capture group numbers will be used. The dtype of each result
            column is always object, even when no match is found. If
            ``expand=False`` and pat has only one capture group, then
            return a Series (if subject is a Series) or Index (if subject
            is an Index).

        See Also
        --------
        extractall : Returns all matches (not just the first match).

        Examples
        --------
        A pattern with two groups will return a DataFrame with two columns.
        Non-matches will be NaN.

        >>> s = pd.Series(['a1', 'b2', 'c3'])
        >>> s.str.extract(r'([ab])(\d)')
            0    1
        0    a    1
        1    b    2
        2  NaN  NaN

        A pattern may contain optional groups.

        >>> s.str.extract(r'([ab])?(\d)')
            0  1
        0    a  1
        1    b  2
        2  NaN  3

        Named groups will become column names in the result.

        >>> s.str.extract(r'(?P<letter>[ab])(?P<digit>\d)')
        letter digit
        0      a     1
        1      b     2
        2    NaN   NaN

        A pattern with one group will return a DataFrame with one column
        if expand=True.

        >>> s.str.extract(r'[ab](\d)', expand=True)
            0
        0    1
        1    2
        2  NaN

        A pattern with one group will return a Series if expand=False.

        >>> s.str.extract(r'[ab](\d)', expand=False)
        0      1
        1      2
        2    NaN
        dtype: object
        """
        from pandas import DataFrame

        if not isinstance(expand, bool):
            raise ValueError("expand must be True or False")

        regex = re.compile(pat, flags=flags)
        if regex.groups == 0:
            raise ValueError("pattern contains no capture groups")

        if not expand and regex.groups > 1 and isinstance(self._data, ABCIndex):
            raise ValueError("only one regex group is supported with Index")

        obj = self._data
        result_dtype = _result_dtype(obj)

        returns_df = regex.groups > 1 or expand

        if returns_df:
            name = None
            columns = _get_group_names(regex)

            if obj.array.size == 0:
                result = DataFrame(columns=columns, dtype=result_dtype)

            else:
                result_list = self._data.array._str_extract(
                    pat, flags=flags, expand=returns_df
                )

                result_index: Index | None
                if isinstance(obj, ABCSeries):
                    result_index = obj.index
                else:
                    result_index = None

                result = DataFrame(
                    result_list, columns=columns, index=result_index, dtype=result_dtype
                )

        else:
            name = _get_single_group_name(regex)
            result = self._data.array._str_extract(pat, flags=flags, expand=returns_df)
        return self._wrap_result(result, name=name)

    @forbid_nonstring_types(["bytes"])
    def extractall(self, pat, flags=0):
        r"""
        Extract capture groups in the regex `pat` as columns in DataFrame.

        For each subject string in the Series, extract groups from all
        matches of regular expression pat. When each subject string in the
        Series has exactly one match, extractall(pat).xs(0, level='match')
        is the same as extract(pat).

        Parameters
        ----------
        pat : str
            Regular expression pattern with capturing groups.
        flags : int, default 0 (no flags)
            A ``re`` module flag, for example ``re.IGNORECASE``. These allow
            to modify regular expression matching for things like case, spaces,
            etc. Multiple flags can be combined with the bitwise OR operator,
            for example ``re.IGNORECASE | re.MULTILINE``.

        Returns
        -------
        DataFrame
            A ``DataFrame`` with one row for each match, and one column for each
            group. Its rows have a ``MultiIndex`` with first levels that come from
            the subject ``Series``. The last level is named 'match' and indexes the
            matches in each item of the ``Series``. Any capture group names in
            regular expression pat will be used for column names; otherwise capture
            group numbers will be used.

        See Also
        --------
        extract : Returns first match only (not all matches).

        Examples
        --------
        A pattern with one group will return a DataFrame with one column.
        Indices with no matches will not appear in the result.

        >>> s = pd.Series(["a1a2", "b1", "c1"], index=["A", "B", "C"])
        >>> s.str.extractall(r"[ab](\d)")
                0
        match
        A 0      1
          1      2
        B 0      1

        Capture group names are used for column names of the result.

        >>> s.str.extractall(r"[ab](?P<digit>\d)")
                digit
        match
        A 0         1
          1         2
        B 0         1

        A pattern with two groups will return a DataFrame with two columns.

        >>> s.str.extractall(r"(?P<letter>[ab])(?P<digit>\d)")
                letter digit
        match
        A 0          a     1
          1          a     2
        B 0          b     1

        Optional groups that do not match are NaN in the result.

        >>> s.str.extractall(r"(?P<letter>[ab])?(?P<digit>\d)")
                letter digit
        match
        A 0          a     1
          1          a     2
        B 0          b     1
        C 0        NaN     1
        """
        # TODO: dispatch
        return str_extractall(self._orig, pat, flags)

    _shared_docs[
        "find"
    ] = """
    Return %(side)s indexes in each strings in the Series/Index.

    Each of returned indexes corresponds to the position where the
    substring is fully contained between [start:end]. Return -1 on
    failure. Equivalent to standard :meth:`str.%(method)s`.

    Parameters
    ----------
    sub : str
        Substring being searched.
    start : int
        Left edge index.
    end : int
        Right edge index.

    Returns
    -------
    Series or Index of int.

    See Also
    --------
    %(also)s
    """

    @Appender(
        _shared_docs["find"]
        % {
            "side": "lowest",
            "method": "find",
            "also": "rfind : Return highest indexes in each strings.",
        }
    )
    @forbid_nonstring_types(["bytes"])
    def find(self, sub, start=0, end=None):
        if not isinstance(sub, str):
            msg = f"expected a string object, not {type(sub).__name__}"
            raise TypeError(msg)

        result = self._data.array._str_find(sub, start, end)
        return self._wrap_result(result, returns_string=False)

    @Appender(
        _shared_docs["find"]
        % {
            "side": "highest",
            "method": "rfind",
            "also": "find : Return lowest indexes in each strings.",
        }
    )
    @forbid_nonstring_types(["bytes"])
    def rfind(self, sub, start=0, end=None):
        if not isinstance(sub, str):
            msg = f"expected a string object, not {type(sub).__name__}"
            raise TypeError(msg)

        result = self._data.array._str_rfind(sub, start=start, end=end)
        return self._wrap_result(result, returns_string=False)

    @forbid_nonstring_types(["bytes"])
    def normalize(self, form):
        """
        Return the Unicode normal form for the strings in the Series/Index.

        For more information on the forms, see the
        :func:`unicodedata.normalize`.

        Parameters
        ----------
        form : {'NFC', 'NFKC', 'NFD', 'NFKD'}
            Unicode form.

        Returns
        -------
        normalized : Series/Index of objects
        """
        result = self._data.array._str_normalize(form)
        return self._wrap_result(result)

    _shared_docs[
        "index"
    ] = """
    Return %(side)s indexes in each string in Series/Index.

    Each of the returned indexes corresponds to the position where the
    substring is fully contained between [start:end]. This is the same
    as ``str.%(similar)s`` except instead of returning -1, it raises a
    ValueError when the substring is not found. Equivalent to standard
    ``str.%(method)s``.

    Parameters
    ----------
    sub : str
        Substring being searched.
    start : int
        Left edge index.
    end : int
        Right edge index.

    Returns
    -------
    Series or Index of object

    See Also
    --------
    %(also)s
    """

    @Appender(
        _shared_docs["index"]
        % {
            "side": "lowest",
            "similar": "find",
            "method": "index",
            "also": "rindex : Return highest indexes in each strings.",
        }
    )
    @forbid_nonstring_types(["bytes"])
    def index(self, sub, start=0, end=None):
        if not isinstance(sub, str):
            msg = f"expected a string object, not {type(sub).__name__}"
            raise TypeError(msg)

        result = self._data.array._str_index(sub, start=start, end=end)
        return self._wrap_result(result, returns_string=False)

    @Appender(
        _shared_docs["index"]
        % {
            "side": "highest",
            "similar": "rfind",
            "method": "rindex",
            "also": "index : Return lowest indexes in each strings.",
        }
    )
    @forbid_nonstring_types(["bytes"])
    def rindex(self, sub, start=0, end=None):
        if not isinstance(sub, str):
            msg = f"expected a string object, not {type(sub).__name__}"
            raise TypeError(msg)

        result = self._data.array._str_rindex(sub, start=start, end=end)
        return self._wrap_result(result, returns_string=False)

    def len(self):
        """
        Compute the length of each element in the Series/Index.

        The element may be a sequence (such as a string, tuple or list) or a collection
        (such as a dictionary).

        Returns
        -------
        Series or Index of int
            A Series or Index of integer values indicating the length of each
            element in the Series or Index.

        See Also
        --------
        str.len : Python built-in function returning the length of an object.
        Series.size : Returns the length of the Series.

        Examples
        --------
        Returns the length (number of characters) in a string. Returns the
        number of entries for dictionaries, lists or tuples.

        >>> s = pd.Series(['dog',
        ...                 '',
        ...                 5,
        ...                 {'foo' : 'bar'},
        ...                 [2, 3, 5, 7],
        ...                 ('one', 'two', 'three')])
        >>> s
        0                  dog
        1
        2                    5
        3       {'foo': 'bar'}
        4         [2, 3, 5, 7]
        5    (one, two, three)
        dtype: object
        >>> s.str.len()
        0    3.0
        1    0.0
        2    NaN
        3    1.0
        4    4.0
        5    3.0
        dtype: float64
        """
        result = self._data.array._str_len()
        return self._wrap_result(result, returns_string=False)

    _shared_docs[
        "casemethods"
    ] = """
    Convert strings in the Series/Index to %(type)s.
    %(version)s
    Equivalent to :meth:`str.%(method)s`.

    Returns
    -------
    Series or Index of object

    See Also
    --------
    Series.str.lower : Converts all characters to lowercase.
    Series.str.upper : Converts all characters to uppercase.
    Series.str.title : Converts first character of each word to uppercase and
        remaining to lowercase.
    Series.str.capitalize : Converts first character to uppercase and
        remaining to lowercase.
    Series.str.swapcase : Converts uppercase to lowercase and lowercase to
        uppercase.
    Series.str.casefold: Removes all case distinctions in the string.

    Examples
    --------
    >>> s = pd.Series(['lower', 'CAPITALS', 'this is a sentence', 'SwApCaSe'])
    >>> s
    0                 lower
    1              CAPITALS
    2    this is a sentence
    3              SwApCaSe
    dtype: object

    >>> s.str.lower()
    0                 lower
    1              capitals
    2    this is a sentence
    3              swapcase
    dtype: object

    >>> s.str.upper()
    0                 LOWER
    1              CAPITALS
    2    THIS IS A SENTENCE
    3              SWAPCASE
    dtype: object

    >>> s.str.title()
    0                 Lower
    1              Capitals
    2    This Is A Sentence
    3              Swapcase
    dtype: object

    >>> s.str.capitalize()
    0                 Lower
    1              Capitals
    2    This is a sentence
    3              Swapcase
    dtype: object

    >>> s.str.swapcase()
    0                 LOWER
    1              capitals
    2    THIS IS A SENTENCE
    3              sWaPcAsE
    dtype: object
    """
    # Types:
    #   cases:
    #       upper, lower, title, capitalize, swapcase, casefold
    #   boolean:
    #     isalpha, isnumeric isalnum isdigit isdecimal isspace islower isupper istitle
    # _doc_args holds dict of strings to use in substituting casemethod docs
    _doc_args: dict[str, dict[str, str]] = {}
    _doc_args["lower"] = {"type": "lowercase", "method": "lower", "version": ""}
    _doc_args["upper"] = {"type": "uppercase", "method": "upper", "version": ""}
    _doc_args["title"] = {"type": "titlecase", "method": "title", "version": ""}
    _doc_args["capitalize"] = {
        "type": "be capitalized",
        "method": "capitalize",
        "version": "",
    }
    _doc_args["swapcase"] = {
        "type": "be swapcased",
        "method": "swapcase",
        "version": "",
    }
    _doc_args["casefold"] = {
        "type": "be casefolded",
        "method": "casefold",
        "version": "\n    .. versionadded:: 0.25.0\n",
    }

    @Appender(_shared_docs["casemethods"] % _doc_args["lower"])
    @forbid_nonstring_types(["bytes"])
    def lower(self):
        result = self._data.array._str_lower()
        return self._wrap_result(result)

    @Appender(_shared_docs["casemethods"] % _doc_args["upper"])
    @forbid_nonstring_types(["bytes"])
    def upper(self):
        result = self._data.array._str_upper()
        return self._wrap_result(result)

    @Appender(_shared_docs["casemethods"] % _doc_args["title"])
    @forbid_nonstring_types(["bytes"])
    def title(self):
        result = self._data.array._str_title()
        return self._wrap_result(result)

    @Appender(_shared_docs["casemethods"] % _doc_args["capitalize"])
    @forbid_nonstring_types(["bytes"])
    def capitalize(self):
        result = self._data.array._str_capitalize()
        return self._wrap_result(result)

    @Appender(_shared_docs["casemethods"] % _doc_args["swapcase"])
    @forbid_nonstring_types(["bytes"])
    def swapcase(self):
        result = self._data.array._str_swapcase()
        return self._wrap_result(result)

    @Appender(_shared_docs["casemethods"] % _doc_args["casefold"])
    @forbid_nonstring_types(["bytes"])
    def casefold(self):
        result = self._data.array._str_casefold()
        return self._wrap_result(result)

    _shared_docs[
        "ismethods"
    ] = """
    Check whether all characters in each string are %(type)s.

    This is equivalent to running the Python string method
    :meth:`str.%(method)s` for each element of the Series/Index. If a string
    has zero characters, ``False`` is returned for that check.

    Returns
    -------
    Series or Index of bool
        Series or Index of boolean values with the same length as the original
        Series/Index.

    See Also
    --------
    Series.str.isalpha : Check whether all characters are alphabetic.
    Series.str.isnumeric : Check whether all characters are numeric.
    Series.str.isalnum : Check whether all characters are alphanumeric.
    Series.str.isdigit : Check whether all characters are digits.
    Series.str.isdecimal : Check whether all characters are decimal.
    Series.str.isspace : Check whether all characters are whitespace.
    Series.str.islower : Check whether all characters are lowercase.
    Series.str.isupper : Check whether all characters are uppercase.
    Series.str.istitle : Check whether all characters are titlecase.

    Examples
    --------
    **Checks for Alphabetic and Numeric Characters**

    >>> s1 = pd.Series(['one', 'one1', '1', ''])

    >>> s1.str.isalpha()
    0     True
    1    False
    2    False
    3    False
    dtype: bool

    >>> s1.str.isnumeric()
    0    False
    1    False
    2     True
    3    False
    dtype: bool

    >>> s1.str.isalnum()
    0     True
    1     True
    2     True
    3    False
    dtype: bool

    Note that checks against characters mixed with any additional punctuation
    or whitespace will evaluate to false for an alphanumeric check.

    >>> s2 = pd.Series(['A B', '1.5', '3,000'])
    >>> s2.str.isalnum()
    0    False
    1    False
    2    False
    dtype: bool

    **More Detailed Checks for Numeric Characters**

    There are several different but overlapping sets of numeric characters that
    can be checked for.

    >>> s3 = pd.Series(['23', '³', '⅕', ''])

    The ``s3.str.isdecimal`` method checks for characters used to form numbers
    in base 10.

    >>> s3.str.isdecimal()
    0     True
    1    False
    2    False
    3    False
    dtype: bool

    The ``s.str.isdigit`` method is the same as ``s3.str.isdecimal`` but also
    includes special digits, like superscripted and subscripted digits in
    unicode.

    >>> s3.str.isdigit()
    0     True
    1     True
    2    False
    3    False
    dtype: bool

    The ``s.str.isnumeric`` method is the same as ``s3.str.isdigit`` but also
    includes other characters that can represent quantities such as unicode
    fractions.

    >>> s3.str.isnumeric()
    0     True
    1     True
    2     True
    3    False
    dtype: bool

    **Checks for Whitespace**

    >>> s4 = pd.Series([' ', '\\t\\r\\n ', ''])
    >>> s4.str.isspace()
    0     True
    1     True
    2    False
    dtype: bool

    **Checks for Character Case**

    >>> s5 = pd.Series(['leopard', 'Golden Eagle', 'SNAKE', ''])

    >>> s5.str.islower()
    0     True
    1    False
    2    False
    3    False
    dtype: bool

    >>> s5.str.isupper()
    0    False
    1    False
    2     True
    3    False
    dtype: bool

    The ``s5.str.istitle`` method checks for whether all words are in title
    case (whether only the first letter of each word is capitalized). Words are
    assumed to be as any sequence of non-numeric characters separated by
    whitespace characters.

    >>> s5.str.istitle()
    0    False
    1     True
    2    False
    3    False
    dtype: bool
    """
    _doc_args["isalnum"] = {"type": "alphanumeric", "method": "isalnum"}
    _doc_args["isalpha"] = {"type": "alphabetic", "method": "isalpha"}
    _doc_args["isdigit"] = {"type": "digits", "method": "isdigit"}
    _doc_args["isspace"] = {"type": "whitespace", "method": "isspace"}
    _doc_args["islower"] = {"type": "lowercase", "method": "islower"}
    _doc_args["isupper"] = {"type": "uppercase", "method": "isupper"}
    _doc_args["istitle"] = {"type": "titlecase", "method": "istitle"}
    _doc_args["isnumeric"] = {"type": "numeric", "method": "isnumeric"}
    _doc_args["isdecimal"] = {"type": "decimal", "method": "isdecimal"}
    # force _noarg_wrapper return type with dtype=np.dtype(bool) (GH 29624)

    isalnum = _map_and_wrap(
        "isalnum", docstring=_shared_docs["ismethods"] % _doc_args["isalnum"]
    )
    isalpha = _map_and_wrap(
        "isalpha", docstring=_shared_docs["ismethods"] % _doc_args["isalpha"]
    )
    isdigit = _map_and_wrap(
        "isdigit", docstring=_shared_docs["ismethods"] % _doc_args["isdigit"]
    )
    isspace = _map_and_wrap(
        "isspace", docstring=_shared_docs["ismethods"] % _doc_args["isspace"]
    )
    islower = _map_and_wrap(
        "islower", docstring=_shared_docs["ismethods"] % _doc_args["islower"]
    )
    isupper = _map_and_wrap(
        "isupper", docstring=_shared_docs["ismethods"] % _doc_args["isupper"]
    )
    istitle = _map_and_wrap(
        "istitle", docstring=_shared_docs["ismethods"] % _doc_args["istitle"]
    )
    isnumeric = _map_and_wrap(
        "isnumeric", docstring=_shared_docs["ismethods"] % _doc_args["isnumeric"]
    )
    isdecimal = _map_and_wrap(
        "isdecimal", docstring=_shared_docs["ismethods"] % _doc_args["isdecimal"]
    )


def cat_safe(list_of_columns: list, sep: str):
    """
    Auxiliary function for :meth:`str.cat`.

    Same signature as cat_core, but handles TypeErrors in concatenation, which
    happen if the arrays in list_of columns have the wrong dtypes or content.

    Parameters
    ----------
    list_of_columns : list of numpy arrays
        List of arrays to be concatenated with sep;
        these arrays may not contain NaNs!
    sep : string
        The separator string for concatenating the columns.

    Returns
    -------
    nd.array
        The concatenation of list_of_columns with sep.
    """
    try:
        result = cat_core(list_of_columns, sep)
    except TypeError:
        # if there are any non-string values (wrong dtype or hidden behind
        # object dtype), np.sum will fail; catch and return with better message
        for column in list_of_columns:
            dtype = lib.infer_dtype(column, skipna=True)
            if dtype not in ["string", "empty"]:
                raise TypeError(
                    "Concatenation requires list-likes containing only "
                    "strings (or missing values). Offending values found in "
                    f"column {dtype}"
                ) from None
    return result


def cat_core(list_of_columns: list, sep: str):
    """
    Auxiliary function for :meth:`str.cat`

    Parameters
    ----------
    list_of_columns : list of numpy arrays
        List of arrays to be concatenated with sep;
        these arrays may not contain NaNs!
    sep : string
        The separator string for concatenating the columns.

    Returns
    -------
    nd.array
        The concatenation of list_of_columns with sep.
    """
    if sep == "":
        # no need to interleave sep if it is empty
        arr_of_cols = np.asarray(list_of_columns, dtype=object)
        return np.sum(arr_of_cols, axis=0)
    list_with_sep = [sep] * (2 * len(list_of_columns) - 1)
    list_with_sep[::2] = list_of_columns
    arr_with_sep = np.asarray(list_with_sep, dtype=object)
    return np.sum(arr_with_sep, axis=0)


def _result_dtype(arr):
    # workaround #27953
    # ideally we just pass `dtype=arr.dtype` unconditionally, but this fails
    # when the list of values is empty.
    from pandas.core.arrays.string_ import StringDtype

    if isinstance(arr.dtype, StringDtype):
        return arr.dtype
    else:
        return object


def _get_single_group_name(regex: re.Pattern) -> Hashable:
    if regex.groupindex:
        return next(iter(regex.groupindex))
    else:
        return None


def _get_group_names(regex: re.Pattern) -> list[Hashable]:
    """
    Get named groups from compiled regex.

    Unnamed groups are numbered.

    Parameters
    ----------
    regex : compiled regex

    Returns
    -------
    list of column labels
    """
    names = {v: k for k, v in regex.groupindex.items()}
    return [names.get(1 + i, i) for i in range(regex.groups)]


def str_extractall(arr, pat, flags=0):
    regex = re.compile(pat, flags=flags)
    # the regex must contain capture groups.
    if regex.groups == 0:
        raise ValueError("pattern contains no capture groups")

    if isinstance(arr, ABCIndex):
        arr = arr.to_series().reset_index(drop=True)

    columns = _get_group_names(regex)
    match_list = []
    index_list = []
    is_mi = arr.index.nlevels > 1

    for subject_key, subject in arr.items():
        if isinstance(subject, str):

            if not is_mi:
                subject_key = (subject_key,)

            for match_i, match_tuple in enumerate(regex.findall(subject)):
                if isinstance(match_tuple, str):
                    match_tuple = (match_tuple,)
                na_tuple = [np.NaN if group == "" else group for group in match_tuple]
                match_list.append(na_tuple)
                result_key = tuple(subject_key + (match_i,))
                index_list.append(result_key)

    from pandas import MultiIndex

    index = MultiIndex.from_tuples(index_list, names=arr.index.names + ["match"])
    dtype = _result_dtype(arr)

    result = arr._constructor_expanddim(
        match_list, index=index, columns=columns, dtype=dtype
    )
    return result<|MERGE_RESOLUTION|>--- conflicted
+++ resolved
@@ -985,11 +985,7 @@
         }
     )
     @forbid_nonstring_types(["bytes"])
-<<<<<<< HEAD
-    def partition(self, sep: str = " ", expand=True):
-=======
-    def partition(self, sep=" ", expand: bool = True):
->>>>>>> 5de24481
+    def partition(self, sep: str = " ", expand: bool = True):
         result = self._data.array._str_partition(sep, expand)
         return self._wrap_result(result, expand=expand, returns_string=expand)
 
@@ -1003,11 +999,7 @@
         }
     )
     @forbid_nonstring_types(["bytes"])
-<<<<<<< HEAD
-    def rpartition(self, sep: str = " ", expand=True):
-=======
-    def rpartition(self, sep=" ", expand: bool = True):
->>>>>>> 5de24481
+    def rpartition(self, sep: str = " ", expand: bool = True):
         result = self._data.array._str_rpartition(sep, expand)
         return self._wrap_result(result, expand=expand, returns_string=expand)
 
