--- conflicted
+++ resolved
@@ -11,11 +11,7 @@
 
 from pandas._libs import Timestamp, algos, hashtable as htable, lib
 from pandas._libs.tslib import iNaT
-<<<<<<< HEAD
 from pandas._typing import AnyArrayLike, ArrayLike, DtypeObj
-=======
-from pandas._typing import AnyArrayLike, DtypeObj
->>>>>>> 862db642
 from pandas.util._decorators import doc
 
 from pandas.core.dtypes.cast import (
