"""
Generic data algorithms. This module is experimental at the moment and not
intended for public consumption
"""
from __future__ import annotations

import operator
from textwrap import dedent
from typing import TYPE_CHECKING, Dict, Optional, Tuple, Union, cast
from warnings import catch_warnings, simplefilter, warn

import numpy as np

from pandas._libs import algos, hashtable as htable, iNaT, lib
from pandas._typing import AnyArrayLike, ArrayLike, DtypeObj, FrameOrSeriesUnion
from pandas.util._decorators import doc

from pandas.core.dtypes.cast import (
    construct_1d_object_array_from_listlike,
    infer_dtype_from_array,
    maybe_promote,
)
from pandas.core.dtypes.common import (
    ensure_float64,
    ensure_int64,
    ensure_object,
    ensure_platform_int,
    ensure_uint64,
    is_array_like,
    is_bool_dtype,
    is_categorical_dtype,
    is_complex_dtype,
    is_datetime64_dtype,
    is_datetime64_ns_dtype,
    is_extension_array_dtype,
    is_float_dtype,
    is_integer,
    is_integer_dtype,
    is_list_like,
    is_numeric_dtype,
    is_object_dtype,
    is_period_dtype,
    is_scalar,
    is_signed_integer_dtype,
    is_timedelta64_dtype,
    is_unsigned_integer_dtype,
    needs_i8_conversion,
    pandas_dtype,
)
from pandas.core.dtypes.generic import (
    ABCDatetimeArray,
    ABCExtensionArray,
    ABCIndex,
    ABCMultiIndex,
    ABCRangeIndex,
    ABCSeries,
    ABCTimedeltaArray,
)
from pandas.core.dtypes.missing import isna, na_value_for_dtype

from pandas.core.construction import (
    array,
    ensure_wrapped_if_datetimelike,
    extract_array,
)
from pandas.core.indexers import validate_indices

if TYPE_CHECKING:
    from pandas import Categorical, DataFrame, Index, Series
    from pandas.core.arrays import DatetimeArray, TimedeltaArray

_shared_docs: Dict[str, str] = {}


# --------------- #
# dtype access    #
# --------------- #
def _ensure_data(
    values: ArrayLike, dtype: Optional[DtypeObj] = None
) -> Tuple[np.ndarray, DtypeObj]:
    """
    routine to ensure that our data is of the correct
    input dtype for lower-level routines

    This will coerce:
    - ints -> int64
    - uint -> uint64
    - bool -> uint64 (TODO this should be uint8)
    - datetimelike -> i8
    - datetime64tz -> i8 (in local tz)
    - categorical -> codes

    Parameters
    ----------
    values : array-like
    dtype : pandas_dtype, optional
        coerce to this dtype

    Returns
    -------
    values : ndarray
    pandas_dtype : np.dtype or ExtensionDtype
    """

    if dtype is not None:
        # We only have non-None dtype when called from `isin`, and
        #  both Datetimelike and Categorical dispatch before getting here.
        assert not needs_i8_conversion(dtype)
        assert not is_categorical_dtype(dtype)

    if not isinstance(values, ABCMultiIndex):
        # extract_array would raise
        values = extract_array(values, extract_numpy=True)

    # we check some simple dtypes first
    if is_object_dtype(dtype):
        return ensure_object(np.asarray(values)), np.dtype("object")
    elif is_object_dtype(values) and dtype is None:
        return ensure_object(np.asarray(values)), np.dtype("object")

    try:
        if is_bool_dtype(values) or is_bool_dtype(dtype):
            # we are actually coercing to uint64
            # until our algos support uint8 directly (see TODO)
            return np.asarray(values).astype("uint64"), np.dtype("bool")
        elif is_signed_integer_dtype(values) or is_signed_integer_dtype(dtype):
            return ensure_int64(values), np.dtype("int64")
        elif is_unsigned_integer_dtype(values) or is_unsigned_integer_dtype(dtype):
            return ensure_uint64(values), np.dtype("uint64")
        elif is_float_dtype(values) or is_float_dtype(dtype):
            return ensure_float64(values), np.dtype("float64")
        elif is_complex_dtype(values) or is_complex_dtype(dtype):

            # ignore the fact that we are casting to float
            # which discards complex parts
            with catch_warnings():
                simplefilter("ignore", np.ComplexWarning)
                values = ensure_float64(values)
            # pandas/core/algorithms.py:134: error: Incompatible return value type (got
            # "Tuple[ExtensionArray, dtype[floating[_64Bit]]]", expected "Tuple[ndarray,
            # Union[dtype[Any], ExtensionDtype]]")  [return-value]
            return values, np.dtype("float64")  # type: ignore[return-value]

    except (TypeError, ValueError, OverflowError):
        # if we are trying to coerce to a dtype
        # and it is incompatible this will fall through to here
        return ensure_object(values), np.dtype("object")

    # datetimelike
    if needs_i8_conversion(values.dtype) or needs_i8_conversion(dtype):
        if is_period_dtype(values.dtype) or is_period_dtype(dtype):
            from pandas import PeriodIndex

            values = PeriodIndex(values)._data
        elif is_timedelta64_dtype(values.dtype) or is_timedelta64_dtype(dtype):
            from pandas import TimedeltaIndex

<<<<<<< HEAD
            # pandas/core/algorithms.py:151: error: Incompatible types in assignment
            # (expression has type "TimedeltaArray", variable has type "ndarray")
            # [assignment]
            values = TimedeltaIndex(values)._data  # type: ignore[assignment]
            dtype = values.dtype
=======
            values = TimedeltaIndex(values)._data
>>>>>>> b31c069d
        else:
            # Datetime
            if values.ndim > 1 and is_datetime64_ns_dtype(values.dtype):
                # Avoid calling the DatetimeIndex constructor as it is 1D only
                # Note: this is reached by DataFrame.rank calls GH#27027
                # TODO(EA2D): special case not needed with 2D EAs
                asi8 = values.view("i8")
                dtype = values.dtype
                # error: Incompatible return value type (got "Tuple[Any,
                # Union[dtype, ExtensionDtype, None]]", expected
                # "Tuple[ndarray, Union[dtype, ExtensionDtype]]")
                return asi8, dtype  # type: ignore[return-value]

            from pandas import DatetimeIndex

<<<<<<< HEAD
            # pandas/core/algorithms.py:168: error: Incompatible types in assignment
            # (expression has type "DatetimeArray", variable has type "ndarray")
            # [assignment]
            values = DatetimeIndex(values)._data  # type: ignore[assignment]
            dtype = values.dtype

        # error: Incompatible return value type (got "Tuple[Any, Union[dtype,
        # ExtensionDtype, None]]", expected "Tuple[ndarray, Union[dtype,
        # ExtensionDtype]]")

        # pandas/core/algorithms.py:174: error: Item "ndarray" of "Union[Any, ndarray]"
        # has no attribute "asi8"  [union-attr]
        return values.asi8, dtype  # type: ignore[return-value,union-attr]
=======
            values = DatetimeIndex(values)._data
        dtype = values.dtype
        return values.asi8, dtype
>>>>>>> b31c069d

    elif is_categorical_dtype(values.dtype) and (
        is_categorical_dtype(dtype) or dtype is None
    ):
        # pandas/core/algorithms.py:179: error: Incompatible types in assignment
        # (expression has type "Categorical", variable has type "ndarray")  [assignment]
        values = cast("Categorical", values)  # type: ignore[assignment]
        # pandas/core/algorithms.py:180: error: Incompatible types in assignment
        # (expression has type "ndarray", variable has type "ExtensionArray")
        # [assignment]

        # pandas/core/algorithms.py:180: error: Item "ndarray" of "Union[Any, ndarray]"
        # has no attribute "codes"  [union-attr]
        values = values.codes  # type: ignore[assignment,union-attr]
        dtype = pandas_dtype("category")

        # we are actually coercing to int64
        # until our algos support int* directly (not all do)
        values = ensure_int64(values)

        # pandas/core/algorithms.py:187: error: Incompatible return value type (got
        # "Tuple[ExtensionArray, Union[dtype[Any], ExtensionDtype]]", expected
        # "Tuple[ndarray, Union[dtype[Any], ExtensionDtype]]")  [return-value]
        return values, dtype  # type: ignore[return-value]

    # we have failed, return object

    # pandas/core/algorithms.py:190: error: Incompatible types in assignment (expression
    # has type "ndarray", variable has type "ExtensionArray")  [assignment]
    values = np.asarray(values, dtype=object)  # type: ignore[assignment]
    return ensure_object(values), np.dtype("object")


def _reconstruct_data(
    values: ArrayLike, dtype: DtypeObj, original: AnyArrayLike
) -> ArrayLike:
    """
    reverse of _ensure_data

    Parameters
    ----------
    values : np.ndarray or ExtensionArray
    dtype : np.ndtype or ExtensionDtype
    original : AnyArrayLike

    Returns
    -------
    ExtensionArray or np.ndarray
    """
    if isinstance(values, ABCExtensionArray) and values.dtype == dtype:
        # Catch DatetimeArray/TimedeltaArray
        return values

    if is_extension_array_dtype(dtype):
        # pandas/core/algorithms.py:215: error: Item "dtype[Any]" of "Union[dtype[Any],
        # ExtensionDtype]" has no attribute "construct_array_type"  [union-attr]
        cls = dtype.construct_array_type()  # type: ignore[union-attr]
        if isinstance(values, cls) and values.dtype == dtype:
            return values

        values = cls._from_sequence(values)
    elif is_bool_dtype(dtype):
        # error: Argument 1 to "astype" of "_ArrayOrScalarCommon" has
        # incompatible type "Union[dtype, ExtensionDtype]"; expected
        # "Union[dtype, None, type, _SupportsDtype, str, Tuple[Any, int],
        # Tuple[Any, Union[int, Sequence[int]]], List[Any], _DtypeDict,
        # Tuple[Any, Any]]"
        values = values.astype(dtype, copy=False)  # type: ignore[arg-type]

        # we only support object dtypes bool Index
        if isinstance(original, ABCIndex):
            values = values.astype(object, copy=False)
    elif dtype is not None:
        if is_datetime64_dtype(dtype):
            # error: Incompatible types in assignment (expression has type
            # "str", variable has type "Union[dtype, ExtensionDtype]")
            dtype = "datetime64[ns]"  # type: ignore[assignment]
        elif is_timedelta64_dtype(dtype):
            # error: Incompatible types in assignment (expression has type
            # "str", variable has type "Union[dtype, ExtensionDtype]")
            dtype = "timedelta64[ns]"  # type: ignore[assignment]

        # error: Argument 1 to "astype" of "_ArrayOrScalarCommon" has
        # incompatible type "Union[dtype, ExtensionDtype]"; expected
        # "Union[dtype, None, type, _SupportsDtype, str, Tuple[Any, int],
        # Tuple[Any, Union[int, Sequence[int]]], List[Any], _DtypeDict,
        # Tuple[Any, Any]]"
        values = values.astype(dtype, copy=False)  # type: ignore[arg-type]

    return values


def _ensure_arraylike(values):
    """
    ensure that we are arraylike if not already
    """
    if not is_array_like(values):
        inferred = lib.infer_dtype(values, skipna=False)
        if inferred in ["mixed", "string", "mixed-integer"]:
            # "mixed-integer" to ensure we do not cast ["ss", 42] to str GH#22160
            if isinstance(values, tuple):
                values = list(values)
            values = construct_1d_object_array_from_listlike(values)
        else:
            values = np.asarray(values)
    return values


_hashtables = {
    "float64": htable.Float64HashTable,
    "uint64": htable.UInt64HashTable,
    "int64": htable.Int64HashTable,
    "string": htable.StringHashTable,
    "object": htable.PyObjectHashTable,
}


def _get_hashtable_algo(values: np.ndarray):
    """
    Parameters
    ----------
    values : np.ndarray

    Returns
    -------
    htable : HashTable subclass
    values : ndarray
    """
    values, _ = _ensure_data(values)

    ndtype = _check_object_for_strings(values)
    htable = _hashtables[ndtype]
    return htable, values


def _get_values_for_rank(values: ArrayLike):
    if is_categorical_dtype(values):
        values = cast("Categorical", values)._values_for_rank()

    # pandas/core/algorithms.py:298: error: Incompatible types in assignment (expression
    # has type "ndarray", variable has type "ExtensionArray")  [assignment]
    values, _ = _ensure_data(values)  # type: ignore[assignment]
    return values


def get_data_algo(values: ArrayLike):
    values = _get_values_for_rank(values)

    ndtype = _check_object_for_strings(values)
    htable = _hashtables.get(ndtype, _hashtables["object"])

    return htable, values


def _check_object_for_strings(values) -> str:
    """
    Check if we can use string hashtable instead of object hashtable.

    Parameters
    ----------
    values : ndarray

    Returns
    -------
    str
    """
    ndtype = values.dtype.name
    if ndtype == "object":

        # it's cheaper to use a String Hash Table than Object; we infer
        # including nulls because that is the only difference between
        # StringHashTable and ObjectHashtable
        if lib.infer_dtype(values, skipna=False) in ["string"]:
            ndtype = "string"
    return ndtype


# --------------- #
# top-level algos #
# --------------- #


def unique(values):
    """
    Hash table-based unique. Uniques are returned in order
    of appearance. This does NOT sort.

    Significantly faster than numpy.unique. Includes NA values.

    Parameters
    ----------
    values : 1d array-like

    Returns
    -------
    numpy.ndarray or ExtensionArray

        The return can be:

        * Index : when the input is an Index
        * Categorical : when the input is a Categorical dtype
        * ndarray : when the input is a Series/ndarray

        Return numpy.ndarray or ExtensionArray.

    See Also
    --------
    Index.unique : Return unique values from an Index.
    Series.unique : Return unique values of Series object.

    Examples
    --------
    >>> pd.unique(pd.Series([2, 1, 3, 3]))
    array([2, 1, 3])

    >>> pd.unique(pd.Series([2] + [1] * 5))
    array([2, 1])

    >>> pd.unique(pd.Series([pd.Timestamp('20160101'),
    ...                     pd.Timestamp('20160101')]))
    array(['2016-01-01T00:00:00.000000000'], dtype='datetime64[ns]')

    >>> pd.unique(pd.Series([pd.Timestamp('20160101', tz='US/Eastern'),
    ...                      pd.Timestamp('20160101', tz='US/Eastern')]))
    array([Timestamp('2016-01-01 00:00:00-0500', tz='US/Eastern')],
          dtype=object)

    >>> pd.unique(pd.Index([pd.Timestamp('20160101', tz='US/Eastern'),
    ...                     pd.Timestamp('20160101', tz='US/Eastern')]))
    DatetimeIndex(['2016-01-01 00:00:00-05:00'],
    ...           dtype='datetime64[ns, US/Eastern]', freq=None)

    >>> pd.unique(list('baabc'))
    array(['b', 'a', 'c'], dtype=object)

    An unordered Categorical will return categories in the
    order of appearance.

    >>> pd.unique(pd.Series(pd.Categorical(list('baabc'))))
    [b, a, c]
    Categories (3, object): [b, a, c]

    >>> pd.unique(pd.Series(pd.Categorical(list('baabc'),
    ...                                    categories=list('abc'))))
    [b, a, c]
    Categories (3, object): [b, a, c]

    An ordered Categorical preserves the category ordering.

    >>> pd.unique(pd.Series(pd.Categorical(list('baabc'),
    ...                                    categories=list('abc'),
    ...                                    ordered=True)))
    [b, a, c]
    Categories (3, object): [a < b < c]

    An array of tuples

    >>> pd.unique([('a', 'b'), ('b', 'a'), ('a', 'c'), ('b', 'a')])
    array([('a', 'b'), ('b', 'a'), ('a', 'c')], dtype=object)
    """
    values = _ensure_arraylike(values)

    if is_extension_array_dtype(values):
        # Dispatch to extension dtype's unique.
        return values.unique()

    original = values
    htable, values = _get_hashtable_algo(values)

    table = htable(len(values))
    uniques = table.unique(values)
    uniques = _reconstruct_data(uniques, original.dtype, original)
    return uniques


unique1d = unique


def isin(comps: AnyArrayLike, values: AnyArrayLike) -> np.ndarray:
    """
    Compute the isin boolean array.

    Parameters
    ----------
    comps : array-like
    values : array-like

    Returns
    -------
    ndarray[bool]
        Same length as `comps`.
    """
    if not is_list_like(comps):
        raise TypeError(
            "only list-like objects are allowed to be passed "
            f"to isin(), you passed a [{type(comps).__name__}]"
        )
    if not is_list_like(values):
        raise TypeError(
            "only list-like objects are allowed to be passed "
            f"to isin(), you passed a [{type(values).__name__}]"
        )

    if not isinstance(values, (ABCIndex, ABCSeries, ABCExtensionArray, np.ndarray)):
        values = _ensure_arraylike(list(values))
    elif isinstance(values, ABCMultiIndex):
        # Avoid raising in extract_array

        # pandas/core/algorithms.py:466: error: Incompatible types in assignment
        # (expression has type "ndarray", variable has type "ExtensionArray")
        # [assignment]

        # pandas/core/algorithms.py:466: error: Incompatible types in assignment
        # (expression has type "ndarray", variable has type "Index")  [assignment]

        # pandas/core/algorithms.py:466: error: Incompatible types in assignment
        # (expression has type "ndarray", variable has type "Series")  [assignment]
        values = np.array(values)  # type: ignore[assignment]
    else:
        # pandas/core/algorithms.py:468: error: Incompatible types in assignment
        # (expression has type "Union[Any, ExtensionArray]", variable has type "Index")
        # [assignment]

        # pandas/core/algorithms.py:468: error: Incompatible types in assignment
        # (expression has type "Union[Any, ExtensionArray]", variable has type "Series")
        # [assignment]
        values = extract_array(values, extract_numpy=True)  # type: ignore[assignment]

    comps = _ensure_arraylike(comps)
<<<<<<< HEAD
    # pandas/core/algorithms.py:471: error: Incompatible types in assignment (expression
    # has type "Union[Any, ExtensionArray]", variable has type "Index")  [assignment]

    # pandas/core/algorithms.py:471: error: Incompatible types in assignment (expression
    # has type "Union[Any, ExtensionArray]", variable has type "Series")  [assignment]
    comps = extract_array(comps, extract_numpy=True)  # type: ignore[assignment]
    if is_categorical_dtype(comps.dtype):
        # TODO(extension)
        # handle categoricals
        return cast("Categorical", comps).isin(values)

    elif is_interval_dtype(comps.dtype):
        return cast("IntervalArray", comps).isin(values)
=======
    comps = extract_array(comps, extract_numpy=True)
    if is_extension_array_dtype(comps.dtype):
        return comps.isin(values)
>>>>>>> b31c069d

    elif needs_i8_conversion(comps.dtype):
        # Dispatch to DatetimeLikeArrayMixin.isin
        return array(comps).isin(values)
    elif needs_i8_conversion(values.dtype) and not is_object_dtype(comps.dtype):
        # e.g. comps are integers and values are datetime64s
        return np.zeros(comps.shape, dtype=bool)
        # TODO: not quite right ... Sparse/Categorical
    elif needs_i8_conversion(values.dtype):
        return isin(comps, values.astype(object))

    elif is_extension_array_dtype(values.dtype):
        return isin(np.asarray(comps), np.asarray(values))

    # GH16012
    # Ensure np.in1d doesn't get object types or it *may* throw an exception
    # Albeit hashmap has O(1) look-up (vs. O(logn) in sorted array),
    # in1d is faster for small sizes
    if len(comps) > 1_000_000 and len(values) <= 26 and not is_object_dtype(comps):
        # If the values include nan we need to check for nan explicitly
        # since np.nan it not equal to np.nan
        if isna(values).any():

            def f(c, v):
                return np.logical_or(np.in1d(c, v), np.isnan(c))

        else:
            f = np.in1d

    else:
        # pandas/core/algorithms.py:505: error: List item 0 has incompatible type
        # "Union[Any, dtype[Any], ExtensionDtype]"; expected "Union[dtype[Any], None,
        # type, _SupportsDType, str, Tuple[Any, Union[int, Sequence[int]]], List[Any],
        # _DTypeDict, Tuple[Any, Any]]"  [list-item]

        # pandas/core/algorithms.py:505: error: List item 1 has incompatible type
        # "Union[Any, ExtensionDtype]"; expected "Union[dtype[Any], None, type,
        # _SupportsDType, str, Tuple[Any, Union[int, Sequence[int]]], List[Any],
        # _DTypeDict, Tuple[Any, Any]]"  [list-item]

        # pandas/core/algorithms.py:505: error: List item 1 has incompatible type
        # "Union[dtype[Any], ExtensionDtype]"; expected "Union[dtype[Any], None, type,
        # _SupportsDType, str, Tuple[Any, Union[int, Sequence[int]]], List[Any],
        # _DTypeDict, Tuple[Any, Any]]"  [list-item]
        common = np.find_common_type(
            [values.dtype, comps.dtype], []  # type: ignore[list-item]
        )
        values = values.astype(common, copy=False)
        comps = comps.astype(common, copy=False)
        name = common.name
        if name == "bool":
            name = "uint8"
        f = getattr(htable, f"ismember_{name}")

    return f(comps, values)


def factorize_array(
    values: np.ndarray, na_sentinel: int = -1, size_hint=None, na_value=None, mask=None
) -> Tuple[np.ndarray, np.ndarray]:
    """
    Factorize an array-like to codes and uniques.

    This doesn't do any coercion of types or unboxing before factorization.

    Parameters
    ----------
    values : ndarray
    na_sentinel : int, default -1
    size_hint : int, optional
        Passed through to the hashtable's 'get_labels' method
    na_value : object, optional
        A value in `values` to consider missing. Note: only use this
        parameter when you know that you don't have any values pandas would
        consider missing in the array (NaN for float data, iNaT for
        datetimes, etc.).
    mask : ndarray[bool], optional
        If not None, the mask is used as indicator for missing values
        (True = missing, False = valid) instead of `na_value` or
        condition "val != val".

    Returns
    -------
    codes : ndarray
    uniques : ndarray
    """
    hash_klass, values = get_data_algo(values)

    table = hash_klass(size_hint or len(values))
    uniques, codes = table.factorize(
        values, na_sentinel=na_sentinel, na_value=na_value, mask=mask
    )

    codes = ensure_platform_int(codes)
    return codes, uniques


@doc(
    values=dedent(
        """\
    values : sequence
        A 1-D sequence. Sequences that aren't pandas objects are
        coerced to ndarrays before factorization.
    """
    ),
    sort=dedent(
        """\
    sort : bool, default False
        Sort `uniques` and shuffle `codes` to maintain the
        relationship.
    """
    ),
    size_hint=dedent(
        """\
    size_hint : int, optional
        Hint to the hashtable sizer.
    """
    ),
)
def factorize(
    values,
    sort: bool = False,
    na_sentinel: Optional[int] = -1,
    size_hint: Optional[int] = None,
) -> Tuple[np.ndarray, Union[np.ndarray, Index]]:
    """
    Encode the object as an enumerated type or categorical variable.

    This method is useful for obtaining a numeric representation of an
    array when all that matters is identifying distinct values. `factorize`
    is available as both a top-level function :func:`pandas.factorize`,
    and as a method :meth:`Series.factorize` and :meth:`Index.factorize`.

    Parameters
    ----------
    {values}{sort}
    na_sentinel : int or None, default -1
        Value to mark "not found". If None, will not drop the NaN
        from the uniques of the values.

        .. versionchanged:: 1.1.2
    {size_hint}\

    Returns
    -------
    codes : ndarray
        An integer ndarray that's an indexer into `uniques`.
        ``uniques.take(codes)`` will have the same values as `values`.
    uniques : ndarray, Index, or Categorical
        The unique valid values. When `values` is Categorical, `uniques`
        is a Categorical. When `values` is some other pandas object, an
        `Index` is returned. Otherwise, a 1-D ndarray is returned.

        .. note ::

           Even if there's a missing value in `values`, `uniques` will
           *not* contain an entry for it.

    See Also
    --------
    cut : Discretize continuous-valued array.
    unique : Find the unique value in an array.

    Examples
    --------
    These examples all show factorize as a top-level method like
    ``pd.factorize(values)``. The results are identical for methods like
    :meth:`Series.factorize`.

    >>> codes, uniques = pd.factorize(['b', 'b', 'a', 'c', 'b'])
    >>> codes
    array([0, 0, 1, 2, 0]...)
    >>> uniques
    array(['b', 'a', 'c'], dtype=object)

    With ``sort=True``, the `uniques` will be sorted, and `codes` will be
    shuffled so that the relationship is the maintained.

    >>> codes, uniques = pd.factorize(['b', 'b', 'a', 'c', 'b'], sort=True)
    >>> codes
    array([1, 1, 0, 2, 1]...)
    >>> uniques
    array(['a', 'b', 'c'], dtype=object)

    Missing values are indicated in `codes` with `na_sentinel`
    (``-1`` by default). Note that missing values are never
    included in `uniques`.

    >>> codes, uniques = pd.factorize(['b', None, 'a', 'c', 'b'])
    >>> codes
    array([ 0, -1,  1,  2,  0]...)
    >>> uniques
    array(['b', 'a', 'c'], dtype=object)

    Thus far, we've only factorized lists (which are internally coerced to
    NumPy arrays). When factorizing pandas objects, the type of `uniques`
    will differ. For Categoricals, a `Categorical` is returned.

    >>> cat = pd.Categorical(['a', 'a', 'c'], categories=['a', 'b', 'c'])
    >>> codes, uniques = pd.factorize(cat)
    >>> codes
    array([0, 0, 1]...)
    >>> uniques
    ['a', 'c']
    Categories (3, object): ['a', 'b', 'c']

    Notice that ``'b'`` is in ``uniques.categories``, despite not being
    present in ``cat.values``.

    For all other pandas objects, an Index of the appropriate type is
    returned.

    >>> cat = pd.Series(['a', 'a', 'c'])
    >>> codes, uniques = pd.factorize(cat)
    >>> codes
    array([0, 0, 1]...)
    >>> uniques
    Index(['a', 'c'], dtype='object')

    If NaN is in the values, and we want to include NaN in the uniques of the
    values, it can be achieved by setting ``na_sentinel=None``.

    >>> values = np.array([1, 2, 1, np.nan])
    >>> codes, uniques = pd.factorize(values)  # default: na_sentinel=-1
    >>> codes
    array([ 0,  1,  0, -1])
    >>> uniques
    array([1., 2.])

    >>> codes, uniques = pd.factorize(values, na_sentinel=None)
    >>> codes
    array([0, 1, 0, 2])
    >>> uniques
    array([ 1.,  2., nan])
    """
    # Implementation notes: This method is responsible for 3 things
    # 1.) coercing data to array-like (ndarray, Index, extension array)
    # 2.) factorizing codes and uniques
    # 3.) Maybe boxing the uniques in an Index
    #
    # Step 2 is dispatched to extension types (like Categorical). They are
    # responsible only for factorization. All data coercion, sorting and boxing
    # should happen here.

    if isinstance(values, ABCRangeIndex):
        return values.factorize(sort=sort)

    values = _ensure_arraylike(values)
    original = values
    if not isinstance(values, ABCMultiIndex):
        values = extract_array(values, extract_numpy=True)

    # GH35667, if na_sentinel=None, we will not dropna NaNs from the uniques
    # of values, assign na_sentinel=-1 to replace code value for NaN.
    dropna = True
    if na_sentinel is None:
        na_sentinel = -1
        dropna = False

    if (
        isinstance(values, (ABCDatetimeArray, ABCTimedeltaArray))
        and values.freq is not None
    ):
        codes, uniques = values.factorize(sort=sort)
        if isinstance(original, ABCIndex):
            uniques = original._shallow_copy(uniques, name=None)
        elif isinstance(original, ABCSeries):
            from pandas import Index

            uniques = Index(uniques)
        return codes, uniques

    if is_extension_array_dtype(values.dtype):
        codes, uniques = values.factorize(na_sentinel=na_sentinel)
        dtype = original.dtype
    else:
        values, dtype = _ensure_data(values)

        if original.dtype.kind in ["m", "M"]:
            na_value = na_value_for_dtype(original.dtype)
        else:
            na_value = None

        codes, uniques = factorize_array(
            values, na_sentinel=na_sentinel, size_hint=size_hint, na_value=na_value
        )

    if sort and len(uniques) > 0:
        uniques, codes = safe_sort(
            uniques, codes, na_sentinel=na_sentinel, assume_unique=True, verify=False
        )

    code_is_na = codes == na_sentinel
    if not dropna and code_is_na.any():
        # na_value is set based on the dtype of uniques, and compat set to False is
        # because we do not want na_value to be 0 for integers
        na_value = na_value_for_dtype(uniques.dtype, compat=False)
        uniques = np.append(uniques, [na_value])
        codes = np.where(code_is_na, len(uniques) - 1, codes)

    uniques = _reconstruct_data(uniques, dtype, original)

    # return original tenor
    if isinstance(original, ABCIndex):
        if original.dtype.kind in ["m", "M"] and isinstance(uniques, np.ndarray):
            original._data = cast(
                "Union[DatetimeArray, TimedeltaArray]", original._data
            )
            uniques = type(original._data)._simple_new(uniques, dtype=original.dtype)
        uniques = original._shallow_copy(uniques, name=None)
    elif isinstance(original, ABCSeries):
        from pandas import Index

        uniques = Index(uniques)

    return codes, uniques


def value_counts(
    values,
    sort: bool = True,
    ascending: bool = False,
    normalize: bool = False,
    bins=None,
    dropna: bool = True,
) -> Series:
    """
    Compute a histogram of the counts of non-null values.

    Parameters
    ----------
    values : ndarray (1-d)
    sort : bool, default True
        Sort by values
    ascending : bool, default False
        Sort in ascending order
    normalize: bool, default False
        If True then compute a relative histogram
    bins : integer, optional
        Rather than count values, group them into half-open bins,
        convenience for pd.cut, only works with numeric data
    dropna : bool, default True
        Don't include counts of NaN

    Returns
    -------
    Series
    """
    from pandas.core.series import Series

    name = getattr(values, "name", None)

    if bins is not None:
        from pandas.core.reshape.tile import cut

        values = Series(values)
        try:
            ii = cut(values, bins, include_lowest=True)
        except TypeError as err:
            raise TypeError("bins argument only works with numeric data.") from err

        # count, remove nulls (from the index), and but the bins
        result = ii.value_counts(dropna=dropna)
        result = result[result.index.notna()]
        result.index = result.index.astype("interval")
        result = result.sort_index()

        # if we are dropna and we have NO values
        if dropna and (result._values == 0).all():
            result = result.iloc[0:0]

        # normalizing is by len of all (regardless of dropna)
        counts = np.array([len(ii)])

    else:

        if is_extension_array_dtype(values):

            # handle Categorical and sparse,
            result = Series(values)._values.value_counts(dropna=dropna)
            result.name = name
            counts = result._values

        else:
            keys, counts = value_counts_arraylike(values, dropna)

            result = Series(counts, index=keys, name=name)

    if sort:
        result = result.sort_values(ascending=ascending)

    if normalize:
        result = result / counts.sum()

    return result


# Called once from SparseArray, otherwise could be private
def value_counts_arraylike(values, dropna: bool):
    """
    Parameters
    ----------
    values : arraylike
    dropna : bool

    Returns
    -------
    uniques : np.ndarray or ExtensionArray
    counts : np.ndarray
    """
    values = _ensure_arraylike(values)
    original = values
    values, _ = _ensure_data(values)
    ndtype = values.dtype.name

    if needs_i8_conversion(original.dtype):
        # datetime, timedelta, or period

        keys, counts = htable.value_count_int64(values, dropna)

        if dropna:
            msk = keys != iNaT
            keys, counts = keys[msk], counts[msk]

    else:
        # ndarray like

        # TODO: handle uint8
        f = getattr(htable, f"value_count_{ndtype}")
        keys, counts = f(values, dropna)

        mask = isna(values)
        if not dropna and mask.any() and not isna(keys).any():
            keys = np.insert(keys, 0, np.NaN)
            counts = np.insert(counts, 0, mask.sum())

    keys = _reconstruct_data(keys, original.dtype, original)

    return keys, counts


def duplicated(values: ArrayLike, keep: str = "first") -> np.ndarray:
    """
    Return boolean ndarray denoting duplicate values.

    Parameters
    ----------
    values : ndarray-like
        Array over which to check for duplicate values.
    keep : {'first', 'last', False}, default 'first'
        - ``first`` : Mark duplicates as ``True`` except for the first
          occurrence.
        - ``last`` : Mark duplicates as ``True`` except for the last
          occurrence.
        - False : Mark all duplicates as ``True``.

    Returns
    -------
    duplicated : ndarray
    """
    # pandas/core/algorithms.py:917: error: Incompatible types in assignment (expression
    # has type "ndarray", variable has type "ExtensionArray")  [assignment]
    values, _ = _ensure_data(values)  # type: ignore[assignment]
    ndtype = values.dtype.name
    f = getattr(htable, f"duplicated_{ndtype}")
    return f(values, keep=keep)


def mode(values, dropna: bool = True) -> Series:
    """
    Returns the mode(s) of an array.

    Parameters
    ----------
    values : array-like
        Array over which to check for duplicate values.
    dropna : boolean, default True
        Don't consider counts of NaN/NaT.

        .. versionadded:: 0.24.0

    Returns
    -------
    mode : Series
    """
    from pandas import Series
    import pandas.core.indexes.base as ibase

    values = _ensure_arraylike(values)
    original = values

    # categorical is a fast-path
    if is_categorical_dtype(values):
        if isinstance(values, Series):
            # TODO: should we be passing `name` below?
            return Series(values._values.mode(dropna=dropna), name=values.name)
        return values.mode(dropna=dropna)

    if dropna and needs_i8_conversion(values.dtype):
        mask = values.isnull()
        values = values[~mask]

    values, _ = _ensure_data(values)
    ndtype = values.dtype.name

    f = getattr(htable, f"mode_{ndtype}")
    result = f(values, dropna=dropna)
    try:
        result = np.sort(result)
    except TypeError as err:
        warn(f"Unable to sort modes: {err}")

    result = _reconstruct_data(result, original.dtype, original)
    # Ensure index is type stable (should always use int index)
    return Series(result, index=ibase.default_index(len(result)))


def rank(
    values,
    axis: int = 0,
    method: str = "average",
    na_option: str = "keep",
    ascending: bool = True,
    pct: bool = False,
):
    """
    Rank the values along a given axis.

    Parameters
    ----------
    values : array-like
        Array whose values will be ranked. The number of dimensions in this
        array must not exceed 2.
    axis : int, default 0
        Axis over which to perform rankings.
    method : {'average', 'min', 'max', 'first', 'dense'}, default 'average'
        The method by which tiebreaks are broken during the ranking.
    na_option : {'keep', 'top'}, default 'keep'
        The method by which NaNs are placed in the ranking.
        - ``keep``: rank each NaN value with a NaN ranking
        - ``top``: replace each NaN with either +/- inf so that they
                   there are ranked at the top
    ascending : boolean, default True
        Whether or not the elements should be ranked in ascending order.
    pct : boolean, default False
        Whether or not to the display the returned rankings in integer form
        (e.g. 1, 2, 3) or in percentile form (e.g. 0.333..., 0.666..., 1).
    """
    if values.ndim == 1:
        values = _get_values_for_rank(values)
        ranks = algos.rank_1d(
            values,
            labels=np.zeros(len(values), dtype=np.int64),
            ties_method=method,
            ascending=ascending,
            na_option=na_option,
            pct=pct,
        )
    elif values.ndim == 2:
        values = _get_values_for_rank(values)
        ranks = algos.rank_2d(
            values,
            axis=axis,
            ties_method=method,
            ascending=ascending,
            na_option=na_option,
            pct=pct,
        )
    else:
        raise TypeError("Array with ndim > 2 are not supported.")

    return ranks


def checked_add_with_arr(arr, b, arr_mask=None, b_mask=None):
    """
    Perform array addition that checks for underflow and overflow.

    Performs the addition of an int64 array and an int64 integer (or array)
    but checks that they do not result in overflow first. For elements that
    are indicated to be NaN, whether or not there is overflow for that element
    is automatically ignored.

    Parameters
    ----------
    arr : array addend.
    b : array or scalar addend.
    arr_mask : boolean array or None
        array indicating which elements to exclude from checking
    b_mask : boolean array or boolean or None
        array or scalar indicating which element(s) to exclude from checking

    Returns
    -------
    sum : An array for elements x + b for each element x in arr if b is
          a scalar or an array for elements x + y for each element pair
          (x, y) in (arr, b).

    Raises
    ------
    OverflowError if any x + y exceeds the maximum or minimum int64 value.
    """
    # For performance reasons, we broadcast 'b' to the new array 'b2'
    # so that it has the same size as 'arr'.
    b2 = np.broadcast_to(b, arr.shape)
    if b_mask is not None:
        # We do the same broadcasting for b_mask as well.
        b2_mask = np.broadcast_to(b_mask, arr.shape)
    else:
        b2_mask = None

    # For elements that are NaN, regardless of their value, we should
    # ignore whether they overflow or not when doing the checked add.
    if arr_mask is not None and b2_mask is not None:
        not_nan = np.logical_not(arr_mask | b2_mask)
    elif arr_mask is not None:
        not_nan = np.logical_not(arr_mask)
    elif b_mask is not None:
        not_nan = np.logical_not(b2_mask)
    else:
        not_nan = np.empty(arr.shape, dtype=bool)
        not_nan.fill(True)

    # gh-14324: For each element in 'arr' and its corresponding element
    # in 'b2', we check the sign of the element in 'b2'. If it is positive,
    # we then check whether its sum with the element in 'arr' exceeds
    # np.iinfo(np.int64).max. If so, we have an overflow error. If it
    # it is negative, we then check whether its sum with the element in
    # 'arr' exceeds np.iinfo(np.int64).min. If so, we have an overflow
    # error as well.
    mask1 = b2 > 0
    mask2 = b2 < 0

    if not mask1.any():
        to_raise = ((np.iinfo(np.int64).min - b2 > arr) & not_nan).any()
    elif not mask2.any():
        to_raise = ((np.iinfo(np.int64).max - b2 < arr) & not_nan).any()
    else:
        to_raise = (
            (np.iinfo(np.int64).max - b2[mask1] < arr[mask1]) & not_nan[mask1]
        ).any() or (
            (np.iinfo(np.int64).min - b2[mask2] > arr[mask2]) & not_nan[mask2]
        ).any()

    if to_raise:
        raise OverflowError("Overflow in int64 addition")
    return arr + b


def quantile(x, q, interpolation_method="fraction"):
    """
    Compute sample quantile or quantiles of the input array. For example, q=0.5
    computes the median.

    The `interpolation_method` parameter supports three values, namely
    `fraction` (default), `lower` and `higher`. Interpolation is done only,
    if the desired quantile lies between two data points `i` and `j`. For
    `fraction`, the result is an interpolated value between `i` and `j`;
    for `lower`, the result is `i`, for `higher` the result is `j`.

    Parameters
    ----------
    x : ndarray
        Values from which to extract score.
    q : scalar or array
        Percentile at which to extract score.
    interpolation_method : {'fraction', 'lower', 'higher'}, optional
        This optional parameter specifies the interpolation method to use,
        when the desired quantile lies between two data points `i` and `j`:

        - fraction: `i + (j - i)*fraction`, where `fraction` is the
                    fractional part of the index surrounded by `i` and `j`.
        -lower: `i`.
        - higher: `j`.

    Returns
    -------
    score : float
        Score at percentile.

    Examples
    --------
    >>> from scipy import stats
    >>> a = np.arange(100)
    >>> stats.scoreatpercentile(a, 50)
    49.5

    """
    x = np.asarray(x)
    mask = isna(x)

    x = x[~mask]

    values = np.sort(x)

    def _interpolate(a, b, fraction):
        """
        Returns the point at the given fraction between a and b, where
        'fraction' must be between 0 and 1.
        """
        return a + (b - a) * fraction

    def _get_score(at):
        if len(values) == 0:
            return np.nan

        idx = at * (len(values) - 1)
        if idx % 1 == 0:
            score = values[int(idx)]
        else:
            if interpolation_method == "fraction":
                score = _interpolate(values[int(idx)], values[int(idx) + 1], idx % 1)
            elif interpolation_method == "lower":
                score = values[np.floor(idx)]
            elif interpolation_method == "higher":
                score = values[np.ceil(idx)]
            else:
                raise ValueError(
                    "interpolation_method can only be 'fraction' "
                    ", 'lower' or 'higher'"
                )

        return score

    if is_scalar(q):
        return _get_score(q)
    else:
        q = np.asarray(q, np.float64)
        result = [_get_score(x) for x in q]
        # error: Incompatible types in assignment (expression has type
        # "ndarray", variable has type "List[Any]")
        result = np.array(result, dtype=np.float64)  # type: ignore[assignment]
        return result


# --------------- #
# select n        #
# --------------- #


class SelectN:
    def __init__(self, obj, n: int, keep: str):
        self.obj = obj
        self.n = n
        self.keep = keep

        if self.keep not in ("first", "last", "all"):
            raise ValueError('keep must be either "first", "last" or "all"')

    def compute(self, method: str) -> FrameOrSeriesUnion:
        raise NotImplementedError

    def nlargest(self):
        return self.compute("nlargest")

    def nsmallest(self):
        return self.compute("nsmallest")

    @staticmethod
    def is_valid_dtype_n_method(dtype: DtypeObj) -> bool:
        """
        Helper function to determine if dtype is valid for
        nsmallest/nlargest methods
        """
        return (
            is_numeric_dtype(dtype) and not is_complex_dtype(dtype)
        ) or needs_i8_conversion(dtype)


class SelectNSeries(SelectN):
    """
    Implement n largest/smallest for Series

    Parameters
    ----------
    obj : Series
    n : int
    keep : {'first', 'last'}, default 'first'

    Returns
    -------
    nordered : Series
    """

    def compute(self, method: str) -> Series:

        n = self.n
        dtype = self.obj.dtype
        if not self.is_valid_dtype_n_method(dtype):
            raise TypeError(f"Cannot use method '{method}' with dtype {dtype}")

        if n <= 0:
            return self.obj[[]]

        dropped = self.obj.dropna()

        # slow method
        if n >= len(self.obj):
            ascending = method == "nsmallest"
            return dropped.sort_values(ascending=ascending).head(n)

        # fast method
        arr, pandas_dtype = _ensure_data(dropped.values)
        if method == "nlargest":
            arr = -arr
            if is_integer_dtype(pandas_dtype):
                # GH 21426: ensure reverse ordering at boundaries
                arr -= 1

            elif is_bool_dtype(pandas_dtype):
                # GH 26154: ensure False is smaller than True
                arr = 1 - (-arr)

        if self.keep == "last":
            arr = arr[::-1]

        narr = len(arr)
        n = min(n, narr)

        kth_val = algos.kth_smallest(arr.copy(), n - 1)
        (ns,) = np.nonzero(arr <= kth_val)
        inds = ns[arr[ns].argsort(kind="mergesort")]

        if self.keep != "all":
            inds = inds[:n]

        if self.keep == "last":
            # reverse indices
            inds = narr - 1 - inds

        return dropped.iloc[inds]


class SelectNFrame(SelectN):
    """
    Implement n largest/smallest for DataFrame

    Parameters
    ----------
    obj : DataFrame
    n : int
    keep : {'first', 'last'}, default 'first'
    columns : list or str

    Returns
    -------
    nordered : DataFrame
    """

    def __init__(self, obj, n: int, keep: str, columns):
        super().__init__(obj, n, keep)
        if not is_list_like(columns) or isinstance(columns, tuple):
            columns = [columns]
        columns = list(columns)
        self.columns = columns

    def compute(self, method: str) -> DataFrame:

        from pandas import Int64Index

        n = self.n
        frame = self.obj
        columns = self.columns

        for column in columns:
            dtype = frame[column].dtype
            if not self.is_valid_dtype_n_method(dtype):
                raise TypeError(
                    f"Column {repr(column)} has dtype {dtype}, "
                    f"cannot use method {repr(method)} with this dtype"
                )

        def get_indexer(current_indexer, other_indexer):
            """
            Helper function to concat `current_indexer` and `other_indexer`
            depending on `method`
            """
            if method == "nsmallest":
                return current_indexer.append(other_indexer)
            else:
                return other_indexer.append(current_indexer)

        # Below we save and reset the index in case index contains duplicates
        original_index = frame.index
        cur_frame = frame = frame.reset_index(drop=True)
        cur_n = n
        indexer = Int64Index([])

        for i, column in enumerate(columns):
            # For each column we apply method to cur_frame[column].
            # If it's the last column or if we have the number of
            # results desired we are done.
            # Otherwise there are duplicates of the largest/smallest
            # value and we need to look at the rest of the columns
            # to determine which of the rows with the largest/smallest
            # value in the column to keep.
            series = cur_frame[column]
            is_last_column = len(columns) - 1 == i
            values = getattr(series, method)(
                cur_n, keep=self.keep if is_last_column else "all"
            )

            if is_last_column or len(values) <= cur_n:
                indexer = get_indexer(indexer, values.index)
                break

            # Now find all values which are equal to
            # the (nsmallest: largest)/(nlargest: smallest)
            # from our series.
            border_value = values == values[values.index[-1]]

            # Some of these values are among the top-n
            # some aren't.
            unsafe_values = values[border_value]

            # These values are definitely among the top-n
            safe_values = values[~border_value]
            indexer = get_indexer(indexer, safe_values.index)

            # Go on and separate the unsafe_values on the remaining
            # columns.
            cur_frame = cur_frame.loc[unsafe_values.index]
            cur_n = n - len(indexer)

        frame = frame.take(indexer)

        # Restore the index on frame
        frame.index = original_index.take(indexer)

        # If there is only one column, the frame is already sorted.
        if len(columns) == 1:
            return frame

        ascending = method == "nsmallest"

        return frame.sort_values(columns, ascending=ascending, kind="mergesort")


# ---- #
# take #
# ---- #


def _view_wrapper(f, arr_dtype=None, out_dtype=None, fill_wrap=None):
    def wrapper(arr, indexer, out, fill_value=np.nan):
        if arr_dtype is not None:
            arr = arr.view(arr_dtype)
        if out_dtype is not None:
            out = out.view(out_dtype)
        if fill_wrap is not None:
            fill_value = fill_wrap(fill_value)
        f(arr, indexer, out, fill_value=fill_value)

    return wrapper


def _convert_wrapper(f, conv_dtype):
    def wrapper(arr, indexer, out, fill_value=np.nan):
        arr = arr.astype(conv_dtype)
        f(arr, indexer, out, fill_value=fill_value)

    return wrapper


def _take_2d_multi_object(arr, indexer, out, fill_value, mask_info):
    # this is not ideal, performance-wise, but it's better than raising
    # an exception (best to optimize in Cython to avoid getting here)
    row_idx, col_idx = indexer
    if mask_info is not None:
        (row_mask, col_mask), (row_needs, col_needs) = mask_info
    else:
        row_mask = row_idx == -1
        col_mask = col_idx == -1
        row_needs = row_mask.any()
        col_needs = col_mask.any()
    if fill_value is not None:
        if row_needs:
            out[row_mask, :] = fill_value
        if col_needs:
            out[:, col_mask] = fill_value
    for i in range(len(row_idx)):
        u_ = row_idx[i]
        for j in range(len(col_idx)):
            v = col_idx[j]
            out[i, j] = arr[u_, v]


def _take_nd_object(arr, indexer, out, axis: int, fill_value, mask_info):
    if mask_info is not None:
        mask, needs_masking = mask_info
    else:
        mask = indexer == -1
        needs_masking = mask.any()
    if arr.dtype != out.dtype:
        arr = arr.astype(out.dtype)
    if arr.shape[axis] > 0:
        arr.take(ensure_platform_int(indexer), axis=axis, out=out)
    if needs_masking:
        outindexer = [slice(None)] * arr.ndim
        outindexer[axis] = mask
        out[tuple(outindexer)] = fill_value


_take_1d_dict = {
    ("int8", "int8"): algos.take_1d_int8_int8,
    ("int8", "int32"): algos.take_1d_int8_int32,
    ("int8", "int64"): algos.take_1d_int8_int64,
    ("int8", "float64"): algos.take_1d_int8_float64,
    ("int16", "int16"): algos.take_1d_int16_int16,
    ("int16", "int32"): algos.take_1d_int16_int32,
    ("int16", "int64"): algos.take_1d_int16_int64,
    ("int16", "float64"): algos.take_1d_int16_float64,
    ("int32", "int32"): algos.take_1d_int32_int32,
    ("int32", "int64"): algos.take_1d_int32_int64,
    ("int32", "float64"): algos.take_1d_int32_float64,
    ("int64", "int64"): algos.take_1d_int64_int64,
    ("int64", "float64"): algos.take_1d_int64_float64,
    ("float32", "float32"): algos.take_1d_float32_float32,
    ("float32", "float64"): algos.take_1d_float32_float64,
    ("float64", "float64"): algos.take_1d_float64_float64,
    ("object", "object"): algos.take_1d_object_object,
    ("bool", "bool"): _view_wrapper(algos.take_1d_bool_bool, np.uint8, np.uint8),
    ("bool", "object"): _view_wrapper(algos.take_1d_bool_object, np.uint8, None),
    ("datetime64[ns]", "datetime64[ns]"): _view_wrapper(
        algos.take_1d_int64_int64, np.int64, np.int64, np.int64
    ),
}

_take_2d_axis0_dict = {
    ("int8", "int8"): algos.take_2d_axis0_int8_int8,
    ("int8", "int32"): algos.take_2d_axis0_int8_int32,
    ("int8", "int64"): algos.take_2d_axis0_int8_int64,
    ("int8", "float64"): algos.take_2d_axis0_int8_float64,
    ("int16", "int16"): algos.take_2d_axis0_int16_int16,
    ("int16", "int32"): algos.take_2d_axis0_int16_int32,
    ("int16", "int64"): algos.take_2d_axis0_int16_int64,
    ("int16", "float64"): algos.take_2d_axis0_int16_float64,
    ("int32", "int32"): algos.take_2d_axis0_int32_int32,
    ("int32", "int64"): algos.take_2d_axis0_int32_int64,
    ("int32", "float64"): algos.take_2d_axis0_int32_float64,
    ("int64", "int64"): algos.take_2d_axis0_int64_int64,
    ("int64", "float64"): algos.take_2d_axis0_int64_float64,
    ("float32", "float32"): algos.take_2d_axis0_float32_float32,
    ("float32", "float64"): algos.take_2d_axis0_float32_float64,
    ("float64", "float64"): algos.take_2d_axis0_float64_float64,
    ("object", "object"): algos.take_2d_axis0_object_object,
    ("bool", "bool"): _view_wrapper(algos.take_2d_axis0_bool_bool, np.uint8, np.uint8),
    ("bool", "object"): _view_wrapper(algos.take_2d_axis0_bool_object, np.uint8, None),
    ("datetime64[ns]", "datetime64[ns]"): _view_wrapper(
        algos.take_2d_axis0_int64_int64, np.int64, np.int64, fill_wrap=np.int64
    ),
}

_take_2d_axis1_dict = {
    ("int8", "int8"): algos.take_2d_axis1_int8_int8,
    ("int8", "int32"): algos.take_2d_axis1_int8_int32,
    ("int8", "int64"): algos.take_2d_axis1_int8_int64,
    ("int8", "float64"): algos.take_2d_axis1_int8_float64,
    ("int16", "int16"): algos.take_2d_axis1_int16_int16,
    ("int16", "int32"): algos.take_2d_axis1_int16_int32,
    ("int16", "int64"): algos.take_2d_axis1_int16_int64,
    ("int16", "float64"): algos.take_2d_axis1_int16_float64,
    ("int32", "int32"): algos.take_2d_axis1_int32_int32,
    ("int32", "int64"): algos.take_2d_axis1_int32_int64,
    ("int32", "float64"): algos.take_2d_axis1_int32_float64,
    ("int64", "int64"): algos.take_2d_axis1_int64_int64,
    ("int64", "float64"): algos.take_2d_axis1_int64_float64,
    ("float32", "float32"): algos.take_2d_axis1_float32_float32,
    ("float32", "float64"): algos.take_2d_axis1_float32_float64,
    ("float64", "float64"): algos.take_2d_axis1_float64_float64,
    ("object", "object"): algos.take_2d_axis1_object_object,
    ("bool", "bool"): _view_wrapper(algos.take_2d_axis1_bool_bool, np.uint8, np.uint8),
    ("bool", "object"): _view_wrapper(algos.take_2d_axis1_bool_object, np.uint8, None),
    ("datetime64[ns]", "datetime64[ns]"): _view_wrapper(
        algos.take_2d_axis1_int64_int64, np.int64, np.int64, fill_wrap=np.int64
    ),
}

_take_2d_multi_dict = {
    ("int8", "int8"): algos.take_2d_multi_int8_int8,
    ("int8", "int32"): algos.take_2d_multi_int8_int32,
    ("int8", "int64"): algos.take_2d_multi_int8_int64,
    ("int8", "float64"): algos.take_2d_multi_int8_float64,
    ("int16", "int16"): algos.take_2d_multi_int16_int16,
    ("int16", "int32"): algos.take_2d_multi_int16_int32,
    ("int16", "int64"): algos.take_2d_multi_int16_int64,
    ("int16", "float64"): algos.take_2d_multi_int16_float64,
    ("int32", "int32"): algos.take_2d_multi_int32_int32,
    ("int32", "int64"): algos.take_2d_multi_int32_int64,
    ("int32", "float64"): algos.take_2d_multi_int32_float64,
    ("int64", "int64"): algos.take_2d_multi_int64_int64,
    ("int64", "float64"): algos.take_2d_multi_int64_float64,
    ("float32", "float32"): algos.take_2d_multi_float32_float32,
    ("float32", "float64"): algos.take_2d_multi_float32_float64,
    ("float64", "float64"): algos.take_2d_multi_float64_float64,
    ("object", "object"): algos.take_2d_multi_object_object,
    ("bool", "bool"): _view_wrapper(algos.take_2d_multi_bool_bool, np.uint8, np.uint8),
    ("bool", "object"): _view_wrapper(algos.take_2d_multi_bool_object, np.uint8, None),
    ("datetime64[ns]", "datetime64[ns]"): _view_wrapper(
        algos.take_2d_multi_int64_int64, np.int64, np.int64, fill_wrap=np.int64
    ),
}


def _get_take_nd_function(
    ndim: int, arr_dtype, out_dtype, axis: int = 0, mask_info=None
):
    if ndim <= 2:
        tup = (arr_dtype.name, out_dtype.name)
        if ndim == 1:
            func = _take_1d_dict.get(tup, None)
        elif ndim == 2:
            if axis == 0:
                func = _take_2d_axis0_dict.get(tup, None)
            else:
                func = _take_2d_axis1_dict.get(tup, None)
        if func is not None:
            return func

        tup = (out_dtype.name, out_dtype.name)
        if ndim == 1:
            func = _take_1d_dict.get(tup, None)
        elif ndim == 2:
            if axis == 0:
                func = _take_2d_axis0_dict.get(tup, None)
            else:
                func = _take_2d_axis1_dict.get(tup, None)
        if func is not None:
            func = _convert_wrapper(func, out_dtype)
            return func

    def func2(arr, indexer, out, fill_value=np.nan):
        indexer = ensure_int64(indexer)
        _take_nd_object(
            arr, indexer, out, axis=axis, fill_value=fill_value, mask_info=mask_info
        )

    return func2


def take(arr, indices, axis: int = 0, allow_fill: bool = False, fill_value=None):
    """
    Take elements from an array.

    Parameters
    ----------
    arr : sequence
        Non array-likes (sequences without a dtype) are coerced
        to an ndarray.
    indices : sequence of integers
        Indices to be taken.
    axis : int, default 0
        The axis over which to select values.
    allow_fill : bool, default False
        How to handle negative values in `indices`.

        * False: negative values in `indices` indicate positional indices
          from the right (the default). This is similar to :func:`numpy.take`.

        * True: negative values in `indices` indicate
          missing values. These values are set to `fill_value`. Any other
          negative values raise a ``ValueError``.

    fill_value : any, optional
        Fill value to use for NA-indices when `allow_fill` is True.
        This may be ``None``, in which case the default NA value for
        the type (``self.dtype.na_value``) is used.

        For multi-dimensional `arr`, each *element* is filled with
        `fill_value`.

    Returns
    -------
    ndarray or ExtensionArray
        Same type as the input.

    Raises
    ------
    IndexError
        When `indices` is out of bounds for the array.
    ValueError
        When the indexer contains negative values other than ``-1``
        and `allow_fill` is True.

    Notes
    -----
    When `allow_fill` is False, `indices` may be whatever dimensionality
    is accepted by NumPy for `arr`.

    When `allow_fill` is True, `indices` should be 1-D.

    See Also
    --------
    numpy.take : Take elements from an array along an axis.

    Examples
    --------
    >>> from pandas.api.extensions import take

    With the default ``allow_fill=False``, negative numbers indicate
    positional indices from the right.

    >>> take(np.array([10, 20, 30]), [0, 0, -1])
    array([10, 10, 30])

    Setting ``allow_fill=True`` will place `fill_value` in those positions.

    >>> take(np.array([10, 20, 30]), [0, 0, -1], allow_fill=True)
    array([10., 10., nan])

    >>> take(np.array([10, 20, 30]), [0, 0, -1], allow_fill=True,
    ...      fill_value=-10)
    array([ 10,  10, -10])
    """
    if not is_array_like(arr):
        arr = np.asarray(arr)

    indices = np.asarray(indices, dtype=np.intp)

    if allow_fill:
        # Pandas style, -1 means NA
        validate_indices(indices, arr.shape[axis])
        result = take_1d(
            arr, indices, axis=axis, allow_fill=True, fill_value=fill_value
        )
    else:
        # NumPy style
        result = arr.take(indices, axis=axis)
    return result


def take_nd(
    arr, indexer, axis: int = 0, out=None, fill_value=np.nan, allow_fill: bool = True
):
    """
    Specialized Cython take which sets NaN values in one pass

    This dispatches to ``take`` defined on ExtensionArrays. It does not
    currently dispatch to ``SparseArray.take`` for sparse ``arr``.

    Parameters
    ----------
    arr : array-like
        Input array.
    indexer : ndarray
        1-D array of indices to take, subarrays corresponding to -1 value
        indices are filed with fill_value
    axis : int, default 0
        Axis to take from
    out : ndarray or None, default None
        Optional output array, must be appropriate type to hold input and
        fill_value together, if indexer has any -1 value entries; call
        maybe_promote to determine this type for any fill_value
    fill_value : any, default np.nan
        Fill value to replace -1 values with
    allow_fill : boolean, default True
        If False, indexer is assumed to contain no -1 values so no filling
        will be done.  This short-circuits computation of a mask.  Result is
        undefined if allow_fill == False and -1 is present in indexer.

    Returns
    -------
    subarray : array-like
        May be the same type as the input, or cast to an ndarray.
    """
    mask_info = None

    if isinstance(arr, ABCExtensionArray):
        # Check for EA to catch DatetimeArray, TimedeltaArray
        return arr.take(indexer, fill_value=fill_value, allow_fill=allow_fill)

    arr = extract_array(arr)
    arr = np.asarray(arr)

    if indexer is None:
        indexer = np.arange(arr.shape[axis], dtype=np.int64)
        dtype, fill_value = arr.dtype, arr.dtype.type()
    else:
        indexer = ensure_int64(indexer, copy=False)
        if not allow_fill:
            dtype, fill_value = arr.dtype, arr.dtype.type()
            mask_info = None, False
        else:
            # check for promotion based on types only (do this first because
            # it's faster than computing a mask)
            dtype, fill_value = maybe_promote(arr.dtype, fill_value)
            if dtype != arr.dtype and (out is None or out.dtype != dtype):
                # check if promotion is actually required based on indexer
                mask = indexer == -1
                needs_masking = mask.any()
                mask_info = mask, needs_masking
                if needs_masking:
                    if out is not None and out.dtype != dtype:
                        raise TypeError("Incompatible type for fill_value")
                else:
                    # if not, then depromote, set fill_value to dummy
                    # (it won't be used but we don't want the cython code
                    # to crash when trying to cast it to dtype)
                    dtype, fill_value = arr.dtype, arr.dtype.type()

    flip_order = False
    if arr.ndim == 2 and arr.flags.f_contiguous:
        flip_order = True

    if flip_order:
        arr = arr.T
        axis = arr.ndim - axis - 1
        if out is not None:
            out = out.T

    # at this point, it's guaranteed that dtype can hold both the arr values
    # and the fill_value
    if out is None:
        out_shape_ = list(arr.shape)
        out_shape_[axis] = len(indexer)
        out_shape = tuple(out_shape_)
        if arr.flags.f_contiguous and axis == arr.ndim - 1:
            # minor tweak that can make an order-of-magnitude difference
            # for dataframes initialized directly from 2-d ndarrays
            # (s.t. df.values is c-contiguous and df._mgr.blocks[0] is its
            # f-contiguous transpose)
            out = np.empty(out_shape, dtype=dtype, order="F")
        else:
            out = np.empty(out_shape, dtype=dtype)

    func = _get_take_nd_function(
        arr.ndim, arr.dtype, out.dtype, axis=axis, mask_info=mask_info
    )
    func(arr, indexer, out, fill_value)

    if flip_order:
        out = out.T
    return out


take_1d = take_nd


def take_2d_multi(arr, indexer, fill_value=np.nan):
    """
    Specialized Cython take which sets NaN values in one pass.
    """
    # This is only called from one place in DataFrame._reindex_multi,
    #  so we know indexer is well-behaved.
    assert indexer is not None
    assert indexer[0] is not None
    assert indexer[1] is not None

    row_idx, col_idx = indexer

    row_idx = ensure_int64(row_idx)
    col_idx = ensure_int64(col_idx)
    indexer = row_idx, col_idx
    mask_info = None

    # check for promotion based on types only (do this first because
    # it's faster than computing a mask)
    dtype, fill_value = maybe_promote(arr.dtype, fill_value)
    if dtype != arr.dtype:
        # check if promotion is actually required based on indexer
        row_mask = row_idx == -1
        col_mask = col_idx == -1
        row_needs = row_mask.any()
        col_needs = col_mask.any()
        mask_info = (row_mask, col_mask), (row_needs, col_needs)

        if not (row_needs or col_needs):
            # if not, then depromote, set fill_value to dummy
            # (it won't be used but we don't want the cython code
            # to crash when trying to cast it to dtype)
            dtype, fill_value = arr.dtype, arr.dtype.type()

    # at this point, it's guaranteed that dtype can hold both the arr values
    # and the fill_value
    out_shape = len(row_idx), len(col_idx)
    out = np.empty(out_shape, dtype=dtype)

    func = _take_2d_multi_dict.get((arr.dtype.name, out.dtype.name), None)
    if func is None and arr.dtype != out.dtype:
        func = _take_2d_multi_dict.get((out.dtype.name, out.dtype.name), None)
        if func is not None:
            func = _convert_wrapper(func, out.dtype)
    if func is None:

        def func(arr, indexer, out, fill_value=np.nan):
            _take_2d_multi_object(
                arr, indexer, out, fill_value=fill_value, mask_info=mask_info
            )

    func(arr, indexer, out=out, fill_value=fill_value)
    return out


# ------------ #
# searchsorted #
# ------------ #


def searchsorted(arr, value, side="left", sorter=None) -> np.ndarray:
    """
    Find indices where elements should be inserted to maintain order.

    .. versionadded:: 0.25.0

    Find the indices into a sorted array `arr` (a) such that, if the
    corresponding elements in `value` were inserted before the indices,
    the order of `arr` would be preserved.

    Assuming that `arr` is sorted:

    ======  ================================
    `side`  returned index `i` satisfies
    ======  ================================
    left    ``arr[i-1] < value <= self[i]``
    right   ``arr[i-1] <= value < self[i]``
    ======  ================================

    Parameters
    ----------
    arr: array-like
        Input array. If `sorter` is None, then it must be sorted in
        ascending order, otherwise `sorter` must be an array of indices
        that sort it.
    value : array_like
        Values to insert into `arr`.
    side : {'left', 'right'}, optional
        If 'left', the index of the first suitable location found is given.
        If 'right', return the last such index.  If there is no suitable
        index, return either 0 or N (where N is the length of `self`).
    sorter : 1-D array_like, optional
        Optional array of integer indices that sort array a into ascending
        order. They are typically the result of argsort.

    Returns
    -------
    array of ints
        Array of insertion points with the same shape as `value`.

    See Also
    --------
    numpy.searchsorted : Similar method from NumPy.
    """
    if sorter is not None:
        sorter = ensure_platform_int(sorter)

    if (
        isinstance(arr, np.ndarray)
        and is_integer_dtype(arr.dtype)
        and (is_integer(value) or is_integer_dtype(value))
    ):
        # if `arr` and `value` have different dtypes, `arr` would be
        # recast by numpy, causing a slow search.
        # Before searching below, we therefore try to give `value` the
        # same dtype as `arr`, while guarding against integer overflows.
        iinfo = np.iinfo(arr.dtype.type)
        value_arr = np.array([value]) if is_scalar(value) else np.array(value)
        if (value_arr >= iinfo.min).all() and (value_arr <= iinfo.max).all():
            # value within bounds, so no overflow, so can convert value dtype
            # to dtype of arr
            dtype = arr.dtype
        else:
            dtype = value_arr.dtype

        if is_scalar(value):
            value = dtype.type(value)
        else:
            value = array(value, dtype=dtype)
    elif not (
        is_object_dtype(arr) or is_numeric_dtype(arr) or is_categorical_dtype(arr)
    ):
        # E.g. if `arr` is an array with dtype='datetime64[ns]'
        # and `value` is a pd.Timestamp, we may need to convert value
        arr = ensure_wrapped_if_datetimelike(arr)

    return arr.searchsorted(value, side=side, sorter=sorter)


# ---- #
# diff #
# ---- #

_diff_special = {"float64", "float32", "int64", "int32", "int16", "int8"}


def diff(arr, n: int, axis: int = 0, stacklevel=3):
    """
    difference of n between self,
    analogous to s-s.shift(n)

    Parameters
    ----------
    arr : ndarray
    n : int
        number of periods
    axis : int
        axis to shift on
    stacklevel : int
        The stacklevel for the lost dtype warning.

    Returns
    -------
    shifted
    """
    from pandas.core.arrays import PandasDtype

    n = int(n)
    na = np.nan
    dtype = arr.dtype

    if dtype.kind == "b":
        op = operator.xor
    else:
        op = operator.sub

    if isinstance(dtype, PandasDtype):
        # PandasArray cannot necessarily hold shifted versions of itself.
        arr = np.asarray(arr)
        dtype = arr.dtype

    if is_extension_array_dtype(dtype):
        if hasattr(arr, f"__{op.__name__}__"):
            if axis != 0:
                raise ValueError(f"cannot diff {type(arr).__name__} on axis={axis}")
            return op(arr, arr.shift(n))
        else:
            warn(
                "dtype lost in 'diff()'. In the future this will raise a "
                "TypeError. Convert to a suitable dtype prior to calling 'diff'.",
                FutureWarning,
                stacklevel=stacklevel,
            )
            arr = np.asarray(arr)
            dtype = arr.dtype

    is_timedelta = False
    is_bool = False
    if needs_i8_conversion(arr.dtype):
        dtype = np.int64
        arr = arr.view("i8")
        na = iNaT
        is_timedelta = True

    elif is_bool_dtype(dtype):
        # We have to cast in order to be able to hold np.nan
        dtype = np.object_
        is_bool = True

    elif is_integer_dtype(dtype):
        # We have to cast in order to be able to hold np.nan

        # int8, int16 are incompatible with float64,
        # see https://github.com/cython/cython/issues/2646
        if arr.dtype.name in ["int8", "int16"]:
            dtype = np.float32
        else:
            dtype = np.float64

    orig_ndim = arr.ndim
    if orig_ndim == 1:
        # reshape so we can always use algos.diff_2d
        arr = arr.reshape(-1, 1)
        # TODO: require axis == 0

    dtype = np.dtype(dtype)
    out_arr = np.empty(arr.shape, dtype=dtype)

    na_indexer = [slice(None)] * arr.ndim
    na_indexer[axis] = slice(None, n) if n >= 0 else slice(n, None)
    out_arr[tuple(na_indexer)] = na

    if arr.ndim == 2 and arr.dtype.name in _diff_special:
        # TODO: can diff_2d dtype specialization troubles be fixed by defining
        #  out_arr inside diff_2d?
        algos.diff_2d(arr, out_arr, n, axis, datetimelike=is_timedelta)
    else:
        # To keep mypy happy, _res_indexer is a list while res_indexer is
        #  a tuple, ditto for lag_indexer.
        _res_indexer = [slice(None)] * arr.ndim
        _res_indexer[axis] = slice(n, None) if n >= 0 else slice(None, n)
        res_indexer = tuple(_res_indexer)

        _lag_indexer = [slice(None)] * arr.ndim
        _lag_indexer[axis] = slice(None, -n) if n > 0 else slice(-n, None)
        lag_indexer = tuple(_lag_indexer)

        # need to make sure that we account for na for datelike/timedelta
        # we don't actually want to subtract these i8 numbers
        if is_timedelta:
            res = arr[res_indexer]
            lag = arr[lag_indexer]

            mask = (arr[res_indexer] == na) | (arr[lag_indexer] == na)
            if mask.any():
                res = res.copy()
                res[mask] = 0
                lag = lag.copy()
                lag[mask] = 0

            result = res - lag
            result[mask] = na
            out_arr[res_indexer] = result
        elif is_bool:
            out_arr[res_indexer] = arr[res_indexer] ^ arr[lag_indexer]
        else:
            out_arr[res_indexer] = arr[res_indexer] - arr[lag_indexer]

    if is_timedelta:
        out_arr = out_arr.view("timedelta64[ns]")

    if orig_ndim == 1:
        out_arr = out_arr[:, 0]
    return out_arr


# --------------------------------------------------------------------
# Helper functions

# Note: safe_sort is in algorithms.py instead of sorting.py because it is
#  low-dependency, is used in this module, and used private methods from
#  this module.
def safe_sort(
    values,
    codes=None,
    na_sentinel: int = -1,
    assume_unique: bool = False,
    verify: bool = True,
) -> Union[np.ndarray, Tuple[np.ndarray, np.ndarray]]:
    """
    Sort ``values`` and reorder corresponding ``codes``.

    ``values`` should be unique if ``codes`` is not None.
    Safe for use with mixed types (int, str), orders ints before strs.

    Parameters
    ----------
    values : list-like
        Sequence; must be unique if ``codes`` is not None.
    codes : list_like, optional
        Indices to ``values``. All out of bound indices are treated as
        "not found" and will be masked with ``na_sentinel``.
    na_sentinel : int, default -1
        Value in ``codes`` to mark "not found".
        Ignored when ``codes`` is None.
    assume_unique : bool, default False
        When True, ``values`` are assumed to be unique, which can speed up
        the calculation. Ignored when ``codes`` is None.
    verify : bool, default True
        Check if codes are out of bound for the values and put out of bound
        codes equal to na_sentinel. If ``verify=False``, it is assumed there
        are no out of bound codes. Ignored when ``codes`` is None.

        .. versionadded:: 0.25.0

    Returns
    -------
    ordered : ndarray
        Sorted ``values``
    new_codes : ndarray
        Reordered ``codes``; returned when ``codes`` is not None.

    Raises
    ------
    TypeError
        * If ``values`` is not list-like or if ``codes`` is neither None
        nor list-like
        * If ``values`` cannot be sorted
    ValueError
        * If ``codes`` is not None and ``values`` contain duplicates.
    """
    if not is_list_like(values):
        raise TypeError(
            "Only list-like objects are allowed to be passed to safe_sort as values"
        )

    if not isinstance(values, (np.ndarray, ABCExtensionArray)):
        # don't convert to string types
        dtype, _ = infer_dtype_from_array(values)
        # pandas/core/algorithms.py:2208: error: Argument "dtype" to "asarray" has
        # incompatible type "Union[dtype[Any], ExtensionDtype]"; expected
        # "Union[dtype[Any], None, type, _SupportsDType, str, Union[Tuple[Any, int],
        # Tuple[Any, Union[int, Sequence[int]]], List[Any], _DTypeDict, Tuple[Any,
        # Any]]]"  [arg-type]
        values = np.asarray(values, dtype=dtype)  # type: ignore[arg-type]

    sorter = None

    if (
        not is_extension_array_dtype(values)
        and lib.infer_dtype(values, skipna=False) == "mixed-integer"
    ):
        ordered = _sort_mixed(values)
    else:
        try:
            sorter = values.argsort()
            ordered = values.take(sorter)
        except TypeError:
            # Previous sorters failed or were not applicable, try `_sort_mixed`
            # which would work, but which fails for special case of 1d arrays
            # with tuples.
            if values.size and isinstance(values[0], tuple):
                ordered = _sort_tuples(values)
            else:
                ordered = _sort_mixed(values)

    # codes:

    if codes is None:
        return ordered

    if not is_list_like(codes):
        raise TypeError(
            "Only list-like objects or None are allowed to "
            "be passed to safe_sort as codes"
        )
    codes = ensure_platform_int(np.asarray(codes))

    if not assume_unique and not len(unique(values)) == len(values):
        raise ValueError("values should be unique if codes is not None")

    if sorter is None:
        # mixed types
        hash_klass, values = get_data_algo(values)
        t = hash_klass(len(values))
        t.map_locations(values)
        sorter = ensure_platform_int(t.lookup(ordered))

    if na_sentinel == -1:
        # take_1d is faster, but only works for na_sentinels of -1
        order2 = sorter.argsort()
        new_codes = take_1d(order2, codes, fill_value=-1)
        if verify:
            mask = (codes < -len(values)) | (codes >= len(values))
        else:
            mask = None
    else:
        reverse_indexer = np.empty(len(sorter), dtype=np.int_)
        reverse_indexer.put(sorter, np.arange(len(sorter)))
        # Out of bound indices will be masked with `na_sentinel` next, so we
        # may deal with them here without performance loss using `mode='wrap'`
        new_codes = reverse_indexer.take(codes, mode="wrap")

        mask = codes == na_sentinel
        if verify:
            mask = mask | (codes < -len(values)) | (codes >= len(values))

    if mask is not None:
        np.putmask(new_codes, mask, na_sentinel)

    return ordered, ensure_platform_int(new_codes)


def _sort_mixed(values):
    """ order ints before strings in 1d arrays, safe in py3 """
    str_pos = np.array([isinstance(x, str) for x in values], dtype=bool)
    nums = np.sort(values[~str_pos])
    strs = np.sort(values[str_pos])
    return np.concatenate([nums, np.asarray(strs, dtype=object)])


# pandas\core\algorithms.py:2217: error: "ndarray" expects no type arguments,
# but 1 given  [type-arg]
def _sort_tuples(values: np.ndarray[tuple]):  # type: ignore[type-arg]
    """
    Convert array of tuples (1d) to array or array (2d).
    We need to keep the columns separately as they contain different types and
    nans (can't use `np.sort` as it may fail when str and nan are mixed in a
    column as types cannot be compared).
    """
    from pandas.core.internals.construction import to_arrays
    from pandas.core.sorting import lexsort_indexer

    arrays, _ = to_arrays(values, None)
    indexer = lexsort_indexer(arrays, orders=True)
    return values[indexer]<|MERGE_RESOLUTION|>--- conflicted
+++ resolved
@@ -155,15 +155,7 @@
         elif is_timedelta64_dtype(values.dtype) or is_timedelta64_dtype(dtype):
             from pandas import TimedeltaIndex
 
-<<<<<<< HEAD
-            # pandas/core/algorithms.py:151: error: Incompatible types in assignment
-            # (expression has type "TimedeltaArray", variable has type "ndarray")
-            # [assignment]
-            values = TimedeltaIndex(values)._data  # type: ignore[assignment]
-            dtype = values.dtype
-=======
             values = TimedeltaIndex(values)._data
->>>>>>> b31c069d
         else:
             # Datetime
             if values.ndim > 1 and is_datetime64_ns_dtype(values.dtype):
@@ -179,25 +171,9 @@
 
             from pandas import DatetimeIndex
 
-<<<<<<< HEAD
-            # pandas/core/algorithms.py:168: error: Incompatible types in assignment
-            # (expression has type "DatetimeArray", variable has type "ndarray")
-            # [assignment]
-            values = DatetimeIndex(values)._data  # type: ignore[assignment]
-            dtype = values.dtype
-
-        # error: Incompatible return value type (got "Tuple[Any, Union[dtype,
-        # ExtensionDtype, None]]", expected "Tuple[ndarray, Union[dtype,
-        # ExtensionDtype]]")
-
-        # pandas/core/algorithms.py:174: error: Item "ndarray" of "Union[Any, ndarray]"
-        # has no attribute "asi8"  [union-attr]
-        return values.asi8, dtype  # type: ignore[return-value,union-attr]
-=======
             values = DatetimeIndex(values)._data
         dtype = values.dtype
         return values.asi8, dtype
->>>>>>> b31c069d
 
     elif is_categorical_dtype(values.dtype) and (
         is_categorical_dtype(dtype) or dtype is None
@@ -527,25 +503,9 @@
         values = extract_array(values, extract_numpy=True)  # type: ignore[assignment]
 
     comps = _ensure_arraylike(comps)
-<<<<<<< HEAD
-    # pandas/core/algorithms.py:471: error: Incompatible types in assignment (expression
-    # has type "Union[Any, ExtensionArray]", variable has type "Index")  [assignment]
-
-    # pandas/core/algorithms.py:471: error: Incompatible types in assignment (expression
-    # has type "Union[Any, ExtensionArray]", variable has type "Series")  [assignment]
-    comps = extract_array(comps, extract_numpy=True)  # type: ignore[assignment]
-    if is_categorical_dtype(comps.dtype):
-        # TODO(extension)
-        # handle categoricals
-        return cast("Categorical", comps).isin(values)
-
-    elif is_interval_dtype(comps.dtype):
-        return cast("IntervalArray", comps).isin(values)
-=======
     comps = extract_array(comps, extract_numpy=True)
     if is_extension_array_dtype(comps.dtype):
         return comps.isin(values)
->>>>>>> b31c069d
 
     elif needs_i8_conversion(comps.dtype):
         # Dispatch to DatetimeLikeArrayMixin.isin
