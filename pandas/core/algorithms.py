"""
Generic data algorithms. This module is experimental at the moment and not
intended for public consumption
"""
from __future__ import annotations

import operator
from textwrap import dedent
from typing import TYPE_CHECKING, Dict, Optional, Tuple, Union, cast
from warnings import catch_warnings, simplefilter, warn

import numpy as np

from pandas._libs import Timestamp, algos, hashtable as htable, iNaT, lib
from pandas._typing import AnyArrayLike, ArrayLike, DtypeObj, FrameOrSeriesUnion
from pandas.util._decorators import doc

from pandas.core.dtypes.cast import (
    construct_1d_object_array_from_listlike,
    infer_dtype_from_array,
    maybe_promote,
)
from pandas.core.dtypes.common import (
    ensure_float64,
    ensure_int64,
    ensure_object,
    ensure_platform_int,
    ensure_uint64,
    is_array_like,
    is_bool_dtype,
    is_categorical_dtype,
    is_complex_dtype,
    is_datetime64_dtype,
    is_datetime64_ns_dtype,
    is_extension_array_dtype,
    is_float_dtype,
    is_integer,
    is_integer_dtype,
    is_list_like,
    is_numeric_dtype,
    is_object_dtype,
    is_period_dtype,
    is_scalar,
    is_signed_integer_dtype,
    is_timedelta64_dtype,
    is_unsigned_integer_dtype,
    needs_i8_conversion,
    pandas_dtype,
)
from pandas.core.dtypes.generic import (
    ABCExtensionArray,
    ABCIndexClass,
    ABCMultiIndex,
    ABCRangeIndex,
    ABCSeries,
)
from pandas.core.dtypes.missing import isna, na_value_for_dtype

from pandas.core.construction import array, extract_array
from pandas.core.indexers import validate_indices

if TYPE_CHECKING:
    from pandas import Categorical, DataFrame, Index, Series

_shared_docs: Dict[str, str] = {}


# --------------- #
# dtype access    #
# --------------- #
def _ensure_data(
    values: ArrayLike, dtype: Optional[DtypeObj] = None
) -> Tuple[np.ndarray, DtypeObj]:
    """
    routine to ensure that our data is of the correct
    input dtype for lower-level routines

    This will coerce:
    - ints -> int64
    - uint -> uint64
    - bool -> uint64 (TODO this should be uint8)
    - datetimelike -> i8
    - datetime64tz -> i8 (in local tz)
    - categorical -> codes

    Parameters
    ----------
    values : array-like
    dtype : pandas_dtype, optional
        coerce to this dtype

    Returns
    -------
    values : ndarray
    pandas_dtype : np.dtype or ExtensionDtype
    """

    if dtype is not None:
        # We only have non-None dtype when called from `isin`, and
        #  both Datetimelike and Categorical dispatch before getting here.
        assert not needs_i8_conversion(dtype)
        assert not is_categorical_dtype(dtype)

    if not isinstance(values, ABCMultiIndex):
        # extract_array would raise
        values = extract_array(values, extract_numpy=True)

    # we check some simple dtypes first
    if is_object_dtype(dtype):
        return ensure_object(np.asarray(values)), np.dtype("object")
    elif is_object_dtype(values) and dtype is None:
        return ensure_object(np.asarray(values)), np.dtype("object")

    try:
        if is_bool_dtype(values) or is_bool_dtype(dtype):
            # we are actually coercing to uint64
            # until our algos support uint8 directly (see TODO)
            return np.asarray(values).astype("uint64"), np.dtype("bool")
        elif is_signed_integer_dtype(values) or is_signed_integer_dtype(dtype):
            return ensure_int64(values), np.dtype("int64")
        elif is_unsigned_integer_dtype(values) or is_unsigned_integer_dtype(dtype):
            return ensure_uint64(values), np.dtype("uint64")
        elif is_float_dtype(values) or is_float_dtype(dtype):
            return ensure_float64(values), np.dtype("float64")
        elif is_complex_dtype(values) or is_complex_dtype(dtype):

            # ignore the fact that we are casting to float
            # which discards complex parts
            with catch_warnings():
                simplefilter("ignore", np.ComplexWarning)
                values = ensure_float64(values)
            return values, np.dtype("float64")

    except (TypeError, ValueError, OverflowError):
        # if we are trying to coerce to a dtype
        # and it is incompatible this will fall through to here
        return ensure_object(values), np.dtype("object")

    # datetimelike
    if needs_i8_conversion(values.dtype) or needs_i8_conversion(dtype):
        if is_period_dtype(values.dtype) or is_period_dtype(dtype):
            from pandas import PeriodIndex

            values = PeriodIndex(values)._data
            dtype = values.dtype
        elif is_timedelta64_dtype(values.dtype) or is_timedelta64_dtype(dtype):
            from pandas import TimedeltaIndex

            values = TimedeltaIndex(values)._data
            dtype = values.dtype
        else:
            # Datetime
            if values.ndim > 1 and is_datetime64_ns_dtype(values.dtype):
                # Avoid calling the DatetimeIndex constructor as it is 1D only
                # Note: this is reached by DataFrame.rank calls GH#27027
                # TODO(EA2D): special case not needed with 2D EAs
                asi8 = values.view("i8")
                dtype = values.dtype
                return asi8, dtype

            from pandas import DatetimeIndex

            values = DatetimeIndex(values)._data
            dtype = values.dtype

        return values.asi8, dtype

    elif is_categorical_dtype(values.dtype) and (
        is_categorical_dtype(dtype) or dtype is None
    ):
        values = values.codes
        dtype = pandas_dtype("category")

        # we are actually coercing to int64
        # until our algos support int* directly (not all do)
        values = ensure_int64(values)

        return values, dtype

    # we have failed, return object
    values = np.asarray(values, dtype=object)
    return ensure_object(values), np.dtype("object")


def _reconstruct_data(
    values: ArrayLike, dtype: DtypeObj, original: AnyArrayLike
) -> ArrayLike:
    """
    reverse of _ensure_data

    Parameters
    ----------
    values : np.ndarray or ExtensionArray
    dtype : np.ndtype or ExtensionDtype
    original : AnyArrayLike

    Returns
    -------
    ExtensionArray or np.ndarray
    """
    if isinstance(values, ABCExtensionArray) and values.dtype == dtype:
        # Catch DatetimeArray/TimedeltaArray
        return values

    if is_extension_array_dtype(dtype):
        cls = dtype.construct_array_type()
        if isinstance(values, cls) and values.dtype == dtype:
            return values

        values = cls._from_sequence(values)
    elif is_bool_dtype(dtype):
        values = values.astype(dtype, copy=False)

        # we only support object dtypes bool Index
        if isinstance(original, ABCIndexClass):
            values = values.astype(object, copy=False)
    elif dtype is not None:
        if is_datetime64_dtype(dtype):
            dtype = "datetime64[ns]"
        elif is_timedelta64_dtype(dtype):
            dtype = "timedelta64[ns]"

        values = values.astype(dtype, copy=False)

    return values


def _ensure_arraylike(values):
    """
    ensure that we are arraylike if not already
    """
    if not is_array_like(values):
        inferred = lib.infer_dtype(values, skipna=False)
        if inferred in ["mixed", "string", "mixed-integer"]:
            # "mixed-integer" to ensure we do not cast ["ss", 42] to str GH#22160
            if isinstance(values, tuple):
                values = list(values)
            values = construct_1d_object_array_from_listlike(values)
        else:
            values = np.asarray(values)
    return values


_hashtables = {
    "float64": htable.Float64HashTable,
    "uint64": htable.UInt64HashTable,
    "int64": htable.Int64HashTable,
    "string": htable.StringHashTable,
    "object": htable.PyObjectHashTable,
}


def _get_hashtable_algo(values: np.ndarray):
    """
    Parameters
    ----------
    values : np.ndarray

    Returns
    -------
    htable : HashTable subclass
    values : ndarray
    """
    values, _ = _ensure_data(values)

    ndtype = _check_object_for_strings(values)
    htable = _hashtables[ndtype]
    return htable, values


def _get_values_for_rank(values: ArrayLike):
    if is_categorical_dtype(values):
        values = cast("Categorical", values)._values_for_rank()

    values, _ = _ensure_data(values)
    return values


def get_data_algo(values: ArrayLike):
    values = _get_values_for_rank(values)

    ndtype = _check_object_for_strings(values)
    htable = _hashtables.get(ndtype, _hashtables["object"])

    return htable, values


def _check_object_for_strings(values) -> str:
    """
    Check if we can use string hashtable instead of object hashtable.

    Parameters
    ----------
    values : ndarray

    Returns
    -------
    str
    """
    ndtype = values.dtype.name
    if ndtype == "object":

        # it's cheaper to use a String Hash Table than Object; we infer
        # including nulls because that is the only difference between
        # StringHashTable and ObjectHashtable
        if lib.infer_dtype(values, skipna=False) in ["string"]:
            ndtype = "string"
    return ndtype


# --------------- #
# top-level algos #
# --------------- #


def unique(values):
    """
    Hash table-based unique. Uniques are returned in order
    of appearance. This does NOT sort.

    Significantly faster than numpy.unique. Includes NA values.

    Parameters
    ----------
    values : 1d array-like

    Returns
    -------
    numpy.ndarray or ExtensionArray

        The return can be:

        * Index : when the input is an Index
        * Categorical : when the input is a Categorical dtype
        * ndarray : when the input is a Series/ndarray

        Return numpy.ndarray or ExtensionArray.

    See Also
    --------
    Index.unique : Return unique values from an Index.
    Series.unique : Return unique values of Series object.

    Examples
    --------
    >>> pd.unique(pd.Series([2, 1, 3, 3]))
    array([2, 1, 3])

    >>> pd.unique(pd.Series([2] + [1] * 5))
    array([2, 1])

    >>> pd.unique(pd.Series([pd.Timestamp('20160101'),
    ...                     pd.Timestamp('20160101')]))
    array(['2016-01-01T00:00:00.000000000'], dtype='datetime64[ns]')

    >>> pd.unique(pd.Series([pd.Timestamp('20160101', tz='US/Eastern'),
    ...                      pd.Timestamp('20160101', tz='US/Eastern')]))
    array([Timestamp('2016-01-01 00:00:00-0500', tz='US/Eastern')],
          dtype=object)

    >>> pd.unique(pd.Index([pd.Timestamp('20160101', tz='US/Eastern'),
    ...                     pd.Timestamp('20160101', tz='US/Eastern')]))
    DatetimeIndex(['2016-01-01 00:00:00-05:00'],
    ...           dtype='datetime64[ns, US/Eastern]', freq=None)

    >>> pd.unique(list('baabc'))
    array(['b', 'a', 'c'], dtype=object)

    An unordered Categorical will return categories in the
    order of appearance.

    >>> pd.unique(pd.Series(pd.Categorical(list('baabc'))))
    [b, a, c]
    Categories (3, object): [b, a, c]

    >>> pd.unique(pd.Series(pd.Categorical(list('baabc'),
    ...                                    categories=list('abc'))))
    [b, a, c]
    Categories (3, object): [b, a, c]

    An ordered Categorical preserves the category ordering.

    >>> pd.unique(pd.Series(pd.Categorical(list('baabc'),
    ...                                    categories=list('abc'),
    ...                                    ordered=True)))
    [b, a, c]
    Categories (3, object): [a < b < c]

    An array of tuples

    >>> pd.unique([('a', 'b'), ('b', 'a'), ('a', 'c'), ('b', 'a')])
    array([('a', 'b'), ('b', 'a'), ('a', 'c')], dtype=object)
    """
    values = _ensure_arraylike(values)

    if is_extension_array_dtype(values):
        # Dispatch to extension dtype's unique.
        return values.unique()

    original = values
    htable, values = _get_hashtable_algo(values)

    table = htable(len(values))
    uniques = table.unique(values)
    uniques = _reconstruct_data(uniques, original.dtype, original)
    return uniques


unique1d = unique


def isin(comps: AnyArrayLike, values: AnyArrayLike) -> np.ndarray:
    """
    Compute the isin boolean array.

    Parameters
    ----------
    comps : array-like
    values : array-like

    Returns
    -------
    ndarray[bool]
        Same length as `comps`.
    """
    if not is_list_like(comps):
        raise TypeError(
            "only list-like objects are allowed to be passed "
            f"to isin(), you passed a [{type(comps).__name__}]"
        )
    if not is_list_like(values):
        raise TypeError(
            "only list-like objects are allowed to be passed "
            f"to isin(), you passed a [{type(values).__name__}]"
        )

    if not isinstance(
        values, (ABCIndexClass, ABCSeries, ABCExtensionArray, np.ndarray)
    ):
        values = construct_1d_object_array_from_listlike(list(values))
        # TODO: could use ensure_arraylike here
    elif isinstance(values, ABCMultiIndex):
        # Avoid raising in extract_array
        values = np.array(values)

    comps = _ensure_arraylike(comps)
    comps = extract_array(comps, extract_numpy=True)
    if is_categorical_dtype(comps.dtype):
        # TODO(extension)
        # handle categoricals
        return cast("Categorical", comps).isin(values)

    if needs_i8_conversion(comps.dtype):
        # Dispatch to DatetimeLikeArrayMixin.isin
        return array(comps).isin(values)
    elif needs_i8_conversion(values.dtype) and not is_object_dtype(comps.dtype):
        # e.g. comps are integers and values are datetime64s
        return np.zeros(comps.shape, dtype=bool)

    comps, dtype = _ensure_data(comps)
    values, _ = _ensure_data(values, dtype=dtype)

    f = htable.ismember_object

    # GH16012
    # Ensure np.in1d doesn't get object types or it *may* throw an exception
    # Albeit hashmap has O(1) look-up (vs. O(logn) in sorted array),
    # in1d is faster for small sizes
    if len(comps) > 1_000_000 and len(values) <= 26 and not is_object_dtype(comps):
        # If the values include nan we need to check for nan explicitly
        # since np.nan it not equal to np.nan
        if isna(values).any():
            f = lambda c, v: np.logical_or(np.in1d(c, v), np.isnan(c))
        else:
            f = np.in1d
    elif is_integer_dtype(comps.dtype):
        try:
            values = values.astype("int64", copy=False)
            comps = comps.astype("int64", copy=False)
            f = htable.ismember_int64
        except (TypeError, ValueError, OverflowError):
            values = values.astype(object)
            comps = comps.astype(object)

    elif is_float_dtype(comps.dtype):
        try:
            values = values.astype("float64", copy=False)
            comps = comps.astype("float64", copy=False)
            f = htable.ismember_float64
        except (TypeError, ValueError):
            values = values.astype(object)
            comps = comps.astype(object)

    return f(comps, values)


def factorize_array(
    values: np.ndarray, na_sentinel: int = -1, size_hint=None, na_value=None, mask=None
) -> Tuple[np.ndarray, np.ndarray]:
    """
    Factorize an array-like to codes and uniques.

    This doesn't do any coercion of types or unboxing before factorization.

    Parameters
    ----------
    values : ndarray
    na_sentinel : int, default -1
    size_hint : int, optional
        Passed through to the hashtable's 'get_labels' method
    na_value : object, optional
        A value in `values` to consider missing. Note: only use this
        parameter when you know that you don't have any values pandas would
        consider missing in the array (NaN for float data, iNaT for
        datetimes, etc.).
    mask : ndarray[bool], optional
        If not None, the mask is used as indicator for missing values
        (True = missing, False = valid) instead of `na_value` or
        condition "val != val".

    Returns
    -------
    codes : ndarray
    uniques : ndarray
    """
    hash_klass, values = get_data_algo(values)

    table = hash_klass(size_hint or len(values))
    uniques, codes = table.factorize(
        values, na_sentinel=na_sentinel, na_value=na_value, mask=mask
    )

    codes = ensure_platform_int(codes)
    return codes, uniques


@doc(
    values=dedent(
        """\
    values : sequence
        A 1-D sequence. Sequences that aren't pandas objects are
        coerced to ndarrays before factorization.
    """
    ),
    sort=dedent(
        """\
    sort : bool, default False
        Sort `uniques` and shuffle `codes` to maintain the
        relationship.
    """
    ),
    size_hint=dedent(
        """\
    size_hint : int, optional
        Hint to the hashtable sizer.
    """
    ),
)
def factorize(
    values,
    sort: bool = False,
    na_sentinel: Optional[int] = -1,
    size_hint: Optional[int] = None,
) -> Tuple[np.ndarray, Union[np.ndarray, "Index"]]:
    """
    Encode the object as an enumerated type or categorical variable.

    This method is useful for obtaining a numeric representation of an
    array when all that matters is identifying distinct values. `factorize`
    is available as both a top-level function :func:`pandas.factorize`,
    and as a method :meth:`Series.factorize` and :meth:`Index.factorize`.

    Parameters
    ----------
    {values}{sort}
    na_sentinel : int or None, default -1
        Value to mark "not found". If None, will not drop the NaN
        from the uniques of the values.

        .. versionchanged:: 1.1.2
    {size_hint}\

    Returns
    -------
    codes : ndarray
        An integer ndarray that's an indexer into `uniques`.
        ``uniques.take(codes)`` will have the same values as `values`.
    uniques : ndarray, Index, or Categorical
        The unique valid values. When `values` is Categorical, `uniques`
        is a Categorical. When `values` is some other pandas object, an
        `Index` is returned. Otherwise, a 1-D ndarray is returned.

        .. note ::

           Even if there's a missing value in `values`, `uniques` will
           *not* contain an entry for it.

    See Also
    --------
    cut : Discretize continuous-valued array.
    unique : Find the unique value in an array.

    Examples
    --------
    These examples all show factorize as a top-level method like
    ``pd.factorize(values)``. The results are identical for methods like
    :meth:`Series.factorize`.

    >>> codes, uniques = pd.factorize(['b', 'b', 'a', 'c', 'b'])
    >>> codes
    array([0, 0, 1, 2, 0]...)
    >>> uniques
    array(['b', 'a', 'c'], dtype=object)

    With ``sort=True``, the `uniques` will be sorted, and `codes` will be
    shuffled so that the relationship is the maintained.

    >>> codes, uniques = pd.factorize(['b', 'b', 'a', 'c', 'b'], sort=True)
    >>> codes
    array([1, 1, 0, 2, 1]...)
    >>> uniques
    array(['a', 'b', 'c'], dtype=object)

    Missing values are indicated in `codes` with `na_sentinel`
    (``-1`` by default). Note that missing values are never
    included in `uniques`.

    >>> codes, uniques = pd.factorize(['b', None, 'a', 'c', 'b'])
    >>> codes
    array([ 0, -1,  1,  2,  0]...)
    >>> uniques
    array(['b', 'a', 'c'], dtype=object)

    Thus far, we've only factorized lists (which are internally coerced to
    NumPy arrays). When factorizing pandas objects, the type of `uniques`
    will differ. For Categoricals, a `Categorical` is returned.

    >>> cat = pd.Categorical(['a', 'a', 'c'], categories=['a', 'b', 'c'])
    >>> codes, uniques = pd.factorize(cat)
    >>> codes
    array([0, 0, 1]...)
    >>> uniques
    ['a', 'c']
    Categories (3, object): ['a', 'b', 'c']

    Notice that ``'b'`` is in ``uniques.categories``, despite not being
    present in ``cat.values``.

    For all other pandas objects, an Index of the appropriate type is
    returned.

    >>> cat = pd.Series(['a', 'a', 'c'])
    >>> codes, uniques = pd.factorize(cat)
    >>> codes
    array([0, 0, 1]...)
    >>> uniques
    Index(['a', 'c'], dtype='object')

    If NaN is in the values, and we want to include NaN in the uniques of the
    values, it can be achieved by setting ``na_sentinel=None``.

    >>> values = np.array([1, 2, 1, np.nan])
    >>> codes, uniques = pd.factorize(values)  # default: na_sentinel=-1
    >>> codes
    array([ 0,  1,  0, -1])
    >>> uniques
    array([1., 2.])

    >>> codes, uniques = pd.factorize(values, na_sentinel=None)
    >>> codes
    array([0, 1, 0, 2])
    >>> uniques
    array([ 1.,  2., nan])
    """
    # Implementation notes: This method is responsible for 3 things
    # 1.) coercing data to array-like (ndarray, Index, extension array)
    # 2.) factorizing codes and uniques
    # 3.) Maybe boxing the uniques in an Index
    #
    # Step 2 is dispatched to extension types (like Categorical). They are
    # responsible only for factorization. All data coercion, sorting and boxing
    # should happen here.

    values = _ensure_arraylike(values)
    original = values
    if not isinstance(values, ABCMultiIndex):
        values = extract_array(values, extract_numpy=True)

<<<<<<< HEAD
    if isinstance(values, ABCExtensionArray):
        # Includes DatetimeArray, TimedeltaArray
=======
    # GH35667, if na_sentinel=None, we will not dropna NaNs from the uniques
    # of values, assign na_sentinel=-1 to replace code value for NaN.
    dropna = True
    if na_sentinel is None:
        na_sentinel = -1
        dropna = False

    if isinstance(values, ABCRangeIndex):
        return values.factorize(sort=sort)
    elif is_extension_array_dtype(values.dtype):
        values = extract_array(values)
>>>>>>> 5abc06fb
        codes, uniques = values.factorize(na_sentinel=na_sentinel)
        dtype = original.dtype
    else:
        values, dtype = _ensure_data(values)

        if original.dtype.kind in ["m", "M"]:
            na_value = na_value_for_dtype(original.dtype)
        else:
            na_value = None

        codes, uniques = factorize_array(
            values, na_sentinel=na_sentinel, size_hint=size_hint, na_value=na_value
        )

    if sort and len(uniques) > 0:
        uniques, codes = safe_sort(
            uniques, codes, na_sentinel=na_sentinel, assume_unique=True, verify=False
        )

    code_is_na = codes == na_sentinel
    if not dropna and code_is_na.any():
        # na_value is set based on the dtype of uniques, and compat set to False is
        # because we do not want na_value to be 0 for integers
        na_value = na_value_for_dtype(uniques.dtype, compat=False)
        uniques = np.append(uniques, [na_value])
        codes = np.where(code_is_na, len(uniques) - 1, codes)

    uniques = _reconstruct_data(uniques, dtype, original)

    # return original tenor
    if isinstance(original, ABCIndexClass):
        if original.dtype.kind in ["m", "M"] and isinstance(uniques, np.ndarray):
            uniques = type(original._data)._simple_new(uniques, dtype=original.dtype)
        uniques = original._shallow_copy(uniques, name=None)
    elif isinstance(original, ABCSeries):
        from pandas import Index

        uniques = Index(uniques)

    return codes, uniques


def value_counts(
    values,
    sort: bool = True,
    ascending: bool = False,
    normalize: bool = False,
    bins=None,
    dropna: bool = True,
) -> Series:
    """
    Compute a histogram of the counts of non-null values.

    Parameters
    ----------
    values : ndarray (1-d)
    sort : bool, default True
        Sort by values
    ascending : bool, default False
        Sort in ascending order
    normalize: bool, default False
        If True then compute a relative histogram
    bins : integer, optional
        Rather than count values, group them into half-open bins,
        convenience for pd.cut, only works with numeric data
    dropna : bool, default True
        Don't include counts of NaN

    Returns
    -------
    Series
    """
    from pandas.core.series import Series

    name = getattr(values, "name", None)

    if bins is not None:
        from pandas.core.reshape.tile import cut

        values = Series(values)
        try:
            ii = cut(values, bins, include_lowest=True)
        except TypeError as err:
            raise TypeError("bins argument only works with numeric data.") from err

        # count, remove nulls (from the index), and but the bins
        result = ii.value_counts(dropna=dropna)
        result = result[result.index.notna()]
        result.index = result.index.astype("interval")
        result = result.sort_index()

        # if we are dropna and we have NO values
        if dropna and (result._values == 0).all():
            result = result.iloc[0:0]

        # normalizing is by len of all (regardless of dropna)
        counts = np.array([len(ii)])

    else:

        if is_extension_array_dtype(values):

            # handle Categorical and sparse,
            result = Series(values)._values.value_counts(dropna=dropna)
            result.name = name
            counts = result._values

        else:
            keys, counts = value_counts_arraylike(values, dropna)

            result = Series(counts, index=keys, name=name)

    if sort:
        result = result.sort_values(ascending=ascending)

    if normalize:
        result = result / float(counts.sum())

    return result


# Called once from SparseArray, otherwise could be private
def value_counts_arraylike(values, dropna: bool):
    """
    Parameters
    ----------
    values : arraylike
    dropna : bool

    Returns
    -------
    uniques : np.ndarray or ExtensionArray
    counts : np.ndarray
    """
    values = _ensure_arraylike(values)
    original = values
    values, _ = _ensure_data(values)
    ndtype = values.dtype.name

    if needs_i8_conversion(original.dtype):
        # datetime, timedelta, or period

        keys, counts = htable.value_count_int64(values, dropna)

        if dropna:
            msk = keys != iNaT
            keys, counts = keys[msk], counts[msk]

    else:
        # ndarray like

        # TODO: handle uint8
        f = getattr(htable, f"value_count_{ndtype}")
        keys, counts = f(values, dropna)

        mask = isna(values)
        if not dropna and mask.any():
            if not isna(keys).any():
                keys = np.insert(keys, 0, np.NaN)
                counts = np.insert(counts, 0, mask.sum())

    keys = _reconstruct_data(keys, original.dtype, original)

    return keys, counts


def duplicated(values: ArrayLike, keep: str = "first") -> np.ndarray:
    """
    Return boolean ndarray denoting duplicate values.

    Parameters
    ----------
    values : ndarray-like
        Array over which to check for duplicate values.
    keep : {'first', 'last', False}, default 'first'
        - ``first`` : Mark duplicates as ``True`` except for the first
          occurrence.
        - ``last`` : Mark duplicates as ``True`` except for the last
          occurrence.
        - False : Mark all duplicates as ``True``.

    Returns
    -------
    duplicated : ndarray
    """
    values, _ = _ensure_data(values)
    ndtype = values.dtype.name
    f = getattr(htable, f"duplicated_{ndtype}")
    return f(values, keep=keep)


def mode(values, dropna: bool = True) -> Series:
    """
    Returns the mode(s) of an array.

    Parameters
    ----------
    values : array-like
        Array over which to check for duplicate values.
    dropna : boolean, default True
        Don't consider counts of NaN/NaT.

        .. versionadded:: 0.24.0

    Returns
    -------
    mode : Series
    """
    from pandas import Series

    values = _ensure_arraylike(values)
    original = values

    # categorical is a fast-path
    if is_categorical_dtype(values):
        if isinstance(values, Series):
            # TODO: should we be passing `name` below?
            return Series(values._values.mode(dropna=dropna), name=values.name)
        return values.mode(dropna=dropna)

    if dropna and needs_i8_conversion(values.dtype):
        mask = values.isnull()
        values = values[~mask]

    values, _ = _ensure_data(values)
    ndtype = values.dtype.name

    f = getattr(htable, f"mode_{ndtype}")
    result = f(values, dropna=dropna)
    try:
        result = np.sort(result)
    except TypeError as err:
        warn(f"Unable to sort modes: {err}")

    result = _reconstruct_data(result, original.dtype, original)
    return Series(result)


def rank(
    values,
    axis: int = 0,
    method: str = "average",
    na_option: str = "keep",
    ascending: bool = True,
    pct: bool = False,
):
    """
    Rank the values along a given axis.

    Parameters
    ----------
    values : array-like
        Array whose values will be ranked. The number of dimensions in this
        array must not exceed 2.
    axis : int, default 0
        Axis over which to perform rankings.
    method : {'average', 'min', 'max', 'first', 'dense'}, default 'average'
        The method by which tiebreaks are broken during the ranking.
    na_option : {'keep', 'top'}, default 'keep'
        The method by which NaNs are placed in the ranking.
        - ``keep``: rank each NaN value with a NaN ranking
        - ``top``: replace each NaN with either +/- inf so that they
                   there are ranked at the top
    ascending : boolean, default True
        Whether or not the elements should be ranked in ascending order.
    pct : boolean, default False
        Whether or not to the display the returned rankings in integer form
        (e.g. 1, 2, 3) or in percentile form (e.g. 0.333..., 0.666..., 1).
    """
    if values.ndim == 1:
        values = _get_values_for_rank(values)
        ranks = algos.rank_1d(
            values,
            ties_method=method,
            ascending=ascending,
            na_option=na_option,
            pct=pct,
        )
    elif values.ndim == 2:
        values = _get_values_for_rank(values)
        ranks = algos.rank_2d(
            values,
            axis=axis,
            ties_method=method,
            ascending=ascending,
            na_option=na_option,
            pct=pct,
        )
    else:
        raise TypeError("Array with ndim > 2 are not supported.")

    return ranks


def checked_add_with_arr(arr, b, arr_mask=None, b_mask=None):
    """
    Perform array addition that checks for underflow and overflow.

    Performs the addition of an int64 array and an int64 integer (or array)
    but checks that they do not result in overflow first. For elements that
    are indicated to be NaN, whether or not there is overflow for that element
    is automatically ignored.

    Parameters
    ----------
    arr : array addend.
    b : array or scalar addend.
    arr_mask : boolean array or None
        array indicating which elements to exclude from checking
    b_mask : boolean array or boolean or None
        array or scalar indicating which element(s) to exclude from checking

    Returns
    -------
    sum : An array for elements x + b for each element x in arr if b is
          a scalar or an array for elements x + y for each element pair
          (x, y) in (arr, b).

    Raises
    ------
    OverflowError if any x + y exceeds the maximum or minimum int64 value.
    """
    # For performance reasons, we broadcast 'b' to the new array 'b2'
    # so that it has the same size as 'arr'.
    b2 = np.broadcast_to(b, arr.shape)
    if b_mask is not None:
        # We do the same broadcasting for b_mask as well.
        b2_mask = np.broadcast_to(b_mask, arr.shape)
    else:
        b2_mask = None

    # For elements that are NaN, regardless of their value, we should
    # ignore whether they overflow or not when doing the checked add.
    if arr_mask is not None and b2_mask is not None:
        not_nan = np.logical_not(arr_mask | b2_mask)
    elif arr_mask is not None:
        not_nan = np.logical_not(arr_mask)
    elif b_mask is not None:
        not_nan = np.logical_not(b2_mask)
    else:
        not_nan = np.empty(arr.shape, dtype=bool)
        not_nan.fill(True)

    # gh-14324: For each element in 'arr' and its corresponding element
    # in 'b2', we check the sign of the element in 'b2'. If it is positive,
    # we then check whether its sum with the element in 'arr' exceeds
    # np.iinfo(np.int64).max. If so, we have an overflow error. If it
    # it is negative, we then check whether its sum with the element in
    # 'arr' exceeds np.iinfo(np.int64).min. If so, we have an overflow
    # error as well.
    mask1 = b2 > 0
    mask2 = b2 < 0

    if not mask1.any():
        to_raise = ((np.iinfo(np.int64).min - b2 > arr) & not_nan).any()
    elif not mask2.any():
        to_raise = ((np.iinfo(np.int64).max - b2 < arr) & not_nan).any()
    else:
        to_raise = (
            (np.iinfo(np.int64).max - b2[mask1] < arr[mask1]) & not_nan[mask1]
        ).any() or (
            (np.iinfo(np.int64).min - b2[mask2] > arr[mask2]) & not_nan[mask2]
        ).any()

    if to_raise:
        raise OverflowError("Overflow in int64 addition")
    return arr + b


def quantile(x, q, interpolation_method="fraction"):
    """
    Compute sample quantile or quantiles of the input array. For example, q=0.5
    computes the median.

    The `interpolation_method` parameter supports three values, namely
    `fraction` (default), `lower` and `higher`. Interpolation is done only,
    if the desired quantile lies between two data points `i` and `j`. For
    `fraction`, the result is an interpolated value between `i` and `j`;
    for `lower`, the result is `i`, for `higher` the result is `j`.

    Parameters
    ----------
    x : ndarray
        Values from which to extract score.
    q : scalar or array
        Percentile at which to extract score.
    interpolation_method : {'fraction', 'lower', 'higher'}, optional
        This optional parameter specifies the interpolation method to use,
        when the desired quantile lies between two data points `i` and `j`:

        - fraction: `i + (j - i)*fraction`, where `fraction` is the
                    fractional part of the index surrounded by `i` and `j`.
        -lower: `i`.
        - higher: `j`.

    Returns
    -------
    score : float
        Score at percentile.

    Examples
    --------
    >>> from scipy import stats
    >>> a = np.arange(100)
    >>> stats.scoreatpercentile(a, 50)
    49.5

    """
    x = np.asarray(x)
    mask = isna(x)

    x = x[~mask]

    values = np.sort(x)

    def _interpolate(a, b, fraction):
        """
        Returns the point at the given fraction between a and b, where
        'fraction' must be between 0 and 1.
        """
        return a + (b - a) * fraction

    def _get_score(at):
        if len(values) == 0:
            return np.nan

        idx = at * (len(values) - 1)
        if idx % 1 == 0:
            score = values[int(idx)]
        else:
            if interpolation_method == "fraction":
                score = _interpolate(values[int(idx)], values[int(idx) + 1], idx % 1)
            elif interpolation_method == "lower":
                score = values[np.floor(idx)]
            elif interpolation_method == "higher":
                score = values[np.ceil(idx)]
            else:
                raise ValueError(
                    "interpolation_method can only be 'fraction' "
                    ", 'lower' or 'higher'"
                )

        return score

    if is_scalar(q):
        return _get_score(q)
    else:
        q = np.asarray(q, np.float64)
        result = [_get_score(x) for x in q]
        result = np.array(result, dtype=np.float64)
        return result


# --------------- #
# select n        #
# --------------- #


class SelectN:
    def __init__(self, obj, n: int, keep: str):
        self.obj = obj
        self.n = n
        self.keep = keep

        if self.keep not in ("first", "last", "all"):
            raise ValueError('keep must be either "first", "last" or "all"')

    def compute(self, method: str) -> FrameOrSeriesUnion:
        raise NotImplementedError

    def nlargest(self):
        return self.compute("nlargest")

    def nsmallest(self):
        return self.compute("nsmallest")

    @staticmethod
    def is_valid_dtype_n_method(dtype: DtypeObj) -> bool:
        """
        Helper function to determine if dtype is valid for
        nsmallest/nlargest methods
        """
        return (
            is_numeric_dtype(dtype) and not is_complex_dtype(dtype)
        ) or needs_i8_conversion(dtype)


class SelectNSeries(SelectN):
    """
    Implement n largest/smallest for Series

    Parameters
    ----------
    obj : Series
    n : int
    keep : {'first', 'last'}, default 'first'

    Returns
    -------
    nordered : Series
    """

    def compute(self, method: str) -> Series:

        n = self.n
        dtype = self.obj.dtype
        if not self.is_valid_dtype_n_method(dtype):
            raise TypeError(f"Cannot use method '{method}' with dtype {dtype}")

        if n <= 0:
            return self.obj[[]]

        dropped = self.obj.dropna()

        # slow method
        if n >= len(self.obj):
            ascending = method == "nsmallest"
            return dropped.sort_values(ascending=ascending).head(n)

        # fast method
        arr, pandas_dtype = _ensure_data(dropped.values)
        if method == "nlargest":
            arr = -arr
            if is_integer_dtype(pandas_dtype):
                # GH 21426: ensure reverse ordering at boundaries
                arr -= 1

            elif is_bool_dtype(pandas_dtype):
                # GH 26154: ensure False is smaller than True
                arr = 1 - (-arr)

        if self.keep == "last":
            arr = arr[::-1]

        narr = len(arr)
        n = min(n, narr)

        kth_val = algos.kth_smallest(arr.copy(), n - 1)
        (ns,) = np.nonzero(arr <= kth_val)
        inds = ns[arr[ns].argsort(kind="mergesort")]

        if self.keep != "all":
            inds = inds[:n]

        if self.keep == "last":
            # reverse indices
            inds = narr - 1 - inds

        return dropped.iloc[inds]


class SelectNFrame(SelectN):
    """
    Implement n largest/smallest for DataFrame

    Parameters
    ----------
    obj : DataFrame
    n : int
    keep : {'first', 'last'}, default 'first'
    columns : list or str

    Returns
    -------
    nordered : DataFrame
    """

    def __init__(self, obj, n: int, keep: str, columns):
        super().__init__(obj, n, keep)
        if not is_list_like(columns) or isinstance(columns, tuple):
            columns = [columns]
        columns = list(columns)
        self.columns = columns

    def compute(self, method: str) -> DataFrame:

        from pandas import Int64Index

        n = self.n
        frame = self.obj
        columns = self.columns

        for column in columns:
            dtype = frame[column].dtype
            if not self.is_valid_dtype_n_method(dtype):
                raise TypeError(
                    f"Column {repr(column)} has dtype {dtype}, "
                    f"cannot use method {repr(method)} with this dtype"
                )

        def get_indexer(current_indexer, other_indexer):
            """
            Helper function to concat `current_indexer` and `other_indexer`
            depending on `method`
            """
            if method == "nsmallest":
                return current_indexer.append(other_indexer)
            else:
                return other_indexer.append(current_indexer)

        # Below we save and reset the index in case index contains duplicates
        original_index = frame.index
        cur_frame = frame = frame.reset_index(drop=True)
        cur_n = n
        indexer = Int64Index([])

        for i, column in enumerate(columns):
            # For each column we apply method to cur_frame[column].
            # If it's the last column or if we have the number of
            # results desired we are done.
            # Otherwise there are duplicates of the largest/smallest
            # value and we need to look at the rest of the columns
            # to determine which of the rows with the largest/smallest
            # value in the column to keep.
            series = cur_frame[column]
            is_last_column = len(columns) - 1 == i
            values = getattr(series, method)(
                cur_n, keep=self.keep if is_last_column else "all"
            )

            if is_last_column or len(values) <= cur_n:
                indexer = get_indexer(indexer, values.index)
                break

            # Now find all values which are equal to
            # the (nsmallest: largest)/(nlargest: smallest)
            # from our series.
            border_value = values == values[values.index[-1]]

            # Some of these values are among the top-n
            # some aren't.
            unsafe_values = values[border_value]

            # These values are definitely among the top-n
            safe_values = values[~border_value]
            indexer = get_indexer(indexer, safe_values.index)

            # Go on and separate the unsafe_values on the remaining
            # columns.
            cur_frame = cur_frame.loc[unsafe_values.index]
            cur_n = n - len(indexer)

        frame = frame.take(indexer)

        # Restore the index on frame
        frame.index = original_index.take(indexer)

        # If there is only one column, the frame is already sorted.
        if len(columns) == 1:
            return frame

        ascending = method == "nsmallest"

        return frame.sort_values(columns, ascending=ascending, kind="mergesort")


# ---- #
# take #
# ---- #


def _view_wrapper(f, arr_dtype=None, out_dtype=None, fill_wrap=None):
    def wrapper(arr, indexer, out, fill_value=np.nan):
        if arr_dtype is not None:
            arr = arr.view(arr_dtype)
        if out_dtype is not None:
            out = out.view(out_dtype)
        if fill_wrap is not None:
            fill_value = fill_wrap(fill_value)
        f(arr, indexer, out, fill_value=fill_value)

    return wrapper


def _convert_wrapper(f, conv_dtype):
    def wrapper(arr, indexer, out, fill_value=np.nan):
        arr = arr.astype(conv_dtype)
        f(arr, indexer, out, fill_value=fill_value)

    return wrapper


def _take_2d_multi_object(arr, indexer, out, fill_value, mask_info):
    # this is not ideal, performance-wise, but it's better than raising
    # an exception (best to optimize in Cython to avoid getting here)
    row_idx, col_idx = indexer
    if mask_info is not None:
        (row_mask, col_mask), (row_needs, col_needs) = mask_info
    else:
        row_mask = row_idx == -1
        col_mask = col_idx == -1
        row_needs = row_mask.any()
        col_needs = col_mask.any()
    if fill_value is not None:
        if row_needs:
            out[row_mask, :] = fill_value
        if col_needs:
            out[:, col_mask] = fill_value
    for i in range(len(row_idx)):
        u_ = row_idx[i]
        for j in range(len(col_idx)):
            v = col_idx[j]
            out[i, j] = arr[u_, v]


def _take_nd_object(arr, indexer, out, axis: int, fill_value, mask_info):
    if mask_info is not None:
        mask, needs_masking = mask_info
    else:
        mask = indexer == -1
        needs_masking = mask.any()
    if arr.dtype != out.dtype:
        arr = arr.astype(out.dtype)
    if arr.shape[axis] > 0:
        arr.take(ensure_platform_int(indexer), axis=axis, out=out)
    if needs_masking:
        outindexer = [slice(None)] * arr.ndim
        outindexer[axis] = mask
        out[tuple(outindexer)] = fill_value


_take_1d_dict = {
    ("int8", "int8"): algos.take_1d_int8_int8,
    ("int8", "int32"): algos.take_1d_int8_int32,
    ("int8", "int64"): algos.take_1d_int8_int64,
    ("int8", "float64"): algos.take_1d_int8_float64,
    ("int16", "int16"): algos.take_1d_int16_int16,
    ("int16", "int32"): algos.take_1d_int16_int32,
    ("int16", "int64"): algos.take_1d_int16_int64,
    ("int16", "float64"): algos.take_1d_int16_float64,
    ("int32", "int32"): algos.take_1d_int32_int32,
    ("int32", "int64"): algos.take_1d_int32_int64,
    ("int32", "float64"): algos.take_1d_int32_float64,
    ("int64", "int64"): algos.take_1d_int64_int64,
    ("int64", "float64"): algos.take_1d_int64_float64,
    ("float32", "float32"): algos.take_1d_float32_float32,
    ("float32", "float64"): algos.take_1d_float32_float64,
    ("float64", "float64"): algos.take_1d_float64_float64,
    ("object", "object"): algos.take_1d_object_object,
    ("bool", "bool"): _view_wrapper(algos.take_1d_bool_bool, np.uint8, np.uint8),
    ("bool", "object"): _view_wrapper(algos.take_1d_bool_object, np.uint8, None),
    ("datetime64[ns]", "datetime64[ns]"): _view_wrapper(
        algos.take_1d_int64_int64, np.int64, np.int64, np.int64
    ),
}

_take_2d_axis0_dict = {
    ("int8", "int8"): algos.take_2d_axis0_int8_int8,
    ("int8", "int32"): algos.take_2d_axis0_int8_int32,
    ("int8", "int64"): algos.take_2d_axis0_int8_int64,
    ("int8", "float64"): algos.take_2d_axis0_int8_float64,
    ("int16", "int16"): algos.take_2d_axis0_int16_int16,
    ("int16", "int32"): algos.take_2d_axis0_int16_int32,
    ("int16", "int64"): algos.take_2d_axis0_int16_int64,
    ("int16", "float64"): algos.take_2d_axis0_int16_float64,
    ("int32", "int32"): algos.take_2d_axis0_int32_int32,
    ("int32", "int64"): algos.take_2d_axis0_int32_int64,
    ("int32", "float64"): algos.take_2d_axis0_int32_float64,
    ("int64", "int64"): algos.take_2d_axis0_int64_int64,
    ("int64", "float64"): algos.take_2d_axis0_int64_float64,
    ("float32", "float32"): algos.take_2d_axis0_float32_float32,
    ("float32", "float64"): algos.take_2d_axis0_float32_float64,
    ("float64", "float64"): algos.take_2d_axis0_float64_float64,
    ("object", "object"): algos.take_2d_axis0_object_object,
    ("bool", "bool"): _view_wrapper(algos.take_2d_axis0_bool_bool, np.uint8, np.uint8),
    ("bool", "object"): _view_wrapper(algos.take_2d_axis0_bool_object, np.uint8, None),
    ("datetime64[ns]", "datetime64[ns]"): _view_wrapper(
        algos.take_2d_axis0_int64_int64, np.int64, np.int64, fill_wrap=np.int64
    ),
}

_take_2d_axis1_dict = {
    ("int8", "int8"): algos.take_2d_axis1_int8_int8,
    ("int8", "int32"): algos.take_2d_axis1_int8_int32,
    ("int8", "int64"): algos.take_2d_axis1_int8_int64,
    ("int8", "float64"): algos.take_2d_axis1_int8_float64,
    ("int16", "int16"): algos.take_2d_axis1_int16_int16,
    ("int16", "int32"): algos.take_2d_axis1_int16_int32,
    ("int16", "int64"): algos.take_2d_axis1_int16_int64,
    ("int16", "float64"): algos.take_2d_axis1_int16_float64,
    ("int32", "int32"): algos.take_2d_axis1_int32_int32,
    ("int32", "int64"): algos.take_2d_axis1_int32_int64,
    ("int32", "float64"): algos.take_2d_axis1_int32_float64,
    ("int64", "int64"): algos.take_2d_axis1_int64_int64,
    ("int64", "float64"): algos.take_2d_axis1_int64_float64,
    ("float32", "float32"): algos.take_2d_axis1_float32_float32,
    ("float32", "float64"): algos.take_2d_axis1_float32_float64,
    ("float64", "float64"): algos.take_2d_axis1_float64_float64,
    ("object", "object"): algos.take_2d_axis1_object_object,
    ("bool", "bool"): _view_wrapper(algos.take_2d_axis1_bool_bool, np.uint8, np.uint8),
    ("bool", "object"): _view_wrapper(algos.take_2d_axis1_bool_object, np.uint8, None),
    ("datetime64[ns]", "datetime64[ns]"): _view_wrapper(
        algos.take_2d_axis1_int64_int64, np.int64, np.int64, fill_wrap=np.int64
    ),
}

_take_2d_multi_dict = {
    ("int8", "int8"): algos.take_2d_multi_int8_int8,
    ("int8", "int32"): algos.take_2d_multi_int8_int32,
    ("int8", "int64"): algos.take_2d_multi_int8_int64,
    ("int8", "float64"): algos.take_2d_multi_int8_float64,
    ("int16", "int16"): algos.take_2d_multi_int16_int16,
    ("int16", "int32"): algos.take_2d_multi_int16_int32,
    ("int16", "int64"): algos.take_2d_multi_int16_int64,
    ("int16", "float64"): algos.take_2d_multi_int16_float64,
    ("int32", "int32"): algos.take_2d_multi_int32_int32,
    ("int32", "int64"): algos.take_2d_multi_int32_int64,
    ("int32", "float64"): algos.take_2d_multi_int32_float64,
    ("int64", "int64"): algos.take_2d_multi_int64_int64,
    ("int64", "float64"): algos.take_2d_multi_int64_float64,
    ("float32", "float32"): algos.take_2d_multi_float32_float32,
    ("float32", "float64"): algos.take_2d_multi_float32_float64,
    ("float64", "float64"): algos.take_2d_multi_float64_float64,
    ("object", "object"): algos.take_2d_multi_object_object,
    ("bool", "bool"): _view_wrapper(algos.take_2d_multi_bool_bool, np.uint8, np.uint8),
    ("bool", "object"): _view_wrapper(algos.take_2d_multi_bool_object, np.uint8, None),
    ("datetime64[ns]", "datetime64[ns]"): _view_wrapper(
        algos.take_2d_multi_int64_int64, np.int64, np.int64, fill_wrap=np.int64
    ),
}


def _get_take_nd_function(
    ndim: int, arr_dtype, out_dtype, axis: int = 0, mask_info=None
):
    if ndim <= 2:
        tup = (arr_dtype.name, out_dtype.name)
        if ndim == 1:
            func = _take_1d_dict.get(tup, None)
        elif ndim == 2:
            if axis == 0:
                func = _take_2d_axis0_dict.get(tup, None)
            else:
                func = _take_2d_axis1_dict.get(tup, None)
        if func is not None:
            return func

        tup = (out_dtype.name, out_dtype.name)
        if ndim == 1:
            func = _take_1d_dict.get(tup, None)
        elif ndim == 2:
            if axis == 0:
                func = _take_2d_axis0_dict.get(tup, None)
            else:
                func = _take_2d_axis1_dict.get(tup, None)
        if func is not None:
            func = _convert_wrapper(func, out_dtype)
            return func

    def func2(arr, indexer, out, fill_value=np.nan):
        indexer = ensure_int64(indexer)
        _take_nd_object(
            arr, indexer, out, axis=axis, fill_value=fill_value, mask_info=mask_info
        )

    return func2


def take(arr, indices, axis: int = 0, allow_fill: bool = False, fill_value=None):
    """
    Take elements from an array.

    Parameters
    ----------
    arr : sequence
        Non array-likes (sequences without a dtype) are coerced
        to an ndarray.
    indices : sequence of integers
        Indices to be taken.
    axis : int, default 0
        The axis over which to select values.
    allow_fill : bool, default False
        How to handle negative values in `indices`.

        * False: negative values in `indices` indicate positional indices
          from the right (the default). This is similar to :func:`numpy.take`.

        * True: negative values in `indices` indicate
          missing values. These values are set to `fill_value`. Any other
          negative values raise a ``ValueError``.

    fill_value : any, optional
        Fill value to use for NA-indices when `allow_fill` is True.
        This may be ``None``, in which case the default NA value for
        the type (``self.dtype.na_value``) is used.

        For multi-dimensional `arr`, each *element* is filled with
        `fill_value`.

    Returns
    -------
    ndarray or ExtensionArray
        Same type as the input.

    Raises
    ------
    IndexError
        When `indices` is out of bounds for the array.
    ValueError
        When the indexer contains negative values other than ``-1``
        and `allow_fill` is True.

    Notes
    -----
    When `allow_fill` is False, `indices` may be whatever dimensionality
    is accepted by NumPy for `arr`.

    When `allow_fill` is True, `indices` should be 1-D.

    See Also
    --------
    numpy.take : Take elements from an array along an axis.

    Examples
    --------
    >>> from pandas.api.extensions import take

    With the default ``allow_fill=False``, negative numbers indicate
    positional indices from the right.

    >>> take(np.array([10, 20, 30]), [0, 0, -1])
    array([10, 10, 30])

    Setting ``allow_fill=True`` will place `fill_value` in those positions.

    >>> take(np.array([10, 20, 30]), [0, 0, -1], allow_fill=True)
    array([10., 10., nan])

    >>> take(np.array([10, 20, 30]), [0, 0, -1], allow_fill=True,
    ...      fill_value=-10)
    array([ 10,  10, -10])
    """
    if not is_array_like(arr):
        arr = np.asarray(arr)

    indices = np.asarray(indices, dtype=np.intp)

    if allow_fill:
        # Pandas style, -1 means NA
        validate_indices(indices, arr.shape[axis])
        result = take_1d(
            arr, indices, axis=axis, allow_fill=True, fill_value=fill_value
        )
    else:
        # NumPy style
        result = arr.take(indices, axis=axis)
    return result


def take_nd(
    arr, indexer, axis: int = 0, out=None, fill_value=np.nan, allow_fill: bool = True
):
    """
    Specialized Cython take which sets NaN values in one pass

    This dispatches to ``take`` defined on ExtensionArrays. It does not
    currently dispatch to ``SparseArray.take`` for sparse ``arr``.

    Parameters
    ----------
    arr : array-like
        Input array.
    indexer : ndarray
        1-D array of indices to take, subarrays corresponding to -1 value
        indices are filed with fill_value
    axis : int, default 0
        Axis to take from
    out : ndarray or None, default None
        Optional output array, must be appropriate type to hold input and
        fill_value together, if indexer has any -1 value entries; call
        maybe_promote to determine this type for any fill_value
    fill_value : any, default np.nan
        Fill value to replace -1 values with
    allow_fill : boolean, default True
        If False, indexer is assumed to contain no -1 values so no filling
        will be done.  This short-circuits computation of a mask.  Result is
        undefined if allow_fill == False and -1 is present in indexer.

    Returns
    -------
    subarray : array-like
        May be the same type as the input, or cast to an ndarray.
    """
    mask_info = None

    if isinstance(arr, ABCExtensionArray):
        # Check for EA to catch DatetimeArray, TimedeltaArray
        return arr.take(indexer, fill_value=fill_value, allow_fill=allow_fill)

    arr = extract_array(arr)
    arr = np.asarray(arr)

    if indexer is None:
        indexer = np.arange(arr.shape[axis], dtype=np.int64)
        dtype, fill_value = arr.dtype, arr.dtype.type()
    else:
        indexer = ensure_int64(indexer, copy=False)
        if not allow_fill:
            dtype, fill_value = arr.dtype, arr.dtype.type()
            mask_info = None, False
        else:
            # check for promotion based on types only (do this first because
            # it's faster than computing a mask)
            dtype, fill_value = maybe_promote(arr.dtype, fill_value)
            if dtype != arr.dtype and (out is None or out.dtype != dtype):
                # check if promotion is actually required based on indexer
                mask = indexer == -1
                needs_masking = mask.any()
                mask_info = mask, needs_masking
                if needs_masking:
                    if out is not None and out.dtype != dtype:
                        raise TypeError("Incompatible type for fill_value")
                else:
                    # if not, then depromote, set fill_value to dummy
                    # (it won't be used but we don't want the cython code
                    # to crash when trying to cast it to dtype)
                    dtype, fill_value = arr.dtype, arr.dtype.type()

    flip_order = False
    if arr.ndim == 2:
        if arr.flags.f_contiguous:
            flip_order = True

    if flip_order:
        arr = arr.T
        axis = arr.ndim - axis - 1
        if out is not None:
            out = out.T

    # at this point, it's guaranteed that dtype can hold both the arr values
    # and the fill_value
    if out is None:
        out_shape_ = list(arr.shape)
        out_shape_[axis] = len(indexer)
        out_shape = tuple(out_shape_)
        if arr.flags.f_contiguous and axis == arr.ndim - 1:
            # minor tweak that can make an order-of-magnitude difference
            # for dataframes initialized directly from 2-d ndarrays
            # (s.t. df.values is c-contiguous and df._mgr.blocks[0] is its
            # f-contiguous transpose)
            out = np.empty(out_shape, dtype=dtype, order="F")
        else:
            out = np.empty(out_shape, dtype=dtype)

    func = _get_take_nd_function(
        arr.ndim, arr.dtype, out.dtype, axis=axis, mask_info=mask_info
    )
    func(arr, indexer, out, fill_value)

    if flip_order:
        out = out.T
    return out


take_1d = take_nd


def take_2d_multi(arr, indexer, fill_value=np.nan):
    """
    Specialized Cython take which sets NaN values in one pass.
    """
    # This is only called from one place in DataFrame._reindex_multi,
    #  so we know indexer is well-behaved.
    assert indexer is not None
    assert indexer[0] is not None
    assert indexer[1] is not None

    row_idx, col_idx = indexer

    row_idx = ensure_int64(row_idx)
    col_idx = ensure_int64(col_idx)
    indexer = row_idx, col_idx
    mask_info = None

    # check for promotion based on types only (do this first because
    # it's faster than computing a mask)
    dtype, fill_value = maybe_promote(arr.dtype, fill_value)
    if dtype != arr.dtype:
        # check if promotion is actually required based on indexer
        row_mask = row_idx == -1
        col_mask = col_idx == -1
        row_needs = row_mask.any()
        col_needs = col_mask.any()
        mask_info = (row_mask, col_mask), (row_needs, col_needs)

        if not (row_needs or col_needs):
            # if not, then depromote, set fill_value to dummy
            # (it won't be used but we don't want the cython code
            # to crash when trying to cast it to dtype)
            dtype, fill_value = arr.dtype, arr.dtype.type()

    # at this point, it's guaranteed that dtype can hold both the arr values
    # and the fill_value
    out_shape = len(row_idx), len(col_idx)
    out = np.empty(out_shape, dtype=dtype)

    func = _take_2d_multi_dict.get((arr.dtype.name, out.dtype.name), None)
    if func is None and arr.dtype != out.dtype:
        func = _take_2d_multi_dict.get((out.dtype.name, out.dtype.name), None)
        if func is not None:
            func = _convert_wrapper(func, out.dtype)
    if func is None:

        def func(arr, indexer, out, fill_value=np.nan):
            _take_2d_multi_object(
                arr, indexer, out, fill_value=fill_value, mask_info=mask_info
            )

    func(arr, indexer, out=out, fill_value=fill_value)
    return out


# ------------ #
# searchsorted #
# ------------ #


def searchsorted(arr, value, side="left", sorter=None) -> np.ndarray:
    """
    Find indices where elements should be inserted to maintain order.

    .. versionadded:: 0.25.0

    Find the indices into a sorted array `arr` (a) such that, if the
    corresponding elements in `value` were inserted before the indices,
    the order of `arr` would be preserved.

    Assuming that `arr` is sorted:

    ======  ================================
    `side`  returned index `i` satisfies
    ======  ================================
    left    ``arr[i-1] < value <= self[i]``
    right   ``arr[i-1] <= value < self[i]``
    ======  ================================

    Parameters
    ----------
    arr: array-like
        Input array. If `sorter` is None, then it must be sorted in
        ascending order, otherwise `sorter` must be an array of indices
        that sort it.
    value : array_like
        Values to insert into `arr`.
    side : {'left', 'right'}, optional
        If 'left', the index of the first suitable location found is given.
        If 'right', return the last such index.  If there is no suitable
        index, return either 0 or N (where N is the length of `self`).
    sorter : 1-D array_like, optional
        Optional array of integer indices that sort array a into ascending
        order. They are typically the result of argsort.

    Returns
    -------
    array of ints
        Array of insertion points with the same shape as `value`.

    See Also
    --------
    numpy.searchsorted : Similar method from NumPy.
    """
    if sorter is not None:
        sorter = ensure_platform_int(sorter)

    if (
        isinstance(arr, np.ndarray)
        and is_integer_dtype(arr.dtype)
        and (is_integer(value) or is_integer_dtype(value))
    ):
        # if `arr` and `value` have different dtypes, `arr` would be
        # recast by numpy, causing a slow search.
        # Before searching below, we therefore try to give `value` the
        # same dtype as `arr`, while guarding against integer overflows.
        iinfo = np.iinfo(arr.dtype.type)
        value_arr = np.array([value]) if is_scalar(value) else np.array(value)
        if (value_arr >= iinfo.min).all() and (value_arr <= iinfo.max).all():
            # value within bounds, so no overflow, so can convert value dtype
            # to dtype of arr
            dtype = arr.dtype
        else:
            dtype = value_arr.dtype

        if is_scalar(value):
            value = dtype.type(value)
        else:
            value = array(value, dtype=dtype)
    elif not (
        is_object_dtype(arr) or is_numeric_dtype(arr) or is_categorical_dtype(arr)
    ):
        # E.g. if `arr` is an array with dtype='datetime64[ns]'
        # and `value` is a pd.Timestamp, we may need to convert value
        value_ser = array([value]) if is_scalar(value) else array(value)
        value = value_ser[0] if is_scalar(value) else value_ser
        if isinstance(value, Timestamp) and value.tzinfo is None:
            value = value.to_datetime64()

    result = arr.searchsorted(value, side=side, sorter=sorter)
    return result


# ---- #
# diff #
# ---- #

_diff_special = {"float64", "float32", "int64", "int32", "int16", "int8"}


def diff(arr, n: int, axis: int = 0, stacklevel=3):
    """
    difference of n between self,
    analogous to s-s.shift(n)

    Parameters
    ----------
    arr : ndarray
    n : int
        number of periods
    axis : int
        axis to shift on
    stacklevel : int
        The stacklevel for the lost dtype warning.

    Returns
    -------
    shifted
    """
    from pandas.core.arrays import PandasDtype

    n = int(n)
    na = np.nan
    dtype = arr.dtype

    if dtype.kind == "b":
        op = operator.xor
    else:
        op = operator.sub

    if isinstance(dtype, PandasDtype):
        # PandasArray cannot necessarily hold shifted versions of itself.
        arr = np.asarray(arr)
        dtype = arr.dtype

    if is_extension_array_dtype(dtype):
        if hasattr(arr, f"__{op.__name__}__"):
            if axis != 0:
                raise ValueError(f"cannot diff {type(arr).__name__} on axis={axis}")
            return op(arr, arr.shift(n))
        else:
            warn(
                "dtype lost in 'diff()'. In the future this will raise a "
                "TypeError. Convert to a suitable dtype prior to calling 'diff'.",
                FutureWarning,
                stacklevel=stacklevel,
            )
            arr = np.asarray(arr)
            dtype = arr.dtype

    is_timedelta = False
    is_bool = False
    if needs_i8_conversion(arr.dtype):
        dtype = np.int64
        arr = arr.view("i8")
        na = iNaT
        is_timedelta = True

    elif is_bool_dtype(dtype):
        # We have to cast in order to be able to hold np.nan
        dtype = np.object_
        is_bool = True

    elif is_integer_dtype(dtype):
        # We have to cast in order to be able to hold np.nan
        dtype = np.float64

    orig_ndim = arr.ndim
    if orig_ndim == 1:
        # reshape so we can always use algos.diff_2d
        arr = arr.reshape(-1, 1)
        # TODO: require axis == 0

    dtype = np.dtype(dtype)
    out_arr = np.empty(arr.shape, dtype=dtype)

    na_indexer = [slice(None)] * arr.ndim
    na_indexer[axis] = slice(None, n) if n >= 0 else slice(n, None)
    out_arr[tuple(na_indexer)] = na

    if arr.ndim == 2 and arr.dtype.name in _diff_special:
        # TODO: can diff_2d dtype specialization troubles be fixed by defining
        #  out_arr inside diff_2d?
        algos.diff_2d(arr, out_arr, n, axis, datetimelike=is_timedelta)
    else:
        # To keep mypy happy, _res_indexer is a list while res_indexer is
        #  a tuple, ditto for lag_indexer.
        _res_indexer = [slice(None)] * arr.ndim
        _res_indexer[axis] = slice(n, None) if n >= 0 else slice(None, n)
        res_indexer = tuple(_res_indexer)

        _lag_indexer = [slice(None)] * arr.ndim
        _lag_indexer[axis] = slice(None, -n) if n > 0 else slice(-n, None)
        lag_indexer = tuple(_lag_indexer)

        # need to make sure that we account for na for datelike/timedelta
        # we don't actually want to subtract these i8 numbers
        if is_timedelta:
            res = arr[res_indexer]
            lag = arr[lag_indexer]

            mask = (arr[res_indexer] == na) | (arr[lag_indexer] == na)
            if mask.any():
                res = res.copy()
                res[mask] = 0
                lag = lag.copy()
                lag[mask] = 0

            result = res - lag
            result[mask] = na
            out_arr[res_indexer] = result
        elif is_bool:
            out_arr[res_indexer] = arr[res_indexer] ^ arr[lag_indexer]
        else:
            out_arr[res_indexer] = arr[res_indexer] - arr[lag_indexer]

    if is_timedelta:
        out_arr = out_arr.view("timedelta64[ns]")

    if orig_ndim == 1:
        out_arr = out_arr[:, 0]
    return out_arr


# --------------------------------------------------------------------
# Helper functions

# Note: safe_sort is in algorithms.py instead of sorting.py because it is
#  low-dependency, is used in this module, and used private methods from
#  this module.
def safe_sort(
    values,
    codes=None,
    na_sentinel: int = -1,
    assume_unique: bool = False,
    verify: bool = True,
) -> Union[np.ndarray, Tuple[np.ndarray, np.ndarray]]:
    """
    Sort ``values`` and reorder corresponding ``codes``.

    ``values`` should be unique if ``codes`` is not None.
    Safe for use with mixed types (int, str), orders ints before strs.

    Parameters
    ----------
    values : list-like
        Sequence; must be unique if ``codes`` is not None.
    codes : list_like, optional
        Indices to ``values``. All out of bound indices are treated as
        "not found" and will be masked with ``na_sentinel``.
    na_sentinel : int, default -1
        Value in ``codes`` to mark "not found".
        Ignored when ``codes`` is None.
    assume_unique : bool, default False
        When True, ``values`` are assumed to be unique, which can speed up
        the calculation. Ignored when ``codes`` is None.
    verify : bool, default True
        Check if codes are out of bound for the values and put out of bound
        codes equal to na_sentinel. If ``verify=False``, it is assumed there
        are no out of bound codes. Ignored when ``codes`` is None.

        .. versionadded:: 0.25.0

    Returns
    -------
    ordered : ndarray
        Sorted ``values``
    new_codes : ndarray
        Reordered ``codes``; returned when ``codes`` is not None.

    Raises
    ------
    TypeError
        * If ``values`` is not list-like or if ``codes`` is neither None
        nor list-like
        * If ``values`` cannot be sorted
    ValueError
        * If ``codes`` is not None and ``values`` contain duplicates.
    """
    if not is_list_like(values):
        raise TypeError(
            "Only list-like objects are allowed to be passed to safe_sort as values"
        )

    if not isinstance(values, (np.ndarray, ABCExtensionArray)):
        # don't convert to string types
        dtype, _ = infer_dtype_from_array(values)
        values = np.asarray(values, dtype=dtype)

    sorter = None

    if (
        not is_extension_array_dtype(values)
        and lib.infer_dtype(values, skipna=False) == "mixed-integer"
    ):
        ordered = _sort_mixed(values)
    else:
        try:
            sorter = values.argsort()
            ordered = values.take(sorter)
        except TypeError:
            # Previous sorters failed or were not applicable, try `_sort_mixed`
            # which would work, but which fails for special case of 1d arrays
            # with tuples.
            if values.size and isinstance(values[0], tuple):
                ordered = _sort_tuples(values)
            else:
                ordered = _sort_mixed(values)

    # codes:

    if codes is None:
        return ordered

    if not is_list_like(codes):
        raise TypeError(
            "Only list-like objects or None are allowed to "
            "be passed to safe_sort as codes"
        )
    codes = ensure_platform_int(np.asarray(codes))

    if not assume_unique and not len(unique(values)) == len(values):
        raise ValueError("values should be unique if codes is not None")

    if sorter is None:
        # mixed types
        hash_klass, values = get_data_algo(values)
        t = hash_klass(len(values))
        t.map_locations(values)
        sorter = ensure_platform_int(t.lookup(ordered))

    if na_sentinel == -1:
        # take_1d is faster, but only works for na_sentinels of -1
        order2 = sorter.argsort()
        new_codes = take_1d(order2, codes, fill_value=-1)
        if verify:
            mask = (codes < -len(values)) | (codes >= len(values))
        else:
            mask = None
    else:
        reverse_indexer = np.empty(len(sorter), dtype=np.int_)
        reverse_indexer.put(sorter, np.arange(len(sorter)))
        # Out of bound indices will be masked with `na_sentinel` next, so we
        # may deal with them here without performance loss using `mode='wrap'`
        new_codes = reverse_indexer.take(codes, mode="wrap")

        mask = codes == na_sentinel
        if verify:
            mask = mask | (codes < -len(values)) | (codes >= len(values))

    if mask is not None:
        np.putmask(new_codes, mask, na_sentinel)

    return ordered, ensure_platform_int(new_codes)


def _sort_mixed(values):
    """ order ints before strings in 1d arrays, safe in py3 """
    str_pos = np.array([isinstance(x, str) for x in values], dtype=bool)
    nums = np.sort(values[~str_pos])
    strs = np.sort(values[str_pos])
    return np.concatenate([nums, np.asarray(strs, dtype=object)])


def _sort_tuples(values: np.ndarray[tuple]):
    """
    Convert array of tuples (1d) to array or array (2d).
    We need to keep the columns separately as they contain different types and
    nans (can't use `np.sort` as it may fail when str and nan are mixed in a
    column as types cannot be compared).
    """
    from pandas.core.internals.construction import to_arrays
    from pandas.core.sorting import lexsort_indexer

    arrays, _ = to_arrays(values, None)
    indexer = lexsort_indexer(arrays, orders=True)
    return values[indexer]


def make_duplicates_of_left_unique_in_right(
    left: np.ndarray, right: np.ndarray
) -> np.ndarray:
    """
    If left has duplicates, which are also duplicated in right, this duplicated values
    are dropped from right, meaning that every duplicate value from left exists only
    once in right.

    Parameters
    ----------
    left: ndarray
    right: ndarray

    Returns
    -------
    Duplicates of left are unique in right
    """
    left_duplicates = unique(left[duplicated(left)])
    return right[~(duplicated(right) & isin(right, left_duplicates))]<|MERGE_RESOLUTION|>--- conflicted
+++ resolved
@@ -48,11 +48,13 @@
     pandas_dtype,
 )
 from pandas.core.dtypes.generic import (
+    ABCDatetimeArray,
     ABCExtensionArray,
     ABCIndexClass,
     ABCMultiIndex,
     ABCRangeIndex,
     ABCSeries,
+    ABCTimedeltaArray,
 )
 from pandas.core.dtypes.missing import isna, na_value_for_dtype
 
@@ -681,15 +683,14 @@
     # responsible only for factorization. All data coercion, sorting and boxing
     # should happen here.
 
+    if isinstance(values, ABCRangeIndex):
+        return values.factorize(sort=sort)
+
     values = _ensure_arraylike(values)
     original = values
     if not isinstance(values, ABCMultiIndex):
         values = extract_array(values, extract_numpy=True)
 
-<<<<<<< HEAD
-    if isinstance(values, ABCExtensionArray):
-        # Includes DatetimeArray, TimedeltaArray
-=======
     # GH35667, if na_sentinel=None, we will not dropna NaNs from the uniques
     # of values, assign na_sentinel=-1 to replace code value for NaN.
     dropna = True
@@ -697,11 +698,20 @@
         na_sentinel = -1
         dropna = False
 
-    if isinstance(values, ABCRangeIndex):
-        return values.factorize(sort=sort)
-    elif is_extension_array_dtype(values.dtype):
-        values = extract_array(values)
->>>>>>> 5abc06fb
+    if (
+        isinstance(values, (ABCDatetimeArray, ABCTimedeltaArray))
+        and values.freq is not None
+    ):
+        codes, uniques = values.factorize(sort=sort)
+        if isinstance(original, ABCIndexClass):
+            uniques = original._shallow_copy(uniques, name=None)
+        elif isinstance(original, ABCSeries):
+            from pandas import Index
+
+            uniques = Index(uniques)
+        return codes, uniques
+
+    if is_extension_array_dtype(values.dtype):
         codes, uniques = values.factorize(na_sentinel=na_sentinel)
         dtype = original.dtype
     else:
