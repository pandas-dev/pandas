"""
Generic data algorithms. This module is experimental at the moment and not
intended for public consumption
"""
from __future__ import annotations

import operator
from textwrap import dedent
from typing import (
    TYPE_CHECKING,
    Literal,
    Union,
    cast,
)
from warnings import warn

import numpy as np

from pandas._libs import (
    algos,
    hashtable as htable,
    iNaT,
    lib,
)
from pandas._typing import (
    AnyArrayLike,
    ArrayLike,
    DtypeObj,
    NumpySorter,
    NumpyValueArrayLike,
    Scalar,
    npt,
)
from pandas.util._decorators import doc

from pandas.core.dtypes.cast import (
    construct_1d_object_array_from_listlike,
    infer_dtype_from_array,
    sanitize_to_nanoseconds,
)
from pandas.core.dtypes.common import (
    ensure_float64,
    ensure_object,
    ensure_platform_int,
    is_array_like,
    is_bool_dtype,
    is_categorical_dtype,
    is_complex_dtype,
    is_datetime64_dtype,
    is_extension_array_dtype,
    is_float_dtype,
    is_integer,
    is_integer_dtype,
    is_list_like,
    is_numeric_dtype,
    is_object_dtype,
    is_scalar,
    is_timedelta64_dtype,
    needs_i8_conversion,
    pandas_dtype,
)
from pandas.core.dtypes.dtypes import PandasDtype
from pandas.core.dtypes.generic import (
    ABCDatetimeArray,
    ABCExtensionArray,
    ABCIndex,
    ABCMultiIndex,
    ABCRangeIndex,
    ABCSeries,
    ABCTimedeltaArray,
)
from pandas.core.dtypes.missing import (
    isna,
    na_value_for_dtype,
)

from pandas.core.array_algos.take import take_nd
from pandas.core.construction import (
    array as pd_array,
    ensure_wrapped_if_datetimelike,
    extract_array,
)
from pandas.core.indexers import validate_indices

if TYPE_CHECKING:

    from pandas import (
        Categorical,
        DataFrame,
        Index,
        Series,
    )
    from pandas.core.arrays import (
        DatetimeArray,
        TimedeltaArray,
    )

_shared_docs: dict[str, str] = {}


# --------------- #
# dtype access    #
# --------------- #
def _ensure_data(values: ArrayLike) -> tuple[np.ndarray, DtypeObj]:
    """
    routine to ensure that our data is of the correct
    input dtype for lower-level routines

    This will coerce:
    - ints -> int64
    - uint -> uint64
    - bool -> uint64 (TODO this should be uint8)
    - datetimelike -> i8
    - datetime64tz -> i8 (in local tz)
    - categorical -> codes

    Parameters
    ----------
    values : array-like

    Returns
    -------
    values : ndarray
    pandas_dtype : np.dtype or ExtensionDtype
    """

    if not isinstance(values, ABCMultiIndex):
        # extract_array would raise
        values = extract_array(values, extract_numpy=True)

    # we check some simple dtypes first
    if is_object_dtype(values.dtype):
        return ensure_object(np.asarray(values)), np.dtype("object")

    elif is_bool_dtype(values.dtype):
        if isinstance(values, np.ndarray):
            # i.e. actually dtype == np.dtype("bool")
            return np.asarray(values).view("uint8"), values.dtype
        else:
            # i.e. all-bool Categorical, BooleanArray
            try:
                return np.asarray(values).astype("uint8", copy=False), values.dtype
            except TypeError:
                # GH#42107 we have pd.NAs present
                return np.asarray(values), values.dtype

    elif is_integer_dtype(values.dtype):
        return np.asarray(values), values.dtype

    elif is_float_dtype(values.dtype):
        # Note: checking `values.dtype == "float128"` raises on Windows and 32bit
        # error: Item "ExtensionDtype" of "Union[Any, ExtensionDtype, dtype[Any]]"
        # has no attribute "itemsize"
        if values.dtype.itemsize in [2, 12, 16]:  # type: ignore[union-attr]
            # we dont (yet) have float128 hashtable support
            return ensure_float64(values), values.dtype
        return np.asarray(values), values.dtype

    elif is_complex_dtype(values.dtype):
        # Incompatible return value type (got "Tuple[Union[Any, ExtensionArray,
        # ndarray[Any, Any]], Union[Any, ExtensionDtype]]", expected
        # "Tuple[ndarray[Any, Any], Union[dtype[Any], ExtensionDtype]]")
        return values, values.dtype  # type: ignore[return-value]

    # datetimelike
    elif needs_i8_conversion(values.dtype):
        if isinstance(values, np.ndarray):
            values = sanitize_to_nanoseconds(values)
        npvalues = values.view("i8")
        npvalues = cast(np.ndarray, npvalues)
        return npvalues, values.dtype

    elif is_categorical_dtype(values.dtype):
        values = cast("Categorical", values)
        values = values.codes
        dtype = pandas_dtype("category")
        return values, dtype

    # we have failed, return object
    values = np.asarray(values, dtype=object)
    return ensure_object(values), np.dtype("object")


def _reconstruct_data(
    values: ArrayLike, dtype: DtypeObj, original: AnyArrayLike
) -> ArrayLike:
    """
    reverse of _ensure_data

    Parameters
    ----------
    values : np.ndarray or ExtensionArray
    dtype : np.dtype or ExtensionDtype
    original : AnyArrayLike

    Returns
    -------
    ExtensionArray or np.ndarray
    """
    if isinstance(values, ABCExtensionArray) and values.dtype == dtype:
        # Catch DatetimeArray/TimedeltaArray
        return values

    if not isinstance(dtype, np.dtype):
        # i.e. ExtensionDtype
        cls = dtype.construct_array_type()
        if isinstance(values, cls) and values.dtype == dtype:
            return values

        values = cls._from_sequence(values)
    elif is_bool_dtype(dtype):
        values = values.astype(dtype, copy=False)

        # we only support object dtypes bool Index
        if isinstance(original, ABCIndex):
            values = values.astype(object, copy=False)
    elif dtype is not None:
        if is_datetime64_dtype(dtype):
            dtype = np.dtype("datetime64[ns]")
        elif is_timedelta64_dtype(dtype):
            dtype = np.dtype("timedelta64[ns]")

        values = values.astype(dtype, copy=False)

    return values


def _ensure_arraylike(values) -> ArrayLike:
    """
    ensure that we are arraylike if not already
    """
    if not is_array_like(values):
        inferred = lib.infer_dtype(values, skipna=False)
        if inferred in ["mixed", "string", "mixed-integer"]:
            # "mixed-integer" to ensure we do not cast ["ss", 42] to str GH#22160
            if isinstance(values, tuple):
                values = list(values)
            values = construct_1d_object_array_from_listlike(values)
        else:
            values = np.asarray(values)
    return values


_hashtables = {
    "complex128": htable.Complex128HashTable,
    "complex64": htable.Complex64HashTable,
    "float64": htable.Float64HashTable,
    "float32": htable.Float32HashTable,
    "uint64": htable.UInt64HashTable,
    "uint32": htable.UInt32HashTable,
    "uint16": htable.UInt16HashTable,
    "uint8": htable.UInt8HashTable,
    "int64": htable.Int64HashTable,
    "int32": htable.Int32HashTable,
    "int16": htable.Int16HashTable,
    "int8": htable.Int8HashTable,
    "string": htable.StringHashTable,
    "object": htable.PyObjectHashTable,
}


def _get_hashtable_algo(values: np.ndarray):
    """
    Parameters
    ----------
    values : np.ndarray

    Returns
    -------
    htable : HashTable subclass
    values : ndarray
    """
    values, _ = _ensure_data(values)

    ndtype = _check_object_for_strings(values)
    htable = _hashtables[ndtype]
    return htable, values


def _get_values_for_rank(values: ArrayLike) -> np.ndarray:
    if is_categorical_dtype(values):
        values = cast("Categorical", values)._values_for_rank()

    values, _ = _ensure_data(values)
    if values.dtype.kind in ["i", "u", "f"]:
        # rank_t includes only object, int64, uint64, float64
        dtype = values.dtype.kind + "8"
        values = values.astype(dtype, copy=False)
    return values


def get_data_algo(values: ArrayLike):
    values = _get_values_for_rank(values)

    ndtype = _check_object_for_strings(values)
    htable = _hashtables.get(ndtype, _hashtables["object"])

    return htable, values


def _check_object_for_strings(values: np.ndarray) -> str:
    """
    Check if we can use string hashtable instead of object hashtable.

    Parameters
    ----------
    values : ndarray

    Returns
    -------
    str
    """
    ndtype = values.dtype.name
    if ndtype == "object":

        # it's cheaper to use a String Hash Table than Object; we infer
        # including nulls because that is the only difference between
        # StringHashTable and ObjectHashtable
        if lib.infer_dtype(values, skipna=False) in ["string"]:
            ndtype = "string"
    return ndtype


# --------------- #
# top-level algos #
# --------------- #


def unique(values):
    """
    Hash table-based unique. Uniques are returned in order
    of appearance. This does NOT sort.

    Significantly faster than numpy.unique for long enough sequences.
    Includes NA values.

    Parameters
    ----------
    values : 1d array-like

    Returns
    -------
    numpy.ndarray or ExtensionArray

        The return can be:

        * Index : when the input is an Index
        * Categorical : when the input is a Categorical dtype
        * ndarray : when the input is a Series/ndarray

        Return numpy.ndarray or ExtensionArray.

    See Also
    --------
    Index.unique : Return unique values from an Index.
    Series.unique : Return unique values of Series object.

    Examples
    --------
    >>> pd.unique(pd.Series([2, 1, 3, 3]))
    array([2, 1, 3])

    >>> pd.unique(pd.Series([2] + [1] * 5))
    array([2, 1])

    >>> pd.unique(pd.Series([pd.Timestamp("20160101"), pd.Timestamp("20160101")]))
    array(['2016-01-01T00:00:00.000000000'], dtype='datetime64[ns]')

    >>> pd.unique(
    ...     pd.Series(
    ...         [
    ...             pd.Timestamp("20160101", tz="US/Eastern"),
    ...             pd.Timestamp("20160101", tz="US/Eastern"),
    ...         ]
    ...     )
    ... )
    <DatetimeArray>
    ['2016-01-01 00:00:00-05:00']
    Length: 1, dtype: datetime64[ns, US/Eastern]

    >>> pd.unique(
    ...     pd.Index(
    ...         [
    ...             pd.Timestamp("20160101", tz="US/Eastern"),
    ...             pd.Timestamp("20160101", tz="US/Eastern"),
    ...         ]
    ...     )
    ... )
    DatetimeIndex(['2016-01-01 00:00:00-05:00'],
            dtype='datetime64[ns, US/Eastern]',
            freq=None)

    >>> pd.unique(list("baabc"))
    array(['b', 'a', 'c'], dtype=object)

    An unordered Categorical will return categories in the
    order of appearance.

    >>> pd.unique(pd.Series(pd.Categorical(list("baabc"))))
    ['b', 'a', 'c']
    Categories (3, object): ['a', 'b', 'c']

    >>> pd.unique(pd.Series(pd.Categorical(list("baabc"), categories=list("abc"))))
    ['b', 'a', 'c']
    Categories (3, object): ['a', 'b', 'c']

    An ordered Categorical preserves the category ordering.

    >>> pd.unique(
    ...     pd.Series(
    ...         pd.Categorical(list("baabc"), categories=list("abc"), ordered=True)
    ...     )
    ... )
    ['b', 'a', 'c']
    Categories (3, object): ['a' < 'b' < 'c']

    An array of tuples

    >>> pd.unique([("a", "b"), ("b", "a"), ("a", "c"), ("b", "a")])
    array([('a', 'b'), ('b', 'a'), ('a', 'c')], dtype=object)
    """
    values = _ensure_arraylike(values)

    if is_extension_array_dtype(values):
        # Dispatch to extension dtype's unique.
        return values.unique()

    original = values
    htable, values = _get_hashtable_algo(values)

    table = htable(len(values))
    uniques = table.unique(values)
    uniques = _reconstruct_data(uniques, original.dtype, original)
    return uniques


unique1d = unique


def isin(comps: AnyArrayLike, values: AnyArrayLike) -> np.ndarray:
    """
    Compute the isin boolean array.

    Parameters
    ----------
    comps : array-like
    values : array-like

    Returns
    -------
    ndarray[bool]
        Same length as `comps`.
    """
    if not is_list_like(comps):
        raise TypeError(
            "only list-like objects are allowed to be passed "
            f"to isin(), you passed a [{type(comps).__name__}]"
        )
    if not is_list_like(values):
        raise TypeError(
            "only list-like objects are allowed to be passed "
            f"to isin(), you passed a [{type(values).__name__}]"
        )

    if not isinstance(values, (ABCIndex, ABCSeries, ABCExtensionArray, np.ndarray)):
        values = _ensure_arraylike(list(values))
    elif isinstance(values, ABCMultiIndex):
        # Avoid raising in extract_array
        values = np.array(values)
    else:
        values = extract_array(values, extract_numpy=True, extract_range=True)

    comps = _ensure_arraylike(comps)
    comps = extract_array(comps, extract_numpy=True)
    if not isinstance(comps, np.ndarray):
        # i.e. Extension Array
        return comps.isin(values)

    elif needs_i8_conversion(comps.dtype):
        # Dispatch to DatetimeLikeArrayMixin.isin
        return pd_array(comps).isin(values)
    elif needs_i8_conversion(values.dtype) and not is_object_dtype(comps.dtype):
        # e.g. comps are integers and values are datetime64s
        return np.zeros(comps.shape, dtype=bool)
        # TODO: not quite right ... Sparse/Categorical
    elif needs_i8_conversion(values.dtype):
        return isin(comps, values.astype(object))

    elif is_extension_array_dtype(values.dtype):
        return isin(np.asarray(comps), np.asarray(values))

    # GH16012
    # Ensure np.in1d doesn't get object types or it *may* throw an exception
    # Albeit hashmap has O(1) look-up (vs. O(logn) in sorted array),
    # in1d is faster for small sizes
    if len(comps) > 1_000_000 and len(values) <= 26 and not is_object_dtype(comps):
        # If the values include nan we need to check for nan explicitly
        # since np.nan it not equal to np.nan
        if isna(values).any():

            def f(c, v):
                return np.logical_or(np.in1d(c, v), np.isnan(c))

        else:
            f = np.in1d

    else:
        # error: List item 0 has incompatible type "Union[Any, dtype[Any],
        # ExtensionDtype]"; expected "Union[dtype[Any], None, type, _SupportsDType, str,
        # Tuple[Any, Union[int, Sequence[int]]], List[Any], _DTypeDict, Tuple[Any,
        # Any]]"
        # error: List item 1 has incompatible type "Union[Any, ExtensionDtype]";
        # expected "Union[dtype[Any], None, type, _SupportsDType, str, Tuple[Any,
        # Union[int, Sequence[int]]], List[Any], _DTypeDict, Tuple[Any, Any]]"
        # error: List item 1 has incompatible type "Union[dtype[Any], ExtensionDtype]";
        # expected "Union[dtype[Any], None, type, _SupportsDType, str, Tuple[Any,
        # Union[int, Sequence[int]]], List[Any], _DTypeDict, Tuple[Any, Any]]"
        common = np.find_common_type(
            [values.dtype, comps.dtype], []  # type: ignore[list-item]
        )
        values = values.astype(common, copy=False)
        comps = comps.astype(common, copy=False)
        f = htable.ismember

    return f(comps, values)


def factorize_array(
    values: np.ndarray,
    na_sentinel: int = -1,
    size_hint: int | None = None,
    na_value=None,
    mask: np.ndarray | None = None,
) -> tuple[npt.NDArray[np.intp], np.ndarray]:
    """
    Factorize a numpy array to codes and uniques.

    This doesn't do any coercion of types or unboxing before factorization.

    Parameters
    ----------
    values : ndarray
    na_sentinel : int, default -1
    size_hint : int, optional
        Passed through to the hashtable's 'get_labels' method
    na_value : object, optional
        A value in `values` to consider missing. Note: only use this
        parameter when you know that you don't have any values pandas would
        consider missing in the array (NaN for float data, iNaT for
        datetimes, etc.).
    mask : ndarray[bool], optional
        If not None, the mask is used as indicator for missing values
        (True = missing, False = valid) instead of `na_value` or
        condition "val != val".

    Returns
    -------
    codes : ndarray[np.intp]
    uniques : ndarray
    """
    hash_klass, values = get_data_algo(values)

    table = hash_klass(size_hint or len(values))
    uniques, codes = table.factorize(
        values, na_sentinel=na_sentinel, na_value=na_value, mask=mask
    )

    codes = ensure_platform_int(codes)
    return codes, uniques


@doc(
    values=dedent(
        """\
    values : sequence
        A 1-D sequence. Sequences that aren't pandas objects are
        coerced to ndarrays before factorization.
    """
    ),
    sort=dedent(
        """\
    sort : bool, default False
        Sort `uniques` and shuffle `codes` to maintain the
        relationship.
    """
    ),
    size_hint=dedent(
        """\
    size_hint : int, optional
        Hint to the hashtable sizer.
    """
    ),
)
def factorize(
    values,
    sort: bool = False,
    na_sentinel: int | None = -1,
    size_hint: int | None = None,
) -> tuple[np.ndarray, np.ndarray | Index]:
    """
    Encode the object as an enumerated type or categorical variable.

    This method is useful for obtaining a numeric representation of an
    array when all that matters is identifying distinct values. `factorize`
    is available as both a top-level function :func:`pandas.factorize`,
    and as a method :meth:`Series.factorize` and :meth:`Index.factorize`.

    Parameters
    ----------
    {values}{sort}
    na_sentinel : int or None, default -1
        Value to mark "not found". If None, will not drop the NaN
        from the uniques of the values.

        .. versionchanged:: 1.1.2
    {size_hint}\

    Returns
    -------
    codes : ndarray
        An integer ndarray that's an indexer into `uniques`.
        ``uniques.take(codes)`` will have the same values as `values`.
    uniques : ndarray, Index, or Categorical
        The unique valid values. When `values` is Categorical, `uniques`
        is a Categorical. When `values` is some other pandas object, an
        `Index` is returned. Otherwise, a 1-D ndarray is returned.

        .. note ::

           Even if there's a missing value in `values`, `uniques` will
           *not* contain an entry for it.

    See Also
    --------
    cut : Discretize continuous-valued array.
    unique : Find the unique value in an array.

    Examples
    --------
    These examples all show factorize as a top-level method like
    ``pd.factorize(values)``. The results are identical for methods like
    :meth:`Series.factorize`.

    >>> codes, uniques = pd.factorize(['b', 'b', 'a', 'c', 'b'])
    >>> codes
    array([0, 0, 1, 2, 0]...)
    >>> uniques
    array(['b', 'a', 'c'], dtype=object)

    With ``sort=True``, the `uniques` will be sorted, and `codes` will be
    shuffled so that the relationship is the maintained.

    >>> codes, uniques = pd.factorize(['b', 'b', 'a', 'c', 'b'], sort=True)
    >>> codes
    array([1, 1, 0, 2, 1]...)
    >>> uniques
    array(['a', 'b', 'c'], dtype=object)

    Missing values are indicated in `codes` with `na_sentinel`
    (``-1`` by default). Note that missing values are never
    included in `uniques`.

    >>> codes, uniques = pd.factorize(['b', None, 'a', 'c', 'b'])
    >>> codes
    array([ 0, -1,  1,  2,  0]...)
    >>> uniques
    array(['b', 'a', 'c'], dtype=object)

    Thus far, we've only factorized lists (which are internally coerced to
    NumPy arrays). When factorizing pandas objects, the type of `uniques`
    will differ. For Categoricals, a `Categorical` is returned.

    >>> cat = pd.Categorical(['a', 'a', 'c'], categories=['a', 'b', 'c'])
    >>> codes, uniques = pd.factorize(cat)
    >>> codes
    array([0, 0, 1]...)
    >>> uniques
    ['a', 'c']
    Categories (3, object): ['a', 'b', 'c']

    Notice that ``'b'`` is in ``uniques.categories``, despite not being
    present in ``cat.values``.

    For all other pandas objects, an Index of the appropriate type is
    returned.

    >>> cat = pd.Series(['a', 'a', 'c'])
    >>> codes, uniques = pd.factorize(cat)
    >>> codes
    array([0, 0, 1]...)
    >>> uniques
    Index(['a', 'c'], dtype='object')

    If NaN is in the values, and we want to include NaN in the uniques of the
    values, it can be achieved by setting ``na_sentinel=None``.

    >>> values = np.array([1, 2, 1, np.nan])
    >>> codes, uniques = pd.factorize(values)  # default: na_sentinel=-1
    >>> codes
    array([ 0,  1,  0, -1])
    >>> uniques
    array([1., 2.])

    >>> codes, uniques = pd.factorize(values, na_sentinel=None)
    >>> codes
    array([0, 1, 0, 2])
    >>> uniques
    array([ 1.,  2., nan])
    """
    # Implementation notes: This method is responsible for 3 things
    # 1.) coercing data to array-like (ndarray, Index, extension array)
    # 2.) factorizing codes and uniques
    # 3.) Maybe boxing the uniques in an Index
    #
    # Step 2 is dispatched to extension types (like Categorical). They are
    # responsible only for factorization. All data coercion, sorting and boxing
    # should happen here.

    if isinstance(values, ABCRangeIndex):
        return values.factorize(sort=sort)

    values = _ensure_arraylike(values)
    original = values
    if not isinstance(values, ABCMultiIndex):
        values = extract_array(values, extract_numpy=True)

    # GH35667, if na_sentinel=None, we will not dropna NaNs from the uniques
    # of values, assign na_sentinel=-1 to replace code value for NaN.
    dropna = True
    if na_sentinel is None:
        na_sentinel = -1
        dropna = False

    if (
        isinstance(values, (ABCDatetimeArray, ABCTimedeltaArray))
        and values.freq is not None
    ):
        codes, uniques = values.factorize(sort=sort)
        if isinstance(original, ABCIndex):
            uniques = original._shallow_copy(uniques, name=None)
        elif isinstance(original, ABCSeries):
            from pandas import Index

            uniques = Index(uniques)
        return codes, uniques

    if not isinstance(values.dtype, np.dtype):
        # i.e. ExtensionDtype
        codes, uniques = values.factorize(na_sentinel=na_sentinel)
        dtype = original.dtype
    else:
        values, dtype = _ensure_data(values)
        na_value: Scalar

        if original.dtype.kind in ["m", "M"]:
            # Note: factorize_array will cast NaT bc it has a __int__
            #  method, but will not cast the more-correct dtype.type("nat")
            na_value = iNaT
        else:
            na_value = None

        codes, uniques = factorize_array(
            values, na_sentinel=na_sentinel, size_hint=size_hint, na_value=na_value
        )

    if sort and len(uniques) > 0:
        uniques, codes = safe_sort(
            uniques, codes, na_sentinel=na_sentinel, assume_unique=True, verify=False
        )

    code_is_na = codes == na_sentinel
    if not dropna and code_is_na.any():
        # na_value is set based on the dtype of uniques, and compat set to False is
        # because we do not want na_value to be 0 for integers
        na_value = na_value_for_dtype(uniques.dtype, compat=False)
        uniques = np.append(uniques, [na_value])
        codes = np.where(code_is_na, len(uniques) - 1, codes)

    uniques = _reconstruct_data(uniques, dtype, original)

    # return original tenor
    if isinstance(original, ABCIndex):
        if original.dtype.kind in ["m", "M"] and isinstance(uniques, np.ndarray):
            original._data = cast(
                "Union[DatetimeArray, TimedeltaArray]", original._data
            )
            uniques = type(original._data)._simple_new(uniques, dtype=original.dtype)
        uniques = original._shallow_copy(uniques, name=None)
    elif isinstance(original, ABCSeries):
        from pandas import Index

        uniques = Index(uniques)

    return codes, uniques


def value_counts(
    values,
    sort: bool = True,
    ascending: bool = False,
    normalize: bool = False,
    bins=None,
    dropna: bool = True,
) -> Series:
    """
    Compute a histogram of the counts of non-null values.

    Parameters
    ----------
    values : ndarray (1-d)
    sort : bool, default True
        Sort by values
    ascending : bool, default False
        Sort in ascending order
    normalize: bool, default False
        If True then compute a relative histogram
    bins : integer, optional
        Rather than count values, group them into half-open bins,
        convenience for pd.cut, only works with numeric data
    dropna : bool, default True
        Don't include counts of NaN

    Returns
    -------
    Series
    """
    from pandas.core.series import Series

    name = getattr(values, "name", None)

    if bins is not None:
        from pandas.core.reshape.tile import cut

        values = Series(values)
        try:
            ii = cut(values, bins, include_lowest=True)
        except TypeError as err:
            raise TypeError("bins argument only works with numeric data.") from err

        # count, remove nulls (from the index), and but the bins
        result = ii.value_counts(dropna=dropna)
        result = result[result.index.notna()]
        result.index = result.index.astype("interval")
        result = result.sort_index()

        # if we are dropna and we have NO values
        if dropna and (result._values == 0).all():
            result = result.iloc[0:0]

        # normalizing is by len of all (regardless of dropna)
        counts = np.array([len(ii)])

    else:

        if is_extension_array_dtype(values):

            # handle Categorical and sparse,
            result = Series(values)._values.value_counts(dropna=dropna)
            result.name = name
            counts = result._values

        else:
            keys, counts = value_counts_arraylike(values, dropna)

            result = Series(counts, index=keys, name=name)

    if sort:
        result = result.sort_values(ascending=ascending)

    if normalize:
        result = result / counts.sum()

    return result


# Called once from SparseArray, otherwise could be private
def value_counts_arraylike(values, dropna: bool):
    """
    Parameters
    ----------
    values : arraylike
    dropna : bool

    Returns
    -------
    uniques : np.ndarray or ExtensionArray
    counts : np.ndarray
    """
    values = _ensure_arraylike(values)
    original = values
    values, _ = _ensure_data(values)

    # TODO: handle uint8
    keys, counts = htable.value_count(values, dropna)

    if needs_i8_conversion(original.dtype):
        # datetime, timedelta, or period

        if dropna:
            msk = keys != iNaT
            keys, counts = keys[msk], counts[msk]

    res_keys = _reconstruct_data(keys, original.dtype, original)
    return res_keys, counts


def duplicated(
    values: ArrayLike, keep: Literal["first", "last", False] = "first"
) -> np.ndarray:
    """
    Return boolean ndarray denoting duplicate values.

    Parameters
    ----------
    values : nd.array, ExtensionArray or Series
        Array over which to check for duplicate values.
    keep : {'first', 'last', False}, default 'first'
        - ``first`` : Mark duplicates as ``True`` except for the first
          occurrence.
        - ``last`` : Mark duplicates as ``True`` except for the last
          occurrence.
        - False : Mark all duplicates as ``True``.

    Returns
    -------
    duplicated : ndarray[bool]
    """
    values, _ = _ensure_data(values)
    return htable.duplicated(values, keep=keep)


def mode(values, dropna: bool = True) -> Series:
    """
    Returns the mode(s) of an array.

    Parameters
    ----------
    values : array-like
        Array over which to check for duplicate values.
    dropna : bool, default True
        Don't consider counts of NaN/NaT.

    Returns
    -------
    mode : Series
    """
    from pandas import Series
    import pandas.core.indexes.base as ibase

    values = _ensure_arraylike(values)
    original = values

    # categorical is a fast-path
    if is_categorical_dtype(values):
        if isinstance(values, Series):
            # TODO: should we be passing `name` below?
            return Series(values._values.mode(dropna=dropna), name=values.name)
        return values.mode(dropna=dropna)

    if dropna and needs_i8_conversion(values.dtype):
        mask = values.isnull()
        values = values[~mask]

    values, _ = _ensure_data(values)

    npresult = htable.mode(values, dropna=dropna)
    try:
        npresult = np.sort(npresult)
    except TypeError as err:
        warn(f"Unable to sort modes: {err}")

    result = _reconstruct_data(npresult, original.dtype, original)
    # Ensure index is type stable (should always use int index)
    return Series(result, index=ibase.default_index(len(result)))


def rank(
    values: ArrayLike,
    axis: int = 0,
    method: str = "average",
    na_option: str = "keep",
    ascending: bool = True,
    pct: bool = False,
) -> np.ndarray:
    """
    Rank the values along a given axis.

    Parameters
    ----------
    values : array-like
        Array whose values will be ranked. The number of dimensions in this
        array must not exceed 2.
    axis : int, default 0
        Axis over which to perform rankings.
    method : {'average', 'min', 'max', 'first', 'dense'}, default 'average'
        The method by which tiebreaks are broken during the ranking.
    na_option : {'keep', 'top'}, default 'keep'
        The method by which NaNs are placed in the ranking.
        - ``keep``: rank each NaN value with a NaN ranking
        - ``top``: replace each NaN with either +/- inf so that they
                   there are ranked at the top
    ascending : bool, default True
        Whether or not the elements should be ranked in ascending order.
    pct : bool, default False
        Whether or not to the display the returned rankings in integer form
        (e.g. 1, 2, 3) or in percentile form (e.g. 0.333..., 0.666..., 1).
    """
    is_datetimelike = needs_i8_conversion(values.dtype)
    values = _get_values_for_rank(values)
    if values.ndim == 1:
        ranks = algos.rank_1d(
            values,
            is_datetimelike=is_datetimelike,
            ties_method=method,
            ascending=ascending,
            na_option=na_option,
            pct=pct,
        )
    elif values.ndim == 2:
        ranks = algos.rank_2d(
            values,
            axis=axis,
            is_datetimelike=is_datetimelike,
            ties_method=method,
            ascending=ascending,
            na_option=na_option,
            pct=pct,
        )
    else:
        raise TypeError("Array with ndim > 2 are not supported.")

    return ranks


def checked_add_with_arr(
    arr: np.ndarray,
    b,
    arr_mask: np.ndarray | None = None,
    b_mask: np.ndarray | None = None,
) -> np.ndarray:
    """
    Perform array addition that checks for underflow and overflow.

    Performs the addition of an int64 array and an int64 integer (or array)
    but checks that they do not result in overflow first. For elements that
    are indicated to be NaN, whether or not there is overflow for that element
    is automatically ignored.

    Parameters
    ----------
    arr : array addend.
    b : array or scalar addend.
    arr_mask : np.ndarray[bool] or None, default None
        array indicating which elements to exclude from checking
    b_mask : np.ndarray[bool] or None, default None
        array or scalar indicating which element(s) to exclude from checking

    Returns
    -------
    sum : An array for elements x + b for each element x in arr if b is
          a scalar or an array for elements x + y for each element pair
          (x, y) in (arr, b).

    Raises
    ------
    OverflowError if any x + y exceeds the maximum or minimum int64 value.
    """
    # For performance reasons, we broadcast 'b' to the new array 'b2'
    # so that it has the same size as 'arr'.
    b2 = np.broadcast_to(b, arr.shape)
    if b_mask is not None:
        # We do the same broadcasting for b_mask as well.
        b2_mask = np.broadcast_to(b_mask, arr.shape)
    else:
        b2_mask = None

    # For elements that are NaN, regardless of their value, we should
    # ignore whether they overflow or not when doing the checked add.
    if arr_mask is not None and b2_mask is not None:
        not_nan = np.logical_not(arr_mask | b2_mask)
    elif arr_mask is not None:
        not_nan = np.logical_not(arr_mask)
    elif b_mask is not None:
        not_nan = np.logical_not(b2_mask)
    else:
        not_nan = np.empty(arr.shape, dtype=bool)
        not_nan.fill(True)

    # gh-14324: For each element in 'arr' and its corresponding element
    # in 'b2', we check the sign of the element in 'b2'. If it is positive,
    # we then check whether its sum with the element in 'arr' exceeds
    # np.iinfo(np.int64).max. If so, we have an overflow error. If it
    # it is negative, we then check whether its sum with the element in
    # 'arr' exceeds np.iinfo(np.int64).min. If so, we have an overflow
    # error as well.
    i8max = lib.i8max
    i8min = iNaT

    mask1 = b2 > 0
    mask2 = b2 < 0

    if not mask1.any():
        to_raise = ((i8min - b2 > arr) & not_nan).any()
    elif not mask2.any():
        to_raise = ((i8max - b2 < arr) & not_nan).any()
    else:
        to_raise = ((i8max - b2[mask1] < arr[mask1]) & not_nan[mask1]).any() or (
            (i8min - b2[mask2] > arr[mask2]) & not_nan[mask2]
        ).any()

    if to_raise:
        raise OverflowError("Overflow in int64 addition")
    return arr + b


def quantile(x, q, interpolation_method="fraction"):
    """
    Compute sample quantile or quantiles of the input array. For example, q=0.5
    computes the median.

    The `interpolation_method` parameter supports three values, namely
    `fraction` (default), `lower` and `higher`. Interpolation is done only,
    if the desired quantile lies between two data points `i` and `j`. For
    `fraction`, the result is an interpolated value between `i` and `j`;
    for `lower`, the result is `i`, for `higher` the result is `j`.

    Parameters
    ----------
    x : ndarray
        Values from which to extract score.
    q : scalar or array
        Percentile at which to extract score.
    interpolation_method : {'fraction', 'lower', 'higher'}, optional
        This optional parameter specifies the interpolation method to use,
        when the desired quantile lies between two data points `i` and `j`:

        - fraction: `i + (j - i)*fraction`, where `fraction` is the
                    fractional part of the index surrounded by `i` and `j`.
        -lower: `i`.
        - higher: `j`.

    Returns
    -------
    score : float
        Score at percentile.

    Examples
    --------
    >>> from scipy import stats
    >>> a = np.arange(100)
    >>> stats.scoreatpercentile(a, 50)
    49.5

    """
    x = np.asarray(x)
    mask = isna(x)

    x = x[~mask]

    values = np.sort(x)

    def _interpolate(a, b, fraction):
        """
        Returns the point at the given fraction between a and b, where
        'fraction' must be between 0 and 1.
        """
        return a + (b - a) * fraction

    def _get_score(at):
        if len(values) == 0:
            return np.nan

        idx = at * (len(values) - 1)
        if idx % 1 == 0:
            score = values[int(idx)]
        else:
            if interpolation_method == "fraction":
                score = _interpolate(values[int(idx)], values[int(idx) + 1], idx % 1)
            elif interpolation_method == "lower":
                score = values[np.floor(idx)]
            elif interpolation_method == "higher":
                score = values[np.ceil(idx)]
            else:
                raise ValueError(
                    "interpolation_method can only be 'fraction' "
                    ", 'lower' or 'higher'"
                )

        return score

    if is_scalar(q):
        return _get_score(q)

    q = np.asarray(q, np.float64)
    result = [_get_score(x) for x in q]
    return np.array(result, dtype=np.float64)


# --------------- #
# select n        #
# --------------- #


class SelectN:
    def __init__(self, obj, n: int, keep: str):
        self.obj = obj
        self.n = n
        self.keep = keep

        if self.keep not in ("first", "last", "all"):
            raise ValueError('keep must be either "first", "last" or "all"')

    def compute(self, method: str) -> DataFrame | Series:
        raise NotImplementedError

    def nlargest(self):
        return self.compute("nlargest")

    def nsmallest(self):
        return self.compute("nsmallest")

    @staticmethod
    def is_valid_dtype_n_method(dtype: DtypeObj) -> bool:
        """
        Helper function to determine if dtype is valid for
        nsmallest/nlargest methods
        """
        return (
            is_numeric_dtype(dtype) and not is_complex_dtype(dtype)
        ) or needs_i8_conversion(dtype)


class SelectNSeries(SelectN):
    """
    Implement n largest/smallest for Series

    Parameters
    ----------
    obj : Series
    n : int
    keep : {'first', 'last'}, default 'first'

    Returns
    -------
    nordered : Series
    """

    def compute(self, method: str) -> Series:

        n = self.n
        dtype = self.obj.dtype
        if not self.is_valid_dtype_n_method(dtype):
            raise TypeError(f"Cannot use method '{method}' with dtype {dtype}")

        if n <= 0:
            return self.obj[[]]

        dropped = self.obj.dropna()

        # slow method
        if n >= len(self.obj):
            ascending = method == "nsmallest"
            return dropped.sort_values(ascending=ascending).head(n)

        # fast method
        arr, new_dtype = _ensure_data(dropped.values)
        if method == "nlargest":
            arr = -arr
            if is_integer_dtype(new_dtype):
                # GH 21426: ensure reverse ordering at boundaries
                arr -= 1

            elif is_bool_dtype(new_dtype):
                # GH 26154: ensure False is smaller than True
                arr = 1 - (-arr)

        if self.keep == "last":
            arr = arr[::-1]

        narr = len(arr)
        n = min(n, narr)

        # arr passed into kth_smallest must be contiguous. We copy
        # here because kth_smallest will modify its input
        kth_val = algos.kth_smallest(arr.copy(order="C"), n - 1)
        (ns,) = np.nonzero(arr <= kth_val)
        inds = ns[arr[ns].argsort(kind="mergesort")]

        if self.keep != "all":
            inds = inds[:n]

        if self.keep == "last":
            # reverse indices
            inds = narr - 1 - inds

        return dropped.iloc[inds]


class SelectNFrame(SelectN):
    """
    Implement n largest/smallest for DataFrame

    Parameters
    ----------
    obj : DataFrame
    n : int
    keep : {'first', 'last'}, default 'first'
    columns : list or str

    Returns
    -------
    nordered : DataFrame
    """

    def __init__(self, obj, n: int, keep: str, columns):
        super().__init__(obj, n, keep)
        if not is_list_like(columns) or isinstance(columns, tuple):
            columns = [columns]
        columns = list(columns)
        self.columns = columns

    def compute(self, method: str) -> DataFrame:

        from pandas import Int64Index

        n = self.n
        frame = self.obj
        columns = self.columns

        for column in columns:
            dtype = frame[column].dtype
            if not self.is_valid_dtype_n_method(dtype):
                raise TypeError(
                    f"Column {repr(column)} has dtype {dtype}, "
                    f"cannot use method {repr(method)} with this dtype"
                )

        def get_indexer(current_indexer, other_indexer):
            """
            Helper function to concat `current_indexer` and `other_indexer`
            depending on `method`
            """
            if method == "nsmallest":
                return current_indexer.append(other_indexer)
            else:
                return other_indexer.append(current_indexer)

        # Below we save and reset the index in case index contains duplicates
        original_index = frame.index
        cur_frame = frame = frame.reset_index(drop=True)
        cur_n = n
        indexer = Int64Index([])

        for i, column in enumerate(columns):
            # For each column we apply method to cur_frame[column].
            # If it's the last column or if we have the number of
            # results desired we are done.
            # Otherwise there are duplicates of the largest/smallest
            # value and we need to look at the rest of the columns
            # to determine which of the rows with the largest/smallest
            # value in the column to keep.
            series = cur_frame[column]
            is_last_column = len(columns) - 1 == i
            values = getattr(series, method)(
                cur_n, keep=self.keep if is_last_column else "all"
            )

            if is_last_column or len(values) <= cur_n:
                indexer = get_indexer(indexer, values.index)
                break

            # Now find all values which are equal to
            # the (nsmallest: largest)/(nlargest: smallest)
            # from our series.
            border_value = values == values[values.index[-1]]

            # Some of these values are among the top-n
            # some aren't.
            unsafe_values = values[border_value]

            # These values are definitely among the top-n
            safe_values = values[~border_value]
            indexer = get_indexer(indexer, safe_values.index)

            # Go on and separate the unsafe_values on the remaining
            # columns.
            cur_frame = cur_frame.loc[unsafe_values.index]
            cur_n = n - len(indexer)

        frame = frame.take(indexer)

        # Restore the index on frame
        frame.index = original_index.take(indexer)

        # If there is only one column, the frame is already sorted.
        if len(columns) == 1:
            return frame

        ascending = method == "nsmallest"

        return frame.sort_values(columns, ascending=ascending, kind="mergesort")


# ---- #
# take #
# ---- #


def take(
    arr, indices: np.ndarray, axis: int = 0, allow_fill: bool = False, fill_value=None
):
    """
    Take elements from an array.

    Parameters
    ----------
    arr : array-like or scalar value
        Non array-likes (sequences/scalars without a dtype) are coerced
        to an ndarray.
    indices : sequence of integers
        Indices to be taken.
    axis : int, default 0
        The axis over which to select values.
    allow_fill : bool, default False
        How to handle negative values in `indices`.

        * False: negative values in `indices` indicate positional indices
          from the right (the default). This is similar to :func:`numpy.take`.

        * True: negative values in `indices` indicate
          missing values. These values are set to `fill_value`. Any other
          negative values raise a ``ValueError``.

    fill_value : any, optional
        Fill value to use for NA-indices when `allow_fill` is True.
        This may be ``None``, in which case the default NA value for
        the type (``self.dtype.na_value``) is used.

        For multi-dimensional `arr`, each *element* is filled with
        `fill_value`.

    Returns
    -------
    ndarray or ExtensionArray
        Same type as the input.

    Raises
    ------
    IndexError
        When `indices` is out of bounds for the array.
    ValueError
        When the indexer contains negative values other than ``-1``
        and `allow_fill` is True.

    Notes
    -----
    When `allow_fill` is False, `indices` may be whatever dimensionality
    is accepted by NumPy for `arr`.

    When `allow_fill` is True, `indices` should be 1-D.

    See Also
    --------
    numpy.take : Take elements from an array along an axis.

    Examples
    --------
    >>> from pandas.api.extensions import take

    With the default ``allow_fill=False``, negative numbers indicate
    positional indices from the right.

    >>> take(np.array([10, 20, 30]), [0, 0, -1])
    array([10, 10, 30])

    Setting ``allow_fill=True`` will place `fill_value` in those positions.

    >>> take(np.array([10, 20, 30]), [0, 0, -1], allow_fill=True)
    array([10., 10., nan])

    >>> take(np.array([10, 20, 30]), [0, 0, -1], allow_fill=True,
    ...      fill_value=-10)
    array([ 10,  10, -10])
    """
    if not is_array_like(arr):
        arr = np.asarray(arr)

    indices = np.asarray(indices, dtype=np.intp)

    if allow_fill:
        # Pandas style, -1 means NA
        validate_indices(indices, arr.shape[axis])
        result = take_nd(
            arr, indices, axis=axis, allow_fill=True, fill_value=fill_value
        )
    else:
        # NumPy style
        result = arr.take(indices, axis=axis)
    return result


# ------------ #
# searchsorted #
# ------------ #


def searchsorted(
    arr: ArrayLike,
    value: NumpyValueArrayLike,
    side: Literal["left", "right"] = "left",
    sorter: NumpySorter = None,
) -> np.ndarray:
    """
    Find indices where elements should be inserted to maintain order.

    .. versionadded:: 0.25.0

    Find the indices into a sorted array `arr` (a) such that, if the
    corresponding elements in `value` were inserted before the indices,
    the order of `arr` would be preserved.

    Assuming that `arr` is sorted:

    ======  ================================
    `side`  returned index `i` satisfies
    ======  ================================
    left    ``arr[i-1] < value <= self[i]``
    right   ``arr[i-1] <= value < self[i]``
    ======  ================================

    Parameters
    ----------
    arr: np.ndarray, ExtensionArray, Series
        Input array. If `sorter` is None, then it must be sorted in
        ascending order, otherwise `sorter` must be an array of indices
        that sort it.
<<<<<<< HEAD
    value : array-like or single value
=======
    value : array-like or scalar
>>>>>>> 99ac85d9
        Values to insert into `arr`.
    side : {'left', 'right'}, optional
        If 'left', the index of the first suitable location found is given.
        If 'right', return the last such index.  If there is no suitable
        index, return either 0 or N (where N is the length of `self`).
    sorter : 1-D array-like, optional
        Optional array of integer indices that sort array a into ascending
        order. They are typically the result of argsort.

    Returns
    -------
    array of ints
        Array of insertion points with the same shape as `value`.

    See Also
    --------
    numpy.searchsorted : Similar method from NumPy.
    """
    if sorter is not None:
        sorter = ensure_platform_int(sorter)

    if (
        isinstance(arr, np.ndarray)
        and is_integer_dtype(arr.dtype)
        and (is_integer(value) or is_integer_dtype(value))
    ):
        # if `arr` and `value` have different dtypes, `arr` would be
        # recast by numpy, causing a slow search.
        # Before searching below, we therefore try to give `value` the
        # same dtype as `arr`, while guarding against integer overflows.
        iinfo = np.iinfo(arr.dtype.type)
        value_arr = np.array([value]) if is_scalar(value) else np.array(value)
        if (value_arr >= iinfo.min).all() and (value_arr <= iinfo.max).all():
            # value within bounds, so no overflow, so can convert value dtype
            # to dtype of arr
            dtype = arr.dtype
        else:
            dtype = value_arr.dtype

        if is_scalar(value):
            # We know that value is int
            value = cast(int, dtype.type(value))
        else:
            value = pd_array(cast(ArrayLike, value), dtype=dtype)
    elif not (
        is_object_dtype(arr) or is_numeric_dtype(arr) or is_categorical_dtype(arr)
    ):
        # E.g. if `arr` is an array with dtype='datetime64[ns]'
        # and `value` is a pd.Timestamp, we may need to convert value
        arr = ensure_wrapped_if_datetimelike(arr)

    return arr.searchsorted(value, side=side, sorter=sorter)


# ---- #
# diff #
# ---- #

_diff_special = {"float64", "float32", "int64", "int32", "int16", "int8"}


def diff(arr, n: int, axis: int = 0, stacklevel: int = 3):
    """
    difference of n between self,
    analogous to s-s.shift(n)

    Parameters
    ----------
    arr : ndarray or ExtensionArray
    n : int
        number of periods
    axis : {0, 1}
        axis to shift on
    stacklevel : int, default 3
        The stacklevel for the lost dtype warning.

    Returns
    -------
    shifted
    """

    n = int(n)
    na = np.nan
    dtype = arr.dtype

    is_bool = is_bool_dtype(dtype)
    if is_bool:
        op = operator.xor
    else:
        op = operator.sub

    if isinstance(dtype, PandasDtype):
        # PandasArray cannot necessarily hold shifted versions of itself.
        arr = arr.to_numpy()
        dtype = arr.dtype

    if not isinstance(dtype, np.dtype):
        # i.e ExtensionDtype
        if hasattr(arr, f"__{op.__name__}__"):
            if axis != 0:
                raise ValueError(f"cannot diff {type(arr).__name__} on axis={axis}")
            return op(arr, arr.shift(n))
        else:
            warn(
                "dtype lost in 'diff()'. In the future this will raise a "
                "TypeError. Convert to a suitable dtype prior to calling 'diff'.",
                FutureWarning,
                stacklevel=stacklevel,
            )
            arr = np.asarray(arr)
            dtype = arr.dtype

    is_timedelta = False
    if needs_i8_conversion(arr.dtype):
        dtype = np.int64
        arr = arr.view("i8")
        na = iNaT
        is_timedelta = True

    elif is_bool:
        # We have to cast in order to be able to hold np.nan
        dtype = np.object_

    elif is_integer_dtype(dtype):
        # We have to cast in order to be able to hold np.nan

        # int8, int16 are incompatible with float64,
        # see https://github.com/cython/cython/issues/2646
        if arr.dtype.name in ["int8", "int16"]:
            dtype = np.float32
        else:
            dtype = np.float64

    orig_ndim = arr.ndim
    if orig_ndim == 1:
        # reshape so we can always use algos.diff_2d
        arr = arr.reshape(-1, 1)
        # TODO: require axis == 0

    dtype = np.dtype(dtype)
    out_arr = np.empty(arr.shape, dtype=dtype)

    na_indexer = [slice(None)] * 2
    na_indexer[axis] = slice(None, n) if n >= 0 else slice(n, None)
    out_arr[tuple(na_indexer)] = na

    if arr.dtype.name in _diff_special:
        # TODO: can diff_2d dtype specialization troubles be fixed by defining
        #  out_arr inside diff_2d?
        algos.diff_2d(arr, out_arr, n, axis, datetimelike=is_timedelta)
    else:
        # To keep mypy happy, _res_indexer is a list while res_indexer is
        #  a tuple, ditto for lag_indexer.
        _res_indexer = [slice(None)] * 2
        _res_indexer[axis] = slice(n, None) if n >= 0 else slice(None, n)
        res_indexer = tuple(_res_indexer)

        _lag_indexer = [slice(None)] * 2
        _lag_indexer[axis] = slice(None, -n) if n > 0 else slice(-n, None)
        lag_indexer = tuple(_lag_indexer)

        out_arr[res_indexer] = op(arr[res_indexer], arr[lag_indexer])

    if is_timedelta:
        out_arr = out_arr.view("timedelta64[ns]")

    if orig_ndim == 1:
        out_arr = out_arr[:, 0]
    return out_arr


# --------------------------------------------------------------------
# Helper functions

# Note: safe_sort is in algorithms.py instead of sorting.py because it is
#  low-dependency, is used in this module, and used private methods from
#  this module.
def safe_sort(
    values,
    codes=None,
    na_sentinel: int = -1,
    assume_unique: bool = False,
    verify: bool = True,
) -> np.ndarray | tuple[np.ndarray, np.ndarray]:
    """
    Sort ``values`` and reorder corresponding ``codes``.

    ``values`` should be unique if ``codes`` is not None.
    Safe for use with mixed types (int, str), orders ints before strs.

    Parameters
    ----------
    values : list-like
        Sequence; must be unique if ``codes`` is not None.
    codes : list_like, optional
        Indices to ``values``. All out of bound indices are treated as
        "not found" and will be masked with ``na_sentinel``.
    na_sentinel : int, default -1
        Value in ``codes`` to mark "not found".
        Ignored when ``codes`` is None.
    assume_unique : bool, default False
        When True, ``values`` are assumed to be unique, which can speed up
        the calculation. Ignored when ``codes`` is None.
    verify : bool, default True
        Check if codes are out of bound for the values and put out of bound
        codes equal to na_sentinel. If ``verify=False``, it is assumed there
        are no out of bound codes. Ignored when ``codes`` is None.

        .. versionadded:: 0.25.0

    Returns
    -------
    ordered : ndarray
        Sorted ``values``
    new_codes : ndarray
        Reordered ``codes``; returned when ``codes`` is not None.

    Raises
    ------
    TypeError
        * If ``values`` is not list-like or if ``codes`` is neither None
        nor list-like
        * If ``values`` cannot be sorted
    ValueError
        * If ``codes`` is not None and ``values`` contain duplicates.
    """
    if not is_list_like(values):
        raise TypeError(
            "Only list-like objects are allowed to be passed to safe_sort as values"
        )

    if not isinstance(values, (np.ndarray, ABCExtensionArray)):
        # don't convert to string types
        dtype, _ = infer_dtype_from_array(values)
        # error: Argument "dtype" to "asarray" has incompatible type "Union[dtype[Any],
        # ExtensionDtype]"; expected "Union[dtype[Any], None, type, _SupportsDType, str,
        # Union[Tuple[Any, int], Tuple[Any, Union[int, Sequence[int]]], List[Any],
        # _DTypeDict, Tuple[Any, Any]]]"
        values = np.asarray(values, dtype=dtype)  # type: ignore[arg-type]

    sorter = None

    if (
        not is_extension_array_dtype(values)
        and lib.infer_dtype(values, skipna=False) == "mixed-integer"
    ):
        ordered = _sort_mixed(values)
    else:
        try:
            sorter = values.argsort()
            ordered = values.take(sorter)
        except TypeError:
            # Previous sorters failed or were not applicable, try `_sort_mixed`
            # which would work, but which fails for special case of 1d arrays
            # with tuples.
            if values.size and isinstance(values[0], tuple):
                ordered = _sort_tuples(values)
            else:
                ordered = _sort_mixed(values)

    # codes:

    if codes is None:
        return ordered

    if not is_list_like(codes):
        raise TypeError(
            "Only list-like objects or None are allowed to "
            "be passed to safe_sort as codes"
        )
    codes = ensure_platform_int(np.asarray(codes))

    if not assume_unique and not len(unique(values)) == len(values):
        raise ValueError("values should be unique if codes is not None")

    if sorter is None:
        # mixed types
        hash_klass, values = get_data_algo(values)
        t = hash_klass(len(values))
        t.map_locations(values)
        sorter = ensure_platform_int(t.lookup(ordered))

    if na_sentinel == -1:
        # take_nd is faster, but only works for na_sentinels of -1
        order2 = sorter.argsort()
        new_codes = take_nd(order2, codes, fill_value=-1)
        if verify:
            mask = (codes < -len(values)) | (codes >= len(values))
        else:
            mask = None
    else:
        reverse_indexer = np.empty(len(sorter), dtype=np.int_)
        reverse_indexer.put(sorter, np.arange(len(sorter)))
        # Out of bound indices will be masked with `na_sentinel` next, so we
        # may deal with them here without performance loss using `mode='wrap'`
        new_codes = reverse_indexer.take(codes, mode="wrap")

        mask = codes == na_sentinel
        if verify:
            mask = mask | (codes < -len(values)) | (codes >= len(values))

    if mask is not None:
        np.putmask(new_codes, mask, na_sentinel)

    return ordered, ensure_platform_int(new_codes)


def _sort_mixed(values) -> np.ndarray:
    """order ints before strings in 1d arrays, safe in py3"""
    str_pos = np.array([isinstance(x, str) for x in values], dtype=bool)
    nums = np.sort(values[~str_pos])
    strs = np.sort(values[str_pos])
    return np.concatenate([nums, np.asarray(strs, dtype=object)])


def _sort_tuples(values: np.ndarray) -> np.ndarray:
    """
    Convert array of tuples (1d) to array or array (2d).
    We need to keep the columns separately as they contain different types and
    nans (can't use `np.sort` as it may fail when str and nan are mixed in a
    column as types cannot be compared).
    """
    from pandas.core.internals.construction import to_arrays
    from pandas.core.sorting import lexsort_indexer

    arrays, _ = to_arrays(values, None)
    indexer = lexsort_indexer(arrays, orders=True)
    return values[indexer]


def union_with_duplicates(lvals: ArrayLike, rvals: ArrayLike) -> ArrayLike:
    """
    Extracts the union from lvals and rvals with respect to duplicates and nans in
    both arrays.

    Parameters
    ----------
    lvals: np.ndarray or ExtensionArray
        left values which is ordered in front.
    rvals: np.ndarray or ExtensionArray
        right values ordered after lvals.

    Returns
    -------
    np.ndarray or ExtensionArray
        Containing the unsorted union of both arrays.
    """
    indexer = []
    l_count = value_counts(lvals, dropna=False)
    r_count = value_counts(rvals, dropna=False)
    l_count, r_count = l_count.align(r_count, fill_value=0)
    unique_array = unique(np.append(lvals, rvals))
    if not isinstance(lvals, np.ndarray):
        # i.e. ExtensionArray
        # Note: we only get here with lvals.dtype == rvals.dtype
        # TODO: are there any cases where union won't be type/dtype preserving?
        unique_array = type(lvals)._from_sequence(unique_array, dtype=lvals.dtype)
    for i, value in enumerate(unique_array):
        indexer += [i] * int(max(l_count[value], r_count[value]))
    return unique_array.take(indexer)<|MERGE_RESOLUTION|>--- conflicted
+++ resolved
@@ -1534,11 +1534,7 @@
         Input array. If `sorter` is None, then it must be sorted in
         ascending order, otherwise `sorter` must be an array of indices
         that sort it.
-<<<<<<< HEAD
-    value : array-like or single value
-=======
     value : array-like or scalar
->>>>>>> 99ac85d9
         Values to insert into `arr`.
     side : {'left', 'right'}, optional
         If 'left', the index of the first suitable location found is given.
