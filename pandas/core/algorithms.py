"""
Generic data algorithms. This module is experimental at the moment and not
intended for public consumption
"""
from __future__ import annotations

import operator
from textwrap import dedent
from typing import (
    TYPE_CHECKING,
    Literal,
    cast,
)
import warnings

import numpy as np

from pandas._libs import (
    algos,
    hashtable as htable,
    iNaT,
    lib,
)
from pandas._libs.arrays import BitmaskArray
from pandas._typing import (
    AnyArrayLike,
    ArrayLike,
    AxisInt,
    DtypeObj,
    TakeIndexer,
    npt,
)
from pandas.util._decorators import doc
from pandas.util._exceptions import find_stack_level

from pandas.core.dtypes.cast import (
    construct_1d_object_array_from_listlike,
    np_find_common_type,
)
from pandas.core.dtypes.common import (
    ensure_float64,
    ensure_object,
    ensure_platform_int,
    is_array_like,
    is_bool_dtype,
    is_complex_dtype,
    is_dict_like,
    is_extension_array_dtype,
    is_float_dtype,
    is_integer,
    is_integer_dtype,
    is_list_like,
    is_object_dtype,
    is_signed_integer_dtype,
    needs_i8_conversion,
)
from pandas.core.dtypes.concat import concat_compat
from pandas.core.dtypes.dtypes import (
    BaseMaskedDtype,
    CategoricalDtype,
    ExtensionDtype,
    NumpyEADtype,
)
from pandas.core.dtypes.generic import (
    ABCDatetimeArray,
    ABCExtensionArray,
    ABCIndex,
    ABCMultiIndex,
    ABCSeries,
    ABCTimedeltaArray,
)
from pandas.core.dtypes.missing import (
    isna,
    na_value_for_dtype,
)

from pandas.core.array_algos.take import take_nd
from pandas.core.construction import (
    array as pd_array,
    ensure_wrapped_if_datetimelike,
    extract_array,
)
from pandas.core.indexers import validate_indices

if TYPE_CHECKING:
    from pandas._typing import (
        ListLike,
        NumpySorter,
        NumpyValueArrayLike,
    )

    from pandas import (
        Categorical,
        Index,
        Series,
    )
    from pandas.core.arrays import (
        BaseMaskedArray,
        ExtensionArray,
    )


# --------------- #
# dtype access    #
# --------------- #
def _ensure_data(values: ArrayLike) -> np.ndarray:
    """
    routine to ensure that our data is of the correct
    input dtype for lower-level routines

    This will coerce:
    - ints -> int64
    - uint -> uint64
    - bool -> uint8
    - datetimelike -> i8
    - datetime64tz -> i8 (in local tz)
    - categorical -> codes

    Parameters
    ----------
    values : np.ndarray or ExtensionArray

    Returns
    -------
    np.ndarray
    """

    if not isinstance(values, ABCMultiIndex):
        # extract_array would raise
        values = extract_array(values, extract_numpy=True)

    if is_object_dtype(values.dtype):
        return ensure_object(np.asarray(values))

    elif isinstance(values.dtype, BaseMaskedDtype):
        # i.e. BooleanArray, FloatingArray, IntegerArray
        values = cast("BaseMaskedArray", values)
        if not values._hasna:
            # No pd.NAs -> We can avoid an object-dtype cast (and copy) GH#41816
            #  recurse to avoid re-implementing logic for eg bool->uint8
            return _ensure_data(values._data)
        return np.asarray(values)

    elif isinstance(values.dtype, CategoricalDtype):
        # NB: cases that go through here should NOT be using _reconstruct_data
        #  on the back-end.
        values = cast("Categorical", values)
        return values.codes

    elif is_bool_dtype(values.dtype):
        if isinstance(values, np.ndarray):
            # i.e. actually dtype == np.dtype("bool")
            return np.asarray(values).view("uint8")
        else:
            # e.g. Sparse[bool, False]  # TODO: no test cases get here
            return np.asarray(values).astype("uint8", copy=False)

    elif is_integer_dtype(values.dtype):
        return np.asarray(values)

    elif is_float_dtype(values.dtype):
        # Note: checking `values.dtype == "float128"` raises on Windows and 32bit
        # error: Item "ExtensionDtype" of "Union[Any, ExtensionDtype, dtype[Any]]"
        # has no attribute "itemsize"
        if values.dtype.itemsize in [2, 12, 16]:  # type: ignore[union-attr]
            # we dont (yet) have float128 hashtable support
            return ensure_float64(values)
        return np.asarray(values)

    elif is_complex_dtype(values.dtype):
        return cast(np.ndarray, values)

    # datetimelike
    elif needs_i8_conversion(values.dtype):
        npvalues = values.view("i8")
        npvalues = cast(np.ndarray, npvalues)
        return npvalues

    # we have failed, return object
    values = np.asarray(values, dtype=object)
    return ensure_object(values)


def _reconstruct_data(
    values: ArrayLike, dtype: DtypeObj, original: AnyArrayLike
) -> ArrayLike:
    """
    reverse of _ensure_data

    Parameters
    ----------
    values : np.ndarray or ExtensionArray
    dtype : np.dtype or ExtensionDtype
    original : AnyArrayLike

    Returns
    -------
    ExtensionArray or np.ndarray
    """
    if isinstance(values, ABCExtensionArray) and values.dtype == dtype:
        # Catch DatetimeArray/TimedeltaArray
        return values

    if not isinstance(dtype, np.dtype):
        # i.e. ExtensionDtype; note we have ruled out above the possibility
        #  that values.dtype == dtype
        cls = dtype.construct_array_type()

        values = cls._from_sequence(values, dtype=dtype)

    else:
        values = values.astype(dtype, copy=False)

    return values


def _ensure_arraylike(values, func_name: str) -> ArrayLike:
    """
    ensure that we are arraylike if not already
    """
    if not isinstance(values, (ABCIndex, ABCSeries, ABCExtensionArray, np.ndarray)):
        # GH#52986
        if func_name != "isin-targets":
            # Make an exception for the comps argument in isin.
            warnings.warn(
                f"{func_name} with argument that is not not a Series, Index, "
                "ExtensionArray, or np.ndarray is deprecated and will raise in a "
                "future version.",
                FutureWarning,
                stacklevel=find_stack_level(),
            )

        inferred = lib.infer_dtype(values, skipna=False)
        if inferred in ["mixed", "string", "mixed-integer"]:
            # "mixed-integer" to ensure we do not cast ["ss", 42] to str GH#22160
            if isinstance(values, tuple):
                values = list(values)
            values = construct_1d_object_array_from_listlike(values)
        else:
            values = np.asarray(values)
    return values


_hashtables = {
    "complex128": htable.Complex128HashTable,
    "complex64": htable.Complex64HashTable,
    "float64": htable.Float64HashTable,
    "float32": htable.Float32HashTable,
    "uint64": htable.UInt64HashTable,
    "uint32": htable.UInt32HashTable,
    "uint16": htable.UInt16HashTable,
    "uint8": htable.UInt8HashTable,
    "int64": htable.Int64HashTable,
    "int32": htable.Int32HashTable,
    "int16": htable.Int16HashTable,
    "int8": htable.Int8HashTable,
    "string": htable.StringHashTable,
    "object": htable.PyObjectHashTable,
}


def _get_hashtable_algo(values: np.ndarray):
    """
    Parameters
    ----------
    values : np.ndarray

    Returns
    -------
    htable : HashTable subclass
    values : ndarray
    """
    values = _ensure_data(values)

    ndtype = _check_object_for_strings(values)
    hashtable = _hashtables[ndtype]
    return hashtable, values


def _check_object_for_strings(values: np.ndarray) -> str:
    """
    Check if we can use string hashtable instead of object hashtable.

    Parameters
    ----------
    values : ndarray

    Returns
    -------
    str
    """
    ndtype = values.dtype.name
    if ndtype == "object":
        # it's cheaper to use a String Hash Table than Object; we infer
        # including nulls because that is the only difference between
        # StringHashTable and ObjectHashtable
        if lib.is_string_array(values, skipna=False):
            ndtype = "string"
    return ndtype


# --------------- #
# top-level algos #
# --------------- #


def unique(values):
    """
    Return unique values based on a hash table.

    Uniques are returned in order of appearance. This does NOT sort.

    Significantly faster than numpy.unique for long enough sequences.
    Includes NA values.

    Parameters
    ----------
    values : 1d array-like

    Returns
    -------
    numpy.ndarray or ExtensionArray

        The return can be:

        * Index : when the input is an Index
        * Categorical : when the input is a Categorical dtype
        * ndarray : when the input is a Series/ndarray

        Return numpy.ndarray or ExtensionArray.

    See Also
    --------
    Index.unique : Return unique values from an Index.
    Series.unique : Return unique values of Series object.

    Examples
    --------
    >>> pd.unique(pd.Series([2, 1, 3, 3]))
    array([2, 1, 3])

    >>> pd.unique(pd.Series([2] + [1] * 5))
    array([2, 1])

    >>> pd.unique(pd.Series([pd.Timestamp("20160101"), pd.Timestamp("20160101")]))
    array(['2016-01-01T00:00:00.000000000'], dtype='datetime64[ns]')

    >>> pd.unique(
    ...     pd.Series(
    ...         [
    ...             pd.Timestamp("20160101", tz="US/Eastern"),
    ...             pd.Timestamp("20160101", tz="US/Eastern"),
    ...         ]
    ...     )
    ... )
    <DatetimeArray>
    ['2016-01-01 00:00:00-05:00']
    Length: 1, dtype: datetime64[ns, US/Eastern]

    >>> pd.unique(
    ...     pd.Index(
    ...         [
    ...             pd.Timestamp("20160101", tz="US/Eastern"),
    ...             pd.Timestamp("20160101", tz="US/Eastern"),
    ...         ]
    ...     )
    ... )
    DatetimeIndex(['2016-01-01 00:00:00-05:00'],
            dtype='datetime64[ns, US/Eastern]',
            freq=None)

    >>> pd.unique(np.array(list("baabc"), dtype="O"))
    array(['b', 'a', 'c'], dtype=object)

    An unordered Categorical will return categories in the
    order of appearance.

    >>> pd.unique(pd.Series(pd.Categorical(list("baabc"))))
    ['b', 'a', 'c']
    Categories (3, object): ['a', 'b', 'c']

    >>> pd.unique(pd.Series(pd.Categorical(list("baabc"), categories=list("abc"))))
    ['b', 'a', 'c']
    Categories (3, object): ['a', 'b', 'c']

    An ordered Categorical preserves the category ordering.

    >>> pd.unique(
    ...     pd.Series(
    ...         pd.Categorical(list("baabc"), categories=list("abc"), ordered=True)
    ...     )
    ... )
    ['b', 'a', 'c']
    Categories (3, object): ['a' < 'b' < 'c']

    An array of tuples

    >>> pd.unique(pd.Series([("a", "b"), ("b", "a"), ("a", "c"), ("b", "a")]).values)
    array([('a', 'b'), ('b', 'a'), ('a', 'c')], dtype=object)
    """
    return unique_with_mask(values)


def nunique_ints(values: ArrayLike) -> int:
    """
    Return the number of unique values for integer array-likes.

    Significantly faster than pandas.unique for long enough sequences.
    No checks are done to ensure input is integral.

    Parameters
    ----------
    values : 1d array-like

    Returns
    -------
    int : The number of unique values in ``values``
    """
    if len(values) == 0:
        return 0
    values = _ensure_data(values)
    # bincount requires intp
    result = (np.bincount(values.ravel().astype("intp")) != 0).sum()
    return result


def unique_with_mask(values, mask: npt.NDArray[np.bool_] | BitmaskArray | None = None):
    """See algorithms.unique for docs. Takes a mask for masked arrays."""
    values = _ensure_arraylike(values, func_name="unique")

    if isinstance(values.dtype, ExtensionDtype):
        # Dispatch to extension dtype's unique.
        return values.unique()

    original = values
    hashtable, values = _get_hashtable_algo(values)

    table = hashtable(len(values))
    if mask is None:
        uniques = table.unique(values)
        uniques = _reconstruct_data(uniques, original.dtype, original)
        return uniques

    else:
        uniques, mask = table.unique(values, mask=mask)
        uniques = _reconstruct_data(uniques, original.dtype, original)
        assert mask is not None  # for mypy
        return uniques, mask


unique1d = unique


_MINIMUM_COMP_ARR_LEN = 1_000_000


def isin(comps: ListLike, values: ListLike) -> npt.NDArray[np.bool_]:
    """
    Compute the isin boolean array.

    Parameters
    ----------
    comps : list-like
    values : list-like

    Returns
    -------
    ndarray[bool]
        Same length as `comps`.
    """
    if not is_list_like(comps):
        raise TypeError(
            "only list-like objects are allowed to be passed "
            f"to isin(), you passed a `{type(comps).__name__}`"
        )
    if not is_list_like(values):
        raise TypeError(
            "only list-like objects are allowed to be passed "
            f"to isin(), you passed a `{type(values).__name__}`"
        )

    if not isinstance(values, (ABCIndex, ABCSeries, ABCExtensionArray, np.ndarray)):
        orig_values = list(values)
        values = _ensure_arraylike(orig_values, func_name="isin-targets")

        if (
            len(values) > 0
            and values.dtype.kind in "iufcb"
            and not is_signed_integer_dtype(comps)
        ):
            # GH#46485 Use object to avoid upcast to float64 later
            # TODO: Share with _find_common_type_compat
            values = construct_1d_object_array_from_listlike(orig_values)

    elif isinstance(values, ABCMultiIndex):
        # Avoid raising in extract_array
        values = np.array(values)
    else:
        values = extract_array(values, extract_numpy=True, extract_range=True)

    comps_array = _ensure_arraylike(comps, func_name="isin")
    comps_array = extract_array(comps_array, extract_numpy=True)
    if not isinstance(comps_array, np.ndarray):
        # i.e. Extension Array
        return comps_array.isin(values)

    elif needs_i8_conversion(comps_array.dtype):
        # Dispatch to DatetimeLikeArrayMixin.isin
        return pd_array(comps_array).isin(values)
    elif needs_i8_conversion(values.dtype) and not is_object_dtype(comps_array.dtype):
        # e.g. comps_array are integers and values are datetime64s
        return np.zeros(comps_array.shape, dtype=bool)
        # TODO: not quite right ... Sparse/Categorical
    elif needs_i8_conversion(values.dtype):
        return isin(comps_array, values.astype(object))

    elif isinstance(values.dtype, ExtensionDtype):
        return isin(np.asarray(comps_array), np.asarray(values))

    # GH16012
    # Ensure np.isin doesn't get object types or it *may* throw an exception
    # Albeit hashmap has O(1) look-up (vs. O(logn) in sorted array),
    # isin is faster for small sizes
    if (
        len(comps_array) > _MINIMUM_COMP_ARR_LEN
        and len(values) <= 26
        and comps_array.dtype != object
    ):
        # If the values include nan we need to check for nan explicitly
        # since np.nan it not equal to np.nan
        if isna(values).any():

            def f(c, v):
                return np.logical_or(np.isin(c, v).ravel(), np.isnan(c))

        else:
            f = lambda a, b: np.isin(a, b).ravel()

    else:
        common = np_find_common_type(values.dtype, comps_array.dtype)
        values = values.astype(common, copy=False)
        comps_array = comps_array.astype(common, copy=False)
        f = htable.ismember

    return f(comps_array, values)


def factorize_array(
    values: np.ndarray,
    use_na_sentinel: bool = True,
    size_hint: int | None = None,
    na_value: object = None,
    mask: npt.NDArray[np.bool_] | BitmaskArray | None = None,
) -> tuple[npt.NDArray[np.intp], np.ndarray]:
    """
    Factorize a numpy array to codes and uniques.

    This doesn't do any coercion of types or unboxing before factorization.

    Parameters
    ----------
    values : ndarray
    use_na_sentinel : bool, default True
        If True, the sentinel -1 will be used for NaN values. If False,
        NaN values will be encoded as non-negative integers and will not drop the
        NaN from the uniques of the values.
    size_hint : int, optional
        Passed through to the hashtable's 'get_labels' method
    na_value : object, optional
        A value in `values` to consider missing. Note: only use this
        parameter when you know that you don't have any values pandas would
        consider missing in the array (NaN for float data, iNaT for
        datetimes, etc.).
    mask : ndarray[bool], optional
        If not None, the mask is used as indicator for missing values
        (True = missing, False = valid) instead of `na_value` or
        condition "val != val".

    Returns
    -------
    codes : ndarray[np.intp]
    uniques : ndarray
    """
    original = values
    if values.dtype.kind in "mM":
        # _get_hashtable_algo will cast dt64/td64 to i8 via _ensure_data, so we
        #  need to do the same to na_value. We are assuming here that the passed
        #  na_value is an appropriately-typed NaT.
        # e.g. test_where_datetimelike_categorical
        na_value = iNaT

    hash_klass, values = _get_hashtable_algo(values)

    table = hash_klass(size_hint or len(values))
    uniques, codes = table.factorize(
        values,
        na_sentinel=-1,
        na_value=na_value,
        mask=mask,
        ignore_na=use_na_sentinel,
    )

    # re-cast e.g. i8->dt64/td64, uint8->bool
    uniques = _reconstruct_data(uniques, original.dtype, original)

    codes = ensure_platform_int(codes)
    return codes, uniques


@doc(
    values=dedent(
        """\
    values : sequence
        A 1-D sequence. Sequences that aren't pandas objects are
        coerced to ndarrays before factorization.
    """
    ),
    sort=dedent(
        """\
    sort : bool, default False
        Sort `uniques` and shuffle `codes` to maintain the
        relationship.
    """
    ),
    size_hint=dedent(
        """\
    size_hint : int, optional
        Hint to the hashtable sizer.
    """
    ),
)
def factorize(
    values,
    sort: bool = False,
    use_na_sentinel: bool = True,
    size_hint: int | None = None,
) -> tuple[np.ndarray, np.ndarray | Index]:
    """
    Encode the object as an enumerated type or categorical variable.

    This method is useful for obtaining a numeric representation of an
    array when all that matters is identifying distinct values. `factorize`
    is available as both a top-level function :func:`pandas.factorize`,
    and as a method :meth:`Series.factorize` and :meth:`Index.factorize`.

    Parameters
    ----------
    {values}{sort}
    use_na_sentinel : bool, default True
        If True, the sentinel -1 will be used for NaN values. If False,
        NaN values will be encoded as non-negative integers and will not drop the
        NaN from the uniques of the values.

        .. versionadded:: 1.5.0
    {size_hint}\

    Returns
    -------
    codes : ndarray
        An integer ndarray that's an indexer into `uniques`.
        ``uniques.take(codes)`` will have the same values as `values`.
    uniques : ndarray, Index, or Categorical
        The unique valid values. When `values` is Categorical, `uniques`
        is a Categorical. When `values` is some other pandas object, an
        `Index` is returned. Otherwise, a 1-D ndarray is returned.

        .. note::

           Even if there's a missing value in `values`, `uniques` will
           *not* contain an entry for it.

    See Also
    --------
    cut : Discretize continuous-valued array.
    unique : Find the unique value in an array.

    Notes
    -----
    Reference :ref:`the user guide <reshaping.factorize>` for more examples.

    Examples
    --------
    These examples all show factorize as a top-level method like
    ``pd.factorize(values)``. The results are identical for methods like
    :meth:`Series.factorize`.

    >>> codes, uniques = pd.factorize(np.array(['b', 'b', 'a', 'c', 'b'], dtype="O"))
    >>> codes
    array([0, 0, 1, 2, 0])
    >>> uniques
    array(['b', 'a', 'c'], dtype=object)

    With ``sort=True``, the `uniques` will be sorted, and `codes` will be
    shuffled so that the relationship is the maintained.

    >>> codes, uniques = pd.factorize(np.array(['b', 'b', 'a', 'c', 'b'], dtype="O"),
    ...                               sort=True)
    >>> codes
    array([1, 1, 0, 2, 1])
    >>> uniques
    array(['a', 'b', 'c'], dtype=object)

    When ``use_na_sentinel=True`` (the default), missing values are indicated in
    the `codes` with the sentinel value ``-1`` and missing values are not
    included in `uniques`.

    >>> codes, uniques = pd.factorize(np.array(['b', None, 'a', 'c', 'b'], dtype="O"))
    >>> codes
    array([ 0, -1,  1,  2,  0])
    >>> uniques
    array(['b', 'a', 'c'], dtype=object)

    Thus far, we've only factorized lists (which are internally coerced to
    NumPy arrays). When factorizing pandas objects, the type of `uniques`
    will differ. For Categoricals, a `Categorical` is returned.

    >>> cat = pd.Categorical(['a', 'a', 'c'], categories=['a', 'b', 'c'])
    >>> codes, uniques = pd.factorize(cat)
    >>> codes
    array([0, 0, 1])
    >>> uniques
    ['a', 'c']
    Categories (3, object): ['a', 'b', 'c']

    Notice that ``'b'`` is in ``uniques.categories``, despite not being
    present in ``cat.values``.

    For all other pandas objects, an Index of the appropriate type is
    returned.

    >>> cat = pd.Series(['a', 'a', 'c'])
    >>> codes, uniques = pd.factorize(cat)
    >>> codes
    array([0, 0, 1])
    >>> uniques
    Index(['a', 'c'], dtype='object')

    If NaN is in the values, and we want to include NaN in the uniques of the
    values, it can be achieved by setting ``use_na_sentinel=False``.

    >>> values = np.array([1, 2, 1, np.nan])
    >>> codes, uniques = pd.factorize(values)  # default: use_na_sentinel=True
    >>> codes
    array([ 0,  1,  0, -1])
    >>> uniques
    array([1., 2.])

    >>> codes, uniques = pd.factorize(values, use_na_sentinel=False)
    >>> codes
    array([0, 1, 0, 2])
    >>> uniques
    array([ 1.,  2., nan])
    """
    # Implementation notes: This method is responsible for 3 things
    # 1.) coercing data to array-like (ndarray, Index, extension array)
    # 2.) factorizing codes and uniques
    # 3.) Maybe boxing the uniques in an Index
    #
    # Step 2 is dispatched to extension types (like Categorical). They are
    # responsible only for factorization. All data coercion, sorting and boxing
    # should happen here.
    if isinstance(values, (ABCIndex, ABCSeries)):
        return values.factorize(sort=sort, use_na_sentinel=use_na_sentinel)

    values = _ensure_arraylike(values, func_name="factorize")
    original = values

    if (
        isinstance(values, (ABCDatetimeArray, ABCTimedeltaArray))
        and values.freq is not None
    ):
        # The presence of 'freq' means we can fast-path sorting and know there
        #  aren't NAs
        codes, uniques = values.factorize(sort=sort)
        return codes, uniques

    elif not isinstance(values, np.ndarray):
        # i.e. ExtensionArray
        codes, uniques = values.factorize(use_na_sentinel=use_na_sentinel)

    else:
        values = np.asarray(values)  # convert DTA/TDA/MultiIndex

        if not use_na_sentinel and values.dtype == object:
            # factorize can now handle differentiating various types of null values.
            # These can only occur when the array has object dtype.
            # However, for backwards compatibility we only use the null for the
            # provided dtype. This may be revisited in the future, see GH#48476.
            null_mask = isna(values)
            if null_mask.any():
                na_value = na_value_for_dtype(values.dtype, compat=False)
                # Don't modify (potentially user-provided) array
                values = np.where(null_mask, na_value, values)

        codes, uniques = factorize_array(
            values,
            use_na_sentinel=use_na_sentinel,
            size_hint=size_hint,
        )

    if sort and len(uniques) > 0:
        uniques, codes = safe_sort(
            uniques,
            codes,
            use_na_sentinel=use_na_sentinel,
            assume_unique=True,
            verify=False,
        )

    uniques = _reconstruct_data(uniques, original.dtype, original)

    return codes, uniques


def value_counts(
    values,
    sort: bool = True,
    ascending: bool = False,
    normalize: bool = False,
    bins=None,
    dropna: bool = True,
) -> Series:
    """
    Compute a histogram of the counts of non-null values.

    Parameters
    ----------
    values : ndarray (1-d)
    sort : bool, default True
        Sort by values
    ascending : bool, default False
        Sort in ascending order
    normalize: bool, default False
        If True then compute a relative histogram
    bins : integer, optional
        Rather than count values, group them into half-open bins,
        convenience for pd.cut, only works with numeric data
    dropna : bool, default True
        Don't include counts of NaN

    Returns
    -------
    Series
    """
    warnings.warn(
        # GH#53493
        "pandas.value_counts is deprecated and will be removed in a "
        "future version. Use pd.Series(obj).value_counts() instead.",
        FutureWarning,
        stacklevel=find_stack_level(),
    )
    return value_counts_internal(
        values,
        sort=sort,
        ascending=ascending,
        normalize=normalize,
        bins=bins,
        dropna=dropna,
    )


def value_counts_internal(
    values,
    sort: bool = True,
    ascending: bool = False,
    normalize: bool = False,
    bins=None,
    dropna: bool = True,
) -> Series:
    from pandas import (
        Index,
        Series,
    )

    index_name = getattr(values, "name", None)
    name = "proportion" if normalize else "count"

    if bins is not None:
        from pandas.core.reshape.tile import cut

        if isinstance(values, Series):
            values = values._values

        try:
            ii = cut(values, bins, include_lowest=True)
        except TypeError as err:
            raise TypeError("bins argument only works with numeric data.") from err

        # count, remove nulls (from the index), and but the bins
        result = ii.value_counts(dropna=dropna)
        result.name = name
        result = result[result.index.notna()]
        result.index = result.index.astype("interval")
        result = result.sort_index()

        # if we are dropna and we have NO values
        if dropna and (result._values == 0).all():
            result = result.iloc[0:0]

        # normalizing is by len of all (regardless of dropna)
        counts = np.array([len(ii)])

    else:
        if is_extension_array_dtype(values):
            # handle Categorical and sparse,
            result = Series(values, copy=False)._values.value_counts(dropna=dropna)
            result.name = name
            result.index.name = index_name
            counts = result._values
            if not isinstance(counts, np.ndarray):
                # e.g. ArrowExtensionArray
                counts = np.asarray(counts)

        elif isinstance(values, ABCMultiIndex):
            # GH49558
            levels = list(range(values.nlevels))
            result = (
                Series(index=values, name=name)
                .groupby(level=levels, dropna=dropna)
                .size()
            )
            result.index.names = values.names
            counts = result._values

        else:
            values = _ensure_arraylike(values, func_name="value_counts")
            keys, counts, _ = value_counts_arraylike(values, dropna)
            if keys.dtype == np.float16:
                keys = keys.astype(np.float32)

            # For backwards compatibility, we let Index do its normal type
            #  inference, _except_ for if if infers from object to bool.
            idx = Index(keys)
            if idx.dtype == bool and keys.dtype == object:
                idx = idx.astype(object)
            idx.name = index_name

            result = Series(counts, index=idx, name=name, copy=False)

    if sort:
        result = result.sort_values(ascending=ascending)

    if normalize:
        result = result / counts.sum()

    return result


# Called once from SparseArray, otherwise could be private
def value_counts_arraylike(
<<<<<<< HEAD
    values: np.ndarray,
    dropna: bool,
    mask: npt.NDArray[np.bool_] | BitmaskArray | None = None,
) -> tuple[ArrayLike, npt.NDArray[np.int64]]:
=======
    values: np.ndarray, dropna: bool, mask: npt.NDArray[np.bool_] | None = None
) -> tuple[ArrayLike, npt.NDArray[np.int64], int]:
>>>>>>> 59616c57
    """
    Parameters
    ----------
    values : np.ndarray
    dropna : bool
    mask : np.ndarray[bool] or None, default None

    Returns
    -------
    uniques : np.ndarray
    counts : np.ndarray[np.int64]
    """
    original = values
    values = _ensure_data(values)

    keys, counts, na_counter = htable.value_count(values, dropna, mask=mask)

    if needs_i8_conversion(original.dtype):
        # datetime, timedelta, or period

        if dropna:
            mask = keys != iNaT
            keys, counts = keys[mask], counts[mask]  # type: ignore[index]

    res_keys = _reconstruct_data(keys, original.dtype, original)
    return res_keys, counts, na_counter


def duplicated(
    values: ArrayLike,
    keep: Literal["first", "last", False] = "first",
    mask: npt.NDArray[np.bool_] | None = None,
) -> npt.NDArray[np.bool_]:
    """
    Return boolean ndarray denoting duplicate values.

    Parameters
    ----------
    values : np.ndarray or ExtensionArray
        Array over which to check for duplicate values.
    keep : {'first', 'last', False}, default 'first'
        - ``first`` : Mark duplicates as ``True`` except for the first
          occurrence.
        - ``last`` : Mark duplicates as ``True`` except for the last
          occurrence.
        - False : Mark all duplicates as ``True``.
    mask : ndarray[bool], optional
        array indicating which elements to exclude from checking

    Returns
    -------
    duplicated : ndarray[bool]
    """
    values = _ensure_data(values)
    return htable.duplicated(values, keep=keep, mask=mask)


def mode(
    values: ArrayLike, dropna: bool = True, mask: npt.NDArray[np.bool_] | None = None
) -> ArrayLike:
    """
    Returns the mode(s) of an array.

    Parameters
    ----------
    values : array-like
        Array over which to check for duplicate values.
    dropna : bool, default True
        Don't consider counts of NaN/NaT.

    Returns
    -------
    np.ndarray or ExtensionArray
    """
    values = _ensure_arraylike(values, func_name="mode")
    original = values

    if needs_i8_conversion(values.dtype):
        # Got here with ndarray; dispatch to DatetimeArray/TimedeltaArray.
        values = ensure_wrapped_if_datetimelike(values)
        values = cast("ExtensionArray", values)
        return values._mode(dropna=dropna)

    values = _ensure_data(values)

    npresult = htable.mode(values, dropna=dropna, mask=mask)
    try:
        npresult = np.sort(npresult)
    except TypeError as err:
        warnings.warn(
            f"Unable to sort modes: {err}",
            stacklevel=find_stack_level(),
        )

    result = _reconstruct_data(npresult, original.dtype, original)
    return result


def rank(
    values: ArrayLike,
    axis: AxisInt = 0,
    method: str = "average",
    na_option: str = "keep",
    ascending: bool = True,
    pct: bool = False,
) -> npt.NDArray[np.float64]:
    """
    Rank the values along a given axis.

    Parameters
    ----------
    values : np.ndarray or ExtensionArray
        Array whose values will be ranked. The number of dimensions in this
        array must not exceed 2.
    axis : int, default 0
        Axis over which to perform rankings.
    method : {'average', 'min', 'max', 'first', 'dense'}, default 'average'
        The method by which tiebreaks are broken during the ranking.
    na_option : {'keep', 'top'}, default 'keep'
        The method by which NaNs are placed in the ranking.
        - ``keep``: rank each NaN value with a NaN ranking
        - ``top``: replace each NaN with either +/- inf so that they
                   there are ranked at the top
    ascending : bool, default True
        Whether or not the elements should be ranked in ascending order.
    pct : bool, default False
        Whether or not to the display the returned rankings in integer form
        (e.g. 1, 2, 3) or in percentile form (e.g. 0.333..., 0.666..., 1).
    """
    is_datetimelike = needs_i8_conversion(values.dtype)
    values = _ensure_data(values)

    if values.ndim == 1:
        ranks = algos.rank_1d(
            values,
            is_datetimelike=is_datetimelike,
            ties_method=method,
            ascending=ascending,
            na_option=na_option,
            pct=pct,
        )
    elif values.ndim == 2:
        ranks = algos.rank_2d(
            values,
            axis=axis,
            is_datetimelike=is_datetimelike,
            ties_method=method,
            ascending=ascending,
            na_option=na_option,
            pct=pct,
        )
    else:
        raise TypeError("Array with ndim > 2 are not supported.")

    return ranks


def checked_add_with_arr(
    arr: npt.NDArray[np.int64],
    b: int | npt.NDArray[np.int64],
    arr_mask: npt.NDArray[np.bool_] | None = None,
    b_mask: npt.NDArray[np.bool_] | None = None,
) -> npt.NDArray[np.int64]:
    """
    Perform array addition that checks for underflow and overflow.

    Performs the addition of an int64 array and an int64 integer (or array)
    but checks that they do not result in overflow first. For elements that
    are indicated to be NaN, whether or not there is overflow for that element
    is automatically ignored.

    Parameters
    ----------
    arr : np.ndarray[int64] addend.
    b : array or scalar addend.
    arr_mask : np.ndarray[bool] or None, default None
        array indicating which elements to exclude from checking
    b_mask : np.ndarray[bool] or None, default None
        array or scalar indicating which element(s) to exclude from checking

    Returns
    -------
    sum : An array for elements x + b for each element x in arr if b is
          a scalar or an array for elements x + y for each element pair
          (x, y) in (arr, b).

    Raises
    ------
    OverflowError if any x + y exceeds the maximum or minimum int64 value.
    """
    # For performance reasons, we broadcast 'b' to the new array 'b2'
    # so that it has the same size as 'arr'.
    b2 = np.broadcast_to(b, arr.shape)
    if b_mask is not None:
        # We do the same broadcasting for b_mask as well.
        b2_mask = np.broadcast_to(b_mask, arr.shape)
    else:
        b2_mask = None

    # For elements that are NaN, regardless of their value, we should
    # ignore whether they overflow or not when doing the checked add.
    if arr_mask is not None and b2_mask is not None:
        not_nan = np.logical_not(arr_mask | b2_mask)
    elif arr_mask is not None:
        not_nan = np.logical_not(arr_mask)
    elif b_mask is not None:
        # error: Argument 1 to "__call__" of "_UFunc_Nin1_Nout1" has
        # incompatible type "Optional[ndarray[Any, dtype[bool_]]]";
        # expected "Union[_SupportsArray[dtype[Any]], _NestedSequence
        # [_SupportsArray[dtype[Any]]], bool, int, float, complex, str
        # , bytes, _NestedSequence[Union[bool, int, float, complex, str
        # , bytes]]]"
        not_nan = np.logical_not(b2_mask)  # type: ignore[arg-type]
    else:
        not_nan = np.empty(arr.shape, dtype=bool)
        not_nan.fill(True)

    # gh-14324: For each element in 'arr' and its corresponding element
    # in 'b2', we check the sign of the element in 'b2'. If it is positive,
    # we then check whether its sum with the element in 'arr' exceeds
    # np.iinfo(np.int64).max. If so, we have an overflow error. If it
    # it is negative, we then check whether its sum with the element in
    # 'arr' exceeds np.iinfo(np.int64).min. If so, we have an overflow
    # error as well.
    i8max = lib.i8max
    i8min = iNaT

    mask1 = b2 > 0
    mask2 = b2 < 0

    if not mask1.any():
        to_raise = ((i8min - b2 > arr) & not_nan).any()
    elif not mask2.any():
        to_raise = ((i8max - b2 < arr) & not_nan).any()
    else:
        to_raise = ((i8max - b2[mask1] < arr[mask1]) & not_nan[mask1]).any() or (
            (i8min - b2[mask2] > arr[mask2]) & not_nan[mask2]
        ).any()

    if to_raise:
        raise OverflowError("Overflow in int64 addition")

    result = arr + b
    if arr_mask is not None or b2_mask is not None:
        np.putmask(result, ~not_nan, iNaT)

    return result


# ---- #
# take #
# ---- #


def take(
    arr,
    indices: TakeIndexer,
    axis: AxisInt = 0,
    allow_fill: bool = False,
    fill_value=None,
):
    """
    Take elements from an array.

    Parameters
    ----------
    arr : array-like or scalar value
        Non array-likes (sequences/scalars without a dtype) are coerced
        to an ndarray.

        .. deprecated:: 2.1.0
            Passing an argument other than a numpy.ndarray, ExtensionArray,
            Index, or Series is deprecated.

    indices : sequence of int or one-dimensional np.ndarray of int
        Indices to be taken.
    axis : int, default 0
        The axis over which to select values.
    allow_fill : bool, default False
        How to handle negative values in `indices`.

        * False: negative values in `indices` indicate positional indices
          from the right (the default). This is similar to :func:`numpy.take`.

        * True: negative values in `indices` indicate
          missing values. These values are set to `fill_value`. Any other
          negative values raise a ``ValueError``.

    fill_value : any, optional
        Fill value to use for NA-indices when `allow_fill` is True.
        This may be ``None``, in which case the default NA value for
        the type (``self.dtype.na_value``) is used.

        For multi-dimensional `arr`, each *element* is filled with
        `fill_value`.

    Returns
    -------
    ndarray or ExtensionArray
        Same type as the input.

    Raises
    ------
    IndexError
        When `indices` is out of bounds for the array.
    ValueError
        When the indexer contains negative values other than ``-1``
        and `allow_fill` is True.

    Notes
    -----
    When `allow_fill` is False, `indices` may be whatever dimensionality
    is accepted by NumPy for `arr`.

    When `allow_fill` is True, `indices` should be 1-D.

    See Also
    --------
    numpy.take : Take elements from an array along an axis.

    Examples
    --------
    >>> import pandas as pd

    With the default ``allow_fill=False``, negative numbers indicate
    positional indices from the right.

    >>> pd.api.extensions.take(np.array([10, 20, 30]), [0, 0, -1])
    array([10, 10, 30])

    Setting ``allow_fill=True`` will place `fill_value` in those positions.

    >>> pd.api.extensions.take(np.array([10, 20, 30]), [0, 0, -1], allow_fill=True)
    array([10., 10., nan])

    >>> pd.api.extensions.take(np.array([10, 20, 30]), [0, 0, -1], allow_fill=True,
    ...      fill_value=-10)
    array([ 10,  10, -10])
    """
    if not isinstance(
        arr, (np.ndarray, ABCExtensionArray, ABCIndex, ABCSeries, BitmaskArray)
    ):
        # GH#52981
        warnings.warn(
            "pd.api.extensions.take accepting non-standard inputs is deprecated "
            "and will raise in a future version. Pass either a numpy.ndarray, "
            "ExtensionArray, Index, Series, or BitmaskArray instead.",
            FutureWarning,
            stacklevel=find_stack_level(),
        )

    if not is_array_like(arr):
        arr = np.asarray(arr)

    indices = ensure_platform_int(indices)

    if allow_fill:
        # Pandas style, -1 means NA
        validate_indices(indices, arr.shape[axis])
        result = take_nd(
            arr, indices, axis=axis, allow_fill=True, fill_value=fill_value
        )
    else:
        # NumPy style
        result = arr.take(indices, axis=axis)
    return result


# ------------ #
# searchsorted #
# ------------ #


def searchsorted(
    arr: ArrayLike,
    value: NumpyValueArrayLike | ExtensionArray,
    side: Literal["left", "right"] = "left",
    sorter: NumpySorter | None = None,
) -> npt.NDArray[np.intp] | np.intp:
    """
    Find indices where elements should be inserted to maintain order.

    Find the indices into a sorted array `arr` (a) such that, if the
    corresponding elements in `value` were inserted before the indices,
    the order of `arr` would be preserved.

    Assuming that `arr` is sorted:

    ======  ================================
    `side`  returned index `i` satisfies
    ======  ================================
    left    ``arr[i-1] < value <= self[i]``
    right   ``arr[i-1] <= value < self[i]``
    ======  ================================

    Parameters
    ----------
    arr: np.ndarray, ExtensionArray, Series
        Input array. If `sorter` is None, then it must be sorted in
        ascending order, otherwise `sorter` must be an array of indices
        that sort it.
    value : array-like or scalar
        Values to insert into `arr`.
    side : {'left', 'right'}, optional
        If 'left', the index of the first suitable location found is given.
        If 'right', return the last such index.  If there is no suitable
        index, return either 0 or N (where N is the length of `self`).
    sorter : 1-D array-like, optional
        Optional array of integer indices that sort array a into ascending
        order. They are typically the result of argsort.

    Returns
    -------
    array of ints or int
        If value is array-like, array of insertion points.
        If value is scalar, a single integer.

    See Also
    --------
    numpy.searchsorted : Similar method from NumPy.
    """
    if sorter is not None:
        sorter = ensure_platform_int(sorter)

    if (
        isinstance(arr, np.ndarray)
        and arr.dtype.kind in "iu"
        and (is_integer(value) or is_integer_dtype(value))
    ):
        # if `arr` and `value` have different dtypes, `arr` would be
        # recast by numpy, causing a slow search.
        # Before searching below, we therefore try to give `value` the
        # same dtype as `arr`, while guarding against integer overflows.
        iinfo = np.iinfo(arr.dtype.type)
        value_arr = np.array([value]) if is_integer(value) else np.array(value)
        if (value_arr >= iinfo.min).all() and (value_arr <= iinfo.max).all():
            # value within bounds, so no overflow, so can convert value dtype
            # to dtype of arr
            dtype = arr.dtype
        else:
            dtype = value_arr.dtype

        if is_integer(value):
            # We know that value is int
            value = cast(int, dtype.type(value))
        else:
            value = pd_array(cast(ArrayLike, value), dtype=dtype)
    else:
        # E.g. if `arr` is an array with dtype='datetime64[ns]'
        # and `value` is a pd.Timestamp, we may need to convert value
        arr = ensure_wrapped_if_datetimelike(arr)

    # Argument 1 to "searchsorted" of "ndarray" has incompatible type
    # "Union[NumpyValueArrayLike, ExtensionArray]"; expected "NumpyValueArrayLike"
    return arr.searchsorted(value, side=side, sorter=sorter)  # type: ignore[arg-type]


# ---- #
# diff #
# ---- #

_diff_special = {"float64", "float32", "int64", "int32", "int16", "int8"}


def diff(arr, n: int, axis: AxisInt = 0):
    """
    difference of n between self,
    analogous to s-s.shift(n)

    Parameters
    ----------
    arr : ndarray or ExtensionArray
    n : int
        number of periods
    axis : {0, 1}
        axis to shift on
    stacklevel : int, default 3
        The stacklevel for the lost dtype warning.

    Returns
    -------
    shifted
    """

    n = int(n)
    na = np.nan
    dtype = arr.dtype

    is_bool = is_bool_dtype(dtype)
    if is_bool:
        op = operator.xor
    else:
        op = operator.sub

    if isinstance(dtype, NumpyEADtype):
        # NumpyExtensionArray cannot necessarily hold shifted versions of itself.
        arr = arr.to_numpy()
        dtype = arr.dtype

    if not isinstance(arr, np.ndarray):
        # i.e ExtensionArray
        if hasattr(arr, f"__{op.__name__}__"):
            if axis != 0:
                raise ValueError(f"cannot diff {type(arr).__name__} on axis={axis}")
            return op(arr, arr.shift(n))
        else:
            raise TypeError(
                f"{type(arr).__name__} has no 'diff' method. "
                "Convert to a suitable dtype prior to calling 'diff'."
            )

    is_timedelta = False
    if arr.dtype.kind in "mM":
        dtype = np.int64
        arr = arr.view("i8")
        na = iNaT
        is_timedelta = True

    elif is_bool:
        # We have to cast in order to be able to hold np.nan
        dtype = np.object_

    elif dtype.kind in "iu":
        # We have to cast in order to be able to hold np.nan

        # int8, int16 are incompatible with float64,
        # see https://github.com/cython/cython/issues/2646
        if arr.dtype.name in ["int8", "int16"]:
            dtype = np.float32
        else:
            dtype = np.float64

    orig_ndim = arr.ndim
    if orig_ndim == 1:
        # reshape so we can always use algos.diff_2d
        arr = arr.reshape(-1, 1)
        # TODO: require axis == 0

    dtype = np.dtype(dtype)
    out_arr = np.empty(arr.shape, dtype=dtype)

    na_indexer = [slice(None)] * 2
    na_indexer[axis] = slice(None, n) if n >= 0 else slice(n, None)
    out_arr[tuple(na_indexer)] = na

    if arr.dtype.name in _diff_special:
        # TODO: can diff_2d dtype specialization troubles be fixed by defining
        #  out_arr inside diff_2d?
        algos.diff_2d(arr, out_arr, n, axis, datetimelike=is_timedelta)
    else:
        # To keep mypy happy, _res_indexer is a list while res_indexer is
        #  a tuple, ditto for lag_indexer.
        _res_indexer = [slice(None)] * 2
        _res_indexer[axis] = slice(n, None) if n >= 0 else slice(None, n)
        res_indexer = tuple(_res_indexer)

        _lag_indexer = [slice(None)] * 2
        _lag_indexer[axis] = slice(None, -n) if n > 0 else slice(-n, None)
        lag_indexer = tuple(_lag_indexer)

        out_arr[res_indexer] = op(arr[res_indexer], arr[lag_indexer])

    if is_timedelta:
        out_arr = out_arr.view("timedelta64[ns]")

    if orig_ndim == 1:
        out_arr = out_arr[:, 0]
    return out_arr


# --------------------------------------------------------------------
# Helper functions


# Note: safe_sort is in algorithms.py instead of sorting.py because it is
#  low-dependency, is used in this module, and used private methods from
#  this module.
def safe_sort(
    values: Index | ArrayLike,
    codes: npt.NDArray[np.intp] | None = None,
    use_na_sentinel: bool = True,
    assume_unique: bool = False,
    verify: bool = True,
) -> AnyArrayLike | tuple[AnyArrayLike, np.ndarray]:
    """
    Sort ``values`` and reorder corresponding ``codes``.

    ``values`` should be unique if ``codes`` is not None.
    Safe for use with mixed types (int, str), orders ints before strs.

    Parameters
    ----------
    values : list-like
        Sequence; must be unique if ``codes`` is not None.
    codes : np.ndarray[intp] or None, default None
        Indices to ``values``. All out of bound indices are treated as
        "not found" and will be masked with ``-1``.
    use_na_sentinel : bool, default True
        If True, the sentinel -1 will be used for NaN values. If False,
        NaN values will be encoded as non-negative integers and will not drop the
        NaN from the uniques of the values.
    assume_unique : bool, default False
        When True, ``values`` are assumed to be unique, which can speed up
        the calculation. Ignored when ``codes`` is None.
    verify : bool, default True
        Check if codes are out of bound for the values and put out of bound
        codes equal to ``-1``. If ``verify=False``, it is assumed there
        are no out of bound codes. Ignored when ``codes`` is None.

    Returns
    -------
    ordered : AnyArrayLike
        Sorted ``values``
    new_codes : ndarray
        Reordered ``codes``; returned when ``codes`` is not None.

    Raises
    ------
    TypeError
        * If ``values`` is not list-like or if ``codes`` is neither None
        nor list-like
        * If ``values`` cannot be sorted
    ValueError
        * If ``codes`` is not None and ``values`` contain duplicates.
    """
    if not isinstance(values, (np.ndarray, ABCExtensionArray, ABCIndex)):
        raise TypeError(
            "Only np.ndarray, ExtensionArray, and Index objects are allowed to "
            "be passed to safe_sort as values"
        )

    sorter = None
    ordered: AnyArrayLike

    if (
        not isinstance(values.dtype, ExtensionDtype)
        and lib.infer_dtype(values, skipna=False) == "mixed-integer"
    ):
        ordered = _sort_mixed(values)
    else:
        try:
            sorter = values.argsort()
            ordered = values.take(sorter)
        except TypeError:
            # Previous sorters failed or were not applicable, try `_sort_mixed`
            # which would work, but which fails for special case of 1d arrays
            # with tuples.
            if values.size and isinstance(values[0], tuple):
                # error: Argument 1 to "_sort_tuples" has incompatible type
                # "Union[Index, ExtensionArray, ndarray[Any, Any]]"; expected
                # "ndarray[Any, Any]"
                ordered = _sort_tuples(values)  # type: ignore[arg-type]
            else:
                ordered = _sort_mixed(values)

    # codes:

    if codes is None:
        return ordered

    if not is_list_like(codes):
        raise TypeError(
            "Only list-like objects or None are allowed to "
            "be passed to safe_sort as codes"
        )
    codes = ensure_platform_int(np.asarray(codes))

    if not assume_unique and not len(unique(values)) == len(values):
        raise ValueError("values should be unique if codes is not None")

    if sorter is None:
        # mixed types
        # error: Argument 1 to "_get_hashtable_algo" has incompatible type
        # "Union[Index, ExtensionArray, ndarray[Any, Any]]"; expected
        # "ndarray[Any, Any]"
        hash_klass, values = _get_hashtable_algo(values)  # type: ignore[arg-type]
        t = hash_klass(len(values))
        t.map_locations(values)
        sorter = ensure_platform_int(t.lookup(ordered))

    if use_na_sentinel:
        # take_nd is faster, but only works for na_sentinels of -1
        order2 = sorter.argsort()
        new_codes = take_nd(order2, codes, fill_value=-1)
        if verify:
            mask = (codes < -len(values)) | (codes >= len(values))
        else:
            mask = None
    else:
        reverse_indexer = np.empty(len(sorter), dtype=np.int_)
        reverse_indexer.put(sorter, np.arange(len(sorter)))
        # Out of bound indices will be masked with `-1` next, so we
        # may deal with them here without performance loss using `mode='wrap'`
        new_codes = reverse_indexer.take(codes, mode="wrap")

        if use_na_sentinel:
            mask = codes == -1
            if verify:
                mask = mask | (codes < -len(values)) | (codes >= len(values))

    if use_na_sentinel and mask is not None:
        np.putmask(new_codes, mask, -1)

    return ordered, ensure_platform_int(new_codes)


def _sort_mixed(values) -> AnyArrayLike:
    """order ints before strings before nulls in 1d arrays"""
    str_pos = np.array([isinstance(x, str) for x in values], dtype=bool)
    null_pos = np.array([isna(x) for x in values], dtype=bool)
    num_pos = ~str_pos & ~null_pos
    str_argsort = np.argsort(values[str_pos])
    num_argsort = np.argsort(values[num_pos])
    # convert boolean arrays to positional indices, then order by underlying values
    str_locs = str_pos.nonzero()[0].take(str_argsort)
    num_locs = num_pos.nonzero()[0].take(num_argsort)
    null_locs = null_pos.nonzero()[0]
    locs = np.concatenate([num_locs, str_locs, null_locs])
    return values.take(locs)


def _sort_tuples(values: np.ndarray) -> np.ndarray:
    """
    Convert array of tuples (1d) to array of arrays (2d).
    We need to keep the columns separately as they contain different types and
    nans (can't use `np.sort` as it may fail when str and nan are mixed in a
    column as types cannot be compared).
    """
    from pandas.core.internals.construction import to_arrays
    from pandas.core.sorting import lexsort_indexer

    arrays, _ = to_arrays(values, None)
    indexer = lexsort_indexer(arrays, orders=True)
    return values[indexer]


def union_with_duplicates(
    lvals: ArrayLike | Index, rvals: ArrayLike | Index
) -> ArrayLike | Index:
    """
    Extracts the union from lvals and rvals with respect to duplicates and nans in
    both arrays.

    Parameters
    ----------
    lvals: np.ndarray or ExtensionArray
        left values which is ordered in front.
    rvals: np.ndarray or ExtensionArray
        right values ordered after lvals.

    Returns
    -------
    np.ndarray or ExtensionArray
        Containing the unsorted union of both arrays.

    Notes
    -----
    Caller is responsible for ensuring lvals.dtype == rvals.dtype.
    """
    from pandas import Series

    l_count = value_counts_internal(lvals, dropna=False)
    r_count = value_counts_internal(rvals, dropna=False)
    l_count, r_count = l_count.align(r_count, fill_value=0)
    final_count = np.maximum(l_count.values, r_count.values)
    final_count = Series(final_count, index=l_count.index, dtype="int", copy=False)
    if isinstance(lvals, ABCMultiIndex) and isinstance(rvals, ABCMultiIndex):
        unique_vals = lvals.append(rvals).unique()
    else:
        if isinstance(lvals, ABCIndex):
            lvals = lvals._values
        if isinstance(rvals, ABCIndex):
            rvals = rvals._values
        # error: List item 0 has incompatible type "Union[ExtensionArray,
        # ndarray[Any, Any], Index]"; expected "Union[ExtensionArray,
        # ndarray[Any, Any]]"
        combined = concat_compat([lvals, rvals])  # type: ignore[list-item]
        unique_vals = unique(combined)
        unique_vals = ensure_wrapped_if_datetimelike(unique_vals)
    repeats = final_count.reindex(unique_vals).values
    return np.repeat(unique_vals, repeats)


def map_array(
    arr: ArrayLike,
    mapper,
    na_action: Literal["ignore"] | None = None,
    convert: bool = True,
) -> np.ndarray | ExtensionArray | Index:
    """
    Map values using an input mapping or function.

    Parameters
    ----------
    mapper : function, dict, or Series
        Mapping correspondence.
    na_action : {None, 'ignore'}, default None
        If 'ignore', propagate NA values, without passing them to the
        mapping correspondence.
    convert : bool, default True
        Try to find better dtype for elementwise function results. If
        False, leave as dtype=object.

    Returns
    -------
    Union[ndarray, Index, ExtensionArray]
        The output of the mapping function applied to the array.
        If the function returns a tuple with more than one element
        a MultiIndex will be returned.
    """
    if na_action not in (None, "ignore"):
        msg = f"na_action must either be 'ignore' or None, {na_action} was passed"
        raise ValueError(msg)

    # we can fastpath dict/Series to an efficient map
    # as we know that we are not going to have to yield
    # python types
    if is_dict_like(mapper):
        if isinstance(mapper, dict) and hasattr(mapper, "__missing__"):
            # If a dictionary subclass defines a default value method,
            # convert mapper to a lookup function (GH #15999).
            dict_with_default = mapper
            mapper = lambda x: dict_with_default[
                np.nan if isinstance(x, float) and np.isnan(x) else x
            ]
        else:
            # Dictionary does not have a default. Thus it's safe to
            # convert to an Series for efficiency.
            # we specify the keys here to handle the
            # possibility that they are tuples

            # The return value of mapping with an empty mapper is
            # expected to be pd.Series(np.nan, ...). As np.nan is
            # of dtype float64 the return value of this method should
            # be float64 as well
            from pandas import Series

            if len(mapper) == 0:
                mapper = Series(mapper, dtype=np.float64)
            else:
                mapper = Series(mapper)

    if isinstance(mapper, ABCSeries):
        if na_action == "ignore":
            mapper = mapper[mapper.index.notna()]

        # Since values were input this means we came from either
        # a dict or a series and mapper should be an index
        indexer = mapper.index.get_indexer(arr)
        new_values = take_nd(mapper._values, indexer)

        return new_values

    if not len(arr):
        return arr.copy()

    # we must convert to python types
    values = arr.astype(object, copy=False)
    if na_action is None:
        return lib.map_infer(values, mapper, convert=convert)
    else:
        return lib.map_infer_mask(
            values, mapper, mask=isna(values).view(np.uint8), convert=convert
        )<|MERGE_RESOLUTION|>--- conflicted
+++ resolved
@@ -948,15 +948,10 @@
 
 # Called once from SparseArray, otherwise could be private
 def value_counts_arraylike(
-<<<<<<< HEAD
     values: np.ndarray,
     dropna: bool,
     mask: npt.NDArray[np.bool_] | BitmaskArray | None = None,
-) -> tuple[ArrayLike, npt.NDArray[np.int64]]:
-=======
-    values: np.ndarray, dropna: bool, mask: npt.NDArray[np.bool_] | None = None
 ) -> tuple[ArrayLike, npt.NDArray[np.int64], int]:
->>>>>>> 59616c57
     """
     Parameters
     ----------
