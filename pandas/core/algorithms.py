--- conflicted
+++ resolved
@@ -84,6 +84,8 @@
 from pandas.core.indexers import validate_indices
 
 if TYPE_CHECKING:
+    from typing import Literal
+
     from pandas import (
         Categorical,
         DataFrame,
@@ -896,23 +898,13 @@
             msk = keys != iNaT
             keys, counts = keys[msk], counts[msk]
 
-<<<<<<< HEAD
-    keys = _reconstruct_data(keys, original.dtype, original)
-=======
-    else:
-        # ndarray like
-
-        # TODO: handle uint8
-        f = getattr(htable, f"value_count_{ndtype}")
-        keys, counts = f(values, dropna)
-
     res_keys = _reconstruct_data(keys, original.dtype, original)
->>>>>>> 6dd6f1a2
-
     return res_keys, counts
 
 
-def duplicated(values: ArrayLike, keep: str | bool = "first") -> np.ndarray:
+def duplicated(
+    values: ArrayLike, keep: Literal["first", "last", False] = "first"
+) -> np.ndarray:
     """
     Return boolean ndarray denoting duplicate values.
 
@@ -971,13 +963,13 @@
 
     values, _ = _ensure_data(values)
 
-    result = htable.mode(values, dropna=dropna)
+    npresult = htable.mode(values, dropna=dropna)
     try:
-        result = np.sort(result)
+        npresult = np.sort(npresult)
     except TypeError as err:
         warn(f"Unable to sort modes: {err}")
 
-    result = _reconstruct_data(result, original.dtype, original)
+    result = _reconstruct_data(npresult, original.dtype, original)
     # Ensure index is type stable (should always use int index)
     return Series(result, index=ibase.default_index(len(result)))
 
