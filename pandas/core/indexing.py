--- conflicted
+++ resolved
@@ -1692,49 +1692,20 @@
             if len(labels) == 1:
                 # We can operate on a single column
                 item = labels[0]
-                ser = self.obj[item]
                 idx = indexer[0]
 
-<<<<<<< HEAD
                 plane_indexer = tuple([idx])
                 lplane_indexer = length_of_indexer(plane_indexer[0], self.obj.index)
-=======
-                plane_indexer = tuple([idx]) + indexer[info_axis + 1 :]
-                lplane_indexer = length_of_indexer(plane_indexer[0], index)
                 # lplane_indexer gives the expected length of obj[idx]
->>>>>>> 3da053c7
 
                 # require that we are setting the right number of values that
                 # we are indexing
                 if is_list_like_indexer(value) and lplane_indexer != len(value):
-<<<<<<< HEAD
-
-                    if len(ser[idx]) != len(value) and len(ser[idx]) != 0:
-                        # empty ser[idx] can happen with e.g. all-False
-                        #  boolean indexing
-                        raise ValueError(
-                            "cannot set using an "
-                            "indexer with a different "
-                            "length than the value"
-                        )
-
-                    # make sure we have an ndarray
-                    value = getattr(value, "values", value).ravel()
-
-                    # we can directly set the series here
-                    ser._consolidate_inplace()
-                    ser = ser.copy()
-                    ser._data = ser._data.setitem(indexer=tuple([idx]), value=value)
-                    self.obj[item] = ser
-                    return
-=======
-
                     raise ValueError(
                         "cannot set using a multi-index "
                         "selection indexer with a different "
                         "length than the value"
                     )
->>>>>>> 3da053c7
 
             # non-mi
             else:
