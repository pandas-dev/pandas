from __future__ import annotations

from contextlib import suppress
import sys
from typing import (
    TYPE_CHECKING,
    Hashable,
    Sequence,
    cast,
    final,
)
import warnings

import numpy as np

from pandas._config import using_copy_on_write

from pandas._libs.indexing import NDFrameIndexerBase
from pandas._libs.lib import item_from_zerodim
from pandas.compat import PYPY
from pandas.errors import (
    AbstractMethodError,
    ChainedAssignmentError,
    IndexingError,
    InvalidIndexError,
    LossySetitemError,
    _chained_assignment_msg,
)
from pandas.util._decorators import doc

from pandas.core.dtypes.cast import (
    can_hold_element,
    maybe_promote,
)
from pandas.core.dtypes.common import (
    is_array_like,
    is_bool_dtype,
    is_hashable,
    is_integer,
    is_iterator,
    is_list_like,
    is_numeric_dtype,
    is_object_dtype,
    is_scalar,
    is_sequence,
)
from pandas.core.dtypes.concat import concat_compat
from pandas.core.dtypes.dtypes import ExtensionDtype
from pandas.core.dtypes.generic import (
    ABCDataFrame,
    ABCSeries,
)
from pandas.core.dtypes.missing import (
    infer_fill_value,
    is_valid_na_for_dtype,
    isna,
    na_value_for_dtype,
)

from pandas.core import algorithms as algos
import pandas.core.common as com
from pandas.core.construction import (
    array as pd_array,
    extract_array,
)
from pandas.core.indexers import (
    check_array_indexer,
    is_list_like_indexer,
    is_scalar_indexer,
    length_of_indexer,
)
from pandas.core.indexes.api import (
    Index,
    MultiIndex,
)

if TYPE_CHECKING:
    from pandas._typing import (
        Axis,
        AxisInt,
        Self,
    )

    from pandas import (
        DataFrame,
        Series,
    )

# "null slice"
_NS = slice(None, None)
_one_ellipsis_message = "indexer may only contain one '...' entry"


# the public IndexSlicerMaker
class _IndexSlice:
    """
    Create an object to more easily perform multi-index slicing.

    See Also
    --------
    MultiIndex.remove_unused_levels : New MultiIndex with no unused levels.

    Notes
    -----
    See :ref:`Defined Levels <advanced.shown_levels>`
    for further info on slicing a MultiIndex.

    Examples
    --------
    >>> midx = pd.MultiIndex.from_product([['A0','A1'], ['B0','B1','B2','B3']])
    >>> columns = ['foo', 'bar']
    >>> dfmi = pd.DataFrame(np.arange(16).reshape((len(midx), len(columns))),
    ...                     index=midx, columns=columns)

    Using the default slice command:

    >>> dfmi.loc[(slice(None), slice('B0', 'B1')), :]
               foo  bar
        A0 B0    0    1
           B1    2    3
        A1 B0    8    9
           B1   10   11

    Using the IndexSlice class for a more intuitive command:

    >>> idx = pd.IndexSlice
    >>> dfmi.loc[idx[:, 'B0':'B1'], :]
               foo  bar
        A0 B0    0    1
           B1    2    3
        A1 B0    8    9
           B1   10   11
    """

    def __getitem__(self, arg):
        return arg


IndexSlice = _IndexSlice()


class IndexingMixin:
    """
    Mixin for adding .loc/.iloc/.at/.iat to Dataframes and Series.
    """

    @property
    def iloc(self) -> _iLocIndexer:
        """
        Purely integer-location based indexing for selection by position.

        ``.iloc[]`` is primarily integer position based (from ``0`` to
        ``length-1`` of the axis), but may also be used with a boolean
        array.

        Allowed inputs are:

        - An integer, e.g. ``5``.
        - A list or array of integers, e.g. ``[4, 3, 0]``.
        - A slice object with ints, e.g. ``1:7``.
        - A boolean array.
        - A ``callable`` function with one argument (the calling Series or
          DataFrame) and that returns valid output for indexing (one of the above).
          This is useful in method chains, when you don't have a reference to the
          calling object, but would like to base your selection on some value.
        - A tuple of row and column indexes. The tuple elements consist of one of the
          above inputs, e.g. ``(0, 1)``.

        ``.iloc`` will raise ``IndexError`` if a requested indexer is
        out-of-bounds, except *slice* indexers which allow out-of-bounds
        indexing (this conforms with python/numpy *slice* semantics).

        See more at :ref:`Selection by Position <indexing.integer>`.

        See Also
        --------
        DataFrame.iat : Fast integer location scalar accessor.
        DataFrame.loc : Purely label-location based indexer for selection by label.
        Series.iloc : Purely integer-location based indexing for
                       selection by position.

        Examples
        --------
        >>> mydict = [{'a': 1, 'b': 2, 'c': 3, 'd': 4},
        ...           {'a': 100, 'b': 200, 'c': 300, 'd': 400},
        ...           {'a': 1000, 'b': 2000, 'c': 3000, 'd': 4000 }]
        >>> df = pd.DataFrame(mydict)
        >>> df
              a     b     c     d
        0     1     2     3     4
        1   100   200   300   400
        2  1000  2000  3000  4000

        **Indexing just the rows**

        With a scalar integer.

        >>> type(df.iloc[0])
        <class 'pandas.core.series.Series'>
        >>> df.iloc[0]
        a    1
        b    2
        c    3
        d    4
        Name: 0, dtype: int64

        With a list of integers.

        >>> df.iloc[[0]]
           a  b  c  d
        0  1  2  3  4
        >>> type(df.iloc[[0]])
        <class 'pandas.core.frame.DataFrame'>

        >>> df.iloc[[0, 1]]
             a    b    c    d
        0    1    2    3    4
        1  100  200  300  400

        With a `slice` object.

        >>> df.iloc[:3]
              a     b     c     d
        0     1     2     3     4
        1   100   200   300   400
        2  1000  2000  3000  4000

        With a boolean mask the same length as the index.

        >>> df.iloc[[True, False, True]]
              a     b     c     d
        0     1     2     3     4
        2  1000  2000  3000  4000

        With a callable, useful in method chains. The `x` passed
        to the ``lambda`` is the DataFrame being sliced. This selects
        the rows whose index label even.

        >>> df.iloc[lambda x: x.index % 2 == 0]
              a     b     c     d
        0     1     2     3     4
        2  1000  2000  3000  4000

        **Indexing both axes**

        You can mix the indexer types for the index and columns. Use ``:`` to
        select the entire axis.

        With scalar integers.

        >>> df.iloc[0, 1]
        2

        With lists of integers.

        >>> df.iloc[[0, 2], [1, 3]]
              b     d
        0     2     4
        2  2000  4000

        With `slice` objects.

        >>> df.iloc[1:3, 0:3]
              a     b     c
        1   100   200   300
        2  1000  2000  3000

        With a boolean array whose length matches the columns.

        >>> df.iloc[:, [True, False, True, False]]
              a     c
        0     1     3
        1   100   300
        2  1000  3000

        With a callable function that expects the Series or DataFrame.

        >>> df.iloc[:, lambda df: [0, 2]]
              a     c
        0     1     3
        1   100   300
        2  1000  3000
        """
        return _iLocIndexer("iloc", self)

    @property
    def loc(self) -> _LocIndexer:
        """
        Access a group of rows and columns by label(s) or a boolean array.

        ``.loc[]`` is primarily label based, but may also be used with a
        boolean array.

        Allowed inputs are:

        - A single label, e.g. ``5`` or ``'a'``, (note that ``5`` is
          interpreted as a *label* of the index, and **never** as an
          integer position along the index).
        - A list or array of labels, e.g. ``['a', 'b', 'c']``.
        - A slice object with labels, e.g. ``'a':'f'``.

          .. warning:: Note that contrary to usual python slices, **both** the
              start and the stop are included

        - A boolean array of the same length as the axis being sliced,
          e.g. ``[True, False, True]``.
        - An alignable boolean Series. The index of the key will be aligned before
          masking.
        - An alignable Index. The Index of the returned selection will be the input.
        - A ``callable`` function with one argument (the calling Series or
          DataFrame) and that returns valid output for indexing (one of the above)

        See more at :ref:`Selection by Label <indexing.label>`.

        Raises
        ------
        KeyError
            If any items are not found.
        IndexingError
            If an indexed key is passed and its index is unalignable to the frame index.

        See Also
        --------
        DataFrame.at : Access a single value for a row/column label pair.
        DataFrame.iloc : Access group of rows and columns by integer position(s).
        DataFrame.xs : Returns a cross-section (row(s) or column(s)) from the
            Series/DataFrame.
        Series.loc : Access group of values using labels.

        Examples
        --------
        **Getting values**

        >>> df = pd.DataFrame([[1, 2], [4, 5], [7, 8]],
        ...      index=['cobra', 'viper', 'sidewinder'],
        ...      columns=['max_speed', 'shield'])
        >>> df
                    max_speed  shield
        cobra               1       2
        viper               4       5
        sidewinder          7       8

        Single label. Note this returns the row as a Series.

        >>> df.loc['viper']
        max_speed    4
        shield       5
        Name: viper, dtype: int64

        List of labels. Note using ``[[]]`` returns a DataFrame.

        >>> df.loc[['viper', 'sidewinder']]
                    max_speed  shield
        viper               4       5
        sidewinder          7       8

        Single label for row and column

        >>> df.loc['cobra', 'shield']
        2

        Slice with labels for row and single label for column. As mentioned
        above, note that both the start and stop of the slice are included.

        >>> df.loc['cobra':'viper', 'max_speed']
        cobra    1
        viper    4
        Name: max_speed, dtype: int64

        Boolean list with the same length as the row axis

        >>> df.loc[[False, False, True]]
                    max_speed  shield
        sidewinder          7       8

        Alignable boolean Series:

        >>> df.loc[pd.Series([False, True, False],
        ...        index=['viper', 'sidewinder', 'cobra'])]
                    max_speed  shield
        sidewinder          7       8

        Index (same behavior as ``df.reindex``)

        >>> df.loc[pd.Index(["cobra", "viper"], name="foo")]
               max_speed  shield
        foo
        cobra          1       2
        viper          4       5

        Conditional that returns a boolean Series

        >>> df.loc[df['shield'] > 6]
                    max_speed  shield
        sidewinder          7       8

        Conditional that returns a boolean Series with column labels specified

        >>> df.loc[df['shield'] > 6, ['max_speed']]
                    max_speed
        sidewinder          7

        Callable that returns a boolean Series

        >>> df.loc[lambda df: df['shield'] == 8]
                    max_speed  shield
        sidewinder          7       8

        **Setting values**

        Set value for all items matching the list of labels

        >>> df.loc[['viper', 'sidewinder'], ['shield']] = 50
        >>> df
                    max_speed  shield
        cobra               1       2
        viper               4      50
        sidewinder          7      50

        Set value for an entire row

        >>> df.loc['cobra'] = 10
        >>> df
                    max_speed  shield
        cobra              10      10
        viper               4      50
        sidewinder          7      50

        Set value for an entire column

        >>> df.loc[:, 'max_speed'] = 30
        >>> df
                    max_speed  shield
        cobra              30      10
        viper              30      50
        sidewinder         30      50

        Set value for rows matching callable condition

        >>> df.loc[df['shield'] > 35] = 0
        >>> df
                    max_speed  shield
        cobra              30      10
        viper               0       0
        sidewinder          0       0

        **Getting values on a DataFrame with an index that has integer labels**

        Another example using integers for the index

        >>> df = pd.DataFrame([[1, 2], [4, 5], [7, 8]],
        ...      index=[7, 8, 9], columns=['max_speed', 'shield'])
        >>> df
           max_speed  shield
        7          1       2
        8          4       5
        9          7       8

        Slice with integer labels for rows. As mentioned above, note that both
        the start and stop of the slice are included.

        >>> df.loc[7:9]
           max_speed  shield
        7          1       2
        8          4       5
        9          7       8

        **Getting values with a MultiIndex**

        A number of examples using a DataFrame with a MultiIndex

        >>> tuples = [
        ...    ('cobra', 'mark i'), ('cobra', 'mark ii'),
        ...    ('sidewinder', 'mark i'), ('sidewinder', 'mark ii'),
        ...    ('viper', 'mark ii'), ('viper', 'mark iii')
        ... ]
        >>> index = pd.MultiIndex.from_tuples(tuples)
        >>> values = [[12, 2], [0, 4], [10, 20],
        ...         [1, 4], [7, 1], [16, 36]]
        >>> df = pd.DataFrame(values, columns=['max_speed', 'shield'], index=index)
        >>> df
                             max_speed  shield
        cobra      mark i           12       2
                   mark ii           0       4
        sidewinder mark i           10      20
                   mark ii           1       4
        viper      mark ii           7       1
                   mark iii         16      36

        Single label. Note this returns a DataFrame with a single index.

        >>> df.loc['cobra']
                 max_speed  shield
        mark i          12       2
        mark ii          0       4

        Single index tuple. Note this returns a Series.

        >>> df.loc[('cobra', 'mark ii')]
        max_speed    0
        shield       4
        Name: (cobra, mark ii), dtype: int64

        Single label for row and column. Similar to passing in a tuple, this
        returns a Series.

        >>> df.loc['cobra', 'mark i']
        max_speed    12
        shield        2
        Name: (cobra, mark i), dtype: int64

        Single tuple. Note using ``[[]]`` returns a DataFrame.

        >>> df.loc[[('cobra', 'mark ii')]]
                       max_speed  shield
        cobra mark ii          0       4

        Single tuple for the index with a single label for the column

        >>> df.loc[('cobra', 'mark i'), 'shield']
        2

        Slice from index tuple to single label

        >>> df.loc[('cobra', 'mark i'):'viper']
                             max_speed  shield
        cobra      mark i           12       2
                   mark ii           0       4
        sidewinder mark i           10      20
                   mark ii           1       4
        viper      mark ii           7       1
                   mark iii         16      36

        Slice from index tuple to index tuple

        >>> df.loc[('cobra', 'mark i'):('viper', 'mark ii')]
                            max_speed  shield
        cobra      mark i          12       2
                   mark ii          0       4
        sidewinder mark i          10      20
                   mark ii          1       4
        viper      mark ii          7       1

        Please see the :ref:`user guide<advanced.advanced_hierarchical>`
        for more details and explanations of advanced indexing.
        """
        return _LocIndexer("loc", self)

    @property
    def at(self) -> _AtIndexer:
        """
        Access a single value for a row/column label pair.

        Similar to ``loc``, in that both provide label-based lookups. Use
        ``at`` if you only need to get or set a single value in a DataFrame
        or Series.

        Raises
        ------
        KeyError
            * If getting a value and 'label' does not exist in a DataFrame or
                Series.
        ValueError
            * If row/column label pair is not a tuple or if any label from
                the pair is not a scalar for DataFrame.
            * If label is list-like (*excluding* NamedTuple) for Series.

        See Also
        --------
        DataFrame.at : Access a single value for a row/column pair by label.
        DataFrame.iat : Access a single value for a row/column pair by integer
            position.
        DataFrame.loc : Access a group of rows and columns by label(s).
        DataFrame.iloc : Access a group of rows and columns by integer
            position(s).
        Series.at : Access a single value by label.
        Series.iat : Access a single value by integer position.
        Series.loc : Access a group of rows by label(s).
        Series.iloc : Access a group of rows by integer position(s).

        Notes
        -----
        See :ref:`Fast scalar value getting and setting <indexing.basics.get_value>`
        for more details.

        Examples
        --------
        >>> df = pd.DataFrame([[0, 2, 3], [0, 4, 1], [10, 20, 30]],
        ...                   index=[4, 5, 6], columns=['A', 'B', 'C'])
        >>> df
            A   B   C
        4   0   2   3
        5   0   4   1
        6  10  20  30

        Get value at specified row/column pair

        >>> df.at[4, 'B']
        2

        Set value at specified row/column pair

        >>> df.at[4, 'B'] = 10
        >>> df.at[4, 'B']
        10

        Get value within a Series

        >>> df.loc[5].at['B']
        4
        """
        return _AtIndexer("at", self)

    @property
    def iat(self) -> _iAtIndexer:
        """
        Access a single value for a row/column pair by integer position.

        Similar to ``iloc``, in that both provide integer-based lookups. Use
        ``iat`` if you only need to get or set a single value in a DataFrame
        or Series.

        Raises
        ------
        IndexError
            When integer position is out of bounds.

        See Also
        --------
        DataFrame.at : Access a single value for a row/column label pair.
        DataFrame.loc : Access a group of rows and columns by label(s).
        DataFrame.iloc : Access a group of rows and columns by integer position(s).

        Examples
        --------
        >>> df = pd.DataFrame([[0, 2, 3], [0, 4, 1], [10, 20, 30]],
        ...                   columns=['A', 'B', 'C'])
        >>> df
            A   B   C
        0   0   2   3
        1   0   4   1
        2  10  20  30

        Get value at specified row/column pair

        >>> df.iat[1, 2]
        1

        Set value at specified row/column pair

        >>> df.iat[1, 2] = 10
        >>> df.iat[1, 2]
        10

        Get value within a series

        >>> df.loc[0].iat[1]
        2
        """
        return _iAtIndexer("iat", self)


class _LocationIndexer(NDFrameIndexerBase):
    _valid_types: str
    axis: AxisInt | None = None

    # sub-classes need to set _takeable
    _takeable: bool

    @final
    def __call__(self, axis: Axis | None = None) -> Self:
        # we need to return a copy of ourselves
        new_self = type(self)(self.name, self.obj)

        if axis is not None:
            axis_int_none = self.obj._get_axis_number(axis)
        else:
            axis_int_none = axis
        new_self.axis = axis_int_none
        return new_self

    def _get_setitem_indexer(self, key):
        """
        Convert a potentially-label-based key into a positional indexer.
        """
        if self.name == "loc":
            # always holds here bc iloc overrides _get_setitem_indexer
            self._ensure_listlike_indexer(key)

        if isinstance(key, tuple):
            for x in key:
                check_dict_or_set_indexers(x)

        if self.axis is not None:
            key = _tupleize_axis_indexer(self.ndim, self.axis, key)

        ax = self.obj._get_axis(0)

        if isinstance(ax, MultiIndex) and self.name != "iloc" and is_hashable(key):
            with suppress(KeyError, InvalidIndexError):
                # TypeError e.g. passed a bool
                return ax.get_loc(key)

        if isinstance(key, tuple):
            with suppress(IndexingError):
                # suppress "Too many indexers"
                return self._convert_tuple(key)

        if isinstance(key, range):
            # GH#45479 test_loc_setitem_range_key
            key = list(key)

        return self._convert_to_indexer(key, axis=0)

    @final
    def _maybe_mask_setitem_value(self, indexer, value):
        """
        If we have obj.iloc[mask] = series_or_frame and series_or_frame has the
        same length as obj, we treat this as obj.iloc[mask] = series_or_frame[mask],
        similar to Series.__setitem__.

        Note this is only for loc, not iloc.
        """

        if (
            isinstance(indexer, tuple)
            and len(indexer) == 2
            and isinstance(value, (ABCSeries, ABCDataFrame))
        ):
            pi, icols = indexer
            ndim = value.ndim
            if com.is_bool_indexer(pi) and len(value) == len(pi):
                newkey = pi.nonzero()[0]

                if is_scalar_indexer(icols, self.ndim - 1) and ndim == 1:
                    # e.g. test_loc_setitem_boolean_mask_allfalse
                    # test_loc_setitem_ndframe_values_alignment
                    value = self.obj.iloc._align_series(indexer, value)
                    indexer = (newkey, icols)

                elif (
                    isinstance(icols, np.ndarray)
                    and icols.dtype.kind == "i"
                    and len(icols) == 1
                ):
                    if ndim == 1:
                        # We implicitly broadcast, though numpy does not, see
                        # github.com/pandas-dev/pandas/pull/45501#discussion_r789071825
                        # test_loc_setitem_ndframe_values_alignment
                        value = self.obj.iloc._align_series(indexer, value)
                        indexer = (newkey, icols)

                    elif ndim == 2 and value.shape[1] == 1:
                        # test_loc_setitem_ndframe_values_alignment
                        value = self.obj.iloc._align_frame(indexer, value)
                        indexer = (newkey, icols)
        elif com.is_bool_indexer(indexer):
            indexer = indexer.nonzero()[0]

        return indexer, value

    @final
    def _ensure_listlike_indexer(self, key, axis=None, value=None) -> None:
        """
        Ensure that a list-like of column labels are all present by adding them if
        they do not already exist.

        Parameters
        ----------
        key : list-like of column labels
            Target labels.
        axis : key axis if known
        """
        column_axis = 1

        # column only exists in 2-dimensional DataFrame
        if self.ndim != 2:
            return

        orig_key = key
        if isinstance(key, tuple) and len(key) > 1:
            # key may be a tuple if we are .loc
            # if length of key is > 1 set key to column part
            key = key[column_axis]
            axis = column_axis

        if (
            axis == column_axis
            and not isinstance(self.obj.columns, MultiIndex)
            and is_list_like_indexer(key)
            and not com.is_bool_indexer(key)
            and all(is_hashable(k) for k in key)
        ):
            # GH#38148
            keys = self.obj.columns.union(key, sort=False)
            diff = Index(key).difference(self.obj.columns, sort=False)

            if len(diff) and com.is_null_slice(orig_key[0]):
                # e.g. if we are doing df.loc[:, ["A", "B"]] = 7 and "B"
                #  is a new column, add the new columns with dtype=np.void
                #  so that later when we go through setitem_single_column
                #  we will use isetitem. Without this, the reindex_axis
                #  below would create float64 columns in this example, which
                #  would successfully hold 7, so we would end up with the wrong
                #  dtype.
                indexer = np.arange(len(keys), dtype=np.intp)
                indexer[len(self.obj.columns) :] = -1
                new_mgr = self.obj._mgr.reindex_indexer(
                    keys, indexer=indexer, axis=0, only_slice=True, use_na_proxy=True
                )
                self.obj._mgr = new_mgr
                return

            self.obj._mgr = self.obj._mgr.reindex_axis(keys, axis=0, only_slice=True)

    @final
    def __setitem__(self, key, value) -> None:
        if not PYPY and using_copy_on_write():
            if sys.getrefcount(self.obj) <= 2:
                warnings.warn(
                    _chained_assignment_msg, ChainedAssignmentError, stacklevel=2
                )

        check_dict_or_set_indexers(key)
        if isinstance(key, tuple):
            key = tuple(list(x) if is_iterator(x) else x for x in key)
            key = tuple(com.apply_if_callable(x, self.obj) for x in key)
        else:
            key = com.apply_if_callable(key, self.obj)
        indexer = self._get_setitem_indexer(key)
        self._has_valid_setitem_indexer(key)

        iloc = self if self.name == "iloc" else self.obj.iloc
        iloc._setitem_with_indexer(indexer, value, self.name)

    def _validate_key(self, key, axis: AxisInt):
        """
        Ensure that key is valid for current indexer.

        Parameters
        ----------
        key : scalar, slice or list-like
            Key requested.
        axis : int
            Dimension on which the indexing is being made.

        Raises
        ------
        TypeError
            If the key (or some element of it) has wrong type.
        IndexError
            If the key (or some element of it) is out of bounds.
        KeyError
            If the key was not found.
        """
        raise AbstractMethodError(self)

    @final
    def _expand_ellipsis(self, tup: tuple) -> tuple:
        """
        If a tuple key includes an Ellipsis, replace it with an appropriate
        number of null slices.
        """
        if any(x is Ellipsis for x in tup):
            if tup.count(Ellipsis) > 1:
                raise IndexingError(_one_ellipsis_message)

            if len(tup) == self.ndim:
                # It is unambiguous what axis this Ellipsis is indexing,
                #  treat as a single null slice.
                i = tup.index(Ellipsis)
                # FIXME: this assumes only one Ellipsis
                new_key = tup[:i] + (_NS,) + tup[i + 1 :]
                return new_key

            # TODO: other cases?  only one test gets here, and that is covered
            #  by _validate_key_length
        return tup

    @final
    def _validate_tuple_indexer(self, key: tuple) -> tuple:
        """
        Check the key for valid keys across my indexer.
        """
        key = self._validate_key_length(key)
        key = self._expand_ellipsis(key)
        for i, k in enumerate(key):
            try:
                self._validate_key(k, i)
            except ValueError as err:
                raise ValueError(
                    "Location based indexing can only have "
                    f"[{self._valid_types}] types"
                ) from err
        return key

    @final
    def _is_nested_tuple_indexer(self, tup: tuple) -> bool:
        """
        Returns
        -------
        bool
        """
        if any(isinstance(ax, MultiIndex) for ax in self.obj.axes):
            return any(is_nested_tuple(tup, ax) for ax in self.obj.axes)
        return False

    @final
    def _convert_tuple(self, key: tuple) -> tuple:
        # Note: we assume _tupleize_axis_indexer has been called, if necessary.
        self._validate_key_length(key)
        keyidx = [self._convert_to_indexer(k, axis=i) for i, k in enumerate(key)]
        return tuple(keyidx)

    @final
    def _validate_key_length(self, key: tuple) -> tuple:
        if len(key) > self.ndim:
            if key[0] is Ellipsis:
                # e.g. Series.iloc[..., 3] reduces to just Series.iloc[3]
                key = key[1:]
                if Ellipsis in key:
                    raise IndexingError(_one_ellipsis_message)
                return self._validate_key_length(key)
            raise IndexingError("Too many indexers")
        return key

    @final
    def _getitem_tuple_same_dim(self, tup: tuple):
        """
        Index with indexers that should return an object of the same dimension
        as self.obj.

        This is only called after a failed call to _getitem_lowerdim.
        """
        retval = self.obj
        # Selecting columns before rows is signficiantly faster
        for i, key in enumerate(reversed(tup)):
            i = self.ndim - i - 1
            if com.is_null_slice(key):
                continue

            retval = getattr(retval, self.name)._getitem_axis(key, axis=i)
            # We should never have retval.ndim < self.ndim, as that should
            #  be handled by the _getitem_lowerdim call above.
            assert retval.ndim == self.ndim

        if retval is self.obj:
            # if all axes were a null slice (`df.loc[:, :]`), ensure we still
            # return a new object (https://github.com/pandas-dev/pandas/pull/49469)
            retval = retval.copy(deep=False)

        return retval

    @final
    def _getitem_lowerdim(self, tup: tuple):
        # we can directly get the axis result since the axis is specified
        if self.axis is not None:
            axis = self.obj._get_axis_number(self.axis)
            return self._getitem_axis(tup, axis=axis)

        # we may have a nested tuples indexer here
        if self._is_nested_tuple_indexer(tup):
            return self._getitem_nested_tuple(tup)

        # we maybe be using a tuple to represent multiple dimensions here
        ax0 = self.obj._get_axis(0)
        # ...but iloc should handle the tuple as simple integer-location
        # instead of checking it as multiindex representation (GH 13797)
        if (
            isinstance(ax0, MultiIndex)
            and self.name != "iloc"
            and not any(isinstance(x, slice) for x in tup)
        ):
            # Note: in all extant test cases, replacing the slice condition with
            #  `all(is_hashable(x) or com.is_null_slice(x) for x in tup)`
            #  is equivalent.
            #  (see the other place where we call _handle_lowerdim_multi_index_axis0)
            with suppress(IndexingError):
                return cast(_LocIndexer, self)._handle_lowerdim_multi_index_axis0(tup)

        tup = self._validate_key_length(tup)

        for i, key in enumerate(tup):
            if is_label_like(key):
                # We don't need to check for tuples here because those are
                #  caught by the _is_nested_tuple_indexer check above.
                section = self._getitem_axis(key, axis=i)

                # We should never have a scalar section here, because
                #  _getitem_lowerdim is only called after a check for
                #  is_scalar_access, which that would be.
                if section.ndim == self.ndim:
                    # we're in the middle of slicing through a MultiIndex
                    # revise the key wrt to `section` by inserting an _NS
                    new_key = tup[:i] + (_NS,) + tup[i + 1 :]

                else:
                    # Note: the section.ndim == self.ndim check above
                    #  rules out having DataFrame here, so we dont need to worry
                    #  about transposing.
                    new_key = tup[:i] + tup[i + 1 :]

                    if len(new_key) == 1:
                        new_key = new_key[0]

                # Slices should return views, but calling iloc/loc with a null
                # slice returns a new object.
                if com.is_null_slice(new_key):
                    return section
                # This is an elided recursive call to iloc/loc
                return getattr(section, self.name)[new_key]

        raise IndexingError("not applicable")

    @final
    def _getitem_nested_tuple(self, tup: tuple):
        # we have a nested tuple so have at least 1 multi-index level
        # we should be able to match up the dimensionality here

        for key in tup:
            check_dict_or_set_indexers(key)

        # we have too many indexers for our dim, but have at least 1
        # multi-index dimension, try to see if we have something like
        # a tuple passed to a series with a multi-index
        if len(tup) > self.ndim:
            if self.name != "loc":
                # This should never be reached, but let's be explicit about it
                raise ValueError("Too many indices")  # pragma: no cover
            if all(is_hashable(x) or com.is_null_slice(x) for x in tup):
                # GH#10521 Series should reduce MultiIndex dimensions instead of
                #  DataFrame, IndexingError is not raised when slice(None,None,None)
                #  with one row.
                with suppress(IndexingError):
                    return cast(_LocIndexer, self)._handle_lowerdim_multi_index_axis0(
                        tup
                    )
            elif isinstance(self.obj, ABCSeries) and any(
                isinstance(k, tuple) for k in tup
            ):
                # GH#35349 Raise if tuple in tuple for series
                # Do this after the all-hashable-or-null-slice check so that
                #  we are only getting non-hashable tuples, in particular ones
                #  that themselves contain a slice entry
                # See test_loc_series_getitem_too_many_dimensions
                raise IndexingError("Too many indexers")

            # this is a series with a multi-index specified a tuple of
            # selectors
            axis = self.axis or 0
            return self._getitem_axis(tup, axis=axis)

        # handle the multi-axis by taking sections and reducing
        # this is iterative
        obj = self.obj
        # GH#41369 Loop in reverse order ensures indexing along columns before rows
        # which selects only necessary blocks which avoids dtype conversion if possible
        axis = len(tup) - 1
        for key in tup[::-1]:
            if com.is_null_slice(key):
                axis -= 1
                continue

            obj = getattr(obj, self.name)._getitem_axis(key, axis=axis)
            axis -= 1

            # if we have a scalar, we are done
            if is_scalar(obj) or not hasattr(obj, "ndim"):
                break

        return obj

    def _convert_to_indexer(self, key, axis: AxisInt):
        raise AbstractMethodError(self)

    @final
    def __getitem__(self, key):
        check_dict_or_set_indexers(key)
        if type(key) is tuple:
            key = tuple(list(x) if is_iterator(x) else x for x in key)
            key = tuple(com.apply_if_callable(x, self.obj) for x in key)
            if self._is_scalar_access(key):
                return self.obj._get_value(*key, takeable=self._takeable)
            return self._getitem_tuple(key)
        else:
            # we by definition only have the 0th axis
            axis = self.axis or 0

            maybe_callable = com.apply_if_callable(key, self.obj)
            return self._getitem_axis(maybe_callable, axis=axis)

    def _is_scalar_access(self, key: tuple):
        raise NotImplementedError()

    def _getitem_tuple(self, tup: tuple):
        raise AbstractMethodError(self)

    def _getitem_axis(self, key, axis: AxisInt):
        raise NotImplementedError()

    def _has_valid_setitem_indexer(self, indexer) -> bool:
        raise AbstractMethodError(self)

    @final
    def _getbool_axis(self, key, axis: AxisInt):
        # caller is responsible for ensuring non-None axis
        labels = self.obj._get_axis(axis)
        key = check_bool_indexer(labels, key)
        inds = key.nonzero()[0]
        return self.obj._take_with_is_copy(inds, axis=axis)


@doc(IndexingMixin.loc)
class _LocIndexer(_LocationIndexer):
    _takeable: bool = False
    _valid_types = (
        "labels (MUST BE IN THE INDEX), slices of labels (BOTH "
        "endpoints included! Can be slices of integers if the "
        "index is integers), listlike of labels, boolean"
    )

    # -------------------------------------------------------------------
    # Key Checks

    @doc(_LocationIndexer._validate_key)
    def _validate_key(self, key, axis: Axis):
        # valid for a collection of labels (we check their presence later)
        # slice of labels (where start-end in labels)
        # slice of integers (only if in the labels)
        # boolean not in slice and with boolean index
        ax = self.obj._get_axis(axis)
        if isinstance(key, bool) and not (
            is_bool_dtype(ax.dtype)
            or ax.dtype.name == "boolean"
            or isinstance(ax, MultiIndex)
            and is_bool_dtype(ax.get_level_values(0).dtype)
        ):
            raise KeyError(
                f"{key}: boolean label can not be used without a boolean index"
            )

        if isinstance(key, slice) and (
            isinstance(key.start, bool) or isinstance(key.stop, bool)
        ):
            raise TypeError(f"{key}: boolean values can not be used in a slice")

    def _has_valid_setitem_indexer(self, indexer) -> bool:
        return True

    def _is_scalar_access(self, key: tuple) -> bool:
        """
        Returns
        -------
        bool
        """
        # this is a shortcut accessor to both .loc and .iloc
        # that provide the equivalent access of .at and .iat
        # a) avoid getting things via sections and (to minimize dtype changes)
        # b) provide a performant path
        if len(key) != self.ndim:
            return False

        for i, k in enumerate(key):
            if not is_scalar(k):
                return False

            ax = self.obj.axes[i]
            if isinstance(ax, MultiIndex):
                return False

            if isinstance(k, str) and ax._supports_partial_string_indexing:
                # partial string indexing, df.loc['2000', 'A']
                # should not be considered scalar
                return False

            if not ax._index_as_unique:
                return False

        return True

    # -------------------------------------------------------------------
    # MultiIndex Handling

    def _multi_take_opportunity(self, tup: tuple) -> bool:
        """
        Check whether there is the possibility to use ``_multi_take``.

        Currently the limit is that all axes being indexed, must be indexed with
        list-likes.

        Parameters
        ----------
        tup : tuple
            Tuple of indexers, one per axis.

        Returns
        -------
        bool
            Whether the current indexing,
            can be passed through `_multi_take`.
        """
        if not all(is_list_like_indexer(x) for x in tup):
            return False

        # just too complicated
        return not any(com.is_bool_indexer(x) for x in tup)

    def _multi_take(self, tup: tuple):
        """
        Create the indexers for the passed tuple of keys, and
        executes the take operation. This allows the take operation to be
        executed all at once, rather than once for each dimension.
        Improving efficiency.

        Parameters
        ----------
        tup : tuple
            Tuple of indexers, one per axis.

        Returns
        -------
        values: same type as the object being indexed
        """
        # GH 836
        d = {
            axis: self._get_listlike_indexer(key, axis)
            for (key, axis) in zip(tup, self.obj._AXIS_ORDERS)
        }
        return self.obj._reindex_with_indexers(d, copy=True, allow_dups=True)

    # -------------------------------------------------------------------

    def _getitem_iterable(self, key, axis: AxisInt):
        """
        Index current object with an iterable collection of keys.

        Parameters
        ----------
        key : iterable
            Targeted labels.
        axis : int
            Dimension on which the indexing is being made.

        Raises
        ------
        KeyError
            If no key was found. Will change in the future to raise if not all
            keys were found.

        Returns
        -------
        scalar, DataFrame, or Series: indexed value(s).
        """
        # we assume that not com.is_bool_indexer(key), as that is
        #  handled before we get here.
        self._validate_key(key, axis)

        # A collection of keys
        keyarr, indexer = self._get_listlike_indexer(key, axis)
        return self.obj._reindex_with_indexers(
            {axis: [keyarr, indexer]}, copy=True, allow_dups=True
        )

    def _getitem_tuple(self, tup: tuple):
        with suppress(IndexingError):
            tup = self._expand_ellipsis(tup)
            return self._getitem_lowerdim(tup)

        # no multi-index, so validate all of the indexers
        tup = self._validate_tuple_indexer(tup)

        # ugly hack for GH #836
        if self._multi_take_opportunity(tup):
            return self._multi_take(tup)

        return self._getitem_tuple_same_dim(tup)

    def _get_label(self, label, axis: AxisInt):
        # GH#5567 this will fail if the label is not present in the axis.
        return self.obj.xs(label, axis=axis)

    def _handle_lowerdim_multi_index_axis0(self, tup: tuple):
        # we have an axis0 multi-index, handle or raise
        axis = self.axis or 0
        try:
            # fast path for series or for tup devoid of slices
            return self._get_label(tup, axis=axis)

        except KeyError as ek:
            # raise KeyError if number of indexers match
            # else IndexingError will be raised
            if self.ndim < len(tup) <= self.obj.index.nlevels:
                raise ek
            raise IndexingError("No label returned") from ek

    def _getitem_axis(self, key, axis: AxisInt):
        key = item_from_zerodim(key)
        if is_iterator(key):
            key = list(key)
        if key is Ellipsis:
            key = slice(None)

        labels = self.obj._get_axis(axis)

        if isinstance(key, tuple) and isinstance(labels, MultiIndex):
            key = tuple(key)

        if isinstance(key, slice):
            self._validate_key(key, axis)
            return self._get_slice_axis(key, axis=axis)
        elif com.is_bool_indexer(key):
            return self._getbool_axis(key, axis=axis)
        elif is_list_like_indexer(key):
            # an iterable multi-selection
            if not (isinstance(key, tuple) and isinstance(labels, MultiIndex)):
                if hasattr(key, "ndim") and key.ndim > 1:
                    raise ValueError("Cannot index with multidimensional key")

                return self._getitem_iterable(key, axis=axis)

            # nested tuple slicing
            if is_nested_tuple(key, labels):
                locs = labels.get_locs(key)
                indexer = [slice(None)] * self.ndim
                indexer[axis] = locs
                return self.obj.iloc[tuple(indexer)]

        # fall thru to straight lookup
        self._validate_key(key, axis)
        return self._get_label(key, axis=axis)

    def _get_slice_axis(self, slice_obj: slice, axis: AxisInt):
        """
        This is pretty simple as we just have to deal with labels.
        """
        # caller is responsible for ensuring non-None axis
        obj = self.obj
        if not need_slice(slice_obj):
            return obj.copy(deep=False)

        labels = obj._get_axis(axis)
        indexer = labels.slice_indexer(slice_obj.start, slice_obj.stop, slice_obj.step)

        if isinstance(indexer, slice):
            return self.obj._slice(indexer, axis=axis)
        else:
            # DatetimeIndex overrides Index.slice_indexer and may
            #  return a DatetimeIndex instead of a slice object.
            return self.obj.take(indexer, axis=axis)

    def _convert_to_indexer(self, key, axis: AxisInt):
        """
        Convert indexing key into something we can use to do actual fancy
        indexing on a ndarray.

        Examples
        ix[:5] -> slice(0, 5)
        ix[[1,2,3]] -> [1,2,3]
        ix[['foo', 'bar', 'baz']] -> [i, j, k] (indices of foo, bar, baz)

        Going by Zen of Python?
        'In the face of ambiguity, refuse the temptation to guess.'
        raise AmbiguousIndexError with integer labels?
        - No, prefer label-based indexing
        """
        labels = self.obj._get_axis(axis)

        if isinstance(key, slice):
            return labels._convert_slice_indexer(key, kind="loc")

        if (
            isinstance(key, tuple)
            and not isinstance(labels, MultiIndex)
            and self.ndim < 2
            and len(key) > 1
        ):
            raise IndexingError("Too many indexers")

        if is_scalar(key) or (isinstance(labels, MultiIndex) and is_hashable(key)):
            # Otherwise get_loc will raise InvalidIndexError

            # if we are a label return me
            try:
                return labels.get_loc(key)
            except LookupError:
                if isinstance(key, tuple) and isinstance(labels, MultiIndex):
                    if len(key) == labels.nlevels:
                        return {"key": key}
                    raise
            except InvalidIndexError:
                # GH35015, using datetime as column indices raises exception
                if not isinstance(labels, MultiIndex):
                    raise
            except ValueError:
                if not is_integer(key):
                    raise
                return {"key": key}

        if is_nested_tuple(key, labels):
            if self.ndim == 1 and any(isinstance(k, tuple) for k in key):
                # GH#35349 Raise if tuple in tuple for series
                raise IndexingError("Too many indexers")
            return labels.get_locs(key)

        elif is_list_like_indexer(key):
            if is_iterator(key):
                key = list(key)

            if com.is_bool_indexer(key):
                key = check_bool_indexer(labels, key)
                return key
            else:
                return self._get_listlike_indexer(key, axis)[1]
        else:
            try:
                return labels.get_loc(key)
            except LookupError:
                # allow a not found key only if we are a setter
                if not is_list_like_indexer(key):
                    return {"key": key}
                raise

    def _get_listlike_indexer(self, key, axis: AxisInt):
        """
        Transform a list-like of keys into a new index and an indexer.

        Parameters
        ----------
        key : list-like
            Targeted labels.
        axis:  int
            Dimension on which the indexing is being made.

        Raises
        ------
        KeyError
            If at least one key was requested but none was found.

        Returns
        -------
        keyarr: Index
            New index (coinciding with 'key' if the axis is unique).
        values : array-like
            Indexer for the return object, -1 denotes keys not found.
        """
        ax = self.obj._get_axis(axis)
        axis_name = self.obj._get_axis_name(axis)

        keyarr, indexer = ax._get_indexer_strict(key, axis_name)

        return keyarr, indexer


@doc(IndexingMixin.iloc)
class _iLocIndexer(_LocationIndexer):
    _valid_types = (
        "integer, integer slice (START point is INCLUDED, END "
        "point is EXCLUDED), listlike of integers, boolean array"
    )
    _takeable = True

    # -------------------------------------------------------------------
    # Key Checks

    def _validate_key(self, key, axis: AxisInt):
        if com.is_bool_indexer(key):
            if hasattr(key, "index") and isinstance(key.index, Index):
                if key.index.inferred_type == "integer":
                    raise NotImplementedError(
                        "iLocation based boolean "
                        "indexing on an integer type "
                        "is not available"
                    )
                raise ValueError(
                    "iLocation based boolean indexing cannot use "
                    "an indexable as a mask"
                )
            return

        if isinstance(key, slice):
            return
        elif is_integer(key):
            self._validate_integer(key, axis)
        elif isinstance(key, tuple):
            # a tuple should already have been caught by this point
            # so don't treat a tuple as a valid indexer
            raise IndexingError("Too many indexers")
        elif is_list_like_indexer(key):
            if isinstance(key, ABCSeries):
                arr = key._values
            elif is_array_like(key):
                arr = key
            else:
                arr = np.array(key)
            len_axis = len(self.obj._get_axis(axis))

            # check that the key has a numeric dtype
            if not is_numeric_dtype(arr.dtype):
                raise IndexError(f".iloc requires numeric indexers, got {arr}")

            # check that the key does not exceed the maximum size of the index
            if len(arr) and (arr.max() >= len_axis or arr.min() < -len_axis):
                raise IndexError("positional indexers are out-of-bounds")
        else:
            raise ValueError(f"Can only index by location with a [{self._valid_types}]")

    def _has_valid_setitem_indexer(self, indexer) -> bool:
        """
        Validate that a positional indexer cannot enlarge its target
        will raise if needed, does not modify the indexer externally.

        Returns
        -------
        bool
        """
        if isinstance(indexer, dict):
            raise IndexError("iloc cannot enlarge its target object")

        if isinstance(indexer, ABCDataFrame):
            raise TypeError(
                "DataFrame indexer for .iloc is not supported. "
                "Consider using .loc with a DataFrame indexer for automatic alignment.",
            )

        if not isinstance(indexer, tuple):
            indexer = _tuplify(self.ndim, indexer)

        for ax, i in zip(self.obj.axes, indexer):
            if isinstance(i, slice):
                # should check the stop slice?
                pass
            elif is_list_like_indexer(i):
                # should check the elements?
                pass
            elif is_integer(i):
                if i >= len(ax):
                    raise IndexError("iloc cannot enlarge its target object")
            elif isinstance(i, dict):
                raise IndexError("iloc cannot enlarge its target object")

        return True

    def _is_scalar_access(self, key: tuple) -> bool:
        """
        Returns
        -------
        bool
        """
        # this is a shortcut accessor to both .loc and .iloc
        # that provide the equivalent access of .at and .iat
        # a) avoid getting things via sections and (to minimize dtype changes)
        # b) provide a performant path
        if len(key) != self.ndim:
            return False

        return all(is_integer(k) for k in key)

    def _validate_integer(self, key: int | np.integer, axis: AxisInt) -> None:
        """
        Check that 'key' is a valid position in the desired axis.

        Parameters
        ----------
        key : int
            Requested position.
        axis : int
            Desired axis.

        Raises
        ------
        IndexError
            If 'key' is not a valid position in axis 'axis'.
        """
        len_axis = len(self.obj._get_axis(axis))
        if key >= len_axis or key < -len_axis:
            raise IndexError("single positional indexer is out-of-bounds")

    # -------------------------------------------------------------------

    def _getitem_tuple(self, tup: tuple):
        tup = self._validate_tuple_indexer(tup)
        with suppress(IndexingError):
            return self._getitem_lowerdim(tup)

        return self._getitem_tuple_same_dim(tup)

    def _get_list_axis(self, key, axis: AxisInt):
        """
        Return Series values by list or array of integers.

        Parameters
        ----------
        key : list-like positional indexer
        axis : int

        Returns
        -------
        Series object

        Notes
        -----
        `axis` can only be zero.
        """
        try:
            return self.obj._take_with_is_copy(key, axis=axis)
        except IndexError as err:
            # re-raise with different error message, e.g. test_getitem_ndarray_3d
            raise IndexError("positional indexers are out-of-bounds") from err

    def _getitem_axis(self, key, axis: AxisInt):
        if key is Ellipsis:
            key = slice(None)
        elif isinstance(key, ABCDataFrame):
            raise IndexError(
                "DataFrame indexer is not allowed for .iloc\n"
                "Consider using .loc for automatic alignment."
            )

        if isinstance(key, slice):
            return self._get_slice_axis(key, axis=axis)

        if is_iterator(key):
            key = list(key)

        if isinstance(key, list):
            key = np.asarray(key)

        if com.is_bool_indexer(key):
            self._validate_key(key, axis)
            return self._getbool_axis(key, axis=axis)

        # a list of integers
        elif is_list_like_indexer(key):
            return self._get_list_axis(key, axis=axis)

        # a single integer
        else:
            key = item_from_zerodim(key)
            if not is_integer(key):
                raise TypeError("Cannot index by location index with a non-integer key")

            # validate the location
            self._validate_integer(key, axis)

            return self.obj._ixs(key, axis=axis)

    def _get_slice_axis(self, slice_obj: slice, axis: AxisInt):
        # caller is responsible for ensuring non-None axis
        obj = self.obj

        if not need_slice(slice_obj):
            return obj.copy(deep=False)

        labels = obj._get_axis(axis)
        labels._validate_positional_slice(slice_obj)
        return self.obj._slice(slice_obj, axis=axis)

    def _convert_to_indexer(self, key, axis: AxisInt):
        """
        Much simpler as we only have to deal with our valid types.
        """
        return key

    def _get_setitem_indexer(self, key):
        # GH#32257 Fall through to let numpy do validation
        if is_iterator(key):
            key = list(key)

        if self.axis is not None:
            key = _tupleize_axis_indexer(self.ndim, self.axis, key)

        return key

    # -------------------------------------------------------------------

    def _setitem_with_indexer(self, indexer, value, name: str = "iloc"):
        """
        _setitem_with_indexer is for setting values on a Series/DataFrame
        using positional indexers.

        If the relevant keys are not present, the Series/DataFrame may be
        expanded.

        This method is currently broken when dealing with non-unique Indexes,
        since it goes from positional indexers back to labels when calling
        BlockManager methods, see GH#12991, GH#22046, GH#15686.
        """
        info_axis = self.obj._info_axis_number

        # maybe partial set
        take_split_path = not self.obj._mgr.is_single_block

        if not take_split_path and isinstance(value, ABCDataFrame):
            # Avoid cast of values
            take_split_path = not value._mgr.is_single_block

        # if there is only one block/type, still have to take split path
        # unless the block is one-dimensional or it can hold the value
        if not take_split_path and len(self.obj._mgr.arrays) and self.ndim > 1:
            # in case of dict, keys are indices
            val = list(value.values()) if isinstance(value, dict) else value
            arr = self.obj._mgr.arrays[0]
            take_split_path = not can_hold_element(
                arr, extract_array(val, extract_numpy=True)
            )

        # if we have any multi-indexes that have non-trivial slices
        # (not null slices) then we must take the split path, xref
        # GH 10360, GH 27841
        if isinstance(indexer, tuple) and len(indexer) == len(self.obj.axes):
            for i, ax in zip(indexer, self.obj.axes):
                if isinstance(ax, MultiIndex) and not (
                    is_integer(i) or com.is_null_slice(i)
                ):
                    take_split_path = True
                    break

        if isinstance(indexer, tuple):
            nindexer = []
            for i, idx in enumerate(indexer):
                if isinstance(idx, dict):
                    # reindex the axis to the new value
                    # and set inplace
                    key, _ = convert_missing_indexer(idx)

                    # if this is the items axes, then take the main missing
                    # path first
                    # this correctly sets the dtype and avoids cache issues
                    # essentially this separates out the block that is needed
                    # to possibly be modified
                    if self.ndim > 1 and i == info_axis:
                        # add the new item, and set the value
                        # must have all defined axes if we have a scalar
                        # or a list-like on the non-info axes if we have a
                        # list-like
                        if not len(self.obj):
                            if not is_list_like_indexer(value):
                                raise ValueError(
                                    "cannot set a frame with no "
                                    "defined index and a scalar"
                                )
                            self.obj[key] = value
                            return

                        # add a new item with the dtype setup
                        if com.is_null_slice(indexer[0]):
                            # We are setting an entire column
                            self.obj[key] = value
                            return
                        elif is_array_like(value):
                            # GH#42099
                            arr = extract_array(value, extract_numpy=True)
                            taker = -1 * np.ones(len(self.obj), dtype=np.intp)
                            empty_value = algos.take_nd(arr, taker)
                            if not isinstance(value, ABCSeries):
                                # if not Series (in which case we need to align),
                                #  we can short-circuit
                                if (
                                    isinstance(arr, np.ndarray)
                                    and arr.ndim == 1
                                    and len(arr) == 1
                                ):
                                    # NumPy 1.25 deprecation: https://github.com/numpy/numpy/pull/10615
                                    arr = arr[0, ...]
                                empty_value[indexer[0]] = arr
                                self.obj[key] = empty_value
                                return

                            self.obj[key] = empty_value

                        else:
                            # FIXME: GH#42099#issuecomment-864326014
                            self.obj[key] = infer_fill_value(value)

                        new_indexer = convert_from_missing_indexer_tuple(
                            indexer, self.obj.axes
                        )
                        self._setitem_with_indexer(new_indexer, value, name)

                        return

                    # reindex the axis
                    # make sure to clear the cache because we are
                    # just replacing the block manager here
                    # so the object is the same
                    index = self.obj._get_axis(i)
                    labels = index.insert(len(index), key)

                    # We are expanding the Series/DataFrame values to match
                    #  the length of thenew index `labels`.  GH#40096 ensure
                    #  this is valid even if the index has duplicates.
                    taker = np.arange(len(index) + 1, dtype=np.intp)
                    taker[-1] = -1
                    reindexers = {i: (labels, taker)}
                    new_obj = self.obj._reindex_with_indexers(
                        reindexers, allow_dups=True
                    )
                    self.obj._mgr = new_obj._mgr
                    self.obj._maybe_update_cacher(clear=True)
                    self.obj._is_copy = None

                    nindexer.append(labels.get_loc(key))

                else:
                    nindexer.append(idx)

            indexer = tuple(nindexer)
        else:
            indexer, missing = convert_missing_indexer(indexer)

            if missing:
                self._setitem_with_indexer_missing(indexer, value)
                return

        if name == "loc":
            # must come after setting of missing
            indexer, value = self._maybe_mask_setitem_value(indexer, value)

        # align and set the values
        if take_split_path:
            # We have to operate column-wise
            self._setitem_with_indexer_split_path(indexer, value, name)
        else:
            self._setitem_single_block(indexer, value, name)

    def _setitem_with_indexer_split_path(self, indexer, value, name: str):
        """
        Setitem column-wise.
        """
        # Above we only set take_split_path to True for 2D cases
        assert self.ndim == 2

        if not isinstance(indexer, tuple):
            indexer = _tuplify(self.ndim, indexer)
        if len(indexer) > self.ndim:
            raise IndexError("too many indices for array")
        if isinstance(indexer[0], np.ndarray) and indexer[0].ndim > 2:
            raise ValueError(r"Cannot set values with ndim > 2")

        if (isinstance(value, ABCSeries) and name != "iloc") or isinstance(value, dict):
            from pandas import Series

            value = self._align_series(indexer, Series(value))

        # Ensure we have something we can iterate over
        info_axis = indexer[1]
        ilocs = self._ensure_iterable_column_indexer(info_axis)

        pi = indexer[0]
        lplane_indexer = length_of_indexer(pi, self.obj.index)
        # lplane_indexer gives the expected length of obj[indexer[0]]

        # we need an iterable, with a ndim of at least 1
        # eg. don't pass through np.array(0)
        if is_list_like_indexer(value) and getattr(value, "ndim", 1) > 0:
            if isinstance(value, ABCDataFrame):
                self._setitem_with_indexer_frame_value(indexer, value, name)

            elif np.ndim(value) == 2:
                # TODO: avoid np.ndim call in case it isn't an ndarray, since
                #  that will construct an ndarray, which will be wasteful
                self._setitem_with_indexer_2d_value(indexer, value)

            elif len(ilocs) == 1 and lplane_indexer == len(value) and not is_scalar(pi):
                # We are setting multiple rows in a single column.
                self._setitem_single_column(ilocs[0], value, pi)

            elif len(ilocs) == 1 and 0 != lplane_indexer != len(value):
                # We are trying to set N values into M entries of a single
                #  column, which is invalid for N != M
                # Exclude zero-len for e.g. boolean masking that is all-false

                if len(value) == 1 and not is_integer(info_axis):
                    # This is a case like df.iloc[:3, [1]] = [0]
                    #  where we treat as df.iloc[:3, 1] = 0
                    return self._setitem_with_indexer((pi, info_axis[0]), value[0])

                raise ValueError(
                    "Must have equal len keys and value "
                    "when setting with an iterable"
                )

            elif lplane_indexer == 0 and len(value) == len(self.obj.index):
                # We get here in one case via .loc with a all-False mask
                pass

            elif self._is_scalar_access(indexer) and is_object_dtype(
                self.obj.dtypes[ilocs[0]]
            ):
                # We are setting nested data, only possible for object dtype data
                self._setitem_single_column(indexer[1], value, pi)

            elif len(ilocs) == len(value):
                # We are setting multiple columns in a single row.
                for loc, v in zip(ilocs, value):
                    self._setitem_single_column(loc, v, pi)

            elif len(ilocs) == 1 and com.is_null_slice(pi) and len(self.obj) == 0:
                # This is a setitem-with-expansion, see
                #  test_loc_setitem_empty_append_expands_rows_mixed_dtype
                # e.g. df = DataFrame(columns=["x", "y"])
                #  df["x"] = df["x"].astype(np.int64)
                #  df.loc[:, "x"] = [1, 2, 3]
                self._setitem_single_column(ilocs[0], value, pi)

            else:
                raise ValueError(
                    "Must have equal len keys and value "
                    "when setting with an iterable"
                )

        else:
            # scalar value
            for loc in ilocs:
                self._setitem_single_column(loc, value, pi)

    def _setitem_with_indexer_2d_value(self, indexer, value):
        # We get here with np.ndim(value) == 2, excluding DataFrame,
        #  which goes through _setitem_with_indexer_frame_value
        pi = indexer[0]

        ilocs = self._ensure_iterable_column_indexer(indexer[1])

        if not is_array_like(value):
            # cast lists to array
            value = np.array(value, dtype=object)
        if len(ilocs) != value.shape[1]:
            raise ValueError(
                "Must have equal len keys and value when setting with an ndarray"
            )

        for i, loc in enumerate(ilocs):
            value_col = value[:, i]
            if is_object_dtype(value_col.dtype):
                # casting to list so that we do type inference in setitem_single_column
                value_col = value_col.tolist()
            self._setitem_single_column(loc, value_col, pi)

    def _setitem_with_indexer_frame_value(self, indexer, value: DataFrame, name: str):
        ilocs = self._ensure_iterable_column_indexer(indexer[1])

        sub_indexer = list(indexer)
        pi = indexer[0]

        multiindex_indexer = isinstance(self.obj.columns, MultiIndex)

        unique_cols = value.columns.is_unique

        # We do not want to align the value in case of iloc GH#37728
        if name == "iloc":
            for i, loc in enumerate(ilocs):
                val = value.iloc[:, i]
                self._setitem_single_column(loc, val, pi)

        elif not unique_cols and value.columns.equals(self.obj.columns):
            # We assume we are already aligned, see
            # test_iloc_setitem_frame_duplicate_columns_multiple_blocks
            for loc in ilocs:
                item = self.obj.columns[loc]
                if item in value:
                    sub_indexer[1] = item
                    val = self._align_series(
                        tuple(sub_indexer),
                        value.iloc[:, loc],
                        multiindex_indexer,
                    )
                else:
                    val = np.nan

                self._setitem_single_column(loc, val, pi)

        elif not unique_cols:
            raise ValueError("Setting with non-unique columns is not allowed.")

        else:
            for loc in ilocs:
                item = self.obj.columns[loc]
                if item in value:
                    sub_indexer[1] = item
                    val = self._align_series(
                        tuple(sub_indexer),
                        value[item],
                        multiindex_indexer,
                        using_cow=using_copy_on_write(),
                    )
                else:
                    val = np.nan

                self._setitem_single_column(loc, val, pi)

    def _setitem_single_column(self, loc: int, value, plane_indexer) -> None:
        """

        Parameters
        ----------
        loc : int
            Indexer for column position
        plane_indexer : int, slice, listlike[int]
            The indexer we use for setitem along axis=0.
        """
        pi = plane_indexer

        is_full_setter = com.is_null_slice(pi) or com.is_full_slice(pi, len(self.obj))

        is_null_setter = com.is_empty_slice(pi) or is_array_like(pi) and len(pi) == 0

        if is_null_setter:
            # no-op, don't cast dtype later
            return

        elif is_full_setter:
            try:
                self.obj._mgr.column_setitem(
                    loc, plane_indexer, value, inplace_only=True
                )
            except (ValueError, TypeError, LossySetitemError):
                # If we're setting an entire column and we can't do it inplace,
                #  then we can use value's dtype (or inferred dtype)
                #  instead of object
                self.obj.isetitem(loc, value)
        else:
            # set value into the column (first attempting to operate inplace, then
            #  falling back to casting if necessary)
            self.obj._mgr.column_setitem(loc, plane_indexer, value)

        self.obj._clear_item_cache()

    def _setitem_single_block(self, indexer, value, name: str) -> None:
        """
        _setitem_with_indexer for the case when we have a single Block.
        """
        from pandas import Series

        info_axis = self.obj._info_axis_number
        item_labels = self.obj._get_axis(info_axis)
        if isinstance(indexer, tuple):
            # if we are setting on the info axis ONLY
            # set using those methods to avoid block-splitting
            # logic here
            if (
                self.ndim == len(indexer) == 2
                and is_integer(indexer[1])
                and com.is_null_slice(indexer[0])
            ):
                col = item_labels[indexer[info_axis]]
                if len(item_labels.get_indexer_for([col])) == 1:
                    # e.g. test_loc_setitem_empty_append_expands_rows
                    loc = item_labels.get_loc(col)
                    self._setitem_single_column(loc, value, indexer[0])
                    return

            indexer = maybe_convert_ix(*indexer)  # e.g. test_setitem_frame_align

        if (isinstance(value, ABCSeries) and name != "iloc") or isinstance(value, dict):
            # TODO(EA): ExtensionBlock.setitem this causes issues with
            # setting for extensionarrays that store dicts. Need to decide
            # if it's worth supporting that.
            value = self._align_series(indexer, Series(value))

        elif isinstance(value, ABCDataFrame) and name != "iloc":
            value = self._align_frame(indexer, value)._values

        # check for chained assignment
        self.obj._check_is_chained_assignment_possible()

        # actually do the set
        self.obj._mgr = self.obj._mgr.setitem(indexer=indexer, value=value)
        self.obj._maybe_update_cacher(clear=True, inplace=True)

    def _setitem_with_indexer_missing(self, indexer, value):
        """
        Insert new row(s) or column(s) into the Series or DataFrame.
        """
        from pandas import Series

        # reindex the axis to the new value
        # and set inplace
        if self.ndim == 1:
            index = self.obj.index
            new_index = index.insert(len(index), indexer)

            # we have a coerced indexer, e.g. a float
            # that matches in an int64 Index, so
            # we will not create a duplicate index, rather
            # index to that element
            # e.g. 0.0 -> 0
            # GH#12246
            if index.is_unique:
                # pass new_index[-1:] instead if [new_index[-1]]
                #  so that we retain dtype
                new_indexer = index.get_indexer(new_index[-1:])
                if (new_indexer != -1).any():
                    # We get only here with loc, so can hard code
                    return self._setitem_with_indexer(new_indexer, value, "loc")

            # this preserves dtype of the value and of the object
            if not is_scalar(value):
                new_dtype = None

            elif is_valid_na_for_dtype(value, self.obj.dtype):
                if not is_object_dtype(self.obj.dtype):
                    # Every NA value is suitable for object, no conversion needed
                    value = na_value_for_dtype(self.obj.dtype, compat=False)

                new_dtype = maybe_promote(self.obj.dtype, value)[0]

            elif isna(value):
                new_dtype = None
            elif not self.obj.empty and not is_object_dtype(self.obj.dtype):
                # We should not cast, if we have object dtype because we can
                # set timedeltas into object series
                curr_dtype = self.obj.dtype
                curr_dtype = getattr(curr_dtype, "numpy_dtype", curr_dtype)
                new_dtype = maybe_promote(curr_dtype, value)[0]
            else:
                new_dtype = None

            new_values = Series([value], dtype=new_dtype)._values

            if len(self.obj._values):
                # GH#22717 handle casting compatibility that np.concatenate
                #  does incorrectly
                new_values = concat_compat([self.obj._values, new_values])
            self.obj._mgr = self.obj._constructor(
                new_values, index=new_index, name=self.obj.name
            )._mgr
            self.obj._maybe_update_cacher(clear=True)

        elif self.ndim == 2:
            if not len(self.obj.columns):
                # no columns and scalar
                raise ValueError("cannot set a frame with no defined columns")

            has_dtype = hasattr(value, "dtype")
            if isinstance(value, ABCSeries):
                # append a Series
                value = value.reindex(index=self.obj.columns, copy=True)
                value.name = indexer
            elif isinstance(value, dict):
                value = Series(
                    value, index=self.obj.columns, name=indexer, dtype=object
                )
            else:
                # a list-list
                if is_list_like_indexer(value):
                    # must have conforming columns
                    if len(value) != len(self.obj.columns):
                        raise ValueError("cannot set a row with mismatched columns")

                value = Series(value, index=self.obj.columns, name=indexer)

            if not len(self.obj):
                # We will ignore the existing dtypes instead of using
                #  internals.concat logic
                df = value.to_frame().T

                idx = self.obj.index
                if isinstance(idx, MultiIndex):
                    name = idx.names
                else:
                    name = idx.name

                df.index = Index([indexer], name=name)
                if not has_dtype:
                    # i.e. if we already had a Series or ndarray, keep that
                    #  dtype.  But if we had a list or dict, then do inference
                    df = df.infer_objects(copy=False)
                self.obj._mgr = df._mgr
            else:
                self.obj._mgr = self.obj._append(value)._mgr
            self.obj._maybe_update_cacher(clear=True)

    def _ensure_iterable_column_indexer(self, column_indexer):
        """
        Ensure that our column indexer is something that can be iterated over.
        """
        ilocs: Sequence[int | np.integer] | np.ndarray
        if is_integer(column_indexer):
            ilocs = [column_indexer]
        elif isinstance(column_indexer, slice):
            ilocs = np.arange(len(self.obj.columns))[column_indexer]
        elif (
            isinstance(column_indexer, np.ndarray) and column_indexer.dtype.kind == "b"
        ):
            ilocs = np.arange(len(column_indexer))[column_indexer]
        else:
            ilocs = column_indexer
        return ilocs

    def _align_series(
        self,
        indexer,
        ser: Series,
        multiindex_indexer: bool = False,
        using_cow: bool = False,
    ):
        """
        Parameters
        ----------
        indexer : tuple, slice, scalar
            Indexer used to get the locations that will be set to `ser`.
        ser : pd.Series
            Values to assign to the locations specified by `indexer`.
        multiindex_indexer : bool, optional
            Defaults to False. Should be set to True if `indexer` was from
            a `pd.MultiIndex`, to avoid unnecessary broadcasting.

        Returns
        -------
        `np.array` of `ser` broadcast to the appropriate shape for assignment
        to the locations selected by `indexer`
        """
        if isinstance(indexer, (slice, np.ndarray, list, Index)):
            indexer = (indexer,)

        if isinstance(indexer, tuple):
            # flatten np.ndarray indexers
            def ravel(i):
                return i.ravel() if isinstance(i, np.ndarray) else i

            indexer = tuple(map(ravel, indexer))

            aligners = [not com.is_null_slice(idx) for idx in indexer]
            sum_aligners = sum(aligners)
            single_aligner = sum_aligners == 1
            is_frame = self.ndim == 2
            obj = self.obj

            # are we a single alignable value on a non-primary
            # dim (e.g. panel: 1,2, or frame: 0) ?
            # hence need to align to a single axis dimension
            # rather that find all valid dims

            # frame
            if is_frame:
                single_aligner = single_aligner and aligners[0]

            # we have a frame, with multiple indexers on both axes; and a
            # series, so need to broadcast (see GH5206)
            if sum_aligners == self.ndim and all(is_sequence(_) for _ in indexer):
                ser_values = ser.reindex(obj.axes[0][indexer[0]], copy=True)._values

                # single indexer
                if len(indexer) > 1 and not multiindex_indexer:
                    len_indexer = len(indexer[1])
                    ser_values = (
                        np.tile(ser_values, len_indexer).reshape(len_indexer, -1).T
                    )

                return ser_values

            for i, idx in enumerate(indexer):
                ax = obj.axes[i]

                # multiple aligners (or null slices)
                if is_sequence(idx) or isinstance(idx, slice):
                    if single_aligner and com.is_null_slice(idx):
                        continue
                    new_ix = ax[idx]
                    if not is_list_like_indexer(new_ix):
                        new_ix = Index([new_ix])
                    else:
                        new_ix = Index(new_ix)
<<<<<<< HEAD
                    if ser.index.equals(new_ix) or not len(new_ix):
                        if using_cow:
                            return ser
=======
                    if ser.index.equals(new_ix):
>>>>>>> 86a4ee01
                        return ser._values.copy()

                    return ser.reindex(new_ix)._values

                # 2 dims
                elif single_aligner:
                    # reindex along index
                    ax = self.obj.axes[1]
                    if ser.index.equals(ax) or not len(ax):
                        return ser._values.copy()
                    return ser.reindex(ax)._values

        elif is_integer(indexer) and self.ndim == 1:
            if is_object_dtype(self.obj.dtype):
                return ser
            ax = self.obj._get_axis(0)

            if ser.index.equals(ax):
                return ser._values.copy()

            return ser.reindex(ax)._values[indexer]

        elif is_integer(indexer):
            ax = self.obj._get_axis(1)

            if ser.index.equals(ax):
                return ser._values.copy()

            return ser.reindex(ax)._values

        raise ValueError("Incompatible indexer with Series")

    def _align_frame(self, indexer, df: DataFrame) -> DataFrame:
        is_frame = self.ndim == 2

        if isinstance(indexer, tuple):
            idx, cols = None, None
            sindexers = []
            for i, ix in enumerate(indexer):
                ax = self.obj.axes[i]
                if is_sequence(ix) or isinstance(ix, slice):
                    if isinstance(ix, np.ndarray):
                        ix = ix.ravel()
                    if idx is None:
                        idx = ax[ix]
                    elif cols is None:
                        cols = ax[ix]
                    else:
                        break
                else:
                    sindexers.append(i)

            if idx is not None and cols is not None:
                if df.index.equals(idx) and df.columns.equals(cols):
                    val = df.copy()
                else:
                    val = df.reindex(idx, columns=cols)
                return val

        elif (isinstance(indexer, slice) or is_list_like_indexer(indexer)) and is_frame:
            ax = self.obj.index[indexer]
            if df.index.equals(ax):
                val = df.copy()
            else:
                # we have a multi-index and are trying to align
                # with a particular, level GH3738
                if (
                    isinstance(ax, MultiIndex)
                    and isinstance(df.index, MultiIndex)
                    and ax.nlevels != df.index.nlevels
                ):
                    raise TypeError(
                        "cannot align on a multi-index with out "
                        "specifying the join levels"
                    )

                val = df.reindex(index=ax)
            return val

        raise ValueError("Incompatible indexer with DataFrame")


class _ScalarAccessIndexer(NDFrameIndexerBase):
    """
    Access scalars quickly.
    """

    # sub-classes need to set _takeable
    _takeable: bool

    def _convert_key(self, key):
        raise AbstractMethodError(self)

    def __getitem__(self, key):
        if not isinstance(key, tuple):
            # we could have a convertible item here (e.g. Timestamp)
            if not is_list_like_indexer(key):
                key = (key,)
            else:
                raise ValueError("Invalid call for scalar access (getting)!")

        key = self._convert_key(key)
        return self.obj._get_value(*key, takeable=self._takeable)

    def __setitem__(self, key, value) -> None:
        if isinstance(key, tuple):
            key = tuple(com.apply_if_callable(x, self.obj) for x in key)
        else:
            # scalar callable may return tuple
            key = com.apply_if_callable(key, self.obj)

        if not isinstance(key, tuple):
            key = _tuplify(self.ndim, key)
        key = list(self._convert_key(key))
        if len(key) != self.ndim:
            raise ValueError("Not enough indexers for scalar access (setting)!")

        self.obj._set_value(*key, value=value, takeable=self._takeable)


@doc(IndexingMixin.at)
class _AtIndexer(_ScalarAccessIndexer):
    _takeable = False

    def _convert_key(self, key):
        """
        Require they keys to be the same type as the index. (so we don't
        fallback)
        """
        # GH 26989
        # For series, unpacking key needs to result in the label.
        # This is already the case for len(key) == 1; e.g. (1,)
        if self.ndim == 1 and len(key) > 1:
            key = (key,)

        return key

    @property
    def _axes_are_unique(self) -> bool:
        # Only relevant for self.ndim == 2
        assert self.ndim == 2
        return self.obj.index.is_unique and self.obj.columns.is_unique

    def __getitem__(self, key):
        if self.ndim == 2 and not self._axes_are_unique:
            # GH#33041 fall back to .loc
            if not isinstance(key, tuple) or not all(is_scalar(x) for x in key):
                raise ValueError("Invalid call for scalar access (getting)!")
            return self.obj.loc[key]

        return super().__getitem__(key)

    def __setitem__(self, key, value):
        if self.ndim == 2 and not self._axes_are_unique:
            # GH#33041 fall back to .loc
            if not isinstance(key, tuple) or not all(is_scalar(x) for x in key):
                raise ValueError("Invalid call for scalar access (setting)!")

            self.obj.loc[key] = value
            return

        return super().__setitem__(key, value)


@doc(IndexingMixin.iat)
class _iAtIndexer(_ScalarAccessIndexer):
    _takeable = True

    def _convert_key(self, key):
        """
        Require integer args. (and convert to label arguments)
        """
        for i in key:
            if not is_integer(i):
                raise ValueError("iAt based indexing can only have integer indexers")
        return key


def _tuplify(ndim: int, loc: Hashable) -> tuple[Hashable | slice, ...]:
    """
    Given an indexer for the first dimension, create an equivalent tuple
    for indexing over all dimensions.

    Parameters
    ----------
    ndim : int
    loc : object

    Returns
    -------
    tuple
    """
    _tup: list[Hashable | slice]
    _tup = [slice(None, None) for _ in range(ndim)]
    _tup[0] = loc
    return tuple(_tup)


def _tupleize_axis_indexer(ndim: int, axis: AxisInt, key) -> tuple:
    """
    If we have an axis, adapt the given key to be axis-independent.
    """
    new_key = [slice(None)] * ndim
    new_key[axis] = key
    return tuple(new_key)


def check_bool_indexer(index: Index, key) -> np.ndarray:
    """
    Check if key is a valid boolean indexer for an object with such index and
    perform reindexing or conversion if needed.

    This function assumes that is_bool_indexer(key) == True.

    Parameters
    ----------
    index : Index
        Index of the object on which the indexing is done.
    key : list-like
        Boolean indexer to check.

    Returns
    -------
    np.array
        Resulting key.

    Raises
    ------
    IndexError
        If the key does not have the same length as index.
    IndexingError
        If the index of the key is unalignable to index.
    """
    result = key
    if isinstance(key, ABCSeries) and not key.index.equals(index):
        indexer = result.index.get_indexer_for(index)
        if -1 in indexer:
            raise IndexingError(
                "Unalignable boolean Series provided as "
                "indexer (index of the boolean Series and of "
                "the indexed object do not match)."
            )

        result = result.take(indexer)

        # fall through for boolean
        if not isinstance(result.dtype, ExtensionDtype):
            return result.astype(bool)._values

    if is_object_dtype(key):
        # key might be object-dtype bool, check_array_indexer needs bool array
        result = np.asarray(result, dtype=bool)
    elif not is_array_like(result):
        # GH 33924
        # key may contain nan elements, check_array_indexer needs bool array
        result = pd_array(result, dtype=bool)
    return check_array_indexer(index, result)


def convert_missing_indexer(indexer):
    """
    Reverse convert a missing indexer, which is a dict
    return the scalar indexer and a boolean indicating if we converted
    """
    if isinstance(indexer, dict):
        # a missing key (but not a tuple indexer)
        indexer = indexer["key"]

        if isinstance(indexer, bool):
            raise KeyError("cannot use a single bool to index into setitem")
        return indexer, True

    return indexer, False


def convert_from_missing_indexer_tuple(indexer, axes):
    """
    Create a filtered indexer that doesn't have any missing indexers.
    """

    def get_indexer(_i, _idx):
        return axes[_i].get_loc(_idx["key"]) if isinstance(_idx, dict) else _idx

    return tuple(get_indexer(_i, _idx) for _i, _idx in enumerate(indexer))


def maybe_convert_ix(*args):
    """
    We likely want to take the cross-product.
    """
    for arg in args:
        if not isinstance(arg, (np.ndarray, list, ABCSeries, Index)):
            return args
    return np.ix_(*args)


def is_nested_tuple(tup, labels) -> bool:
    """
    Returns
    -------
    bool
    """
    # check for a compatible nested tuple and multiindexes among the axes
    if not isinstance(tup, tuple):
        return False

    for k in tup:
        if is_list_like(k) or isinstance(k, slice):
            return isinstance(labels, MultiIndex)

    return False


def is_label_like(key) -> bool:
    """
    Returns
    -------
    bool
    """
    # select a label or row
    return (
        not isinstance(key, slice)
        and not is_list_like_indexer(key)
        and key is not Ellipsis
    )


def need_slice(obj: slice) -> bool:
    """
    Returns
    -------
    bool
    """
    return (
        obj.start is not None
        or obj.stop is not None
        or (obj.step is not None and obj.step != 1)
    )


def check_dict_or_set_indexers(key) -> None:
    """
    Check if the indexer is or contains a dict or set, which is no longer allowed.
    """
    if (
        isinstance(key, set)
        or isinstance(key, tuple)
        and any(isinstance(x, set) for x in key)
    ):
        raise TypeError(
            "Passing a set as an indexer is not supported. Use a list instead."
        )

    if (
        isinstance(key, dict)
        or isinstance(key, tuple)
        and any(isinstance(x, dict) for x in key)
    ):
        raise TypeError(
            "Passing a dict as an indexer is not supported. Use a list instead."
        )<|MERGE_RESOLUTION|>--- conflicted
+++ resolved
@@ -2261,13 +2261,9 @@
                         new_ix = Index([new_ix])
                     else:
                         new_ix = Index(new_ix)
-<<<<<<< HEAD
-                    if ser.index.equals(new_ix) or not len(new_ix):
+                    if ser.index.equals(new_ix):
                         if using_cow:
                             return ser
-=======
-                    if ser.index.equals(new_ix):
->>>>>>> 86a4ee01
                         return ser._values.copy()
 
                     return ser.reindex(new_ix)._values
