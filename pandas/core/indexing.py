from __future__ import annotations

from contextlib import suppress
from typing import TYPE_CHECKING, Any, Hashable, List, Sequence, Tuple, Union
import warnings

import numpy as np

from pandas._config.config import option_context

from pandas._libs.indexing import NDFrameIndexerBase
from pandas._libs.lib import item_from_zerodim
from pandas.errors import AbstractMethodError, InvalidIndexError
from pandas.util._decorators import doc

from pandas.core.dtypes.cast import infer_dtype_from_scalar
from pandas.core.dtypes.common import (
    is_array_like,
<<<<<<< HEAD
    is_dtype_equal,
=======
    is_bool_dtype,
>>>>>>> fc9fdba6
    is_hashable,
    is_integer,
    is_iterator,
    is_list_like,
    is_numeric_dtype,
    is_object_dtype,
    is_scalar,
    is_sequence,
)
from pandas.core.dtypes.concat import concat_compat
from pandas.core.dtypes.generic import ABCDataFrame, ABCMultiIndex, ABCSeries
from pandas.core.dtypes.missing import infer_fill_value, isna

import pandas.core.common as com
from pandas.core.construction import array as pd_array
from pandas.core.indexers import (
    check_array_indexer,
    is_exact_shape_match,
    is_list_like_indexer,
    length_of_indexer,
)
from pandas.core.indexes.api import Index

if TYPE_CHECKING:
    from pandas import DataFrame, Series

# "null slice"
_NS = slice(None, None)


# the public IndexSlicerMaker
class _IndexSlice:
    """
    Create an object to more easily perform multi-index slicing.

    See Also
    --------
    MultiIndex.remove_unused_levels : New MultiIndex with no unused levels.

    Notes
    -----
    See :ref:`Defined Levels <advanced.shown_levels>`
    for further info on slicing a MultiIndex.

    Examples
    --------
    >>> midx = pd.MultiIndex.from_product([['A0','A1'], ['B0','B1','B2','B3']])
    >>> columns = ['foo', 'bar']
    >>> dfmi = pd.DataFrame(np.arange(16).reshape((len(midx), len(columns))),
    ...                     index=midx, columns=columns)

    Using the default slice command:

    >>> dfmi.loc[(slice(None), slice('B0', 'B1')), :]
               foo  bar
        A0 B0    0    1
           B1    2    3
        A1 B0    8    9
           B1   10   11

    Using the IndexSlice class for a more intuitive command:

    >>> idx = pd.IndexSlice
    >>> dfmi.loc[idx[:, 'B0':'B1'], :]
               foo  bar
        A0 B0    0    1
           B1    2    3
        A1 B0    8    9
           B1   10   11
    """

    def __getitem__(self, arg):
        return arg


IndexSlice = _IndexSlice()


class IndexingError(Exception):
    pass


class IndexingMixin:
    """
    Mixin for adding .loc/.iloc/.at/.iat to Dataframes and Series.
    """

    @property
    def iloc(self) -> _iLocIndexer:
        """
        Purely integer-location based indexing for selection by position.

        ``.iloc[]`` is primarily integer position based (from ``0`` to
        ``length-1`` of the axis), but may also be used with a boolean
        array.

        Allowed inputs are:

        - An integer, e.g. ``5``.
        - A list or array of integers, e.g. ``[4, 3, 0]``.
        - A slice object with ints, e.g. ``1:7``.
        - A boolean array.
        - A ``callable`` function with one argument (the calling Series or
          DataFrame) and that returns valid output for indexing (one of the above).
          This is useful in method chains, when you don't have a reference to the
          calling object, but would like to base your selection on some value.

        ``.iloc`` will raise ``IndexError`` if a requested indexer is
        out-of-bounds, except *slice* indexers which allow out-of-bounds
        indexing (this conforms with python/numpy *slice* semantics).

        See more at :ref:`Selection by Position <indexing.integer>`.

        See Also
        --------
        DataFrame.iat : Fast integer location scalar accessor.
        DataFrame.loc : Purely label-location based indexer for selection by label.
        Series.iloc : Purely integer-location based indexing for
                       selection by position.

        Examples
        --------
        >>> mydict = [{'a': 1, 'b': 2, 'c': 3, 'd': 4},
        ...           {'a': 100, 'b': 200, 'c': 300, 'd': 400},
        ...           {'a': 1000, 'b': 2000, 'c': 3000, 'd': 4000 }]
        >>> df = pd.DataFrame(mydict)
        >>> df
              a     b     c     d
        0     1     2     3     4
        1   100   200   300   400
        2  1000  2000  3000  4000

        **Indexing just the rows**

        With a scalar integer.

        >>> type(df.iloc[0])
        <class 'pandas.core.series.Series'>
        >>> df.iloc[0]
        a    1
        b    2
        c    3
        d    4
        Name: 0, dtype: int64

        With a list of integers.

        >>> df.iloc[[0]]
           a  b  c  d
        0  1  2  3  4
        >>> type(df.iloc[[0]])
        <class 'pandas.core.frame.DataFrame'>

        >>> df.iloc[[0, 1]]
             a    b    c    d
        0    1    2    3    4
        1  100  200  300  400

        With a `slice` object.

        >>> df.iloc[:3]
              a     b     c     d
        0     1     2     3     4
        1   100   200   300   400
        2  1000  2000  3000  4000

        With a boolean mask the same length as the index.

        >>> df.iloc[[True, False, True]]
              a     b     c     d
        0     1     2     3     4
        2  1000  2000  3000  4000

        With a callable, useful in method chains. The `x` passed
        to the ``lambda`` is the DataFrame being sliced. This selects
        the rows whose index label even.

        >>> df.iloc[lambda x: x.index % 2 == 0]
              a     b     c     d
        0     1     2     3     4
        2  1000  2000  3000  4000

        **Indexing both axes**

        You can mix the indexer types for the index and columns. Use ``:`` to
        select the entire axis.

        With scalar integers.

        >>> df.iloc[0, 1]
        2

        With lists of integers.

        >>> df.iloc[[0, 2], [1, 3]]
              b     d
        0     2     4
        2  2000  4000

        With `slice` objects.

        >>> df.iloc[1:3, 0:3]
              a     b     c
        1   100   200   300
        2  1000  2000  3000

        With a boolean array whose length matches the columns.

        >>> df.iloc[:, [True, False, True, False]]
              a     c
        0     1     3
        1   100   300
        2  1000  3000

        With a callable function that expects the Series or DataFrame.

        >>> df.iloc[:, lambda df: [0, 2]]
              a     c
        0     1     3
        1   100   300
        2  1000  3000
        """
        return _iLocIndexer("iloc", self)

    @property
    def loc(self) -> _LocIndexer:
        """
        Access a group of rows and columns by label(s) or a boolean array.

        ``.loc[]`` is primarily label based, but may also be used with a
        boolean array.

        Allowed inputs are:

        - A single label, e.g. ``5`` or ``'a'``, (note that ``5`` is
          interpreted as a *label* of the index, and **never** as an
          integer position along the index).
        - A list or array of labels, e.g. ``['a', 'b', 'c']``.
        - A slice object with labels, e.g. ``'a':'f'``.

          .. warning:: Note that contrary to usual python slices, **both** the
              start and the stop are included

        - A boolean array of the same length as the axis being sliced,
          e.g. ``[True, False, True]``.
        - An alignable boolean Series. The index of the key will be aligned before
          masking.
        - An alignable Index. The Index of the returned selection will be the input.
        - A ``callable`` function with one argument (the calling Series or
          DataFrame) and that returns valid output for indexing (one of the above)

        See more at :ref:`Selection by Label <indexing.label>`.

        Raises
        ------
        KeyError
            If any items are not found.
        IndexingError
            If an indexed key is passed and its index is unalignable to the frame index.

        See Also
        --------
        DataFrame.at : Access a single value for a row/column label pair.
        DataFrame.iloc : Access group of rows and columns by integer position(s).
        DataFrame.xs : Returns a cross-section (row(s) or column(s)) from the
            Series/DataFrame.
        Series.loc : Access group of values using labels.

        Examples
        --------
        **Getting values**

        >>> df = pd.DataFrame([[1, 2], [4, 5], [7, 8]],
        ...      index=['cobra', 'viper', 'sidewinder'],
        ...      columns=['max_speed', 'shield'])
        >>> df
                    max_speed  shield
        cobra               1       2
        viper               4       5
        sidewinder          7       8

        Single label. Note this returns the row as a Series.

        >>> df.loc['viper']
        max_speed    4
        shield       5
        Name: viper, dtype: int64

        List of labels. Note using ``[[]]`` returns a DataFrame.

        >>> df.loc[['viper', 'sidewinder']]
                    max_speed  shield
        viper               4       5
        sidewinder          7       8

        Single label for row and column

        >>> df.loc['cobra', 'shield']
        2

        Slice with labels for row and single label for column. As mentioned
        above, note that both the start and stop of the slice are included.

        >>> df.loc['cobra':'viper', 'max_speed']
        cobra    1
        viper    4
        Name: max_speed, dtype: int64

        Boolean list with the same length as the row axis

        >>> df.loc[[False, False, True]]
                    max_speed  shield
        sidewinder          7       8

        Alignable boolean Series:

        >>> df.loc[pd.Series([False, True, False],
        ...        index=['viper', 'sidewinder', 'cobra'])]
                    max_speed  shield
        sidewinder          7       8

        Index (same behavior as ``df.reindex``)

        >>> df.loc[pd.Index(["cobra", "viper"], name="foo")]
               max_speed  shield
        foo
        cobra          1       2
        viper          4       5

        Conditional that returns a boolean Series

        >>> df.loc[df['shield'] > 6]
                    max_speed  shield
        sidewinder          7       8

        Conditional that returns a boolean Series with column labels specified

        >>> df.loc[df['shield'] > 6, ['max_speed']]
                    max_speed
        sidewinder          7

        Callable that returns a boolean Series

        >>> df.loc[lambda df: df['shield'] == 8]
                    max_speed  shield
        sidewinder          7       8

        **Setting values**

        Set value for all items matching the list of labels

        >>> df.loc[['viper', 'sidewinder'], ['shield']] = 50
        >>> df
                    max_speed  shield
        cobra               1       2
        viper               4      50
        sidewinder          7      50

        Set value for an entire row

        >>> df.loc['cobra'] = 10
        >>> df
                    max_speed  shield
        cobra              10      10
        viper               4      50
        sidewinder          7      50

        Set value for an entire column

        >>> df.loc[:, 'max_speed'] = 30
        >>> df
                    max_speed  shield
        cobra              30      10
        viper              30      50
        sidewinder         30      50

        Set value for rows matching callable condition

        >>> df.loc[df['shield'] > 35] = 0
        >>> df
                    max_speed  shield
        cobra              30      10
        viper               0       0
        sidewinder          0       0

        **Getting values on a DataFrame with an index that has integer labels**

        Another example using integers for the index

        >>> df = pd.DataFrame([[1, 2], [4, 5], [7, 8]],
        ...      index=[7, 8, 9], columns=['max_speed', 'shield'])
        >>> df
           max_speed  shield
        7          1       2
        8          4       5
        9          7       8

        Slice with integer labels for rows. As mentioned above, note that both
        the start and stop of the slice are included.

        >>> df.loc[7:9]
           max_speed  shield
        7          1       2
        8          4       5
        9          7       8

        **Getting values with a MultiIndex**

        A number of examples using a DataFrame with a MultiIndex

        >>> tuples = [
        ...    ('cobra', 'mark i'), ('cobra', 'mark ii'),
        ...    ('sidewinder', 'mark i'), ('sidewinder', 'mark ii'),
        ...    ('viper', 'mark ii'), ('viper', 'mark iii')
        ... ]
        >>> index = pd.MultiIndex.from_tuples(tuples)
        >>> values = [[12, 2], [0, 4], [10, 20],
        ...         [1, 4], [7, 1], [16, 36]]
        >>> df = pd.DataFrame(values, columns=['max_speed', 'shield'], index=index)
        >>> df
                             max_speed  shield
        cobra      mark i           12       2
                   mark ii           0       4
        sidewinder mark i           10      20
                   mark ii           1       4
        viper      mark ii           7       1
                   mark iii         16      36

        Single label. Note this returns a DataFrame with a single index.

        >>> df.loc['cobra']
                 max_speed  shield
        mark i          12       2
        mark ii          0       4

        Single index tuple. Note this returns a Series.

        >>> df.loc[('cobra', 'mark ii')]
        max_speed    0
        shield       4
        Name: (cobra, mark ii), dtype: int64

        Single label for row and column. Similar to passing in a tuple, this
        returns a Series.

        >>> df.loc['cobra', 'mark i']
        max_speed    12
        shield        2
        Name: (cobra, mark i), dtype: int64

        Single tuple. Note using ``[[]]`` returns a DataFrame.

        >>> df.loc[[('cobra', 'mark ii')]]
                       max_speed  shield
        cobra mark ii          0       4

        Single tuple for the index with a single label for the column

        >>> df.loc[('cobra', 'mark i'), 'shield']
        2

        Slice from index tuple to single label

        >>> df.loc[('cobra', 'mark i'):'viper']
                             max_speed  shield
        cobra      mark i           12       2
                   mark ii           0       4
        sidewinder mark i           10      20
                   mark ii           1       4
        viper      mark ii           7       1
                   mark iii         16      36

        Slice from index tuple to index tuple

        >>> df.loc[('cobra', 'mark i'):('viper', 'mark ii')]
                            max_speed  shield
        cobra      mark i          12       2
                   mark ii          0       4
        sidewinder mark i          10      20
                   mark ii          1       4
        viper      mark ii          7       1
        """
        return _LocIndexer("loc", self)

    @property
    def at(self) -> _AtIndexer:
        """
        Access a single value for a row/column label pair.

        Similar to ``loc``, in that both provide label-based lookups. Use
        ``at`` if you only need to get or set a single value in a DataFrame
        or Series.

        Raises
        ------
        KeyError
            If 'label' does not exist in DataFrame.

        See Also
        --------
        DataFrame.iat : Access a single value for a row/column pair by integer
            position.
        DataFrame.loc : Access a group of rows and columns by label(s).
        Series.at : Access a single value using a label.

        Examples
        --------
        >>> df = pd.DataFrame([[0, 2, 3], [0, 4, 1], [10, 20, 30]],
        ...                   index=[4, 5, 6], columns=['A', 'B', 'C'])
        >>> df
            A   B   C
        4   0   2   3
        5   0   4   1
        6  10  20  30

        Get value at specified row/column pair

        >>> df.at[4, 'B']
        2

        Set value at specified row/column pair

        >>> df.at[4, 'B'] = 10
        >>> df.at[4, 'B']
        10

        Get value within a Series

        >>> df.loc[5].at['B']
        4
        """
        return _AtIndexer("at", self)

    @property
    def iat(self) -> _iAtIndexer:
        """
        Access a single value for a row/column pair by integer position.

        Similar to ``iloc``, in that both provide integer-based lookups. Use
        ``iat`` if you only need to get or set a single value in a DataFrame
        or Series.

        Raises
        ------
        IndexError
            When integer position is out of bounds.

        See Also
        --------
        DataFrame.at : Access a single value for a row/column label pair.
        DataFrame.loc : Access a group of rows and columns by label(s).
        DataFrame.iloc : Access a group of rows and columns by integer position(s).

        Examples
        --------
        >>> df = pd.DataFrame([[0, 2, 3], [0, 4, 1], [10, 20, 30]],
        ...                   columns=['A', 'B', 'C'])
        >>> df
            A   B   C
        0   0   2   3
        1   0   4   1
        2  10  20  30

        Get value at specified row/column pair

        >>> df.iat[1, 2]
        1

        Set value at specified row/column pair

        >>> df.iat[1, 2] = 10
        >>> df.iat[1, 2]
        10

        Get value within a series

        >>> df.loc[0].iat[1]
        2
        """
        return _iAtIndexer("iat", self)


class _LocationIndexer(NDFrameIndexerBase):
    _valid_types: str
    axis = None

    def __call__(self, axis=None):
        # we need to return a copy of ourselves
        new_self = type(self)(self.name, self.obj)

        if axis is not None:
            axis = self.obj._get_axis_number(axis)
        new_self.axis = axis
        return new_self

    def _get_setitem_indexer(self, key):
        """
        Convert a potentially-label-based key into a positional indexer.
        """
        if self.name == "loc":
            self._ensure_listlike_indexer(key)

        if self.axis is not None:
            return self._convert_tuple(key, is_setter=True)

        ax = self.obj._get_axis(0)

        if isinstance(ax, ABCMultiIndex) and self.name != "iloc":
            with suppress(TypeError, KeyError, InvalidIndexError):
                # TypeError e.g. passed a bool
                return ax.get_loc(key)

        if isinstance(key, tuple):
            with suppress(IndexingError):
                return self._convert_tuple(key, is_setter=True)

        if isinstance(key, range):
            return list(key)

        try:
            return self._convert_to_indexer(key, axis=0, is_setter=True)
        except TypeError as e:

            # invalid indexer type vs 'other' indexing errors
            if "cannot do" in str(e):
                raise
            elif "unhashable type" in str(e):
                raise
            raise IndexingError(key) from e

    def _ensure_listlike_indexer(self, key, axis=None, value=None):
        """
        Ensure that a list-like of column labels are all present by adding them if
        they do not already exist.

        Parameters
        ----------
        key : list-like of column labels
            Target labels.
        axis : key axis if known
        """
        column_axis = 1

        # column only exists in 2-dimensional DataFrame
        if self.ndim != 2:
            return

        if isinstance(key, tuple) and len(key) > 1:
            # key may be a tuple if we are .loc
            # if length of key is > 1 set key to column part
            key = key[column_axis]
            axis = column_axis

        if (
            axis == column_axis
            and not isinstance(self.obj.columns, ABCMultiIndex)
            and is_list_like_indexer(key)
            and not com.is_bool_indexer(key)
            and all(is_hashable(k) for k in key)
        ):
            # GH#38148
            keys = self.obj.columns.union(key, sort=False)

            self.obj._mgr = self.obj._mgr.reindex_axis(
                keys, axis=0, copy=False, consolidate=False, only_slice=True
            )

    def __setitem__(self, key, value):
        if isinstance(key, tuple):
            key = tuple(com.apply_if_callable(x, self.obj) for x in key)
        else:
            key = com.apply_if_callable(key, self.obj)
        indexer = self._get_setitem_indexer(key)
        self._has_valid_setitem_indexer(key)

        iloc = self if self.name == "iloc" else self.obj.iloc
        iloc._setitem_with_indexer(indexer, value, self.name)

    def _validate_key(self, key, axis: int):
        """
        Ensure that key is valid for current indexer.

        Parameters
        ----------
        key : scalar, slice or list-like
            Key requested.
        axis : int
            Dimension on which the indexing is being made.

        Raises
        ------
        TypeError
            If the key (or some element of it) has wrong type.
        IndexError
            If the key (or some element of it) is out of bounds.
        KeyError
            If the key was not found.
        """
        raise AbstractMethodError(self)

    def _has_valid_tuple(self, key: Tuple):
        """
        Check the key for valid keys across my indexer.
        """
        self._validate_key_length(key)
        for i, k in enumerate(key):
            try:
                self._validate_key(k, i)
            except ValueError as err:
                raise ValueError(
                    "Location based indexing can only have "
                    f"[{self._valid_types}] types"
                ) from err

    def _is_nested_tuple_indexer(self, tup: Tuple) -> bool:
        """
        Returns
        -------
        bool
        """
        if any(isinstance(ax, ABCMultiIndex) for ax in self.obj.axes):
            return any(is_nested_tuple(tup, ax) for ax in self.obj.axes)
        return False

    def _convert_tuple(self, key, is_setter: bool = False):
        keyidx = []
        if self.axis is not None:
            axis = self.obj._get_axis_number(self.axis)
            for i in range(self.ndim):
                if i == axis:
                    keyidx.append(
                        self._convert_to_indexer(key, axis=axis, is_setter=is_setter)
                    )
                else:
                    keyidx.append(slice(None))
        else:
            self._validate_key_length(key)
            for i, k in enumerate(key):
                idx = self._convert_to_indexer(k, axis=i, is_setter=is_setter)
                keyidx.append(idx)

        return tuple(keyidx)

    def _validate_key_length(self, key: Sequence[Any]) -> None:
        if len(key) > self.ndim:
            raise IndexingError("Too many indexers")

    def _getitem_tuple_same_dim(self, tup: Tuple):
        """
        Index with indexers that should return an object of the same dimension
        as self.obj.

        This is only called after a failed call to _getitem_lowerdim.
        """
        retval = self.obj
        for i, key in enumerate(tup):
            if com.is_null_slice(key):
                continue

            retval = getattr(retval, self.name)._getitem_axis(key, axis=i)
            # We should never have retval.ndim < self.ndim, as that should
            #  be handled by the _getitem_lowerdim call above.
            assert retval.ndim == self.ndim

        return retval

    def _getitem_lowerdim(self, tup: Tuple):

        # we can directly get the axis result since the axis is specified
        if self.axis is not None:
            axis = self.obj._get_axis_number(self.axis)
            return self._getitem_axis(tup, axis=axis)

        # we may have a nested tuples indexer here
        if self._is_nested_tuple_indexer(tup):
            return self._getitem_nested_tuple(tup)

        # we maybe be using a tuple to represent multiple dimensions here
        ax0 = self.obj._get_axis(0)
        # ...but iloc should handle the tuple as simple integer-location
        # instead of checking it as multiindex representation (GH 13797)
        if isinstance(ax0, ABCMultiIndex) and self.name != "iloc":
            with suppress(IndexingError):
                return self._handle_lowerdim_multi_index_axis0(tup)

        self._validate_key_length(tup)

        for i, key in enumerate(tup):
            if is_label_like(key):
                # We don't need to check for tuples here because those are
                #  caught by the _is_nested_tuple_indexer check above.
                section = self._getitem_axis(key, axis=i)

                # We should never have a scalar section here, because
                #  _getitem_lowerdim is only called after a check for
                #  is_scalar_access, which that would be.
                if section.ndim == self.ndim:
                    # we're in the middle of slicing through a MultiIndex
                    # revise the key wrt to `section` by inserting an _NS
                    new_key = tup[:i] + (_NS,) + tup[i + 1 :]

                else:
                    # Note: the section.ndim == self.ndim check above
                    #  rules out having DataFrame here, so we dont need to worry
                    #  about transposing.
                    new_key = tup[:i] + tup[i + 1 :]

                    if len(new_key) == 1:
                        new_key = new_key[0]

                # Slices should return views, but calling iloc/loc with a null
                # slice returns a new object.
                if com.is_null_slice(new_key):
                    return section
                # This is an elided recursive call to iloc/loc
                return getattr(section, self.name)[new_key]

        raise IndexingError("not applicable")

    def _getitem_nested_tuple(self, tup: Tuple):
        # we have a nested tuple so have at least 1 multi-index level
        # we should be able to match up the dimensionality here

        # we have too many indexers for our dim, but have at least 1
        # multi-index dimension, try to see if we have something like
        # a tuple passed to a series with a multi-index
        if len(tup) > self.ndim:
            if self.name != "loc":
                # This should never be reached, but lets be explicit about it
                raise ValueError("Too many indices")
            if isinstance(self.obj, ABCSeries) and any(
                isinstance(k, tuple) for k in tup
            ):
                # GH#35349 Raise if tuple in tuple for series
                raise ValueError("Too many indices")
            if self.ndim == 1 or not any(isinstance(x, slice) for x in tup):
                # GH#10521 Series should reduce MultiIndex dimensions instead of
                #  DataFrame, IndexingError is not raised when slice(None,None,None)
                #  with one row.
                with suppress(IndexingError):
                    return self._handle_lowerdim_multi_index_axis0(tup)

            # this is a series with a multi-index specified a tuple of
            # selectors
            axis = self.axis or 0
            return self._getitem_axis(tup, axis=axis)

        # handle the multi-axis by taking sections and reducing
        # this is iterative
        obj = self.obj
        axis = 0
        for key in tup:

            if com.is_null_slice(key):
                axis += 1
                continue

            current_ndim = obj.ndim
            obj = getattr(obj, self.name)._getitem_axis(key, axis=axis)
            axis += 1

            # if we have a scalar, we are done
            if is_scalar(obj) or not hasattr(obj, "ndim"):
                break

            # has the dim of the obj changed?
            # GH 7199
            if obj.ndim < current_ndim:
                axis -= 1

        return obj

    def _convert_to_indexer(self, key, axis: int, is_setter: bool = False):
        raise AbstractMethodError(self)

    def __getitem__(self, key):
        if type(key) is tuple:
            key = tuple(com.apply_if_callable(x, self.obj) for x in key)
            if self._is_scalar_access(key):
                with suppress(KeyError, IndexError, AttributeError):
                    # AttributeError for IntervalTree get_value
                    return self.obj._get_value(*key, takeable=self._takeable)
            return self._getitem_tuple(key)
        else:
            # we by definition only have the 0th axis
            axis = self.axis or 0

            maybe_callable = com.apply_if_callable(key, self.obj)
            return self._getitem_axis(maybe_callable, axis=axis)

    def _is_scalar_access(self, key: Tuple):
        raise NotImplementedError()

    def _getitem_tuple(self, tup: Tuple):
        raise AbstractMethodError(self)

    def _getitem_axis(self, key, axis: int):
        raise NotImplementedError()

    def _has_valid_setitem_indexer(self, indexer) -> bool:
        raise AbstractMethodError(self)

    def _getbool_axis(self, key, axis: int):
        # caller is responsible for ensuring non-None axis
        labels = self.obj._get_axis(axis)
        key = check_bool_indexer(labels, key)
        inds = key.nonzero()[0]
        return self.obj._take_with_is_copy(inds, axis=axis)


@doc(IndexingMixin.loc)
class _LocIndexer(_LocationIndexer):
    _takeable: bool = False
    _valid_types = (
        "labels (MUST BE IN THE INDEX), slices of labels (BOTH "
        "endpoints included! Can be slices of integers if the "
        "index is integers), listlike of labels, boolean"
    )

    # -------------------------------------------------------------------
    # Key Checks

    @doc(_LocationIndexer._validate_key)
    def _validate_key(self, key, axis: int):

        # valid for a collection of labels (we check their presence later)
        # slice of labels (where start-end in labels)
        # slice of integers (only if in the labels)
        # boolean
        pass

    def _has_valid_setitem_indexer(self, indexer) -> bool:
        return True

    def _is_scalar_access(self, key: Tuple) -> bool:
        """
        Returns
        -------
        bool
        """
        # this is a shortcut accessor to both .loc and .iloc
        # that provide the equivalent access of .at and .iat
        # a) avoid getting things via sections and (to minimize dtype changes)
        # b) provide a performant path
        if len(key) != self.ndim:
            return False

        for i, k in enumerate(key):
            if not is_scalar(k):
                return False

            ax = self.obj.axes[i]
            if isinstance(ax, ABCMultiIndex):
                return False

            if isinstance(k, str) and ax._supports_partial_string_indexing:
                # partial string indexing, df.loc['2000', 'A']
                # should not be considered scalar
                return False

            if not ax.is_unique:
                return False

        return True

    # -------------------------------------------------------------------
    # MultiIndex Handling

    def _multi_take_opportunity(self, tup: Tuple) -> bool:
        """
        Check whether there is the possibility to use ``_multi_take``.

        Currently the limit is that all axes being indexed, must be indexed with
        list-likes.

        Parameters
        ----------
        tup : tuple
            Tuple of indexers, one per axis.

        Returns
        -------
        bool
            Whether the current indexing,
            can be passed through `_multi_take`.
        """
        if not all(is_list_like_indexer(x) for x in tup):
            return False

        # just too complicated
        return not any(com.is_bool_indexer(x) for x in tup)

    def _multi_take(self, tup: Tuple):
        """
        Create the indexers for the passed tuple of keys, and
        executes the take operation. This allows the take operation to be
        executed all at once, rather than once for each dimension.
        Improving efficiency.

        Parameters
        ----------
        tup : tuple
            Tuple of indexers, one per axis.

        Returns
        -------
        values: same type as the object being indexed
        """
        # GH 836
        d = {
            axis: self._get_listlike_indexer(key, axis)
            for (key, axis) in zip(tup, self.obj._AXIS_ORDERS)
        }
        return self.obj._reindex_with_indexers(d, copy=True, allow_dups=True)

    # -------------------------------------------------------------------

    def _getitem_iterable(self, key, axis: int):
        """
        Index current object with an iterable collection of keys.

        Parameters
        ----------
        key : iterable
            Targeted labels.
        axis: int
            Dimension on which the indexing is being made.

        Raises
        ------
        KeyError
            If no key was found. Will change in the future to raise if not all
            keys were found.

        Returns
        -------
        scalar, DataFrame, or Series: indexed value(s).
        """
        # we assume that not com.is_bool_indexer(key), as that is
        #  handled before we get here.
        self._validate_key(key, axis)

        # A collection of keys
        keyarr, indexer = self._get_listlike_indexer(key, axis, raise_missing=False)
        return self.obj._reindex_with_indexers(
            {axis: [keyarr, indexer]}, copy=True, allow_dups=True
        )

    def _getitem_tuple(self, tup: Tuple):
        with suppress(IndexingError):
            return self._getitem_lowerdim(tup)

        # no multi-index, so validate all of the indexers
        self._has_valid_tuple(tup)

        # ugly hack for GH #836
        if self._multi_take_opportunity(tup):
            return self._multi_take(tup)

        return self._getitem_tuple_same_dim(tup)

    def _get_label(self, label, axis: int):
        # GH#5667 this will fail if the label is not present in the axis.
        return self.obj.xs(label, axis=axis)

    def _handle_lowerdim_multi_index_axis0(self, tup: Tuple):
        # we have an axis0 multi-index, handle or raise
        axis = self.axis or 0
        try:
            # fast path for series or for tup devoid of slices
            return self._get_label(tup, axis=axis)
        except (TypeError, InvalidIndexError):
            # slices are unhashable
            pass
        except KeyError as ek:
            # raise KeyError if number of indexers match
            # else IndexingError will be raised
            if self.ndim < len(tup) <= self.obj.index.nlevels:
                raise ek

        raise IndexingError("No label returned")

    def _getitem_axis(self, key, axis: int):
        key = item_from_zerodim(key)
        if is_iterator(key):
            key = list(key)

        labels = self.obj._get_axis(axis)
        key = labels._get_partial_string_timestamp_match_key(key)

        if isinstance(key, slice):
            self._validate_key(key, axis)
            return self._get_slice_axis(key, axis=axis)
        elif com.is_bool_indexer(key):
            return self._getbool_axis(key, axis=axis)
        elif is_list_like_indexer(key):

            # an iterable multi-selection
            if not (isinstance(key, tuple) and isinstance(labels, ABCMultiIndex)):

                if hasattr(key, "ndim") and key.ndim > 1:
                    raise ValueError("Cannot index with multidimensional key")

                return self._getitem_iterable(key, axis=axis)

            # nested tuple slicing
            if is_nested_tuple(key, labels):
                locs = labels.get_locs(key)
                indexer = [slice(None)] * self.ndim
                indexer[axis] = locs
                return self.obj.iloc[tuple(indexer)]

        # fall thru to straight lookup
        self._validate_key(key, axis)
        return self._get_label(key, axis=axis)

    def _get_slice_axis(self, slice_obj: slice, axis: int):
        """
        This is pretty simple as we just have to deal with labels.
        """
        # caller is responsible for ensuring non-None axis
        obj = self.obj
        if not need_slice(slice_obj):
            return obj.copy(deep=False)

        labels = obj._get_axis(axis)
        indexer = labels.slice_indexer(
            slice_obj.start, slice_obj.stop, slice_obj.step, kind="loc"
        )

        if isinstance(indexer, slice):
            return self.obj._slice(indexer, axis=axis)
        else:
            # DatetimeIndex overrides Index.slice_indexer and may
            #  return a DatetimeIndex instead of a slice object.
            return self.obj.take(indexer, axis=axis)

    def _convert_to_indexer(self, key, axis: int, is_setter: bool = False):
        """
        Convert indexing key into something we can use to do actual fancy
        indexing on a ndarray.

        Examples
        ix[:5] -> slice(0, 5)
        ix[[1,2,3]] -> [1,2,3]
        ix[['foo', 'bar', 'baz']] -> [i, j, k] (indices of foo, bar, baz)

        Going by Zen of Python?
        'In the face of ambiguity, refuse the temptation to guess.'
        raise AmbiguousIndexError with integer labels?
        - No, prefer label-based indexing
        """
        labels = self.obj._get_axis(axis)

        if isinstance(key, slice):
            return labels._convert_slice_indexer(key, kind="loc")

        # see if we are positional in nature
        is_int_index = labels.is_integer()
        is_int_positional = is_integer(key) and not is_int_index

        if is_scalar(key) or isinstance(labels, ABCMultiIndex):
            # Otherwise get_loc will raise InvalidIndexError

            # if we are a label return me
            try:
                return labels.get_loc(key)
            except LookupError:
                if isinstance(key, tuple) and isinstance(labels, ABCMultiIndex):
                    if len(key) == labels.nlevels:
                        return {"key": key}
                    raise
            except InvalidIndexError:
                # GH35015, using datetime as column indices raises exception
                if not isinstance(labels, ABCMultiIndex):
                    raise
            except TypeError:
                pass
            except ValueError:
                if not is_int_positional:
                    raise

        # a positional
        if is_int_positional:

            # if we are setting and its not a valid location
            # its an insert which fails by definition

            # always valid
            return {"key": key}

        if is_nested_tuple(key, labels):
            if isinstance(self.obj, ABCSeries) and any(
                isinstance(k, tuple) for k in key
            ):
                # GH#35349 Raise if tuple in tuple for series
                raise ValueError("Too many indices")
            return labels.get_locs(key)

        elif is_list_like_indexer(key):

            if com.is_bool_indexer(key):
                key = check_bool_indexer(labels, key)
                (inds,) = key.nonzero()
                return inds
            else:
                # When setting, missing keys are not allowed, even with .loc:
                return self._get_listlike_indexer(key, axis, raise_missing=True)[1]
        else:
            try:
                return labels.get_loc(key)
            except LookupError:
                # allow a not found key only if we are a setter
                if not is_list_like_indexer(key):
                    return {"key": key}
                raise

    def _get_listlike_indexer(self, key, axis: int, raise_missing: bool = False):
        """
        Transform a list-like of keys into a new index and an indexer.

        Parameters
        ----------
        key : list-like
            Targeted labels.
        axis: int
            Dimension on which the indexing is being made.
        raise_missing: bool, default False
            Whether to raise a KeyError if some labels were not found.
            Will be removed in the future, and then this method will always behave as
            if ``raise_missing=True``.

        Raises
        ------
        KeyError
            If at least one key was requested but none was found, and
            raise_missing=True.

        Returns
        -------
        keyarr: Index
            New index (coinciding with 'key' if the axis is unique).
        values : array-like
            Indexer for the return object, -1 denotes keys not found.
        """
        ax = self.obj._get_axis(axis)

        # Have the index compute an indexer or return None
        # if it cannot handle:
        indexer, keyarr = ax._convert_listlike_indexer(key)
        # We only act on all found values:
        if indexer is not None and (indexer != -1).all():
            # _validate_read_indexer is a no-op if no -1s, so skip
            return ax[indexer], indexer

        if ax._index_as_unique:
            indexer = ax.get_indexer_for(keyarr)
            keyarr = ax.reindex(keyarr)[0]
        else:
            keyarr, indexer, new_indexer = ax._reindex_non_unique(keyarr)

        self._validate_read_indexer(keyarr, indexer, axis, raise_missing=raise_missing)
        return keyarr, indexer

    def _validate_read_indexer(
        self, key, indexer, axis: int, raise_missing: bool = False
    ):
        """
        Check that indexer can be used to return a result.

        e.g. at least one element was found,
        unless the list of keys was actually empty.

        Parameters
        ----------
        key : list-like
            Targeted labels (only used to show correct error message).
        indexer: array-like of booleans
            Indices corresponding to the key,
            (with -1 indicating not found).
        axis: int
            Dimension on which the indexing is being made.
        raise_missing: bool
            Whether to raise a KeyError if some labels are not found. Will be
            removed in the future, and then this method will always behave as
            if raise_missing=True.

        Raises
        ------
        KeyError
            If at least one key was requested but none was found, and
            raise_missing=True.
        """
        if len(key) == 0:
            return

        # Count missing values:
        missing_mask = indexer < 0
        missing = (missing_mask).sum()

        if missing:
            if missing == len(indexer):
                axis_name = self.obj._get_axis_name(axis)
                raise KeyError(f"None of [{key}] are in the [{axis_name}]")

            ax = self.obj._get_axis(axis)

            # We (temporarily) allow for some missing keys with .loc, except in
            # some cases (e.g. setting) in which "raise_missing" will be False
            if raise_missing:
                not_found = list(set(key) - set(ax))
                raise KeyError(f"{not_found} not in index")

            not_found = key[missing_mask]

            with option_context("display.max_seq_items", 10, "display.width", 80):
                raise KeyError(
                    "Passing list-likes to .loc or [] with any missing labels "
                    "is no longer supported. "
                    f"The following labels were missing: {not_found}. "
                    "See https://pandas.pydata.org/pandas-docs/stable/user_guide/indexing.html#deprecate-loc-reindex-listlike"  # noqa:E501
                )


@doc(IndexingMixin.iloc)
class _iLocIndexer(_LocationIndexer):
    _valid_types = (
        "integer, integer slice (START point is INCLUDED, END "
        "point is EXCLUDED), listlike of integers, boolean array"
    )
    _takeable = True

    # -------------------------------------------------------------------
    # Key Checks

    def _validate_key(self, key, axis: int):
        if com.is_bool_indexer(key):
            if hasattr(key, "index") and isinstance(key.index, Index):
                if key.index.inferred_type == "integer":
                    raise NotImplementedError(
                        "iLocation based boolean "
                        "indexing on an integer type "
                        "is not available"
                    )
                raise ValueError(
                    "iLocation based boolean indexing cannot use "
                    "an indexable as a mask"
                )
            return

        if isinstance(key, slice):
            return
        elif is_integer(key):
            self._validate_integer(key, axis)
        elif isinstance(key, tuple):
            # a tuple should already have been caught by this point
            # so don't treat a tuple as a valid indexer
            raise IndexingError("Too many indexers")
        elif is_list_like_indexer(key):
            arr = np.array(key)
            len_axis = len(self.obj._get_axis(axis))

            # check that the key has a numeric dtype
            if not is_numeric_dtype(arr.dtype):
                raise IndexError(f".iloc requires numeric indexers, got {arr}")

            # check that the key does not exceed the maximum size of the index
            if len(arr) and (arr.max() >= len_axis or arr.min() < -len_axis):
                raise IndexError("positional indexers are out-of-bounds")
        else:
            raise ValueError(f"Can only index by location with a [{self._valid_types}]")

    def _has_valid_setitem_indexer(self, indexer) -> bool:
        """
        Validate that a positional indexer cannot enlarge its target
        will raise if needed, does not modify the indexer externally.

        Returns
        -------
        bool
        """
        if isinstance(indexer, dict):
            raise IndexError("iloc cannot enlarge its target object")

        if not isinstance(indexer, tuple):
            indexer = _tuplify(self.ndim, indexer)

        for ax, i in zip(self.obj.axes, indexer):
            if isinstance(i, slice):
                # should check the stop slice?
                pass
            elif is_list_like_indexer(i):
                # should check the elements?
                pass
            elif is_integer(i):
                if i >= len(ax):
                    raise IndexError("iloc cannot enlarge its target object")
            elif isinstance(i, dict):
                raise IndexError("iloc cannot enlarge its target object")

        return True

    def _is_scalar_access(self, key: Tuple) -> bool:
        """
        Returns
        -------
        bool
        """
        # this is a shortcut accessor to both .loc and .iloc
        # that provide the equivalent access of .at and .iat
        # a) avoid getting things via sections and (to minimize dtype changes)
        # b) provide a performant path
        if len(key) != self.ndim:
            return False

        return all(is_integer(k) for k in key)

    def _validate_integer(self, key: int, axis: int) -> None:
        """
        Check that 'key' is a valid position in the desired axis.

        Parameters
        ----------
        key : int
            Requested position.
        axis : int
            Desired axis.

        Raises
        ------
        IndexError
            If 'key' is not a valid position in axis 'axis'.
        """
        len_axis = len(self.obj._get_axis(axis))
        if key >= len_axis or key < -len_axis:
            raise IndexError("single positional indexer is out-of-bounds")

    # -------------------------------------------------------------------

    def _getitem_tuple(self, tup: Tuple):

        self._has_valid_tuple(tup)
        with suppress(IndexingError):
            return self._getitem_lowerdim(tup)

        return self._getitem_tuple_same_dim(tup)

    def _get_list_axis(self, key, axis: int):
        """
        Return Series values by list or array of integers.

        Parameters
        ----------
        key : list-like positional indexer
        axis : int

        Returns
        -------
        Series object

        Notes
        -----
        `axis` can only be zero.
        """
        try:
            return self.obj._take_with_is_copy(key, axis=axis)
        except IndexError as err:
            # re-raise with different error message
            raise IndexError("positional indexers are out-of-bounds") from err

    def _getitem_axis(self, key, axis: int):
        if isinstance(key, slice):
            return self._get_slice_axis(key, axis=axis)

        if isinstance(key, list):
            key = np.asarray(key)

        if com.is_bool_indexer(key):
            self._validate_key(key, axis)
            return self._getbool_axis(key, axis=axis)

        # a list of integers
        elif is_list_like_indexer(key):
            return self._get_list_axis(key, axis=axis)

        # a single integer
        else:
            key = item_from_zerodim(key)
            if not is_integer(key):
                raise TypeError("Cannot index by location index with a non-integer key")

            # validate the location
            self._validate_integer(key, axis)

            return self.obj._ixs(key, axis=axis)

    def _get_slice_axis(self, slice_obj: slice, axis: int):
        # caller is responsible for ensuring non-None axis
        obj = self.obj

        if not need_slice(slice_obj):
            return obj.copy(deep=False)

        labels = obj._get_axis(axis)
        labels._validate_positional_slice(slice_obj)
        return self.obj._slice(slice_obj, axis=axis)

    def _convert_to_indexer(self, key, axis: int, is_setter: bool = False):
        """
        Much simpler as we only have to deal with our valid types.
        """
        return key

    def _get_setitem_indexer(self, key):
        # GH#32257 Fall through to let numpy do validation
        return key

    # -------------------------------------------------------------------

    def _setitem_with_indexer(self, indexer, value, name="iloc"):
        """
        _setitem_with_indexer is for setting values on a Series/DataFrame
        using positional indexers.

        If the relevant keys are not present, the Series/DataFrame may be
        expanded.

        This method is currently broken when dealing with non-unique Indexes,
        since it goes from positional indexers back to labels when calling
        BlockManager methods, see GH#12991, GH#22046, GH#15686.
        """
        info_axis = self.obj._info_axis_number

        # maybe partial set
        take_split_path = not self.obj._mgr.is_single_block

        # if there is only one block/type, still have to take split path
        # unless the block is one-dimensional or it can hold the value
<<<<<<< HEAD
        if not take_split_path and self.obj._mgr.blocks:
            if self.ndim > 1:
                # in case of dict, keys are indices
                val = list(value.values()) if isinstance(value, dict) else value
                blk = self.obj._mgr.blocks[0]
                take_split_path = not blk._can_hold_element(val)
                if not take_split_path:
                    if (
                        isinstance(indexer, tuple)
                        and is_integer(indexer[0])
                        and is_integer(indexer[1])
                        and not is_scalar(value)
                    ):
                        # GH#37749 this is for listlikes to be treated as scalars, can
                        # not take split path here
                        pass
                    elif is_scalar(value):
                        dtype, _ = infer_dtype_from_scalar(value)
                        take_split_path = not is_dtype_equal(dtype, blk.dtype)
                    elif isinstance(value, ABCSeries):
                        take_split_path = not (is_dtype_equal(value.dtype, blk.dtype))
                    elif isinstance(value, ABCDataFrame):
                        dtypes = list(value.dtypes.unique())
                        take_split_path = not (
                            len(dtypes) == 1 and is_dtype_equal(dtypes[0], blk.dtype)
                        )
=======
        if not take_split_path and self.obj._mgr.blocks and self.ndim > 1:
            # in case of dict, keys are indices
            val = list(value.values()) if isinstance(value, dict) else value
            blk = self.obj._mgr.blocks[0]
            take_split_path = not blk._can_hold_element(val)
>>>>>>> fc9fdba6

        # if we have any multi-indexes that have non-trivial slices
        # (not null slices) then we must take the split path, xref
        # GH 10360, GH 27841
        if isinstance(indexer, tuple) and len(indexer) == len(self.obj.axes):
            for i, ax in zip(indexer, self.obj.axes):
                if isinstance(ax, ABCMultiIndex) and not (
                    is_integer(i) or com.is_null_slice(i)
                ):
                    take_split_path = True
                    break

        if isinstance(indexer, tuple):
            nindexer = []
            for i, idx in enumerate(indexer):
                if isinstance(idx, dict):

                    # reindex the axis to the new value
                    # and set inplace
                    key, _ = convert_missing_indexer(idx)

                    # if this is the items axes, then take the main missing
                    # path first
                    # this correctly sets the dtype and avoids cache issues
                    # essentially this separates out the block that is needed
                    # to possibly be modified
                    if self.ndim > 1 and i == info_axis:

                        # add the new item, and set the value
                        # must have all defined axes if we have a scalar
                        # or a list-like on the non-info axes if we have a
                        # list-like
                        if not len(self.obj):
                            if not is_list_like_indexer(value):
                                raise ValueError(
                                    "cannot set a frame with no "
                                    "defined index and a scalar"
                                )
                            self.obj[key] = value
                            return

                        # add a new item with the dtype setup
                        if com.is_null_slice(indexer[0]):
                            # We are setting an entire column
                            self.obj[key] = value
                        else:
                            self.obj[key] = infer_fill_value(value)

                        new_indexer = convert_from_missing_indexer_tuple(
                            indexer, self.obj.axes
                        )
                        self._setitem_with_indexer(new_indexer, value, name)

                        return

                    # reindex the axis
                    # make sure to clear the cache because we are
                    # just replacing the block manager here
                    # so the object is the same
                    index = self.obj._get_axis(i)
                    labels = index.insert(len(index), key)
                    self.obj._mgr = self.obj.reindex(labels, axis=i)._mgr
                    self.obj._maybe_update_cacher(clear=True)
                    self.obj._is_copy = None

                    nindexer.append(labels.get_loc(key))

                else:
                    nindexer.append(idx)

            indexer = tuple(nindexer)
        else:

            indexer, missing = convert_missing_indexer(indexer)

            if missing:
                self._setitem_with_indexer_missing(indexer, value)
                return

        # align and set the values
        if take_split_path:
            # We have to operate column-wise
            self._setitem_with_indexer_split_path(indexer, value, name)
        else:
            self._setitem_single_block(indexer, value, name)

    def _setitem_with_indexer_split_path(self, indexer, value, name: str):
        """
        Setitem column-wise.
        """
        # Above we only set take_split_path to True for 2D cases
        assert self.ndim == 2

        if not isinstance(indexer, tuple):
            indexer = _tuplify(self.ndim, indexer)
        if len(indexer) > self.ndim:
            raise IndexError("too many indices for array")
        if isinstance(indexer[0], np.ndarray) and indexer[0].ndim > 2:
            raise ValueError(r"Cannot set values with ndim > 2")

        if (isinstance(value, ABCSeries) and name != "iloc") or isinstance(value, dict):
            from pandas import Series

            value = self._align_series(indexer, Series(value))

        # Ensure we have something we can iterate over
        info_axis = indexer[1]
        ilocs = self._ensure_iterable_column_indexer(info_axis)

        pi = indexer[0]
        lplane_indexer = length_of_indexer(pi, self.obj.index)
        # lplane_indexer gives the expected length of obj[indexer[0]]

        # we need an iterable, with a ndim of at least 1
        # eg. don't pass through np.array(0)
        if is_list_like_indexer(value) and getattr(value, "ndim", 1) > 0:

            if isinstance(value, ABCDataFrame):
                self._setitem_with_indexer_frame_value(indexer, value, name)

            elif np.ndim(value) == 2:
                self._setitem_with_indexer_2d_value(indexer, value)

            elif len(ilocs) == 1 and lplane_indexer == len(value) and not is_scalar(pi):
                # We are setting multiple rows in a single column.
                self._setitem_single_column(ilocs[0], value, pi)

            elif len(ilocs) == 1 and 0 != lplane_indexer != len(value):
                # We are trying to set N values into M entries of a single
                #  column, which is invalid for N != M
                # Exclude zero-len for e.g. boolean masking that is all-false

                if len(value) == 1 and not is_integer(info_axis):
                    # This is a case like df.iloc[:3, [1]] = [0]
                    #  where we treat as df.iloc[:3, 1] = 0
                    return self._setitem_with_indexer((pi, info_axis[0]), value[0])

                raise ValueError(
                    "Must have equal len keys and value "
                    "when setting with an iterable"
                )

            elif lplane_indexer == 0 and len(value) == len(self.obj.index):
                # We get here in one case via .loc with a all-False mask
                pass

            elif len(ilocs) == len(value):
                # We are setting multiple columns in a single row.
                for loc, v in zip(ilocs, value):
                    self._setitem_single_column(loc, v, pi)

            elif len(ilocs) == 1 and com.is_null_slice(pi) and len(self.obj) == 0:
                # This is a setitem-with-expansion, see
                #  test_loc_setitem_empty_append_expands_rows_mixed_dtype
                # e.g. df = DataFrame(columns=["x", "y"])
                #  df["x"] = df["x"].astype(np.int64)
                #  df.loc[:, "x"] = [1, 2, 3]
                self._setitem_single_column(ilocs[0], value, pi)

            else:
                raise ValueError(
                    "Must have equal len keys and value "
                    "when setting with an iterable"
                )

        else:

            # scalar value
            for loc in ilocs:
                self._setitem_single_column(loc, value, pi)

    def _setitem_with_indexer_2d_value(self, indexer, value):
        # We get here with np.ndim(value) == 2, excluding DataFrame,
        #  which goes through _setitem_with_indexer_frame_value
        pi = indexer[0]

        ilocs = self._ensure_iterable_column_indexer(indexer[1])

        # GH#7551 Note that this coerces the dtype if we are mixed
        value = np.array(value, dtype=object)
        if len(ilocs) != value.shape[1]:
            raise ValueError(
                "Must have equal len keys and value when setting with an ndarray"
            )

        for i, loc in enumerate(ilocs):
            # setting with a list, re-coerces
            self._setitem_single_column(loc, value[:, i].tolist(), pi)

    def _setitem_with_indexer_frame_value(self, indexer, value: DataFrame, name: str):
        ilocs = self._ensure_iterable_column_indexer(indexer[1])

        sub_indexer = list(indexer)
        pi = indexer[0]

        multiindex_indexer = isinstance(self.obj.columns, ABCMultiIndex)

        unique_cols = value.columns.is_unique

        # We do not want to align the value in case of iloc GH#37728
        if name == "iloc":
            for i, loc in enumerate(ilocs):
                val = value.iloc[:, i]
                self._setitem_single_column(loc, val, pi)

        elif not unique_cols and value.columns.equals(self.obj.columns):
            # We assume we are already aligned, see
            # test_iloc_setitem_frame_duplicate_columns_multiple_blocks
            for loc in ilocs:
                item = self.obj.columns[loc]
                if item in value:
                    sub_indexer[1] = item
                    val = self._align_series(
                        tuple(sub_indexer),
                        value.iloc[:, loc],
                        multiindex_indexer,
                    )
                else:
                    val = np.nan

                self._setitem_single_column(loc, val, pi)

        elif not unique_cols:
            raise ValueError("Setting with non-unique columns is not allowed.")

        else:
            for loc in ilocs:
                item = self.obj.columns[loc]
                if item in value:
                    sub_indexer[1] = item
                    val = self._align_series(
                        tuple(sub_indexer), value[item], multiindex_indexer
                    )
                else:
                    val = np.nan

                self._setitem_single_column(loc, val, pi)

    def _setitem_single_column(self, loc: int, value, plane_indexer):
        """

        Parameters
        ----------
        loc : int
            Indexer for column position
        plane_indexer : int, slice, listlike[int]
            The indexer we use for setitem along axis=0.
        """
        pi = plane_indexer

        ser = self.obj._ixs(loc, axis=1)

        # perform the equivalent of a setitem on the info axis
        # as we have a null slice or a slice with full bounds
        # which means essentially reassign to the columns of a
        # multi-dim object
        # GH#6149 (null slice), GH#10408 (full bounds)
        if com.is_null_slice(pi) or com.is_full_slice(pi, len(self.obj)):
            ser = value
        elif is_array_like(value) and is_exact_shape_match(ser, value):
            ser = value

        else:
            # set the item, possibly having a dtype change
            ser = ser.copy()
            ser._mgr = ser._mgr.setitem(indexer=(pi,), value=value)
            ser._maybe_update_cacher(clear=True)

        # reset the sliced object if unique
        self.obj._iset_item(loc, ser)

    def _setitem_single_block(self, indexer, value, name: str):
        """
        _setitem_with_indexer for the case when we have a single Block.
        """
        from pandas import Series

        info_axis = self.obj._info_axis_number
        item_labels = self.obj._get_axis(info_axis)

        if isinstance(indexer, tuple):

            # if we are setting on the info axis ONLY
            # set using those methods to avoid block-splitting
            # logic here
            if (
                len(indexer) > info_axis
                and is_integer(indexer[info_axis])
                and all(
                    com.is_null_slice(idx)
                    for i, idx in enumerate(indexer)
                    if i != info_axis
                )
            ):
                selected_item_labels = item_labels[indexer[info_axis]]
                if len(item_labels.get_indexer_for([selected_item_labels])) == 1:
                    self.obj[selected_item_labels] = value
                    return

            indexer = maybe_convert_ix(*indexer)
        if (isinstance(value, ABCSeries) and name != "iloc") or isinstance(value, dict):
            # TODO(EA): ExtensionBlock.setitem this causes issues with
            # setting for extensionarrays that store dicts. Need to decide
            # if it's worth supporting that.
            value = self._align_series(indexer, Series(value))

        elif isinstance(value, ABCDataFrame) and name != "iloc":
            value = self._align_frame(indexer, value)

        # check for chained assignment
        self.obj._check_is_chained_assignment_possible()

        # actually do the set
        self.obj._mgr = self.obj._mgr.setitem(indexer=indexer, value=value)
        self.obj._maybe_update_cacher(clear=True)

    def _setitem_with_indexer_missing(self, indexer, value):
        """
        Insert new row(s) or column(s) into the Series or DataFrame.
        """
        from pandas import Series

        # reindex the axis to the new value
        # and set inplace
        if self.ndim == 1:
            index = self.obj.index
            new_index = index.insert(len(index), indexer)

            # we have a coerced indexer, e.g. a float
            # that matches in an Int64Index, so
            # we will not create a duplicate index, rather
            # index to that element
            # e.g. 0.0 -> 0
            # GH#12246
            if index.is_unique:
                new_indexer = index.get_indexer([new_index[-1]])
                if (new_indexer != -1).any():
                    # We get only here with loc, so can hard code
                    return self._setitem_with_indexer(new_indexer, value, "loc")

            # this preserves dtype of the value
            new_values = Series([value])._values
            if len(self.obj._values):
                # GH#22717 handle casting compatibility that np.concatenate
                #  does incorrectly
                new_values = concat_compat([self.obj._values, new_values])
            self.obj._mgr = self.obj._constructor(
                new_values, index=new_index, name=self.obj.name
            )._mgr
            self.obj._maybe_update_cacher(clear=True)

        elif self.ndim == 2:

            if not len(self.obj.columns):
                # no columns and scalar
                raise ValueError("cannot set a frame with no defined columns")

            if isinstance(value, ABCSeries):
                # append a Series
                value = value.reindex(index=self.obj.columns, copy=True)
                value.name = indexer
            elif isinstance(value, dict):
                value = Series(
                    value, index=self.obj.columns, name=indexer, dtype=object
                )
            else:
                # a list-list
                if is_list_like_indexer(value):
                    # must have conforming columns
                    if len(value) != len(self.obj.columns):
                        raise ValueError("cannot set a row with mismatched columns")

                value = Series(value, index=self.obj.columns, name=indexer)

            self.obj._mgr = self.obj.append(value)._mgr
            self.obj._maybe_update_cacher(clear=True)

    def _ensure_iterable_column_indexer(self, column_indexer):
        """
        Ensure that our column indexer is something that can be iterated over.
        """
        if is_integer(column_indexer):
            ilocs = [column_indexer]
        elif isinstance(column_indexer, slice):
            ilocs = np.arange(len(self.obj.columns))[column_indexer]
        elif isinstance(column_indexer, np.ndarray) and is_bool_dtype(
            column_indexer.dtype
        ):
            ilocs = np.arange(len(column_indexer))[column_indexer]
        else:
            ilocs = column_indexer
        return ilocs

    def _align_series(self, indexer, ser: Series, multiindex_indexer: bool = False):
        """
        Parameters
        ----------
        indexer : tuple, slice, scalar
            Indexer used to get the locations that will be set to `ser`.
        ser : pd.Series
            Values to assign to the locations specified by `indexer`.
        multiindex_indexer : boolean, optional
            Defaults to False. Should be set to True if `indexer` was from
            a `pd.MultiIndex`, to avoid unnecessary broadcasting.

        Returns
        -------
        `np.array` of `ser` broadcast to the appropriate shape for assignment
        to the locations selected by `indexer`
        """
        if isinstance(indexer, (slice, np.ndarray, list, Index)):
            indexer = (indexer,)

        if isinstance(indexer, tuple):

            # flatten np.ndarray indexers
            def ravel(i):
                return i.ravel() if isinstance(i, np.ndarray) else i

            indexer = tuple(map(ravel, indexer))

            aligners = [not com.is_null_slice(idx) for idx in indexer]
            sum_aligners = sum(aligners)
            single_aligner = sum_aligners == 1
            is_frame = self.ndim == 2
            obj = self.obj

            # are we a single alignable value on a non-primary
            # dim (e.g. panel: 1,2, or frame: 0) ?
            # hence need to align to a single axis dimension
            # rather that find all valid dims

            # frame
            if is_frame:
                single_aligner = single_aligner and aligners[0]

            # we have a frame, with multiple indexers on both axes; and a
            # series, so need to broadcast (see GH5206)
            if sum_aligners == self.ndim and all(is_sequence(_) for _ in indexer):
                ser = ser.reindex(obj.axes[0][indexer[0]], copy=True)._values

                # single indexer
                if len(indexer) > 1 and not multiindex_indexer:
                    len_indexer = len(indexer[1])
                    ser = np.tile(ser, len_indexer).reshape(len_indexer, -1).T

                return ser

            for i, idx in enumerate(indexer):
                ax = obj.axes[i]

                # multiple aligners (or null slices)
                if is_sequence(idx) or isinstance(idx, slice):
                    if single_aligner and com.is_null_slice(idx):
                        continue
                    new_ix = ax[idx]
                    if not is_list_like_indexer(new_ix):
                        new_ix = Index([new_ix])
                    else:
                        new_ix = Index(new_ix)
                    if ser.index.equals(new_ix) or not len(new_ix):
                        return ser._values.copy()

                    return ser.reindex(new_ix)._values

                # 2 dims
                elif single_aligner:

                    # reindex along index
                    ax = self.obj.axes[1]
                    if ser.index.equals(ax) or not len(ax):
                        return ser._values.copy()
                    return ser.reindex(ax)._values

        elif is_integer(indexer) and self.ndim == 1:
            if is_object_dtype(self.obj):
                return ser
            ax = self.obj._get_axis(0)

            if ser.index.equals(ax):
                return ser._values.copy()

            return ser.reindex(ax)._values[indexer]

        elif is_integer(indexer):
            ax = self.obj._get_axis(1)

            if ser.index.equals(ax):
                return ser._values.copy()

            return ser.reindex(ax)._values

        raise ValueError("Incompatible indexer with Series")

    def _align_frame(self, indexer, df: DataFrame):
        is_frame = self.ndim == 2

        if isinstance(indexer, tuple):

            idx, cols = None, None
            sindexers = []
            for i, ix in enumerate(indexer):
                ax = self.obj.axes[i]
                if is_sequence(ix) or isinstance(ix, slice):
                    if isinstance(ix, np.ndarray):
                        ix = ix.ravel()
                    if idx is None:
                        idx = ax[ix]
                    elif cols is None:
                        cols = ax[ix]
                    else:
                        break
                else:
                    sindexers.append(i)

            if idx is not None and cols is not None:

                if df.index.equals(idx) and df.columns.equals(cols):
                    val = df.copy()._values
                else:
                    val = df.reindex(idx, columns=cols)._values
                return val

        elif (isinstance(indexer, slice) or is_list_like_indexer(indexer)) and is_frame:
            ax = self.obj.index[indexer]
            if df.index.equals(ax):
                val = df.copy()._values
            else:

                # we have a multi-index and are trying to align
                # with a particular, level GH3738
                if (
                    isinstance(ax, ABCMultiIndex)
                    and isinstance(df.index, ABCMultiIndex)
                    and ax.nlevels != df.index.nlevels
                ):
                    raise TypeError(
                        "cannot align on a multi-index with out "
                        "specifying the join levels"
                    )

                val = df.reindex(index=ax)._values
            return val

        raise ValueError("Incompatible indexer with DataFrame")


class _ScalarAccessIndexer(NDFrameIndexerBase):
    """
    Access scalars quickly.
    """

    def _convert_key(self, key, is_setter: bool = False):
        raise AbstractMethodError(self)

    def __getitem__(self, key):
        if not isinstance(key, tuple):

            # we could have a convertible item here (e.g. Timestamp)
            if not is_list_like_indexer(key):
                key = (key,)
            else:
                raise ValueError("Invalid call for scalar access (getting)!")

        key = self._convert_key(key)
        return self.obj._get_value(*key, takeable=self._takeable)

    def __setitem__(self, key, value):
        if isinstance(key, tuple):
            key = tuple(com.apply_if_callable(x, self.obj) for x in key)
        else:
            # scalar callable may return tuple
            key = com.apply_if_callable(key, self.obj)

        if not isinstance(key, tuple):
            key = _tuplify(self.ndim, key)
        key = list(self._convert_key(key, is_setter=True))
        if len(key) != self.ndim:
            raise ValueError("Not enough indexers for scalar access (setting)!")

        self.obj._set_value(*key, value=value, takeable=self._takeable)


@doc(IndexingMixin.at)
class _AtIndexer(_ScalarAccessIndexer):
    _takeable = False

    def _convert_key(self, key, is_setter: bool = False):
        """
        Require they keys to be the same type as the index. (so we don't
        fallback)
        """
        # GH 26989
        # For series, unpacking key needs to result in the label.
        # This is already the case for len(key) == 1; e.g. (1,)
        if self.ndim == 1 and len(key) > 1:
            key = (key,)

        # allow arbitrary setting
        if is_setter:
            return list(key)

        return key

    @property
    def _axes_are_unique(self) -> bool:
        # Only relevant for self.ndim == 2
        assert self.ndim == 2
        return self.obj.index.is_unique and self.obj.columns.is_unique

    def __getitem__(self, key):

        if self.ndim == 2 and not self._axes_are_unique:
            # GH#33041 fall back to .loc
            if not isinstance(key, tuple) or not all(is_scalar(x) for x in key):
                raise ValueError("Invalid call for scalar access (getting)!")
            return self.obj.loc[key]

        return super().__getitem__(key)

    def __setitem__(self, key, value):
        if self.ndim == 2 and not self._axes_are_unique:
            # GH#33041 fall back to .loc
            if not isinstance(key, tuple) or not all(is_scalar(x) for x in key):
                raise ValueError("Invalid call for scalar access (setting)!")

            self.obj.loc[key] = value
            return

        return super().__setitem__(key, value)


@doc(IndexingMixin.iat)
class _iAtIndexer(_ScalarAccessIndexer):
    _takeable = True

    def _convert_key(self, key, is_setter: bool = False):
        """
        Require integer args. (and convert to label arguments)
        """
        for a, i in zip(self.obj.axes, key):
            if not is_integer(i):
                raise ValueError("iAt based indexing can only have integer indexers")
        return key


def _tuplify(ndim: int, loc: Hashable) -> Tuple[Union[Hashable, slice], ...]:
    """
    Given an indexer for the first dimension, create an equivalent tuple
    for indexing over all dimensions.

    Parameters
    ----------
    ndim : int
    loc : object

    Returns
    -------
    tuple
    """
    _tup: List[Union[Hashable, slice]]
    _tup = [slice(None, None) for _ in range(ndim)]
    _tup[0] = loc
    return tuple(_tup)


def convert_to_index_sliceable(obj: DataFrame, key):
    """
    If we are index sliceable, then return my slicer, otherwise return None.
    """
    idx = obj.index
    if isinstance(key, slice):
        return idx._convert_slice_indexer(key, kind="getitem")

    elif isinstance(key, str):

        # we are an actual column
        if key in obj.columns:
            return None

        # We might have a datetimelike string that we can translate to a
        # slice here via partial string indexing
        if idx._supports_partial_string_indexing:
            try:
                res = idx._get_string_slice(key)
                warnings.warn(
                    "Indexing a DataFrame with a datetimelike index using a single "
                    "string to slice the rows, like `frame[string]`, is deprecated "
                    "and will be removed in a future version. Use `frame.loc[string]` "
                    "instead.",
                    FutureWarning,
                    stacklevel=3,
                )
                return res
            except (KeyError, ValueError, NotImplementedError):
                return None

    return None


def check_bool_indexer(index: Index, key) -> np.ndarray:
    """
    Check if key is a valid boolean indexer for an object with such index and
    perform reindexing or conversion if needed.

    This function assumes that is_bool_indexer(key) == True.

    Parameters
    ----------
    index : Index
        Index of the object on which the indexing is done.
    key : list-like
        Boolean indexer to check.

    Returns
    -------
    np.array
        Resulting key.

    Raises
    ------
    IndexError
        If the key does not have the same length as index.
    IndexingError
        If the index of the key is unalignable to index.
    """
    result = key
    if isinstance(key, ABCSeries) and not key.index.equals(index):
        result = result.reindex(index)
        mask = isna(result._values)
        if mask.any():
            raise IndexingError(
                "Unalignable boolean Series provided as "
                "indexer (index of the boolean Series and of "
                "the indexed object do not match)."
            )
        return result.astype(bool)._values
    if is_object_dtype(key):
        # key might be object-dtype bool, check_array_indexer needs bool array
        result = np.asarray(result, dtype=bool)
    elif not is_array_like(result):
        # GH 33924
        # key may contain nan elements, check_array_indexer needs bool array
        result = pd_array(result, dtype=bool)
    return check_array_indexer(index, result)


def convert_missing_indexer(indexer):
    """
    Reverse convert a missing indexer, which is a dict
    return the scalar indexer and a boolean indicating if we converted
    """
    if isinstance(indexer, dict):

        # a missing key (but not a tuple indexer)
        indexer = indexer["key"]

        if isinstance(indexer, bool):
            raise KeyError("cannot use a single bool to index into setitem")
        return indexer, True

    return indexer, False


def convert_from_missing_indexer_tuple(indexer, axes):
    """
    Create a filtered indexer that doesn't have any missing indexers.
    """

    def get_indexer(_i, _idx):
        return axes[_i].get_loc(_idx["key"]) if isinstance(_idx, dict) else _idx

    return tuple(get_indexer(_i, _idx) for _i, _idx in enumerate(indexer))


def maybe_convert_ix(*args):
    """
    We likely want to take the cross-product.
    """
    for arg in args:
        if not isinstance(arg, (np.ndarray, list, ABCSeries, Index)):
            return args
    return np.ix_(*args)


def is_nested_tuple(tup, labels) -> bool:
    """
    Returns
    -------
    bool
    """
    # check for a compatible nested tuple and multiindexes among the axes
    if not isinstance(tup, tuple):
        return False

    for k in tup:
        if is_list_like(k) or isinstance(k, slice):
            return isinstance(labels, ABCMultiIndex)

    return False


def is_label_like(key) -> bool:
    """
    Returns
    -------
    bool
    """
    # select a label or row
    return not isinstance(key, slice) and not is_list_like_indexer(key)


def need_slice(obj) -> bool:
    """
    Returns
    -------
    bool
    """
    return (
        obj.start is not None
        or obj.stop is not None
        or (obj.step is not None and obj.step != 1)
    )


def non_reducing_slice(slice_):
    """
    Ensure that a slice doesn't reduce to a Series or Scalar.

    Any user-passed `subset` should have this called on it
    to make sure we're always working with DataFrames.
    """
    # default to column slice, like DataFrame
    # ['A', 'B'] -> IndexSlices[:, ['A', 'B']]
    kinds = (ABCSeries, np.ndarray, Index, list, str)
    if isinstance(slice_, kinds):
        slice_ = IndexSlice[:, slice_]

    def pred(part) -> bool:
        """
        Returns
        -------
        bool
            True if slice does *not* reduce,
            False if `part` is a tuple.
        """
        # true when slice does *not* reduce, False when part is a tuple,
        # i.e. MultiIndex slice
        if isinstance(part, tuple):
            # GH#39421 check for sub-slice:
            return any((isinstance(s, slice) or is_list_like(s)) for s in part)
        else:
            return isinstance(part, slice) or is_list_like(part)

    if not is_list_like(slice_):
        if not isinstance(slice_, slice):
            # a 1-d slice, like df.loc[1]
            slice_ = [[slice_]]
        else:
            # slice(a, b, c)
            slice_ = [slice_]  # to tuplize later
    else:
        slice_ = [part if pred(part) else [part] for part in slice_]
    return tuple(slice_)


def maybe_numeric_slice(df, slice_, include_bool: bool = False):
    """
    Want nice defaults for background_gradient that don't break
    with non-numeric data. But if slice_ is passed go with that.
    """
    if slice_ is None:
        dtypes = [np.number]
        if include_bool:
            dtypes.append(bool)
        slice_ = IndexSlice[:, df.select_dtypes(include=dtypes).columns]
    return slice_<|MERGE_RESOLUTION|>--- conflicted
+++ resolved
@@ -16,11 +16,8 @@
 from pandas.core.dtypes.cast import infer_dtype_from_scalar
 from pandas.core.dtypes.common import (
     is_array_like,
-<<<<<<< HEAD
+    is_bool_dtype,
     is_dtype_equal,
-=======
-    is_bool_dtype,
->>>>>>> fc9fdba6
     is_hashable,
     is_integer,
     is_iterator,
@@ -1559,40 +1556,31 @@
 
         # if there is only one block/type, still have to take split path
         # unless the block is one-dimensional or it can hold the value
-<<<<<<< HEAD
-        if not take_split_path and self.obj._mgr.blocks:
-            if self.ndim > 1:
-                # in case of dict, keys are indices
-                val = list(value.values()) if isinstance(value, dict) else value
-                blk = self.obj._mgr.blocks[0]
-                take_split_path = not blk._can_hold_element(val)
-                if not take_split_path:
-                    if (
-                        isinstance(indexer, tuple)
-                        and is_integer(indexer[0])
-                        and is_integer(indexer[1])
-                        and not is_scalar(value)
-                    ):
-                        # GH#37749 this is for listlikes to be treated as scalars, can
-                        # not take split path here
-                        pass
-                    elif is_scalar(value):
-                        dtype, _ = infer_dtype_from_scalar(value)
-                        take_split_path = not is_dtype_equal(dtype, blk.dtype)
-                    elif isinstance(value, ABCSeries):
-                        take_split_path = not (is_dtype_equal(value.dtype, blk.dtype))
-                    elif isinstance(value, ABCDataFrame):
-                        dtypes = list(value.dtypes.unique())
-                        take_split_path = not (
-                            len(dtypes) == 1 and is_dtype_equal(dtypes[0], blk.dtype)
-                        )
-=======
         if not take_split_path and self.obj._mgr.blocks and self.ndim > 1:
             # in case of dict, keys are indices
             val = list(value.values()) if isinstance(value, dict) else value
             blk = self.obj._mgr.blocks[0]
             take_split_path = not blk._can_hold_element(val)
->>>>>>> fc9fdba6
+            if not take_split_path:
+                if (
+                    isinstance(indexer, tuple)
+                    and is_integer(indexer[0])
+                    and is_integer(indexer[1])
+                    and not is_scalar(value)
+                ):
+                    # GH#37749 this is for listlikes to be treated as scalars, can
+                    # not take split path here
+                    pass
+                elif is_scalar(value):
+                    dtype, _ = infer_dtype_from_scalar(value)
+                    take_split_path = not is_dtype_equal(dtype, blk.dtype)
+                elif isinstance(value, ABCSeries):
+                    take_split_path = not (is_dtype_equal(value.dtype, blk.dtype))
+                elif isinstance(value, ABCDataFrame):
+                    dtypes = list(value.dtypes.unique())
+                    take_split_path = not (
+                        len(dtypes) == 1 and is_dtype_equal(dtypes[0], blk.dtype)
+                    )
 
         # if we have any multi-indexes that have non-trivial slices
         # (not null slices) then we must take the split path, xref
