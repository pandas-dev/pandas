from typing import Hashable, List, Tuple, Union

import numpy as np

from pandas._libs.indexing import _NDFrameIndexerBase
from pandas._libs.lib import item_from_zerodim
from pandas.errors import AbstractMethodError
from pandas.util._decorators import Appender

from pandas.core.dtypes.common import (
    is_float,
    is_integer,
    is_iterator,
    is_list_like,
    is_numeric_dtype,
    is_scalar,
    is_sequence,
)
from pandas.core.dtypes.concat import concat_compat
from pandas.core.dtypes.generic import ABCDataFrame, ABCMultiIndex, ABCSeries
from pandas.core.dtypes.missing import _infer_fill_value, isna

import pandas.core.common as com
from pandas.core.indexers import (
    check_array_indexer,
    is_list_like_indexer,
    length_of_indexer,
)
from pandas.core.indexes.api import Index, InvalidIndexError

# "null slice"
_NS = slice(None, None)


# the public IndexSlicerMaker
class _IndexSlice:
    """
    Create an object to more easily perform multi-index slicing.

    See Also
    --------
    MultiIndex.remove_unused_levels : New MultiIndex with no unused levels.

    Notes
    -----
    See :ref:`Defined Levels <advanced.shown_levels>`
    for further info on slicing a MultiIndex.

    Examples
    --------
    >>> midx = pd.MultiIndex.from_product([['A0','A1'], ['B0','B1','B2','B3']])
    >>> columns = ['foo', 'bar']
    >>> dfmi = pd.DataFrame(np.arange(16).reshape((len(midx), len(columns))),
                            index=midx, columns=columns)

    Using the default slice command:

    >>> dfmi.loc[(slice(None), slice('B0', 'B1')), :]
               foo  bar
        A0 B0    0    1
           B1    2    3
        A1 B0    8    9
           B1   10   11

    Using the IndexSlice class for a more intuitive command:

    >>> idx = pd.IndexSlice
    >>> dfmi.loc[idx[:, 'B0':'B1'], :]
               foo  bar
        A0 B0    0    1
           B1    2    3
        A1 B0    8    9
           B1   10   11
    """

    def __getitem__(self, arg):
        return arg


IndexSlice = _IndexSlice()


class IndexingError(Exception):
    pass


class IndexingMixin:
    """
    Mixin for adding .loc/.iloc/.at/.iat to Datafames and Series.
    """

    @property
    def iloc(self) -> "_iLocIndexer":
        """
        Purely integer-location based indexing for selection by position.

        ``.iloc[]`` is primarily integer position based (from ``0`` to
        ``length-1`` of the axis), but may also be used with a boolean
        array.

        Allowed inputs are:

        - An integer, e.g. ``5``.
        - A list or array of integers, e.g. ``[4, 3, 0]``.
        - A slice object with ints, e.g. ``1:7``.
        - A boolean array.
        - A ``callable`` function with one argument (the calling Series or
          DataFrame) and that returns valid output for indexing (one of the above).
          This is useful in method chains, when you don't have a reference to the
          calling object, but would like to base your selection on some value.

        ``.iloc`` will raise ``IndexError`` if a requested indexer is
        out-of-bounds, except *slice* indexers which allow out-of-bounds
        indexing (this conforms with python/numpy *slice* semantics).

        See more at :ref:`Selection by Position <indexing.integer>`.

        See Also
        --------
        DataFrame.iat : Fast integer location scalar accessor.
        DataFrame.loc : Purely label-location based indexer for selection by label.
        Series.iloc : Purely integer-location based indexing for
                       selection by position.

        Examples
        --------
        >>> mydict = [{'a': 1, 'b': 2, 'c': 3, 'd': 4},
        ...           {'a': 100, 'b': 200, 'c': 300, 'd': 400},
        ...           {'a': 1000, 'b': 2000, 'c': 3000, 'd': 4000 }]
        >>> df = pd.DataFrame(mydict)
        >>> df
              a     b     c     d
        0     1     2     3     4
        1   100   200   300   400
        2  1000  2000  3000  4000

        **Indexing just the rows**

        With a scalar integer.

        >>> type(df.iloc[0])
        <class 'pandas.core.series.Series'>
        >>> df.iloc[0]
        a    1
        b    2
        c    3
        d    4
        Name: 0, dtype: int64

        With a list of integers.

        >>> df.iloc[[0]]
           a  b  c  d
        0  1  2  3  4
        >>> type(df.iloc[[0]])
        <class 'pandas.core.frame.DataFrame'>

        >>> df.iloc[[0, 1]]
             a    b    c    d
        0    1    2    3    4
        1  100  200  300  400

        With a `slice` object.

        >>> df.iloc[:3]
              a     b     c     d
        0     1     2     3     4
        1   100   200   300   400
        2  1000  2000  3000  4000

        With a boolean mask the same length as the index.

        >>> df.iloc[[True, False, True]]
              a     b     c     d
        0     1     2     3     4
        2  1000  2000  3000  4000

        With a callable, useful in method chains. The `x` passed
        to the ``lambda`` is the DataFrame being sliced. This selects
        the rows whose index label even.

        >>> df.iloc[lambda x: x.index % 2 == 0]
              a     b     c     d
        0     1     2     3     4
        2  1000  2000  3000  4000

        **Indexing both axes**

        You can mix the indexer types for the index and columns. Use ``:`` to
        select the entire axis.

        With scalar integers.

        >>> df.iloc[0, 1]
        2

        With lists of integers.

        >>> df.iloc[[0, 2], [1, 3]]
              b     d
        0     2     4
        2  2000  4000

        With `slice` objects.

        >>> df.iloc[1:3, 0:3]
              a     b     c
        1   100   200   300
        2  1000  2000  3000

        With a boolean array whose length matches the columns.

        >>> df.iloc[:, [True, False, True, False]]
              a     c
        0     1     3
        1   100   300
        2  1000  3000

        With a callable function that expects the Series or DataFrame.

        >>> df.iloc[:, lambda df: [0, 2]]
              a     c
        0     1     3
        1   100   300
        2  1000  3000
        """
        return _iLocIndexer("iloc", self)

    @property
    def loc(self) -> "_LocIndexer":
        """
        Access a group of rows and columns by label(s) or a boolean array.

        ``.loc[]`` is primarily label based, but may also be used with a
        boolean array.

        Allowed inputs are:

        - A single label, e.g. ``5`` or ``'a'``, (note that ``5`` is
          interpreted as a *label* of the index, and **never** as an
          integer position along the index).
        - A list or array of labels, e.g. ``['a', 'b', 'c']``.
        - A slice object with labels, e.g. ``'a':'f'``.

          .. warning:: Note that contrary to usual python slices, **both** the
              start and the stop are included

        - A boolean array of the same length as the axis being sliced,
          e.g. ``[True, False, True]``.
        - A ``callable`` function with one argument (the calling Series or
          DataFrame) and that returns valid output for indexing (one of the above)

        See more at :ref:`Selection by Label <indexing.label>`

        Raises
        ------
        KeyError
            If any items are not found.

        See Also
        --------
        DataFrame.at : Access a single value for a row/column label pair.
        DataFrame.iloc : Access group of rows and columns by integer position(s).
        DataFrame.xs : Returns a cross-section (row(s) or column(s)) from the
            Series/DataFrame.
        Series.loc : Access group of values using labels.

        Examples
        --------
        **Getting values**

        >>> df = pd.DataFrame([[1, 2], [4, 5], [7, 8]],
        ...      index=['cobra', 'viper', 'sidewinder'],
        ...      columns=['max_speed', 'shield'])
        >>> df
                    max_speed  shield
        cobra               1       2
        viper               4       5
        sidewinder          7       8

        Single label. Note this returns the row as a Series.

        >>> df.loc['viper']
        max_speed    4
        shield       5
        Name: viper, dtype: int64

        List of labels. Note using ``[[]]`` returns a DataFrame.

        >>> df.loc[['viper', 'sidewinder']]
                    max_speed  shield
        viper               4       5
        sidewinder          7       8

        Single label for row and column

        >>> df.loc['cobra', 'shield']
        2

        Slice with labels for row and single label for column. As mentioned
        above, note that both the start and stop of the slice are included.

        >>> df.loc['cobra':'viper', 'max_speed']
        cobra    1
        viper    4
        Name: max_speed, dtype: int64

        Boolean list with the same length as the row axis

        >>> df.loc[[False, False, True]]
                    max_speed  shield
        sidewinder          7       8

        Conditional that returns a boolean Series

        >>> df.loc[df['shield'] > 6]
                    max_speed  shield
        sidewinder          7       8

        Conditional that returns a boolean Series with column labels specified

        >>> df.loc[df['shield'] > 6, ['max_speed']]
                    max_speed
        sidewinder          7

        Callable that returns a boolean Series

        >>> df.loc[lambda df: df['shield'] == 8]
                    max_speed  shield
        sidewinder          7       8

        **Setting values**

        Set value for all items matching the list of labels

        >>> df.loc[['viper', 'sidewinder'], ['shield']] = 50
        >>> df
                    max_speed  shield
        cobra               1       2
        viper               4      50
        sidewinder          7      50

        Set value for an entire row

        >>> df.loc['cobra'] = 10
        >>> df
                    max_speed  shield
        cobra              10      10
        viper               4      50
        sidewinder          7      50

        Set value for an entire column

        >>> df.loc[:, 'max_speed'] = 30
        >>> df
                    max_speed  shield
        cobra              30      10
        viper              30      50
        sidewinder         30      50

        Set value for rows matching callable condition

        >>> df.loc[df['shield'] > 35] = 0
        >>> df
                    max_speed  shield
        cobra              30      10
        viper               0       0
        sidewinder          0       0

        **Getting values on a DataFrame with an index that has integer labels**

        Another example using integers for the index

        >>> df = pd.DataFrame([[1, 2], [4, 5], [7, 8]],
        ...      index=[7, 8, 9], columns=['max_speed', 'shield'])
        >>> df
           max_speed  shield
        7          1       2
        8          4       5
        9          7       8

        Slice with integer labels for rows. As mentioned above, note that both
        the start and stop of the slice are included.

        >>> df.loc[7:9]
           max_speed  shield
        7          1       2
        8          4       5
        9          7       8

        **Getting values with a MultiIndex**

        A number of examples using a DataFrame with a MultiIndex

        >>> tuples = [
        ...    ('cobra', 'mark i'), ('cobra', 'mark ii'),
        ...    ('sidewinder', 'mark i'), ('sidewinder', 'mark ii'),
        ...    ('viper', 'mark ii'), ('viper', 'mark iii')
        ... ]
        >>> index = pd.MultiIndex.from_tuples(tuples)
        >>> values = [[12, 2], [0, 4], [10, 20],
        ...         [1, 4], [7, 1], [16, 36]]
        >>> df = pd.DataFrame(values, columns=['max_speed', 'shield'], index=index)
        >>> df
                             max_speed  shield
        cobra      mark i           12       2
                   mark ii           0       4
        sidewinder mark i           10      20
                   mark ii           1       4
        viper      mark ii           7       1
                   mark iii         16      36

        Single label. Note this returns a DataFrame with a single index.

        >>> df.loc['cobra']
                 max_speed  shield
        mark i          12       2
        mark ii          0       4

        Single index tuple. Note this returns a Series.

        >>> df.loc[('cobra', 'mark ii')]
        max_speed    0
        shield       4
        Name: (cobra, mark ii), dtype: int64

        Single label for row and column. Similar to passing in a tuple, this
        returns a Series.

        >>> df.loc['cobra', 'mark i']
        max_speed    12
        shield        2
        Name: (cobra, mark i), dtype: int64

        Single tuple. Note using ``[[]]`` returns a DataFrame.

        >>> df.loc[[('cobra', 'mark ii')]]
                       max_speed  shield
        cobra mark ii          0       4

        Single tuple for the index with a single label for the column

        >>> df.loc[('cobra', 'mark i'), 'shield']
        2

        Slice from index tuple to single label

        >>> df.loc[('cobra', 'mark i'):'viper']
                             max_speed  shield
        cobra      mark i           12       2
                   mark ii           0       4
        sidewinder mark i           10      20
                   mark ii           1       4
        viper      mark ii           7       1
                   mark iii         16      36

        Slice from index tuple to index tuple

        >>> df.loc[('cobra', 'mark i'):('viper', 'mark ii')]
                            max_speed  shield
        cobra      mark i          12       2
                   mark ii          0       4
        sidewinder mark i          10      20
                   mark ii          1       4
        viper      mark ii          7       1
        """
        return _LocIndexer("loc", self)

    @property
    def at(self) -> "_AtIndexer":
        """
        Access a single value for a row/column label pair.

        Similar to ``loc``, in that both provide label-based lookups. Use
        ``at`` if you only need to get or set a single value in a DataFrame
        or Series.

        Raises
        ------
        KeyError
            If 'label' does not exist in DataFrame.

        See Also
        --------
        DataFrame.iat : Access a single value for a row/column pair by integer
            position.
        DataFrame.loc : Access a group of rows and columns by label(s).
        Series.at : Access a single value using a label.

        Examples
        --------
        >>> df = pd.DataFrame([[0, 2, 3], [0, 4, 1], [10, 20, 30]],
        ...                   index=[4, 5, 6], columns=['A', 'B', 'C'])
        >>> df
            A   B   C
        4   0   2   3
        5   0   4   1
        6  10  20  30

        Get value at specified row/column pair

        >>> df.at[4, 'B']
        2

        Set value at specified row/column pair

        >>> df.at[4, 'B'] = 10
        >>> df.at[4, 'B']
        10

        Get value within a Series

        >>> df.loc[5].at['B']
        4
        """
        return _AtIndexer("at", self)

    @property
    def iat(self) -> "_iAtIndexer":
        """
        Access a single value for a row/column pair by integer position.

        Similar to ``iloc``, in that both provide integer-based lookups. Use
        ``iat`` if you only need to get or set a single value in a DataFrame
        or Series.

        Raises
        ------
        IndexError
            When integer position is out of bounds.

        See Also
        --------
        DataFrame.at : Access a single value for a row/column label pair.
        DataFrame.loc : Access a group of rows and columns by label(s).
        DataFrame.iloc : Access a group of rows and columns by integer position(s).

        Examples
        --------
        >>> df = pd.DataFrame([[0, 2, 3], [0, 4, 1], [10, 20, 30]],
        ...                   columns=['A', 'B', 'C'])
        >>> df
            A   B   C
        0   0   2   3
        1   0   4   1
        2  10  20  30

        Get value at specified row/column pair

        >>> df.iat[1, 2]
        1

        Set value at specified row/column pair

        >>> df.iat[1, 2] = 10
        >>> df.iat[1, 2]
        10

        Get value within a series

        >>> df.loc[0].iat[1]
        2
        """
        return _iAtIndexer("iat", self)


class _LocationIndexer(_NDFrameIndexerBase):
    _valid_types: str
    axis = None

    def __call__(self, axis=None):
        # we need to return a copy of ourselves
        new_self = type(self)(self.name, self.obj)

        if axis is not None:
            axis = self.obj._get_axis_number(axis)
        new_self.axis = axis
        return new_self

    def _get_setitem_indexer(self, key):
        """
        Convert a potentially-label-based key into a positional indexer.
        """
        if self.axis is not None:
            return self._convert_tuple(key, is_setter=True)

        ax = self.obj._get_axis(0)

        if isinstance(ax, ABCMultiIndex) and self.name != "iloc":
            try:
                return ax.get_loc(key)
            except (TypeError, KeyError, InvalidIndexError):
                # TypeError e.g. passed a bool
                pass

        if isinstance(key, tuple):
            try:
                return self._convert_tuple(key, is_setter=True)
            except IndexingError:
                pass

        if isinstance(key, range):
            return list(key)

        try:
            return self._convert_to_indexer(key, axis=0, is_setter=True)
        except TypeError as e:

            # invalid indexer type vs 'other' indexing errors
            if "cannot do" in str(e):
                raise
            raise IndexingError(key)

    def __setitem__(self, key, value):
        if isinstance(key, tuple):
            key = tuple(com.apply_if_callable(x, self.obj) for x in key)
        else:
            key = com.apply_if_callable(key, self.obj)
        indexer = self._get_setitem_indexer(key)
        self._has_valid_setitem_indexer(key)

        iloc = self if self.name == "iloc" else self.obj.iloc
        iloc._setitem_with_indexer(indexer, value)

    def _validate_key(self, key, axis: int):
        """
        Ensure that key is valid for current indexer.

        Parameters
        ----------
        key : scalar, slice or list-like
            Key requested.
        axis : int
            Dimension on which the indexing is being made.

        Raises
        ------
        TypeError
            If the key (or some element of it) has wrong type.
        IndexError
            If the key (or some element of it) is out of bounds.
        KeyError
            If the key was not found.
        """
        raise AbstractMethodError(self)

    def _has_valid_tuple(self, key: Tuple):
        """
        Check the key for valid keys across my indexer.
        """
        for i, k in enumerate(key):
            if i >= self.ndim:
                raise IndexingError("Too many indexers")
            try:
                self._validate_key(k, i)
            except ValueError:
                raise ValueError(
                    "Location based indexing can only have "
                    f"[{self._valid_types}] types"
                )

    def _is_nested_tuple_indexer(self, tup: Tuple) -> bool:
        """
        Returns
        -------
        bool
        """
        if any(isinstance(ax, ABCMultiIndex) for ax in self.obj.axes):
            return any(is_nested_tuple(tup, ax) for ax in self.obj.axes)
        return False

    def _convert_tuple(self, key, is_setter: bool = False):
        keyidx = []
        if self.axis is not None:
            axis = self.obj._get_axis_number(self.axis)
            for i in range(self.ndim):
                if i == axis:
                    keyidx.append(
                        self._convert_to_indexer(key, axis=axis, is_setter=is_setter)
                    )
                else:
                    keyidx.append(slice(None))
        else:
            for i, k in enumerate(key):
                if i >= self.ndim:
                    raise IndexingError("Too many indexers")
                idx = self._convert_to_indexer(k, axis=i, is_setter=is_setter)
                keyidx.append(idx)
        return tuple(keyidx)

    def _getitem_tuple_same_dim(self, tup: Tuple):
        """
        Index with indexers that should return an object of the same dimension
        as self.obj.

        This is only called after a failed call to _getitem_lowerdim.
        """
        retval = self.obj
        for i, key in enumerate(tup):
            if com.is_null_slice(key):
                continue

            retval = getattr(retval, self.name)._getitem_axis(key, axis=i)
            # We should never have retval.ndim < self.ndim, as that should
            #  be handled by the _getitem_lowerdim call above.
            assert retval.ndim == self.ndim

        return retval

    def _getitem_lowerdim(self, tup: Tuple):

        # we can directly get the axis result since the axis is specified
        if self.axis is not None:
            axis = self.obj._get_axis_number(self.axis)
            return self._getitem_axis(tup, axis=axis)

        # we may have a nested tuples indexer here
        if self._is_nested_tuple_indexer(tup):
            return self._getitem_nested_tuple(tup)

        # we maybe be using a tuple to represent multiple dimensions here
        ax0 = self.obj._get_axis(0)
        # ...but iloc should handle the tuple as simple integer-location
        # instead of checking it as multiindex representation (GH 13797)
        if isinstance(ax0, ABCMultiIndex) and self.name != "iloc":
            result = self._handle_lowerdim_multi_index_axis0(tup)
            if result is not None:
                return result

        if len(tup) > self.ndim:
            raise IndexingError("Too many indexers. handle elsewhere")

        for i, key in enumerate(tup):
            if is_label_like(key) or isinstance(key, tuple):
                section = self._getitem_axis(key, axis=i)

                # we have yielded a scalar ?
                if not is_list_like_indexer(section):
                    return section

                elif section.ndim == self.ndim:
                    # we're in the middle of slicing through a MultiIndex
                    # revise the key wrt to `section` by inserting an _NS
                    new_key = tup[:i] + (_NS,) + tup[i + 1 :]

                else:
                    # Note: the section.ndim == self.ndim check above
                    #  rules out having DataFrame here, so we dont need to worry
                    #  about transposing.
                    new_key = tup[:i] + tup[i + 1 :]

                    if len(new_key) == 1:
                        new_key = new_key[0]

                # Slices should return views, but calling iloc/loc with a null
                # slice returns a new object.
                if com.is_null_slice(new_key):
                    return section
                # This is an elided recursive call to iloc/loc/etc'
                return getattr(section, self.name)[new_key]

        raise IndexingError("not applicable")

    def _getitem_nested_tuple(self, tup: Tuple):
        # we have a nested tuple so have at least 1 multi-index level
        # we should be able to match up the dimensionality here

        # we have too many indexers for our dim, but have at least 1
        # multi-index dimension, try to see if we have something like
        # a tuple passed to a series with a multi-index
        if len(tup) > self.ndim:
            if self.name != "loc":
                # This should never be reached, but lets be explicit about it
                raise ValueError("Too many indices")
            result = self._handle_lowerdim_multi_index_axis0(tup)
            if result is not None:
                return result

            # this is a series with a multi-index specified a tuple of
            # selectors
            axis = self.axis or 0
            return self._getitem_axis(tup, axis=axis)

        # handle the multi-axis by taking sections and reducing
        # this is iterative
        obj = self.obj
        axis = 0
        for i, key in enumerate(tup):

            if com.is_null_slice(key):
                axis += 1
                continue

            current_ndim = obj.ndim
            obj = getattr(obj, self.name)._getitem_axis(key, axis=axis)
            axis += 1

            # if we have a scalar, we are done
            if is_scalar(obj) or not hasattr(obj, "ndim"):
                break

            # has the dim of the obj changed?
            # GH 7199
            if obj.ndim < current_ndim:
                axis -= 1

        return obj

    def _convert_to_indexer(self, key, axis: int, is_setter: bool = False):
        raise AbstractMethodError(self)

    def __getitem__(self, key):
        if type(key) is tuple:
            key = tuple(com.apply_if_callable(x, self.obj) for x in key)
            if self._is_scalar_access(key):
                try:
                    return self.obj._get_value(*key, takeable=self._takeable)
                except (KeyError, IndexError, AttributeError):
                    # AttributeError for IntervalTree get_value
                    pass
            return self._getitem_tuple(key)
        else:
            # we by definition only have the 0th axis
            axis = self.axis or 0

            maybe_callable = com.apply_if_callable(key, self.obj)
            return self._getitem_axis(maybe_callable, axis=axis)

    def _is_scalar_access(self, key: Tuple):
        raise NotImplementedError()

    def _getitem_tuple(self, tup: Tuple):
        raise AbstractMethodError(self)

    def _getitem_axis(self, key, axis: int):
        raise NotImplementedError()

    def _has_valid_setitem_indexer(self, indexer) -> bool:
        raise AbstractMethodError(self)

    def _getbool_axis(self, key, axis: int):
        # caller is responsible for ensuring non-None axis
        labels = self.obj._get_axis(axis)
        key = check_bool_indexer(labels, key)
        inds = key.nonzero()[0]
        return self.obj._take_with_is_copy(inds, axis=axis)


@Appender(IndexingMixin.loc.__doc__)
class _LocIndexer(_LocationIndexer):
    _takeable: bool = False
    _valid_types = (
        "labels (MUST BE IN THE INDEX), slices of labels (BOTH "
        "endpoints included! Can be slices of integers if the "
        "index is integers), listlike of labels, boolean"
    )

    # -------------------------------------------------------------------
    # Key Checks

    @Appender(_LocationIndexer._validate_key.__doc__)
    def _validate_key(self, key, axis: int):

        # valid for a collection of labels (we check their presence later)
        # slice of labels (where start-end in labels)
        # slice of integers (only if in the labels)
        # boolean

        if isinstance(key, slice):
            return

        if com.is_bool_indexer(key):
            return

        if not is_list_like_indexer(key):
            labels = self.obj._get_axis(axis)
            labels._convert_scalar_indexer(key, kind="loc")

    def _has_valid_setitem_indexer(self, indexer) -> bool:
        return True

    def _is_scalar_access(self, key: Tuple) -> bool:
        """
        Returns
        -------
        bool
        """
        # this is a shortcut accessor to both .loc and .iloc
        # that provide the equivalent access of .at and .iat
        # a) avoid getting things via sections and (to minimize dtype changes)
        # b) provide a performant path
        if len(key) != self.ndim:
            return False

        for i, k in enumerate(key):
            if not is_scalar(k):
                return False

            ax = self.obj.axes[i]
            if isinstance(ax, ABCMultiIndex):
                return False

            if isinstance(k, str) and ax._supports_partial_string_indexing:
                # partial string indexing, df.loc['2000', 'A']
                # should not be considered scalar
                return False

            if not ax.is_unique:
                return False

        return True

    # -------------------------------------------------------------------
    # MultiIndex Handling

    def _multi_take_opportunity(self, tup: Tuple) -> bool:
        """
        Check whether there is the possibility to use ``_multi_take``.

        Currently the limit is that all axes being indexed, must be indexed with
        list-likes.

        Parameters
        ----------
        tup : tuple
            Tuple of indexers, one per axis.

        Returns
        -------
        bool
            Whether the current indexing,
            can be passed through `_multi_take`.
        """
        if not all(is_list_like_indexer(x) for x in tup):
            return False

        # just too complicated
        if any(com.is_bool_indexer(x) for x in tup):
            return False

        return True

    def _multi_take(self, tup: Tuple):
        """
        Create the indexers for the passed tuple of keys, and
        executes the take operation. This allows the take operation to be
        executed all at once, rather than once for each dimension.
        Improving efficiency.

        Parameters
        ----------
        tup : tuple
            Tuple of indexers, one per axis.

        Returns
        -------
        values: same type as the object being indexed
        """
        # GH 836
        d = {
            axis: self._get_listlike_indexer(key, axis)
            for (key, axis) in zip(tup, self.obj._AXIS_ORDERS)
        }
        return self.obj._reindex_with_indexers(d, copy=True, allow_dups=True)

    # -------------------------------------------------------------------

    def _get_partial_string_timestamp_match_key(self, key, labels):
        """
        Translate any partial string timestamp matches in key, returning the
        new key.

        (GH 10331)
        """
        if isinstance(labels, ABCMultiIndex):
            if (
                isinstance(key, str)
                and labels.levels[0]._supports_partial_string_indexing
            ):
                # Convert key '2016-01-01' to
                # ('2016-01-01'[, slice(None, None, None)]+)
                key = tuple([key] + [slice(None)] * (len(labels.levels) - 1))

            if isinstance(key, tuple):
                # Convert (..., '2016-01-01', ...) in tuple to
                # (..., slice('2016-01-01', '2016-01-01', None), ...)
                new_key = []
                for i, component in enumerate(key):
                    if (
                        isinstance(component, str)
                        and labels.levels[i]._supports_partial_string_indexing
                    ):
                        new_key.append(slice(component, component, None))
                    else:
                        new_key.append(component)
                key = tuple(new_key)

        return key

    def _getitem_iterable(self, key, axis: int):
        """
        Index current object with an an iterable collection of keys.

        Parameters
        ----------
        key : iterable
            Targeted labels.
        axis: int
            Dimension on which the indexing is being made.

        Raises
        ------
        KeyError
            If no key was found. Will change in the future to raise if not all
            keys were found.

        Returns
        -------
        scalar, DataFrame, or Series: indexed value(s).
        """
        # we assume that not com.is_bool_indexer(key), as that is
        #  handled before we get here.
        self._validate_key(key, axis)

        # A collection of keys
        keyarr, indexer = self._get_listlike_indexer(key, axis, raise_missing=False)
        return self.obj._reindex_with_indexers(
            {axis: [keyarr, indexer]}, copy=True, allow_dups=True
        )

    def _getitem_tuple(self, tup: Tuple):
        try:
            return self._getitem_lowerdim(tup)
        except IndexingError:
            pass

        # no multi-index, so validate all of the indexers
        self._has_valid_tuple(tup)

        # ugly hack for GH #836
        if self._multi_take_opportunity(tup):
            return self._multi_take(tup)

        return self._getitem_tuple_same_dim(tup)

    def _get_label(self, label, axis: int):
        if self.ndim == 1:
            # for perf reasons we want to try _xs first
            # as its basically direct indexing
            # but will fail when the index is not present
            # see GH5667
            return self.obj._xs(label, axis=axis)
        elif isinstance(label, tuple) and isinstance(label[axis], slice):
            raise IndexingError("no slices here, handle elsewhere")

        return self.obj._xs(label, axis=axis)

    def _handle_lowerdim_multi_index_axis0(self, tup: Tuple):
        # we have an axis0 multi-index, handle or raise
        axis = self.axis or 0
        try:
            # fast path for series or for tup devoid of slices
            return self._get_label(tup, axis=axis)
        except TypeError:
            # slices are unhashable
            pass
        except KeyError as ek:
            # raise KeyError if number of indexers match
            # else IndexingError will be raised
            if len(tup) <= self.obj.index.nlevels and len(tup) > self.ndim:
                raise ek

        return None

    def _getitem_axis(self, key, axis: int):
        key = item_from_zerodim(key)
        if is_iterator(key):
            key = list(key)

        labels = self.obj._get_axis(axis)
        key = self._get_partial_string_timestamp_match_key(key, labels)

        if isinstance(key, slice):
            self._validate_key(key, axis)
            return self._get_slice_axis(key, axis=axis)
        elif com.is_bool_indexer(key):
            return self._getbool_axis(key, axis=axis)
        elif is_list_like_indexer(key):

            # convert various list-like indexers
            # to a list of keys
            # we will use the *values* of the object
            # and NOT the index if its a PandasObject
            if isinstance(labels, ABCMultiIndex):

                if isinstance(key, (ABCSeries, np.ndarray)) and key.ndim <= 1:
                    # Series, or 0,1 ndim ndarray
                    # GH 14730
                    key = list(key)
                elif isinstance(key, ABCDataFrame):
                    # GH 15438
                    raise NotImplementedError(
                        "Indexing a MultiIndex with a "
                        "DataFrame key is not "
                        "implemented"
                    )
                elif hasattr(key, "ndim") and key.ndim > 1:
                    raise NotImplementedError(
                        "Indexing a MultiIndex with a "
                        "multidimensional key is not "
                        "implemented"
                    )

                if (
                    not isinstance(key, tuple)
                    and len(key)
                    and not isinstance(key[0], tuple)
                ):
                    key = tuple([key])

            # an iterable multi-selection
            if not (isinstance(key, tuple) and isinstance(labels, ABCMultiIndex)):

                if hasattr(key, "ndim") and key.ndim > 1:
                    raise ValueError("Cannot index with multidimensional key")

                return self._getitem_iterable(key, axis=axis)

            # nested tuple slicing
            if is_nested_tuple(key, labels):
                locs = labels.get_locs(key)
                indexer = [slice(None)] * self.ndim
                indexer[axis] = locs
                return self.obj.iloc[tuple(indexer)]

        # fall thru to straight lookup
        self._validate_key(key, axis)
        return self._get_label(key, axis=axis)

    def _get_slice_axis(self, slice_obj: slice, axis: int):
        """
        This is pretty simple as we just have to deal with labels.
        """
        # caller is responsible for ensuring non-None axis
        obj = self.obj
        if not need_slice(slice_obj):
            return obj.copy(deep=False)

        labels = obj._get_axis(axis)
        indexer = labels.slice_indexer(
            slice_obj.start, slice_obj.stop, slice_obj.step, kind="loc"
        )

        if isinstance(indexer, slice):
            return self.obj._slice(indexer, axis=axis)
        else:
            # DatetimeIndex overrides Index.slice_indexer and may
            #  return a DatetimeIndex instead of a slice object.
            return self.obj.take(indexer, axis=axis)

    def _convert_to_indexer(self, key, axis: int, is_setter: bool = False):
        """
        Convert indexing key into something we can use to do actual fancy
        indexing on a ndarray.

        Examples
        ix[:5] -> slice(0, 5)
        ix[[1,2,3]] -> [1,2,3]
        ix[['foo', 'bar', 'baz']] -> [i, j, k] (indices of foo, bar, baz)

        Going by Zen of Python?
        'In the face of ambiguity, refuse the temptation to guess.'
        raise AmbiguousIndexError with integer labels?
        - No, prefer label-based indexing
        """
        labels = self.obj._get_axis(axis)

        if isinstance(key, slice):
            return labels._convert_slice_indexer(key, kind="loc")

        if is_scalar(key):
            # try to find out correct indexer, if not type correct raise
            try:
                key = labels._convert_scalar_indexer(key, kind="loc")
            except TypeError:
                # but we will allow setting
                if not is_setter:
                    raise

        # see if we are positional in nature
        is_int_index = labels.is_integer()
        is_int_positional = is_integer(key) and not is_int_index

        if is_scalar(key) or isinstance(labels, ABCMultiIndex):
            # Otherwise get_loc will raise InvalidIndexError

            # if we are a label return me
            try:
                return labels.get_loc(key)
            except LookupError:
                if isinstance(key, tuple) and isinstance(labels, ABCMultiIndex):
                    if len(key) == labels.nlevels:
                        return {"key": key}
                    raise
            except TypeError:
                pass
            except ValueError:
                if not is_int_positional:
                    raise

        # a positional
        if is_int_positional:

            # if we are setting and its not a valid location
            # its an insert which fails by definition

            # always valid
            return {"key": key}

        if is_nested_tuple(key, labels):
            return labels.get_locs(key)

        elif is_list_like_indexer(key):

            if com.is_bool_indexer(key):
                key = check_bool_indexer(labels, key)
                (inds,) = key.nonzero()
                return inds
            else:
                # When setting, missing keys are not allowed, even with .loc:
                return self._get_listlike_indexer(key, axis, raise_missing=True)[1]
        else:
            try:
                return labels.get_loc(key)
            except LookupError:
                # allow a not found key only if we are a setter
                if not is_list_like_indexer(key):
                    return {"key": key}
                raise

    def _get_listlike_indexer(self, key, axis: int, raise_missing: bool = False):
        """
        Transform a list-like of keys into a new index and an indexer.

        Parameters
        ----------
        key : list-like
            Targeted labels.
        axis: int
            Dimension on which the indexing is being made.
        raise_missing: bool, default False
            Whether to raise a KeyError if some labels were not found.
            Will be removed in the future, and then this method will always behave as
            if ``raise_missing=True``.

        Raises
        ------
        KeyError
            If at least one key was requested but none was found, and
            raise_missing=True.

        Returns
        -------
        keyarr: Index
            New index (coinciding with 'key' if the axis is unique).
        values : array-like
            Indexer for the return object, -1 denotes keys not found.
        """
        ax = self.obj._get_axis(axis)

        # Have the index compute an indexer or return None
        # if it cannot handle:
        indexer, keyarr = ax._convert_listlike_indexer(key)
        # We only act on all found values:
        if indexer is not None and (indexer != -1).all():
            self._validate_read_indexer(key, indexer, axis, raise_missing=raise_missing)
            return ax[indexer], indexer

        if ax.is_unique and not getattr(ax, "is_overlapping", False):
            indexer = ax.get_indexer_for(key)
            keyarr = ax.reindex(keyarr)[0]
        else:
            keyarr, indexer, new_indexer = ax._reindex_non_unique(keyarr)

        self._validate_read_indexer(keyarr, indexer, axis, raise_missing=raise_missing)
        return keyarr, indexer

    def _validate_read_indexer(
        self, key, indexer, axis: int, raise_missing: bool = False
    ):
        """
        Check that indexer can be used to return a result.

        e.g. at least one element was found,
        unless the list of keys was actually empty.

        Parameters
        ----------
        key : list-like
            Targeted labels (only used to show correct error message).
        indexer: array-like of booleans
            Indices corresponding to the key,
            (with -1 indicating not found).
        axis: int
            Dimension on which the indexing is being made.
        raise_missing: bool
            Whether to raise a KeyError if some labels are not found. Will be
            removed in the future, and then this method will always behave as
            if raise_missing=True.

        Raises
        ------
        KeyError
            If at least one key was requested but none was found, and
            raise_missing=True.
        """
        ax = self.obj._get_axis(axis)

        if len(key) == 0:
            return

        # Count missing values:
        missing = (indexer < 0).sum()

        if missing:
            if missing == len(indexer):
                axis_name = self.obj._get_axis_name(axis)
                raise KeyError(f"None of [{key}] are in the [{axis_name}]")

            # We (temporarily) allow for some missing keys with .loc, except in
            # some cases (e.g. setting) in which "raise_missing" will be False
            if not (self.name == "loc" and not raise_missing):
                not_found = list(set(key) - set(ax))
                raise KeyError(f"{not_found} not in index")

            # we skip the warning on Categorical/Interval
            # as this check is actually done (check for
            # non-missing values), but a bit later in the
            # code, so we want to avoid warning & then
            # just raising
            if not (ax.is_categorical() or ax.is_interval()):
                raise KeyError(
                    "Passing list-likes to .loc or [] with any missing labels "
                    "is no longer supported, see "
                    "https://pandas.pydata.org/pandas-docs/stable/user_guide/indexing.html#deprecate-loc-reindex-listlike"  # noqa:E501
                )


@Appender(IndexingMixin.iloc.__doc__)
class _iLocIndexer(_LocationIndexer):
    _valid_types = (
        "integer, integer slice (START point is INCLUDED, END "
        "point is EXCLUDED), listlike of integers, boolean array"
    )
    _takeable = True

    # -------------------------------------------------------------------
    # Key Checks

    def _validate_key(self, key, axis: int):
        if com.is_bool_indexer(key):
            if hasattr(key, "index") and isinstance(key.index, Index):
                if key.index.inferred_type == "integer":
                    raise NotImplementedError(
                        "iLocation based boolean "
                        "indexing on an integer type "
                        "is not available"
                    )
                raise ValueError(
                    "iLocation based boolean indexing cannot use "
                    "an indexable as a mask"
                )
            return

        if isinstance(key, slice):
            return
        elif is_integer(key):
            self._validate_integer(key, axis)
        elif isinstance(key, tuple):
            # a tuple should already have been caught by this point
            # so don't treat a tuple as a valid indexer
            raise IndexingError("Too many indexers")
        elif is_list_like_indexer(key):
            arr = np.array(key)
            len_axis = len(self.obj._get_axis(axis))

            # check that the key has a numeric dtype
            if not is_numeric_dtype(arr.dtype):
                raise IndexError(f".iloc requires numeric indexers, got {arr}")

            # check that the key does not exceed the maximum size of the index
            if len(arr) and (arr.max() >= len_axis or arr.min() < -len_axis):
                raise IndexError("positional indexers are out-of-bounds")
        else:
            raise ValueError(f"Can only index by location with a [{self._valid_types}]")

    def _has_valid_setitem_indexer(self, indexer):
        self._has_valid_positional_setitem_indexer(indexer)

    def _has_valid_positional_setitem_indexer(self, indexer) -> bool:
        """
        Validate that a positional indexer cannot enlarge its target
        will raise if needed, does not modify the indexer externally.

        Returns
        -------
        bool
        """
        if isinstance(indexer, dict):
            raise IndexError(f"{self.name} cannot enlarge its target object")
        else:
            if not isinstance(indexer, tuple):
                indexer = _tuplify(self.ndim, indexer)
            for ax, i in zip(self.obj.axes, indexer):
                if isinstance(i, slice):
                    # should check the stop slice?
                    pass
                elif is_list_like_indexer(i):
                    # should check the elements?
                    pass
                elif is_integer(i):
                    if i >= len(ax):
                        raise IndexError(
                            f"{self.name} cannot enlarge its target object"
                        )
                elif isinstance(i, dict):
                    raise IndexError(f"{self.name} cannot enlarge its target object")

        return True

    def _is_scalar_access(self, key: Tuple) -> bool:
        """
        Returns
        -------
        bool
        """
<<<<<<< HEAD
        if isinstance(labels, ABCMultiIndex):
            if (
                isinstance(key, str)
                and labels.levels[0]._supports_partial_string_indexing
            ):
                # Convert key '2016-01-01' to
                # ('2016-01-01'[, slice(None, None, None)]+)
                key = tuple(
                    # https://github.com/python/mypy/issues/5492
                    # error: List item 0 has incompatible type "slice"; expected "str"
                    [key]
                    + [slice(None)]  # type: ignore
                    * (len(labels.levels) - 1)
                )
=======
        # this is a shortcut accessor to both .loc and .iloc
        # that provide the equivalent access of .at and .iat
        # a) avoid getting things via sections and (to minimize dtype changes)
        # b) provide a performant path
        if len(key) != self.ndim:
            return False
>>>>>>> 9c06b30f

        for i, k in enumerate(key):
            if not is_integer(k):
                return False

            ax = self.obj.axes[i]
            if not ax.is_unique:
                return False

        return True

    def _validate_integer(self, key: int, axis: int) -> None:
        """
        Check that 'key' is a valid position in the desired axis.

        Parameters
        ----------
        key : int
            Requested position.
        axis : int
            Desired axis.

        Raises
        ------
        IndexError
            If 'key' is not a valid position in axis 'axis'.
        """
        len_axis = len(self.obj._get_axis(axis))
        if key >= len_axis or key < -len_axis:
            raise IndexError("single positional indexer is out-of-bounds")

    # -------------------------------------------------------------------

    def _getitem_tuple(self, tup: Tuple):

        self._has_valid_tuple(tup)
        try:
            return self._getitem_lowerdim(tup)
        except IndexingError:
            pass

        return self._getitem_tuple_same_dim(tup)

    def _get_list_axis(self, key, axis: int):
        """
        Return Series values by list or array of integers.

        Parameters
        ----------
        key : list-like positional indexer
        axis : int

        Returns
        -------
        Series object

        Notes
        -----
        `axis` can only be zero.
        """
        try:
            return self.obj._take_with_is_copy(key, axis=axis)
        except IndexError:
            # re-raise with different error message
            raise IndexError("positional indexers are out-of-bounds")

    def _getitem_axis(self, key, axis: int):
        if isinstance(key, slice):
            return self._get_slice_axis(key, axis=axis)

        if isinstance(key, list):
            key = np.asarray(key)

        if com.is_bool_indexer(key):
            self._validate_key(key, axis)
            return self._getbool_axis(key, axis=axis)

        # a list of integers
        elif is_list_like_indexer(key):
            return self._get_list_axis(key, axis=axis)

        # a single integer
        else:
            key = item_from_zerodim(key)
            if not is_integer(key):
                raise TypeError("Cannot index by location index with a non-integer key")

            # validate the location
            self._validate_integer(key, axis)

            return self.obj._ixs(key, axis=axis)

    def _get_slice_axis(self, slice_obj: slice, axis: int):
        # caller is responsible for ensuring non-None axis
        obj = self.obj

        if not need_slice(slice_obj):
            return obj.copy(deep=False)

        labels = obj._get_axis(axis)
        labels._validate_positional_slice(slice_obj)
        return self.obj._slice(slice_obj, axis=axis)

    def _convert_to_indexer(self, key, axis: int, is_setter: bool = False):
        """
        Much simpler as we only have to deal with our valid types.
        """
        labels = self.obj._get_axis(axis)

        # make need to convert a float key
        if isinstance(key, slice):
            labels._validate_positional_slice(key)
            return key

        elif is_float(key):
            labels._validate_indexer("positional", key, "iloc")
            return key

        self._validate_key(key, axis)
        return key

    # -------------------------------------------------------------------

    def _setitem_with_indexer(self, indexer, value):

        # also has the side effect of consolidating in-place
        from pandas import Series

        info_axis = self.obj._info_axis_number

        # maybe partial set
        take_split_path = self.obj._is_mixed_type

        # if there is only one block/type, still have to take split path
        # unless the block is one-dimensional or it can hold the value
        if not take_split_path and self.obj._data.blocks:
            (blk,) = self.obj._data.blocks
            if 1 < blk.ndim:  # in case of dict, keys are indices
                val = list(value.values()) if isinstance(value, dict) else value
                take_split_path = not blk._can_hold_element(val)

        # if we have any multi-indexes that have non-trivial slices
        # (not null slices) then we must take the split path, xref
        # GH 10360, GH 27841
        if isinstance(indexer, tuple) and len(indexer) == len(self.obj.axes):
            for i, ax in zip(indexer, self.obj.axes):
                if isinstance(ax, ABCMultiIndex) and not (
                    is_integer(i) or com.is_null_slice(i)
                ):
                    take_split_path = True
                    break

        if isinstance(indexer, tuple):
            nindexer = []
            for i, idx in enumerate(indexer):
                if isinstance(idx, dict):

                    # reindex the axis to the new value
                    # and set inplace
                    key, _ = convert_missing_indexer(idx)

                    # if this is the items axes, then take the main missing
                    # path first
                    # this correctly sets the dtype and avoids cache issues
                    # essentially this separates out the block that is needed
                    # to possibly be modified
                    if self.ndim > 1 and i == self.obj._info_axis_number:

                        # add the new item, and set the value
                        # must have all defined axes if we have a scalar
                        # or a list-like on the non-info axes if we have a
                        # list-like
                        len_non_info_axes = (
                            len(_ax) for _i, _ax in enumerate(self.obj.axes) if _i != i
                        )
                        if any(not l for l in len_non_info_axes):
                            if not is_list_like_indexer(value):
                                raise ValueError(
                                    "cannot set a frame with no "
                                    "defined index and a scalar"
                                )
                            self.obj[key] = value
                            return

                        # add a new item with the dtype setup
                        self.obj[key] = _infer_fill_value(value)

                        new_indexer = convert_from_missing_indexer_tuple(
                            indexer, self.obj.axes
                        )
                        self._setitem_with_indexer(new_indexer, value)

                        return

                    # reindex the axis
                    # make sure to clear the cache because we are
                    # just replacing the block manager here
                    # so the object is the same
                    index = self.obj._get_axis(i)
                    labels = index.insert(len(index), key)
                    self.obj._data = self.obj.reindex(labels, axis=i)._data
                    self.obj._maybe_update_cacher(clear=True)
                    self.obj._is_copy = None

                    nindexer.append(labels.get_loc(key))

                else:
                    nindexer.append(idx)

            indexer = tuple(nindexer)
        else:

            indexer, missing = convert_missing_indexer(indexer)

            if missing:
                self._setitem_with_indexer_missing(indexer, value)
                return

        # set
        item_labels = self.obj._get_axis(info_axis)

        # align and set the values
        if take_split_path:
            # Above we only set take_split_path to True for 2D cases
            assert self.ndim == 2
            assert info_axis == 1

            if not isinstance(indexer, tuple):
                indexer = _tuplify(self.ndim, indexer)

            if isinstance(value, ABCSeries):
                value = self._align_series(indexer, value)

            info_idx = indexer[info_axis]
            if is_integer(info_idx):
                info_idx = [info_idx]
            labels = item_labels[info_idx]

            # if we have a partial multiindex, then need to adjust the plane
            # indexer here
            if len(labels) == 1 and isinstance(
                self.obj[labels[0]].axes[0], ABCMultiIndex
            ):
                item = labels[0]
                obj = self.obj[item]
                index = obj.index
                idx = indexer[:info_axis][0]

                plane_indexer = tuple([idx]) + indexer[info_axis + 1 :]
                lplane_indexer = length_of_indexer(plane_indexer[0], index)
                # lplane_indexer gives the expected length of obj[idx]

                # require that we are setting the right number of values that
                # we are indexing
                if is_list_like_indexer(value) and lplane_indexer != len(value):

                    raise ValueError(
                        "cannot set using a multi-index "
                        "selection indexer with a different "
                        "length than the value"
                    )

            # non-mi
            else:
                plane_indexer = indexer[:info_axis] + indexer[info_axis + 1 :]
                plane_axis = self.obj.axes[:info_axis][0]
                lplane_indexer = length_of_indexer(plane_indexer[0], plane_axis)

            def setter(item, v):
                s = self.obj[item]
                pi = plane_indexer[0] if lplane_indexer == 1 else plane_indexer

                # perform the equivalent of a setitem on the info axis
                # as we have a null slice or a slice with full bounds
                # which means essentially reassign to the columns of a
                # multi-dim object
                # GH6149 (null slice), GH10408 (full bounds)
                if isinstance(pi, tuple) and all(
                    com.is_null_slice(idx) or com.is_full_slice(idx, len(self.obj))
                    for idx in pi
                ):
                    s = v
                else:
                    # set the item, possibly having a dtype change
                    s._consolidate_inplace()
                    s = s.copy()
                    s._data = s._data.setitem(indexer=pi, value=v)
                    s._maybe_update_cacher(clear=True)

                # reset the sliced object if unique
                self.obj[item] = s

            # we need an iterable, with a ndim of at least 1
            # eg. don't pass through np.array(0)
            if is_list_like_indexer(value) and getattr(value, "ndim", 1) > 0:

                # we have an equal len Frame
                if isinstance(value, ABCDataFrame):
                    sub_indexer = list(indexer)
                    multiindex_indexer = isinstance(labels, ABCMultiIndex)

                    for item in labels:
                        if item in value:
                            sub_indexer[info_axis] = item
                            v = self._align_series(
                                tuple(sub_indexer), value[item], multiindex_indexer
                            )
                        else:
                            v = np.nan

                        setter(item, v)

                # we have an equal len ndarray/convertible to our labels
                # hasattr first, to avoid coercing to ndarray without reason.
                # But we may be relying on the ndarray coercion to check ndim.
                # Why not just convert to an ndarray earlier on if needed?
                elif np.ndim(value) == 2:

                    # note that this coerces the dtype if we are mixed
                    # GH 7551
                    value = np.array(value, dtype=object)
                    if len(labels) != value.shape[1]:
                        raise ValueError(
                            "Must have equal len keys and value "
                            "when setting with an ndarray"
                        )

                    for i, item in enumerate(labels):

                        # setting with a list, recoerces
                        setter(item, value[:, i].tolist())

                # we have an equal len list/ndarray
                elif _can_do_equal_len(
                    labels, value, plane_indexer, lplane_indexer, self.obj
                ):
                    setter(labels[0], value)

                # per label values
                else:

                    if len(labels) != len(value):
                        raise ValueError(
                            "Must have equal len keys and value "
                            "when setting with an iterable"
                        )

                    for item, v in zip(labels, value):
                        setter(item, v)
            else:

                # scalar
                for item in labels:
                    setter(item, value)

        else:
            if isinstance(indexer, tuple):
                indexer = maybe_convert_ix(*indexer)

                # if we are setting on the info axis ONLY
                # set using those methods to avoid block-splitting
                # logic here
                if (
                    len(indexer) > info_axis
                    and is_integer(indexer[info_axis])
                    and all(
                        com.is_null_slice(idx)
                        for i, idx in enumerate(indexer)
                        if i != info_axis
                    )
                    and item_labels.is_unique
                ):
                    self.obj[item_labels[indexer[info_axis]]] = value
                    return

            if isinstance(value, (ABCSeries, dict)):
                # TODO(EA): ExtensionBlock.setitem this causes issues with
                # setting for extensionarrays that store dicts. Need to decide
                # if it's worth supporting that.
                value = self._align_series(indexer, Series(value))

            elif isinstance(value, ABCDataFrame):
                value = self._align_frame(indexer, value)

            # check for chained assignment
            self.obj._check_is_chained_assignment_possible()

            # actually do the set
            self.obj._consolidate_inplace()
            self.obj._data = self.obj._data.setitem(indexer=indexer, value=value)
            self.obj._maybe_update_cacher(clear=True)

    def _setitem_with_indexer_missing(self, indexer, value):
        """
        Insert new row(s) or column(s) into the Series or DataFrame.
        """
        from pandas import Series

        # reindex the axis to the new value
        # and set inplace
        if self.ndim == 1:
            index = self.obj.index
            new_index = index.insert(len(index), indexer)

            # we have a coerced indexer, e.g. a float
            # that matches in an Int64Index, so
            # we will not create a duplicate index, rather
            # index to that element
            # e.g. 0.0 -> 0
            # GH#12246
            if index.is_unique:
                new_indexer = index.get_indexer([new_index[-1]])
                if (new_indexer != -1).any():
                    return self._setitem_with_indexer(new_indexer, value)

            # this preserves dtype of the value
            new_values = Series([value])._values
            if len(self.obj._values):
                # GH#22717 handle casting compatibility that np.concatenate
                #  does incorrectly
                new_values = concat_compat([self.obj._values, new_values])
            self.obj._data = self.obj._constructor(
                new_values, index=new_index, name=self.obj.name
            )._data
            self.obj._maybe_update_cacher(clear=True)

        elif self.ndim == 2:

            if not len(self.obj.columns):
                # no columns and scalar
                raise ValueError("cannot set a frame with no defined columns")

            if isinstance(value, ABCSeries):
                # append a Series
                value = value.reindex(index=self.obj.columns, copy=True)
                value.name = indexer

            else:
                # a list-list
                if is_list_like_indexer(value):
                    # must have conforming columns
                    if len(value) != len(self.obj.columns):
                        raise ValueError("cannot set a row with mismatched columns")

                value = Series(value, index=self.obj.columns, name=indexer)

            self.obj._data = self.obj.append(value)._data
            self.obj._maybe_update_cacher(clear=True)

    def _align_series(self, indexer, ser: ABCSeries, multiindex_indexer: bool = False):
        """
        Parameters
        ----------
        indexer : tuple, slice, scalar
            Indexer used to get the locations that will be set to `ser`.
        ser : pd.Series
            Values to assign to the locations specified by `indexer`.
        multiindex_indexer : boolean, optional
            Defaults to False. Should be set to True if `indexer` was from
            a `pd.MultiIndex`, to avoid unnecessary broadcasting.

        Returns
        -------
        `np.array` of `ser` broadcast to the appropriate shape for assignment
        to the locations selected by `indexer`
        """
        if isinstance(indexer, (slice, np.ndarray, list, Index)):
            indexer = tuple([indexer])

        if isinstance(indexer, tuple):

            # flatten np.ndarray indexers
            def ravel(i):
                return i.ravel() if isinstance(i, np.ndarray) else i

            indexer = tuple(map(ravel, indexer))

            aligners = [not com.is_null_slice(idx) for idx in indexer]
            sum_aligners = sum(aligners)
            single_aligner = sum_aligners == 1
            is_frame = self.ndim == 2
            obj = self.obj

            # are we a single alignable value on a non-primary
            # dim (e.g. panel: 1,2, or frame: 0) ?
            # hence need to align to a single axis dimension
            # rather that find all valid dims

            # frame
            if is_frame:
                single_aligner = single_aligner and aligners[0]

            # we have a frame, with multiple indexers on both axes; and a
            # series, so need to broadcast (see GH5206)
            if sum_aligners == self.ndim and all(is_sequence(_) for _ in indexer):
                ser = ser.reindex(obj.axes[0][indexer[0]], copy=True)._values

                # single indexer
                if len(indexer) > 1 and not multiindex_indexer:
                    len_indexer = len(indexer[1])
                    ser = np.tile(ser, len_indexer).reshape(len_indexer, -1).T

                return ser

            for i, idx in enumerate(indexer):
                ax = obj.axes[i]

                # multiple aligners (or null slices)
                if is_sequence(idx) or isinstance(idx, slice):
                    if single_aligner and com.is_null_slice(idx):
                        continue
                    new_ix = ax[idx]
                    if not is_list_like_indexer(new_ix):
                        new_ix = Index([new_ix])
                    else:
                        new_ix = Index(new_ix)
                    if ser.index.equals(new_ix) or not len(new_ix):
                        return ser._values.copy()

                    return ser.reindex(new_ix)._values

                # 2 dims
                elif single_aligner:

                    # reindex along index
                    ax = self.obj.axes[1]
                    if ser.index.equals(ax) or not len(ax):
                        return ser._values.copy()
                    return ser.reindex(ax)._values

        elif is_scalar(indexer):
            ax = self.obj._get_axis(1)

            if ser.index.equals(ax):
                return ser._values.copy()

            return ser.reindex(ax)._values

        raise ValueError("Incompatible indexer with Series")

    def _align_frame(self, indexer, df: ABCDataFrame):
        is_frame = self.ndim == 2

        if isinstance(indexer, tuple):

            idx, cols = None, None
            sindexers = []
            for i, ix in enumerate(indexer):
                ax = self.obj.axes[i]
                if is_sequence(ix) or isinstance(ix, slice):
                    if isinstance(ix, np.ndarray):
                        ix = ix.ravel()
                    if idx is None:
                        idx = ax[ix]
                    elif cols is None:
                        cols = ax[ix]
                    else:
                        break
                else:
                    sindexers.append(i)

            if idx is not None and cols is not None:

                if df.index.equals(idx) and df.columns.equals(cols):
                    val = df.copy()._values
                else:
                    val = df.reindex(idx, columns=cols)._values
                return val

        elif (isinstance(indexer, slice) or is_list_like_indexer(indexer)) and is_frame:
            ax = self.obj.index[indexer]
            if df.index.equals(ax):
                val = df.copy()._values
            else:

                # we have a multi-index and are trying to align
                # with a particular, level GH3738
                if (
                    isinstance(ax, ABCMultiIndex)
                    and isinstance(df.index, ABCMultiIndex)
                    and ax.nlevels != df.index.nlevels
                ):
                    raise TypeError(
                        "cannot align on a multi-index with out "
                        "specifying the join levels"
                    )

                val = df.reindex(index=ax)._values
            return val

        raise ValueError("Incompatible indexer with DataFrame")


class _ScalarAccessIndexer(_NDFrameIndexerBase):
    """
    Access scalars quickly.
    """

    _takeable: bool

    def _convert_key(self, key, is_setter: bool = False):
        raise AbstractMethodError(self)

    def __getitem__(self, key):
        if not isinstance(key, tuple):

            # we could have a convertible item here (e.g. Timestamp)
            if not is_list_like_indexer(key):
                key = tuple([key])
            else:
                raise ValueError("Invalid call for scalar access (getting)!")

        key = self._convert_key(key)
        return self.obj._get_value(*key, takeable=self._takeable)

    def __setitem__(self, key, value):
        if isinstance(key, tuple):
            key = tuple(com.apply_if_callable(x, self.obj) for x in key)
        else:
            # scalar callable may return tuple
            key = com.apply_if_callable(key, self.obj)

        if not isinstance(key, tuple):
            key = _tuplify(self.ndim, key)
        if len(key) != self.ndim:
            raise ValueError("Not enough indexers for scalar access (setting)!")
        key = list(self._convert_key(key, is_setter=True))
        self.obj._set_value(*key, value=value, takeable=self._takeable)


@Appender(IndexingMixin.at.__doc__)
class _AtIndexer(_ScalarAccessIndexer):
    _takeable = False

    def _convert_key(self, key, is_setter: bool = False):
        """
        Require they keys to be the same type as the index. (so we don't
        fallback)
        """
        # allow arbitrary setting
        if is_setter:
            return list(key)

        lkey = list(key)
        for n, (ax, i) in enumerate(zip(self.obj.axes, key)):
            lkey[n] = ax._convert_scalar_indexer(i, kind="loc")

        return tuple(lkey)


@Appender(IndexingMixin.iat.__doc__)
class _iAtIndexer(_ScalarAccessIndexer):
    _takeable = True

    def _convert_key(self, key, is_setter: bool = False):
        """
        Require integer args. (and convert to label arguments)
        """
        for a, i in zip(self.obj.axes, key):
            if not is_integer(i):
                raise ValueError("iAt based indexing can only have integer indexers")
        return key


def _tuplify(ndim: int, loc: Hashable) -> Tuple[Union[Hashable, slice], ...]:
    """
    Given an indexer for the first dimension, create an equivalent tuple
    for indexing over all dimensions.

    Parameters
    ----------
    ndim : int
    loc : object

    Returns
    -------
    tuple
    """
    _tup: List[Union[Hashable, slice]]
    _tup = [slice(None, None) for _ in range(ndim)]
    _tup[0] = loc
    return tuple(_tup)


def convert_to_index_sliceable(obj, key):
    """
    If we are index sliceable, then return my slicer, otherwise return None.
    """
    idx = obj.index
    if isinstance(key, slice):
        return idx._convert_slice_indexer(key, kind="getitem")

    elif isinstance(key, str):

        # we are an actual column
        if key in obj._data.items:
            return None

        # We might have a datetimelike string that we can translate to a
        # slice here via partial string indexing
        if idx._supports_partial_string_indexing:
            try:
                return idx._get_string_slice(key)
            except (KeyError, ValueError, NotImplementedError):
                return None

    return None


def check_bool_indexer(index: Index, key) -> np.ndarray:
    """
    Check if key is a valid boolean indexer for an object with such index and
    perform reindexing or conversion if needed.

    This function assumes that is_bool_indexer(key) == True.

    Parameters
    ----------
    index : Index
        Index of the object on which the indexing is done.
    key : list-like
        Boolean indexer to check.

    Returns
    -------
    np.array
        Resulting key.

    Raises
    ------
    IndexError
        If the key does not have the same length as index.
    IndexingError
        If the index of the key is unalignable to index.
    """
    result = key
    if isinstance(key, ABCSeries) and not key.index.equals(index):
        result = result.reindex(index)
        mask = isna(result._values)
        if mask.any():
            raise IndexingError(
                "Unalignable boolean Series provided as "
                "indexer (index of the boolean Series and of "
                "the indexed object do not match)."
            )
        result = result.astype(bool)._values
    else:
        # key might be sparse / object-dtype bool, check_array_indexer needs bool array
        result = np.asarray(result, dtype=bool)
        result = check_array_indexer(index, result)

    return result


def convert_missing_indexer(indexer):
    """
    Reverse convert a missing indexer, which is a dict
    return the scalar indexer and a boolean indicating if we converted
    """
    if isinstance(indexer, dict):

        # a missing key (but not a tuple indexer)
        indexer = indexer["key"]

        if isinstance(indexer, bool):
            raise KeyError("cannot use a single bool to index into setitem")
        return indexer, True

    return indexer, False


def convert_from_missing_indexer_tuple(indexer, axes):
    """
    Create a filtered indexer that doesn't have any missing indexers.
    """

    def get_indexer(_i, _idx):
        return axes[_i].get_loc(_idx["key"]) if isinstance(_idx, dict) else _idx

    return tuple(get_indexer(_i, _idx) for _i, _idx in enumerate(indexer))


def maybe_convert_ix(*args):
    """
    We likely want to take the cross-product.
    """
    ixify = True
    for arg in args:
        if not isinstance(arg, (np.ndarray, list, ABCSeries, Index)):
            ixify = False

    if ixify:
        return np.ix_(*args)
    else:
        return args


def is_nested_tuple(tup, labels) -> bool:
    """
    Returns
    -------
    bool
    """
    # check for a compatible nested tuple and multiindexes among the axes
    if not isinstance(tup, tuple):
        return False

    for i, k in enumerate(tup):

        if is_list_like(k) or isinstance(k, slice):
            return isinstance(labels, ABCMultiIndex)

    return False


def is_label_like(key) -> bool:
    """
    Returns
    -------
    bool
    """
    # select a label or row
    return not isinstance(key, slice) and not is_list_like_indexer(key)


def need_slice(obj) -> bool:
    """
    Returns
    -------
    bool
    """
    return (
        obj.start is not None
        or obj.stop is not None
        or (obj.step is not None and obj.step != 1)
    )


def _non_reducing_slice(slice_):
    """
    Ensurse that a slice doesn't reduce to a Series or Scalar.

    Any user-paseed `subset` should have this called on it
    to make sure we're always working with DataFrames.
    """
    # default to column slice, like DataFrame
    # ['A', 'B'] -> IndexSlices[:, ['A', 'B']]
    kinds = (ABCSeries, np.ndarray, Index, list, str)
    if isinstance(slice_, kinds):
        slice_ = IndexSlice[:, slice_]

    def pred(part) -> bool:
        """
        Returns
        -------
        bool
            True if slice does *not* reduce,
            False if `part` is a tuple.
        """
        # true when slice does *not* reduce, False when part is a tuple,
        # i.e. MultiIndex slice
        return (isinstance(part, slice) or is_list_like(part)) and not isinstance(
            part, tuple
        )

    if not is_list_like(slice_):
        if not isinstance(slice_, slice):
            # a 1-d slice, like df.loc[1]
            slice_ = [[slice_]]
        else:
            # slice(a, b, c)
            slice_ = [slice_]  # to tuplize later
    else:
        slice_ = [part if pred(part) else [part] for part in slice_]
    return tuple(slice_)


def _maybe_numeric_slice(df, slice_, include_bool=False):
    """
    Want nice defaults for background_gradient that don't break
    with non-numeric data. But if slice_ is passed go with that.
    """
    if slice_ is None:
        dtypes = [np.number]
        if include_bool:
            dtypes.append(bool)
        slice_ = IndexSlice[:, df.select_dtypes(include=dtypes).columns]
    return slice_


def _can_do_equal_len(labels, value, plane_indexer, lplane_indexer, obj) -> bool:
    """
    Returns
    -------
    bool
        True if we have an equal len settable.
    """
    if not len(labels) == 1 or not np.iterable(value) or is_scalar(plane_indexer[0]):
        return False

    item = labels[0]
    index = obj[item].index

    values_len = len(value)
    # equal len list/ndarray
    if len(index) == values_len:
        return True
    elif lplane_indexer == values_len:
        return True

    return False<|MERGE_RESOLUTION|>--- conflicted
+++ resolved
@@ -1434,29 +1434,12 @@
         -------
         bool
         """
-<<<<<<< HEAD
-        if isinstance(labels, ABCMultiIndex):
-            if (
-                isinstance(key, str)
-                and labels.levels[0]._supports_partial_string_indexing
-            ):
-                # Convert key '2016-01-01' to
-                # ('2016-01-01'[, slice(None, None, None)]+)
-                key = tuple(
-                    # https://github.com/python/mypy/issues/5492
-                    # error: List item 0 has incompatible type "slice"; expected "str"
-                    [key]
-                    + [slice(None)]  # type: ignore
-                    * (len(labels.levels) - 1)
-                )
-=======
         # this is a shortcut accessor to both .loc and .iloc
         # that provide the equivalent access of .at and .iat
         # a) avoid getting things via sections and (to minimize dtype changes)
         # b) provide a performant path
         if len(key) != self.ndim:
             return False
->>>>>>> 9c06b30f
 
         for i, k in enumerate(key):
             if not is_integer(k):
