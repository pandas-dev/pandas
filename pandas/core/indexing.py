# pylint: disable=W0223
import textwrap
import warnings

import numpy as np

from pandas._libs.indexing import _NDFrameIndexerBase
from pandas._libs.lib import item_from_zerodim
import pandas.compat as compat
from pandas.compat import range, zip
from pandas.errors import AbstractMethodError
from pandas.util._decorators import Appender

from pandas.core.dtypes.common import (
    ensure_platform_int, is_float, is_integer, is_integer_dtype, is_iterator,
    is_list_like, is_scalar, is_sequence, is_sparse)
from pandas.core.dtypes.generic import ABCDataFrame, ABCPanel, ABCSeries
from pandas.core.dtypes.missing import _infer_fill_value, isna

import pandas.core.common as com
from pandas.core.index import Index, MultiIndex


# the supported indexers
def get_indexers_list():

    return [
        ('ix', _IXIndexer),
        ('iloc', _iLocIndexer),
        ('loc', _LocIndexer),
        ('at', _AtIndexer),
        ('iat', _iAtIndexer),
    ]


# "null slice"
_NS = slice(None, None)


# the public IndexSlicerMaker
class _IndexSlice(object):
    """
    Create an object to more easily perform multi-index slicing

    See Also
    --------
    MultiIndex.remove_unused_levels : New MultiIndex with no unused levels.

    Notes
    -----
    See :ref:`Defined Levels <advanced.shown_levels>`
    for further info on slicing a MultiIndex.

    Examples
    --------

    >>> midx = pd.MultiIndex.from_product([['A0','A1'], ['B0','B1','B2','B3']])
    >>> columns = ['foo', 'bar']
    >>> dfmi = pd.DataFrame(np.arange(16).reshape((len(midx), len(columns))),
                            index=midx, columns=columns)

    Using the default slice command:

    >>> dfmi.loc[(slice(None), slice('B0', 'B1')), :]
               foo  bar
        A0 B0    0    1
           B1    2    3
        A1 B0    8    9
           B1   10   11

    Using the IndexSlice class for a more intuitive command:

    >>> idx = pd.IndexSlice
    >>> dfmi.loc[idx[:, 'B0':'B1'], :]
               foo  bar
        A0 B0    0    1
           B1    2    3
        A1 B0    8    9
           B1   10   11
    """

    def __getitem__(self, arg):
        return arg


IndexSlice = _IndexSlice()


class IndexingError(Exception):
    pass


class _NDFrameIndexer(_NDFrameIndexerBase):
    _valid_types = None
    _exception = KeyError
    axis = None

    def __call__(self, axis=None):
        # we need to return a copy of ourselves
        new_self = self.__class__(self.name, self.obj)

        if axis is not None:
            axis = self.obj._get_axis_number(axis)
        new_self.axis = axis
        return new_self

    def __iter__(self):
        raise NotImplementedError('ix is not iterable')

    def __getitem__(self, key):
        if type(key) is tuple:
            key = tuple(com.apply_if_callable(x, self.obj)
                        for x in key)
            try:
                values = self.obj._get_value(*key)
                if is_scalar(values):
                    return values
            except Exception:
                pass

            return self._getitem_tuple(key)
        else:
            # we by definition only have the 0th axis
            axis = self.axis or 0

            key = com.apply_if_callable(key, self.obj)
            return self._getitem_axis(key, axis=axis)

    def _get_label(self, label, axis=None):
        if axis is None:
            axis = self.axis or 0

        if self.ndim == 1:
            # for perf reasons we want to try _xs first
            # as its basically direct indexing
            # but will fail when the index is not present
            # see GH5667
            return self.obj._xs(label, axis=axis)
        elif isinstance(label, tuple) and isinstance(label[axis], slice):
            raise IndexingError('no slices here, handle elsewhere')

        return self.obj._xs(label, axis=axis)

    def _get_loc(self, key, axis=None):
        if axis is None:
            axis = self.axis
        return self.obj._ixs(key, axis=axis)

    def _slice(self, obj, axis=None, kind=None):
        if axis is None:
            axis = self.axis
        return self.obj._slice(obj, axis=axis, kind=kind)

    def _get_setitem_indexer(self, key):
        if self.axis is not None:
            return self._convert_tuple(key, is_setter=True)

        axis = self.obj._get_axis(0)

        if isinstance(axis, MultiIndex) and self.name != 'iloc':
            try:
                return axis.get_loc(key)
            except Exception:
                pass

        if isinstance(key, tuple):
            try:
                return self._convert_tuple(key, is_setter=True)
            except IndexingError:
                pass

        if isinstance(key, range):
            return self._convert_range(key, is_setter=True)

        try:
            return self._convert_to_indexer(key, is_setter=True)
        except TypeError as e:

            # invalid indexer type vs 'other' indexing errors
            if 'cannot do' in str(e):
                raise
            raise IndexingError(key)

    def __setitem__(self, key, value):
        if isinstance(key, tuple):
            key = tuple(com.apply_if_callable(x, self.obj)
                        for x in key)
        else:
            key = com.apply_if_callable(key, self.obj)
        indexer = self._get_setitem_indexer(key)
        self._setitem_with_indexer(indexer, value)

    def _validate_key(self, key, axis):
        """
        Ensure that key is valid for current indexer.

        Parameters
        ----------
        key : scalar, slice or list-like
            The key requested

        axis : int
            Dimension on which the indexing is being made

        Raises
        ------
        TypeError
            If the key (or some element of it) has wrong type

        IndexError
            If the key (or some element of it) is out of bounds

        KeyError
            If the key was not found
        """
        raise AbstractMethodError()

    def _has_valid_tuple(self, key):
        """ check the key for valid keys across my indexer """
        for i, k in enumerate(key):
            if i >= self.obj.ndim:
                raise IndexingError('Too many indexers')
            try:
                self._validate_key(k, i)
            except ValueError:
                raise ValueError("Location based indexing can only have "
                                 "[{types}] types"
                                 .format(types=self._valid_types))

    def _is_nested_tuple_indexer(self, tup):
        if any(isinstance(ax, MultiIndex) for ax in self.obj.axes):
            return any(is_nested_tuple(tup, ax) for ax in self.obj.axes)
        return False

    def _convert_tuple(self, key, is_setter=False):
        keyidx = []
        if self.axis is not None:
            axis = self.obj._get_axis_number(self.axis)
            for i in range(self.ndim):
                if i == axis:
                    keyidx.append(self._convert_to_indexer(
                        key, axis=axis, is_setter=is_setter))
                else:
                    keyidx.append(slice(None))
        else:
            for i, k in enumerate(key):
                if i >= self.obj.ndim:
                    raise IndexingError('Too many indexers')
                idx = self._convert_to_indexer(k, axis=i, is_setter=is_setter)
                keyidx.append(idx)
        return tuple(keyidx)

    def _convert_range(self, key, is_setter=False):
        """ convert a range argument """
        return list(key)

    def _convert_scalar_indexer(self, key, axis):
        # if we are accessing via lowered dim, use the last dim
        if axis is None:
            axis = 0
        ax = self.obj._get_axis(min(axis, self.ndim - 1))
        # a scalar
        return ax._convert_scalar_indexer(key, kind=self.name)

    def _convert_slice_indexer(self, key, axis):
        # if we are accessing via lowered dim, use the last dim
        ax = self.obj._get_axis(min(axis, self.ndim - 1))
        return ax._convert_slice_indexer(key, kind=self.name)

    def _has_valid_setitem_indexer(self, indexer):
        return True

    def _has_valid_positional_setitem_indexer(self, indexer):
        """ validate that an positional indexer cannot enlarge its target
        will raise if needed, does not modify the indexer externally
        """
        if isinstance(indexer, dict):
            raise IndexError("{0} cannot enlarge its target object"
                             .format(self.name))
        else:
            if not isinstance(indexer, tuple):
                indexer = self._tuplify(indexer)
            for ax, i in zip(self.obj.axes, indexer):
                if isinstance(i, slice):
                    # should check the stop slice?
                    pass
                elif is_list_like_indexer(i):
                    # should check the elements?
                    pass
                elif is_integer(i):
                    if i >= len(ax):
                        raise IndexError("{name} cannot enlarge its target "
                                         "object".format(name=self.name))
                elif isinstance(i, dict):
                    raise IndexError("{name} cannot enlarge its target object"
                                     .format(name=self.name))

        return True

    def _setitem_with_indexer(self, indexer, value):
        self._has_valid_setitem_indexer(indexer)

        # also has the side effect of consolidating in-place
        from pandas import Series
        info_axis = self.obj._info_axis_number

        # maybe partial set
        take_split_path = self.obj._is_mixed_type

        # if there is only one block/type, still have to take split path
        # unless the block is one-dimensional or it can hold the value
        if not take_split_path and self.obj._data.blocks:
            blk, = self.obj._data.blocks
            if 1 < blk.ndim:  # in case of dict, keys are indices
                val = list(value.values()) if isinstance(value,
                                                         dict) else value
                take_split_path = not blk._can_hold_element(val)

        if isinstance(indexer, tuple) and len(indexer) == len(self.obj.axes):

            for i, ax in zip(indexer, self.obj.axes):

                # if we have any multi-indexes that have non-trivial slices
                # (not null slices) then we must take the split path, xref
                # GH 10360
                if (isinstance(ax, MultiIndex) and
                        not (is_integer(i) or com.is_null_slice(i))):
                    take_split_path = True
                    break

<<<<<<< HEAD
        def can_do_equal_len(labels, value, plane_indexer, lplane_indexer):
            """ return True if we have an equal len settable """
            if (not len(labels) == 1 or not np.iterable(value) or
                    is_scalar(plane_indexer[0])):
                return False

            item = labels[0]
            index = self.obj[item].index

            values_len = len(value)
            # equal len list/ndarray
            if len(index) == values_len:
                return True
            elif lplane_indexer == values_len:
                return True

            return False

        def get_key_value_list(labels, value, plane_indexer, lplane_indexer):
            """Splits the value and labels in corresponding groups"""
            # we need an iterable, with a ndim of at least 1
            # eg. don't pass through np.array(0)
            if not(is_list_like_indexer(value) and
                   getattr(value, 'ndim', 1) > 0):
                return [(item, value) for item in labels]

            # we have an equal len Frame
            if isinstance(value, ABCDataFrame) and value.ndim > 1:
                sub_indexer = list(indexer)
                multiindex_indexer = isinstance(labels, MultiIndex)

                ret = []
                for item in labels:
                    if item in value:
                        sub_indexer[info_axis] = item
                        v = self._align_series(
                            tuple(sub_indexer), value[item],
                            multiindex_indexer)
                    else:
                        v = np.nan

                    ret.append((item, v))
                return ret

            # we have an equal len ndarray/convertible to our labels
            # hasattr first, to avoid coercing to ndarray without reason.
            # But we may be relying on the ndarray coercion to check ndim.
            # Why not just convert to an ndarray earlier on if needed?
            elif ((hasattr(value, 'ndim') and value.ndim == 2)
                  or (not hasattr(value, 'ndim') and
                      np.array(value).ndim) == 2):

                # note that this coerces the dtype if we are mixed
                # GH 7551
                value = np.array(value, dtype=object)
                if len(labels) != value.shape[1]:
                    raise ValueError('Must have equal len keys and value '
                                     'when setting with an ndarray')

                # setting with a list, recoerces
                return [(item, value[:, i].tolist())
                        for i, item in enumerate(labels)]

            # we have an equal len list/ndarray
            elif can_do_equal_len(labels, value,
                                  plane_indexer, lplane_indexer):
                return [(labels[0], value)]

            # per label values
            else:

                if len(labels) != len(value):
                    raise ValueError('Must have equal len keys and value '
                                     'when setting with an iterable')
                return [(item, v) for item, v in zip(labels, value)]

        def get_plane_indexer(indexer, value, labels):
            """Get Plane indexer and corresponding length"""
            # if we have a partial multiindex, then need to adjust the plane
            # indexer here
            if (len(labels) == 1 and
                    isinstance(self.obj[labels[0]].axes[0], MultiIndex)):
                item = labels[0]
                obj = self.obj[item]
                index = obj.index
                idx = indexer[:info_axis][0]

                plane_indexer = tuple([idx]) + indexer[info_axis + 1:]
                lplane_indexer = length_of_indexer(plane_indexer[0], index)

            # non-mi
            else:
                plane_indexer = indexer[:info_axis] + indexer[info_axis + 1:]
                if info_axis > 0:
                    plane_axis = self.obj.axes[:info_axis][0]
                    lplane_indexer = length_of_indexer(plane_indexer[0],
                                                       plane_axis)
                else:
                    lplane_indexer = 0
            return plane_indexer, lplane_indexer

        def can_use_idx_as_list(idx, axis):
            """Returns True if we can safely wiew idx as a list on index"""
            if self.name != 'loc':
                # Loc is the only case where this is acceptable
                return False
            if isinstance(self.obj.axes[axis], MultiIndex):
                return False
            if not is_list_like_indexer(idx):
                return False
            return True

        def reindex_axis_with_key(key, i):
            """reindex the axis with the new key"""
            # make sure to clear the cache because we are
            # just replacing the block manager here
            # so the object is the same
            index = self.obj._get_axis(i)
            idx_as_list = can_use_idx_as_list(key, i)
            if idx_as_list:
                labels = index
                for k in key:
                    if k not in labels:
                        labels = labels.insert(len(labels), k)
            else:
                labels = index.insert(len(index), key)
            self.obj._data = self.obj.reindex(labels, axis=i)._data
            self.obj._maybe_update_cacher(clear=True)
            self.obj._is_copy = None

            if idx_as_list:
                return self._get_listlike_indexer(
                    key, axis=i, raise_missing=True)[1]
            else:
                return labels.get_loc(key)

=======
>>>>>>> ec275a17
        if isinstance(indexer, tuple):
            nindexer = []
            for i, idx in enumerate(indexer):
                if isinstance(idx, dict):

                    # reindex the axis to the new value
                    # and set inplace
                    key, _ = convert_missing_indexer(idx)

                    # if this is the items axes, then take the main missing
                    # path first
                    # this correctly sets the dtype and avoids cache issues
                    # essentially this separates out the block that is needed
                    # to possibly be modified
                    if self.ndim > 1 and i == self.obj._info_axis_number:

                        # add the new item, and set the value
                        # must have all defined axes if we have a scalar
                        # or a list-like on the non-info axes if we have a
                        # list-like
                        len_non_info_axes = (
                            len(_ax) for _i, _ax in enumerate(self.obj.axes)
                            if _i != i
                        )
                        if any(not l for l in len_non_info_axes):
                            if not is_list_like_indexer(value):
                                raise ValueError("cannot set a frame with no "
                                                 "defined index and a scalar")
                            self.obj[key] = value
                            return self.obj

                        # add a new item with the dtype setup
                        labels = self.obj._get_axis(i)
                        # If use multilabel, can't create more than one axis
                        if can_use_idx_as_list(key, i):

                            for k in key:
                                if k not in labels:
                                    # The dtype will be set later
                                    self.obj[k] = np.nan
                        else:
                            self.obj[key] = _infer_fill_value(value)

                        new_indexer = tuple(
                            convert_missing_indexer(_idx)[0]
                            if isinstance(_idx, dict) else _idx
                            for _idx in indexer)
                        new_indexer = self._get_setitem_indexer(
                            new_indexer)
                        self._setitem_with_indexer(new_indexer, value)

                        return self.obj

                    nindexer.append(reindex_axis_with_key(key, i))

                else:
                    nindexer.append(idx)

            indexer = tuple(nindexer)
        else:

            indexer, missing = convert_missing_indexer(indexer)

            if missing:
                if can_use_idx_as_list(indexer, 0):
                    indexer = reindex_axis_with_key(indexer, 0)

                # reindex the axis to the new value
                # and set inplace
                elif self.ndim == 1:
                    index = self.obj.index
                    new_index = index.insert(len(index), indexer)

                    # we have a coerced indexer, e.g. a float
                    # that matches in an Int64Index, so
                    # we will not create a duplicate index, rather
                    # index to that element
                    # e.g. 0.0 -> 0
                    # GH12246
                    if index.is_unique:
                        new_indexer = index.get_indexer([new_index[-1]])
                        if (new_indexer != -1).any():
                            return self._setitem_with_indexer(new_indexer,
                                                              value)

                    # this preserves dtype of the value
                    new_values = Series([value])._values
                    if len(self.obj._values):
                        try:
                            new_values = np.concatenate([self.obj._values,
                                                         new_values])
                        except TypeError:
                            as_obj = self.obj.astype(object)
                            new_values = np.concatenate([as_obj,
                                                         new_values])
                    self.obj._data = self.obj._constructor(
                        new_values, index=new_index, name=self.obj.name)._data
                    self.obj._maybe_update_cacher(clear=True)
                    return self.obj

                elif self.ndim == 2:

                    # no columns and scalar
                    if not len(self.obj.columns):
                        raise ValueError("cannot set a frame with no defined "
                                         "columns")

                    # append a Series
                    if isinstance(value, Series):

                        value = value.reindex(index=self.obj.columns,
                                              copy=True)
                        value.name = indexer

                    # a list-list
                    else:

                        # must have conforming columns
                        if is_list_like_indexer(value):
                            if len(value) != len(self.obj.columns):
                                raise ValueError("cannot set a row with "
                                                 "mismatched columns")

                        value = Series(value, index=self.obj.columns,
                                       name=indexer)

                    self.obj._data = self.obj.append(value)._data
                    self.obj._maybe_update_cacher(clear=True)
                    return self.obj

                # set using setitem (Panel and > dims)
                elif self.ndim >= 3:
                    return self.obj.__setitem__(indexer, value)

        # align and set the values
        if take_split_path:

            if not isinstance(indexer, tuple):
                indexer = self._tuplify(indexer)

            if isinstance(value, ABCSeries):
                value = self._align_series(indexer, value)

            plane_indexer, lplane_indexer = self._get_plane_indexer(indexer)

            # require that we are setting the right number of values that
            # we are indexing
            labels = self._get_labels(indexer)
            if (len(labels) == 1 and
                    isinstance(self.obj[labels[0]].axes[0], MultiIndex) and
                    (is_list_like_indexer(value) and np.iterable(value) and
                     lplane_indexer != len(value))):
                item = labels[0]
                obj = self.obj[item]
                index = obj.index
                idx = indexer[:info_axis][0]

                if len(obj[idx]) != len(value):
                    raise ValueError("cannot set using a multi-index "
                                     "selection indexer with a different "
                                     "length than the value")

                # make sure we have an ndarray
                value = getattr(value, 'values', value).ravel()

                # we can directly set the series here
                # as we select a slice indexer on the mi
                idx = index._convert_slice_indexer(idx)
                obj._consolidate_inplace()
                obj = obj.copy()
                obj._data = obj._data.setitem(indexer=tuple([idx]),
                                              value=value)
                self.obj[item] = obj
                return

            def setter(item, v):
                s = self.obj[item]
                pi = plane_indexer[0] if lplane_indexer == 1 else plane_indexer

                # perform the equivalent of a setitem on the info axis
                # as we have a null slice or a slice with full bounds
                # which means essentially reassign to the columns of a
                # multi-dim object
                # GH6149 (null slice), GH10408 (full bounds)
                if (isinstance(pi, tuple) and
                        all(com.is_null_slice(idx) or
                            com.is_full_slice(idx, len(self.obj))
                            for idx in pi)):
                    s = v
                else:
                    # set the item, possibly having a dtype change
                    s._consolidate_inplace()
                    s = s.copy()
                    s._data = s._data.setitem(indexer=pi, value=v)
                    s._maybe_update_cacher(clear=True)

                # reset the sliced object if unique
                self.obj[item] = s

            for (item, v) in self._get_key_value_list(indexer, value):
                setter(item, v)

        else:
            if isinstance(indexer, tuple):
                indexer = maybe_convert_ix(*indexer)

                # if we are setting on the info axis ONLY
                # set using those methods to avoid block-splitting
                # logic here
                item_labels = self.obj._get_axis(info_axis)
                if (len(indexer) > info_axis and
                        is_integer(indexer[info_axis]) and
                        all(com.is_null_slice(idx)
                            for i, idx in enumerate(indexer)
                            if i != info_axis) and
                        item_labels.is_unique):
                    self.obj[item_labels[indexer[info_axis]]] = value
                    return

            if isinstance(value, (ABCSeries, dict)):
                # TODO(EA): ExtensionBlock.setitem this causes issues with
                # setting for extensionarrays that store dicts. Need to decide
                # if it's worth supporting that.
                value = self._align_series(indexer, Series(value))

            elif isinstance(value, ABCDataFrame):
                value = self._align_frame(indexer, value)

            if isinstance(value, ABCPanel):
                value = self._align_panel(indexer, value)

            # check for chained assignment
            self.obj._check_is_chained_assignment_possible()

            # actually do the set
            self.obj._consolidate_inplace()
            self.obj._data = self.obj._data.setitem(indexer=indexer,
                                                    value=value)
            self.obj._maybe_update_cacher(clear=True)

    def _can_do_equal_len(self, indexer, value):
        """return True if we have an equal len settable"""
        labels = self._get_labels(indexer)
        plane_indexer, lplane_indexer = self._get_plane_indexer(indexer)
        if (not len(labels) == 1 or not np.iterable(value) or
                is_scalar(plane_indexer[0])):
            return False

        item = labels[0]
        index = self.obj[item].index

        values_len = len(value)
        # equal len list/ndarray
        if len(index) == values_len:
            return True

        if lplane_indexer == values_len:
            return True

        return False

    def _get_key_value_list(self, indexer, value):
        """Splits the value into a key value list to match the indexer"""
        # we need an iterable, with a ndim of at least 1
        # eg. don't pass through np.array(0)
        info_axis = self.obj._info_axis_number
        labels = self._get_labels(indexer)

        if not(is_list_like_indexer(value) and
               getattr(value, 'ndim', 1) > 0):
            return [(item, value) for item in labels]

        # we have an equal len Frame
        if isinstance(value, ABCDataFrame) and value.ndim > 1:
            sub_indexer = list(indexer)
            multiindex_indexer = isinstance(labels, MultiIndex)

            ret = []
            for item in labels:
                if item in value:
                    sub_indexer[info_axis] = item
                    value = self._align_series(
                        tuple(sub_indexer), value[item],
                        multiindex_indexer)
                else:
                    value = np.nan
                ret.append((item, value))
            return ret

        # we have an equal len ndarray/convertible to our labels
        # hasattr first, to avoid coercing to ndarray without reason.
        # But we may be relying on the ndarray coercion to check ndim.
        # Why not just convert to an ndarray earlier on if needed?
        elif ((hasattr(value, 'ndim') and value.ndim == 2)
              or (not hasattr(value, 'ndim') and
                  np.array(value).ndim) == 2):

            # note that this coerces the dtype if we are mixed
            # GH 7551
            value = np.array(value, dtype=object)
            if len(labels) != value.shape[1]:
                raise ValueError('Must have equal len keys and value '
                                 'when setting with an ndarray')

            # setting with a list, recoerces
            return [(item, value[:, i].tolist())
                    for i, item in enumerate(labels)]

        # we have an equal len list/ndarray
        elif self._can_do_equal_len(indexer, value):
            return [(labels[0], value)]

        # per label values
        else:

            if len(labels) != len(value):
                raise ValueError('Must have equal len keys and value '
                                 'when setting with an iterable')
            return [(item, v) for item, v in zip(labels, value)]

    def _get_labels(self, indexer):
        """
        Get Labels from an indexer
        """
        info_axis = self.obj._info_axis_number
        item_labels = self.obj._get_axis(info_axis)
        info_idx = indexer[info_axis]
        if is_integer(info_idx):
            info_idx = [info_idx]
        return item_labels[info_idx]

    def _get_plane_indexer(self, indexer):
        """
        Get Plane indexer and corresponding length from indexer
        """
        # if we have a partial multiindex, then need to adjust the plane
        # indexer here
        info_axis = self.obj._info_axis_number
        labels = self._get_labels(indexer)

        if (len(labels) == 1 and
                isinstance(self.obj[labels[0]].axes[0], MultiIndex)):
            item = labels[0]
            obje = self.obj[item]
            index = obje.index
            idx = indexer[:info_axis][0]

            plane_indexer = tuple([idx]) + indexer[info_axis + 1:]
            lplane_indexer = length_of_indexer(plane_indexer[0], index)

        # non-mi
        else:
            plane_indexer = indexer[:info_axis] + indexer[info_axis + 1:]
            if info_axis > 0:
                plane_axis = self.obj.axes[:info_axis][0]
                lplane_indexer = length_of_indexer(plane_indexer[0],
                                                   plane_axis)
            else:
                lplane_indexer = 0
        return plane_indexer, lplane_indexer

    def _align_series(self, indexer, ser, multiindex_indexer=False):
        """
        Parameters
        ----------
        indexer : tuple, slice, scalar
            The indexer used to get the locations that will be set to
            `ser`

        ser : pd.Series
            The values to assign to the locations specified by `indexer`

        multiindex_indexer : boolean, optional
            Defaults to False. Should be set to True if `indexer` was from
            a `pd.MultiIndex`, to avoid unnecessary broadcasting.


        Returns:
        --------
        `np.array` of `ser` broadcast to the appropriate shape for assignment
        to the locations selected by `indexer`

        """
        if isinstance(indexer, (slice, np.ndarray, list, Index)):
            indexer = tuple([indexer])

        if isinstance(indexer, tuple):

            # flatten np.ndarray indexers
            def ravel(i):
                return i.ravel() if isinstance(i, np.ndarray) else i
            indexer = tuple(map(ravel, indexer))

            aligners = [not com.is_null_slice(idx) for idx in indexer]
            sum_aligners = sum(aligners)
            single_aligner = sum_aligners == 1
            is_frame = self.obj.ndim == 2
            is_panel = self.obj.ndim >= 3
            obj = self.obj

            # are we a single alignable value on a non-primary
            # dim (e.g. panel: 1,2, or frame: 0) ?
            # hence need to align to a single axis dimension
            # rather that find all valid dims

            # frame
            if is_frame:
                single_aligner = single_aligner and aligners[0]

            # panel
            elif is_panel:
                single_aligner = (single_aligner and
                                  (aligners[1] or aligners[2]))

            # we have a frame, with multiple indexers on both axes; and a
            # series, so need to broadcast (see GH5206)
            if (sum_aligners == self.ndim and
                    all(is_sequence(_) for _ in indexer)):
                ser = ser.reindex(obj.axes[0][indexer[0]], copy=True)._values

                # single indexer
                if len(indexer) > 1 and not multiindex_indexer:
                    len_indexer = len(indexer[1])
                    ser = np.tile(ser, len_indexer).reshape(len_indexer, -1).T

                return ser

            for i, idx in enumerate(indexer):
                ax = obj.axes[i]

                # multiple aligners (or null slices)
                if is_sequence(idx) or isinstance(idx, slice):
                    if single_aligner and com.is_null_slice(idx):
                        continue
                    new_ix = ax[idx]
                    if not is_list_like_indexer(new_ix):
                        new_ix = Index([new_ix])
                    else:
                        new_ix = Index(new_ix)
                    if ser.index.equals(new_ix) or not len(new_ix):
                        return ser._values.copy()

                    return ser.reindex(new_ix)._values

                # 2 dims
                elif single_aligner and is_frame:

                    # reindex along index
                    ax = self.obj.axes[1]
                    if ser.index.equals(ax) or not len(ax):
                        return ser._values.copy()
                    return ser.reindex(ax)._values

                # >2 dims
                elif single_aligner:

                    broadcast = []
                    for n, labels in enumerate(self.obj._get_plane_axes(i)):

                        # reindex along the matching dimensions
                        if len(labels & ser.index):
                            ser = ser.reindex(labels)
                        else:
                            broadcast.append((n, len(labels)))

                    # broadcast along other dims
                    ser = ser._values.copy()
                    for (axis, l) in broadcast:
                        shape = [-1] * (len(broadcast) + 1)
                        shape[axis] = l
                        ser = np.tile(ser, l).reshape(shape)

                    if self.obj.ndim == 3:
                        ser = ser.T

                    return ser

        elif is_scalar(indexer):
            ax = self.obj._get_axis(1)

            if ser.index.equals(ax):
                return ser._values.copy()

            return ser.reindex(ax)._values

        raise ValueError('Incompatible indexer with Series')

    def _align_frame(self, indexer, df):
        is_frame = self.obj.ndim == 2
        is_panel = self.obj.ndim >= 3

        if isinstance(indexer, tuple):

            idx, cols = None, None
            sindexers = []
            for i, ix in enumerate(indexer):
                ax = self.obj.axes[i]
                if is_sequence(ix) or isinstance(ix, slice):
                    if isinstance(ix, np.ndarray):
                        ix = ix.ravel()
                    if idx is None:
                        idx = ax[ix]
                    elif cols is None:
                        cols = ax[ix]
                    else:
                        break
                else:
                    sindexers.append(i)

            # panel
            if is_panel:

                # need to conform to the convention
                # as we are not selecting on the items axis
                # and we have a single indexer
                # GH 7763
                if len(sindexers) == 1 and sindexers[0] != 0:
                    df = df.T

                if idx is None:
                    idx = df.index
                if cols is None:
                    cols = df.columns

            if idx is not None and cols is not None:

                if df.index.equals(idx) and df.columns.equals(cols):
                    val = df.copy()._values
                else:
                    val = df.reindex(idx, columns=cols)._values
                return val

        elif ((isinstance(indexer, slice) or is_list_like_indexer(indexer)) and
              is_frame):
            ax = self.obj.index[indexer]
            if df.index.equals(ax):
                val = df.copy()._values
            else:

                # we have a multi-index and are trying to align
                # with a particular, level GH3738
                if (isinstance(ax, MultiIndex) and
                        isinstance(df.index, MultiIndex) and
                        ax.nlevels != df.index.nlevels):
                    raise TypeError("cannot align on a multi-index with out "
                                    "specifying the join levels")

                val = df.reindex(index=ax)._values
            return val

        elif is_scalar(indexer) and is_panel:
            idx = self.obj.axes[1]
            cols = self.obj.axes[2]

            # by definition we are indexing on the 0th axis
            # a passed in dataframe which is actually a transpose
            # of what is needed
            if idx.equals(df.index) and cols.equals(df.columns):
                return df.copy()._values

            return df.reindex(idx, columns=cols)._values

        raise ValueError('Incompatible indexer with DataFrame')

    def _align_panel(self, indexer, df):
        raise NotImplementedError("cannot set using an indexer with a Panel "
                                  "yet!")

    def _getitem_tuple(self, tup):
        try:
            return self._getitem_lowerdim(tup)
        except IndexingError:
            pass

        # no multi-index, so validate all of the indexers
        self._has_valid_tuple(tup)

        # ugly hack for GH #836
        if self._multi_take_opportunity(tup):
            return self._multi_take(tup)

        # no shortcut needed
        retval = self.obj
        for i, key in enumerate(tup):
            if i >= self.obj.ndim:
                raise IndexingError('Too many indexers')

            if com.is_null_slice(key):
                continue

            retval = getattr(retval, self.name)._getitem_axis(key, axis=i)

        return retval

    def _multi_take_opportunity(self, tup):
        """
        Check whether there is the possibility to use ``_multi_take``.
        Currently the limit is that all axes being indexed must be indexed with
        list-likes.

        Parameters
        ----------
        tup : tuple
            Tuple of indexers, one per axis

        Returns
        -------
        boolean: Whether the current indexing can be passed through _multi_take
        """
        if not all(is_list_like_indexer(x) for x in tup):
            return False

        # just too complicated
        if any(com.is_bool_indexer(x) for x in tup):
            return False

        return True

    def _multi_take(self, tup):
        """
        Create the indexers for the passed tuple of keys, and execute the take
        operation. This allows the take operation to be executed all at once -
        rather than once for each dimension - improving efficiency.

        Parameters
        ----------
        tup : tuple
            Tuple of indexers, one per axis

        Returns
        -------
        values: same type as the object being indexed
        """
        # GH 836
        o = self.obj
        d = {axis: self._get_listlike_indexer(key, axis)
             for (key, axis) in zip(tup, o._AXIS_ORDERS)}
        return o._reindex_with_indexers(d, copy=True, allow_dups=True)

    def _convert_for_reindex(self, key, axis=None):
        return key

    def _handle_lowerdim_multi_index_axis0(self, tup):
        # we have an axis0 multi-index, handle or raise

        try:
            # fast path for series or for tup devoid of slices
            return self._get_label(tup, axis=self.axis)
        except TypeError:
            # slices are unhashable
            pass
        except Exception as e1:
            if isinstance(tup[0], (slice, Index)):
                raise IndexingError("Handle elsewhere")

            # raise the error if we are not sorted
            ax0 = self.obj._get_axis(0)
            if not ax0.is_lexsorted_for_tuple(tup):
                raise e1

        return None

    def _getitem_lowerdim(self, tup):

        # we can directly get the axis result since the axis is specified
        if self.axis is not None:
            axis = self.obj._get_axis_number(self.axis)
            return self._getitem_axis(tup, axis=axis)

        # we may have a nested tuples indexer here
        if self._is_nested_tuple_indexer(tup):
            return self._getitem_nested_tuple(tup)

        # we maybe be using a tuple to represent multiple dimensions here
        ax0 = self.obj._get_axis(0)
        # ...but iloc should handle the tuple as simple integer-location
        # instead of checking it as multiindex representation (GH 13797)
        if isinstance(ax0, MultiIndex) and self.name != 'iloc':
            result = self._handle_lowerdim_multi_index_axis0(tup)
            if result is not None:
                return result

        if len(tup) > self.obj.ndim:
            raise IndexingError("Too many indexers. handle elsewhere")

        # to avoid wasted computation
        # df.ix[d1:d2, 0] -> columns first (True)
        # df.ix[0, ['C', 'B', A']] -> rows first (False)
        for i, key in enumerate(tup):
            if is_label_like(key) or isinstance(key, tuple):
                section = self._getitem_axis(key, axis=i)

                # we have yielded a scalar ?
                if not is_list_like_indexer(section):
                    return section

                elif section.ndim == self.ndim:
                    # we're in the middle of slicing through a MultiIndex
                    # revise the key wrt to `section` by inserting an _NS
                    new_key = tup[:i] + (_NS,) + tup[i + 1:]

                else:
                    new_key = tup[:i] + tup[i + 1:]

                    # unfortunately need an odious kludge here because of
                    # DataFrame transposing convention
                    if (isinstance(section, ABCDataFrame) and i > 0 and
                            len(new_key) == 2):
                        a, b = new_key
                        new_key = b, a

                    if len(new_key) == 1:
                        new_key, = new_key

                # Slices should return views, but calling iloc/loc with a null
                # slice returns a new object.
                if com.is_null_slice(new_key):
                    return section
                # This is an elided recursive call to iloc/loc/etc'
                return getattr(section, self.name)[new_key]

        raise IndexingError('not applicable')

    def _getitem_nested_tuple(self, tup):
        # we have a nested tuple so have at least 1 multi-index level
        # we should be able to match up the dimensionaility here

        # we have too many indexers for our dim, but have at least 1
        # multi-index dimension, try to see if we have something like
        # a tuple passed to a series with a multi-index
        if len(tup) > self.ndim:
            result = self._handle_lowerdim_multi_index_axis0(tup)
            if result is not None:
                return result

            # this is a series with a multi-index specified a tuple of
            # selectors
            return self._getitem_axis(tup, axis=self.axis)

        # handle the multi-axis by taking sections and reducing
        # this is iterative
        obj = self.obj
        axis = 0
        for i, key in enumerate(tup):

            if com.is_null_slice(key):
                axis += 1
                continue

            current_ndim = obj.ndim
            obj = getattr(obj, self.name)._getitem_axis(key, axis=axis)
            axis += 1

            # if we have a scalar, we are done
            if is_scalar(obj) or not hasattr(obj, 'ndim'):
                break

            # has the dim of the obj changed?
            # GH 7199
            if obj.ndim < current_ndim:

                # GH 7516
                # if had a 3 dim and are going to a 2d
                # axes are reversed on a DataFrame
                if i >= 1 and current_ndim == 3 and obj.ndim == 2:
                    obj = obj.T

                axis -= 1

        return obj

    def _getitem_axis(self, key, axis=None):

        if axis is None:
            axis = self.axis or 0

        if is_iterator(key):
            key = list(key)
        self._validate_key(key, axis)

        labels = self.obj._get_axis(axis)
        if isinstance(key, slice):
            return self._get_slice_axis(key, axis=axis)
        elif (is_list_like_indexer(key) and
              not (isinstance(key, tuple) and
                   isinstance(labels, MultiIndex))):

            if hasattr(key, 'ndim') and key.ndim > 1:
                raise ValueError('Cannot index with multidimensional key')

            return self._getitem_iterable(key, axis=axis)
        else:

            # maybe coerce a float scalar to integer
            key = labels._maybe_cast_indexer(key)

            if is_integer(key):
                if axis == 0 and isinstance(labels, MultiIndex):
                    try:
                        return self._get_label(key, axis=axis)
                    except (KeyError, TypeError):
                        if self.obj.index.levels[0].is_integer():
                            raise

                # this is the fallback! (for a non-float, non-integer index)
                if not labels.is_floating() and not labels.is_integer():
                    return self._get_loc(key, axis=axis)

            return self._get_label(key, axis=axis)

    def _get_listlike_indexer(self, key, axis, raise_missing=False):
        """
        Transform a list-like of keys into a new index and an indexer.

        Parameters
        ----------
        key : list-like
            Target labels
        axis: int
            Dimension on which the indexing is being made
        raise_missing: bool
            Whether to raise a KeyError if some labels are not found. Will be
            removed in the future, and then this method will always behave as
            if raise_missing=True.

        Raises
        ------
        KeyError
            If at least one key was requested but none was found, and
            raise_missing=True.

        Returns
        -------
        keyarr: Index
            New index (coinciding with 'key' if the axis is unique)
        values : array-like
            An indexer for the return object; -1 denotes keys not found
        """
        o = self.obj
        ax = o._get_axis(axis)

        # Have the index compute an indexer or return None
        # if it cannot handle:
        indexer, keyarr = ax._convert_listlike_indexer(key,
                                                       kind=self.name)
        # We only act on all found values:
        if indexer is not None and (indexer != -1).all():
            self._validate_read_indexer(key, indexer, axis,
                                        raise_missing=raise_missing)
            return ax[indexer], indexer

        if ax.is_unique:
            # If we are trying to get actual keys from empty Series, we
            # patiently wait for a KeyError later on - otherwise, convert
            if len(ax) or not len(key):
                key = self._convert_for_reindex(key, axis)
            indexer = ax.get_indexer_for(key)
            keyarr = ax.reindex(keyarr)[0]
        else:
            keyarr, indexer, new_indexer = ax._reindex_non_unique(keyarr)

        self._validate_read_indexer(keyarr, indexer,
                                    o._get_axis_number(axis),
                                    raise_missing=raise_missing)
        return keyarr, indexer

    def _getitem_iterable(self, key, axis=None):
        """
        Index current object with an an iterable key (which can be a boolean
        indexer, or a collection of keys).

        Parameters
        ----------
        key : iterable
            Target labels, or boolean indexer
        axis: int, default None
            Dimension on which the indexing is being made

        Raises
        ------
        KeyError
            If no key was found. Will change in the future to raise if not all
            keys were found.
        IndexingError
            If the boolean indexer is unalignable with the object being
            indexed.

        Returns
        -------
        scalar, DataFrame, or Series: indexed value(s),
        """

        if axis is None:
            axis = self.axis or 0

        self._validate_key(key, axis)

        labels = self.obj._get_axis(axis)

        if com.is_bool_indexer(key):
            # A boolean indexer
            key = check_bool_indexer(labels, key)
            inds, = key.nonzero()
            return self.obj._take(inds, axis=axis)
        else:
            # A collection of keys
            keyarr, indexer = self._get_listlike_indexer(key, axis,
                                                         raise_missing=False)
            return self.obj._reindex_with_indexers({axis: [keyarr, indexer]},
                                                   copy=True, allow_dups=True)

    def _validate_read_indexer(self, key, indexer, axis, raise_missing=False):
        """
        Check that indexer can be used to return a result (e.g. at least one
        element was found, unless the list of keys was actually empty).

        Parameters
        ----------
        key : list-like
            Target labels (only used to show correct error message)
        indexer: array-like of booleans
            Indices corresponding to the key (with -1 indicating not found)
        axis: int
            Dimension on which the indexing is being made
        raise_missing: bool
            Whether to raise a KeyError if some labels are not found. Will be
            removed in the future, and then this method will always behave as
            if raise_missing=True.

        Raises
        ------
        KeyError
            If at least one key was requested but none was found, and
            raise_missing=True.
        """

        ax = self.obj._get_axis(axis)

        if len(key) == 0:
            return

        # Count missing values:
        missing = (indexer < 0).sum()

        if missing:
            if missing == len(indexer):
                raise KeyError(
                    u"None of [{key}] are in the [{axis}]".format(
                        key=key, axis=self.obj._get_axis_name(axis)))

            # We (temporarily) allow for some missing keys with .loc, except in
            # some cases (e.g. setting) in which "raise_missing" will be False
            if not(self.name == 'loc' and not raise_missing):
                not_found = list(set(key) - set(ax))
                raise KeyError("{} not in index".format(not_found))

            # we skip the warning on Categorical/Interval
            # as this check is actually done (check for
            # non-missing values), but a bit later in the
            # code, so we want to avoid warning & then
            # just raising

            _missing_key_warning = textwrap.dedent("""
            Passing list-likes to .loc or [] with any missing label will raise
            KeyError in the future, you can use .reindex() as an alternative.

            See the documentation here:
            https://pandas.pydata.org/pandas-docs/stable/indexing.html#deprecate-loc-reindex-listlike""")  # noqa

            if not (ax.is_categorical() or ax.is_interval()):
                warnings.warn(_missing_key_warning,
                              FutureWarning, stacklevel=6)

    def _convert_to_indexer(self, obj, axis=None, is_setter=False,
                            raise_missing=False):
        """
        Convert indexing key into something we can use to do actual fancy
        indexing on an ndarray

        Examples
        ix[:5] -> slice(0, 5)
        ix[[1,2,3]] -> [1,2,3]
        ix[['foo', 'bar', 'baz']] -> [i, j, k] (indices of foo, bar, baz)

        Going by Zen of Python?
        'In the face of ambiguity, refuse the temptation to guess.'
        raise AmbiguousIndexError with integer labels?
        - No, prefer label-based indexing
        """
        if axis is None:
            axis = self.axis or 0

        labels = self.obj._get_axis(axis)

        if isinstance(obj, slice):
            return self._convert_slice_indexer(obj, axis)

        # try to find out correct indexer, if not type correct raise
        try:
            obj = self._convert_scalar_indexer(obj, axis)
        except TypeError:

            # but we will allow setting
            if is_setter:
                pass

        # see if we are positional in nature
        is_int_index = labels.is_integer()
        is_int_positional = is_integer(obj) and not is_int_index

        # if we are a label return me
        try:
            return labels.get_loc(obj)
        except LookupError:
            if isinstance(obj, tuple) and isinstance(labels, MultiIndex):
                if is_setter and len(obj) == labels.nlevels:
                    return {'key': obj}
                raise
        except TypeError:
            pass
        except (ValueError):
            if not is_int_positional:
                raise

        # a positional
        if is_int_positional:

            # if we are setting and its not a valid location
            # its an insert which fails by definition
            if is_setter:

                # always valid
                if self.name == 'loc':
                    return {'key': obj}

                # a positional
                if (obj >= self.obj.shape[axis] and
                        not isinstance(labels, MultiIndex)):
                    raise ValueError("cannot set by positional indexing with "
                                     "enlargement")

            return obj

        if is_nested_tuple(obj, labels):
            return labels.get_locs(obj)

        elif is_list_like_indexer(obj):

            if com.is_bool_indexer(obj):
                obj = check_bool_indexer(labels, obj)
                inds, = obj.nonzero()
                return inds
            else:
                # When setting, missing keys are not allowed, except with .loc:
                kwargs = {'raise_missing': True if is_setter else
                          raise_missing}
                try:
                    return self._get_listlike_indexer(obj, axis, **kwargs)[1]
                except KeyError:
                    if is_setter and self.name == 'loc':
                        return {'key': obj}
                    raise
        else:
            try:
                return labels.get_loc(obj)
            except LookupError:
                # allow a not found key only if we are a setter
                if not is_list_like_indexer(obj) and is_setter:
                    return {'key': obj}
                raise

    def _tuplify(self, loc):
        tup = [slice(None, None) for _ in range(self.ndim)]
        tup[0] = loc
        return tuple(tup)

    def _get_slice_axis(self, slice_obj, axis=None):
        obj = self.obj

        if axis is None:
            axis = self.axis or 0

        if not need_slice(slice_obj):
            return obj.copy(deep=False)
        indexer = self._convert_slice_indexer(slice_obj, axis)

        if isinstance(indexer, slice):
            return self._slice(indexer, axis=axis, kind='iloc')
        else:
            return self.obj._take(indexer, axis=axis)


class _IXIndexer(_NDFrameIndexer):
    """A primarily label-location based indexer, with integer position
    fallback.

    Warning: Starting in 0.20.0, the .ix indexer is deprecated, in
    favor of the more strict .iloc and .loc indexers.

    ``.ix[]`` supports mixed integer and label based access. It is
    primarily label based, but will fall back to integer positional
    access unless the corresponding axis is of integer type.

    ``.ix`` is the most general indexer and will support any of the
    inputs in ``.loc`` and ``.iloc``. ``.ix`` also supports floating
    point label schemes. ``.ix`` is exceptionally useful when dealing
    with mixed positional and label based hierarchical indexes.

    However, when an axis is integer based, ONLY label based access
    and not positional access is supported. Thus, in such cases, it's
    usually better to be explicit and use ``.iloc`` or ``.loc``.

    See more at :ref:`Advanced Indexing <advanced>`.
    """

    _ix_deprecation_warning = textwrap.dedent("""
        .ix is deprecated. Please use
        .loc for label based indexing or
        .iloc for positional indexing

        See the documentation here:
        http://pandas.pydata.org/pandas-docs/stable/indexing.html#ix-indexer-is-deprecated""")  # noqa

    def __init__(self, name, obj):
        warnings.warn(self._ix_deprecation_warning,
                      DeprecationWarning, stacklevel=2)
        super(_IXIndexer, self).__init__(name, obj)

    @Appender(_NDFrameIndexer._validate_key.__doc__)
    def _validate_key(self, key, axis):
        if isinstance(key, slice):
            return True

        elif com.is_bool_indexer(key):
            return True

        elif is_list_like_indexer(key):
            return True

        else:

            self._convert_scalar_indexer(key, axis)

        return True

    def _convert_for_reindex(self, key, axis=None):
        """
        Transform a list of keys into a new array ready to be used as axis of
        the object we return (e.g. including NaNs).

        Parameters
        ----------
        key : list-like
            Target labels
        axis: int
            Where the indexing is being made

        Returns
        -------
        list-like of labels
        """

        if axis is None:
            axis = self.axis or 0
        labels = self.obj._get_axis(axis)

        if com.is_bool_indexer(key):
            key = check_bool_indexer(labels, key)
            return labels[key]

        if isinstance(key, Index):
            keyarr = labels._convert_index_indexer(key)
        else:
            # asarray can be unsafe, NumPy strings are weird
            keyarr = com.asarray_tuplesafe(key)

        if is_integer_dtype(keyarr):
            # Cast the indexer to uint64 if possible so
            # that the values returned from indexing are
            # also uint64.
            keyarr = labels._convert_arr_indexer(keyarr)

            if not labels.is_integer():
                keyarr = ensure_platform_int(keyarr)
                return labels.take(keyarr)

        return keyarr


class _LocationIndexer(_NDFrameIndexer):
    _exception = Exception

    def __getitem__(self, key):
        if type(key) is tuple:
            key = tuple(com.apply_if_callable(x, self.obj)
                        for x in key)
            try:
                if self._is_scalar_access(key):
                    return self._getitem_scalar(key)
            except (KeyError, IndexError, AttributeError):
                pass
            return self._getitem_tuple(key)
        else:
            # we by definition only have the 0th axis
            axis = self.axis or 0

            maybe_callable = com.apply_if_callable(key, self.obj)
            return self._getitem_axis(maybe_callable, axis=axis)

    def _is_scalar_access(self, key):
        raise NotImplementedError()

    def _getitem_scalar(self, key):
        raise NotImplementedError()

    def _getitem_axis(self, key, axis=None):
        raise NotImplementedError()

    def _getbool_axis(self, key, axis=None):
        if axis is None:
            axis = self.axis or 0
        labels = self.obj._get_axis(axis)
        key = check_bool_indexer(labels, key)
        inds, = key.nonzero()
        try:
            return self.obj._take(inds, axis=axis)
        except Exception as detail:
            raise self._exception(detail)

    def _get_slice_axis(self, slice_obj, axis=None):
        """ this is pretty simple as we just have to deal with labels """
        if axis is None:
            axis = self.axis or 0

        obj = self.obj
        if not need_slice(slice_obj):
            return obj.copy(deep=False)

        labels = obj._get_axis(axis)
        indexer = labels.slice_indexer(slice_obj.start, slice_obj.stop,
                                       slice_obj.step, kind=self.name)

        if isinstance(indexer, slice):
            return self._slice(indexer, axis=axis, kind='iloc')
        else:
            return self.obj._take(indexer, axis=axis)


class _LocIndexer(_LocationIndexer):
    """
    Access a group of rows and columns by label(s) or a boolean array.

    ``.loc[]`` is primarily label based, but may also be used with a
    boolean array.

    Allowed inputs are:

    - A single label, e.g. ``5`` or ``'a'``, (note that ``5`` is
      interpreted as a *label* of the index, and **never** as an
      integer position along the index).
    - A list or array of labels, e.g. ``['a', 'b', 'c']``.
    - A slice object with labels, e.g. ``'a':'f'``.

      .. warning:: Note that contrary to usual python slices, **both** the
          start and the stop are included

    - A boolean array of the same length as the axis being sliced,
      e.g. ``[True, False, True]``.
    - A ``callable`` function with one argument (the calling Series, DataFrame
      or Panel) and that returns valid output for indexing (one of the above)

    See more at :ref:`Selection by Label <indexing.label>`

    Raises
    ------
    KeyError:
        when any items are not found

    See Also
    --------
    DataFrame.at : Access a single value for a row/column label pair.
    DataFrame.iloc : Access group of rows and columns by integer position(s).
    DataFrame.xs : Returns a cross-section (row(s) or column(s)) from the
        Series/DataFrame.
    Series.loc : Access group of values using labels.

    Examples
    --------
    **Getting values**

    >>> df = pd.DataFrame([[1, 2], [4, 5], [7, 8]],
    ...      index=['cobra', 'viper', 'sidewinder'],
    ...      columns=['max_speed', 'shield'])
    >>> df
                max_speed  shield
    cobra               1       2
    viper               4       5
    sidewinder          7       8

    Single label. Note this returns the row as a Series.

    >>> df.loc['viper']
    max_speed    4
    shield       5
    Name: viper, dtype: int64

    List of labels. Note using ``[[]]`` returns a DataFrame.

    >>> df.loc[['viper', 'sidewinder']]
                max_speed  shield
    viper               4       5
    sidewinder          7       8

    Single label for row and column

    >>> df.loc['cobra', 'shield']
    2

    Slice with labels for row and single label for column. As mentioned
    above, note that both the start and stop of the slice are included.

    >>> df.loc['cobra':'viper', 'max_speed']
    cobra    1
    viper    4
    Name: max_speed, dtype: int64

    Boolean list with the same length as the row axis

    >>> df.loc[[False, False, True]]
                max_speed  shield
    sidewinder          7       8

    Conditional that returns a boolean Series

    >>> df.loc[df['shield'] > 6]
                max_speed  shield
    sidewinder          7       8

    Conditional that returns a boolean Series with column labels specified

    >>> df.loc[df['shield'] > 6, ['max_speed']]
                max_speed
    sidewinder          7

    Callable that returns a boolean Series

    >>> df.loc[lambda df: df['shield'] == 8]
                max_speed  shield
    sidewinder          7       8

    **Setting values**

    Set value for all items matching the list of labels

    >>> df.loc[['viper', 'sidewinder'], ['shield']] = 50
    >>> df
                max_speed  shield
    cobra               1       2
    viper               4      50
    sidewinder          7      50

    Set value for an entire row

    >>> df.loc['cobra'] = 10
    >>> df
                max_speed  shield
    cobra              10      10
    viper               4      50
    sidewinder          7      50

    Set value for an entire column

    >>> df.loc[:, 'max_speed'] = 30
    >>> df
                max_speed  shield
    cobra              30      10
    viper              30      50
    sidewinder         30      50

    Set value for rows matching callable condition

    >>> df.loc[df['shield'] > 35] = 0
    >>> df
                max_speed  shield
    cobra              30      10
    viper               0       0
    sidewinder          0       0

    **Getting values on a DataFrame with an index that has integer labels**

    Another example using integers for the index

    >>> df = pd.DataFrame([[1, 2], [4, 5], [7, 8]],
    ...      index=[7, 8, 9], columns=['max_speed', 'shield'])
    >>> df
       max_speed  shield
    7          1       2
    8          4       5
    9          7       8

    Slice with integer labels for rows. As mentioned above, note that both
    the start and stop of the slice are included.

    >>> df.loc[7:9]
       max_speed  shield
    7          1       2
    8          4       5
    9          7       8

    **Getting values with a MultiIndex**

    A number of examples using a DataFrame with a MultiIndex

    >>> tuples = [
    ...    ('cobra', 'mark i'), ('cobra', 'mark ii'),
    ...    ('sidewinder', 'mark i'), ('sidewinder', 'mark ii'),
    ...    ('viper', 'mark ii'), ('viper', 'mark iii')
    ... ]
    >>> index = pd.MultiIndex.from_tuples(tuples)
    >>> values = [[12, 2], [0, 4], [10, 20],
    ...         [1, 4], [7, 1], [16, 36]]
    >>> df = pd.DataFrame(values, columns=['max_speed', 'shield'], index=index)
    >>> df
                         max_speed  shield
    cobra      mark i           12       2
               mark ii           0       4
    sidewinder mark i           10      20
               mark ii           1       4
    viper      mark ii           7       1
               mark iii         16      36

    Single label. Note this returns a DataFrame with a single index.

    >>> df.loc['cobra']
             max_speed  shield
    mark i          12       2
    mark ii          0       4

    Single index tuple. Note this returns a Series.

    >>> df.loc[('cobra', 'mark ii')]
    max_speed    0
    shield       4
    Name: (cobra, mark ii), dtype: int64

    Single label for row and column. Similar to passing in a tuple, this
    returns a Series.

    >>> df.loc['cobra', 'mark i']
    max_speed    12
    shield        2
    Name: (cobra, mark i), dtype: int64

    Single tuple. Note using ``[[]]`` returns a DataFrame.

    >>> df.loc[[('cobra', 'mark ii')]]
                   max_speed  shield
    cobra mark ii          0       4

    Single tuple for the index with a single label for the column

    >>> df.loc[('cobra', 'mark i'), 'shield']
    2

    Slice from index tuple to single label

    >>> df.loc[('cobra', 'mark i'):'viper']
                         max_speed  shield
    cobra      mark i           12       2
               mark ii           0       4
    sidewinder mark i           10      20
               mark ii           1       4
    viper      mark ii           7       1
               mark iii         16      36

    Slice from index tuple to index tuple

    >>> df.loc[('cobra', 'mark i'):('viper', 'mark ii')]
                        max_speed  shield
    cobra      mark i          12       2
               mark ii          0       4
    sidewinder mark i          10      20
               mark ii          1       4
    viper      mark ii          7       1
    """

    _valid_types = ("labels (MUST BE IN THE INDEX), slices of labels (BOTH "
                    "endpoints included! Can be slices of integers if the "
                    "index is integers), listlike of labels, boolean")
    _exception = KeyError

    @Appender(_NDFrameIndexer._validate_key.__doc__)
    def _validate_key(self, key, axis):

        # valid for a collection of labels (we check their presence later)
        # slice of labels (where start-end in labels)
        # slice of integers (only if in the labels)
        # boolean

        if isinstance(key, slice):
            return

        if com.is_bool_indexer(key):
            return

        if not is_list_like_indexer(key):
            self._convert_scalar_indexer(key, axis)

    def _is_scalar_access(self, key):
        # this is a shortcut accessor to both .loc and .iloc
        # that provide the equivalent access of .at and .iat
        # a) avoid getting things via sections and (to minimize dtype changes)
        # b) provide a performant path
        if not hasattr(key, '__len__'):
            return False

        if len(key) != self.ndim:
            return False

        for i, k in enumerate(key):
            if not is_scalar(k):
                return False

            ax = self.obj.axes[i]
            if isinstance(ax, MultiIndex):
                return False

            if not ax.is_unique:
                return False

        return True

    def _getitem_scalar(self, key):
        # a fast-path to scalar access
        # if not, raise
        values = self.obj._get_value(*key)
        return values

    def _get_partial_string_timestamp_match_key(self, key, labels):
        """Translate any partial string timestamp matches in key, returning the
        new key (GH 10331)"""
        if isinstance(labels, MultiIndex):
            if (isinstance(key, compat.string_types) and
                    labels.levels[0].is_all_dates):
                # Convert key '2016-01-01' to
                # ('2016-01-01'[, slice(None, None, None)]+)
                key = tuple([key] + [slice(None)] * (len(labels.levels) - 1))

            if isinstance(key, tuple):
                # Convert (..., '2016-01-01', ...) in tuple to
                # (..., slice('2016-01-01', '2016-01-01', None), ...)
                new_key = []
                for i, component in enumerate(key):
                    if (isinstance(component, compat.string_types) and
                            labels.levels[i].is_all_dates):
                        new_key.append(slice(component, component, None))
                    else:
                        new_key.append(component)
                key = tuple(new_key)

        return key

    def _getitem_axis(self, key, axis=None):
        if axis is None:
            axis = self.axis or 0

        key = item_from_zerodim(key)
        if is_iterator(key):
            key = list(key)

        labels = self.obj._get_axis(axis)
        key = self._get_partial_string_timestamp_match_key(key, labels)

        if isinstance(key, slice):
            self._validate_key(key, axis)
            return self._get_slice_axis(key, axis=axis)
        elif com.is_bool_indexer(key):
            return self._getbool_axis(key, axis=axis)
        elif is_list_like_indexer(key):

            # convert various list-like indexers
            # to a list of keys
            # we will use the *values* of the object
            # and NOT the index if its a PandasObject
            if isinstance(labels, MultiIndex):

                if isinstance(key, (ABCSeries, np.ndarray)) and key.ndim <= 1:
                    # Series, or 0,1 ndim ndarray
                    # GH 14730
                    key = list(key)
                elif isinstance(key, ABCDataFrame):
                    # GH 15438
                    raise NotImplementedError("Indexing a MultiIndex with a "
                                              "DataFrame key is not "
                                              "implemented")
                elif hasattr(key, 'ndim') and key.ndim > 1:
                    raise NotImplementedError("Indexing a MultiIndex with a "
                                              "multidimensional key is not "
                                              "implemented")

                if (not isinstance(key, tuple) and len(key) > 1 and
                        not isinstance(key[0], tuple)):
                    key = tuple([key])

            # an iterable multi-selection
            if not (isinstance(key, tuple) and isinstance(labels, MultiIndex)):

                if hasattr(key, 'ndim') and key.ndim > 1:
                    raise ValueError('Cannot index with multidimensional key')

                return self._getitem_iterable(key, axis=axis)

            # nested tuple slicing
            if is_nested_tuple(key, labels):
                locs = labels.get_locs(key)
                indexer = [slice(None)] * self.ndim
                indexer[axis] = locs
                return self.obj.iloc[tuple(indexer)]

        # fall thru to straight lookup
        self._validate_key(key, axis)
        return self._get_label(key, axis=axis)


class _iLocIndexer(_LocationIndexer):
    """
    Purely integer-location based indexing for selection by position.

    ``.iloc[]`` is primarily integer position based (from ``0`` to
    ``length-1`` of the axis), but may also be used with a boolean
    array.

    Allowed inputs are:

    - An integer, e.g. ``5``.
    - A list or array of integers, e.g. ``[4, 3, 0]``.
    - A slice object with ints, e.g. ``1:7``.
    - A boolean array.
    - A ``callable`` function with one argument (the calling Series, DataFrame
      or Panel) and that returns valid output for indexing (one of the above).
      This is useful in method chains, when you don't have a reference to the
      calling object, but would like to base your selection on some value.

    ``.iloc`` will raise ``IndexError`` if a requested indexer is
    out-of-bounds, except *slice* indexers which allow out-of-bounds
    indexing (this conforms with python/numpy *slice* semantics).

    See more at ref:`Selection by Position <indexing.integer>`.

    See Also
    --------
    DataFrame.iat : Fast integer location scalar accessor.
    DataFrame.loc : Purely label-location based indexer for selection by label.
    Series.iloc : Purely integer-location based indexing for
                   selection by position.

    Examples
    --------

    >>> mydict = [{'a': 1, 'b': 2, 'c': 3, 'd': 4},
    ...           {'a': 100, 'b': 200, 'c': 300, 'd': 400},
    ...           {'a': 1000, 'b': 2000, 'c': 3000, 'd': 4000 }]
    >>> df = pd.DataFrame(mydict)
    >>> df
          a     b     c     d
    0     1     2     3     4
    1   100   200   300   400
    2  1000  2000  3000  4000

    **Indexing just the rows**

    With a scalar integer.

    >>> type(df.iloc[0])
    <class 'pandas.core.series.Series'>
    >>> df.iloc[0]
    a    1
    b    2
    c    3
    d    4
    Name: 0, dtype: int64

    With a list of integers.

    >>> df.iloc[[0]]
       a  b  c  d
    0  1  2  3  4
    >>> type(df.iloc[[0]])
    <class 'pandas.core.frame.DataFrame'>

    >>> df.iloc[[0, 1]]
         a    b    c    d
    0    1    2    3    4
    1  100  200  300  400

    With a `slice` object.

    >>> df.iloc[:3]
          a     b     c     d
    0     1     2     3     4
    1   100   200   300   400
    2  1000  2000  3000  4000

    With a boolean mask the same length as the index.

    >>> df.iloc[[True, False, True]]
          a     b     c     d
    0     1     2     3     4
    2  1000  2000  3000  4000

    With a callable, useful in method chains. The `x` passed
    to the ``lambda`` is the DataFrame being sliced. This selects
    the rows whose index label even.

    >>> df.iloc[lambda x: x.index % 2 == 0]
          a     b     c     d
    0     1     2     3     4
    2  1000  2000  3000  4000

    **Indexing both axes**

    You can mix the indexer types for the index and columns. Use ``:`` to
    select the entire axis.

    With scalar integers.

    >>> df.iloc[0, 1]
    2

    With lists of integers.

    >>> df.iloc[[0, 2], [1, 3]]
          b     d
    0     2     4
    2  2000  4000

    With `slice` objects.

    >>> df.iloc[1:3, 0:3]
          a     b     c
    1   100   200   300
    2  1000  2000  3000

    With a boolean array whose length matches the columns.

    >>> df.iloc[:, [True, False, True, False]]
          a     c
    0     1     3
    1   100   300
    2  1000  3000

    With a callable function that expects the Series or DataFrame.

    >>> df.iloc[:, lambda df: [0, 2]]
          a     c
    0     1     3
    1   100   300
    2  1000  3000
    """

    _valid_types = ("integer, integer slice (START point is INCLUDED, END "
                    "point is EXCLUDED), listlike of integers, boolean array")
    _exception = IndexError

    def _validate_key(self, key, axis):
        if com.is_bool_indexer(key):
            if hasattr(key, 'index') and isinstance(key.index, Index):
                if key.index.inferred_type == 'integer':
                    raise NotImplementedError("iLocation based boolean "
                                              "indexing on an integer type "
                                              "is not available")
                raise ValueError("iLocation based boolean indexing cannot use "
                                 "an indexable as a mask")
            return

        if isinstance(key, slice):
            return
        elif is_integer(key):
            self._validate_integer(key, axis)
        elif isinstance(key, tuple):
            # a tuple should already have been caught by this point
            # so don't treat a tuple as a valid indexer
            raise IndexingError('Too many indexers')
        elif is_list_like_indexer(key):
            # check that the key does not exceed the maximum size of the index
            arr = np.array(key)
            len_axis = len(self.obj._get_axis(axis))

            if len(arr) and (arr.max() >= len_axis or arr.min() < -len_axis):
                raise IndexError("positional indexers are out-of-bounds")
        else:
            raise ValueError("Can only index by location with "
                             "a [{types}]".format(types=self._valid_types))

    def _has_valid_setitem_indexer(self, indexer):
        self._has_valid_positional_setitem_indexer(indexer)

    def _is_scalar_access(self, key):
        # this is a shortcut accessor to both .loc and .iloc
        # that provide the equivalent access of .at and .iat
        # a) avoid getting things via sections and (to minimize dtype changes)
        # b) provide a performant path
        if not hasattr(key, '__len__'):
            return False

        if len(key) != self.ndim:
            return False

        for i, k in enumerate(key):
            if not is_integer(k):
                return False

            ax = self.obj.axes[i]
            if not ax.is_unique:
                return False

        return True

    def _getitem_scalar(self, key):
        # a fast-path to scalar access
        # if not, raise
        values = self.obj._get_value(*key, takeable=True)
        return values

    def _validate_integer(self, key, axis):
        """
        Check that 'key' is a valid position in the desired axis.

        Parameters
        ----------
        key : int
            Requested position
        axis : int
            Desired axis

        Returns
        -------
        None

        Raises
        ------
        IndexError
            If 'key' is not a valid position in axis 'axis'
        """

        len_axis = len(self.obj._get_axis(axis))
        if key >= len_axis or key < -len_axis:
            raise IndexError("single positional indexer is out-of-bounds")

    def _getitem_tuple(self, tup):

        self._has_valid_tuple(tup)
        try:
            return self._getitem_lowerdim(tup)
        except IndexingError:
            pass

        retval = self.obj
        axis = 0
        for i, key in enumerate(tup):
            if i >= self.obj.ndim:
                raise IndexingError('Too many indexers')

            if com.is_null_slice(key):
                axis += 1
                continue

            retval = getattr(retval, self.name)._getitem_axis(key, axis=axis)

            # if the dim was reduced, then pass a lower-dim the next time
            if retval.ndim < self.ndim:
                axis -= 1

            # try to get for the next axis
            axis += 1

        return retval

    def _get_slice_axis(self, slice_obj, axis=None):
        if axis is None:
            axis = self.axis or 0
        obj = self.obj

        if not need_slice(slice_obj):
            return obj.copy(deep=False)

        slice_obj = self._convert_slice_indexer(slice_obj, axis)
        if isinstance(slice_obj, slice):
            return self._slice(slice_obj, axis=axis, kind='iloc')
        else:
            return self.obj._take(slice_obj, axis=axis)

    def _get_list_axis(self, key, axis=None):
        """
        Return Series values by list or array of integers

        Parameters
        ----------
        key : list-like positional indexer
        axis : int (can only be zero)

        Returns
        -------
        Series object
        """
        if axis is None:
            axis = self.axis or 0
        try:
            return self.obj._take(key, axis=axis)
        except IndexError:
            # re-raise with different error message
            raise IndexError("positional indexers are out-of-bounds")

    def _getitem_axis(self, key, axis=None):
        if axis is None:
            axis = self.axis or 0

        if isinstance(key, slice):
            return self._get_slice_axis(key, axis=axis)

        if isinstance(key, list):
            key = np.asarray(key)

        if com.is_bool_indexer(key):
            self._validate_key(key, axis)
            return self._getbool_axis(key, axis=axis)

        # a list of integers
        elif is_list_like_indexer(key):
            return self._get_list_axis(key, axis=axis)

        # a single integer
        else:
            key = item_from_zerodim(key)
            if not is_integer(key):
                raise TypeError("Cannot index by location index with a "
                                "non-integer key")

            # validate the location
            self._validate_integer(key, axis)

            return self._get_loc(key, axis=axis)

    def _convert_to_indexer(self, obj, axis=None, is_setter=False):
        """ much simpler as we only have to deal with our valid types """
        if axis is None:
            axis = self.axis or 0

        # make need to convert a float key
        if isinstance(obj, slice):
            return self._convert_slice_indexer(obj, axis)

        elif is_float(obj):
            return self._convert_scalar_indexer(obj, axis)

        try:
            self._validate_key(obj, axis)
            return obj
        except ValueError:
            raise ValueError("Can only index by location with "
                             "a [{types}]".format(types=self._valid_types))


class _ScalarAccessIndexer(_NDFrameIndexer):
    """ access scalars quickly """

    def _convert_key(self, key, is_setter=False):
        return list(key)

    def __getitem__(self, key):
        if not isinstance(key, tuple):

            # we could have a convertible item here (e.g. Timestamp)
            if not is_list_like_indexer(key):
                key = tuple([key])
            else:
                raise ValueError('Invalid call for scalar access (getting)!')

        key = self._convert_key(key)
        return self.obj._get_value(*key, takeable=self._takeable)

    def __setitem__(self, key, value):
        if isinstance(key, tuple):
            key = tuple(com.apply_if_callable(x, self.obj)
                        for x in key)
        else:
            # scalar callable may return tuple
            key = com.apply_if_callable(key, self.obj)

        if not isinstance(key, tuple):
            key = self._tuplify(key)
        if len(key) != self.obj.ndim:
            raise ValueError('Not enough indexers for scalar access '
                             '(setting)!')
        key = list(self._convert_key(key, is_setter=True))
        key.append(value)
        self.obj._set_value(*key, takeable=self._takeable)


class _AtIndexer(_ScalarAccessIndexer):
    """
    Access a single value for a row/column label pair.

    Similar to ``loc``, in that both provide label-based lookups. Use
    ``at`` if you only need to get or set a single value in a DataFrame
    or Series.

    Raises
    ------
    KeyError
        When label does not exist in DataFrame

    See Also
    --------
    DataFrame.iat : Access a single value for a row/column pair by integer
        position.
    DataFrame.loc : Access a group of rows and columns by label(s).
    Series.at : Access a single value using a label.

    Examples
    --------
    >>> df = pd.DataFrame([[0, 2, 3], [0, 4, 1], [10, 20, 30]],
    ...                   index=[4, 5, 6], columns=['A', 'B', 'C'])
    >>> df
        A   B   C
    4   0   2   3
    5   0   4   1
    6  10  20  30

    Get value at specified row/column pair

    >>> df.at[4, 'B']
    2

    Set value at specified row/column pair

    >>> df.at[4, 'B'] = 10
    >>> df.at[4, 'B']
    10

    Get value within a Series

    >>> df.loc[5].at['B']
    4
    """

    _takeable = False

    def _convert_key(self, key, is_setter=False):
        """ require they keys to be the same type as the index (so we don't
        fallback)
        """

        # allow arbitrary setting
        if is_setter:
            return list(key)

        for ax, i in zip(self.obj.axes, key):
            if ax.is_integer():
                if not is_integer(i):
                    raise ValueError("At based indexing on an integer index "
                                     "can only have integer indexers")
            else:
                if is_integer(i) and not ax.holds_integer():
                    raise ValueError("At based indexing on an non-integer "
                                     "index can only have non-integer "
                                     "indexers")
        return key


class _iAtIndexer(_ScalarAccessIndexer):
    """
    Access a single value for a row/column pair by integer position.

    Similar to ``iloc``, in that both provide integer-based lookups. Use
    ``iat`` if you only need to get or set a single value in a DataFrame
    or Series.

    Raises
    ------
    IndexError
        When integer position is out of bounds

    See Also
    --------
    DataFrame.at : Access a single value for a row/column label pair.
    DataFrame.loc : Access a group of rows and columns by label(s).
    DataFrame.iloc : Access a group of rows and columns by integer position(s).

    Examples
    --------
    >>> df = pd.DataFrame([[0, 2, 3], [0, 4, 1], [10, 20, 30]],
    ...                   columns=['A', 'B', 'C'])
    >>> df
        A   B   C
    0   0   2   3
    1   0   4   1
    2  10  20  30

    Get value at specified row/column pair

    >>> df.iat[1, 2]
    1

    Set value at specified row/column pair

    >>> df.iat[1, 2] = 10
    >>> df.iat[1, 2]
    10

    Get value within a series

    >>> df.loc[0].iat[1]
    2
    """

    _takeable = True

    def _has_valid_setitem_indexer(self, indexer):
        self._has_valid_positional_setitem_indexer(indexer)

    def _convert_key(self, key, is_setter=False):
        """ require integer args (and convert to label arguments) """
        for a, i in zip(self.obj.axes, key):
            if not is_integer(i):
                raise ValueError("iAt based indexing can only have integer "
                                 "indexers")
        return key


def length_of_indexer(indexer, target=None):
    """
    return the length of a single non-tuple indexer which could be a slice
    """
    if target is not None and isinstance(indexer, slice):
        target_len = len(target)
        start = indexer.start
        stop = indexer.stop
        step = indexer.step
        if start is None:
            start = 0
        elif start < 0:
            start += target_len
        if stop is None or stop > target_len:
            stop = target_len
        elif stop < 0:
            stop += target_len
        if step is None:
            step = 1
        elif step < 0:
            step = -step
        return (stop - start + step - 1) // step
    elif isinstance(indexer, (ABCSeries, Index, np.ndarray, list)):
        return len(indexer)
    elif not is_list_like_indexer(indexer):
        return 1
    raise AssertionError("cannot find the length of the indexer")


def convert_to_index_sliceable(obj, key):
    """
    if we are index sliceable, then return my slicer, otherwise return None
    """
    idx = obj.index
    if isinstance(key, slice):
        return idx._convert_slice_indexer(key, kind='getitem')

    elif isinstance(key, compat.string_types):

        # we are an actual column
        if obj._data.items.contains(key):
            return None

        # We might have a datetimelike string that we can translate to a
        # slice here via partial string indexing
        if idx.is_all_dates:
            try:
                return idx._get_string_slice(key)
            except (KeyError, ValueError, NotImplementedError):
                return None

    return None


def check_bool_indexer(ax, key):
    # boolean indexing, need to check that the data are aligned, otherwise
    # disallowed

    # this function assumes that is_bool_indexer(key) == True

    result = key
    if isinstance(key, ABCSeries) and not key.index.equals(ax):
        result = result.reindex(ax)
        mask = isna(result._values)
        if mask.any():
            raise IndexingError('Unalignable boolean Series provided as '
                                'indexer (index of the boolean Series and of '
                                'the indexed object do not match')
        result = result.astype(bool)._values
    elif is_sparse(result):
        result = result.to_dense()
        result = np.asarray(result, dtype=bool)
    else:
        # is_bool_indexer has already checked for nulls in the case of an
        # object array key, so no check needed here
        result = np.asarray(result, dtype=bool)

    return result


def check_setitem_lengths(indexer, value, values):
    """
    Validate that value and indexer are the same length.

    An special-case is allowed for when the indexer is a boolean array
    and the number of true values equals the length of ``value``. In
    this case, no exception is raised.

    Parameters
    ----------
    indexer : sequence
        The key for the setitem
    value : array-like
        The value for the setitem
    values : array-like
        The values being set into

    Returns
    -------
    None

    Raises
    ------
    ValueError
        When the indexer is an ndarray or list and the lengths don't
        match.
    """
    # boolean with truth values == len of the value is ok too
    if isinstance(indexer, (np.ndarray, list)):
        if is_list_like(value) and len(indexer) != len(value):
            if not (isinstance(indexer, np.ndarray) and
                    indexer.dtype == np.bool_ and
                    len(indexer[indexer]) == len(value)):
                raise ValueError("cannot set using a list-like indexer "
                                 "with a different length than the value")
    # slice
    elif isinstance(indexer, slice):

        if is_list_like(value) and len(values):
            if len(value) != length_of_indexer(indexer, values):
                raise ValueError("cannot set using a slice indexer with a "
                                 "different length than the value")


def convert_missing_indexer(indexer):
    """
    reverse convert a missing indexer, which is a dict
    return the scalar indexer and a boolean indicating if we converted
    """

    if isinstance(indexer, dict):

        # a missing key (but not a tuple indexer)
        indexer = indexer['key']

        if isinstance(indexer, bool):
            raise KeyError("cannot use a single bool to index into setitem")
        return indexer, True

    return indexer, False


def convert_from_missing_indexer_tuple(indexer, axes):
    """
    create a filtered indexer that doesn't have any missing indexers
    """

    def get_indexer(_i, _idx):
        return (axes[_i].get_loc(_idx['key']) if isinstance(_idx, dict) else
                _idx)

    return tuple(get_indexer(_i, _idx) for _i, _idx in enumerate(indexer))


def maybe_convert_indices(indices, n):
    """
    Attempt to convert indices into valid, positive indices.

    If we have negative indices, translate to positive here.
    If we have indices that are out-of-bounds, raise an IndexError.

    Parameters
    ----------
    indices : array-like
        The array of indices that we are to convert.
    n : int
        The number of elements in the array that we are indexing.

    Returns
    -------
    valid_indices : array-like
        An array-like of positive indices that correspond to the ones
        that were passed in initially to this function.

    Raises
    ------
    IndexError : one of the converted indices either exceeded the number
        of elements (specified by `n`) OR was still negative.
    """

    if isinstance(indices, list):
        indices = np.array(indices)
        if len(indices) == 0:
            # If list is empty, np.array will return float and cause indexing
            # errors.
            return np.empty(0, dtype=np.intp)

    mask = indices < 0
    if mask.any():
        indices = indices.copy()
        indices[mask] += n

    mask = (indices >= n) | (indices < 0)
    if mask.any():
        raise IndexError("indices are out-of-bounds")
    return indices


def validate_indices(indices, n):
    """
    Perform bounds-checking for an indexer.

    -1 is allowed for indicating missing values.

    Parameters
    ----------
    indices : ndarray
    n : int
        length of the array being indexed

    Raises
    ------
    ValueError

    Examples
    --------
    >>> validate_indices([1, 2], 3)
    # OK
    >>> validate_indices([1, -2], 3)
    ValueError
    >>> validate_indices([1, 2, 3], 3)
    IndexError
    >>> validate_indices([-1, -1], 0)
    # OK
    >>> validate_indices([0, 1], 0)
    IndexError
    """
    if len(indices):
        min_idx = indices.min()
        if min_idx < -1:
            msg = ("'indices' contains values less than allowed ({} < {})"
                   .format(min_idx, -1))
            raise ValueError(msg)

        max_idx = indices.max()
        if max_idx >= n:
            raise IndexError("indices are out-of-bounds")


def maybe_convert_ix(*args):
    """
    We likely want to take the cross-product
    """

    ixify = True
    for arg in args:
        if not isinstance(arg, (np.ndarray, list, ABCSeries, Index)):
            ixify = False

    if ixify:
        return np.ix_(*args)
    else:
        return args


def is_nested_tuple(tup, labels):
    # check for a compatible nested tuple and multiindexes among the axes
    if not isinstance(tup, tuple):
        return False

    for i, k in enumerate(tup):

        if is_list_like(k) or isinstance(k, slice):
            return isinstance(labels, MultiIndex)

    return False


def is_list_like_indexer(key):
    # allow a list_like, but exclude NamedTuples which can be indexers
    return is_list_like(key) and not (isinstance(key, tuple) and
                                      type(key) is not tuple)


def is_label_like(key):
    # select a label or row
    return not isinstance(key, slice) and not is_list_like_indexer(key)


def need_slice(obj):
    return (obj.start is not None or obj.stop is not None or
            (obj.step is not None and obj.step != 1))


def maybe_droplevels(index, key):
    # drop levels
    original_index = index
    if isinstance(key, tuple):
        for _ in key:
            try:
                index = index.droplevel(0)
            except ValueError:
                # we have dropped too much, so back out
                return original_index
    else:
        try:
            index = index.droplevel(0)
        except ValueError:
            pass

    return index


def _non_reducing_slice(slice_):
    """
    Ensurse that a slice doesn't reduce to a Series or Scalar.

    Any user-paseed `subset` should have this called on it
    to make sure we're always working with DataFrames.
    """
    # default to column slice, like DataFrame
    # ['A', 'B'] -> IndexSlices[:, ['A', 'B']]
    kinds = tuple(list(compat.string_types) + [ABCSeries, np.ndarray, Index,
                                               list])
    if isinstance(slice_, kinds):
        slice_ = IndexSlice[:, slice_]

    def pred(part):
        # true when slice does *not* reduce, False when part is a tuple,
        # i.e. MultiIndex slice
        return ((isinstance(part, slice) or is_list_like(part))
                and not isinstance(part, tuple))

    if not is_list_like(slice_):
        if not isinstance(slice_, slice):
            # a 1-d slice, like df.loc[1]
            slice_ = [[slice_]]
        else:
            # slice(a, b, c)
            slice_ = [slice_]  # to tuplize later
    else:
        slice_ = [part if pred(part) else [part] for part in slice_]
    return tuple(slice_)


def _maybe_numeric_slice(df, slice_, include_bool=False):
    """
    want nice defaults for background_gradient that don't break
    with non-numeric data. But if slice_ is passed go with that.
    """
    if slice_ is None:
        dtypes = [np.number]
        if include_bool:
            dtypes.append(bool)
        slice_ = IndexSlice[:, df.select_dtypes(include=dtypes).columns]
    return slice_<|MERGE_RESOLUTION|>--- conflicted
+++ resolved
@@ -328,108 +328,6 @@
                     take_split_path = True
                     break
 
-<<<<<<< HEAD
-        def can_do_equal_len(labels, value, plane_indexer, lplane_indexer):
-            """ return True if we have an equal len settable """
-            if (not len(labels) == 1 or not np.iterable(value) or
-                    is_scalar(plane_indexer[0])):
-                return False
-
-            item = labels[0]
-            index = self.obj[item].index
-
-            values_len = len(value)
-            # equal len list/ndarray
-            if len(index) == values_len:
-                return True
-            elif lplane_indexer == values_len:
-                return True
-
-            return False
-
-        def get_key_value_list(labels, value, plane_indexer, lplane_indexer):
-            """Splits the value and labels in corresponding groups"""
-            # we need an iterable, with a ndim of at least 1
-            # eg. don't pass through np.array(0)
-            if not(is_list_like_indexer(value) and
-                   getattr(value, 'ndim', 1) > 0):
-                return [(item, value) for item in labels]
-
-            # we have an equal len Frame
-            if isinstance(value, ABCDataFrame) and value.ndim > 1:
-                sub_indexer = list(indexer)
-                multiindex_indexer = isinstance(labels, MultiIndex)
-
-                ret = []
-                for item in labels:
-                    if item in value:
-                        sub_indexer[info_axis] = item
-                        v = self._align_series(
-                            tuple(sub_indexer), value[item],
-                            multiindex_indexer)
-                    else:
-                        v = np.nan
-
-                    ret.append((item, v))
-                return ret
-
-            # we have an equal len ndarray/convertible to our labels
-            # hasattr first, to avoid coercing to ndarray without reason.
-            # But we may be relying on the ndarray coercion to check ndim.
-            # Why not just convert to an ndarray earlier on if needed?
-            elif ((hasattr(value, 'ndim') and value.ndim == 2)
-                  or (not hasattr(value, 'ndim') and
-                      np.array(value).ndim) == 2):
-
-                # note that this coerces the dtype if we are mixed
-                # GH 7551
-                value = np.array(value, dtype=object)
-                if len(labels) != value.shape[1]:
-                    raise ValueError('Must have equal len keys and value '
-                                     'when setting with an ndarray')
-
-                # setting with a list, recoerces
-                return [(item, value[:, i].tolist())
-                        for i, item in enumerate(labels)]
-
-            # we have an equal len list/ndarray
-            elif can_do_equal_len(labels, value,
-                                  plane_indexer, lplane_indexer):
-                return [(labels[0], value)]
-
-            # per label values
-            else:
-
-                if len(labels) != len(value):
-                    raise ValueError('Must have equal len keys and value '
-                                     'when setting with an iterable')
-                return [(item, v) for item, v in zip(labels, value)]
-
-        def get_plane_indexer(indexer, value, labels):
-            """Get Plane indexer and corresponding length"""
-            # if we have a partial multiindex, then need to adjust the plane
-            # indexer here
-            if (len(labels) == 1 and
-                    isinstance(self.obj[labels[0]].axes[0], MultiIndex)):
-                item = labels[0]
-                obj = self.obj[item]
-                index = obj.index
-                idx = indexer[:info_axis][0]
-
-                plane_indexer = tuple([idx]) + indexer[info_axis + 1:]
-                lplane_indexer = length_of_indexer(plane_indexer[0], index)
-
-            # non-mi
-            else:
-                plane_indexer = indexer[:info_axis] + indexer[info_axis + 1:]
-                if info_axis > 0:
-                    plane_axis = self.obj.axes[:info_axis][0]
-                    lplane_indexer = length_of_indexer(plane_indexer[0],
-                                                       plane_axis)
-                else:
-                    lplane_indexer = 0
-            return plane_indexer, lplane_indexer
-
         def can_use_idx_as_list(idx, axis):
             """Returns True if we can safely wiew idx as a list on index"""
             if self.name != 'loc':
@@ -465,8 +363,6 @@
             else:
                 return labels.get_loc(key)
 
-=======
->>>>>>> ec275a17
         if isinstance(indexer, tuple):
             nindexer = []
             for i, idx in enumerate(indexer):
