from contextlib import suppress
from typing import TYPE_CHECKING, Any, Hashable, List, Sequence, Tuple, Union
import warnings

import numpy as np

from pandas._config.config import option_context

from pandas._libs.indexing import NDFrameIndexerBase
from pandas._libs.lib import item_from_zerodim
from pandas.errors import AbstractMethodError, InvalidIndexError
from pandas.util._decorators import doc

from pandas.core.dtypes.cast import find_common_type
from pandas.core.dtypes.common import (
<<<<<<< HEAD
    is_categorical_dtype,
=======
    is_array_like,
>>>>>>> 849b0d02
    is_hashable,
    is_integer,
    is_iterator,
    is_list_like,
    is_numeric_dtype,
    is_object_dtype,
    is_scalar,
    is_sequence,
)
from pandas.core.dtypes.concat import concat_compat
from pandas.core.dtypes.generic import ABCDataFrame, ABCMultiIndex, ABCSeries
from pandas.core.dtypes.missing import infer_fill_value, isna

import pandas.core.common as com
from pandas.core.construction import array as pd_array
from pandas.core.indexers import (
    check_array_indexer,
    is_list_like_indexer,
    length_of_indexer,
)
from pandas.core.indexes.api import Index

if TYPE_CHECKING:
    from pandas import DataFrame, Series

# "null slice"
_NS = slice(None, None)


# the public IndexSlicerMaker
class _IndexSlice:
    """
    Create an object to more easily perform multi-index slicing.

    See Also
    --------
    MultiIndex.remove_unused_levels : New MultiIndex with no unused levels.

    Notes
    -----
    See :ref:`Defined Levels <advanced.shown_levels>`
    for further info on slicing a MultiIndex.

    Examples
    --------
    >>> midx = pd.MultiIndex.from_product([['A0','A1'], ['B0','B1','B2','B3']])
    >>> columns = ['foo', 'bar']
    >>> dfmi = pd.DataFrame(np.arange(16).reshape((len(midx), len(columns))),
    ...                     index=midx, columns=columns)

    Using the default slice command:

    >>> dfmi.loc[(slice(None), slice('B0', 'B1')), :]
               foo  bar
        A0 B0    0    1
           B1    2    3
        A1 B0    8    9
           B1   10   11

    Using the IndexSlice class for a more intuitive command:

    >>> idx = pd.IndexSlice
    >>> dfmi.loc[idx[:, 'B0':'B1'], :]
               foo  bar
        A0 B0    0    1
           B1    2    3
        A1 B0    8    9
           B1   10   11
    """

    def __getitem__(self, arg):
        return arg


IndexSlice = _IndexSlice()


class IndexingError(Exception):
    pass


class IndexingMixin:
    """
    Mixin for adding .loc/.iloc/.at/.iat to Dataframes and Series.
    """

    @property
    def iloc(self) -> "_iLocIndexer":
        """
        Purely integer-location based indexing for selection by position.

        ``.iloc[]`` is primarily integer position based (from ``0`` to
        ``length-1`` of the axis), but may also be used with a boolean
        array.

        Allowed inputs are:

        - An integer, e.g. ``5``.
        - A list or array of integers, e.g. ``[4, 3, 0]``.
        - A slice object with ints, e.g. ``1:7``.
        - A boolean array.
        - A ``callable`` function with one argument (the calling Series or
          DataFrame) and that returns valid output for indexing (one of the above).
          This is useful in method chains, when you don't have a reference to the
          calling object, but would like to base your selection on some value.

        ``.iloc`` will raise ``IndexError`` if a requested indexer is
        out-of-bounds, except *slice* indexers which allow out-of-bounds
        indexing (this conforms with python/numpy *slice* semantics).

        See more at :ref:`Selection by Position <indexing.integer>`.

        See Also
        --------
        DataFrame.iat : Fast integer location scalar accessor.
        DataFrame.loc : Purely label-location based indexer for selection by label.
        Series.iloc : Purely integer-location based indexing for
                       selection by position.

        Examples
        --------
        >>> mydict = [{'a': 1, 'b': 2, 'c': 3, 'd': 4},
        ...           {'a': 100, 'b': 200, 'c': 300, 'd': 400},
        ...           {'a': 1000, 'b': 2000, 'c': 3000, 'd': 4000 }]
        >>> df = pd.DataFrame(mydict)
        >>> df
              a     b     c     d
        0     1     2     3     4
        1   100   200   300   400
        2  1000  2000  3000  4000

        **Indexing just the rows**

        With a scalar integer.

        >>> type(df.iloc[0])
        <class 'pandas.core.series.Series'>
        >>> df.iloc[0]
        a    1
        b    2
        c    3
        d    4
        Name: 0, dtype: int64

        With a list of integers.

        >>> df.iloc[[0]]
           a  b  c  d
        0  1  2  3  4
        >>> type(df.iloc[[0]])
        <class 'pandas.core.frame.DataFrame'>

        >>> df.iloc[[0, 1]]
             a    b    c    d
        0    1    2    3    4
        1  100  200  300  400

        With a `slice` object.

        >>> df.iloc[:3]
              a     b     c     d
        0     1     2     3     4
        1   100   200   300   400
        2  1000  2000  3000  4000

        With a boolean mask the same length as the index.

        >>> df.iloc[[True, False, True]]
              a     b     c     d
        0     1     2     3     4
        2  1000  2000  3000  4000

        With a callable, useful in method chains. The `x` passed
        to the ``lambda`` is the DataFrame being sliced. This selects
        the rows whose index label even.

        >>> df.iloc[lambda x: x.index % 2 == 0]
              a     b     c     d
        0     1     2     3     4
        2  1000  2000  3000  4000

        **Indexing both axes**

        You can mix the indexer types for the index and columns. Use ``:`` to
        select the entire axis.

        With scalar integers.

        >>> df.iloc[0, 1]
        2

        With lists of integers.

        >>> df.iloc[[0, 2], [1, 3]]
              b     d
        0     2     4
        2  2000  4000

        With `slice` objects.

        >>> df.iloc[1:3, 0:3]
              a     b     c
        1   100   200   300
        2  1000  2000  3000

        With a boolean array whose length matches the columns.

        >>> df.iloc[:, [True, False, True, False]]
              a     c
        0     1     3
        1   100   300
        2  1000  3000

        With a callable function that expects the Series or DataFrame.

        >>> df.iloc[:, lambda df: [0, 2]]
              a     c
        0     1     3
        1   100   300
        2  1000  3000
        """
        return _iLocIndexer("iloc", self)

    @property
    def loc(self) -> "_LocIndexer":
        """
        Access a group of rows and columns by label(s) or a boolean array.

        ``.loc[]`` is primarily label based, but may also be used with a
        boolean array.

        Allowed inputs are:

        - A single label, e.g. ``5`` or ``'a'``, (note that ``5`` is
          interpreted as a *label* of the index, and **never** as an
          integer position along the index).
        - A list or array of labels, e.g. ``['a', 'b', 'c']``.
        - A slice object with labels, e.g. ``'a':'f'``.

          .. warning:: Note that contrary to usual python slices, **both** the
              start and the stop are included

        - A boolean array of the same length as the axis being sliced,
          e.g. ``[True, False, True]``.
        - An alignable boolean Series. The index of the key will be aligned before
          masking.
        - A ``callable`` function with one argument (the calling Series or
          DataFrame) and that returns valid output for indexing (one of the above)

        See more at :ref:`Selection by Label <indexing.label>`

        Raises
        ------
        KeyError
            If any items are not found.
        IndexingError
            If an indexed key is passed and its index is unalignable to the frame index.

        See Also
        --------
        DataFrame.at : Access a single value for a row/column label pair.
        DataFrame.iloc : Access group of rows and columns by integer position(s).
        DataFrame.xs : Returns a cross-section (row(s) or column(s)) from the
            Series/DataFrame.
        Series.loc : Access group of values using labels.

        Examples
        --------
        **Getting values**

        >>> df = pd.DataFrame([[1, 2], [4, 5], [7, 8]],
        ...      index=['cobra', 'viper', 'sidewinder'],
        ...      columns=['max_speed', 'shield'])
        >>> df
                    max_speed  shield
        cobra               1       2
        viper               4       5
        sidewinder          7       8

        Single label. Note this returns the row as a Series.

        >>> df.loc['viper']
        max_speed    4
        shield       5
        Name: viper, dtype: int64

        List of labels. Note using ``[[]]`` returns a DataFrame.

        >>> df.loc[['viper', 'sidewinder']]
                    max_speed  shield
        viper               4       5
        sidewinder          7       8

        Single label for row and column

        >>> df.loc['cobra', 'shield']
        2

        Slice with labels for row and single label for column. As mentioned
        above, note that both the start and stop of the slice are included.

        >>> df.loc['cobra':'viper', 'max_speed']
        cobra    1
        viper    4
        Name: max_speed, dtype: int64

        Boolean list with the same length as the row axis

        >>> df.loc[[False, False, True]]
                    max_speed  shield
        sidewinder          7       8

        Alignable boolean Series:

        >>> df.loc[pd.Series([False, True, False],
        ...        index=['viper', 'sidewinder', 'cobra'])]
                    max_speed  shield
        sidewinder          7       8

        Conditional that returns a boolean Series

        >>> df.loc[df['shield'] > 6]
                    max_speed  shield
        sidewinder          7       8

        Conditional that returns a boolean Series with column labels specified

        >>> df.loc[df['shield'] > 6, ['max_speed']]
                    max_speed
        sidewinder          7

        Callable that returns a boolean Series

        >>> df.loc[lambda df: df['shield'] == 8]
                    max_speed  shield
        sidewinder          7       8

        **Setting values**

        Set value for all items matching the list of labels

        >>> df.loc[['viper', 'sidewinder'], ['shield']] = 50
        >>> df
                    max_speed  shield
        cobra               1       2
        viper               4      50
        sidewinder          7      50

        Set value for an entire row

        >>> df.loc['cobra'] = 10
        >>> df
                    max_speed  shield
        cobra              10      10
        viper               4      50
        sidewinder          7      50

        Set value for an entire column

        >>> df.loc[:, 'max_speed'] = 30
        >>> df
                    max_speed  shield
        cobra              30      10
        viper              30      50
        sidewinder         30      50

        Set value for rows matching callable condition

        >>> df.loc[df['shield'] > 35] = 0
        >>> df
                    max_speed  shield
        cobra              30      10
        viper               0       0
        sidewinder          0       0

        **Getting values on a DataFrame with an index that has integer labels**

        Another example using integers for the index

        >>> df = pd.DataFrame([[1, 2], [4, 5], [7, 8]],
        ...      index=[7, 8, 9], columns=['max_speed', 'shield'])
        >>> df
           max_speed  shield
        7          1       2
        8          4       5
        9          7       8

        Slice with integer labels for rows. As mentioned above, note that both
        the start and stop of the slice are included.

        >>> df.loc[7:9]
           max_speed  shield
        7          1       2
        8          4       5
        9          7       8

        **Getting values with a MultiIndex**

        A number of examples using a DataFrame with a MultiIndex

        >>> tuples = [
        ...    ('cobra', 'mark i'), ('cobra', 'mark ii'),
        ...    ('sidewinder', 'mark i'), ('sidewinder', 'mark ii'),
        ...    ('viper', 'mark ii'), ('viper', 'mark iii')
        ... ]
        >>> index = pd.MultiIndex.from_tuples(tuples)
        >>> values = [[12, 2], [0, 4], [10, 20],
        ...         [1, 4], [7, 1], [16, 36]]
        >>> df = pd.DataFrame(values, columns=['max_speed', 'shield'], index=index)
        >>> df
                             max_speed  shield
        cobra      mark i           12       2
                   mark ii           0       4
        sidewinder mark i           10      20
                   mark ii           1       4
        viper      mark ii           7       1
                   mark iii         16      36

        Single label. Note this returns a DataFrame with a single index.

        >>> df.loc['cobra']
                 max_speed  shield
        mark i          12       2
        mark ii          0       4

        Single index tuple. Note this returns a Series.

        >>> df.loc[('cobra', 'mark ii')]
        max_speed    0
        shield       4
        Name: (cobra, mark ii), dtype: int64

        Single label for row and column. Similar to passing in a tuple, this
        returns a Series.

        >>> df.loc['cobra', 'mark i']
        max_speed    12
        shield        2
        Name: (cobra, mark i), dtype: int64

        Single tuple. Note using ``[[]]`` returns a DataFrame.

        >>> df.loc[[('cobra', 'mark ii')]]
                       max_speed  shield
        cobra mark ii          0       4

        Single tuple for the index with a single label for the column

        >>> df.loc[('cobra', 'mark i'), 'shield']
        2

        Slice from index tuple to single label

        >>> df.loc[('cobra', 'mark i'):'viper']
                             max_speed  shield
        cobra      mark i           12       2
                   mark ii           0       4
        sidewinder mark i           10      20
                   mark ii           1       4
        viper      mark ii           7       1
                   mark iii         16      36

        Slice from index tuple to index tuple

        >>> df.loc[('cobra', 'mark i'):('viper', 'mark ii')]
                            max_speed  shield
        cobra      mark i          12       2
                   mark ii          0       4
        sidewinder mark i          10      20
                   mark ii          1       4
        viper      mark ii          7       1
        """
        return _LocIndexer("loc", self)

    @property
    def at(self) -> "_AtIndexer":
        """
        Access a single value for a row/column label pair.

        Similar to ``loc``, in that both provide label-based lookups. Use
        ``at`` if you only need to get or set a single value in a DataFrame
        or Series.

        Raises
        ------
        KeyError
            If 'label' does not exist in DataFrame.

        See Also
        --------
        DataFrame.iat : Access a single value for a row/column pair by integer
            position.
        DataFrame.loc : Access a group of rows and columns by label(s).
        Series.at : Access a single value using a label.

        Examples
        --------
        >>> df = pd.DataFrame([[0, 2, 3], [0, 4, 1], [10, 20, 30]],
        ...                   index=[4, 5, 6], columns=['A', 'B', 'C'])
        >>> df
            A   B   C
        4   0   2   3
        5   0   4   1
        6  10  20  30

        Get value at specified row/column pair

        >>> df.at[4, 'B']
        2

        Set value at specified row/column pair

        >>> df.at[4, 'B'] = 10
        >>> df.at[4, 'B']
        10

        Get value within a Series

        >>> df.loc[5].at['B']
        4
        """
        return _AtIndexer("at", self)

    @property
    def iat(self) -> "_iAtIndexer":
        """
        Access a single value for a row/column pair by integer position.

        Similar to ``iloc``, in that both provide integer-based lookups. Use
        ``iat`` if you only need to get or set a single value in a DataFrame
        or Series.

        Raises
        ------
        IndexError
            When integer position is out of bounds.

        See Also
        --------
        DataFrame.at : Access a single value for a row/column label pair.
        DataFrame.loc : Access a group of rows and columns by label(s).
        DataFrame.iloc : Access a group of rows and columns by integer position(s).

        Examples
        --------
        >>> df = pd.DataFrame([[0, 2, 3], [0, 4, 1], [10, 20, 30]],
        ...                   columns=['A', 'B', 'C'])
        >>> df
            A   B   C
        0   0   2   3
        1   0   4   1
        2  10  20  30

        Get value at specified row/column pair

        >>> df.iat[1, 2]
        1

        Set value at specified row/column pair

        >>> df.iat[1, 2] = 10
        >>> df.iat[1, 2]
        10

        Get value within a series

        >>> df.loc[0].iat[1]
        2
        """
        return _iAtIndexer("iat", self)


class _LocationIndexer(NDFrameIndexerBase):
    _valid_types: str
    axis = None

    def __call__(self, axis=None):
        # we need to return a copy of ourselves
        new_self = type(self)(self.name, self.obj)

        if axis is not None:
            axis = self.obj._get_axis_number(axis)
        new_self.axis = axis
        return new_self

    def _get_setitem_indexer(self, key):
        """
        Convert a potentially-label-based key into a positional indexer.
        """
        if self.name == "loc":
            self._ensure_listlike_indexer(key)

        if self.axis is not None:
            return self._convert_tuple(key, is_setter=True)

        ax = self.obj._get_axis(0)

        if isinstance(ax, ABCMultiIndex) and self.name != "iloc":
            with suppress(TypeError, KeyError, InvalidIndexError):
                # TypeError e.g. passed a bool
                return ax.get_loc(key)

        if isinstance(key, tuple):
            with suppress(IndexingError):
                return self._convert_tuple(key, is_setter=True)

        if isinstance(key, range):
            return list(key)

        try:
            return self._convert_to_indexer(key, axis=0, is_setter=True)
        except TypeError as e:

            # invalid indexer type vs 'other' indexing errors
            if "cannot do" in str(e):
                raise
            elif "unhashable type" in str(e):
                raise
            raise IndexingError(key) from e

    def _ensure_listlike_indexer(self, key, axis=None):
        """
        Ensure that a list-like of column labels are all present by adding them if
        they do not already exist.

        Parameters
        ----------
        key : list-like of column labels
            Target labels.
        axis : key axis if known
        """
        column_axis = 1

        # column only exists in 2-dimensional DataFrame
        if self.ndim != 2:
            return

        if isinstance(key, tuple):
            # key may be a tuple if we are .loc
            # in that case, set key to the column part of key
            key = key[column_axis]
            axis = column_axis

        if (
            axis == column_axis
            and not isinstance(self.obj.columns, ABCMultiIndex)
            and is_list_like_indexer(key)
            and not com.is_bool_indexer(key)
            and all(is_hashable(k) for k in key)
        ):
            for k in key:
                if k not in self.obj:
                    self.obj[k] = np.nan

    def __setitem__(self, key, value):
        if isinstance(key, tuple):
            key = tuple(com.apply_if_callable(x, self.obj) for x in key)
        else:
            key = com.apply_if_callable(key, self.obj)
        indexer = self._get_setitem_indexer(key)
        self._has_valid_setitem_indexer(key)

        iloc = self if self.name == "iloc" else self.obj.iloc
        iloc._setitem_with_indexer(indexer, value)

    def _validate_key(self, key, axis: int):
        """
        Ensure that key is valid for current indexer.

        Parameters
        ----------
        key : scalar, slice or list-like
            Key requested.
        axis : int
            Dimension on which the indexing is being made.

        Raises
        ------
        TypeError
            If the key (or some element of it) has wrong type.
        IndexError
            If the key (or some element of it) is out of bounds.
        KeyError
            If the key was not found.
        """
        raise AbstractMethodError(self)

    def _has_valid_tuple(self, key: Tuple):
        """
        Check the key for valid keys across my indexer.
        """
        self._validate_key_length(key)
        for i, k in enumerate(key):
            try:
                self._validate_key(k, i)
            except ValueError as err:
                raise ValueError(
                    "Location based indexing can only have "
                    f"[{self._valid_types}] types"
                ) from err

    def _is_nested_tuple_indexer(self, tup: Tuple) -> bool:
        """
        Returns
        -------
        bool
        """
        if any(isinstance(ax, ABCMultiIndex) for ax in self.obj.axes):
            return any(is_nested_tuple(tup, ax) for ax in self.obj.axes)
        return False

    def _convert_tuple(self, key, is_setter: bool = False):
        keyidx = []
        if self.axis is not None:
            axis = self.obj._get_axis_number(self.axis)
            for i in range(self.ndim):
                if i == axis:
                    keyidx.append(
                        self._convert_to_indexer(key, axis=axis, is_setter=is_setter)
                    )
                else:
                    keyidx.append(slice(None))
        else:
            self._validate_key_length(key)
            for i, k in enumerate(key):
                idx = self._convert_to_indexer(k, axis=i, is_setter=is_setter)
                keyidx.append(idx)

        return tuple(keyidx)

    def _validate_key_length(self, key: Sequence[Any]) -> None:
        if len(key) > self.ndim:
            raise IndexingError("Too many indexers")

    def _getitem_tuple_same_dim(self, tup: Tuple):
        """
        Index with indexers that should return an object of the same dimension
        as self.obj.

        This is only called after a failed call to _getitem_lowerdim.
        """
        retval = self.obj
        for i, key in enumerate(tup):
            if com.is_null_slice(key):
                continue

            retval = getattr(retval, self.name)._getitem_axis(key, axis=i)
            # We should never have retval.ndim < self.ndim, as that should
            #  be handled by the _getitem_lowerdim call above.
            assert retval.ndim == self.ndim

        return retval

    def _getitem_lowerdim(self, tup: Tuple):

        # we can directly get the axis result since the axis is specified
        if self.axis is not None:
            axis = self.obj._get_axis_number(self.axis)
            return self._getitem_axis(tup, axis=axis)

        # we may have a nested tuples indexer here
        if self._is_nested_tuple_indexer(tup):
            return self._getitem_nested_tuple(tup)

        # we maybe be using a tuple to represent multiple dimensions here
        ax0 = self.obj._get_axis(0)
        # ...but iloc should handle the tuple as simple integer-location
        # instead of checking it as multiindex representation (GH 13797)
        if isinstance(ax0, ABCMultiIndex) and self.name != "iloc":
            with suppress(IndexingError):
                return self._handle_lowerdim_multi_index_axis0(tup)

        self._validate_key_length(tup)

        for i, key in enumerate(tup):
            if is_label_like(key):
                # We don't need to check for tuples here because those are
                #  caught by the _is_nested_tuple_indexer check above.
                section = self._getitem_axis(key, axis=i)

                # We should never have a scalar section here, because
                #  _getitem_lowerdim is only called after a check for
                #  is_scalar_access, which that would be.
                if section.ndim == self.ndim:
                    # we're in the middle of slicing through a MultiIndex
                    # revise the key wrt to `section` by inserting an _NS
                    new_key = tup[:i] + (_NS,) + tup[i + 1 :]

                else:
                    # Note: the section.ndim == self.ndim check above
                    #  rules out having DataFrame here, so we dont need to worry
                    #  about transposing.
                    new_key = tup[:i] + tup[i + 1 :]

                    if len(new_key) == 1:
                        new_key = new_key[0]

                # Slices should return views, but calling iloc/loc with a null
                # slice returns a new object.
                if com.is_null_slice(new_key):
                    return section
                # This is an elided recursive call to iloc/loc
                return getattr(section, self.name)[new_key]

        raise IndexingError("not applicable")

    def _getitem_nested_tuple(self, tup: Tuple):
        # we have a nested tuple so have at least 1 multi-index level
        # we should be able to match up the dimensionality here

        # we have too many indexers for our dim, but have at least 1
        # multi-index dimension, try to see if we have something like
        # a tuple passed to a series with a multi-index
        if len(tup) > self.ndim:
            if self.name != "loc":
                # This should never be reached, but lets be explicit about it
                raise ValueError("Too many indices")
            with suppress(IndexingError):
                return self._handle_lowerdim_multi_index_axis0(tup)

            # this is a series with a multi-index specified a tuple of
            # selectors
            axis = self.axis or 0
            return self._getitem_axis(tup, axis=axis)

        # handle the multi-axis by taking sections and reducing
        # this is iterative
        obj = self.obj
        axis = 0
        for key in tup:

            if com.is_null_slice(key):
                axis += 1
                continue

            current_ndim = obj.ndim
            obj = getattr(obj, self.name)._getitem_axis(key, axis=axis)
            axis += 1

            # if we have a scalar, we are done
            if is_scalar(obj) or not hasattr(obj, "ndim"):
                break

            # has the dim of the obj changed?
            # GH 7199
            if obj.ndim < current_ndim:
                axis -= 1

        return obj

    def _convert_to_indexer(self, key, axis: int, is_setter: bool = False):
        raise AbstractMethodError(self)

    def __getitem__(self, key):
        if type(key) is tuple:
            key = tuple(com.apply_if_callable(x, self.obj) for x in key)
            if self._is_scalar_access(key):
                with suppress(KeyError, IndexError, AttributeError):
                    # AttributeError for IntervalTree get_value
                    return self.obj._get_value(*key, takeable=self._takeable)
            return self._getitem_tuple(key)
        else:
            # we by definition only have the 0th axis
            axis = self.axis or 0

            maybe_callable = com.apply_if_callable(key, self.obj)
            return self._getitem_axis(maybe_callable, axis=axis)

    def _is_scalar_access(self, key: Tuple):
        raise NotImplementedError()

    def _getitem_tuple(self, tup: Tuple):
        raise AbstractMethodError(self)

    def _getitem_axis(self, key, axis: int):
        raise NotImplementedError()

    def _has_valid_setitem_indexer(self, indexer) -> bool:
        raise AbstractMethodError(self)

    def _getbool_axis(self, key, axis: int):
        # caller is responsible for ensuring non-None axis
        labels = self.obj._get_axis(axis)
        key = check_bool_indexer(labels, key)
        inds = key.nonzero()[0]
        return self.obj._take_with_is_copy(inds, axis=axis)


@doc(IndexingMixin.loc)
class _LocIndexer(_LocationIndexer):
    _takeable: bool = False
    _valid_types = (
        "labels (MUST BE IN THE INDEX), slices of labels (BOTH "
        "endpoints included! Can be slices of integers if the "
        "index is integers), listlike of labels, boolean"
    )

    # -------------------------------------------------------------------
    # Key Checks

    @doc(_LocationIndexer._validate_key)
    def _validate_key(self, key, axis: int):

        # valid for a collection of labels (we check their presence later)
        # slice of labels (where start-end in labels)
        # slice of integers (only if in the labels)
        # boolean
        pass

    def _has_valid_setitem_indexer(self, indexer) -> bool:
        return True

    def _is_scalar_access(self, key: Tuple) -> bool:
        """
        Returns
        -------
        bool
        """
        # this is a shortcut accessor to both .loc and .iloc
        # that provide the equivalent access of .at and .iat
        # a) avoid getting things via sections and (to minimize dtype changes)
        # b) provide a performant path
        if len(key) != self.ndim:
            return False

        for i, k in enumerate(key):
            if not is_scalar(k):
                return False

            ax = self.obj.axes[i]
            if isinstance(ax, ABCMultiIndex):
                return False

            if isinstance(k, str) and ax._supports_partial_string_indexing:
                # partial string indexing, df.loc['2000', 'A']
                # should not be considered scalar
                return False

            if not ax.is_unique:
                return False

        return True

    # -------------------------------------------------------------------
    # MultiIndex Handling

    def _multi_take_opportunity(self, tup: Tuple) -> bool:
        """
        Check whether there is the possibility to use ``_multi_take``.

        Currently the limit is that all axes being indexed, must be indexed with
        list-likes.

        Parameters
        ----------
        tup : tuple
            Tuple of indexers, one per axis.

        Returns
        -------
        bool
            Whether the current indexing,
            can be passed through `_multi_take`.
        """
        if not all(is_list_like_indexer(x) for x in tup):
            return False

        # just too complicated
        if any(com.is_bool_indexer(x) for x in tup):
            return False

        return True

    def _multi_take(self, tup: Tuple):
        """
        Create the indexers for the passed tuple of keys, and
        executes the take operation. This allows the take operation to be
        executed all at once, rather than once for each dimension.
        Improving efficiency.

        Parameters
        ----------
        tup : tuple
            Tuple of indexers, one per axis.

        Returns
        -------
        values: same type as the object being indexed
        """
        # GH 836
        d = {
            axis: self._get_listlike_indexer(key, axis)
            for (key, axis) in zip(tup, self.obj._AXIS_ORDERS)
        }
        return self.obj._reindex_with_indexers(d, copy=True, allow_dups=True)

    # -------------------------------------------------------------------

    def _getitem_iterable(self, key, axis: int):
        """
        Index current object with an an iterable collection of keys.

        Parameters
        ----------
        key : iterable
            Targeted labels.
        axis: int
            Dimension on which the indexing is being made.

        Raises
        ------
        KeyError
            If no key was found. Will change in the future to raise if not all
            keys were found.

        Returns
        -------
        scalar, DataFrame, or Series: indexed value(s).
        """
        # we assume that not com.is_bool_indexer(key), as that is
        #  handled before we get here.
        self._validate_key(key, axis)

        # A collection of keys
        keyarr, indexer = self._get_listlike_indexer(key, axis, raise_missing=False)
        return self.obj._reindex_with_indexers(
            {axis: [keyarr, indexer]}, copy=True, allow_dups=True
        )

    def _getitem_tuple(self, tup: Tuple):
        with suppress(IndexingError):
            return self._getitem_lowerdim(tup)

        # no multi-index, so validate all of the indexers
        self._has_valid_tuple(tup)

        # ugly hack for GH #836
        if self._multi_take_opportunity(tup):
            return self._multi_take(tup)

        return self._getitem_tuple_same_dim(tup)

    def _get_label(self, label, axis: int):
        # GH#5667 this will fail if the label is not present in the axis.
        return self.obj.xs(label, axis=axis)

    def _handle_lowerdim_multi_index_axis0(self, tup: Tuple):
        # we have an axis0 multi-index, handle or raise
        axis = self.axis or 0
        try:
            # fast path for series or for tup devoid of slices
            return self._get_label(tup, axis=axis)
        except (TypeError, InvalidIndexError):
            # slices are unhashable
            pass
        except KeyError as ek:
            # raise KeyError if number of indexers match
            # else IndexingError will be raised
            if self.ndim < len(tup) <= self.obj.index.nlevels:
                raise ek

        raise IndexingError("No label returned")

    def _getitem_axis(self, key, axis: int):
        key = item_from_zerodim(key)
        if is_iterator(key):
            key = list(key)

        labels = self.obj._get_axis(axis)
        key = labels._get_partial_string_timestamp_match_key(key)

        if isinstance(key, slice):
            self._validate_key(key, axis)
            return self._get_slice_axis(key, axis=axis)
        elif com.is_bool_indexer(key):
            return self._getbool_axis(key, axis=axis)
        elif is_list_like_indexer(key):

            # an iterable multi-selection
            if not (isinstance(key, tuple) and isinstance(labels, ABCMultiIndex)):

                if hasattr(key, "ndim") and key.ndim > 1:
                    raise ValueError("Cannot index with multidimensional key")

                return self._getitem_iterable(key, axis=axis)

            # nested tuple slicing
            if is_nested_tuple(key, labels):
                locs = labels.get_locs(key)
                indexer = [slice(None)] * self.ndim
                indexer[axis] = locs
                return self.obj.iloc[tuple(indexer)]

        # fall thru to straight lookup
        self._validate_key(key, axis)
        return self._get_label(key, axis=axis)

    def _get_slice_axis(self, slice_obj: slice, axis: int):
        """
        This is pretty simple as we just have to deal with labels.
        """
        # caller is responsible for ensuring non-None axis
        obj = self.obj
        if not need_slice(slice_obj):
            return obj.copy(deep=False)

        labels = obj._get_axis(axis)
        indexer = labels.slice_indexer(
            slice_obj.start, slice_obj.stop, slice_obj.step, kind="loc"
        )

        if isinstance(indexer, slice):
            return self.obj._slice(indexer, axis=axis)
        else:
            # DatetimeIndex overrides Index.slice_indexer and may
            #  return a DatetimeIndex instead of a slice object.
            return self.obj.take(indexer, axis=axis)

    def _convert_to_indexer(self, key, axis: int, is_setter: bool = False):
        """
        Convert indexing key into something we can use to do actual fancy
        indexing on a ndarray.

        Examples
        ix[:5] -> slice(0, 5)
        ix[[1,2,3]] -> [1,2,3]
        ix[['foo', 'bar', 'baz']] -> [i, j, k] (indices of foo, bar, baz)

        Going by Zen of Python?
        'In the face of ambiguity, refuse the temptation to guess.'
        raise AmbiguousIndexError with integer labels?
        - No, prefer label-based indexing
        """
        labels = self.obj._get_axis(axis)

        if isinstance(key, slice):
            return labels._convert_slice_indexer(key, kind="loc")

        # see if we are positional in nature
        is_int_index = labels.is_integer()
        is_int_positional = is_integer(key) and not is_int_index

        if is_scalar(key) or isinstance(labels, ABCMultiIndex):
            # Otherwise get_loc will raise InvalidIndexError

            # if we are a label return me
            try:
                return labels.get_loc(key)
            except LookupError:
                if isinstance(key, tuple) and isinstance(labels, ABCMultiIndex):
                    if len(key) == labels.nlevels:
                        return {"key": key}
                    raise
            except InvalidIndexError:
                # GH35015, using datetime as column indices raises exception
                if not isinstance(labels, ABCMultiIndex):
                    raise
            except TypeError:
                pass
            except ValueError:
                if not is_int_positional:
                    raise

        # a positional
        if is_int_positional:

            # if we are setting and its not a valid location
            # its an insert which fails by definition

            # always valid
            return {"key": key}

        if is_nested_tuple(key, labels):
            return labels.get_locs(key)

        elif is_list_like_indexer(key):

            if com.is_bool_indexer(key):
                key = check_bool_indexer(labels, key)
                (inds,) = key.nonzero()
                return inds
            else:
                # When setting, missing keys are not allowed, even with .loc:
                return self._get_listlike_indexer(key, axis, raise_missing=True)[1]
        else:
            try:
                return labels.get_loc(key)
            except LookupError:
                # allow a not found key only if we are a setter
                if not is_list_like_indexer(key):
                    return {"key": key}
                raise

    def _get_listlike_indexer(self, key, axis: int, raise_missing: bool = False):
        """
        Transform a list-like of keys into a new index and an indexer.

        Parameters
        ----------
        key : list-like
            Targeted labels.
        axis: int
            Dimension on which the indexing is being made.
        raise_missing: bool, default False
            Whether to raise a KeyError if some labels were not found.
            Will be removed in the future, and then this method will always behave as
            if ``raise_missing=True``.

        Raises
        ------
        KeyError
            If at least one key was requested but none was found, and
            raise_missing=True.

        Returns
        -------
        keyarr: Index
            New index (coinciding with 'key' if the axis is unique).
        values : array-like
            Indexer for the return object, -1 denotes keys not found.
        """
        ax = self.obj._get_axis(axis)

        # Have the index compute an indexer or return None
        # if it cannot handle:
        indexer, keyarr = ax._convert_listlike_indexer(key)
        # We only act on all found values:
        if indexer is not None and (indexer != -1).all():
            self._validate_read_indexer(
                keyarr, indexer, axis, raise_missing=raise_missing
            )
            return ax[indexer], indexer

        if ax._index_as_unique:
            indexer = ax.get_indexer_for(keyarr)
            keyarr = ax.reindex(keyarr)[0]
        else:
            keyarr, indexer, new_indexer = ax._reindex_non_unique(keyarr)

        self._validate_read_indexer(keyarr, indexer, axis, raise_missing=raise_missing)
        return keyarr, indexer

    def _validate_read_indexer(
        self, key, indexer, axis: int, raise_missing: bool = False
    ):
        """
        Check that indexer can be used to return a result.

        e.g. at least one element was found,
        unless the list of keys was actually empty.

        Parameters
        ----------
        key : list-like
            Targeted labels (only used to show correct error message).
        indexer: array-like of booleans
            Indices corresponding to the key,
            (with -1 indicating not found).
        axis: int
            Dimension on which the indexing is being made.
        raise_missing: bool
            Whether to raise a KeyError if some labels are not found. Will be
            removed in the future, and then this method will always behave as
            if raise_missing=True.

        Raises
        ------
        KeyError
            If at least one key was requested but none was found, and
            raise_missing=True.
        """
        if len(key) == 0:
            return

        # Count missing values:
        missing_mask = indexer < 0
        missing = (missing_mask).sum()

        if missing:
            if missing == len(indexer):
                axis_name = self.obj._get_axis_name(axis)
                raise KeyError(f"None of [{key}] are in the [{axis_name}]")

            ax = self.obj._get_axis(axis)

            # We (temporarily) allow for some missing keys with .loc, except in
            # some cases (e.g. setting) in which "raise_missing" will be False
            if raise_missing:
                not_found = list(set(key) - set(ax))
                raise KeyError(f"{not_found} not in index")

            # we skip the warning on Categorical
            # as this check is actually done (check for
            # non-missing values), but a bit later in the
            # code, so we want to avoid warning & then
            # just raising
            if not ax.is_categorical():
                not_found = key[missing_mask]

                with option_context("display.max_seq_items", 10, "display.width", 80):
                    raise KeyError(
                        "Passing list-likes to .loc or [] with any missing labels "
                        "is no longer supported. "
                        f"The following labels were missing: {not_found}. "
                        "See https://pandas.pydata.org/pandas-docs/stable/user_guide/indexing.html#deprecate-loc-reindex-listlike"  # noqa:E501
                    )


@doc(IndexingMixin.iloc)
class _iLocIndexer(_LocationIndexer):
    _valid_types = (
        "integer, integer slice (START point is INCLUDED, END "
        "point is EXCLUDED), listlike of integers, boolean array"
    )
    _takeable = True

    # -------------------------------------------------------------------
    # Key Checks

    def _validate_key(self, key, axis: int):
        if com.is_bool_indexer(key):
            if hasattr(key, "index") and isinstance(key.index, Index):
                if key.index.inferred_type == "integer":
                    raise NotImplementedError(
                        "iLocation based boolean "
                        "indexing on an integer type "
                        "is not available"
                    )
                raise ValueError(
                    "iLocation based boolean indexing cannot use "
                    "an indexable as a mask"
                )
            return

        if isinstance(key, slice):
            return
        elif is_integer(key):
            self._validate_integer(key, axis)
        elif isinstance(key, tuple):
            # a tuple should already have been caught by this point
            # so don't treat a tuple as a valid indexer
            raise IndexingError("Too many indexers")
        elif is_list_like_indexer(key):
            arr = np.array(key)
            len_axis = len(self.obj._get_axis(axis))

            # check that the key has a numeric dtype
            if not is_numeric_dtype(arr.dtype):
                raise IndexError(f".iloc requires numeric indexers, got {arr}")

            # check that the key does not exceed the maximum size of the index
            if len(arr) and (arr.max() >= len_axis or arr.min() < -len_axis):
                raise IndexError("positional indexers are out-of-bounds")
        else:
            raise ValueError(f"Can only index by location with a [{self._valid_types}]")

    def _has_valid_setitem_indexer(self, indexer) -> bool:
        """
        Validate that a positional indexer cannot enlarge its target
        will raise if needed, does not modify the indexer externally.

        Returns
        -------
        bool
        """
        if isinstance(indexer, dict):
            raise IndexError("iloc cannot enlarge its target object")

        if not isinstance(indexer, tuple):
            indexer = _tuplify(self.ndim, indexer)

        for ax, i in zip(self.obj.axes, indexer):
            if isinstance(i, slice):
                # should check the stop slice?
                pass
            elif is_list_like_indexer(i):
                # should check the elements?
                pass
            elif is_integer(i):
                if i >= len(ax):
                    raise IndexError("iloc cannot enlarge its target object")
            elif isinstance(i, dict):
                raise IndexError("iloc cannot enlarge its target object")

        return True

    def _is_scalar_access(self, key: Tuple) -> bool:
        """
        Returns
        -------
        bool
        """
        # this is a shortcut accessor to both .loc and .iloc
        # that provide the equivalent access of .at and .iat
        # a) avoid getting things via sections and (to minimize dtype changes)
        # b) provide a performant path
        if len(key) != self.ndim:
            return False

        for k in key:
            if not is_integer(k):
                return False

        return True

    def _validate_integer(self, key: int, axis: int) -> None:
        """
        Check that 'key' is a valid position in the desired axis.

        Parameters
        ----------
        key : int
            Requested position.
        axis : int
            Desired axis.

        Raises
        ------
        IndexError
            If 'key' is not a valid position in axis 'axis'.
        """
        len_axis = len(self.obj._get_axis(axis))
        if key >= len_axis or key < -len_axis:
            raise IndexError("single positional indexer is out-of-bounds")

    # -------------------------------------------------------------------

    def _getitem_tuple(self, tup: Tuple):

        self._has_valid_tuple(tup)
        with suppress(IndexingError):
            return self._getitem_lowerdim(tup)

        return self._getitem_tuple_same_dim(tup)

    def _get_list_axis(self, key, axis: int):
        """
        Return Series values by list or array of integers.

        Parameters
        ----------
        key : list-like positional indexer
        axis : int

        Returns
        -------
        Series object

        Notes
        -----
        `axis` can only be zero.
        """
        try:
            return self.obj._take_with_is_copy(key, axis=axis)
        except IndexError as err:
            # re-raise with different error message
            raise IndexError("positional indexers are out-of-bounds") from err

    def _getitem_axis(self, key, axis: int):
        if isinstance(key, slice):
            return self._get_slice_axis(key, axis=axis)

        if isinstance(key, list):
            key = np.asarray(key)

        if com.is_bool_indexer(key):
            self._validate_key(key, axis)
            return self._getbool_axis(key, axis=axis)

        # a list of integers
        elif is_list_like_indexer(key):
            return self._get_list_axis(key, axis=axis)

        # a single integer
        else:
            key = item_from_zerodim(key)
            if not is_integer(key):
                raise TypeError("Cannot index by location index with a non-integer key")

            # validate the location
            self._validate_integer(key, axis)

            return self.obj._ixs(key, axis=axis)

    def _get_slice_axis(self, slice_obj: slice, axis: int):
        # caller is responsible for ensuring non-None axis
        obj = self.obj

        if not need_slice(slice_obj):
            return obj.copy(deep=False)

        labels = obj._get_axis(axis)
        labels._validate_positional_slice(slice_obj)
        return self.obj._slice(slice_obj, axis=axis)

    def _convert_to_indexer(self, key, axis: int, is_setter: bool = False):
        """
        Much simpler as we only have to deal with our valid types.
        """
        return key

    def _get_setitem_indexer(self, key):
        # GH#32257 Fall through to let numpy do validation
        return key

    # -------------------------------------------------------------------

    def _setitem_with_indexer(self, indexer, value):
        """
        _setitem_with_indexer is for setting values on a Series/DataFrame
        using positional indexers.

        If the relevant keys are not present, the Series/DataFrame may be
        expanded.

        This method is currently broken when dealing with non-unique Indexes,
        since it goes from positional indexers back to labels when calling
        BlockManager methods, see GH#12991, GH#22046, GH#15686.
        """
        info_axis = self.obj._info_axis_number

        # maybe partial set
        take_split_path = len(self.obj._mgr.blocks) > 1

        # if there is only one block/type, still have to take split path
        # unless the block is one-dimensional or it can hold the value
        if not take_split_path and self.obj._mgr.blocks:
            (blk,) = self.obj._mgr.blocks
            if 1 < blk.ndim:  # in case of dict, keys are indices
                val = list(value.values()) if isinstance(value, dict) else value
                take_split_path = not blk._can_hold_element(val)

        # if we have any multi-indexes that have non-trivial slices
        # (not null slices) then we must take the split path, xref
        # GH 10360, GH 27841
        if isinstance(indexer, tuple) and len(indexer) == len(self.obj.axes):
            for i, ax in zip(indexer, self.obj.axes):
                if isinstance(ax, ABCMultiIndex) and not (
                    is_integer(i) or com.is_null_slice(i)
                ):
                    take_split_path = True
                    break

        if isinstance(indexer, tuple):
            nindexer = []
            for i, idx in enumerate(indexer):
                if isinstance(idx, dict):

                    # reindex the axis to the new value
                    # and set inplace
                    key, _ = convert_missing_indexer(idx)

                    # if this is the items axes, then take the main missing
                    # path first
                    # this correctly sets the dtype and avoids cache issues
                    # essentially this separates out the block that is needed
                    # to possibly be modified
                    if self.ndim > 1 and i == info_axis:

                        # add the new item, and set the value
                        # must have all defined axes if we have a scalar
                        # or a list-like on the non-info axes if we have a
                        # list-like
                        len_non_info_axes = (
                            len(_ax) for _i, _ax in enumerate(self.obj.axes) if _i != i
                        )
                        if any(not l for l in len_non_info_axes):
                            if not is_list_like_indexer(value):
                                raise ValueError(
                                    "cannot set a frame with no "
                                    "defined index and a scalar"
                                )
                            self.obj[key] = value
                            return

                        # add a new item with the dtype setup
                        self.obj[key] = infer_fill_value(value)

                        new_indexer = convert_from_missing_indexer_tuple(
                            indexer, self.obj.axes
                        )
                        self._setitem_with_indexer(new_indexer, value)

                        return

                    # reindex the axis
                    # make sure to clear the cache because we are
                    # just replacing the block manager here
                    # so the object is the same
                    index = self.obj._get_axis(i)
                    labels = index.insert(len(index), key)
                    self.obj._mgr = self.obj.reindex(labels, axis=i)._mgr
                    self.obj._maybe_update_cacher(clear=True)
                    self.obj._is_copy = None

                    nindexer.append(labels.get_loc(key))

                else:
                    nindexer.append(idx)

            indexer = tuple(nindexer)
        else:

            indexer, missing = convert_missing_indexer(indexer)

            if missing:
                self._setitem_with_indexer_missing(indexer, value)
                return

        # set
        item_labels = self.obj._get_axis(info_axis)

        # align and set the values
        if take_split_path:
            # We have to operate column-wise

            # Above we only set take_split_path to True for 2D cases
            assert self.ndim == 2
            assert info_axis == 1

            if not isinstance(indexer, tuple):
                indexer = _tuplify(self.ndim, indexer)

            if isinstance(value, ABCSeries):
                value = self._align_series(indexer, value)

            info_idx = indexer[info_axis]
            if is_integer(info_idx):
                info_idx = [info_idx]
            labels = item_labels[info_idx]

            # Ensure we have something we can iterate over
            ilocs = info_idx
            if isinstance(info_idx, slice):
                ri = Index(range(len(self.obj.columns)))
                ilocs = ri[info_idx]

            plane_indexer = indexer[:1]
            lplane_indexer = length_of_indexer(plane_indexer[0], self.obj.index)
            # lplane_indexer gives the expected length of obj[indexer[0]]

            if len(labels) == 1:
                # We can operate on a single column

                # require that we are setting the right number of values that
                # we are indexing
                if is_list_like_indexer(value) and 0 != lplane_indexer != len(value):
                    # Exclude zero-len for e.g. boolean masking that is all-false
                    raise ValueError(
                        "cannot set using a multi-index "
                        "selection indexer with a different "
                        "length than the value"
                    )

            pi = plane_indexer[0] if lplane_indexer == 1 else plane_indexer

            # we need an iterable, with a ndim of at least 1
            # eg. don't pass through np.array(0)
            if is_list_like_indexer(value) and getattr(value, "ndim", 1) > 0:

                # we have an equal len Frame
                if isinstance(value, ABCDataFrame):
                    sub_indexer = list(indexer)
                    multiindex_indexer = isinstance(labels, ABCMultiIndex)
                    # TODO: we are implicitly assuming value.columns is unique
                    unique_cols = value.columns.is_unique

                    if not unique_cols and value.columns.equals(self.obj.columns):
                        # We assume we are already aligned, see
                        # test_iloc_setitem_frame_duplicate_columns_multiple_blocks
                        for loc in ilocs:
                            item = item_labels[loc]
                            if item in value:
                                sub_indexer[info_axis] = item
                                v = self._align_series(
                                    tuple(sub_indexer),
                                    value.iloc[:, loc],
                                    multiindex_indexer,
                                )
                            else:
                                v = np.nan

                            self._setitem_single_column(loc, v, pi)

                    elif not unique_cols:
                        raise ValueError(
                            "Setting with non-unique columns is not allowed."
                        )

                    else:
                        for loc in ilocs:
                            item = item_labels[loc]
                            if item in value:
                                sub_indexer[info_axis] = item
                                v = self._align_series(
                                    tuple(sub_indexer), value[item], multiindex_indexer
                                )
                            else:
                                v = np.nan

                            self._setitem_single_column(loc, v, pi)

                # we have an equal len ndarray/convertible to our labels
                # hasattr first, to avoid coercing to ndarray without reason.
                # But we may be relying on the ndarray coercion to check ndim.
                # Why not just convert to an ndarray earlier on if needed?
                elif np.ndim(value) == 2:

                    # note that this coerces the dtype if we are mixed
                    # GH 7551
                    value = np.array(value, dtype=object)
                    if len(ilocs) != value.shape[1]:
                        raise ValueError(
                            "Must have equal len keys and value "
                            "when setting with an ndarray"
                        )

                    for i, loc in enumerate(ilocs):
                        # setting with a list, re-coerces
                        self._setitem_single_column(loc, value[:, i].tolist(), pi)

                elif (
                    len(labels) == 1
                    and lplane_indexer == len(value)
                    and not is_scalar(plane_indexer[0])
                ):
                    # we have an equal len list/ndarray
                    # We only get here with len(labels) == len(ilocs) == 1
                    self._setitem_single_column(ilocs[0], value, pi)

                elif lplane_indexer == 0 and len(value) == len(self.obj.index):
                    # We get here in one case via .loc with a all-False mask
                    pass

                else:
                    # per-label values
                    if len(ilocs) != len(value):
                        raise ValueError(
                            "Must have equal len keys and value "
                            "when setting with an iterable"
                        )

                    for loc, v in zip(ilocs, value):
                        self._setitem_single_column(loc, v, pi)
            else:

                # scalar value
                for loc in ilocs:
                    self._setitem_single_column(loc, value, pi)

        else:
            self._setitem_single_block_inplace(indexer, value)

    def _setitem_single_column(self, loc: int, value, plane_indexer):
        # positional setting on column loc
        pi = plane_indexer

        ser = self.obj._ixs(loc, axis=1)

        # perform the equivalent of a setitem on the info axis
        # as we have a null slice or a slice with full bounds
        # which means essentially reassign to the columns of a
        # multi-dim object
        # GH#6149 (null slice), GH#10408 (full bounds)
        if isinstance(pi, tuple) and all(
            com.is_null_slice(idx) or com.is_full_slice(idx, len(self.obj))
            for idx in pi
        ):
            ser = value
        else:
            # set the item, possibly having a dtype change
            ser = ser.copy()
            ser._mgr = ser._mgr.setitem(indexer=pi, value=value)
            ser._maybe_update_cacher(clear=True)

        # reset the sliced object if unique
        self.obj._iset_item(loc, ser)

    def _setitem_single_block_inplace(self, indexer, value):
        """
        _setitem_with_indexer for the case when we have a single Block
        and the value can be set into it without casting.
        """
        from pandas import Series

        info_axis = self.obj._info_axis_number
        item_labels = self.obj._get_axis(info_axis)

        if isinstance(indexer, tuple):

            # if we are setting on the info axis ONLY
            # set using those methods to avoid block-splitting
            # logic here
            if (
                len(indexer) > info_axis
                and is_integer(indexer[info_axis])
                and all(
                    com.is_null_slice(idx)
                    for i, idx in enumerate(indexer)
                    if i != info_axis
                )
                and item_labels.is_unique
            ):
                self.obj[item_labels[indexer[info_axis]]] = value
                return

            indexer = maybe_convert_ix(*indexer)

        if isinstance(value, (ABCSeries, dict)):
            # TODO(EA): ExtensionBlock.setitem this causes issues with
            # setting for extensionarrays that store dicts. Need to decide
            # if it's worth supporting that.
            value = self._align_series(indexer, Series(value))

        elif isinstance(value, ABCDataFrame):
            value = self._align_frame(indexer, value)

        # check for chained assignment
        self.obj._check_is_chained_assignment_possible()

        # actually do the set
        self.obj._consolidate_inplace()
        self.obj._mgr = self.obj._mgr.setitem(indexer=indexer, value=value)
        self.obj._maybe_update_cacher(clear=True)

    def _setitem_with_indexer_missing(self, indexer, value):
        """
        Insert new row(s) or column(s) into the Series or DataFrame.
        """
        from pandas import Series, DataFrame

        def check_valid_categorical(new_values, obj_dtype):
            if is_categorical_dtype(obj_dtype):
                if (~np.in1d(new_values, obj_dtype.categories.values)).any():
                    raise ValueError(
                        "Cannot setitem on a Categorical with a new category"
                    )

        # reindex the axis to the new value
        # and set inplace
        if self.ndim == 1:
            index = self.obj.index
            new_index = index.insert(len(index), indexer)

            # we have a coerced indexer, e.g. a float
            # that matches in an Int64Index, so
            # we will not create a duplicate index, rather
            # index to that element
            # e.g. 0.0 -> 0
            # GH#12246
            if index.is_unique:
                new_indexer = index.get_indexer([new_index[-1]])
                if (new_indexer != -1).any():
                    return self._setitem_with_indexer(new_indexer, value)

            # this preserves dtype of the value
            new_values = Series([value])._values
            if len(self.obj._values):
                # GH#22717 handle casting compatibility that np.concatenate
                #  does incorrectly
                new_values = concat_compat([self.obj._values, new_values])
                if is_object_dtype(new_values.dtype):
                    dtype = None
                else:
                    dtype = find_common_type([self.obj.dtype, new_values.dtype])
            else:
                dtype = None

            check_valid_categorical(new_values, self.obj.dtype)
            self.obj._mgr = self.obj._constructor(
                new_values, index=new_index, name=self.obj.name, dtype=dtype
            )._mgr
            self.obj._maybe_update_cacher(clear=True)

        elif self.ndim == 2:

            if not len(self.obj.columns):
                # no columns and scalar
                raise ValueError("cannot set a frame with no defined columns")

            if isinstance(value, ABCSeries):
                # append a Series
                value = value.reindex(index=self.obj.columns, copy=True)
                value.name = indexer
            elif isinstance(value, dict):
                value = Series(
                    value, index=self.obj.columns, name=indexer, dtype=object
                )
            else:
                # a list-list
                if is_list_like_indexer(value):
                    # must have conforming columns
                    if len(value) != len(self.obj.columns):
                        raise ValueError("cannot set a row with mismatched columns")

                if len(set(self.obj.dtypes)) > 1:
                    value = list(value)
                    for i in range(len(self.obj.columns)):
                        value[i] = Series(data=[value[i]], dtype=self.obj.dtypes[i])
                        check_valid_categorical(value[i], self.obj.dtypes[i])
                    value = dict(zip(self.obj.columns, value))
                    value = DataFrame(value)
                    value.index = [indexer]
                else:
                    value = Series(value, index=self.obj.columns, name=indexer)

            self.obj._mgr = self.obj.append(value)._mgr
            self.obj._maybe_update_cacher(clear=True)

    def _align_series(self, indexer, ser: "Series", multiindex_indexer: bool = False):
        """
        Parameters
        ----------
        indexer : tuple, slice, scalar
            Indexer used to get the locations that will be set to `ser`.
        ser : pd.Series
            Values to assign to the locations specified by `indexer`.
        multiindex_indexer : boolean, optional
            Defaults to False. Should be set to True if `indexer` was from
            a `pd.MultiIndex`, to avoid unnecessary broadcasting.

        Returns
        -------
        `np.array` of `ser` broadcast to the appropriate shape for assignment
        to the locations selected by `indexer`
        """
        if isinstance(indexer, (slice, np.ndarray, list, Index)):
            indexer = tuple([indexer])

        if isinstance(indexer, tuple):

            # flatten np.ndarray indexers
            def ravel(i):
                return i.ravel() if isinstance(i, np.ndarray) else i

            indexer = tuple(map(ravel, indexer))

            aligners = [not com.is_null_slice(idx) for idx in indexer]
            sum_aligners = sum(aligners)
            single_aligner = sum_aligners == 1
            is_frame = self.ndim == 2
            obj = self.obj

            # are we a single alignable value on a non-primary
            # dim (e.g. panel: 1,2, or frame: 0) ?
            # hence need to align to a single axis dimension
            # rather that find all valid dims

            # frame
            if is_frame:
                single_aligner = single_aligner and aligners[0]

            # we have a frame, with multiple indexers on both axes; and a
            # series, so need to broadcast (see GH5206)
            if sum_aligners == self.ndim and all(is_sequence(_) for _ in indexer):
                ser = ser.reindex(obj.axes[0][indexer[0]], copy=True)._values

                # single indexer
                if len(indexer) > 1 and not multiindex_indexer:
                    len_indexer = len(indexer[1])
                    ser = np.tile(ser, len_indexer).reshape(len_indexer, -1).T

                return ser

            for i, idx in enumerate(indexer):
                ax = obj.axes[i]

                # multiple aligners (or null slices)
                if is_sequence(idx) or isinstance(idx, slice):
                    if single_aligner and com.is_null_slice(idx):
                        continue
                    new_ix = ax[idx]
                    if not is_list_like_indexer(new_ix):
                        new_ix = Index([new_ix])
                    else:
                        new_ix = Index(new_ix)
                    if ser.index.equals(new_ix) or not len(new_ix):
                        return ser._values.copy()

                    return ser.reindex(new_ix)._values

                # 2 dims
                elif single_aligner:

                    # reindex along index
                    ax = self.obj.axes[1]
                    if ser.index.equals(ax) or not len(ax):
                        return ser._values.copy()
                    return ser.reindex(ax)._values

        elif is_scalar(indexer):
            ax = self.obj._get_axis(1)

            if ser.index.equals(ax):
                return ser._values.copy()

            return ser.reindex(ax)._values

        raise ValueError("Incompatible indexer with Series")

    def _align_frame(self, indexer, df: ABCDataFrame):
        is_frame = self.ndim == 2

        if isinstance(indexer, tuple):

            idx, cols = None, None
            sindexers = []
            for i, ix in enumerate(indexer):
                ax = self.obj.axes[i]
                if is_sequence(ix) or isinstance(ix, slice):
                    if isinstance(ix, np.ndarray):
                        ix = ix.ravel()
                    if idx is None:
                        idx = ax[ix]
                    elif cols is None:
                        cols = ax[ix]
                    else:
                        break
                else:
                    sindexers.append(i)

            if idx is not None and cols is not None:

                if df.index.equals(idx) and df.columns.equals(cols):
                    val = df.copy()._values
                else:
                    val = df.reindex(idx, columns=cols)._values
                return val

        elif (isinstance(indexer, slice) or is_list_like_indexer(indexer)) and is_frame:
            ax = self.obj.index[indexer]
            if df.index.equals(ax):
                val = df.copy()._values
            else:

                # we have a multi-index and are trying to align
                # with a particular, level GH3738
                if (
                    isinstance(ax, ABCMultiIndex)
                    and isinstance(df.index, ABCMultiIndex)
                    and ax.nlevels != df.index.nlevels
                ):
                    raise TypeError(
                        "cannot align on a multi-index with out "
                        "specifying the join levels"
                    )

                val = df.reindex(index=ax)._values
            return val

        raise ValueError("Incompatible indexer with DataFrame")


class _ScalarAccessIndexer(NDFrameIndexerBase):
    """
    Access scalars quickly.
    """

    def _convert_key(self, key, is_setter: bool = False):
        raise AbstractMethodError(self)

    def __getitem__(self, key):
        if not isinstance(key, tuple):

            # we could have a convertible item here (e.g. Timestamp)
            if not is_list_like_indexer(key):
                key = tuple([key])
            else:
                raise ValueError("Invalid call for scalar access (getting)!")

        key = self._convert_key(key)
        return self.obj._get_value(*key, takeable=self._takeable)

    def __setitem__(self, key, value):
        if isinstance(key, tuple):
            key = tuple(com.apply_if_callable(x, self.obj) for x in key)
        else:
            # scalar callable may return tuple
            key = com.apply_if_callable(key, self.obj)

        if not isinstance(key, tuple):
            key = _tuplify(self.ndim, key)
        key = list(self._convert_key(key, is_setter=True))
        if len(key) != self.ndim:
            raise ValueError("Not enough indexers for scalar access (setting)!")

        self.obj._set_value(*key, value=value, takeable=self._takeable)


@doc(IndexingMixin.at)
class _AtIndexer(_ScalarAccessIndexer):
    _takeable = False

    def _convert_key(self, key, is_setter: bool = False):
        """
        Require they keys to be the same type as the index. (so we don't
        fallback)
        """
        # GH 26989
        # For series, unpacking key needs to result in the label.
        # This is already the case for len(key) == 1; e.g. (1,)
        if self.ndim == 1 and len(key) > 1:
            key = (key,)

        # allow arbitrary setting
        if is_setter:
            return list(key)

        return key

    @property
    def _axes_are_unique(self) -> bool:
        # Only relevant for self.ndim == 2
        assert self.ndim == 2
        return self.obj.index.is_unique and self.obj.columns.is_unique

    def __getitem__(self, key):

        if self.ndim == 2 and not self._axes_are_unique:
            # GH#33041 fall back to .loc
            if not isinstance(key, tuple) or not all(is_scalar(x) for x in key):
                raise ValueError("Invalid call for scalar access (getting)!")
            return self.obj.loc[key]

        return super().__getitem__(key)

    def __setitem__(self, key, value):
        if self.ndim == 2 and not self._axes_are_unique:
            # GH#33041 fall back to .loc
            if not isinstance(key, tuple) or not all(is_scalar(x) for x in key):
                raise ValueError("Invalid call for scalar access (setting)!")

            self.obj.loc[key] = value
            return

        return super().__setitem__(key, value)


@doc(IndexingMixin.iat)
class _iAtIndexer(_ScalarAccessIndexer):
    _takeable = True

    def _convert_key(self, key, is_setter: bool = False):
        """
        Require integer args. (and convert to label arguments)
        """
        for a, i in zip(self.obj.axes, key):
            if not is_integer(i):
                raise ValueError("iAt based indexing can only have integer indexers")
        return key


def _tuplify(ndim: int, loc: Hashable) -> Tuple[Union[Hashable, slice], ...]:
    """
    Given an indexer for the first dimension, create an equivalent tuple
    for indexing over all dimensions.

    Parameters
    ----------
    ndim : int
    loc : object

    Returns
    -------
    tuple
    """
    _tup: List[Union[Hashable, slice]]
    _tup = [slice(None, None) for _ in range(ndim)]
    _tup[0] = loc
    return tuple(_tup)


def convert_to_index_sliceable(obj: "DataFrame", key):
    """
    If we are index sliceable, then return my slicer, otherwise return None.
    """
    idx = obj.index
    if isinstance(key, slice):
        return idx._convert_slice_indexer(key, kind="getitem")

    elif isinstance(key, str):

        # we are an actual column
        if key in obj.columns:
            return None

        # We might have a datetimelike string that we can translate to a
        # slice here via partial string indexing
        if idx._supports_partial_string_indexing:
            try:
                res = idx._get_string_slice(key)
                warnings.warn(
                    "Indexing on datetimelike rows with `frame[string]` is "
                    "deprecated and will be removed in a future version. "
                    "Use `frame.loc[string]` instead.",
                    FutureWarning,
                    stacklevel=3,
                )
                return res
            except (KeyError, ValueError, NotImplementedError):
                return None

    return None


def check_bool_indexer(index: Index, key) -> np.ndarray:
    """
    Check if key is a valid boolean indexer for an object with such index and
    perform reindexing or conversion if needed.

    This function assumes that is_bool_indexer(key) == True.

    Parameters
    ----------
    index : Index
        Index of the object on which the indexing is done.
    key : list-like
        Boolean indexer to check.

    Returns
    -------
    np.array
        Resulting key.

    Raises
    ------
    IndexError
        If the key does not have the same length as index.
    IndexingError
        If the index of the key is unalignable to index.
    """
    result = key
    if isinstance(key, ABCSeries) and not key.index.equals(index):
        result = result.reindex(index)
        mask = isna(result._values)
        if mask.any():
            raise IndexingError(
                "Unalignable boolean Series provided as "
                "indexer (index of the boolean Series and of "
                "the indexed object do not match)."
            )
        return result.astype(bool)._values
    if is_object_dtype(key):
        # key might be object-dtype bool, check_array_indexer needs bool array
        result = np.asarray(result, dtype=bool)
    elif not is_array_like(result):
        # GH 33924
        # key may contain nan elements, check_array_indexer needs bool array
        result = pd_array(result, dtype=bool)
    return check_array_indexer(index, result)


def convert_missing_indexer(indexer):
    """
    Reverse convert a missing indexer, which is a dict
    return the scalar indexer and a boolean indicating if we converted
    """
    if isinstance(indexer, dict):

        # a missing key (but not a tuple indexer)
        indexer = indexer["key"]

        if isinstance(indexer, bool):
            raise KeyError("cannot use a single bool to index into setitem")
        return indexer, True

    return indexer, False


def convert_from_missing_indexer_tuple(indexer, axes):
    """
    Create a filtered indexer that doesn't have any missing indexers.
    """

    def get_indexer(_i, _idx):
        return axes[_i].get_loc(_idx["key"]) if isinstance(_idx, dict) else _idx

    return tuple(get_indexer(_i, _idx) for _i, _idx in enumerate(indexer))


def maybe_convert_ix(*args):
    """
    We likely want to take the cross-product.
    """
    for arg in args:
        if not isinstance(arg, (np.ndarray, list, ABCSeries, Index)):
            return args
    return np.ix_(*args)


def is_nested_tuple(tup, labels) -> bool:
    """
    Returns
    -------
    bool
    """
    # check for a compatible nested tuple and multiindexes among the axes
    if not isinstance(tup, tuple):
        return False

    for k in tup:
        if is_list_like(k) or isinstance(k, slice):
            return isinstance(labels, ABCMultiIndex)

    return False


def is_label_like(key) -> bool:
    """
    Returns
    -------
    bool
    """
    # select a label or row
    return not isinstance(key, slice) and not is_list_like_indexer(key)


def need_slice(obj) -> bool:
    """
    Returns
    -------
    bool
    """
    return (
        obj.start is not None
        or obj.stop is not None
        or (obj.step is not None and obj.step != 1)
    )


def non_reducing_slice(slice_):
    """
    Ensure that a slice doesn't reduce to a Series or Scalar.

    Any user-passed `subset` should have this called on it
    to make sure we're always working with DataFrames.
    """
    # default to column slice, like DataFrame
    # ['A', 'B'] -> IndexSlices[:, ['A', 'B']]
    kinds = (ABCSeries, np.ndarray, Index, list, str)
    if isinstance(slice_, kinds):
        slice_ = IndexSlice[:, slice_]

    def pred(part) -> bool:
        """
        Returns
        -------
        bool
            True if slice does *not* reduce,
            False if `part` is a tuple.
        """
        # true when slice does *not* reduce, False when part is a tuple,
        # i.e. MultiIndex slice
        return (isinstance(part, slice) or is_list_like(part)) and not isinstance(
            part, tuple
        )

    if not is_list_like(slice_):
        if not isinstance(slice_, slice):
            # a 1-d slice, like df.loc[1]
            slice_ = [[slice_]]
        else:
            # slice(a, b, c)
            slice_ = [slice_]  # to tuplize later
    else:
        slice_ = [part if pred(part) else [part] for part in slice_]
    return tuple(slice_)


def maybe_numeric_slice(df, slice_, include_bool: bool = False):
    """
    Want nice defaults for background_gradient that don't break
    with non-numeric data. But if slice_ is passed go with that.
    """
    if slice_ is None:
        dtypes = [np.number]
        if include_bool:
            dtypes.append(bool)
        slice_ = IndexSlice[:, df.select_dtypes(include=dtypes).columns]
    return slice_<|MERGE_RESOLUTION|>--- conflicted
+++ resolved
@@ -13,11 +13,7 @@
 
 from pandas.core.dtypes.cast import find_common_type
 from pandas.core.dtypes.common import (
-<<<<<<< HEAD
-    is_categorical_dtype,
-=======
     is_array_like,
->>>>>>> 849b0d02
     is_hashable,
     is_integer,
     is_iterator,
