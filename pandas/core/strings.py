--- conflicted
+++ resolved
@@ -1932,16 +1932,11 @@
         @wraps(func)
         def wrapper(self, *args, **kwargs):
             if self._inferred_dtype not in allowed_types:
-<<<<<<< HEAD
-                raise TypeError(
-                    f"Cannot use .str.{func_name} with values of "
-                    f"inferred dtype {repr(self._inferred_dtype)}."
-=======
                 msg = (
                     f"Cannot use .str.{func_name} with values of inferred dtype "
                     f"{repr(self._inferred_dtype)}."
->>>>>>> 9a222ea0
                 )
+                raise TypeError(msg)
             return func(self, *args, **kwargs)
 
         wrapper.__name__ = func_name
