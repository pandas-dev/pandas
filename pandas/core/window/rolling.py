"""
Provide a generic structure to support window functions,
similar to how we have a Groupby object.
"""
from datetime import timedelta
from functools import partial
import inspect
from textwrap import dedent
from typing import (
    TYPE_CHECKING,
    Callable,
    Dict,
    List,
    Optional,
    Set,
    Tuple,
    Type,
    Union,
)
import warnings

import numpy as np

from pandas._libs.tslibs import BaseOffset, to_offset
import pandas._libs.window.aggregations as window_aggregations
from pandas._typing import ArrayLike, Axis, FrameOrSeries, FrameOrSeriesUnion
from pandas.compat._optional import import_optional_dependency
from pandas.compat.numpy import function as nv
from pandas.util._decorators import Appender, Substitution, cache_readonly, doc

from pandas.core.dtypes.common import (
    ensure_float64,
    is_bool,
    is_float_dtype,
    is_integer,
    is_integer_dtype,
    is_list_like,
    is_scalar,
    needs_i8_conversion,
)
from pandas.core.dtypes.generic import (
    ABCDataFrame,
    ABCDatetimeIndex,
    ABCPeriodIndex,
    ABCSeries,
    ABCTimedeltaIndex,
)
from pandas.core.dtypes.missing import notna

from pandas.core.aggregation import aggregate
from pandas.core.base import DataError, SelectionMixin
import pandas.core.common as com
from pandas.core.construction import extract_array
from pandas.core.groupby.base import ShallowMixin
from pandas.core.indexes.api import Index, MultiIndex
from pandas.core.util.numba_ import NUMBA_FUNC_CACHE, maybe_use_numba
from pandas.core.window.common import (
    WindowGroupByMixin,
    _doc_template,
    _shared_docs,
    flex_binary_moment,
    zsqrt,
)
from pandas.core.window.indexers import (
    BaseIndexer,
    FixedWindowIndexer,
    GroupbyRollingIndexer,
    VariableWindowIndexer,
)
from pandas.core.window.numba_ import generate_numba_apply_func

if TYPE_CHECKING:
    from pandas import DataFrame, Series
    from pandas.core.internals import Block  # noqa:F401


def calculate_center_offset(window: np.ndarray) -> int:
    """
    Calculate an offset necessary to have the window label to be centered
    for weighted windows.

    Parameters
    ----------
    window: ndarray
        window weights

    Returns
    -------
    int
    """
    return (len(window) - 1) // 2


def calculate_min_periods(
    window: int,
    min_periods: Optional[int],
    num_values: int,
    required_min_periods: int,
    floor: int,
) -> int:
    """
    Calculate final minimum periods value for rolling aggregations.

    Parameters
    ----------
    window : passed window value
    min_periods : passed min periods value
    num_values : total number of values
    required_min_periods : required min periods per aggregation function
    floor : required min periods per aggregation function

    Returns
    -------
    min_periods : int
    """
    if min_periods is None:
        min_periods = window
    else:
        min_periods = max(required_min_periods, min_periods)
    if min_periods > window:
        raise ValueError(f"min_periods {min_periods} must be <= window {window}")
    elif min_periods > num_values:
        min_periods = num_values + 1
    elif min_periods < 0:
        raise ValueError("min_periods must be >= 0")
    return max(min_periods, floor)


def get_weighted_roll_func(cfunc: Callable) -> Callable:
    """
    Wrap weighted rolling cython function with min periods argument.

    Parameters
    ----------
    cfunc : function
        Cython weighted rolling function

    Returns
    -------
    function
    """

    def func(arg, window, min_periods=None):
        if min_periods is None:
            min_periods = len(window)
        return cfunc(arg, window, min_periods)

    return func


class BaseWindow(ShallowMixin, SelectionMixin):
    """Provides utilities for performing windowing operations."""

    _attributes: List[str] = [
        "window",
        "min_periods",
        "center",
        "win_type",
        "axis",
        "on",
        "closed",
    ]
    exclusions: Set[str] = set()

    def __init__(
        self,
        obj: FrameOrSeries,
        window=None,
        min_periods: Optional[int] = None,
        center: bool = False,
        win_type: Optional[str] = None,
        axis: Axis = 0,
        on: Optional[Union[str, Index]] = None,
        closed: Optional[str] = None,
        **kwargs,
    ):

        self.__dict__.update(kwargs)
        self.obj = obj
        self.on = on
        self.closed = closed
        self.window = window
        self.min_periods = min_periods
        self.center = center
        self.win_type = win_type
        self.win_freq = None
        self.axis = obj._get_axis_number(axis) if axis is not None else None
        self.validate()

    @property
    def is_datetimelike(self) -> Optional[bool]:
        return None

    @property
    def _on(self):
        return None

    @property
    def is_freq_type(self) -> bool:
        return self.win_type == "freq"

    def validate(self) -> None:
        if self.center is not None and not is_bool(self.center):
            raise ValueError("center must be a boolean")
        if self.min_periods is not None and not is_integer(self.min_periods):
            raise ValueError("min_periods must be an integer")
        if self.closed is not None and self.closed not in [
            "right",
            "both",
            "left",
            "neither",
        ]:
            raise ValueError("closed must be 'right', 'left', 'both' or 'neither'")
        if not isinstance(self.obj, (ABCSeries, ABCDataFrame)):
            raise TypeError(f"invalid type: {type(self)}")
        if isinstance(self.window, BaseIndexer):
            self._validate_get_window_bounds_signature(self.window)

    @staticmethod
    def _validate_get_window_bounds_signature(window: BaseIndexer) -> None:
        """
        Validate that the passed BaseIndexer subclass has
        a get_window_bounds with the correct signature.
        """
        get_window_bounds_signature = inspect.signature(
            window.get_window_bounds
        ).parameters.keys()
        expected_signature = inspect.signature(
            BaseIndexer().get_window_bounds
        ).parameters.keys()
        if get_window_bounds_signature != expected_signature:
            raise ValueError(
                f"{type(window).__name__} does not implement the correct signature for "
                f"get_window_bounds"
            )

    def _create_data(self, obj: FrameOrSeries) -> FrameOrSeries:
        """
        Split data into blocks & return conformed data.
        """
        # filter out the on from the object
        if self.on is not None and not isinstance(self.on, Index):
            if obj.ndim == 2:
                obj = obj.reindex(columns=obj.columns.difference([self.on]), copy=False)
        if self.axis == 1:
            # GH: 20649 in case of mixed dtype and axis=1 we have to convert everything
            # to float to calculate the complete row at once. We exclude all non-numeric
            # dtypes.
            obj = obj.select_dtypes(include=["integer", "float"], exclude=["timedelta"])
            obj = obj.astype("float64", copy=False)
            obj._mgr = obj._mgr.consolidate()
        return obj

    def _gotitem(self, key, ndim, subset=None):
        """
        Sub-classes to define. Return a sliced object.

        Parameters
        ----------
        key : str / list of selections
        ndim : 1,2
            requested ndim of result
        subset : object, default None
            subset to act on
        """
        # create a new object to prevent aliasing
        if subset is None:
            subset = self.obj
        self = self._shallow_copy(subset)
        self._reset_cache()
        if subset.ndim == 2:
            if is_scalar(key) and key in subset or is_list_like(key):
                self._selection = key
        return self

    def __getattr__(self, attr: str):
        if attr in self._internal_names_set:
            return object.__getattribute__(self, attr)
        if attr in self.obj:
            return self[attr]

        raise AttributeError(
            f"'{type(self).__name__}' object has no attribute '{attr}'"
        )

    def _dir_additions(self):
        return self.obj._dir_additions()

    def _get_win_type(self, kwargs: Dict):
        """
        Exists for compatibility, overridden by subclass Window.

        Parameters
        ----------
        kwargs : dict
            ignored, exists for compatibility

        Returns
        -------
        None
        """
        return None

    def _get_window(self, other=None, win_type: Optional[str] = None) -> int:
        """
        Return window length.

        Parameters
        ----------
        other :
            ignored, exists for compatibility
        win_type :
            ignored, exists for compatibility

        Returns
        -------
        window : int
        """
        if isinstance(self.window, BaseIndexer):
            return self.min_periods or 0
        return self.window

    @property
    def _window_type(self) -> str:
        return type(self).__name__

    def __repr__(self) -> str:
        """
        Provide a nice str repr of our rolling object.
        """
        attrs_list = (
            f"{attr_name}={getattr(self, attr_name)}"
            for attr_name in self._attributes
            if getattr(self, attr_name, None) is not None
        )
        attrs = ",".join(attrs_list)
        return f"{self._window_type} [{attrs}]"

    def __iter__(self):
        window = self._get_window(win_type=None)
        obj = self._create_data(self._selected_obj)
        index = self._get_window_indexer(window=window)

        start, end = index.get_window_bounds(
            num_values=len(obj),
            min_periods=self.min_periods,
            center=self.center,
            closed=self.closed,
        )
        # From get_window_bounds, those two should be equal in length of array
        assert len(start) == len(end)

        for s, e in zip(start, end):
            result = obj.iloc[slice(s, e)]
            yield result

    def _prep_values(self, values: Optional[np.ndarray] = None) -> np.ndarray:
        """Convert input to numpy arrays for Cython routines"""
        if values is None:
            values = extract_array(self._selected_obj, extract_numpy=True)

        # GH #12373 : rolling functions error on float32 data
        # make sure the data is coerced to float64
        if is_float_dtype(values.dtype):
            values = ensure_float64(values)
        elif is_integer_dtype(values.dtype):
            values = ensure_float64(values)
        elif needs_i8_conversion(values.dtype):
            raise NotImplementedError(
                f"ops for {self._window_type} for this "
                f"dtype {values.dtype} are not implemented"
            )
        else:
            try:
                values = ensure_float64(values)
            except (ValueError, TypeError) as err:
                raise TypeError(f"cannot handle this type -> {values.dtype}") from err

        # Convert inf to nan for C funcs
        inf = np.isinf(values)
        if inf.any():
            values = np.where(inf, np.nan, values)

        return values

    def _wrap_result(self, result: np.ndarray) -> "Series":
        """
        Wrap a single 1D result.
        """
        obj = self._selected_obj

        return obj._constructor(result, obj.index, name=obj.name)

    def _insert_on_column(self, result: "DataFrame", obj: "DataFrame"):
        # if we have an 'on' column we want to put it back into
        # the results in the same location
        from pandas import Series

        if self.on is not None and not self._on.equals(obj.index):
            name = self._on.name
            extra_col = Series(self._on, index=self.obj.index, name=name)
            if name in result.columns:
                # TODO: sure we want to overwrite results?
                result[name] = extra_col
            elif name in result.index.names:
                pass
            elif name in self._selected_obj.columns:
                # insert in the same location as we had in _selected_obj
                old_cols = self._selected_obj.columns
                new_cols = result.columns
                old_loc = old_cols.get_loc(name)
                overlap = new_cols.intersection(old_cols[:old_loc])
                new_loc = len(overlap)
                result.insert(new_loc, name, extra_col)
            else:
                # insert at the end
                result[name] = extra_col

    def _center_window(self, result: np.ndarray, window: np.ndarray) -> np.ndarray:
        """
        Center the result in the window for weighted rolling aggregations.
        """
        if self.axis > result.ndim - 1:
            raise ValueError("Requested axis is larger then no. of argument dimensions")

        offset = calculate_center_offset(window)
        if offset > 0:
            lead_indexer = [slice(None)] * result.ndim
            lead_indexer[self.axis] = slice(offset, None)
            result = np.copy(result[tuple(lead_indexer)])
        return result

    def _get_roll_func(self, func_name: str) -> Callable:
        """
        Wrap rolling function to check values passed.

        Parameters
        ----------
        func_name : str
            Cython function used to calculate rolling statistics

        Returns
        -------
        func : callable
        """
        window_func = getattr(window_aggregations, func_name, None)
        if window_func is None:
            raise ValueError(
                f"we do not support this function in window_aggregations.{func_name}"
            )
        return window_func

    def _get_window_indexer(self, window: int) -> BaseIndexer:
        """
        Return an indexer class that will compute the window start and end bounds
        """
        if isinstance(self.window, BaseIndexer):
            return self.window
        if self.is_freq_type:
            return VariableWindowIndexer(index_array=self._on.asi8, window_size=window)
        return FixedWindowIndexer(window_size=window)

    def _apply_series(
        self, homogeneous_func: Callable[..., ArrayLike], name: Optional[str] = None
    ) -> "Series":
        """
        Series version of _apply_blockwise
        """
        obj = self._create_data(self._selected_obj)

        try:
            # GH 12541: Special case for count where we support date-like types
            input = obj.values if name != "count" else notna(obj.values).astype(int)
            values = self._prep_values(input)
        except (TypeError, NotImplementedError) as err:
            raise DataError("No numeric types to aggregate") from err

        result = homogeneous_func(values)
        return obj._constructor(result, index=obj.index, name=obj.name)

    def _apply_blockwise(
        self, homogeneous_func: Callable[..., ArrayLike], name: Optional[str] = None
    ) -> FrameOrSeriesUnion:
        """
        Apply the given function to the DataFrame broken down into homogeneous
        sub-frames.
        """
        if self._selected_obj.ndim == 1:
            return self._apply_series(homogeneous_func, name)

        obj = self._create_data(self._selected_obj)
        if name == "count":
            # GH 12541: Special case for count where we support date-like types
            obj = notna(obj).astype(int)
            obj._mgr = obj._mgr.consolidate()
        mgr = obj._mgr

        def hfunc(bvalues: ArrayLike) -> ArrayLike:
            # TODO(EA2D): getattr unnecessary with 2D EAs
            values = self._prep_values(getattr(bvalues, "T", bvalues))
            res_values = homogeneous_func(values)
            return getattr(res_values, "T", res_values)

        new_mgr = mgr.apply(hfunc, ignore_failures=True)
        out = obj._constructor(new_mgr)

        if out.shape[1] == 0 and obj.shape[1] > 0:
            raise DataError("No numeric types to aggregate")
        elif out.shape[1] == 0:
            return obj.astype("float64")

        self._insert_on_column(out, obj)
        return out

    def _apply(
        self,
        func: Callable,
        require_min_periods: int = 0,
        floor: int = 1,
        is_weighted: bool = False,
        name: Optional[str] = None,
        use_numba_cache: bool = False,
        **kwargs,
    ):
        """
        Rolling statistical measure using supplied function.

        Designed to be used with passed-in Cython array-based functions.

        Parameters
        ----------
        func : callable function to apply
        require_min_periods : int
        floor : int
        is_weighted : bool
        name : str,
            compatibility with groupby.rolling
        use_numba_cache : bool
            whether to cache a numba compiled function. Only available for numba
            enabled methods (so far only apply)
        **kwargs
            additional arguments for rolling function and window function

        Returns
        -------
        y : type of input
        """
        win_type = self._get_win_type(kwargs)
        window = self._get_window(win_type=win_type)
        window_indexer = self._get_window_indexer(window)

        def homogeneous_func(values: np.ndarray):
            # calculation function

            if values.size == 0:
                return values.copy()

            if not is_weighted:

                def calc(x):
                    if not isinstance(self.window, BaseIndexer):
                        min_periods = calculate_min_periods(
                            window, self.min_periods, len(x), require_min_periods, floor
                        )
                    else:
                        min_periods = calculate_min_periods(
                            window_indexer.window_size,
                            self.min_periods,
                            len(x),
                            require_min_periods,
                            floor,
                        )
                    start, end = window_indexer.get_window_bounds(
                        num_values=len(x),
                        min_periods=self.min_periods,
                        center=self.center,
                        closed=self.closed,
                    )
                    return func(x, start, end, min_periods)

            else:

                def calc(x):
                    offset = calculate_center_offset(window) if self.center else 0
                    additional_nans = np.array([np.nan] * offset)
                    x = np.concatenate((x, additional_nans))
                    return func(x, window, self.min_periods)

            with np.errstate(all="ignore"):
                if values.ndim > 1:
                    result = np.apply_along_axis(calc, self.axis, values)
                else:
                    result = calc(values)
                    result = np.asarray(result)

            if use_numba_cache:
                NUMBA_FUNC_CACHE[(kwargs["original_func"], "rolling_apply")] = func

            if self.center and is_weighted:
                result = self._center_window(result, window)

            return result

        return self._apply_blockwise(homogeneous_func, name)

    def aggregate(self, func, *args, **kwargs):
        result, how = aggregate(self, func, *args, **kwargs)
        if result is None:
            return self.apply(func, raw=False, args=args, kwargs=kwargs)
        return result

    agg = aggregate

    _shared_docs["sum"] = dedent(
        """
    Calculate %(name)s sum of given DataFrame or Series.

    Parameters
    ----------
    *args, **kwargs
        For compatibility with other %(name)s methods. Has no effect
        on the computed value.

    Returns
    -------
    Series or DataFrame
        Same type as the input, with the same index, containing the
        %(name)s sum.

    See Also
    --------
    pandas.Series.sum : Reducing sum for Series.
    pandas.DataFrame.sum : Reducing sum for DataFrame.

    Examples
    --------
    >>> s = pd.Series([1, 2, 3, 4, 5])
    >>> s
    0    1
    1    2
    2    3
    3    4
    4    5
    dtype: int64

    >>> s.rolling(3).sum()
    0     NaN
    1     NaN
    2     6.0
    3     9.0
    4    12.0
    dtype: float64

    >>> s.expanding(3).sum()
    0     NaN
    1     NaN
    2     6.0
    3    10.0
    4    15.0
    dtype: float64

    >>> s.rolling(3, center=True).sum()
    0     NaN
    1     6.0
    2     9.0
    3    12.0
    4     NaN
    dtype: float64

    For DataFrame, each %(name)s sum is computed column-wise.

    >>> df = pd.DataFrame({"A": s, "B": s ** 2})
    >>> df
       A   B
    0  1   1
    1  2   4
    2  3   9
    3  4  16
    4  5  25

    >>> df.rolling(3).sum()
          A     B
    0   NaN   NaN
    1   NaN   NaN
    2   6.0  14.0
    3   9.0  29.0
    4  12.0  50.0
    """
    )

    _shared_docs["mean"] = dedent(
        """
    Calculate the %(name)s mean of the values.

    Parameters
    ----------
    *args
        Under Review.
    **kwargs
        Under Review.

    Returns
    -------
    Series or DataFrame
        Returned object type is determined by the caller of the %(name)s
        calculation.

    See Also
    --------
    pandas.Series.%(name)s : Calling object with Series data.
    pandas.DataFrame.%(name)s : Calling object with DataFrames.
    pandas.Series.mean : Equivalent method for Series.
    pandas.DataFrame.mean : Equivalent method for DataFrame.

    Examples
    --------
    The below examples will show rolling mean calculations with window sizes of
    two and three, respectively.

    >>> s = pd.Series([1, 2, 3, 4])
    >>> s.rolling(2).mean()
    0    NaN
    1    1.5
    2    2.5
    3    3.5
    dtype: float64

    >>> s.rolling(3).mean()
    0    NaN
    1    NaN
    2    2.0
    3    3.0
    dtype: float64
    """
    )

    _shared_docs["var"] = dedent(
        """
    Calculate unbiased %(name)s variance.
    %(versionadded)s
    Normalized by N-1 by default. This can be changed using the `ddof`
    argument.

    Parameters
    ----------
    ddof : int, default 1
        Delta Degrees of Freedom.  The divisor used in calculations
        is ``N - ddof``, where ``N`` represents the number of elements.
    *args, **kwargs
        For NumPy compatibility. No additional arguments are used.

    Returns
    -------
    Series or DataFrame
        Returns the same object type as the caller of the %(name)s calculation.

    See Also
    --------
    pandas.Series.%(name)s : Calling object with Series data.
    pandas.DataFrame.%(name)s : Calling object with DataFrames.
    pandas.Series.var : Equivalent method for Series.
    pandas.DataFrame.var : Equivalent method for DataFrame.
    numpy.var : Equivalent method for Numpy array.

    Notes
    -----
    The default `ddof` of 1 used in :meth:`Series.var` is different than the
    default `ddof` of 0 in :func:`numpy.var`.

    A minimum of 1 period is required for the rolling calculation.

    Examples
    --------
    >>> s = pd.Series([5, 5, 6, 7, 5, 5, 5])
    >>> s.rolling(3).var()
    0         NaN
    1         NaN
    2    0.333333
    3    1.000000
    4    1.000000
    5    1.333333
    6    0.000000
    dtype: float64

    >>> s.expanding(3).var()
    0         NaN
    1         NaN
    2    0.333333
    3    0.916667
    4    0.800000
    5    0.700000
    6    0.619048
    dtype: float64
    """
    )

    _shared_docs["std"] = dedent(
        """
    Calculate %(name)s standard deviation.
    %(versionadded)s
    Normalized by N-1 by default. This can be changed using the `ddof`
    argument.

    Parameters
    ----------
    ddof : int, default 1
        Delta Degrees of Freedom.  The divisor used in calculations
        is ``N - ddof``, where ``N`` represents the number of elements.
    *args, **kwargs
        For NumPy compatibility. No additional arguments are used.

    Returns
    -------
    Series or DataFrame
        Returns the same object type as the caller of the %(name)s calculation.

    See Also
    --------
    pandas.Series.%(name)s : Calling object with Series data.
    pandas.DataFrame.%(name)s : Calling object with DataFrames.
    pandas.Series.std : Equivalent method for Series.
    pandas.DataFrame.std : Equivalent method for DataFrame.
    numpy.std : Equivalent method for Numpy array.

    Notes
    -----
    The default `ddof` of 1 used in Series.std is different than the default
    `ddof` of 0 in numpy.std.

    A minimum of one period is required for the rolling calculation.

    Examples
    --------
    >>> s = pd.Series([5, 5, 6, 7, 5, 5, 5])
    >>> s.rolling(3).std()
    0         NaN
    1         NaN
    2    0.577350
    3    1.000000
    4    1.000000
    5    1.154701
    6    0.000000
    dtype: float64

    >>> s.expanding(3).std()
    0         NaN
    1         NaN
    2    0.577350
    3    0.957427
    4    0.894427
    5    0.836660
    6    0.786796
    dtype: float64
    """
    )


class Window(BaseWindow):
    """
    Provide rolling window calculations.

    Parameters
    ----------
    window : int, offset, or BaseIndexer subclass
        Size of the moving window. This is the number of observations used for
        calculating the statistic. Each window will be a fixed size.

        If its an offset then this will be the time period of each window. Each
        window will be a variable sized based on the observations included in
        the time-period. This is only valid for datetimelike indexes.

        If a BaseIndexer subclass is passed, calculates the window boundaries
        based on the defined ``get_window_bounds`` method. Additional rolling
        keyword arguments, namely `min_periods`, `center`, and
        `closed` will be passed to `get_window_bounds`.
    min_periods : int, default None
        Minimum number of observations in window required to have a value
        (otherwise result is NA). For a window that is specified by an offset,
        `min_periods` will default to 1. Otherwise, `min_periods` will default
        to the size of the window.
    center : bool, default False
        Set the labels at the center of the window.
    win_type : str, default None
        Provide a window type. If ``None``, all points are evenly weighted.
        See the notes below for further information.
    on : str, optional
        For a DataFrame, a datetime-like column or MultiIndex level on which
        to calculate the rolling window, rather than the DataFrame's index.
        Provided integer column is ignored and excluded from result since
        an integer index is not used to calculate the rolling window.
    axis : int or str, default 0
    closed : str, default None
        Make the interval closed on the 'right', 'left', 'both' or
        'neither' endpoints.
        For offset-based windows, it defaults to 'right'.
        For fixed windows, defaults to 'both'. Remaining cases not implemented
        for fixed windows.

    Returns
    -------
    a Window or Rolling sub-classed for the particular operation

    See Also
    --------
    expanding : Provides expanding transformations.
    ewm : Provides exponential weighted functions.

    Notes
    -----
    By default, the result is set to the right edge of the window. This can be
    changed to the center of the window by setting ``center=True``.

    To learn more about the offsets & frequency strings, please see `this link
    <https://pandas.pydata.org/pandas-docs/stable/user_guide/timeseries.html#offset-aliases>`__.

    The recognized win_types are:

    * ``boxcar``
    * ``triang``
    * ``blackman``
    * ``hamming``
    * ``bartlett``
    * ``parzen``
    * ``bohman``
    * ``blackmanharris``
    * ``nuttall``
    * ``barthann``
    * ``kaiser`` (needs parameter: beta)
    * ``gaussian`` (needs parameter: std)
    * ``general_gaussian`` (needs parameters: power, width)
    * ``slepian`` (needs parameter: width)
    * ``exponential`` (needs parameter: tau), center is set to None.

    If ``win_type=None`` all points are evenly weighted. To learn more about
    different window types see `scipy.signal window functions
    <https://docs.scipy.org/doc/scipy/reference/signal.windows.html#module-scipy.signal.windows>`__.

    Certain window types require additional parameters to be passed. Please see
    the third example below on how to add the additional parameters.

    Examples
    --------
    >>> df = pd.DataFrame({'B': [0, 1, 2, np.nan, 4]})
    >>> df
         B
    0  0.0
    1  1.0
    2  2.0
    3  NaN
    4  4.0

    Rolling sum with a window length of 2, using the 'triang'
    window type.

    >>> df.rolling(2, win_type='triang').sum()
         B
    0  NaN
    1  0.5
    2  1.5
    3  NaN
    4  NaN

    Rolling sum with a window length of 2, using the 'gaussian'
    window type (note how we need to specify std).

    >>> df.rolling(2, win_type='gaussian').sum(std=3)
              B
    0       NaN
    1  0.986207
    2  2.958621
    3       NaN
    4       NaN

    Rolling sum with a window length of 2, min_periods defaults
    to the window length.

    >>> df.rolling(2).sum()
         B
    0  NaN
    1  1.0
    2  3.0
    3  NaN
    4  NaN

    Same as above, but explicitly set the min_periods

    >>> df.rolling(2, min_periods=1).sum()
         B
    0  0.0
    1  1.0
    2  3.0
    3  2.0
    4  4.0

    Same as above, but with forward-looking windows

    >>> indexer = pd.api.indexers.FixedForwardWindowIndexer(window_size=2)
    >>> df.rolling(window=indexer, min_periods=1).sum()
         B
    0  1.0
    1  3.0
    2  2.0
    3  4.0
    4  4.0

    A ragged (meaning not-a-regular frequency), time-indexed DataFrame

    >>> df = pd.DataFrame({'B': [0, 1, 2, np.nan, 4]},
    ...                   index = [pd.Timestamp('20130101 09:00:00'),
    ...                            pd.Timestamp('20130101 09:00:02'),
    ...                            pd.Timestamp('20130101 09:00:03'),
    ...                            pd.Timestamp('20130101 09:00:05'),
    ...                            pd.Timestamp('20130101 09:00:06')])

    >>> df
                           B
    2013-01-01 09:00:00  0.0
    2013-01-01 09:00:02  1.0
    2013-01-01 09:00:03  2.0
    2013-01-01 09:00:05  NaN
    2013-01-01 09:00:06  4.0

    Contrasting to an integer rolling window, this will roll a variable
    length window corresponding to the time period.
    The default for min_periods is 1.

    >>> df.rolling('2s').sum()
                           B
    2013-01-01 09:00:00  0.0
    2013-01-01 09:00:02  1.0
    2013-01-01 09:00:03  3.0
    2013-01-01 09:00:05  NaN
    2013-01-01 09:00:06  4.0
    """

    @property
    def _constructor(self):
        return Window

    def validate(self):
        super().validate()

        window = self.window
        if isinstance(window, BaseIndexer):
            raise NotImplementedError(
                "BaseIndexer subclasses not implemented with win_types."
            )
        elif isinstance(window, (list, tuple, np.ndarray)):
            pass
        elif is_integer(window):
            if window <= 0:
                raise ValueError("window must be > 0 ")
            import_optional_dependency(
                "scipy", extra="Scipy is required to generate window weight."
            )
            import scipy.signal as sig

            if not isinstance(self.win_type, str):
                raise ValueError(f"Invalid win_type {self.win_type}")
            if getattr(sig, self.win_type, None) is None:
                raise ValueError(f"Invalid win_type {self.win_type}")
        else:
            raise ValueError(f"Invalid window {window}")

    def _get_win_type(self, kwargs: Dict) -> Union[str, Tuple]:
        """
        Extract arguments for the window type, provide validation for it
        and return the validated window type.

        Parameters
        ----------
        kwargs : dict

        Returns
        -------
        win_type : str, or tuple
        """
        # the below may pop from kwargs
        def _validate_win_type(win_type, kwargs):
            arg_map = {
                "kaiser": ["beta"],
                "gaussian": ["std"],
                "general_gaussian": ["power", "width"],
                "slepian": ["width"],
                "exponential": ["tau"],
            }

            if win_type in arg_map:
                win_args = _pop_args(win_type, arg_map[win_type], kwargs)
                if win_type == "exponential":
                    # exponential window requires the first arg (center)
                    # to be set to None (necessary for symmetric window)
                    win_args.insert(0, None)

                return tuple([win_type] + win_args)

            return win_type

        def _pop_args(win_type, arg_names, kwargs):
            all_args = []
            for n in arg_names:
                if n not in kwargs:
                    raise ValueError(f"{win_type} window requires {n}")
                all_args.append(kwargs.pop(n))
            return all_args

        return _validate_win_type(self.win_type, kwargs)

    def _get_window(
        self, other=None, win_type: Optional[Union[str, Tuple]] = None
    ) -> np.ndarray:
        """
        Get the window, weights.

        Parameters
        ----------
        other :
            ignored, exists for compatibility
        win_type : str, or tuple
            type of window to create

        Returns
        -------
        window : ndarray
            the window, weights
        """
        window = self.window
        if isinstance(window, (list, tuple, np.ndarray)):
            return com.asarray_tuplesafe(window).astype(float)
        elif is_integer(window):
            import scipy.signal as sig

            # GH #15662. `False` makes symmetric window, rather than periodic.
            return sig.get_window(win_type, window, False).astype(float)

    _agg_see_also_doc = dedent(
        """
    See Also
    --------
    pandas.DataFrame.aggregate : Similar DataFrame method.
    pandas.Series.aggregate : Similar Series method.
    """
    )

    _agg_examples_doc = dedent(
        """
    Examples
    --------
    >>> df = pd.DataFrame({"A": [1, 2, 3], "B": [4, 5, 6], "C": [7, 8, 9]})
    >>> df
       A  B  C
    0  1  4  7
    1  2  5  8
    2  3  6  9

    >>> df.rolling(2, win_type="boxcar").agg("mean")
         A    B    C
    0  NaN  NaN  NaN
    1  1.5  4.5  7.5
    2  2.5  5.5  8.5
    """
    )

    @doc(
        _shared_docs["aggregate"],
        see_also=_agg_see_also_doc,
        examples=_agg_examples_doc,
        klass="Series/DataFrame",
        axis="",
    )
    def aggregate(self, func, *args, **kwargs):
        result, how = aggregate(self, func, *args, **kwargs)
        if result is None:

            # these must apply directly
            result = func(self)

        return result

    agg = aggregate

    @Substitution(name="window")
    @Appender(_shared_docs["sum"])
    def sum(self, *args, **kwargs):
        nv.validate_window_func("sum", args, kwargs)
        window_func = self._get_roll_func("roll_weighted_sum")
        window_func = get_weighted_roll_func(window_func)
        return self._apply(window_func, is_weighted=True, name="sum", **kwargs)

    @Substitution(name="window")
    @Appender(_shared_docs["mean"])
    def mean(self, *args, **kwargs):
        nv.validate_window_func("mean", args, kwargs)
        window_func = self._get_roll_func("roll_weighted_mean")
        window_func = get_weighted_roll_func(window_func)
        return self._apply(window_func, is_weighted=True, name="mean", **kwargs)

    @Substitution(name="window", versionadded="\n.. versionadded:: 1.0.0\n")
    @Appender(_shared_docs["var"])
    def var(self, ddof=1, *args, **kwargs):
        nv.validate_window_func("var", args, kwargs)
        window_func = partial(self._get_roll_func("roll_weighted_var"), ddof=ddof)
        # pandas\core\window\rolling.py:1221: error: Incompatible types in
        # assignment (expression has type "Callable[..., Any]", variable has
        # type "partial[Any]")  [assignment]
        window_func = get_weighted_roll_func(window_func)  # type: ignore[assignment]
        kwargs.pop("name", None)
        return self._apply(window_func, is_weighted=True, name="var", **kwargs)

    @Substitution(name="window", versionadded="\n.. versionadded:: 1.0.0\n")
    @Appender(_shared_docs["std"])
    def std(self, ddof=1, *args, **kwargs):
        nv.validate_window_func("std", args, kwargs)
        return zsqrt(self.var(ddof=ddof, name="std", **kwargs))


class RollingAndExpandingMixin(BaseWindow):

    _shared_docs["count"] = dedent(
        r"""
    The %(name)s count of any non-NaN observations inside the window.

    Returns
    -------
    Series or DataFrame
        Returned object type is determined by the caller of the %(name)s
        calculation.

    See Also
    --------
    pandas.Series.%(name)s : Calling object with Series data.
    pandas.DataFrame.%(name)s : Calling object with DataFrames.
    pandas.DataFrame.count : Count of the full DataFrame.

    Examples
    --------
    >>> s = pd.Series([2, 3, np.nan, 10])
    >>> s.rolling(2).count()
    0    1.0
    1    2.0
    2    1.0
    3    1.0
    dtype: float64
    >>> s.rolling(3).count()
    0    1.0
    1    2.0
    2    2.0
    3    2.0
    dtype: float64
    >>> s.rolling(4).count()
    0    1.0
    1    2.0
    2    2.0
    3    3.0
    dtype: float64
    """
    )

    def count(self):
        window_func = self._get_roll_func("roll_sum")
        return self._apply(window_func, name="count")

    _shared_docs["apply"] = dedent(
        r"""
    Apply an arbitrary function to each %(name)s window.

    Parameters
    ----------
    func : function
        Must produce a single value from an ndarray input if ``raw=True``
        or a single value from a Series if ``raw=False``. Can also accept a
        Numba JIT function with ``engine='numba'`` specified.

        .. versionchanged:: 1.0.0

    raw : bool, default None
        * ``False`` : passes each row or column as a Series to the
          function.
        * ``True`` : the passed function will receive ndarray
          objects instead.
          If you are just applying a NumPy reduction function this will
          achieve much better performance.
    engine : str, default None
        * ``'cython'`` : Runs rolling apply through C-extensions from cython.
        * ``'numba'`` : Runs rolling apply through JIT compiled code from numba.
          Only available when ``raw`` is set to ``True``.
        * ``None`` : Defaults to ``'cython'`` or globally setting ``compute.use_numba``

          .. versionadded:: 1.0.0

    engine_kwargs : dict, default None
        * For ``'cython'`` engine, there are no accepted ``engine_kwargs``
        * For ``'numba'`` engine, the engine can accept ``nopython``, ``nogil``
          and ``parallel`` dictionary keys. The values must either be ``True`` or
          ``False``. The default ``engine_kwargs`` for the ``'numba'`` engine is
          ``{'nopython': True, 'nogil': False, 'parallel': False}`` and will be
          applied to both the ``func`` and the ``apply`` rolling aggregation.

          .. versionadded:: 1.0.0

    args : tuple, default None
        Positional arguments to be passed into func.
    kwargs : dict, default None
        Keyword arguments to be passed into func.

    Returns
    -------
    Series or DataFrame
        Return type is determined by the caller.

    See Also
    --------
    pandas.Series.%(name)s : Calling object with Series data.
    pandas.DataFrame.%(name)s : Calling object with DataFrame data.
    pandas.Series.apply : Similar method for Series.
    pandas.DataFrame.apply : Similar method for DataFrame.

    Notes
    -----
    See :ref:`stats.rolling_apply` for extended documentation and performance
    considerations for the Numba engine.
    """
    )

    def apply(
        self,
        func,
        raw: bool = False,
        engine: Optional[str] = None,
        engine_kwargs: Optional[Dict] = None,
        args: Optional[Tuple] = None,
        kwargs: Optional[Dict] = None,
    ):
        if args is None:
            args = ()
        if kwargs is None:
            kwargs = {}
        kwargs.pop("_level", None)
        kwargs.pop("floor", None)
        if not is_bool(raw):
            raise ValueError("raw parameter must be `True` or `False`")

        if maybe_use_numba(engine):
            if raw is False:
                raise ValueError("raw must be `True` when using the numba engine")
            apply_func = generate_numba_apply_func(args, kwargs, func, engine_kwargs)
        elif engine in ("cython", None):
            if engine_kwargs is not None:
                raise ValueError("cython engine does not accept engine_kwargs")
            apply_func = self._generate_cython_apply_func(args, kwargs, raw, func)
        else:
            raise ValueError("engine must be either 'numba' or 'cython'")

        # name=func & raw=raw for WindowGroupByMixin._apply
        return self._apply(
            apply_func,
            floor=0,
            name=func,
            use_numba_cache=maybe_use_numba(engine),
            raw=raw,
            original_func=func,
            args=args,
            kwargs=kwargs,
        )

    def _generate_cython_apply_func(self, args, kwargs, raw, func):
        from pandas import Series

<<<<<<< HEAD
        # pandas\core\window\rolling.py:1395: error: "partial" gets multiple
        # values for keyword argument "func"  [misc]
        window_func = partial(  # type: ignore[misc]
            self._get_cython_func_type("roll_generic"),
=======
        window_func = partial(
            self._get_roll_func("roll_apply"),
>>>>>>> 6e75d8ca
            args=args,
            kwargs=kwargs,
            raw=raw,
            func=func,
        )

        def apply_func(values, begin, end, min_periods, raw=raw):
            if not raw:
                values = Series(values, index=self.obj.index)
            return window_func(values, begin, end, min_periods)

        return apply_func

    def sum(self, *args, **kwargs):
        nv.validate_window_func("sum", args, kwargs)
        window_func = self._get_roll_func("roll_sum")
        kwargs.pop("floor", None)
        return self._apply(window_func, floor=0, name="sum", **kwargs)

    _shared_docs["max"] = dedent(
        """
    Calculate the %(name)s maximum.

    Parameters
    ----------
    *args, **kwargs
        Arguments and keyword arguments to be passed into func.
    """
    )

    def max(self, *args, **kwargs):
        nv.validate_window_func("max", args, kwargs)
        window_func = self._get_roll_func("roll_max")
        return self._apply(window_func, name="max", **kwargs)

    _shared_docs["min"] = dedent(
        """
    Calculate the %(name)s minimum.

    Parameters
    ----------
    **kwargs
        Under Review.

    Returns
    -------
    Series or DataFrame
        Returned object type is determined by the caller of the %(name)s
        calculation.

    See Also
    --------
    pandas.Series.%(name)s : Calling object with a Series.
    pandas.DataFrame.%(name)s : Calling object with a DataFrame.
    pandas.Series.min : Similar method for Series.
    pandas.DataFrame.min : Similar method for DataFrame.

    Examples
    --------
    Performing a rolling minimum with a window size of 3.

    >>> s = pd.Series([4, 3, 5, 2, 6])
    >>> s.rolling(3).min()
    0    NaN
    1    NaN
    2    3.0
    3    2.0
    4    2.0
    dtype: float64
    """
    )

    def min(self, *args, **kwargs):
        nv.validate_window_func("min", args, kwargs)
        window_func = self._get_roll_func("roll_min")
        return self._apply(window_func, name="min", **kwargs)

    def mean(self, *args, **kwargs):
        nv.validate_window_func("mean", args, kwargs)
        window_func = self._get_roll_func("roll_mean")
        return self._apply(window_func, name="mean", **kwargs)

    _shared_docs["median"] = dedent(
        """
    Calculate the %(name)s median.

    Parameters
    ----------
    **kwargs
        For compatibility with other %(name)s methods. Has no effect
        on the computed median.

    Returns
    -------
    Series or DataFrame
        Returned type is the same as the original object.

    See Also
    --------
    pandas.Series.%(name)s : Calling object with Series data.
    pandas.DataFrame.%(name)s : Calling object with DataFrames.
    pandas.Series.median : Equivalent method for Series.
    pandas.DataFrame.median : Equivalent method for DataFrame.

    Examples
    --------
    Compute the rolling median of a series with a window size of 3.

    >>> s = pd.Series([0, 1, 2, 3, 4])
    >>> s.rolling(3).median()
    0    NaN
    1    NaN
    2    1.0
    3    2.0
    4    3.0
    dtype: float64
    """
    )

    def median(self, **kwargs):
        window_func = self._get_roll_func("roll_median_c")
        # GH 32865. Move max window size calculation to
        # the median function implementation
        return self._apply(window_func, name="median", **kwargs)

    def std(self, ddof=1, *args, **kwargs):
        nv.validate_window_func("std", args, kwargs)
        kwargs.pop("require_min_periods", None)
        window_func = self._get_roll_func("roll_var")

        def zsqrt_func(values, begin, end, min_periods):
            return zsqrt(window_func(values, begin, end, min_periods, ddof=ddof))

        # ddof passed again for compat with groupby.rolling
        return self._apply(
            zsqrt_func,
            require_min_periods=1,
            name="std",
            ddof=ddof,
            **kwargs,
        )

    def var(self, ddof=1, *args, **kwargs):
        nv.validate_window_func("var", args, kwargs)
        kwargs.pop("require_min_periods", None)
        window_func = partial(self._get_roll_func("roll_var"), ddof=ddof)
        # ddof passed again for compat with groupby.rolling
        return self._apply(
            window_func,
            require_min_periods=1,
            name="var",
            ddof=ddof,
            **kwargs,
        )

    _shared_docs[
        "skew"
    ] = """
    Unbiased %(name)s skewness.

    Parameters
    ----------
    **kwargs
        Keyword arguments to be passed into func.
    """

    def skew(self, **kwargs):
        window_func = self._get_roll_func("roll_skew")
        kwargs.pop("require_min_periods", None)
        return self._apply(
            window_func,
            require_min_periods=3,
            name="skew",
            **kwargs,
        )

    _shared_docs["kurt"] = dedent(
        """
    Calculate unbiased %(name)s kurtosis.

    This function uses Fisher's definition of kurtosis without bias.

    Parameters
    ----------
    **kwargs
        Under Review.

    Returns
    -------
    Series or DataFrame
        Returned object type is determined by the caller of the %(name)s
        calculation.

    See Also
    --------
    pandas.Series.%(name)s : Calling object with Series data.
    pandas.DataFrame.%(name)s : Calling object with DataFrames.
    pandas.Series.kurt : Equivalent method for Series.
    pandas.DataFrame.kurt : Equivalent method for DataFrame.
    scipy.stats.skew : Third moment of a probability density.
    scipy.stats.kurtosis : Reference SciPy method.

    Notes
    -----
    A minimum of 4 periods is required for the %(name)s calculation.
    """
    )

    def kurt(self, **kwargs):
        window_func = self._get_roll_func("roll_kurt")
        kwargs.pop("require_min_periods", None)
        return self._apply(
            window_func,
            require_min_periods=4,
            name="kurt",
            **kwargs,
        )

    _shared_docs["quantile"] = dedent(
        """
    Calculate the %(name)s quantile.

    Parameters
    ----------
    quantile : float
        Quantile to compute. 0 <= quantile <= 1.
    interpolation : {'linear', 'lower', 'higher', 'midpoint', 'nearest'}
        This optional parameter specifies the interpolation method to use,
        when the desired quantile lies between two data points `i` and `j`:

            * linear: `i + (j - i) * fraction`, where `fraction` is the
              fractional part of the index surrounded by `i` and `j`.
            * lower: `i`.
            * higher: `j`.
            * nearest: `i` or `j` whichever is nearest.
            * midpoint: (`i` + `j`) / 2.
    **kwargs
        For compatibility with other %(name)s methods. Has no effect on
        the result.

    Returns
    -------
    Series or DataFrame
        Returned object type is determined by the caller of the %(name)s
        calculation.

    See Also
    --------
    pandas.Series.quantile : Computes value at the given quantile over all data
        in Series.
    pandas.DataFrame.quantile : Computes values at the given quantile over
        requested axis in DataFrame.

    Examples
    --------
    >>> s = pd.Series([1, 2, 3, 4])
    >>> s.rolling(2).quantile(.4, interpolation='lower')
    0    NaN
    1    1.0
    2    2.0
    3    3.0
    dtype: float64

    >>> s.rolling(2).quantile(.4, interpolation='midpoint')
    0    NaN
    1    1.5
    2    2.5
    3    3.5
    dtype: float64
    """
    )

    def quantile(self, quantile, interpolation="linear", **kwargs):
        if quantile == 1.0:
            window_func = self._get_roll_func("roll_max")
        elif quantile == 0.0:
            window_func = self._get_roll_func("roll_min")
        else:
            window_func = partial(
                self._get_roll_func("roll_quantile"),
                win=self._get_window(),
                quantile=quantile,
                interpolation=interpolation,
            )

        # Pass through for groupby.rolling
        kwargs["quantile"] = quantile
        kwargs["interpolation"] = interpolation
        return self._apply(window_func, name="quantile", **kwargs)

    _shared_docs[
        "cov"
    ] = """
        Calculate the %(name)s sample covariance.

        Parameters
        ----------
        other : Series, DataFrame, or ndarray, optional
            If not supplied then will default to self and produce pairwise
            output.
        pairwise : bool, default None
            If False then only matching columns between self and other will be
            used and the output will be a DataFrame.
            If True then all pairwise combinations will be calculated and the
            output will be a MultiIndexed DataFrame in the case of DataFrame
            inputs. In the case of missing elements, only complete pairwise
            observations will be used.
        ddof : int, default 1
            Delta Degrees of Freedom.  The divisor used in calculations
            is ``N - ddof``, where ``N`` represents the number of elements.
        **kwargs
            Keyword arguments to be passed into func.
    """

    def cov(self, other=None, pairwise=None, ddof=1, **kwargs):
        if other is None:
            other = self._selected_obj
            # only default unset
            pairwise = True if pairwise is None else pairwise
        other = self._shallow_copy(other)

        # GH 32865. We leverage rolling.mean, so we pass
        # to the rolling constructors the data used when constructing self:
        # window width, frequency data, or a BaseIndexer subclass
        if isinstance(self.window, BaseIndexer):
            window = self.window
        else:
            # GH 16058: offset window
            if self.is_freq_type:
                # pandas\core\window\rolling.py:1733: error: Incompatible types
                # in assignment (expression has type "None", variable has type
                # "BaseIndexer")  [assignment]
                window = self.win_freq  # type: ignore[assignment]
            else:
                # pandas\core\window\rolling.py:1735: error: Incompatible types
                # in assignment (expression has type "int", variable has type
                # "BaseIndexer")  [assignment]
                window = self._get_window(other)  # type: ignore[assignment]

        def _get_cov(X, Y):
            # GH #12373 : rolling functions error on float32 data
            # to avoid potential overflow, cast the data to float64
            X = X.astype("float64")
            Y = Y.astype("float64")
            mean = lambda x: x.rolling(
                window, self.min_periods, center=self.center
            ).mean(**kwargs)
            count = (
                (X + Y)
                .rolling(window=window, min_periods=0, center=self.center)
                .count(**kwargs)
            )
            bias_adj = count / (count - ddof)
            return (mean(X * Y) - mean(X) * mean(Y)) * bias_adj

        return flex_binary_moment(
            self._selected_obj, other._selected_obj, _get_cov, pairwise=bool(pairwise)
        )

    _shared_docs["corr"] = dedent(
        """
    Calculate %(name)s correlation.

    Parameters
    ----------
    other : Series, DataFrame, or ndarray, optional
        If not supplied then will default to self.
    pairwise : bool, default None
        Calculate pairwise combinations of columns within a
        DataFrame. If `other` is not specified, defaults to `True`,
        otherwise defaults to `False`.
        Not relevant for :class:`~pandas.Series`.
    **kwargs
        Unused.

    Returns
    -------
    Series or DataFrame
        Returned object type is determined by the caller of the
        %(name)s calculation.

    See Also
    --------
    pandas.Series.%(name)s : Calling object with Series data.
    pandas.DataFrame.%(name)s : Calling object with DataFrames.
    pandas.Series.corr : Equivalent method for Series.
    pandas.DataFrame.corr : Equivalent method for DataFrame.
    cov : Similar method to calculate covariance.
    numpy.corrcoef : NumPy Pearson's correlation calculation.

    Notes
    -----
    This function uses Pearson's definition of correlation
    (https://en.wikipedia.org/wiki/Pearson_correlation_coefficient).

    When `other` is not specified, the output will be self correlation (e.g.
    all 1's), except for :class:`~pandas.DataFrame` inputs with `pairwise`
    set to `True`.

    Function will return ``NaN`` for correlations of equal valued sequences;
    this is the result of a 0/0 division error.

    When `pairwise` is set to `False`, only matching columns between `self` and
    `other` will be used.

    When `pairwise` is set to `True`, the output will be a MultiIndex DataFrame
    with the original index on the first level, and the `other` DataFrame
    columns on the second level.

    In the case of missing elements, only complete pairwise observations
    will be used.

    Examples
    --------
    The below example shows a rolling calculation with a window size of
    four matching the equivalent function call using :meth:`numpy.corrcoef`.

    >>> v1 = [3, 3, 3, 5, 8]
    >>> v2 = [3, 4, 4, 4, 8]
    >>> # numpy returns a 2X2 array, the correlation coefficient
    >>> # is the number at entry [0][1]
    >>> print(f"{np.corrcoef(v1[:-1], v2[:-1])[0][1]:.6f}")
    0.333333
    >>> print(f"{np.corrcoef(v1[1:], v2[1:])[0][1]:.6f}")
    0.916949
    >>> s1 = pd.Series(v1)
    >>> s2 = pd.Series(v2)
    >>> s1.rolling(4).corr(s2)
    0         NaN
    1         NaN
    2         NaN
    3    0.333333
    4    0.916949
    dtype: float64

    The below example shows a similar rolling calculation on a
    DataFrame using the pairwise option.

    >>> matrix = np.array([[51., 35.], [49., 30.], [47., 32.],\
    [46., 31.], [50., 36.]])
    >>> print(np.corrcoef(matrix[:-1,0], matrix[:-1,1]).round(7))
    [[1.         0.6263001]
     [0.6263001  1.       ]]
    >>> print(np.corrcoef(matrix[1:,0], matrix[1:,1]).round(7))
    [[1.         0.5553681]
     [0.5553681  1.        ]]
    >>> df = pd.DataFrame(matrix, columns=['X','Y'])
    >>> df
          X     Y
    0  51.0  35.0
    1  49.0  30.0
    2  47.0  32.0
    3  46.0  31.0
    4  50.0  36.0
    >>> df.rolling(4).corr(pairwise=True)
                X         Y
    0 X       NaN       NaN
      Y       NaN       NaN
    1 X       NaN       NaN
      Y       NaN       NaN
    2 X       NaN       NaN
      Y       NaN       NaN
    3 X  1.000000  0.626300
      Y  0.626300  1.000000
    4 X  1.000000  0.555368
      Y  0.555368  1.000000
    """
    )

    def corr(self, other=None, pairwise=None, **kwargs):
        if other is None:
            other = self._selected_obj
            # only default unset
            pairwise = True if pairwise is None else pairwise
        other = self._shallow_copy(other)

        # GH 32865. We leverage rolling.cov and rolling.std here, so we pass
        # to the rolling constructors the data used when constructing self:
        # window width, frequency data, or a BaseIndexer subclass
        if isinstance(self.window, BaseIndexer):
            window = self.window
        else:
            # pandas\core\window\rolling.py:1880: error: Incompatible types in
            # assignment (expression has type "Optional[int]", variable has
            # type "BaseIndexer")  [assignment]
            window = (
                self._get_window(other)  # type: ignore[assignment]
                if not self.is_freq_type
                else self.win_freq
            )

        def _get_corr(a, b):
            a = a.rolling(
                window=window, min_periods=self.min_periods, center=self.center
            )
            b = b.rolling(
                window=window, min_periods=self.min_periods, center=self.center
            )

            return a.cov(b, **kwargs) / (a.std(**kwargs) * b.std(**kwargs))

        return flex_binary_moment(
            self._selected_obj, other._selected_obj, _get_corr, pairwise=bool(pairwise)
        )


class Rolling(RollingAndExpandingMixin):
    @cache_readonly
    def is_datetimelike(self) -> bool:
        return isinstance(
            self._on, (ABCDatetimeIndex, ABCTimedeltaIndex, ABCPeriodIndex)
        )

    @cache_readonly
    def _on(self) -> Index:
        if self.on is None:
            if self.axis == 0:
                return self.obj.index
            else:
                # i.e. self.axis == 1
                return self.obj.columns
        elif isinstance(self.on, Index):
            return self.on
        elif isinstance(self.obj, ABCDataFrame) and self.on in self.obj.columns:
            return Index(self.obj[self.on])
        else:
            raise ValueError(
                f"invalid on specified as {self.on}, "
                "must be a column (of DataFrame), an Index or None"
            )

    @property
    def _constructor(self):
        return Rolling

    def validate(self):
        super().validate()

        # we allow rolling on a datetimelike index
        if (self.obj.empty or self.is_datetimelike) and isinstance(
            self.window, (str, BaseOffset, timedelta)
        ):

            self._validate_monotonic()

            # we don't allow center
            if self.center:
                raise NotImplementedError(
                    "center is not implemented for "
                    "datetimelike and offset based windows"
                )

            # this will raise ValueError on non-fixed freqs
            self.win_freq = self.window
            self.window = self._determine_window_length()
            self.win_type = "freq"

            # min_periods must be an integer
            if self.min_periods is None:
                self.min_periods = 1

        elif isinstance(self.window, BaseIndexer):
            # Passed BaseIndexer subclass should handle all other rolling kwargs
            return
        elif not is_integer(self.window):
            raise ValueError("window must be an integer")
        elif self.window < 0:
            raise ValueError("window must be non-negative")

        if not self.is_datetimelike and self.closed is not None:
            raise ValueError(
                "closed only implemented for datetimelike and offset based windows"
            )

    def _determine_window_length(self) -> Union[int, float]:
        """
        Calculate freq for PeriodIndexes based on Index freq. Can not use
        nanos, because asi8 of PeriodIndex is not in nanos
        """
        freq = self._validate_freq()
        if isinstance(self._on, ABCPeriodIndex):
            return freq.nanos / (self._on.freq.nanos / self._on.freq.n)
        return freq.nanos

    def _validate_monotonic(self):
        """
        Validate monotonic (increasing or decreasing).
        """
        if not (self._on.is_monotonic_increasing or self._on.is_monotonic_decreasing):
            formatted = self.on
            if self.on is None:
                formatted = "index"
            raise ValueError(f"{formatted} must be monotonic")

    def _validate_freq(self):
        """
        Validate & return window frequency.
        """
        try:
            return to_offset(self.window)
        except (TypeError, ValueError) as err:
            raise ValueError(
                f"passed window {self.window} is not "
                "compatible with a datetimelike index"
            ) from err

    _agg_see_also_doc = dedent(
        """
    See Also
    --------
    pandas.Series.rolling : Calling object with Series data.
    pandas.DataFrame.rolling : Calling object with DataFrame data.
    """
    )

    _agg_examples_doc = dedent(
        """
    Examples
    --------
    >>> df = pd.DataFrame({"A": [1, 2, 3], "B": [4, 5, 6], "C": [7, 8, 9]})
    >>> df
       A  B  C
    0  1  4  7
    1  2  5  8
    2  3  6  9

    >>> df.rolling(2).sum()
         A     B     C
    0  NaN   NaN   NaN
    1  3.0   9.0  15.0
    2  5.0  11.0  17.0

    >>> df.rolling(2).agg({"A": "sum", "B": "min"})
         A    B
    0  NaN  NaN
    1  3.0  4.0
    2  5.0  5.0
    """
    )

    @doc(
        _shared_docs["aggregate"],
        see_also=_agg_see_also_doc,
        examples=_agg_examples_doc,
        klass="Series/Dataframe",
        axis="",
    )
    def aggregate(self, func, *args, **kwargs):
        return super().aggregate(func, *args, **kwargs)

    agg = aggregate

    @Substitution(name="rolling")
    @Appender(_shared_docs["count"])
    def count(self):
        if self.min_periods is None:
            warnings.warn(
                (
                    "min_periods=None will default to the size of window "
                    "consistent with other methods in a future version. "
                    "Specify min_periods=0 instead."
                ),
                FutureWarning,
            )
            self.min_periods = 0
        return super().count()

    @Substitution(name="rolling")
    @Appender(_shared_docs["apply"])
    def apply(
        self, func, raw=False, engine=None, engine_kwargs=None, args=None, kwargs=None
    ):
        return super().apply(
            func,
            raw=raw,
            engine=engine,
            engine_kwargs=engine_kwargs,
            args=args,
            kwargs=kwargs,
        )

    @Substitution(name="rolling")
    @Appender(_shared_docs["sum"])
    def sum(self, *args, **kwargs):
        nv.validate_rolling_func("sum", args, kwargs)
        return super().sum(*args, **kwargs)

    @Substitution(name="rolling", func_name="max")
    @Appender(_doc_template)
    @Appender(_shared_docs["max"])
    def max(self, *args, **kwargs):
        nv.validate_rolling_func("max", args, kwargs)
        return super().max(*args, **kwargs)

    @Substitution(name="rolling")
    @Appender(_shared_docs["min"])
    def min(self, *args, **kwargs):
        nv.validate_rolling_func("min", args, kwargs)
        return super().min(*args, **kwargs)

    @Substitution(name="rolling")
    @Appender(_shared_docs["mean"])
    def mean(self, *args, **kwargs):
        nv.validate_rolling_func("mean", args, kwargs)
        return super().mean(*args, **kwargs)

    @Substitution(name="rolling")
    @Appender(_shared_docs["median"])
    def median(self, **kwargs):
        return super().median(**kwargs)

    @Substitution(name="rolling", versionadded="")
    @Appender(_shared_docs["std"])
    def std(self, ddof=1, *args, **kwargs):
        nv.validate_rolling_func("std", args, kwargs)
        return super().std(ddof=ddof, **kwargs)

    @Substitution(name="rolling", versionadded="")
    @Appender(_shared_docs["var"])
    def var(self, ddof=1, *args, **kwargs):
        nv.validate_rolling_func("var", args, kwargs)
        return super().var(ddof=ddof, **kwargs)

    @Substitution(name="rolling", func_name="skew")
    @Appender(_doc_template)
    @Appender(_shared_docs["skew"])
    def skew(self, **kwargs):
        return super().skew(**kwargs)

    _agg_doc = dedent(
        """
    Examples
    --------

    The example below will show a rolling calculation with a window size of
    four matching the equivalent function call using `scipy.stats`.

    >>> arr = [1, 2, 3, 4, 999]
    >>> import scipy.stats
    >>> print(f"{scipy.stats.kurtosis(arr[:-1], bias=False):.6f}")
    -1.200000
    >>> print(f"{scipy.stats.kurtosis(arr[1:], bias=False):.6f}")
    3.999946
    >>> s = pd.Series(arr)
    >>> s.rolling(4).kurt()
    0         NaN
    1         NaN
    2         NaN
    3   -1.200000
    4    3.999946
    dtype: float64
    """
    )

    @Appender(_agg_doc)
    @Substitution(name="rolling")
    @Appender(_shared_docs["kurt"])
    def kurt(self, **kwargs):
        return super().kurt(**kwargs)

    @Substitution(name="rolling")
    @Appender(_shared_docs["quantile"])
    def quantile(self, quantile, interpolation="linear", **kwargs):
        return super().quantile(
            quantile=quantile, interpolation=interpolation, **kwargs
        )

    @Substitution(name="rolling", func_name="cov")
    @Appender(_doc_template)
    @Appender(_shared_docs["cov"])
    def cov(self, other=None, pairwise=None, ddof=1, **kwargs):
        return super().cov(other=other, pairwise=pairwise, ddof=ddof, **kwargs)

    @Substitution(name="rolling")
    @Appender(_shared_docs["corr"])
    def corr(self, other=None, pairwise=None, **kwargs):
        return super().corr(other=other, pairwise=pairwise, **kwargs)


Rolling.__doc__ = Window.__doc__


class RollingGroupby(WindowGroupByMixin, Rolling):
    """
    Provide a rolling groupby implementation.
    """

    def _apply(
        self,
        func: Callable,
        require_min_periods: int = 0,
        floor: int = 1,
        is_weighted: bool = False,
        name: Optional[str] = None,
        use_numba_cache: bool = False,
        **kwargs,
    ):
        result = Rolling._apply(
            self,
            func,
            require_min_periods,
            floor,
            is_weighted,
            name,
            use_numba_cache,
            **kwargs,
        )
        # Cannot use _wrap_outputs because we calculate the result all at once
        # Compose MultiIndex result from grouping levels then rolling level
        # Aggregate the MultiIndex data as tuples then the level names
        grouped_object_index = self.obj.index
        grouped_index_name = [*grouped_object_index.names]
        groupby_keys = [grouping.name for grouping in self._groupby.grouper._groupings]
        result_index_names = groupby_keys + grouped_index_name

        result_index_data = []
        for key, values in self._groupby.grouper.indices.items():
            for value in values:
                data = [
                    *com.maybe_make_list(key),
                    *com.maybe_make_list(grouped_object_index[value]),
                ]
                result_index_data.append(tuple(data))

        result_index = MultiIndex.from_tuples(
            result_index_data, names=result_index_names
        )
        result.index = result_index
        return result

    @property
    def _constructor(self):
        return Rolling

    def _create_data(self, obj: FrameOrSeries) -> FrameOrSeries:
        """
        Split data into blocks & return conformed data.
        """
        # Ensure the object we're rolling over is monotonically sorted relative
        # to the groups
        # GH 36197
        if not obj.empty:
            groupby_order = np.concatenate(
                list(self._groupby.grouper.indices.values())
            ).astype(np.int64)
            obj = obj.take(groupby_order)
        return super()._create_data(obj)

    def _get_window_indexer(self, window: int) -> GroupbyRollingIndexer:
        """
        Return an indexer class that will compute the window start and end bounds

        Parameters
        ----------
        window : int
            window size for FixedWindowIndexer

        Returns
        -------
        GroupbyRollingIndexer
        """
        rolling_indexer: Type[BaseIndexer]
        indexer_kwargs: Optional[Dict] = None
        index_array = self._on.asi8
        if isinstance(self.window, BaseIndexer):
            rolling_indexer = type(self.window)
            indexer_kwargs = self.window.__dict__
            assert isinstance(indexer_kwargs, dict)  # for mypy
            # We'll be using the index of each group later
            indexer_kwargs.pop("index_array", None)
        elif self.is_freq_type:
            rolling_indexer = VariableWindowIndexer
        else:
            rolling_indexer = FixedWindowIndexer
            index_array = None
        window_indexer = GroupbyRollingIndexer(
            index_array=index_array,
            window_size=window,
            groupby_indicies=self._groupby.indices,
            rolling_indexer=rolling_indexer,
            indexer_kwargs=indexer_kwargs,
        )
        return window_indexer

    def _gotitem(self, key, ndim, subset=None):
        # we are setting the index on the actual object
        # here so our index is carried thru to the selected obj
        # when we do the splitting for the groupby
        if self.on is not None:
            self.obj = self.obj.set_index(self._on)
            self.on = None
        return super()._gotitem(key, ndim, subset=subset)

    def _validate_monotonic(self):
        """
        Validate that on is monotonic;
        we don't care for groupby.rolling
        because we have already validated at a higher
        level.
        """
        pass<|MERGE_RESOLUTION|>--- conflicted
+++ resolved
@@ -1366,15 +1366,8 @@
     def _generate_cython_apply_func(self, args, kwargs, raw, func):
         from pandas import Series
 
-<<<<<<< HEAD
-        # pandas\core\window\rolling.py:1395: error: "partial" gets multiple
-        # values for keyword argument "func"  [misc]
-        window_func = partial(  # type: ignore[misc]
-            self._get_cython_func_type("roll_generic"),
-=======
         window_func = partial(
             self._get_roll_func("roll_apply"),
->>>>>>> 6e75d8ca
             args=args,
             kwargs=kwargs,
             raw=raw,
