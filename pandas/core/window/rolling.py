--- conflicted
+++ resolved
@@ -122,8 +122,7 @@
         ]:
             raise ValueError("closed must be 'right', 'left', 'both' or 'neither'")
         if not isinstance(self.obj, (ABCSeries, ABCDataFrame)):
-<<<<<<< HEAD
-            raise TypeError("invalid type: {}".format(type(self)))
+            raise TypeError(f"invalid type: {type(self)}")
         if isinstance(self.window, BaseIndexer):
             self._validate_get_window_bounds_signature(self.window)
 
@@ -144,9 +143,6 @@
                 f"{type(window).__name__} does not implement the correct signature for "
                 f"get_window_bounds"
             )
-=======
-            raise TypeError(f"invalid type: {type(self)}")
->>>>>>> 0ffee8b7
 
     def _create_blocks(self):
         """
@@ -422,17 +418,11 @@
 
         Variable algorithms do not use window while fixed do.
         """
-<<<<<<< HEAD
         if self.is_freq_type or isinstance(self.window, BaseIndexer):
-            return self._get_roll_func("{}_variable".format(func))
+            return self._get_roll_func(f"{func}_variable")
         return partial(
-            self._get_roll_func("{}_fixed".format(func)), win=self._get_window()
+            self._get_roll_func(f"{func}_fixed"), win=self._get_window()
         )
-=======
-        if self.is_freq_type:
-            return self._get_roll_func(f"{func}_variable")
-        return partial(self._get_roll_func(f"{func}_fixed"), win=self._get_window())
->>>>>>> 0ffee8b7
 
     def _get_window_indexer(
         self, index_as_array: Optional[np.ndarray], window: int
