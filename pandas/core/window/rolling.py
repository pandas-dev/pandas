--- conflicted
+++ resolved
@@ -489,11 +489,6 @@
         if self._selected_obj.ndim == 1:
             return self._apply_series(homogeneous_func)
 
-<<<<<<< HEAD
-=======
-        # This isn't quite blockwise, since `blocks` is actually a collection
-        #  of homogenenous DataFrames.
->>>>>>> 0bc407ab
         _, obj = self._create_blocks(self._selected_obj)
         mgr = obj._mgr
 
