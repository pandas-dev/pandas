"""
Provide a generic structure to support window functions,
similar to how we have a Groupby object.
"""

from __future__ import annotations

import copy
from datetime import timedelta
from functools import partial
import inspect
from typing import (
    TYPE_CHECKING,
    Any,
    Concatenate,
    Literal,
    Self,
    final,
    overload,
)

import numpy as np

from pandas._libs.tslibs import (
    BaseOffset,
    Timedelta,
    to_offset,
)
import pandas._libs.window.aggregations as window_aggregations
from pandas.compat._optional import import_optional_dependency
from pandas.errors import DataError
<<<<<<< HEAD
from pandas.util._decorators import (
    Appender,
    Substitution,
    doc,
)
from pandas.util._validators import validate_bool_kwarg
=======
>>>>>>> 066a4f7f

from pandas.core.dtypes.common import (
    ensure_float64,
    is_bool,
    is_integer,
    is_numeric_dtype,
    needs_i8_conversion,
)
from pandas.core.dtypes.dtypes import ArrowDtype
from pandas.core.dtypes.generic import (
    ABCDataFrame,
    ABCSeries,
)
from pandas.core.dtypes.missing import notna

from pandas.core._numba import executor
from pandas.core.algorithms import factorize
from pandas.core.apply import (
    ResamplerWindowApply,
    reconstruct_func,
)
from pandas.core.arrays import ExtensionArray
from pandas.core.base import SelectionMixin
import pandas.core.common as com
from pandas.core.indexers.objects import (
    BaseIndexer,
    FixedWindowIndexer,
    GroupbyIndexer,
    VariableWindowIndexer,
)
from pandas.core.indexes.api import (
    DatetimeIndex,
    Index,
    MultiIndex,
    PeriodIndex,
    TimedeltaIndex,
)
from pandas.core.reshape.concat import concat
from pandas.core.util.numba_ import (
    get_jit_arguments,
    maybe_use_numba,
    prepare_function_arguments,
)
from pandas.core.window.common import (
    flex_binary_moment,
    zsqrt,
)
from pandas.core.window.numba_ import (
    generate_manual_numpy_nan_agg_with_axis,
    generate_numba_apply_func,
    generate_numba_table_func,
)

if TYPE_CHECKING:
    from collections.abc import Callable
    from collections.abc import (
        Hashable,
        Iterator,
        Sized,
    )

    from pandas._typing import (
        ArrayLike,
        NDFrameT,
        QuantileInterpolation,
        P,
        T,
        WindowingRankType,
        npt,
    )

    from pandas import (
        DataFrame,
        Series,
    )
    from pandas.core.generic import NDFrame
    from pandas.core.groupby.ops import BaseGrouper

from pandas.core.arrays.datetimelike import dtype_to_unit


class BaseWindow(SelectionMixin):
    """Provides utilities for performing windowing operations."""

    _attributes: list[str] = []
    exclusions: frozenset[Hashable] = frozenset()
    _on: Index

    def __init__(
        self,
        obj: NDFrame,
        window=None,
        min_periods: int | None = None,
        center: bool | None = False,
        win_type: str | None = None,
        on: str | Index | None = None,
        closed: str | None = None,
        step: int | None = None,
        method: str = "single",
        *,
        selection=None,
    ) -> None:
        self.obj = obj
        self.on = on
        self.closed = closed
        self.step = step
        self.window = window
        self.min_periods = min_periods
        self.center = center
        self.win_type = win_type
        self.method = method
        self._win_freq_i8: int | None = None
        if self.on is None:
            self._on = self.obj.index
        elif isinstance(self.on, Index):
            self._on = self.on
        elif isinstance(self.obj, ABCDataFrame) and self.on in self.obj.columns:
            self._on = Index(self.obj[self.on])
        else:
            raise ValueError(
                f"invalid on specified as {self.on}, "
                "must be a column (of DataFrame), an Index or None"
            )

        self._selection = selection
        self._validate()

    def _validate(self) -> None:
        if self.center is not None and not is_bool(self.center):
            raise ValueError("center must be a boolean")
        if self.min_periods is not None:
            if not is_integer(self.min_periods):
                raise ValueError("min_periods must be an integer")
            if self.min_periods < 0:
                raise ValueError("min_periods must be >= 0")
            if is_integer(self.window) and self.min_periods > self.window:
                raise ValueError(
                    f"min_periods {self.min_periods} must be <= window {self.window}"
                )
        if self.closed is not None and self.closed not in [
            "right",
            "both",
            "left",
            "neither",
        ]:
            raise ValueError("closed must be 'right', 'left', 'both' or 'neither'")
        if not isinstance(self.obj, (ABCSeries, ABCDataFrame)):
            raise TypeError(f"invalid type: {type(self)}")
        if isinstance(self.window, BaseIndexer):
            # Validate that the passed BaseIndexer subclass has
            # a get_window_bounds with the correct signature.
            get_window_bounds_signature = inspect.signature(
                self.window.get_window_bounds
            ).parameters.keys()
            expected_signature = inspect.signature(
                BaseIndexer().get_window_bounds
            ).parameters.keys()
            if get_window_bounds_signature != expected_signature:
                raise ValueError(
                    f"{type(self.window).__name__} does not implement "
                    f"the correct signature for get_window_bounds"
                )
        if self.method not in ["table", "single"]:
            raise ValueError("method must be 'table' or 'single")
        if self.step is not None:
            if not is_integer(self.step):
                raise ValueError("step must be an integer")
            if self.step < 0:
                raise ValueError("step must be >= 0")

    def _check_window_bounds(
        self, start: np.ndarray, end: np.ndarray, num_vals: int
    ) -> None:
        if len(start) != len(end):
            raise ValueError(
                f"start ({len(start)}) and end ({len(end)}) bounds must be the "
                f"same length"
            )
        if len(start) != (num_vals + (self.step or 1) - 1) // (self.step or 1):
            raise ValueError(
                f"start and end bounds ({len(start)}) must be the same length "
                f"as the object ({num_vals}) divided by the step ({self.step}) "
                f"if given and rounded up"
            )

    def _slice_axis_for_step(self, index: Index, result: Sized | None = None) -> Index:
        """
        Slices the index for a given result and the preset step.
        """
        return (
            index
            if result is None or len(result) == len(index)
            else index[:: self.step]
        )

    def _validate_numeric_only(self, name: str, numeric_only: bool) -> None:
        """
        Validate numeric_only argument, raising if invalid for the input.

        Parameters
        ----------
        name : str
            Name of the operator (kernel).
        numeric_only : bool
            Value passed by user.
        """
        # validate numeric_only argument type
        # Deprecate passing None to numeric_only: warn now, error in a future
        # release. See GH#53098.
        from pandas.util._validators import deprecate_numeric_only_none

        deprecate_numeric_only_none(numeric_only, "numeric_only")
        validate_bool_kwarg(
            numeric_only, "numeric_only", none_allowed=True, int_allowed=False
        )

        if (
            self._selected_obj.ndim == 1
            and numeric_only
            and not is_numeric_dtype(self._selected_obj.dtype)
        ):
            raise NotImplementedError(
                f"{type(self).__name__}.{name} does not implement numeric_only"
            )

    def _make_numeric_only(self, obj: NDFrameT) -> NDFrameT:
        """Subset DataFrame to numeric columns.

        Parameters
        ----------
        obj : DataFrame

        Returns
        -------
        obj subset to numeric-only columns.
        """
        result = obj.select_dtypes(include=["number"], exclude=["timedelta"])
        return result

    def _create_data(self, obj: NDFrameT, numeric_only: bool = False) -> NDFrameT:
        """
        Split data into blocks & return conformed data.
        """
        # filter out the on from the object
        if self.on is not None and not isinstance(self.on, Index) and obj.ndim == 2:
            obj = obj.reindex(columns=obj.columns.difference([self.on], sort=False))
        if obj.ndim > 1 and numeric_only:
            obj = self._make_numeric_only(obj)
        return obj

    def _gotitem(self, key, ndim, subset=None):
        """
        Sub-classes to define. Return a sliced object.

        Parameters
        ----------
        key : str / list of selections
        ndim : {1, 2}
            requested ndim of result
        subset : object, default None
            subset to act on
        """
        # create a new object to prevent aliasing
        if subset is None:
            subset = self.obj

        # we need to make a shallow copy of ourselves
        # with the same groupby
        kwargs = {attr: getattr(self, attr) for attr in self._attributes}

        selection = self._infer_selection(key, subset)
        new_win = type(self)(subset, selection=selection, **kwargs)
        return new_win

    def __getattr__(self, attr: str):
        if attr in self._internal_names_set:
            return object.__getattribute__(self, attr)
        if attr in self.obj:
            return self[attr]

        raise AttributeError(
            f"'{type(self).__name__}' object has no attribute '{attr}'"
        )

    def _dir_additions(self):
        return self.obj._dir_additions()

    def __repr__(self) -> str:
        """
        Provide a nice str repr of our rolling object.
        """
        attrs_list = (
            f"{attr_name}={getattr(self, attr_name)}"
            for attr_name in self._attributes
            if getattr(self, attr_name, None) is not None and attr_name[0] != "_"
        )
        attrs = ",".join(attrs_list)
        return f"{type(self).__name__} [{attrs}]"

    def __iter__(self) -> Iterator:
        obj = self._selected_obj.set_axis(self._on)
        obj = self._create_data(obj)
        indexer = self._get_window_indexer()

        start, end = indexer.get_window_bounds(
            num_values=len(obj),
            min_periods=self.min_periods,
            center=self.center,
            closed=self.closed,
            step=self.step,
        )
        self._check_window_bounds(start, end, len(obj))

        for s, e in zip(start, end, strict=True):
            result = obj.iloc[slice(s, e)]
            yield result

    def _prep_values(self, values: ArrayLike) -> np.ndarray:
        """Convert input to numpy arrays for Cython routines"""
        if needs_i8_conversion(values.dtype):
            raise NotImplementedError(
                f"ops for {type(self).__name__} for this "
                f"dtype {values.dtype} are not implemented"
            )
        # GH #12373 : rolling functions error on float32 data
        # make sure the data is coerced to float64
        try:
            if isinstance(values, ExtensionArray):
                values = values.to_numpy(np.float64, na_value=np.nan)
            else:
                values = ensure_float64(values)
        except (ValueError, TypeError) as err:
            raise TypeError(f"cannot handle this type -> {values.dtype}") from err

        # Convert inf to nan for C funcs
        inf = np.isinf(values)
        if inf.any():
            values = np.where(inf, np.nan, values)

        return values

    def _insert_on_column(self, result: DataFrame, obj: DataFrame) -> None:
        # if we have an 'on' column we want to put it back into
        # the results in the same location
        from pandas import Series

        if self.on is not None and not self._on.equals(obj.index):
            name = self._on.name
            extra_col = Series(self._on, index=self.obj.index, name=name, copy=False)
            if name in result.columns:
                # TODO: sure we want to overwrite results?
                result[name] = extra_col
            elif name in result.index.names:
                pass
            elif name in self._selected_obj.columns:
                # insert in the same location as we had in _selected_obj
                old_cols = self._selected_obj.columns
                new_cols = result.columns
                old_loc = old_cols.get_loc(name)
                overlap = new_cols.intersection(old_cols[:old_loc])
                new_loc = len(overlap)
                result.insert(new_loc, name, extra_col)
            else:
                # insert at the end
                result[name] = extra_col

    @property
    def _index_array(self) -> npt.NDArray[np.int64] | None:
        # TODO: why do we get here with e.g. MultiIndex?
        if isinstance(self._on, (PeriodIndex, DatetimeIndex, TimedeltaIndex)):
            return self._on.asi8
        elif isinstance(self._on.dtype, ArrowDtype) and self._on.dtype.kind in "mM":
            return self._on.to_numpy(dtype=np.int64)
        return None

    def _resolve_output(self, out: DataFrame, obj: DataFrame) -> DataFrame:
        """Validate and finalize result."""
        if out.shape[1] == 0 and obj.shape[1] > 0:
            raise DataError("No numeric types to aggregate")
        if out.shape[1] == 0:
            return obj.astype("float64")

        self._insert_on_column(out, obj)
        return out

    def _get_window_indexer(self) -> BaseIndexer:
        """
        Return an indexer class that will compute the window start and end bounds
        """
        if isinstance(self.window, BaseIndexer):
            return self.window
        if self._win_freq_i8 is not None:
            return VariableWindowIndexer(
                index_array=self._index_array,
                window_size=self._win_freq_i8,
                center=self.center,
            )
        return FixedWindowIndexer(window_size=self.window)

    def _apply_series(
        self, homogeneous_func: Callable[..., ArrayLike], name: str | None = None
    ) -> Series:
        """
        Series version of _apply_columnwise
        """
        obj = self._create_data(self._selected_obj)

        if name == "count":
            # GH 12541: Special case for count where we support date-like types
            obj = notna(obj).astype(int)
        try:
            values = self._prep_values(obj._values)
        except (TypeError, NotImplementedError) as err:
            raise DataError("No numeric types to aggregate") from err

        result = homogeneous_func(values)
        index = self._slice_axis_for_step(obj.index, result)
        return obj._constructor(result, index=index, name=obj.name)

    def _apply_columnwise(
        self,
        homogeneous_func: Callable[..., ArrayLike],
        name: str,
        numeric_only: bool = False,
    ) -> DataFrame | Series:
        """
        Apply the given function to the DataFrame broken down into homogeneous
        sub-frames.
        """
        self._validate_numeric_only(name, numeric_only)
        if self._selected_obj.ndim == 1:
            return self._apply_series(homogeneous_func, name)

        obj = self._create_data(self._selected_obj, numeric_only)
        if name == "count":
            # GH 12541: Special case for count where we support date-like types
            obj = notna(obj).astype(int)
            obj._mgr = obj._mgr.consolidate()

        taker = []
        res_values = []
        for i, arr in enumerate(obj._iter_column_arrays()):
            # GH#42736 operate column-wise instead of block-wise
            # As of 2.0, hfunc will raise for nuisance columns
            try:
                arr = self._prep_values(arr)
            except (TypeError, NotImplementedError) as err:
                raise DataError(
                    f"Cannot aggregate non-numeric type: {arr.dtype}"
                ) from err
            res = homogeneous_func(arr)
            res_values.append(res)
            taker.append(i)

        index = self._slice_axis_for_step(
            obj.index, res_values[0] if len(res_values) > 0 else None
        )
        df = type(obj)._from_arrays(
            res_values,
            index=index,
            columns=obj.columns.take(taker),
            verify_integrity=False,
        )

        return self._resolve_output(df, obj)

    def _apply_tablewise(
        self,
        homogeneous_func: Callable[..., ArrayLike],
        name: str | None = None,
        numeric_only: bool = False,
    ) -> DataFrame | Series:
        """
        Apply the given function to the DataFrame across the entire object
        """
        if self._selected_obj.ndim == 1:
            raise ValueError("method='table' not applicable for Series objects.")
        obj = self._create_data(self._selected_obj, numeric_only)
        values = self._prep_values(obj.to_numpy())
        result = homogeneous_func(values)
        index = self._slice_axis_for_step(obj.index, result)
        columns = (
            obj.columns
            if result.shape[1] == len(obj.columns)
            else obj.columns[:: self.step]
        )
        out = obj._constructor(result, index=index, columns=columns)

        return self._resolve_output(out, obj)

    def _apply_pairwise(
        self,
        target: DataFrame | Series,
        other: DataFrame | Series | None,
        pairwise: bool | None,
        func: Callable[[DataFrame | Series, DataFrame | Series], DataFrame | Series],
        numeric_only: bool,
    ) -> DataFrame | Series:
        """
        Apply the given pairwise function given 2 pandas objects (DataFrame/Series)
        """
        target = self._create_data(target, numeric_only)
        if other is None:
            other = target
            # only default unset
            pairwise = True if pairwise is None else pairwise
        elif not isinstance(other, (ABCDataFrame, ABCSeries)):
            raise ValueError("other must be a DataFrame or Series")
        elif other.ndim == 2 and numeric_only:
            other = self._make_numeric_only(other)

        return flex_binary_moment(target, other, func, pairwise=bool(pairwise))

    def _apply(
        self,
        func: Callable[..., Any],
        name: str,
        numeric_only: bool = False,
        numba_args: tuple[Any, ...] = (),
        **kwargs,
    ):
        """
        Rolling statistical measure using supplied function.

        Designed to be used with passed-in Cython array-based functions.

        Parameters
        ----------
        func : callable function to apply
        name : str,
        numba_args : tuple
            args to be passed when func is a numba func
        **kwargs
            additional arguments for rolling function and window function

        Returns
        -------
        y : type of input
        """
        window_indexer = self._get_window_indexer()
        min_periods = (
            self.min_periods
            if self.min_periods is not None
            else window_indexer.window_size
        )

        def homogeneous_func(values: np.ndarray):
            # calculation function

            if values.size == 0:
                return values.copy()

            def calc(x):
                start, end = window_indexer.get_window_bounds(
                    num_values=len(x),
                    min_periods=min_periods,
                    center=self.center,
                    closed=self.closed,
                    step=self.step,
                )
                self._check_window_bounds(start, end, len(x))

                return func(x, start, end, min_periods, *numba_args)

            with np.errstate(all="ignore"):
                result = calc(values)

            return result

        if self.method == "single":
            return self._apply_columnwise(homogeneous_func, name, numeric_only)
        else:
            return self._apply_tablewise(homogeneous_func, name, numeric_only)

    def _numba_apply(
        self,
        func: Callable[..., Any],
        engine_kwargs: dict[str, bool] | None = None,
        **func_kwargs,
    ):
        window_indexer = self._get_window_indexer()
        min_periods = (
            self.min_periods
            if self.min_periods is not None
            else window_indexer.window_size
        )
        obj = self._create_data(self._selected_obj)
        values = self._prep_values(obj.to_numpy())
        if values.ndim == 1:
            values = values.reshape(-1, 1)
        start, end = window_indexer.get_window_bounds(
            num_values=len(values),
            min_periods=min_periods,
            center=self.center,
            closed=self.closed,
            step=self.step,
        )
        self._check_window_bounds(start, end, len(values))
        # For now, map everything to float to match the Cython impl
        # even though it is wrong
        # TODO: Could preserve correct dtypes in future
        # xref #53214
        dtype_mapping = executor.float_dtype_mapping
        aggregator = executor.generate_shared_aggregator(
            func,
            dtype_mapping,
            is_grouped_kernel=False,
            **get_jit_arguments(engine_kwargs),
        )
        result = aggregator(
            values.T, start=start, end=end, min_periods=min_periods, **func_kwargs
        ).T
        index = self._slice_axis_for_step(obj.index, result)
        if obj.ndim == 1:
            result = result.squeeze()
            out = obj._constructor(result, index=index, name=obj.name)
            return out
        else:
            columns = self._slice_axis_for_step(obj.columns, result.T)
            out = obj._constructor(result, index=index, columns=columns)
            return self._resolve_output(out, obj)

    def aggregate(self, func=None, *args, **kwargs):
        relabeling, func, columns, order = reconstruct_func(func, **kwargs)
        result = ResamplerWindowApply(self, func, args=args, kwargs=kwargs).agg()
        if isinstance(result, ABCDataFrame) and relabeling:
            result = result.iloc[:, order]
            result.columns = columns
        if result is None:
            return self.apply(func, raw=False, args=args, kwargs=kwargs)
        return result

    agg = aggregate


class BaseWindowGroupby(BaseWindow):
    """
    Provide the groupby windowing facilities.
    """

    _grouper: BaseGrouper
    _as_index: bool
    _attributes: list[str] = ["_grouper"]

    def __init__(
        self,
        obj: DataFrame | Series,
        *args,
        _grouper: BaseGrouper,
        _as_index: bool = True,
        **kwargs,
    ) -> None:
        from pandas.core.groupby.ops import BaseGrouper

        if not isinstance(_grouper, BaseGrouper):
            raise ValueError("Must pass a BaseGrouper object.")
        self._grouper = _grouper
        self._as_index = _as_index
        # GH 32262: It's convention to keep the grouping column in
        # groupby.<agg_func>, but unexpected to users in
        # groupby.rolling.<agg_func>
        obj = obj.drop(columns=self._grouper.names, errors="ignore")
        # GH 15354
        if kwargs.get("step") is not None:
            raise NotImplementedError("step not implemented for groupby")
        super().__init__(obj, *args, **kwargs)

    def _apply(
        self,
        func: Callable[..., Any],
        name: str,
        numeric_only: bool = False,
        numba_args: tuple[Any, ...] = (),
        **kwargs,
    ) -> DataFrame | Series:
        result = super()._apply(
            func,
            name,
            numeric_only,
            numba_args,
            **kwargs,
        )
        # Reconstruct the resulting MultiIndex
        # 1st set of levels = group by labels
        # 2nd set of levels = original DataFrame/Series index
        grouped_object_index = self.obj.index
        grouped_index_name = [*grouped_object_index.names]
        groupby_keys = copy.copy(self._grouper.names)
        result_index_names = groupby_keys + grouped_index_name

        drop_columns = [
            key
            for key in self._grouper.names
            if key not in self.obj.index.names or key is None
        ]

        if len(drop_columns) != len(groupby_keys):
            # Our result will have still kept the column in the result
            result = result.drop(columns=drop_columns, errors="ignore")

        codes = self._grouper.codes
        levels = copy.copy(self._grouper.levels)

        group_indices = self._grouper.indices.values()
        if group_indices:
            indexer = np.concatenate(list(group_indices))
        else:
            indexer = np.array([], dtype=np.intp)
        codes = [c.take(indexer) for c in codes]

        # if the index of the original dataframe needs to be preserved, append
        # this index (but reordered) to the codes/levels from the groupby
        if grouped_object_index is not None:
            idx = grouped_object_index.take(indexer)
            if not isinstance(idx, MultiIndex):
                idx = MultiIndex.from_arrays([idx])
            codes.extend(list(idx.codes))
            levels.extend(list(idx.levels))

        result_index = MultiIndex(
            levels, codes, names=result_index_names, verify_integrity=False
        )

        result.index = result_index
        if not self._as_index:
            result = result.reset_index(level=list(range(len(groupby_keys))))
        return result

    def _apply_pairwise(
        self,
        target: DataFrame | Series,
        other: DataFrame | Series | None,
        pairwise: bool | None,
        func: Callable[[DataFrame | Series, DataFrame | Series], DataFrame | Series],
        numeric_only: bool,
    ) -> DataFrame | Series:
        """
        Apply the given pairwise function given 2 pandas objects (DataFrame/Series)
        """
        # Manually drop the grouping column first
        target = target.drop(columns=self._grouper.names, errors="ignore")
        result = super()._apply_pairwise(target, other, pairwise, func, numeric_only)
        # 1) Determine the levels + codes of the groupby levels
        if other is not None and not all(
            len(group) == len(other) for group in self._grouper.indices.values()
        ):
            # GH 42915
            # len(other) != len(any group), so must reindex (expand) the result
            # from flex_binary_moment to a "transform"-like result
            # per groupby combination
            old_result_len = len(result)
            result = concat(
                [
                    result.take(gb_indices).reindex(result.index)
                    for gb_indices in self._grouper.indices.values()
                ]
            )

            gb_pairs = (
                com.maybe_make_list(pair) for pair in self._grouper.indices.keys()
            )
            groupby_codes = []
            groupby_levels = []
            # e.g. [[1, 2], [4, 5]] as [[1, 4], [2, 5]]
            for gb_level_pair in map(list, zip(*gb_pairs, strict=True)):
                labels = np.repeat(np.array(gb_level_pair), old_result_len)
                codes, levels = factorize(labels)
                groupby_codes.append(codes)
                groupby_levels.append(levels)
        else:
            # pairwise=True or len(other) == len(each group), so repeat
            # the groupby labels by the number of columns in the original object
            groupby_codes = self._grouper.codes
            # error: Incompatible types in assignment (expression has type
            # "List[Index]", variable has type "List[Union[ndarray, Index]]")
            groupby_levels = self._grouper.levels  # type: ignore[assignment]

            group_indices = self._grouper.indices.values()
            if group_indices:
                indexer = np.concatenate(list(group_indices))
            else:
                indexer = np.array([], dtype=np.intp)

            if target.ndim == 1:
                repeat_by = 1
            else:
                repeat_by = len(target.columns)
            groupby_codes = [
                np.repeat(c.take(indexer), repeat_by) for c in groupby_codes
            ]
        # 2) Determine the levels + codes of the result from super()._apply_pairwise
        if isinstance(result.index, MultiIndex):
            result_codes = list(result.index.codes)
            result_levels = list(result.index.levels)
            result_names = list(result.index.names)
        else:
            idx_codes, idx_levels = factorize(result.index)
            result_codes = [idx_codes]
            result_levels = [idx_levels]
            result_names = [result.index.name]

            # 3) Create the resulting index by combining 1) + 2)
        result_codes = groupby_codes + result_codes
        result_levels = groupby_levels + result_levels
        result_names = self._grouper.names + result_names

        result_index = MultiIndex(
            result_levels, result_codes, names=result_names, verify_integrity=False
        )
        result.index = result_index
        return result

    def _create_data(self, obj: NDFrameT, numeric_only: bool = False) -> NDFrameT:
        """
        Split data into blocks & return conformed data.
        """
        # Ensure the object we're rolling over is monotonically sorted relative
        # to the groups
        # GH 36197
        if not obj.empty:
            groupby_order = np.concatenate(list(self._grouper.indices.values())).astype(
                np.int64
            )
            obj = obj.take(groupby_order)
        return super()._create_data(obj, numeric_only)

    def _gotitem(self, key, ndim, subset=None):
        # we are setting the index on the actual object
        # here so our index is carried through to the selected obj
        # when we do the splitting for the groupby
        if self.on is not None:
            # GH 43355
            subset = self.obj.set_index(self._on)
        return super()._gotitem(key, ndim, subset=subset)


class Window(BaseWindow):
    """
    Provide rolling window calculations.

    Parameters
    ----------
    window : int, timedelta, str, offset, or BaseIndexer subclass
        Interval of the moving window.

        If an integer, the delta between the start and end of each window.
        The number of points in the window depends on the ``closed`` argument.

        If a timedelta, str, or offset, the time period of each window. Each
        window will be a variable sized based on the observations included in
        the time-period. This is only valid for datetimelike indexes.
        To learn more about the offsets & frequency strings, please see
        :ref:`this link<timeseries.offset_aliases>`.

        If a BaseIndexer subclass, the window boundaries
        based on the defined ``get_window_bounds`` method. Additional rolling
        keyword arguments, namely ``min_periods``, ``center``, ``closed`` and
        ``step`` will be passed to ``get_window_bounds``.

    min_periods : int, default None
        Minimum number of observations in window required to have a value;
        otherwise, result is ``np.nan``.

        For a window that is specified by an offset, ``min_periods`` will default to 1.

        For a window that is specified by an integer, ``min_periods`` will default
        to the size of the window.

    center : bool, default False
        If False, set the window labels as the right edge of the window index.

        If True, set the window labels as the center of the window index.

    win_type : str, default None
        If ``None``, all points are evenly weighted.

        If a string, it must be a valid `scipy.signal window function
        <https://docs.scipy.org/doc/scipy/reference/signal.windows.html#module-scipy.signal.windows>`__.

        Certain Scipy window types require additional parameters to be passed
        in the aggregation function. The additional parameters must match
        the keywords specified in the Scipy window type method signature.

    on : str, optional
        For a DataFrame, a column label or Index level on which
        to calculate the rolling window, rather than the DataFrame's index.

        Provided integer column is ignored and excluded from result since
        an integer index is not used to calculate the rolling window.

    closed : str, default None
        Determines the inclusivity of points in the window

        If ``'right'``, uses the window (first, last] meaning the last point
        is included in the calculations.

        If ``'left'``, uses the window [first, last) meaning the first point
        is included in the calculations.

        If ``'both'``, uses the window [first, last] meaning all points in
        the window are included in the calculations.

        If ``'neither'``, uses the window (first, last) meaning the first
        and last points in the window are excluded from calculations.

        () and [] are referencing open and closed set
        notation respetively.

        Default ``None`` (``'right'``).

    step : int, default None
        Evaluate the window at every ``step`` result, equivalent to slicing as
        ``[::step]``. ``window`` must be an integer. Using a step argument other
        than None or 1 will produce a result with a different shape than the input.

        .. versionadded:: 1.5.0

    method : str {'single', 'table'}, default 'single'

        .. versionadded:: 1.3.0

        Execute the rolling operation per single column or row (``'single'``)
        or over the entire object (``'table'``).

        This argument is only implemented when specifying ``engine='numba'``
        in the method call.

    Returns
    -------
    pandas.api.typing.Window or pandas.api.typing.Rolling
        An instance of Window is returned if ``win_type`` is passed. Otherwise,
        an instance of Rolling is returned.

    See Also
    --------
    expanding : Provides expanding transformations.
    ewm : Provides exponential weighted functions.

    Notes
    -----
    See :ref:`Windowing Operations <window.generic>` for further usage details
    and examples.

    Examples
    --------
    >>> df = pd.DataFrame({"B": [0, 1, 2, np.nan, 4]})
    >>> df
         B
    0  0.0
    1  1.0
    2  2.0
    3  NaN
    4  4.0

    **window**

    Rolling sum with a window length of 2 observations.

    >>> df.rolling(2).sum()
         B
    0  NaN
    1  1.0
    2  3.0
    3  NaN
    4  NaN

    Rolling sum with a window span of 2 seconds.

    >>> df_time = pd.DataFrame(
    ...     {"B": [0, 1, 2, np.nan, 4]},
    ...     index=[
    ...         pd.Timestamp("20130101 09:00:00"),
    ...         pd.Timestamp("20130101 09:00:02"),
    ...         pd.Timestamp("20130101 09:00:03"),
    ...         pd.Timestamp("20130101 09:00:05"),
    ...         pd.Timestamp("20130101 09:00:06"),
    ...     ],
    ... )

    >>> df_time
                           B
    2013-01-01 09:00:00  0.0
    2013-01-01 09:00:02  1.0
    2013-01-01 09:00:03  2.0
    2013-01-01 09:00:05  NaN
    2013-01-01 09:00:06  4.0

    >>> df_time.rolling("2s").sum()
                           B
    2013-01-01 09:00:00  0.0
    2013-01-01 09:00:02  1.0
    2013-01-01 09:00:03  3.0
    2013-01-01 09:00:05  NaN
    2013-01-01 09:00:06  4.0

    Rolling sum with forward looking windows with 2 observations.

    >>> indexer = pd.api.indexers.FixedForwardWindowIndexer(window_size=2)
    >>> df.rolling(window=indexer, min_periods=1).sum()
         B
    0  1.0
    1  3.0
    2  2.0
    3  4.0
    4  4.0

    **min_periods**

    Rolling sum with a window length of 2 observations, but only needs a minimum of 1
    observation to calculate a value.

    >>> df.rolling(2, min_periods=1).sum()
         B
    0  0.0
    1  1.0
    2  3.0
    3  2.0
    4  4.0

    **center**

    Rolling sum with the result assigned to the center of the window index.

    >>> df.rolling(3, min_periods=1, center=True).sum()
         B
    0  1.0
    1  3.0
    2  3.0
    3  6.0
    4  4.0

    >>> df.rolling(3, min_periods=1, center=False).sum()
         B
    0  0.0
    1  1.0
    2  3.0
    3  3.0
    4  6.0

    **step**

    Rolling sum with a window length of 2 observations, minimum of 1 observation to
    calculate a value, and a step of 2.

    >>> df.rolling(2, min_periods=1, step=2).sum()
         B
    0  0.0
    2  3.0
    4  4.0

    **win_type**

    Rolling sum with a window length of 2, using the Scipy ``'gaussian'``
    window type. ``std`` is required in the aggregation function.

    >>> df.rolling(2, win_type="gaussian").sum(std=3)
              B
    0        NaN
    1   0.986207
    2   2.958621
    3        NaN
    4        NaN

    **on**

    Rolling sum with a window length of 2 days.

    >>> df = pd.DataFrame(
    ...     {
    ...         "A": [
    ...             pd.to_datetime("2020-01-01"),
    ...             pd.to_datetime("2020-01-01"),
    ...             pd.to_datetime("2020-01-02"),
    ...         ],
    ...         "B": [1, 2, 3],
    ...     },
    ...     index=pd.date_range("2020", periods=3),
    ... )

    >>> df
                        A  B
    2020-01-01 2020-01-01  1
    2020-01-02 2020-01-01  2
    2020-01-03 2020-01-02  3

    >>> df.rolling("2D", on="A").sum()
                        A    B
    2020-01-01 2020-01-01  1.0
    2020-01-02 2020-01-01  3.0
    2020-01-03 2020-01-02  6.0
    """

    _attributes = [
        "window",
        "min_periods",
        "center",
        "win_type",
        "on",
        "closed",
        "step",
        "method",
    ]

    def _validate(self) -> None:
        super()._validate()

        if not isinstance(self.win_type, str):
            raise ValueError(f"Invalid win_type {self.win_type}")
        signal = import_optional_dependency(
            "scipy.signal.windows", extra="Scipy is required to generate window weight."
        )
        self._scipy_weight_generator = getattr(signal, self.win_type, None)
        if self._scipy_weight_generator is None:
            raise ValueError(f"Invalid win_type {self.win_type}")

        if isinstance(self.window, BaseIndexer):
            raise NotImplementedError(
                "BaseIndexer subclasses not implemented with win_types."
            )
        if not is_integer(self.window) or self.window < 0:
            raise ValueError("window must be an integer 0 or greater")

        if self.method != "single":
            raise NotImplementedError("'single' is the only supported method type.")

    def _center_window(self, result: np.ndarray, offset: int) -> np.ndarray:
        """
        Center the result in the window for weighted rolling aggregations.
        """
        if offset > 0:
            lead_indexer = [slice(offset, None)]
            result = np.copy(result[tuple(lead_indexer)])
        return result

    def _apply(
        self,
        func: Callable[[np.ndarray, int, int], np.ndarray],
        name: str,
        numeric_only: bool = False,
        numba_args: tuple[Any, ...] = (),
        **kwargs,
    ):
        """
        Rolling with weights statistical measure using supplied function.

        Designed to be used with passed-in Cython array-based functions.

        Parameters
        ----------
        func : callable function to apply
        name : str,
        numeric_only : bool, default False
            Whether to only operate on bool, int, and float columns
        numba_args : tuple
            unused
        **kwargs
            additional arguments for scipy windows if necessary

        Returns
        -------
        y : type of input
        """
        # "None" not callable  [misc]
        window = self._scipy_weight_generator(  # type: ignore[misc]
            self.window, **kwargs
        )
        offset = (len(window) - 1) // 2 if self.center else 0

        def homogeneous_func(values: np.ndarray):
            # calculation function

            if values.size == 0:
                return values.copy()

            def calc(x):
                additional_nans = np.full(offset, np.nan)
                x = np.concatenate((x, additional_nans))
                return func(
                    x,
                    window,
                    self.min_periods if self.min_periods is not None else len(window),
                )

            with np.errstate(all="ignore"):
                # Our weighted aggregations return memoryviews
                result = np.asarray(calc(values))

            if self.center:
                result = self._center_window(result, offset)

            return result

        return self._apply_columnwise(homogeneous_func, name, numeric_only)[
            :: self.step
        ]

    def aggregate(self, func=None, *args, **kwargs):
        """
        Aggregate using one or more operations over the specified axis.

        Parameters
        ----------
        func : function, str, list or dict
            Function to use for aggregating the data. If a function, must either
            work when passed a Series/DataFrame or
            when passed to Series/DataFrame.apply.

            Accepted combinations are:

            - function
            - string function name
            - list of functions and/or function names, e.g. ``[np.sum, 'mean']``
            - dict of axis labels -> functions, function names or list of such.

        *args
            Positional arguments to pass to `func`.
        **kwargs
            Keyword arguments to pass to `func`.

        Returns
        -------
        scalar, Series or DataFrame

            The return can be:

            * scalar : when Series.agg is called with single function
            * Series : when DataFrame.agg is called with a single function
            * DataFrame : when DataFrame.agg is called with several functions

        See Also
        --------
        DataFrame.aggregate : Similar DataFrame method.
        Series.aggregate : Similar Series method.

        Notes
        -----
        The aggregation operations are always performed over an axis, either the
        index (default) or the column axis. This behavior is different from
        `numpy` aggregation functions (`mean`, `median`, `prod`, `sum`, `std`,
        `var`), where the default is to compute the aggregation of the flattened
        array, e.g., ``numpy.mean(arr_2d)`` as opposed to
        ``numpy.mean(arr_2d, axis=0)``.

        `agg` is an alias for `aggregate`. Use the alias.

        Functions that mutate the passed object can produce unexpected
        behavior or errors and are not supported. See :ref:`gotchas.udf-mutation`
        for more details.

        A passed user-defined-function will be passed a Series for evaluation.

        If ``func`` defines an index relabeling, ``axis`` must be ``0`` or ``index``.

        Examples
        --------
        >>> df = pd.DataFrame({"A": [1, 2, 3], "B": [4, 5, 6], "C": [7, 8, 9]})
        >>> df
        A  B  C
        0  1  4  7
        1  2  5  8
        2  3  6  9

        >>> df.rolling(2, win_type="boxcar").agg("mean")
            A    B    C
        0  NaN  NaN  NaN
        1  1.5  4.5  7.5
        2  2.5  5.5  8.5
        """
        result = ResamplerWindowApply(self, func, args=args, kwargs=kwargs).agg()
        if result is None:
            # these must apply directly
            result = func(self)

        return result

    agg = aggregate

    def sum(self, numeric_only: bool = False, **kwargs):
        """
        Calculate the rolling weighted window sum.

        Parameters
        ----------
        numeric_only : bool, default False
            Include only float, int, boolean columns.

            .. versionadded:: 1.5.0

        **kwargs
            Keyword arguments to configure the ``SciPy`` weighted window type.

        Returns
        -------
        Series or DataFrame
            Return type is the same as the original object with ``np.float64`` dtype.

        See Also
        --------
        Series.rolling : Calling rolling with Series data.
        DataFrame.rolling : Calling rolling with DataFrames.
        Series.sum : Aggregating sum for Series.
        DataFrame.sum : Aggregating sum for DataFrame.

        Examples
        --------
        >>> ser = pd.Series([0, 1, 5, 2, 8])

        To get an instance of :class:`~pandas.core.window.rolling.Window` we need
        to pass the parameter `win_type`.

        >>> type(ser.rolling(2, win_type="gaussian"))
        <class 'pandas.core.window.rolling.Window'>

        In order to use the `SciPy` Gaussian window we need to provide the parameters
        `M` and `std`. The parameter `M` corresponds to 2 in our example.
        We pass the second parameter `std` as a parameter of the following method
        (`sum` in this case):

        >>> ser.rolling(2, win_type="gaussian").sum(std=3)
        0         NaN
        1    0.986207
        2    5.917243
        3    6.903450
        4    9.862071
        dtype: float64
        """
        window_func = window_aggregations.roll_weighted_sum
        # error: Argument 1 to "_apply" of "Window" has incompatible type
        # "Callable[[ndarray, ndarray, int], ndarray]"; expected
        # "Callable[[ndarray, int, int], ndarray]"
        return self._apply(
            window_func,  # type: ignore[arg-type]
            name="sum",
            numeric_only=numeric_only,
            **kwargs,
        )

    def mean(self, numeric_only: bool = False, **kwargs):
        """
        Calculate the rolling weighted window mean.

        Parameters
        ----------
        numeric_only : bool, default False
            Include only float, int, boolean columns.

            .. versionadded:: 1.5.0

        **kwargs
            Keyword arguments to configure the ``SciPy`` weighted window type.

        Returns
        -------
        Series or DataFrame
            Return type is the same as the original object with ``np.float64`` dtype.

        See Also
        --------
        Series.rolling : Calling rolling with Series data.
        DataFrame.rolling : Calling rolling with DataFrames.
        Series.mean : Aggregating mean for Series.
        DataFrame.mean : Aggregating mean for DataFrame.

        Examples
        --------
        >>> ser = pd.Series([0, 1, 5, 2, 8])

        To get an instance of :class:`~pandas.core.window.rolling.Window` we need
        to pass the parameter `win_type`.

        >>> type(ser.rolling(2, win_type="gaussian"))
        <class 'pandas.core.window.rolling.Window'>

        In order to use the `SciPy` Gaussian window we need to provide the parameters
        `M` and `std`. The parameter `M` corresponds to 2 in our example.
        We pass the second parameter `std` as a parameter of the following method:

        >>> ser.rolling(2, win_type="gaussian").mean(std=3)
        0    NaN
        1    0.5
        2    3.0
        3    3.5
        4    5.0
        dtype: float64
        """
        window_func = window_aggregations.roll_weighted_mean
        # error: Argument 1 to "_apply" of "Window" has incompatible type
        # "Callable[[ndarray, ndarray, int], ndarray]"; expected
        # "Callable[[ndarray, int, int], ndarray]"
        return self._apply(
            window_func,  # type: ignore[arg-type]
            name="mean",
            numeric_only=numeric_only,
            **kwargs,
        )

    def var(self, ddof: int = 1, numeric_only: bool = False, **kwargs):
        """
        Calculate the rolling weighted window variance.

        Parameters
        ----------
        ddof : int, default 1
            Delta Degrees of Freedom.  The divisor used in calculations
            is ``N - ddof``, where ``N`` represents the number of elements.
        numeric_only : bool, default False
            Include only float, int, boolean columns.

            .. versionadded:: 1.5.0

        **kwargs
            Keyword arguments to configure the ``SciPy`` weighted window type.

        Returns
        -------
        Series or DataFrame
            Return type is the same as the original object with ``np.float64`` dtype.

        See Also
        --------
        Series.rolling : Calling rolling with Series data.
        DataFrame.rolling : Calling rolling with DataFrames.
        Series.var : Aggregating var for Series.
        DataFrame.var : Aggregating var for DataFrame.

        Examples
        --------
        >>> ser = pd.Series([0, 1, 5, 2, 8])

        To get an instance of :class:`~pandas.core.window.rolling.Window` we need
        to pass the parameter `win_type`.

        >>> type(ser.rolling(2, win_type="gaussian"))
        <class 'pandas.core.window.rolling.Window'>

        In order to use the `SciPy` Gaussian window we need to provide the parameters
        `M` and `std`. The parameter `M` corresponds to 2 in our example.
        We pass the second parameter `std` as a parameter of the following method:

        >>> ser.rolling(2, win_type="gaussian").var(std=3)
        0     NaN
        1     0.5
        2     8.0
        3     4.5
        4    18.0
        dtype: float64
        """
        window_func = partial(window_aggregations.roll_weighted_var, ddof=ddof)
        kwargs.pop("name", None)
        return self._apply(window_func, name="var", numeric_only=numeric_only, **kwargs)

    def std(self, ddof: int = 1, numeric_only: bool = False, **kwargs):
        """
        Calculate the rolling weighted window standard deviation.

        Parameters
        ----------
        ddof : int, default 1
            Delta Degrees of Freedom.  The divisor used in calculations
            is ``N - ddof``, where ``N`` represents the number of elements.
        numeric_only : bool, default False
            Include only float, int, boolean columns.

            .. versionadded:: 1.5.0

        **kwargs
            Keyword arguments to configure the ``SciPy`` weighted window type.

        Returns
        -------
        Series or DataFrame
            Return type is the same as the original object with ``np.float64`` dtype.

        See Also
        --------
        Series.rolling : Calling rolling with Series data.
        DataFrame.rolling : Calling rolling with DataFrames.
        Series.std : Aggregating std for Series.
        DataFrame.std : Aggregating std for DataFrame.

        Examples
        --------
        >>> ser = pd.Series([0, 1, 5, 2, 8])

        To get an instance of :class:`~pandas.core.window.rolling.Window` we need
        to pass the parameter `win_type`.

        >>> type(ser.rolling(2, win_type="gaussian"))
        <class 'pandas.core.window.rolling.Window'>

        In order to use the `SciPy` Gaussian window we need to provide the parameters
        `M` and `std`. The parameter `M` corresponds to 2 in our example.
        We pass the second parameter `std` as a parameter of the following method:

        >>> ser.rolling(2, win_type="gaussian").std(std=3)
        0         NaN
        1    0.707107
        2    2.828427
        3    2.121320
        4    4.242641
        dtype: float64
        """
        return zsqrt(
            self.var(ddof=ddof, name="std", numeric_only=numeric_only, **kwargs)
        )


class RollingAndExpandingMixin(BaseWindow):
    def count(self, numeric_only: bool = False):
        window_func = window_aggregations.roll_sum
        return self._apply(window_func, name="count", numeric_only=numeric_only)

    def apply(
        self,
        func: Callable[..., Any],
        raw: bool = False,
        engine: Literal["cython", "numba"] | None = None,
        engine_kwargs: dict[str, bool] | None = None,
        args: tuple[Any, ...] | None = None,
        kwargs: dict[str, Any] | None = None,
    ):
        if args is None:
            args = ()
        if kwargs is None:
            kwargs = {}

        if not is_bool(raw):
            raise ValueError("raw parameter must be `True` or `False`")

        numba_args: tuple[Any, ...] = ()
        if maybe_use_numba(engine):
            if raw is False:
                raise ValueError("raw must be `True` when using the numba engine")
            numba_args, kwargs = prepare_function_arguments(
                func, args, kwargs, num_required_args=1
            )
            if self.method == "single":
                apply_func = generate_numba_apply_func(
                    func, **get_jit_arguments(engine_kwargs)
                )
            else:
                apply_func = generate_numba_table_func(
                    func, **get_jit_arguments(engine_kwargs)
                )
        elif engine in ("cython", None):
            if engine_kwargs is not None:
                raise ValueError("cython engine does not accept engine_kwargs")
            apply_func = self._generate_cython_apply_func(args, kwargs, raw, func)
        else:
            raise ValueError("engine must be either 'numba' or 'cython'")

        return self._apply(
            apply_func,
            name="apply",
            numba_args=numba_args,
        )

    def _generate_cython_apply_func(
        self,
        args: tuple[Any, ...],
        kwargs: dict[str, Any],
        raw: bool | np.bool_,
        function: Callable[..., Any],
    ) -> Callable[[np.ndarray, np.ndarray, np.ndarray, int], np.ndarray]:
        from pandas import Series

        window_func = partial(
            window_aggregations.roll_apply,
            args=args,
            kwargs=kwargs,
            raw=bool(raw),
            function=function,
        )

        def apply_func(values, begin, end, min_periods, raw=raw):
            if not raw:
                # GH 45912
                values = Series(values, index=self._on, copy=False)
            return window_func(values, begin, end, min_periods)

        return apply_func

    @overload
    def pipe(
        self,
        func: Callable[Concatenate[Self, P], T],
        *args: P.args,
        **kwargs: P.kwargs,
    ) -> T: ...

    @overload
    def pipe(
        self,
        func: tuple[Callable[..., T], str],
        *args: Any,
        **kwargs: Any,
    ) -> T: ...

    def pipe(
        self,
        func: Callable[Concatenate[Self, P], T] | tuple[Callable[..., T], str],
        *args: Any,
        **kwargs: Any,
    ) -> T:
        return com.pipe(self, func, *args, **kwargs)

    def sum(
        self,
        numeric_only: bool = False,
        engine: Literal["cython", "numba"] | None = None,
        engine_kwargs: dict[str, bool] | None = None,
    ):
        if maybe_use_numba(engine):
            if self.method == "table":
                func = generate_manual_numpy_nan_agg_with_axis(np.nansum)
                return self.apply(
                    func,
                    raw=True,
                    engine=engine,
                    engine_kwargs=engine_kwargs,
                )
            else:
                from pandas.core._numba.kernels import sliding_sum

                return self._numba_apply(sliding_sum, engine_kwargs)
        window_func = window_aggregations.roll_sum
        return self._apply(window_func, name="sum", numeric_only=numeric_only)

    def max(
        self,
        numeric_only: bool = False,
        engine: Literal["cython", "numba"] | None = None,
        engine_kwargs: dict[str, bool] | None = None,
    ):
        if maybe_use_numba(engine):
            if self.method == "table":
                func = generate_manual_numpy_nan_agg_with_axis(np.nanmax)
                return self.apply(
                    func,
                    raw=True,
                    engine=engine,
                    engine_kwargs=engine_kwargs,
                )
            else:
                from pandas.core._numba.kernels import sliding_min_max

                return self._numba_apply(sliding_min_max, engine_kwargs, is_max=True)
        window_func = window_aggregations.roll_max
        return self._apply(window_func, name="max", numeric_only=numeric_only)

    def min(
        self,
        numeric_only: bool = False,
        engine: Literal["cython", "numba"] | None = None,
        engine_kwargs: dict[str, bool] | None = None,
    ):
        if maybe_use_numba(engine):
            if self.method == "table":
                func = generate_manual_numpy_nan_agg_with_axis(np.nanmin)
                return self.apply(
                    func,
                    raw=True,
                    engine=engine,
                    engine_kwargs=engine_kwargs,
                )
            else:
                from pandas.core._numba.kernels import sliding_min_max

                return self._numba_apply(sliding_min_max, engine_kwargs, is_max=False)
        window_func = window_aggregations.roll_min
        return self._apply(window_func, name="min", numeric_only=numeric_only)

    def mean(
        self,
        numeric_only: bool = False,
        engine: Literal["cython", "numba"] | None = None,
        engine_kwargs: dict[str, bool] | None = None,
    ):
        if maybe_use_numba(engine):
            if self.method == "table":
                func = generate_manual_numpy_nan_agg_with_axis(np.nanmean)
                return self.apply(
                    func,
                    raw=True,
                    engine=engine,
                    engine_kwargs=engine_kwargs,
                )
            else:
                from pandas.core._numba.kernels import sliding_mean

                return self._numba_apply(sliding_mean, engine_kwargs)
        window_func = window_aggregations.roll_mean
        return self._apply(window_func, name="mean", numeric_only=numeric_only)

    def median(
        self,
        numeric_only: bool = False,
        engine: Literal["cython", "numba"] | None = None,
        engine_kwargs: dict[str, bool] | None = None,
    ):
        if maybe_use_numba(engine):
            if self.method == "table":
                func = generate_manual_numpy_nan_agg_with_axis(np.nanmedian)
            else:
                func = np.nanmedian

            return self.apply(
                func,
                raw=True,
                engine=engine,
                engine_kwargs=engine_kwargs,
            )
        window_func = window_aggregations.roll_median_c
        return self._apply(window_func, name="median", numeric_only=numeric_only)

    def std(
        self,
        ddof: int = 1,
        numeric_only: bool = False,
        engine: Literal["cython", "numba"] | None = None,
        engine_kwargs: dict[str, bool] | None = None,
    ):
        if maybe_use_numba(engine):
            if self.method == "table":
                raise NotImplementedError("std not supported with method='table'")
            from pandas.core._numba.kernels import sliding_var

            return zsqrt(self._numba_apply(sliding_var, engine_kwargs, ddof=ddof))
        window_func = window_aggregations.roll_var

        def zsqrt_func(values, begin, end, min_periods):
            return zsqrt(window_func(values, begin, end, min_periods, ddof=ddof))

        return self._apply(
            zsqrt_func,
            name="std",
            numeric_only=numeric_only,
        )

    def var(
        self,
        ddof: int = 1,
        numeric_only: bool = False,
        engine: Literal["cython", "numba"] | None = None,
        engine_kwargs: dict[str, bool] | None = None,
    ):
        if maybe_use_numba(engine):
            if self.method == "table":
                raise NotImplementedError("var not supported with method='table'")
            from pandas.core._numba.kernels import sliding_var

            return self._numba_apply(sliding_var, engine_kwargs, ddof=ddof)
        window_func = partial(window_aggregations.roll_var, ddof=ddof)
        return self._apply(
            window_func,
            name="var",
            numeric_only=numeric_only,
        )

    def skew(self, numeric_only: bool = False):
        window_func = window_aggregations.roll_skew
        return self._apply(
            window_func,
            name="skew",
            numeric_only=numeric_only,
        )

    def sem(self, ddof: int = 1, numeric_only: bool = False):
        # Raise here so error message says sem instead of std
        self._validate_numeric_only("sem", numeric_only)
        return self.std(numeric_only=numeric_only) / (
            self.count(numeric_only=numeric_only) - ddof
        ).pow(0.5)

    def kurt(self, numeric_only: bool = False):
        window_func = window_aggregations.roll_kurt
        return self._apply(
            window_func,
            name="kurt",
            numeric_only=numeric_only,
        )

    def first(self, numeric_only: bool = False):
        window_func = window_aggregations.roll_first
        return self._apply(
            window_func,
            name="first",
            numeric_only=numeric_only,
        )

    def last(self, numeric_only: bool = False):
        window_func = window_aggregations.roll_last
        return self._apply(
            window_func,
            name="last",
            numeric_only=numeric_only,
        )

    def quantile(
        self,
        q: float,
        interpolation: QuantileInterpolation = "linear",
        numeric_only: bool = False,
    ):
        if q == 1.0:
            window_func = window_aggregations.roll_max
        elif q == 0.0:
            window_func = window_aggregations.roll_min
        else:
            window_func = partial(
                window_aggregations.roll_quantile,
                quantile=q,
                interpolation=interpolation,
            )

        return self._apply(window_func, name="quantile", numeric_only=numeric_only)

    def rank(
        self,
        method: WindowingRankType = "average",
        ascending: bool = True,
        pct: bool = False,
        numeric_only: bool = False,
    ):
        window_func = partial(
            window_aggregations.roll_rank,
            method=method,
            ascending=ascending,
            percentile=pct,
        )

        return self._apply(window_func, name="rank", numeric_only=numeric_only)

    def nunique(
        self,
        numeric_only: bool = False,
    ):
        window_func = partial(
            window_aggregations.roll_nunique,
        )

        return self._apply(window_func, name="nunique", numeric_only=numeric_only)

    def cov(
        self,
        other: DataFrame | Series | None = None,
        pairwise: bool | None = None,
        ddof: int = 1,
        numeric_only: bool = False,
    ):
        if self.step is not None:
            raise NotImplementedError("step not implemented for cov")
        self._validate_numeric_only("cov", numeric_only)

        from pandas import Series

        def cov_func(x, y):
            x_array = self._prep_values(x)
            y_array = self._prep_values(y)
            window_indexer = self._get_window_indexer()
            min_periods = (
                self.min_periods
                if self.min_periods is not None
                else window_indexer.window_size
            )
            start, end = window_indexer.get_window_bounds(
                num_values=len(x_array),
                min_periods=min_periods,
                center=self.center,
                closed=self.closed,
                step=self.step,
            )
            self._check_window_bounds(start, end, len(x_array))

            with np.errstate(all="ignore"):
                mean_x_y = window_aggregations.roll_mean(
                    x_array * y_array, start, end, min_periods
                )
                mean_x = window_aggregations.roll_mean(x_array, start, end, min_periods)
                mean_y = window_aggregations.roll_mean(y_array, start, end, min_periods)
                count_x_y = window_aggregations.roll_sum(
                    notna(x_array + y_array).astype(np.float64), start, end, 0
                )
                result = (mean_x_y - mean_x * mean_y) * (count_x_y / (count_x_y - ddof))
            return Series(result, index=x.index, name=x.name, copy=False)

        return self._apply_pairwise(
            self._selected_obj, other, pairwise, cov_func, numeric_only
        )

    def corr(
        self,
        other: DataFrame | Series | None = None,
        pairwise: bool | None = None,
        ddof: int = 1,
        numeric_only: bool = False,
    ):
        if self.step is not None:
            raise NotImplementedError("step not implemented for corr")
        self._validate_numeric_only("corr", numeric_only)

        from pandas import Series

        def corr_func(x, y):
            x_array = self._prep_values(x)
            y_array = self._prep_values(y)
            window_indexer = self._get_window_indexer()
            min_periods = (
                self.min_periods
                if self.min_periods is not None
                else window_indexer.window_size
            )
            start, end = window_indexer.get_window_bounds(
                num_values=len(x_array),
                min_periods=min_periods,
                center=self.center,
                closed=self.closed,
                step=self.step,
            )
            self._check_window_bounds(start, end, len(x_array))

            with np.errstate(all="ignore"):
                mean_x_y = window_aggregations.roll_mean(
                    x_array * y_array, start, end, min_periods
                )
                mean_x = window_aggregations.roll_mean(x_array, start, end, min_periods)
                mean_y = window_aggregations.roll_mean(y_array, start, end, min_periods)
                count_x_y = window_aggregations.roll_sum(
                    notna(x_array + y_array).astype(np.float64), start, end, 0
                )
                x_var = window_aggregations.roll_var(
                    x_array, start, end, min_periods, ddof
                )
                y_var = window_aggregations.roll_var(
                    y_array, start, end, min_periods, ddof
                )
                numerator = (mean_x_y - mean_x * mean_y) * (
                    count_x_y / (count_x_y - ddof)
                )
                denominator = (x_var * y_var) ** 0.5
                result = numerator / denominator
            return Series(result, index=x.index, name=x.name, copy=False)

        return self._apply_pairwise(
            self._selected_obj, other, pairwise, corr_func, numeric_only
        )


class Rolling(RollingAndExpandingMixin):
    _attributes: list[str] = [
        "window",
        "min_periods",
        "center",
        "win_type",
        "on",
        "closed",
        "step",
        "method",
    ]

    def _validate(self) -> None:
        super()._validate()

        # we allow rolling on a datetimelike index
        if (
            self.obj.empty
            or isinstance(self._on, (DatetimeIndex, TimedeltaIndex, PeriodIndex))
            or (isinstance(self._on.dtype, ArrowDtype) and self._on.dtype.kind in "mM")
        ) and isinstance(self.window, (str, BaseOffset, timedelta)):
            self._validate_datetimelike_monotonic()

            # this will raise ValueError on non-fixed freqs
            try:
                freq = to_offset(self.window)
            except (TypeError, ValueError) as err:
                raise ValueError(
                    f"passed window {self.window} is not "
                    "compatible with a datetimelike index"
                ) from err
            if isinstance(self._on, PeriodIndex):
                # error: Incompatible types in assignment (expression has type
                # "float", variable has type "Optional[int]")
                self._win_freq_i8 = freq.nanos / (  # type: ignore[assignment]
                    self._on.freq.nanos / self._on.freq.n
                )
            else:
                try:
                    unit = dtype_to_unit(self._on.dtype)  # type: ignore[arg-type]
                except TypeError:
                    # if not a datetime dtype, eg for empty dataframes
                    unit = "ns"
                self._win_freq_i8 = Timedelta(freq.nanos).as_unit(unit)._value

            # min_periods must be an integer
            if self.min_periods is None:
                self.min_periods = 1

            if self.step is not None:
                raise NotImplementedError(
                    "step is not supported with frequency windows"
                )

        elif isinstance(self.window, BaseIndexer):
            # Passed BaseIndexer subclass should handle all other rolling kwargs
            pass
        elif not is_integer(self.window) or self.window < 0:
            raise ValueError("window must be an integer 0 or greater")

    def _validate_datetimelike_monotonic(self) -> None:
        """
        Validate self._on is monotonic (increasing or decreasing) and has
        no NaT values for frequency windows.
        """
        if self._on.hasnans:
            self._raise_monotonic_error("values must not have NaT")
        if not (self._on.is_monotonic_increasing or self._on.is_monotonic_decreasing):
            self._raise_monotonic_error("values must be monotonic")

    def _raise_monotonic_error(self, msg: str):
        on = self.on
        if on is None:
            on = "index"
        raise ValueError(f"{on} {msg}")

    def aggregate(self, func=None, *args, **kwargs):
        """
        Aggregate using one or more operations over the specified axis.

        Parameters
        ----------
        func : function, str, list or dict
            Function to use for aggregating the data. If a function, must either
            work when passed a Series/Dataframe or
            when passed to Series/Dataframe.apply.

            Accepted combinations are:

            - function
            - string function name
            - list of functions and/or function names, e.g. ``[np.sum, 'mean']``
            - dict of axis labels -> functions, function names or list of such.

        *args
            Positional arguments to pass to `func`.
        **kwargs
            Keyword arguments to pass to `func`.

        Returns
        -------
        scalar, Series or DataFrame

            The return can be:

            * scalar : when Series.agg is called with single function
            * Series : when DataFrame.agg is called with a single function
            * DataFrame : when DataFrame.agg is called with several functions

        See Also
        --------
        Series.rolling : Calling object with Series data.
        DataFrame.rolling : Calling object with DataFrame data.

        Notes
        -----
        The aggregation operations are always performed over an axis, either the
        index (default) or the column axis. This behavior is different from
        `numpy` aggregation functions (`mean`, `median`, `prod`, `sum`, `std`,
        `var`), where the default is to compute the aggregation of the flattened
        array, e.g., ``numpy.mean(arr_2d)`` as opposed to
        ``numpy.mean(arr_2d, axis=0)``.

        `agg` is an alias for `aggregate`. Use the alias.

        Functions that mutate the passed object can produce unexpected
        behavior or errors and are not supported. See :ref:`gotchas.udf-mutation`
        for more details.

        A passed user-defined-function will be passed a Series for evaluation.

        If ``func`` defines an index relabeling, ``axis`` must be ``0`` or ``index``.

        Examples
        --------
        >>> df = pd.DataFrame({"A": [1, 2, 3], "B": [4, 5, 6], "C": [7, 8, 9]})
        >>> df
        A  B  C
        0  1  4  7
        1  2  5  8
        2  3  6  9

        >>> df.rolling(2).sum()
            A     B     C
        0  NaN   NaN   NaN
        1  3.0   9.0  15.0
        2  5.0  11.0  17.0

        >>> df.rolling(2).agg({"A": "sum", "B": "min"})
            A    B
        0  NaN  NaN
        1  3.0  4.0
        2  5.0  5.0
        """
        return super().aggregate(func, *args, **kwargs)

    agg = aggregate

    def count(self, numeric_only: bool = False):
        """
        Calculate the rolling count of non NaN observations.

        Parameters
        ----------
        numeric_only : bool, default False
            Include only float, int, boolean columns.

            .. versionadded:: 1.5.0

        Returns
        -------
        Series or DataFrame
            Return type is the same as the original object with ``np.float64`` dtype.

        See Also
        --------
        Series.rolling : Calling rolling with Series data.
        DataFrame.rolling : Calling rolling with DataFrames.
        Series.count : Aggregating count for Series.
        DataFrame.count : Aggregating count for DataFrame.

        Examples
        --------
        >>> s = pd.Series([2, 3, np.nan, 10])
        >>> s.rolling(2).count()
        0    NaN
        1    2.0
        2    1.0
        3    1.0
        dtype: float64
        >>> s.rolling(3).count()
        0    NaN
        1    NaN
        2    2.0
        3    2.0
        dtype: float64
        >>> s.rolling(4).count()
        0    NaN
        1    NaN
        2    NaN
        3    3.0
        dtype: float64
        """
        return super().count(numeric_only)

    def apply(
        self,
        func: Callable[..., Any],
        raw: bool = False,
        engine: Literal["cython", "numba"] | None = None,
        engine_kwargs: dict[str, bool] | None = None,
        args: tuple[Any, ...] | None = None,
        kwargs: dict[str, Any] | None = None,
    ):
        """
        Calculate the rolling custom aggregation function.

        Parameters
        ----------
        func : function
            Must produce a single value from an ndarray input if ``raw=True``
            or a single value from a Series if ``raw=False``. Can also accept a
            Numba JIT function with ``engine='numba'`` specified.

        raw : bool, default False
            * ``False`` : passes each row or column as a Series to the
              function.
            * ``True`` : the passed function will receive ndarray
              objects instead.

            If you are just applying a NumPy reduction function this will
            achieve much better performance.

        engine : str, default None
            * ``'cython'`` : Runs rolling apply through C-extensions from cython.
            * ``'numba'`` : Runs rolling apply through JIT compiled code from numba.
              Only available when ``raw`` is set to ``True``.
            * ``None`` : Defaults to ``'cython'`` or
              globally setting ``compute.use_numba``.

        engine_kwargs : dict, default None
            * For ``'cython'`` engine, there are no accepted ``engine_kwargs``
            * For ``'numba'`` engine, the engine can accept ``nopython``, ``nogil``
              and ``parallel`` dictionary keys. The values must either be ``True`` or
              ``False``.

            The default ``engine_kwargs`` for the ``'numba'`` engine is
            ``{'nopython': True, 'nogil': False, 'parallel': False}`` and will be
            applied to both the ``func`` and the ``apply`` rolling aggregation.

        args : tuple, default None
            Positional arguments to be passed into func.

        kwargs : dict, default None
            Keyword arguments to be passed into func.

        Returns
        -------
        Series or DataFrame
            Return type is the same as the original object with ``np.float64`` dtype.

        See Also
        --------
        Series.rolling : Calling rolling with Series data.
        DataFrame.rolling : Calling rolling with DataFrames.
        Series.apply : Aggregating apply for Series.
        DataFrame.apply : Aggregating apply for DataFrame.

        Examples
        --------
        >>> ser = pd.Series([1, 6, 5, 4])
        >>> ser.rolling(2).apply(lambda s: s.sum() - s.min())
        0    NaN
        1    6.0
        2    6.0
        3    5.0
        dtype: float64
        """
        return super().apply(
            func,
            raw=raw,
            engine=engine,
            engine_kwargs=engine_kwargs,
            args=args,
            kwargs=kwargs,
        )

    @overload
    def pipe(
        self,
        func: Callable[Concatenate[Self, P], T],
        *args: P.args,
        **kwargs: P.kwargs,
    ) -> T: ...

    @overload
    def pipe(
        self,
        func: tuple[Callable[..., T], str],
        *args: Any,
        **kwargs: Any,
    ) -> T: ...

    @final
    def pipe(
        self,
        func: Callable[Concatenate[Self, P], T] | tuple[Callable[..., T], str],
        *args: Any,
        **kwargs: Any,
    ) -> T:
        """
        Apply a ``func`` with arguments to this Rolling object and return its result.

        Use `.pipe` when you want to improve readability by chaining together
        functions that expect
        Series, DataFrames, GroupBy, Rolling, Expanding or Resampler
        objects.
        Instead of writing

        >>> h = lambda x, arg2, arg3: x + 1 - arg2 * arg3
        >>> g = lambda x, arg1: x * 5 / arg1
        >>> f = lambda x: x**4
        >>> df = pd.DataFrame(
        ...     {"A": [1, 2, 3, 4]}, index=pd.date_range("2012-08-02", periods=4)
        ... )
        >>> h(g(f(df.rolling("2D")), arg1=1), arg2=2, arg3=3)  # doctest: +SKIP

        You can write

        >>> (
        ...     df.rolling("2D").pipe(f).pipe(g, arg1=1).pipe(h, arg2=2, arg3=3)
        ... )  # doctest: +SKIP

        which is much more readable.

        Parameters
        ----------
        func : callable or tuple of (callable, str)
            Function to apply to this Rolling object or, alternatively,
            a `(callable, data_keyword)` tuple where `data_keyword` is a
            string indicating the keyword of `callable` that expects the
            Rolling object.
        *args : iterable, optional
            Positional arguments passed into `func`.
        **kwargs : dict, optional
                A dictionary of keyword arguments passed into `func`.

        Returns
        -------
        Rolling
            The original object with the function `func` applied.

        See Also
        --------
        Series.pipe : Apply a function with arguments to a series.
        DataFrame.pipe: Apply a function with arguments to a dataframe.
        apply : Apply function to each group instead of to the
            full Rolling object.

        Notes
        -----
        See more `here
        <https://pandas.pydata.org/pandas-docs/stable/user_guide/groupby.html#piping-function-calls>`__.

        Examples
        --------

        >>> df = pd.DataFrame(
        ...     {"A": [1, 2, 3, 4]}, index=pd.date_range("2012-08-02", periods=4)
        ... )
        >>> df
                    A
        2012-08-02  1
        2012-08-03  2
        2012-08-04  3
        2012-08-05  4

        To get the difference between each rolling
        2-day window's maximum and minimum
        value in one pass, you can do

        >>> df.rolling("2D").pipe(lambda x: x.max() - x.min())
                    A
        2012-08-02  0.0
        2012-08-03  1.0
        2012-08-04  1.0
        2012-08-05  1.0
        """
        return super().pipe(func, *args, **kwargs)

    def sum(
        self,
        numeric_only: bool = False,
        engine: Literal["cython", "numba"] | None = None,
        engine_kwargs: dict[str, bool] | None = None,
    ):
        """
        Calculate the rolling sum.

        Parameters
        ----------
        numeric_only : bool, default False
            Include only float, int, boolean columns.

            .. versionadded:: 1.5.0

        engine : str, default None
            * ``'cython'`` : Runs the operation through C-extensions from cython.
            * ``'numba'`` : Runs the operation through JIT compiled code from numba.
            * ``None`` : Defaults to ``'cython'`` or
              globally setting ``compute.use_numba``

            .. versionadded:: 1.3.0

        engine_kwargs : dict, default None
            * For ``'cython'`` engine, there are no accepted ``engine_kwargs``
            * For ``'numba'`` engine, the engine can accept ``nopython``, ``nogil``
              and ``parallel`` dictionary keys. The values must either be ``True`` or
              ``False``. The default ``engine_kwargs`` for the ``'numba'`` engine is
              ``{'nopython': True, 'nogil': False, 'parallel': False}``.

            .. versionadded:: 1.3.0

        Returns
        -------
        Series or DataFrame
            Return type is the same as the original object with ``np.float64`` dtype.

        See Also
        --------
        Series.rolling : Calling rolling with Series data.
        DataFrame.rolling : Calling rolling with DataFrames.
        Series.sum : Aggregating sum for Series.
        DataFrame.sum : Aggregating sum for DataFrame.

        Notes
        -----
        See :ref:`window.numba_engine` and :ref:`enhancingperf.numba`
        for extended documentation and performance considerations
        for the Numba engine.

        Examples
        --------
        >>> s = pd.Series([1, 2, 3, 4, 5])
        >>> s
        0    1
        1    2
        2    3
        3    4
        4    5
        dtype: int64

        >>> s.rolling(3).sum()
        0     NaN
        1     NaN
        2     6.0
        3     9.0
        4    12.0
        dtype: float64

        >>> s.rolling(3, center=True).sum()
        0     NaN
        1     6.0
        2     9.0
        3    12.0
        4     NaN
        dtype: float64

        For DataFrame, each sum is computed column-wise.

        >>> df = pd.DataFrame({"A": s, "B": s**2})
        >>> df
        A   B
        0  1   1
        1  2   4
        2  3   9
        3  4  16
        4  5  25

        >>> df.rolling(3).sum()
             A     B
        0   NaN   NaN
        1   NaN   NaN
        2   6.0  14.0
        3   9.0  29.0
        4  12.0  50.0
        """
        return super().sum(
            numeric_only=numeric_only,
            engine=engine,
            engine_kwargs=engine_kwargs,
        )

    def max(
        self,
        numeric_only: bool = False,
        *args,
        engine: Literal["cython", "numba"] | None = None,
        engine_kwargs: dict[str, bool] | None = None,
        **kwargs,
    ):
        """
        Calculate the rolling maximum.

        Parameters
        ----------
        numeric_only : bool, default False
            Include only float, int, boolean columns.

            .. versionadded:: 1.5.0

        *args : iterable, optional
            Positional arguments passed into ``func``.

        engine : str, default None
            * ``'cython'`` : Runs the operation through C-extensions from cython.
            * ``'numba'`` : Runs the operation through JIT compiled code from numba.
            * ``None`` : Defaults to ``'cython'`` or
              globally setting ``compute.use_numba``

            .. versionadded:: 1.3.0

        engine_kwargs : dict, default None
            * For ``'cython'`` engine, there are no accepted ``engine_kwargs``
            * For ``'numba'`` engine, the engine can accept ``nopython``, ``nogil``
              and ``parallel`` dictionary keys. The values must either be ``True`` or
              ``False``.

            The default ``engine_kwargs`` for the ``'numba'`` engine is
            ``{'nopython': True, 'nogil': False, 'parallel': False}``.

            .. versionadded:: 1.3.0

        **kwargs : mapping, optional
            A dictionary of keyword arguments passed into ``func``.

        Returns
        -------
        Series or DataFrame
            Return type is the same as the original object with ``np.float64`` dtype.

        See Also
        --------
        Series.rolling : Calling rolling with Series data.
        DataFrame.rolling : Calling rolling with DataFrames.
        Series.max : Aggregating max for Series.
        DataFrame.max : Aggregating max for DataFrame.

        Notes
        -----
        See :ref:`window.numba_engine` and :ref:`enhancingperf.numba`
        for extended documentation and performance considerations
        for the Numba engine.

        Examples
        --------
        >>> ser = pd.Series([1, 2, 3, 4])
        >>> ser.rolling(2).max()
        0    NaN
        1    2.0
        2    3.0
        3    4.0
        dtype: float64
        """
        return super().max(
            numeric_only=numeric_only,
            engine=engine,
            engine_kwargs=engine_kwargs,
        )

    def min(
        self,
        numeric_only: bool = False,
        engine: Literal["cython", "numba"] | None = None,
        engine_kwargs: dict[str, bool] | None = None,
    ):
        """
        Calculate the rolling minimum.

        Parameters
        ----------
        numeric_only : bool, default False
            Include only float, int, boolean columns.

            .. versionadded:: 1.5.0

        engine : str, default None
            * ``'cython'`` : Runs the operation through C-extensions from cython.
            * ``'numba'`` : Runs the operation through JIT compiled code from numba.
            * ``None`` : Defaults to ``'cython'`` or
              globally setting ``compute.use_numba``

            .. versionadded:: 1.3.0

        engine_kwargs : dict, default None
            * For ``'cython'`` engine, there are no accepted ``engine_kwargs``
            * For ``'numba'`` engine, the engine can accept ``nopython``, ``nogil``
              and ``parallel`` dictionary keys. The values must either be ``True`` or
              ``False``.

            The default ``engine_kwargs`` for the ``'numba'`` engine is
            ``{'nopython': True, 'nogil': False, 'parallel': False}``.

            .. versionadded:: 1.3.0

        Returns
        -------
        Series or DataFrame
            Return type is the same as the original object with ``np.float64`` dtype.

        See Also
        --------
        Series.rolling : Calling rolling with Series data.
        DataFrame.rolling : Calling rolling with DataFrames.
        Series.min : Aggregating min for Series.
        DataFrame.min : Aggregating min for DataFrame.

        Notes
        -----
        See :ref:`window.numba_engine` and :ref:`enhancingperf.numba`
        for extended documentation and performance considerations
        for the Numba engine.

        Examples
        --------
        Performing a rolling minimum with a window size of 3.

        >>> s = pd.Series([4, 3, 5, 2, 6])
        >>> s.rolling(3).min()
        0    NaN
        1    NaN
        2    3.0
        3    2.0
        4    2.0
        dtype: float64
        """
        return super().min(
            numeric_only=numeric_only,
            engine=engine,
            engine_kwargs=engine_kwargs,
        )

    def mean(
        self,
        numeric_only: bool = False,
        engine: Literal["cython", "numba"] | None = None,
        engine_kwargs: dict[str, bool] | None = None,
    ):
        """
        Calculate the rolling mean.

        Parameters
        ----------
        numeric_only : bool, default False
            Include only float, int, boolean columns.

            .. versionadded:: 1.5.0

        engine : str, default None
            * ``'cython'`` : Runs the operation through C-extensions from cython.
            * ``'numba'`` : Runs the operation through JIT compiled code from numba.
            * ``None`` : Defaults to ``'cython'`` or
              globally setting ``compute.use_numba``

            .. versionadded:: 1.3.0

        engine_kwargs : dict, default None
            * For ``'cython'`` engine, there are no accepted ``engine_kwargs``
            * For ``'numba'`` engine, the engine can accept ``nopython``, ``nogil``
              and ``parallel`` dictionary keys. The values must either be ``True`` or
              ``False``.

            The default ``engine_kwargs`` for the ``'numba'`` engine is
            ``{'nopython': True, 'nogil': False, 'parallel': False}``.

            .. versionadded:: 1.3.0

        Returns
        -------
        Series or DataFrame
            Return type is the same as the original object with ``np.float64`` dtype.

        See Also
        --------
        Series.rolling : Calling rolling with Series data.
        DataFrame.rolling : Calling rolling with DataFrames.
        Series.mean : Aggregating mean for Series.
        DataFrame.mean : Aggregating mean for DataFrame.

        Notes
        -----
        See :ref:`window.numba_engine` and :ref:`enhancingperf.numba`
        for extended documentation and performance considerations
        for the Numba engine.

        Examples
        --------
        The below examples will show rolling mean calculations with window sizes of
        two and three, respectively.

        >>> s = pd.Series([1, 2, 3, 4])
        >>> s.rolling(2).mean()
        0    NaN
        1    1.5
        2    2.5
        3    3.5
        dtype: float64

        >>> s.rolling(3).mean()
        0    NaN
        1    NaN
        2    2.0
        3    3.0
        dtype: float64
        """
        return super().mean(
            numeric_only=numeric_only,
            engine=engine,
            engine_kwargs=engine_kwargs,
        )

    def median(
        self,
        numeric_only: bool = False,
        engine: Literal["cython", "numba"] | None = None,
        engine_kwargs: dict[str, bool] | None = None,
    ):
        """
        Calculate the rolling median.

        Parameters
        ----------
        numeric_only : bool, default False
            Include only float, int, boolean columns.

            .. versionadded:: 1.5.0

        engine : str, default None
            * ``'cython'`` : Runs the operation through C-extensions from cython.
            * ``'numba'`` : Runs the operation through JIT compiled code from numba.
            * ``None`` : Defaults to ``'cython'`` or
              globally setting ``compute.use_numba``

            .. versionadded:: 1.3.0

        engine_kwargs : dict, default None
            * For ``'cython'`` engine, there are no accepted ``engine_kwargs``
            * For ``'numba'`` engine, the engine can accept ``nopython``, ``nogil``
              and ``parallel`` dictionary keys. The values must either be ``True`` or
              ``False``.

            The default ``engine_kwargs`` for the ``'numba'`` engine is
            ``{'nopython': True, 'nogil': False, 'parallel': False}``.

            .. versionadded:: 1.3.0

        Returns
        -------
        Series or DataFrame
            Return type is the same as the original object with ``np.float64`` dtype.

        See Also
        --------
        Series.rolling : Calling rolling with Series data.
        DataFrame.rolling : Calling rolling with DataFrames.
        Series.median : Aggregating median for Series.
        DataFrame.median : Aggregating median for DataFrame.

        Notes
        -----
        See :ref:`window.numba_engine` and :ref:`enhancingperf.numba`
        for extended documentation and performance considerations
        for the Numba engine.

        Examples
        --------
        Compute the rolling median of a series with a window size of 3.

        >>> s = pd.Series([0, 1, 2, 3, 4])
        >>> s.rolling(3).median()
        0    NaN
        1    NaN
        2    1.0
        3    2.0
        4    3.0
        dtype: float64
        """
        return super().median(
            numeric_only=numeric_only,
            engine=engine,
            engine_kwargs=engine_kwargs,
        )

    def std(
        self,
        ddof: int = 1,
        numeric_only: bool = False,
        engine: Literal["cython", "numba"] | None = None,
        engine_kwargs: dict[str, bool] | None = None,
    ):
        """
        Calculate the rolling standard deviation.

        Parameters
        ----------
        ddof : int, default 1
            Delta Degrees of Freedom.  The divisor used in calculations
            is ``N - ddof``, where ``N`` represents the number of elements.

        numeric_only : bool, default False
            Include only float, int, boolean columns.

            .. versionadded:: 1.5.0

        engine : str, default None
            * ``'cython'`` : Runs the operation through C-extensions from cython.
            * ``'numba'`` : Runs the operation through JIT compiled code from numba.
            * ``None`` : Defaults to ``'cython'`` or
              globally setting ``compute.use_numba``

            .. versionadded:: 1.4.0

        engine_kwargs : dict, default None
            * For ``'cython'`` engine, there are no accepted ``engine_kwargs``
            * For ``'numba'`` engine, the engine can accept ``nopython``, ``nogil``
              and ``parallel`` dictionary keys. The values must either be ``True`` or
              ``False``.

            The default ``engine_kwargs`` for the ``'numba'`` engine is
            ``{'nopython': True, 'nogil': False, 'parallel': False}``.

            .. versionadded:: 1.4.0

        Returns
        -------
        Series or DataFrame
            Return type is the same as the original object with ``np.float64`` dtype.

        See Also
        --------
        numpy.std : Equivalent method for NumPy array.
        Series.rolling : Calling rolling with Series data.
        DataFrame.rolling : Calling rolling with DataFrames.
        Series.std : Aggregating std for Series.
        DataFrame.std : Aggregating std for DataFrame.

        Notes
        -----
        The default ``ddof`` of 1 used in :meth:`Series.std` is different
        than the default ``ddof`` of 0 in :func:`numpy.std`.

        A minimum of one period is required for the rolling calculation.

        Examples
        --------
        >>> s = pd.Series([5, 5, 6, 7, 5, 5, 5])
        >>> s.rolling(3).std()
        0         NaN
        1         NaN
        2    0.577350
        3    1.000000
        4    1.000000
        5    1.154701
        6    0.000000
        dtype: float64
        """
        return super().std(
            ddof=ddof,
            numeric_only=numeric_only,
            engine=engine,
            engine_kwargs=engine_kwargs,
        )

    def var(
        self,
        ddof: int = 1,
        numeric_only: bool = False,
        engine: Literal["cython", "numba"] | None = None,
        engine_kwargs: dict[str, bool] | None = None,
    ):
        """
        Calculate the rolling variance.

        Parameters
        ----------
        ddof : int, default 1
            Delta Degrees of Freedom.  The divisor used in calculations
            is ``N - ddof``, where ``N`` represents the number of elements.

        numeric_only : bool, default False
            Include only float, int, boolean columns.

            .. versionadded:: 1.5.0

        engine : str, default None
            * ``'cython'`` : Runs the operation through C-extensions from cython.
            * ``'numba'`` : Runs the operation through JIT compiled code from numba.
            * ``None`` : Defaults to ``'cython'`` or
              globally setting ``compute.use_numba``

            .. versionadded:: 1.4.0

        engine_kwargs : dict, default None
            * For ``'cython'`` engine, there are no accepted ``engine_kwargs``
            * For ``'numba'`` engine, the engine can accept ``nopython``, ``nogil``
              and ``parallel`` dictionary keys. The values must either be ``True`` or
              ``False``.

            The default ``engine_kwargs`` for the ``'numba'`` engine is
            ``{'nopython': True, 'nogil': False, 'parallel': False}``.

            .. versionadded:: 1.4.0

        Returns
        -------
        Series or DataFrame
            Return type is the same as the original object with ``np.float64`` dtype.

        See Also
        --------
        numpy.var : Equivalent method for NumPy array.
        Series.rolling : Calling rolling with Series data.
        DataFrame.rolling : Calling rolling with DataFrames.
        Series.var : Aggregating var for Series.
        DataFrame.var : Aggregating var for DataFrame.

        Notes
        -----
        The default ``ddof`` of 1 used in :meth:`Series.var` is different
        than the default ``ddof`` of 0 in :func:`numpy.var`.

        A minimum of one period is required for the rolling calculation.

        Examples
        --------
        >>> s = pd.Series([5, 5, 6, 7, 5, 5, 5])
        >>> s.rolling(3).var()
        0         NaN
        1         NaN
        2    0.333333
        3    1.000000
        4    1.000000
        5    1.333333
        6    0.000000
        dtype: float64
        """
        return super().var(
            ddof=ddof,
            numeric_only=numeric_only,
            engine=engine,
            engine_kwargs=engine_kwargs,
        )

    def skew(self, numeric_only: bool = False):
        """
        Calculate the rolling unbiased skewness.

        Parameters
        ----------
        numeric_only : bool, default False
            Include only float, int, boolean columns.

            .. versionadded:: 1.5.0

        Returns
        -------
        Series or DataFrame
            Return type is the same as the original object with ``np.float64`` dtype.

        See Also
        --------
        scipy.stats.skew : Third moment of a probability density.
        Series.rolling : Calling rolling with Series data.
        DataFrame.rolling : Calling rolling with DataFrames.
        Series.skew : Aggregating skew for Series.
        DataFrame.skew : Aggregating skew for DataFrame.

        Notes
        -----

        A minimum of three periods is required for the rolling calculation.

        Examples
        --------
        >>> ser = pd.Series([1, 5, 2, 7, 15, 6])
        >>> ser.rolling(3).skew().round(6)
        0         NaN
        1         NaN
        2    1.293343
        3   -0.585583
        4    0.670284
        5    1.652317
        dtype: float64
        """
        return super().skew(numeric_only=numeric_only)

    def sem(self, ddof: int = 1, numeric_only: bool = False):
        """
        Calculate the rolling standard error of mean.

        Parameters
        ----------
        ddof : int, default 1
            Delta Degrees of Freedom.  The divisor used in calculations
            is ``N - ddof``, where ``N`` represents the number of elements.

        numeric_only : bool, default False
            Include only float, int, boolean columns.

            .. versionadded:: 1.5.0

        Returns
        -------
        Series or DataFrame
            Return type is the same as the original object with ``np.float64`` dtype.

        See Also
        --------
        Series.rolling : Calling rolling with Series data.
        DataFrame.rolling : Calling rolling with DataFrames.
        Series.sem : Aggregating sem for Series.
        DataFrame.sem : Aggregating sem for DataFrame.

        Notes
        -----
        A minimum of one period is required for the calculation.

        Examples
        --------
        >>> s = pd.Series([0, 1, 2, 3])
        >>> s.rolling(2, min_periods=1).sem()
        0         NaN
        1    0.707107
        2    0.707107
        3    0.707107
        dtype: float64
        """
        # Raise here so error message says sem instead of std
        self._validate_numeric_only("sem", numeric_only)
        return self.std(numeric_only=numeric_only) / (
            self.count(numeric_only) - ddof
        ).pow(0.5)

    def kurt(self, numeric_only: bool = False):
        """
        Calculate the rolling Fisher's definition of kurtosis without bias.

        Parameters
        ----------
        numeric_only : bool, default False
            Include only float, int, boolean columns.

            .. versionadded:: 1.5.0

        Returns
        -------
        Series or DataFrame
            Return type is the same as the original object with ``np.float64`` dtype.

        See Also
        --------
        scipy.stats.kurtosis : Reference SciPy method.
        Series.rolling : Calling rolling with Series data.
        DataFrame.rolling : Calling rolling with DataFrames.
        Series.kurt : Aggregating kurt for Series.
        DataFrame.kurt : Aggregating kurt for DataFrame.

        Notes
        -----
        A minimum of four periods is required for the calculation.

        Examples
        --------
        The example below will show a rolling calculation with a window size of
        four matching the equivalent function call using `scipy.stats`.

        >>> arr = [1, 2, 3, 4, 999]
        >>> import scipy.stats
        >>> print(f"{scipy.stats.kurtosis(arr[:-1], bias=False):.6f}")
        -1.200000
        >>> print(f"{scipy.stats.kurtosis(arr[1:], bias=False):.6f}")
        3.999946
        >>> s = pd.Series(arr)
        >>> s.rolling(4).kurt()
        0         NaN
        1         NaN
        2         NaN
        3   -1.200000
        4    3.999946
        dtype: float64
        """
        return super().kurt(numeric_only=numeric_only)

    def first(self, numeric_only: bool = False):
        """
        Calculate the rolling First (left-most) element of the window.

        Parameters
        ----------
        numeric_only : bool, default False
            Include only float, int, boolean columns.

            .. versionadded:: 1.5.0

        Returns
        -------
        Series or DataFrame
            Return type is the same as the original object with ``np.float64`` dtype.

        See Also
        --------
        GroupBy.first : Similar method for GroupBy objects.
        Rolling.last : Method to get the last element in each window.

        Examples
        --------
        The example below will show a rolling calculation with a window size of
        three.

        >>> s = pd.Series(range(5))
        >>> s.rolling(3).first()
        0         NaN
        1         NaN
        2         0.0
        3         1.0
        4         2.0
        dtype: float64
        """
        return super().first(numeric_only=numeric_only)

    def last(self, numeric_only: bool = False):
        """
        Calculate the rolling Last (right-most) element of the window.

        Parameters
        ----------
        numeric_only : bool, default False
            Include only float, int, boolean columns.

            .. versionadded:: 1.5.0

        Returns
        -------
        Series or DataFrame
            Return type is the same as the original object with ``np.float64`` dtype.

        See Also
        --------
        GroupBy.last : Similar method for GroupBy objects.
        Rolling.first : Method to get the first element in each window.

        Examples
        --------
        The example below will show a rolling calculation with a window size of
        three.

        >>> s = pd.Series(range(5))
        >>> s.rolling(3).last()
        0         NaN
        1         NaN
        2         2.0
        3         3.0
        4         4.0
        dtype: float64
        """
        return super().last(numeric_only=numeric_only)

    def quantile(
        self,
        q: float,
        interpolation: QuantileInterpolation = "linear",
        numeric_only: bool = False,
    ):
        """
        Calculate the rolling quantile.

        Parameters
        ----------
        q : float
            Quantile to compute. 0 <= quantile <= 1.

            .. deprecated:: 2.1.0
                This was renamed from 'quantile' to 'q' in version 2.1.0.

        interpolation : {'linear', 'lower', 'higher', 'midpoint', 'nearest'}
            This optional parameter specifies the interpolation method to use,
            when the desired quantile lies between two data points `i` and `j`:

                * linear: `i + (j - i) * fraction`, where `fraction` is the
                  fractional part of the index surrounded by `i` and `j`.
                * lower: `i`.
                * higher: `j`.
                * nearest: `i` or `j` whichever is nearest.
                * midpoint: (`i` + `j`) / 2.

        numeric_only : bool, default False
            Include only float, int, boolean columns.

            .. versionadded:: 1.5.0

        Returns
        -------
        Series or DataFrame
            Return type is the same as the original object with ``np.float64`` dtype.

        See Also
        --------
        Series.rolling : Calling rolling with Series data.
        DataFrame.rolling : Calling rolling with DataFrames.
        Series.quantile : Aggregating quantile for Series.
        DataFrame.quantile : Aggregating quantile for DataFrame.

        Examples
        --------
        >>> s = pd.Series([1, 2, 3, 4])
        >>> s.rolling(2).quantile(0.4, interpolation="lower")
        0    NaN
        1    1.0
        2    2.0
        3    3.0
        dtype: float64

        >>> s.rolling(2).quantile(0.4, interpolation="midpoint")
        0    NaN
        1    1.5
        2    2.5
        3    3.5
        dtype: float64
        """
        return super().quantile(
            q=q,
            interpolation=interpolation,
            numeric_only=numeric_only,
        )

    def rank(
        self,
        method: WindowingRankType = "average",
        ascending: bool = True,
        pct: bool = False,
        numeric_only: bool = False,
    ):
        """
        Calculate the rolling rank.

        .. versionadded:: 1.4.0

        Parameters
        ----------
        method : {'average', 'min', 'max'}, default 'average'
            How to rank the group of records that have the same value (i.e. ties):

            * average: average rank of the group
            * min: lowest rank in the group
            * max: highest rank in the group

        ascending : bool, default True
            Whether or not the elements should be ranked in ascending order.

        pct : bool, default False
            Whether or not to display the returned rankings in percentile
            form.

        numeric_only : bool, default False
            Include only float, int, boolean columns.

            .. versionadded:: 1.5.0

        Returns
        -------
        Series or DataFrame
            Return type is the same as the original object with ``np.float64`` dtype.

        See Also
        --------
        Series.rolling : Calling rolling with Series data.
        DataFrame.rolling : Calling rolling with DataFrames.
        Series.rank : Aggregating rank for Series.
        DataFrame.rank : Aggregating rank for DataFrame.

        Examples
        --------
        >>> s = pd.Series([1, 4, 2, 3, 5, 3])
        >>> s.rolling(3).rank()
        0    NaN
        1    NaN
        2    2.0
        3    2.0
        4    3.0
        5    1.5
        dtype: float64

        >>> s.rolling(3).rank(method="max")
        0    NaN
        1    NaN
        2    2.0
        3    2.0
        4    3.0
        5    2.0
        dtype: float64

        >>> s.rolling(3).rank(method="min")
        0    NaN
        1    NaN
        2    2.0
        3    2.0
        4    3.0
        5    1.0
        dtype: float64
        """
        return super().rank(
            method=method,
            ascending=ascending,
            pct=pct,
            numeric_only=numeric_only,
        )

    def nunique(
        self,
        numeric_only: bool = False,
    ):
        """
        Calculate the rolling nunique.

        .. versionadded:: 3.0.0

        Parameters
        ----------
        numeric_only : bool, default False
            Include only float, int, boolean columns.

            .. versionadded:: 1.5.0

        Returns
        -------
        Series or DataFrame
            Return type is the same as the original object with ``np.float64`` dtype.

        See Also
        --------
        Series.rolling : Calling rolling with Series data.
        DataFrame.rolling : Calling rolling with DataFrames.
        Series.nunique : Aggregating nunique for Series.
        DataFrame.nunique : Aggregating nunique for DataFrame.

        Examples
        --------
        >>> s = pd.Series([1, 4, 2, np.nan, 3, 3, 4, 5])
        >>> s.rolling(3).nunique()
        0    NaN
        1    NaN
        2    3.0
        3    NaN
        4    NaN
        5    NaN
        6    2.0
        7    3.0
        dtype: float64
        """
        return super().nunique(
            numeric_only=numeric_only,
        )

    def cov(
        self,
        other: DataFrame | Series | None = None,
        pairwise: bool | None = None,
        ddof: int = 1,
        numeric_only: bool = False,
    ):
        """
        Calculate the rolling sample covariance.

        Parameters
        ----------
        other : Series or DataFrame, optional
            If not supplied then will default to self and produce pairwise
            output.

        pairwise : bool, default None
            If False then only matching columns between self and other will be
            used and the output will be a DataFrame.
            If True then all pairwise combinations will be calculated and the
            output will be a MultiIndexed DataFrame in the case of DataFrame
            inputs. In the case of missing elements, only complete pairwise
            observations will be used.

        ddof : int, default 1
            Delta Degrees of Freedom.  The divisor used in calculations
            is ``N - ddof``, where ``N`` represents the number of elements.

        numeric_only : bool, default False
            Include only float, int, boolean columns.

            .. versionadded:: 1.5.0

        Returns
        -------
        Series or DataFrame
            Return type is the same as the original object with ``np.float64`` dtype.

        See Also
        --------
        Series.rolling : Calling rolling with Series data.
        DataFrame.rolling : Calling rolling with DataFrames.
        Series.cov : Aggregating cov for Series.
        DataFrame.cov : Aggregating cov for DataFrame.

        Examples
        --------
        >>> ser1 = pd.Series([1, 2, 3, 4])
        >>> ser2 = pd.Series([1, 4, 5, 8])
        >>> ser1.rolling(2).cov(ser2)
        0    NaN
        1    1.5
        2    0.5
        3    1.5
        dtype: float64
        """
        return super().cov(
            other=other,
            pairwise=pairwise,
            ddof=ddof,
            numeric_only=numeric_only,
        )

    def corr(
        self,
        other: DataFrame | Series | None = None,
        pairwise: bool | None = None,
        ddof: int = 1,
        numeric_only: bool = False,
    ):
        """
        Calculate the rolling correlation.

        Parameters
        ----------
        other : Series or DataFrame, optional
            If not supplied then will default to self and produce pairwise
            output.

        pairwise : bool, default None
            If False then only matching columns between self and other will be
            used and the output will be a DataFrame.
            If True then all pairwise combinations will be calculated and the
            output will be a MultiIndexed DataFrame in the case of DataFrame
            inputs. In the case of missing elements, only complete pairwise
            observations will be used.

        ddof : int, default 1
            Delta Degrees of Freedom.  The divisor used in calculations
            is ``N - ddof``, where ``N`` represents the number of elements.

        numeric_only : bool, default False
            Include only float, int, boolean columns.

            .. versionadded:: 1.5.0

        Returns
        -------
        Series or DataFrame
            Return type is the same as the original object with ``np.float64`` dtype.

        See Also
        --------
        cov : Similar method to calculate covariance.
        numpy.corrcoef : NumPy Pearson's correlation calculation.
        Series.rolling : Calling rolling with Series data.
        DataFrame.rolling : Calling rolling with DataFrames.
        Series.corr : Aggregating corr for Series.
        DataFrame.corr : Aggregating corr for DataFrame.

        Notes
        -----
        This function uses Pearson's definition of correlation
        (https://en.wikipedia.org/wiki/Pearson_correlation_coefficient).

        When `other` is not specified, the output will be self correlation (e.g.
        all 1's), except for :class:`~pandas.DataFrame` inputs with `pairwise`
        set to `True`.

        Function will return ``NaN`` for correlations of equal valued sequences;
        this is the result of a 0/0 division error.

        When `pairwise` is set to `False`, only matching columns between `self` and
        `other` will be used.

        When `pairwise` is set to `True`, the output will be a MultiIndex DataFrame
        with the original index on the first level, and the `other` DataFrame
        columns on the second level.

        In the case of missing elements, only complete pairwise observations
        will be used.

        Examples
        --------
        The below example shows a rolling calculation with a window size of
        four matching the equivalent function call using :meth:`numpy.corrcoef`.

        >>> v1 = [3, 3, 3, 5, 8]
        >>> v2 = [3, 4, 4, 4, 8]
        >>> np.corrcoef(v1[:-1], v2[:-1])
        array([[1.        , 0.33333333],
            [0.33333333, 1.        ]])
        >>> np.corrcoef(v1[1:], v2[1:])
        array([[1.       , 0.9169493],
            [0.9169493, 1.       ]])
        >>> s1 = pd.Series(v1)
        >>> s2 = pd.Series(v2)
        >>> s1.rolling(4).corr(s2)
        0         NaN
        1         NaN
        2         NaN
        3    0.333333
        4    0.916949
        dtype: float64

        The below example shows a similar rolling calculation on a
        DataFrame using the pairwise option.

        >>> matrix = np.array(
        ...     [[51.0, 35.0], [49.0, 30.0], [47.0, 32.0], [46.0, 31.0], [50.0, 36.0]]
        ... )
        >>> np.corrcoef(matrix[:-1, 0], matrix[:-1, 1])
        array([[1.       , 0.6263001],
            [0.6263001, 1.       ]])
        >>> np.corrcoef(matrix[1:, 0], matrix[1:, 1])
        array([[1.        , 0.55536811],
            [0.55536811, 1.        ]])
        >>> df = pd.DataFrame(matrix, columns=["X", "Y"])
        >>> df
              X     Y
        0  51.0  35.0
        1  49.0  30.0
        2  47.0  32.0
        3  46.0  31.0
        4  50.0  36.0
        >>> df.rolling(4).corr(pairwise=True)
                    X         Y
        0 X        NaN       NaN
          Y        NaN       NaN
        1 X        NaN       NaN
          Y        NaN       NaN
        2 X        NaN       NaN
          Y        NaN       NaN
        3 X   1.000000  0.626300
          Y   0.626300  1.000000
        4 X   1.000000  0.555368
          Y   0.555368  1.000000
        """
        return super().corr(
            other=other,
            pairwise=pairwise,
            ddof=ddof,
            numeric_only=numeric_only,
        )


Rolling.__doc__ = Window.__doc__


class RollingGroupby(BaseWindowGroupby, Rolling):
    """
    Provide a rolling groupby implementation.
    """

    _attributes = Rolling._attributes + BaseWindowGroupby._attributes

    def _get_window_indexer(self) -> GroupbyIndexer:
        """
        Return an indexer class that will compute the window start and end bounds

        Returns
        -------
        GroupbyIndexer
        """
        rolling_indexer: type[BaseIndexer]
        indexer_kwargs: dict[str, Any] | None = None
        index_array = self._index_array
        if isinstance(self.window, BaseIndexer):
            rolling_indexer = type(self.window)
            indexer_kwargs = self.window.__dict__.copy()
            assert isinstance(indexer_kwargs, dict)  # for mypy
            # We'll be using the index of each group later
            indexer_kwargs.pop("index_array", None)
            window = self.window
        elif self._win_freq_i8 is not None:
            rolling_indexer = VariableWindowIndexer
            # error: Incompatible types in assignment (expression has type
            # "int", variable has type "BaseIndexer")
            window = self._win_freq_i8  # type: ignore[assignment]
        else:
            rolling_indexer = FixedWindowIndexer
            window = self.window
        window_indexer = GroupbyIndexer(
            index_array=index_array,
            window_size=window,
            groupby_indices=self._grouper.indices,
            window_indexer=rolling_indexer,
            indexer_kwargs=indexer_kwargs,
        )
        return window_indexer

    def _validate_datetimelike_monotonic(self) -> None:
        """
        Validate that each group in self._on is monotonic
        """
        # GH 46061
        if self._on.hasnans:
            self._raise_monotonic_error("values must not have NaT")
        for group_indices in self._grouper.indices.values():
            group_on = self._on.take(group_indices)
            if not (
                group_on.is_monotonic_increasing or group_on.is_monotonic_decreasing
            ):
                on = "index" if self.on is None else self.on
                raise ValueError(
                    f"Each group within {on} must be monotonic. "
                    f"Sort the values in {on} first."
                )<|MERGE_RESOLUTION|>--- conflicted
+++ resolved
@@ -29,15 +29,12 @@
 import pandas._libs.window.aggregations as window_aggregations
 from pandas.compat._optional import import_optional_dependency
 from pandas.errors import DataError
-<<<<<<< HEAD
 from pandas.util._decorators import (
     Appender,
     Substitution,
     doc,
 )
 from pandas.util._validators import validate_bool_kwarg
-=======
->>>>>>> 066a4f7f
 
 from pandas.core.dtypes.common import (
     ensure_float64,
