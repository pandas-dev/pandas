--- conflicted
+++ resolved
@@ -22,11 +22,7 @@
 
 from pandas._libs.tslibs import BaseOffset, to_offset
 import pandas._libs.window.aggregations as window_aggregations
-<<<<<<< HEAD
-from pandas._typing import ArrayLike, Axis, FrameOrSeriesUnion, Scalar
-=======
-from pandas._typing import ArrayLike, Axis, FrameOrSeries, Label
->>>>>>> 94680719
+from pandas._typing import ArrayLike, Axis, FrameOrSeriesUnion, Label
 from pandas.compat._optional import import_optional_dependency
 from pandas.compat.numpy import function as nv
 from pandas.util._decorators import Appender, Substitution, cache_readonly, doc
@@ -398,11 +394,7 @@
             return type(obj)(result, index=index, columns=block.columns)
         return result
 
-<<<<<<< HEAD
-    def _wrap_results(self, results, blocks, obj, exclude=None) -> FrameOrSeriesUnion:
-=======
-    def _wrap_results(self, results, obj, skipped: List[int]) -> FrameOrSeries:
->>>>>>> 94680719
+    def _wrap_results(self, results, obj, skipped: List[int]) -> FrameOrSeriesUnion:
         """
         Wrap the results.
 
@@ -415,23 +407,18 @@
         """
         from pandas import Series, concat
 
-<<<<<<< HEAD
         if obj.ndim == 1:
             if not results:
                 raise DataError("No numeric types to aggregate")
             assert len(results) == 1
             return Series(results[0], index=obj.index, name=obj.name)
-=======
+
         exclude: List[Label] = []
-        if obj.ndim == 2:
-            orig_blocks = list(obj._to_dict_of_blocks(copy=False).values())
-            for i in skipped:
-                exclude.extend(orig_blocks[i].columns)
-        else:
-            orig_blocks = [obj]
+        orig_blocks = list(obj._to_dict_of_blocks(copy=False).values())
+        for i in skipped:
+            exclude.extend(orig_blocks[i].columns)
 
         kept_blocks = [blk for i, blk in enumerate(orig_blocks) if i not in skipped]
->>>>>>> 94680719
 
         final = []
         for result, block in zip(results, kept_blocks):
@@ -550,19 +537,9 @@
             try:
                 values = self._prep_values(b.values)
 
-<<<<<<< HEAD
             except (TypeError, NotImplementedError):
                 skipped.append(i)
-                exclude.extend(b.columns)
                 continue
-=======
-            except (TypeError, NotImplementedError) as err:
-                if isinstance(obj, ABCDataFrame):
-                    skipped.append(i)
-                    continue
-                else:
-                    raise DataError("No numeric types to aggregate") from err
->>>>>>> 94680719
 
             result = homogeneous_func(values)
             results.append(result)
