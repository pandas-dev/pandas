--- conflicted
+++ resolved
@@ -1223,13 +1223,6 @@
     def var(self, ddof: int = 1, *args, **kwargs):
         nv.validate_window_func("var", args, kwargs)
         window_func = partial(self._get_roll_func("roll_weighted_var"), ddof=ddof)
-<<<<<<< HEAD
-        # pandas\core\window\rolling.py:1221: error: Incompatible types in
-        # assignment (expression has type "Callable[..., Any]", variable has
-        # type "partial[Any]")  [assignment]
-        window_func = get_weighted_roll_func(window_func)  # type: ignore[assignment]
-=======
->>>>>>> 40b65da0
         kwargs.pop("name", None)
         return self._apply(window_func, name="var", **kwargs)
 
@@ -1757,27 +1750,10 @@
         # GH 32865. We leverage rolling.mean, so we pass
         # to the rolling constructors the data used when constructing self:
         # window width, frequency data, or a BaseIndexer subclass
-<<<<<<< HEAD
-        if isinstance(self.window, BaseIndexer):
-            window = self.window
-        else:
-            # GH 16058: offset window
-            if self.is_freq_type:
-                # pandas\core\window\rolling.py:1733: error: Incompatible types
-                # in assignment (expression has type "None", variable has type
-                # "BaseIndexer")  [assignment]
-                window = self.win_freq  # type: ignore[assignment]
-            else:
-                # pandas\core\window\rolling.py:1735: error: Incompatible types
-                # in assignment (expression has type "int", variable has type
-                # "BaseIndexer")  [assignment]
-                window = self._get_window(other)  # type: ignore[assignment]
-=======
         # GH 16058: offset window
         window = (
             self._get_cov_corr_window(other) if not self.is_freq_type else self.win_freq
         )
->>>>>>> 40b65da0
 
         def _get_cov(X, Y):
             # GH #12373 : rolling functions error on float32 data
@@ -1919,24 +1895,10 @@
         # GH 32865. We leverage rolling.cov and rolling.std here, so we pass
         # to the rolling constructors the data used when constructing self:
         # window width, frequency data, or a BaseIndexer subclass
-<<<<<<< HEAD
-        if isinstance(self.window, BaseIndexer):
-            window = self.window
-        else:
-            # pandas\core\window\rolling.py:1880: error: Incompatible types in
-            # assignment (expression has type "Optional[int]", variable has
-            # type "BaseIndexer")  [assignment]
-            window = (
-                self._get_window(other)  # type: ignore[assignment]
-                if not self.is_freq_type
-                else self.win_freq
-            )
-=======
         # GH 16058: offset window
         window = (
             self._get_cov_corr_window(other) if not self.is_freq_type else self.win_freq
         )
->>>>>>> 40b65da0
 
         def _get_corr(a, b):
             a = a.rolling(
