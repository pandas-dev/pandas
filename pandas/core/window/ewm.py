import datetime
from functools import partial
from textwrap import dedent
from typing import Optional, Union

import numpy as np

from pandas._libs.tslibs import Timedelta
import pandas._libs.window.aggregations as window_aggregations
from pandas._typing import FrameOrSeries
from pandas.compat.numpy import function as nv
from pandas.util._decorators import Appender, Substitution

from pandas.core.dtypes.generic import ABCDataFrame

from pandas.core.base import DataError
import pandas.core.common as com
from pandas.core.dtypes.common import is_datetime64_ns_dtype
from pandas.core.window.common import _doc_template, _shared_docs, zsqrt
from pandas.core.window.rolling import _flex_binary_moment, _Rolling

_bias_template = """
        Parameters
        ----------
        bias : bool, default False
            Use a standard estimation bias correction.
        *args, **kwargs
            Arguments and keyword arguments to be passed into func.
"""


def get_center_of_mass(
    comass: Optional[float],
    span: Optional[float],
    halflife: Optional[float],
    alpha: Optional[float],
) -> float:
    valid_count = com.count_not_none(comass, span, halflife, alpha)
    if valid_count > 1:
        raise ValueError("comass, span, halflife, and alpha are mutually exclusive")

    # Convert to center of mass; domain checks ensure 0 < alpha <= 1
    if comass is not None:
        if comass < 0:
            raise ValueError("comass must satisfy: comass >= 0")
    elif span is not None:
        if span < 1:
            raise ValueError("span must satisfy: span >= 1")
        comass = (span - 1) / 2.0
    elif halflife is not None:
        if halflife <= 0:
            raise ValueError("halflife must satisfy: halflife > 0")
        decay = 1 - np.exp(np.log(0.5) / halflife)
        comass = 1 / decay - 1
    elif alpha is not None:
        if alpha <= 0 or alpha > 1:
            raise ValueError("alpha must satisfy: 0 < alpha <= 1")
        comass = (1.0 - alpha) / alpha
    else:
        raise ValueError("Must pass one of comass, span, halflife, or alpha")

    return float(comass)


class EWM(_Rolling):
    r"""
    Provide exponential weighted (EW) functions.

    Available EW functions: ``mean()``, ``var()``, ``std()``, ``corr()``, ``cov()``.

    Exactly one parameter: ``com``, ``span``, ``halflife``, or ``alpha`` must be
    provided.

    Parameters
    ----------
    com : float, optional
        Specify decay in terms of center of mass,
        :math:`\alpha = 1 / (1 + com)`, for :math:`com \geq 0`.
    span : float, optional
        Specify decay in terms of span,
        :math:`\alpha = 2 / (span + 1)`, for :math:`span \geq 1`.
    halflife : float, str, timedelta, optional
        Specify decay in terms of half-life,
        :math:`\alpha = 1 - \exp\left(-\ln(2) / halflife\right)`, for
        :math:`halflife > 0`.

        If ``times`` is specified, the time unit (str or timedelta) over which an observation
        decays to half its value. Only applicable to ``mean()``.

    alpha : float, optional
        Specify smoothing factor :math:`\alpha` directly,
        :math:`0 < \alpha \leq 1`.
    min_periods : int, default 0
        Minimum number of observations in window required to have a value
        (otherwise result is NA).
    adjust : bool, default True
        Divide by decaying adjustment factor in beginning periods to account
        for imbalance in relative weightings (viewing EWMA as a moving average).

        - When ``adjust=True`` (default), the EW function is calculated using weights
          :math:`w_i = (1 - \alpha)^i`. For example, the EW moving average of the series
          [:math:`x_0, x_1, ..., x_t`] would be:

        .. math::
            y_t = \frac{x_t + (1 - \alpha)x_{t-1} + (1 - \alpha)^2 x_{t-2} + ... + (1 -
            \alpha)^t x_0}{1 + (1 - \alpha) + (1 - \alpha)^2 + ... + (1 - \alpha)^t}

        - When ``adjust=False``, the exponentially weighted function is calculated
          recursively:

        .. math::
            \begin{split}
                y_0 &= x_0\\
                y_t &= (1 - \alpha) y_{t-1} + \alpha x_t,
            \end{split}
    ignore_na : bool, default False
        Ignore missing values when calculating weights; specify ``True`` to reproduce
        pre-0.15.0 behavior.

        - When ``ignore_na=False`` (default), weights are based on absolute positions.
          For example, the weights of :math:`x_0` and :math:`x_2` used in calculating
          the final weighted average of [:math:`x_0`, None, :math:`x_2`] are
          :math:`(1-\alpha)^2` and :math:`1` if ``adjust=True``, and
          :math:`(1-\alpha)^2` and :math:`\alpha` if ``adjust=False``.

        - When ``ignore_na=True`` (reproducing pre-0.15.0 behavior), weights are based
          on relative positions. For example, the weights of :math:`x_0` and :math:`x_2`
          used in calculating the final weighted average of
          [:math:`x_0`, None, :math:`x_2`] are :math:`1-\alpha` and :math:`1` if
          ``adjust=True``, and :math:`1-\alpha` and :math:`\alpha` if ``adjust=False``.
    axis : {0, 1}, default 0
        The axis to use. The value 0 identifies the rows, and 1
        identifies the columns.
    times : str, np.ndarray, Series, default None
        Times corresponding to the observations. Must be monotonically increasing and
        ``datetime64[ns]`` dtype.

        If str, the name of the column in the DataFrame representing the times.

        If 1-D array like, a sequence with the same shape as the observations.

        Only applicable to ``mean()``.

    Returns
    -------
    DataFrame
        A Window sub-classed for the particular operation.

    See Also
    --------
    rolling : Provides rolling window calculations.
    expanding : Provides expanding transformations.

    Notes
    -----

    More details can be found at:
    :ref:`Exponentially weighted windows <stats.moments.exponentially_weighted>`.

    Examples
    --------
    >>> df = pd.DataFrame({'B': [0, 1, 2, np.nan, 4]})
    >>> df
         B
    0  0.0
    1  1.0
    2  2.0
    3  NaN
    4  4.0

    >>> df.ewm(com=0.5).mean()
              B
    0  0.000000
    1  0.750000
    2  1.615385
    3  1.615385
    4  3.670213
    """

    _attributes = ["com", "min_periods", "adjust", "ignore_na", "axis"]

    def __init__(
        self,
        obj,
<<<<<<< HEAD
        com=None,
        span=None,
        halflife=None,
        alpha=None,
        min_periods=0,
        adjust=True,
        ignore_na=False,
        axis=0,
        times=None,
    ):
        self.obj = obj
        self.min_periods = min_periods
=======
        com: Optional[float] = None,
        span: Optional[float] = None,
        halflife: Optional[float] = None,
        alpha: Optional[float] = None,
        min_periods: int = 0,
        adjust: bool = True,
        ignore_na: bool = False,
        axis: int = 0,
    ):
        self.obj = obj
        self.com = get_center_of_mass(com, span, halflife, alpha)
        self.min_periods = max(int(min_periods), 1)
>>>>>>> 28be10b5
        self.adjust = adjust
        self.ignore_na = ignore_na
        self.axis = axis
        self.on = None
        if times is not None:
            if isinstance(times, str):
                times = self._selected_obj[times]
            if not is_datetime64_ns_dtype(times):
                raise ValueError("times must be datetime64[ns] dtype.")
            if len(times) != len(obj):
                raise ValueError("times must be the same length as the object.")
            if not isinstance(halflife, (str, datetime.timedelta)):
                raise ValueError(
                    "halflife must be a string or datetime.timedelta object"
                )
            self.time_weights = np.asarray(times - times[0]).astype(np.float64) / Timedelta(halflife).value
            self.com = None
        else:
            self.time_weights = None
            self.com = get_center_of_mass(com, span, halflife, alpha)

    @property
    def _constructor(self):
        return EWM

    _agg_see_also_doc = dedent(
        """
    See Also
    --------
    pandas.DataFrame.rolling.aggregate
    """
    )

    _agg_examples_doc = dedent(
        """
    Examples
    --------
    >>> df = pd.DataFrame({"A": [1, 2, 3], "B": [4, 5, 6], "C": [7, 8, 9]})
    >>> df
       A  B  C
    0  1  4  7
    1  2  5  8
    2  3  6  9

    >>> df.ewm(alpha=0.5).mean()
              A         B         C
    0  1.000000  4.000000  7.000000
    1  1.666667  4.666667  7.666667
    2  2.428571  5.428571  8.428571
    """
    )

    @Substitution(
        see_also=_agg_see_also_doc,
        examples=_agg_examples_doc,
        versionadded="",
        klass="Series/Dataframe",
        axis="",
    )
    @Appender(_shared_docs["aggregate"])
    def aggregate(self, func, *args, **kwargs):
        return super().aggregate(func, *args, **kwargs)

    agg = aggregate

    def _apply(self, func):
        """
        Rolling statistical measure using supplied function. Designed to be
        used with passed-in Cython array-based functions.

        Parameters
        ----------
        func : str/callable to apply

        Returns
        -------
        y : same type as input argument
        """
        blocks, obj = self._create_blocks(self._selected_obj)
        block_list = list(blocks)

        results = []
        exclude = []
        for i, b in enumerate(blocks):
            try:
                values = self._prep_values(b.values)

            except (TypeError, NotImplementedError) as err:
                if isinstance(obj, ABCDataFrame):
                    exclude.extend(b.columns)
                    del block_list[i]
                    continue
                else:
                    raise DataError("No numeric types to aggregate") from err

            if values.size == 0:
                results.append(values.copy())
                continue

            results.append(np.apply_along_axis(func, self.axis, values))

        return self._wrap_results(results, block_list, obj, exclude)

    @Substitution(name="ewm", func_name="mean")
    @Appender(_doc_template)
    def mean(self, *args, **kwargs):
        """
        Exponential weighted moving average.

        Parameters
        ----------
        *args, **kwargs
            Arguments and keyword arguments to be passed into func.
        """
        nv.validate_window_func("mean", args, kwargs)
<<<<<<< HEAD
        if self.distances is not None:
            window_func = self._get_roll_func("ewma")
            window_func = partial(
                window_func,
                minp=int(self.min_periods),
                time_weights=self.time_weights
            )
        else:
            window_func = self._get_roll_func("ewma_time")
            window_func = partial(
                window_func,
                com=self.com,
                adjust=int(self.adjust),
                ignore_na=self.ignore_na,
                minp=int(self.min_periods),
            )
=======
        window_func = self._get_roll_func("ewma")
        window_func = partial(
            window_func,
            com=self.com,
            adjust=self.adjust,
            ignore_na=self.ignore_na,
            minp=self.min_periods,
        )
>>>>>>> 28be10b5
        return self._apply(window_func)

    @Substitution(name="ewm", func_name="std")
    @Appender(_doc_template)
    @Appender(_bias_template)
    def std(self, bias: bool = False, *args, **kwargs):
        """
        Exponential weighted moving stddev.
        """
        nv.validate_window_func("std", args, kwargs)
        return zsqrt(self.var(bias=bias, **kwargs))

    vol = std

    @Substitution(name="ewm", func_name="var")
    @Appender(_doc_template)
    @Appender(_bias_template)
    def var(self, bias: bool = False, *args, **kwargs):
        """
        Exponential weighted moving variance.
        """
        nv.validate_window_func("var", args, kwargs)

        def f(arg):
            return window_aggregations.ewmcov(
                arg, arg, self.com, self.adjust, self.ignore_na, self.min_periods, bias,
            )

        return self._apply(f)

    @Substitution(name="ewm", func_name="cov")
    @Appender(_doc_template)
    def cov(
        self,
        other: Optional[Union[np.ndarray, FrameOrSeries]] = None,
        pairwise: Optional[bool] = None,
        bias: bool = False,
        **kwargs,
    ):
        """
        Exponential weighted sample covariance.

        Parameters
        ----------
        other : Series, DataFrame, or ndarray, optional
            If not supplied then will default to self and produce pairwise
            output.
        pairwise : bool, default None
            If False then only matching columns between self and other will be
            used and the output will be a DataFrame.
            If True then all pairwise combinations will be calculated and the
            output will be a MultiIndex DataFrame in the case of DataFrame
            inputs. In the case of missing elements, only complete pairwise
            observations will be used.
        bias : bool, default False
            Use a standard estimation bias correction.
        **kwargs
           Keyword arguments to be passed into func.
        """
        if other is None:
            other = self._selected_obj
            # only default unset
            pairwise = True if pairwise is None else pairwise
        other = self._shallow_copy(other)

        def _get_cov(X, Y):
            X = self._shallow_copy(X)
            Y = self._shallow_copy(Y)
            cov = window_aggregations.ewmcov(
                X._prep_values(),
                Y._prep_values(),
                self.com,
                self.adjust,
                self.ignore_na,
                self.min_periods,
                bias,
            )
            return X._wrap_result(cov)

        return _flex_binary_moment(
            self._selected_obj, other._selected_obj, _get_cov, pairwise=bool(pairwise)
        )

    @Substitution(name="ewm", func_name="corr")
    @Appender(_doc_template)
    def corr(
        self,
        other: Optional[Union[np.ndarray, FrameOrSeries]] = None,
        pairwise: Optional[bool] = None,
        **kwargs,
    ):
        """
        Exponential weighted sample correlation.

        Parameters
        ----------
        other : Series, DataFrame, or ndarray, optional
            If not supplied then will default to self and produce pairwise
            output.
        pairwise : bool, default None
            If False then only matching columns between self and other will be
            used and the output will be a DataFrame.
            If True then all pairwise combinations will be calculated and the
            output will be a MultiIndex DataFrame in the case of DataFrame
            inputs. In the case of missing elements, only complete pairwise
            observations will be used.
        **kwargs
           Keyword arguments to be passed into func.
        """
        if other is None:
            other = self._selected_obj
            # only default unset
            pairwise = True if pairwise is None else pairwise
        other = self._shallow_copy(other)

        def _get_corr(X, Y):
            X = self._shallow_copy(X)
            Y = self._shallow_copy(Y)

            def _cov(x, y):
                return window_aggregations.ewmcov(
                    x, y, self.com, self.adjust, self.ignore_na, self.min_periods, 1,
                )

            x_values = X._prep_values()
            y_values = Y._prep_values()
            with np.errstate(all="ignore"):
                cov = _cov(x_values, y_values)
                x_var = _cov(x_values, x_values)
                y_var = _cov(y_values, y_values)
                corr = cov / zsqrt(x_var * y_var)
            return X._wrap_result(corr)

        return _flex_binary_moment(
            self._selected_obj, other._selected_obj, _get_corr, pairwise=bool(pairwise)
        )<|MERGE_RESOLUTION|>--- conflicted
+++ resolved
@@ -182,20 +182,6 @@
     def __init__(
         self,
         obj,
-<<<<<<< HEAD
-        com=None,
-        span=None,
-        halflife=None,
-        alpha=None,
-        min_periods=0,
-        adjust=True,
-        ignore_na=False,
-        axis=0,
-        times=None,
-    ):
-        self.obj = obj
-        self.min_periods = min_periods
-=======
         com: Optional[float] = None,
         span: Optional[float] = None,
         halflife: Optional[float] = None,
@@ -204,11 +190,11 @@
         adjust: bool = True,
         ignore_na: bool = False,
         axis: int = 0,
+        times=None
     ):
         self.obj = obj
         self.com = get_center_of_mass(com, span, halflife, alpha)
         self.min_periods = max(int(min_periods), 1)
->>>>>>> 28be10b5
         self.adjust = adjust
         self.ignore_na = ignore_na
         self.axis = axis
@@ -324,7 +310,6 @@
             Arguments and keyword arguments to be passed into func.
         """
         nv.validate_window_func("mean", args, kwargs)
-<<<<<<< HEAD
         if self.distances is not None:
             window_func = self._get_roll_func("ewma")
             window_func = partial(
@@ -341,16 +326,6 @@
                 ignore_na=self.ignore_na,
                 minp=int(self.min_periods),
             )
-=======
-        window_func = self._get_roll_func("ewma")
-        window_func = partial(
-            window_func,
-            com=self.com,
-            adjust=self.adjust,
-            ignore_na=self.ignore_na,
-            minp=self.min_periods,
-        )
->>>>>>> 28be10b5
         return self._apply(window_func)
 
     @Substitution(name="ewm", func_name="std")
