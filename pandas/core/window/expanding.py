--- conflicted
+++ resolved
@@ -82,41 +82,6 @@
         """
         return ExpandingIndexer()
 
-<<<<<<< HEAD
-    def _get_cov_corr_window(
-        self, other: Optional[Union[np.ndarray, FrameOrSeries]] = None, **kwargs
-    ) -> int:
-        """
-        Get the window length over which to perform cov and corr operations.
-
-        Parameters
-        ----------
-        other : object, default None
-            The other object that is involved in the operation.
-            Such an object is involved for operations like covariance.
-
-        Returns
-        -------
-        window : int
-            The window length.
-        """
-        axis = self.obj._get_axis(self.axis)
-        length = len(axis) + (other is not None) * len(axis)
-
-        # pandas\core\window\expanding.py:91: error: Incompatible types in
-        # assignment (expression has type "int", variable has type
-        # "Union[ndarray, FrameOrSeries, None]")  [assignment]
-        other = self.min_periods or -1  # type: ignore[assignment]
-        # pandas/core/window/expanding.py:109: error: Value of type variable "_LT" of
-        # "max" cannot be "Union[int, ndarray, FrameOrSeries, None]"  [type-var]
-
-        # pandas/core/window/expanding.py:109: error: Incompatible return value type
-        # (got "Union[int, ndarray, FrameOrSeries, None]", expected "int")
-        # [return-value]
-        return max(length, other)  # type: ignore[type-var,return-value]
-
-=======
->>>>>>> 435d1374
     _agg_see_also_doc = dedent(
         """
     See Also
