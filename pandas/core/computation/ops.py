--- conflicted
+++ resolved
@@ -4,12 +4,8 @@
 from datetime import datetime
 from distutils.version import LooseVersion
 from functools import partial
-<<<<<<< HEAD
-import operator as op
+import operator
 from typing import Callable, Iterable, Optional, Union
-=======
-import operator
->>>>>>> fec26028
 
 import numpy as np
 
@@ -391,13 +387,6 @@
         object
             The result of an evaluated expression.
         """
-<<<<<<< HEAD
-=======
-        # handle truediv
-        if self.op == "/" and env.scope["truediv"]:
-            self.func = operator.truediv
-
->>>>>>> fec26028
         # recurse over the left/right nodes
         left = self.lhs(env)
         right = self.rhs(env)
