--- conflicted
+++ resolved
@@ -551,8 +551,8 @@
             self.func = _unary_ops_dict[op]
         except KeyError:
             raise ValueError(
-                "Invalid unary operator {0!r}, valid operators "
-                "are {1}".format(op, _unary_ops_syms)
+                "Invalid unary operator {op!r}, valid operators "
+                "are {syms}".format(op=op, syms=_unary_ops_syms)
             )
 
     def __call__(self, env):
@@ -560,11 +560,7 @@
         return self.func(operand)
 
     def __repr__(self) -> str:
-<<<<<<< HEAD
         return pprint_thing("{op}({operand})".format(op=self.op, operand=self.operand))
-=======
-        return pprint_thing("{0}({1})".format(self.op, self.operand))
->>>>>>> 0f15046d
 
     @property
     def return_type(self):
@@ -589,13 +585,8 @@
             return self.func.func(*operands)
 
     def __repr__(self) -> str:
-<<<<<<< HEAD
         operands = ",".join(str(x) for x in self.operands)
         return pprint_thing("{op}({operands})".format(op=self.op, operands=operands))
-=======
-        operands = map(str, self.operands)
-        return pprint_thing("{0}({1})".format(self.op, ",".join(operands)))
->>>>>>> 0f15046d
 
 
 class FuncNode:
