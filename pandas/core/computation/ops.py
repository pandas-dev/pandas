--- conflicted
+++ resolved
@@ -392,10 +392,6 @@
         object
             The result of an evaluated expression.
         """
-<<<<<<< HEAD
-=======
-
->>>>>>> db60ab6c
         # recurse over the left/right nodes
         left = self.lhs(env)
         right = self.rhs(env)
@@ -511,13 +507,8 @@
         The Terms or Ops in the ``/`` expression.
     """
 
-<<<<<<< HEAD
-    def __init__(self, lhs: Union[Term, Op], rhs: Union[Term, Op]):
-        super().__init__("/", lhs, rhs)
-=======
     def __init__(self, lhs, rhs, **kwargs):
         super().__init__("/", lhs, rhs, **kwargs)
->>>>>>> db60ab6c
 
         if not isnumeric(lhs.return_type) or not isnumeric(rhs.return_type):
             raise TypeError(
