--- conflicted
+++ resolved
@@ -445,15 +445,10 @@
 AnyAll: TypeAlias = Literal["any", "all"]
 
 # merge
-<<<<<<< HEAD
-MergeHow = Literal["left", "right", "inner", "outer", "cross", "leftsemi"]
-MergeValidate = Literal[
-=======
 MergeHow: TypeAlias = Literal[
-    "left", "right", "inner", "outer", "cross", "left_anti", "right_anti"
+    "left", "right", "inner", "outer", "cross", "left_semi", "left_anti", "right_anti"
 ]
 MergeValidate: TypeAlias = Literal[
->>>>>>> 82fa2715
     "one_to_one",
     "1:1",
     "one_to_many",
