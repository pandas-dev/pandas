from __future__ import annotations

from builtins import type as type_t  # pyright: ignore[reportUnusedImport]
from collections.abc import (
    Callable,
    Hashable,
    Iterator,
    Mapping,
    MutableMapping,
    Sequence,
)
from datetime import (
    date,
    datetime,
    timedelta,
    tzinfo,
)
from os import PathLike
from typing import (
    TYPE_CHECKING,
    Any,
    Literal,
    ParamSpec,
    Protocol,
    SupportsIndex,
    TypeAlias,
    TypeVar,
    Union,
    overload,
)

import numpy as np
import numpy.typing as npt

# To prevent import cycles place any internal imports in the branch below
# and use a string literal forward reference to it in subsequent types
# https://mypy.readthedocs.io/en/latest/common_issues.html#import-cycles

# Note that Union is needed when a Union includes a pandas type

if TYPE_CHECKING:
    from pandas._libs import (
        NaTType,
        Period,
        Timedelta,
        Timestamp,
    )
    from pandas._libs.tslibs import BaseOffset

    from pandas.core.dtypes.dtypes import ExtensionDtype

    from pandas import (
        DatetimeIndex,
        Interval,
        PeriodIndex,
        TimedeltaIndex,
    )
    from pandas.arrays import (
        DatetimeArray,
        TimedeltaArray,
    )
    from pandas.core.arrays.base import ExtensionArray
    from pandas.core.frame import DataFrame
    from pandas.core.generic import NDFrame
    from pandas.core.groupby.generic import (
        DataFrameGroupBy,
        GroupBy,
        SeriesGroupBy,
    )
    from pandas.core.indexes.base import Index
    from pandas.core.internals import (
        BlockManager,
        SingleBlockManager,
    )
    from pandas.core.resample import Resampler
    from pandas.core.series import Series
    from pandas.core.window.rolling import BaseWindow

    from pandas.io.formats.format import EngFormatter
    from pandas.tseries.holiday import AbstractHolidayCalendar

    ScalarLike_co: TypeAlias = int | float | complex | str | bytes | np.generic

    # numpy compatible types
    NumpyValueArrayLike: TypeAlias = ScalarLike_co | npt.ArrayLike
    NumpySorter: TypeAlias = npt._ArrayLikeInt_co | None


P = ParamSpec("P")

HashableT = TypeVar("HashableT", bound=Hashable)
HashableT2 = TypeVar("HashableT2", bound=Hashable)
MutableMappingT = TypeVar("MutableMappingT", bound=MutableMapping)

# array-like

ArrayLike: TypeAlias = Union["ExtensionArray", np.ndarray]
ArrayLikeT = TypeVar("ArrayLikeT", "ExtensionArray", np.ndarray)
AnyArrayLike: TypeAlias = Union[ArrayLike, "Index", "Series"]
TimeArrayLike: TypeAlias = Union["DatetimeArray", "TimedeltaArray"]

# list-like

# from https://github.com/hauntsaninja/useful_types
# includes Sequence-like objects but excludes str and bytes
_T_co = TypeVar("_T_co", covariant=True)


class SequenceNotStr(Protocol[_T_co]):
    __module__: str = "pandas.api.typing.aliases"

    @overload
    def __getitem__(self, index: SupportsIndex, /) -> _T_co: ...

    @overload
    def __getitem__(self, index: slice, /) -> Sequence[_T_co]: ...

    def __contains__(self, value: object, /) -> bool: ...

    def __len__(self) -> int: ...

    def __iter__(self) -> Iterator[_T_co]: ...

    def index(self, value: Any, start: int = ..., stop: int = ..., /) -> int: ...

    def count(self, value: Any, /) -> int: ...

    def __reversed__(self) -> Iterator[_T_co]: ...


ListLike: TypeAlias = AnyArrayLike | SequenceNotStr | range

# scalars

PythonScalar: TypeAlias = str | float | bool
DatetimeLikeScalar: TypeAlias = Union["Period", "Timestamp", "Timedelta"]

# aligned with pandas-stubs - typical scalars found in Series.  Explicitly leaves
# out object
_IndexIterScalar: TypeAlias = Union[
    str,
    bytes,
    date,
    datetime,
    timedelta,
    np.datetime64,
    np.timedelta64,
    bool,
    int,
    float,
    "Timestamp",
    "Timedelta",
]
Scalar: TypeAlias = Union[
    _IndexIterScalar, "Interval", complex, np.integer, np.floating, np.complexfloating
]

IntStrT = TypeVar("IntStrT", bound=int | str)

# timestamp and timedelta convertible types

TimestampConvertibleTypes: TypeAlias = Union[
    "Timestamp", date, np.datetime64, np.int64, float, str
]
TimestampNonexistent: TypeAlias = (
    Literal["shift_forward", "shift_backward", "NaT", "raise"] | timedelta
)

TimedeltaConvertibleTypes: TypeAlias = Union[
    "Timedelta", timedelta, np.timedelta64, np.int64, float, str
]
Timezone: TypeAlias = str | tzinfo

ToTimestampHow: TypeAlias = Literal["s", "e", "start", "end"]

# NDFrameT is stricter and ensures that the same subclass of NDFrame always is
# used. E.g. `def func(a: NDFrameT) -> NDFrameT: ...` means that if a
# Series is passed into a function, a Series is always returned and if a DataFrame is
# passed in, a DataFrame is always returned.
NDFrameT = TypeVar("NDFrameT", bound="NDFrame")

IndexT = TypeVar("IndexT", bound="Index")
FreqIndexT = TypeVar("FreqIndexT", "DatetimeIndex", "PeriodIndex", "TimedeltaIndex")
NumpyIndexT = TypeVar("NumpyIndexT", np.ndarray, "Index")

AxisInt: TypeAlias = int
Axis: TypeAlias = AxisInt | Literal["index", "columns", "rows"]
IndexLabel: TypeAlias = Hashable | Sequence[Hashable]
Level: TypeAlias = Hashable
Shape: TypeAlias = tuple[int, ...]
Suffixes: TypeAlias = Sequence[str | None]
Ordered: TypeAlias = bool | None
JSONSerializable: TypeAlias = PythonScalar | list | dict | None
Frequency: TypeAlias = Union[str, "BaseOffset"]
Axes: TypeAlias = ListLike

RandomState: TypeAlias = (
    int
    | np.ndarray
    | np.random.Generator
    | np.random.BitGenerator
    | np.random.RandomState
)


# dtypes
NpDtype: TypeAlias = str | np.dtype | type[str | complex | bool | object]
Dtype: TypeAlias = Union["ExtensionDtype", NpDtype]
AstypeArg: TypeAlias = Union["ExtensionDtype", npt.DTypeLike]
# DtypeArg specifies all allowable dtypes in a functions its dtype argument
DtypeArg: TypeAlias = Dtype | Mapping[Hashable, Dtype]
DtypeObj: TypeAlias = Union[np.dtype, "ExtensionDtype"]

# converters
ConvertersArg: TypeAlias = dict[Hashable, Callable[[Dtype], Dtype]]

# parse_dates
ParseDatesArg: TypeAlias = (
    bool | list[Hashable] | list[list[Hashable]] | dict[Hashable, list[Hashable]]
)

# For functions like rename that convert one label to another
Renamer: TypeAlias = Mapping[Any, Hashable] | Callable[[Any], Hashable]

# to maintain type information across generic functions and parametrization
T = TypeVar("T")

# used in decorators to preserve the signature of the function it decorates
# see https://mypy.readthedocs.io/en/stable/generics.html#declaring-decorators
FuncType: TypeAlias = Callable[..., Any]
F = TypeVar("F", bound=FuncType)
TypeT = TypeVar("TypeT", bound=type)

# types of vectorized key functions for DataFrame::sort_values and
# DataFrame::sort_index, among others
ValueKeyFunc: TypeAlias = Callable[["Series"], Union["Series", AnyArrayLike]] | None
IndexKeyFunc: TypeAlias = Callable[["Index"], Union["Index", AnyArrayLike]] | None

# types of `func` kwarg for DataFrame.aggregate and Series.aggregate
AggFuncTypeBase: TypeAlias = Callable | str
AggFuncTypeDict: TypeAlias = MutableMapping[
    Hashable, AggFuncTypeBase | list[AggFuncTypeBase]
]
AggFuncType: TypeAlias = AggFuncTypeBase | list[AggFuncTypeBase] | AggFuncTypeDict
AggObjType: TypeAlias = Union[
    "Series",
    "DataFrame",
    "GroupBy",
    "SeriesGroupBy",
    "DataFrameGroupBy",
    "BaseWindow",
    "Resampler",
]

PythonFuncType: TypeAlias = Callable[[Any], Any]

# filenames and file-like-objects
AnyStr_co = TypeVar("AnyStr_co", str, bytes, covariant=True)
AnyStr_contra = TypeVar("AnyStr_contra", str, bytes, contravariant=True)


class BaseBuffer(Protocol):
    @property
    def mode(self) -> str:
        # for _get_filepath_or_buffer
        ...

    def seek(self, offset: int, whence: int = ..., /) -> int:
        # with one argument: gzip.GzipFile, bz2.BZ2File
        # with two arguments: zip.ZipFile, read_sas
        ...

    def seekable(self) -> bool:
        # for bz2.BZ2File
        ...

    def tell(self) -> int:
        # for zip.ZipFile, read_stata, to_stata
        ...


class ReadBuffer(BaseBuffer, Protocol[AnyStr_co]):
    __module__: str = "pandas.api.typing.aliases"

    def read(self, n: int = ..., /) -> AnyStr_co:
        # for BytesIOWrapper, gzip.GzipFile, bz2.BZ2File
        ...


class WriteBuffer(BaseBuffer, Protocol[AnyStr_contra]):
    __module__: str = "pandas.api.typing.aliases"

    def write(self, b: AnyStr_contra, /) -> Any:
        # for gzip.GzipFile, bz2.BZ2File
        ...

    def flush(self) -> Any:
        # for gzip.GzipFile, bz2.BZ2File
        ...


class ReadPickleBuffer(ReadBuffer[bytes], Protocol):
    __module__: str = "pandas.api.typing.aliases"

    def readline(self) -> bytes: ...


class WriteExcelBuffer(WriteBuffer[bytes], Protocol):
    __module__: str = "pandas.api.typing.aliases"

    def truncate(self, size: int | None = ..., /) -> int: ...


class ReadCsvBuffer(ReadBuffer[AnyStr_co], Protocol):
    __module__: str = "pandas.api.typing.aliases"

    def __iter__(self) -> Iterator[AnyStr_co]:
        # for engine=python
        ...

    def fileno(self) -> int:
        # for _MMapWrapper
        ...

    def readline(self) -> AnyStr_co:
        # for engine=python
        ...

    @property
    def closed(self) -> bool:
        # for engine=pyarrow
        ...


FilePath: TypeAlias = str | PathLike[str]

# for arbitrary kwargs passed during reading/writing files
StorageOptions: TypeAlias = dict[str, Any] | None

# compression keywords and compression
CompressionDict: TypeAlias = dict[str, Any]
CompressionOptions: TypeAlias = (
    Literal["infer", "gzip", "bz2", "zip", "xz", "zstd", "tar"] | CompressionDict | None
)
ParquetCompressionOptions: TypeAlias = (
    Literal["snappy", "gzip", "brotli", "lz4", "zstd"] | None
)

# types in DataFrameFormatter
FormattersType: TypeAlias = (
    list[Callable] | tuple[Callable, ...] | Mapping[str | int, Callable]
)
ColspaceType: TypeAlias = Mapping[Hashable, str | int]
FloatFormatType: TypeAlias = Union[str, Callable, "EngFormatter"]
ColspaceArgType: TypeAlias = (
    str | int | Sequence[str | int] | Mapping[Hashable, str | int]
)

# Arguments for fillna()
FillnaOptions: TypeAlias = Literal["backfill", "bfill", "ffill", "pad"]
InterpolateOptions: TypeAlias = Literal[
    "linear",
    "time",
    "index",
    "values",
    "nearest",
    "zero",
    "slinear",
    "quadratic",
    "cubic",
    "barycentric",
    "polynomial",
    "krogh",
    "piecewise_polynomial",
    "spline",
    "pchip",
    "akima",
    "cubicspline",
    "from_derivatives",
]

# internals
Manager: TypeAlias = Union["BlockManager", "SingleBlockManager"]

# indexing
# PositionalIndexer -> valid 1D positional indexer, e.g. can pass
# to ndarray.__getitem__
# ScalarIndexer is for a single value as the index
# SequenceIndexer is for list like or slices (but not tuples)
# PositionalIndexerTuple is extends the PositionalIndexer for 2D arrays
# These are used in various __getitem__ overloads
# TODO(typing#684): add Ellipsis, see
# https://github.com/python/typing/issues/684#issuecomment-548203158
# https://bugs.python.org/issue41810
# Using List[int] here rather than Sequence[int] to disallow tuples.
ScalarIndexer: TypeAlias = int | np.integer
SequenceIndexer: TypeAlias = slice | list[int] | np.ndarray
PositionalIndexer: TypeAlias = ScalarIndexer | SequenceIndexer
PositionalIndexerTuple: TypeAlias = tuple[PositionalIndexer, PositionalIndexer]
PositionalIndexer2D: TypeAlias = PositionalIndexer | PositionalIndexerTuple
TakeIndexer: TypeAlias = Sequence[int] | Sequence[np.integer] | npt.NDArray[np.integer]

# Shared by functions such as drop and astype
IgnoreRaise: TypeAlias = Literal["ignore", "raise"]

# Windowing rank methods
WindowingRankType: TypeAlias = Literal["average", "min", "max"]

# read_csv engines
CSVEngine: TypeAlias = Literal["c", "python", "pyarrow", "python-fwf"]

# read_json engines
JSONEngine: TypeAlias = Literal["ujson", "pyarrow"]

# read_xml parsers
XMLParsers: TypeAlias = Literal["lxml", "etree"]

# read_html flavors
HTMLFlavors: TypeAlias = Literal["lxml", "html5lib", "bs4"]

# Interval closed type
IntervalLeftRight: TypeAlias = Literal["left", "right"]
IntervalClosedType: TypeAlias = IntervalLeftRight | Literal["both", "neither"]

# datetime and NaTType
DatetimeNaTType: TypeAlias = Union[datetime, "NaTType"]
DateTimeErrorChoices: TypeAlias = Literal["raise", "coerce"]

# sort_index
SortKind: TypeAlias = Literal["quicksort", "mergesort", "heapsort", "stable"]
NaPosition: TypeAlias = Literal["first", "last"]

# Arguments for nsmallest and nlargest
NsmallestNlargestKeep: TypeAlias = Literal["first", "last", "all"]

# quantile interpolation
QuantileInterpolation: TypeAlias = Literal[
    "linear", "lower", "higher", "midpoint", "nearest"
]

# plotting
PlottingOrientation: TypeAlias = Literal["horizontal", "vertical"]

# dropna
AnyAll: TypeAlias = Literal["any", "all"]

# merge
MergeHow: TypeAlias = Literal[
    "left", "right", "inner", "outer", "cross", "left_anti", "right_anti"
]
MergeValidate: TypeAlias = Literal[
    "one_to_one",
    "1:1",
    "one_to_many",
    "1:m",
    "many_to_one",
    "m:1",
    "many_to_many",
    "m:m",
]

# join
JoinHow: TypeAlias = Literal["left", "right", "inner", "outer"]
JoinValidate: TypeAlias = Literal[
    "one_to_one",
    "1:1",
    "one_to_many",
    "1:m",
    "many_to_one",
    "m:1",
    "many_to_many",
    "m:m",
]

# reindex
ReindexMethod: TypeAlias = FillnaOptions | Literal["nearest"]

MatplotlibColor: TypeAlias = str | Sequence[float]
TimeGrouperOrigin: TypeAlias = Union[
    "Timestamp", Literal["epoch", "start", "start_day", "end", "end_day"]
]
TimeAmbiguous: TypeAlias = Literal["infer", "NaT", "raise"] | npt.NDArray[np.bool_]
TimeNonexistent: TypeAlias = (
    Literal["shift_forward", "shift_backward", "NaT", "raise"] | timedelta
)

DropKeep: TypeAlias = Literal["first", "last", False]
CorrelationMethod: TypeAlias = (
    Literal["pearson", "kendall", "spearman"]
    | Callable[[np.ndarray, np.ndarray], float]
)

AlignJoin: TypeAlias = Literal["outer", "inner", "left", "right"]
DtypeBackend: TypeAlias = Literal["pyarrow", "numpy_nullable"]

TimeUnit: TypeAlias = Literal["s", "ms", "us", "ns"]
OpenFileErrors: TypeAlias = Literal[
    "strict",
    "ignore",
    "replace",
    "surrogateescape",
    "xmlcharrefreplace",
    "backslashreplace",
    "namereplace",
]

# update
UpdateJoin: TypeAlias = Literal["left"]

# applymap
NaAction: TypeAlias = Literal["ignore"]

# from_dict
FromDictOrient: TypeAlias = Literal["columns", "index", "tight"]

# to_stata
ToStataByteorder: TypeAlias = Literal[">", "<", "little", "big"]

# ExcelWriter
ExcelWriterIfSheetExists: TypeAlias = Literal["error", "new", "replace", "overlay"]
ExcelWriterMergeCells: TypeAlias = bool | Literal["columns"]

# Offsets
OffsetCalendar: TypeAlias = Union[np.busdaycalendar, "AbstractHolidayCalendar"]

# read_csv: usecols
UsecolsArgType: TypeAlias = (
    SequenceNotStr[Hashable] | range | AnyArrayLike | Callable[[HashableT], bool] | None
)

# maintain the sub-type of any hashable sequence
SequenceT = TypeVar("SequenceT", bound=Sequence[Hashable])

<<<<<<< HEAD
SliceType = Optional[Hashable]


# Arrow PyCapsule Interface
# from https://arrow.apache.org/docs/format/CDataInterface/PyCapsuleInterface.html#protocol-typehints


class ArrowArrayExportable(Protocol):
    """
    An object with an ``__arrow_c_array__`` method.

    This method indicates the object is an Arrow-compatible object implementing
    the `Arrow PyCapsule Protocol`_ (exposing the `Arrow C Data Interface`_ in
    Python), enabling zero-copy Arrow data interchange across libraries.

    .. _Arrow PyCapsule Protocol: https://arrow.apache.org/docs/format/CDataInterface/PyCapsuleInterface.html
    .. _Arrow C Data Interface: https://arrow.apache.org/docs/format/CDataInterface.html

    """

    def __arrow_c_array__(
        self, requested_schema: object | None = None
    ) -> tuple[object, object]: ...


class ArrowStreamExportable(Protocol):
    """
    An object with an ``__arrow_c_stream__`` method.

    This method indicates the object is an Arrow-compatible object implementing
    the `Arrow PyCapsule Protocol`_ (exposing the `Arrow C Data Interface`_
    for streams in Python), enabling zero-copy Arrow data interchange across
    libraries.

    .. _Arrow PyCapsule Protocol: https://arrow.apache.org/docs/format/CDataInterface/PyCapsuleInterface.html
    .. _Arrow C Data Interface: https://arrow.apache.org/docs/format/CDataInterface.html

    """

    def __arrow_c_stream__(self, requested_schema: object | None = None) -> object: ...
=======
SliceType: TypeAlias = Hashable | None

__all__ = ["type_t"]
>>>>>>> 50d8d1eb
<|MERGE_RESOLUTION|>--- conflicted
+++ resolved
@@ -531,8 +531,7 @@
 # maintain the sub-type of any hashable sequence
 SequenceT = TypeVar("SequenceT", bound=Sequence[Hashable])
 
-<<<<<<< HEAD
-SliceType = Optional[Hashable]
+SliceType: TypeAlias = Hashable | None
 
 
 # Arrow PyCapsule Interface
@@ -572,8 +571,6 @@
     """
 
     def __arrow_c_stream__(self, requested_schema: object | None = None) -> object: ...
-=======
-SliceType: TypeAlias = Hashable | None
-
-__all__ = ["type_t"]
->>>>>>> 50d8d1eb
+
+
+__all__ = ["type_t"]