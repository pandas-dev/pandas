--- conflicted
+++ resolved
@@ -158,13 +158,8 @@
 ColspaceType = Mapping[Hashable, Union[str, int]]
 FloatFormatType = Union[str, Callable, "EngFormatter"]
 ColspaceArgType = Union[
-<<<<<<< HEAD
-    str, int, Sequence[Union[str, int]], Mapping[Label, Union[str, int]]
+    str, int, Sequence[Union[str, int]], Mapping[Hashable, Union[str, int]]
 ]
 
 # internals
-Manager = Union["ArrayManager", "BlockManager"]
-=======
-    str, int, Sequence[Union[str, int]], Mapping[Hashable, Union[str, int]]
-]
->>>>>>> 6b3618de
+Manager = Union["ArrayManager", "BlockManager"]