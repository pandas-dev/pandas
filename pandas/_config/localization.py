"""
Helpers for configuring locale settings.

Name `localization` is chosen to avoid overlap with builtin `locale` module.
"""
from __future__ import annotations

from contextlib import contextmanager
import locale
import re
import subprocess
from typing import (
    Callable,
    Iterator,
)

from pandas._config.config import options


@contextmanager
def set_locale(
    new_locale: str | tuple[str, str], lc_var: int = locale.LC_ALL
) -> Iterator[str | tuple[str, str]]:
    """
    Context manager for temporarily setting a locale.

    Parameters
    ----------
    new_locale : str or tuple
        A string of the form <language_country>.<encoding>. For example to set
        the current locale to US English with a UTF8 encoding, you would pass
        "en_US.UTF-8".
    lc_var : int, default `locale.LC_ALL`
        The category of the locale being set.

    Notes
    -----
    This is useful when you want to run a particular block of code under a
    particular locale, without globally setting the locale. This probably isn't
    thread-safe.
    """
<<<<<<< HEAD
    # getlocale is wrong, see GH#46595
=======
    # getlocale is not always compliant with setlocale, use setlocale. GH#46595
>>>>>>> 2eca7e1f
    current_locale = locale.setlocale(lc_var)

    try:
        locale.setlocale(lc_var, new_locale)
        normalized_code, normalized_encoding = locale.getlocale()
        if normalized_code is not None and normalized_encoding is not None:
            yield f"{normalized_code}.{normalized_encoding}"
        else:
            yield new_locale
    finally:
        locale.setlocale(lc_var, current_locale)


def can_set_locale(lc: str, lc_var: int = locale.LC_ALL) -> bool:
    """
    Check to see if we can set a locale, and subsequently get the locale,
    without raising an Exception.

    Parameters
    ----------
    lc : str
        The locale to attempt to set.
    lc_var : int, default `locale.LC_ALL`
        The category of the locale being set.

    Returns
    -------
    bool
        Whether the passed locale can be set
    """
    try:
        with set_locale(lc, lc_var=lc_var):
            pass
    except (ValueError, locale.Error):
        # horrible name for a Exception subclass
        return False
    else:
        return True


def _valid_locales(locales: list[str] | str, normalize: bool) -> list[str]:
    """
    Return a list of normalized locales that do not throw an ``Exception``
    when set.

    Parameters
    ----------
    locales : str
        A string where each locale is separated by a newline.
    normalize : bool
        Whether to call ``locale.normalize`` on each locale.

    Returns
    -------
    valid_locales : list
        A list of valid locales.
    """
    return [
        loc
        for loc in (
            locale.normalize(loc.strip()) if normalize else loc.strip()
            for loc in locales
        )
        if can_set_locale(loc)
    ]


def _default_locale_getter() -> bytes:
    return subprocess.check_output(["locale -a"], shell=True)


def get_locales(
    prefix: str | None = None,
    normalize: bool = True,
    locale_getter: Callable[[], bytes] = _default_locale_getter,
) -> list[str] | None:
    """
    Get all the locales that are available on the system.

    Parameters
    ----------
    prefix : str
        If not ``None`` then return only those locales with the prefix
        provided. For example to get all English language locales (those that
        start with ``"en"``), pass ``prefix="en"``.
    normalize : bool
        Call ``locale.normalize`` on the resulting list of available locales.
        If ``True``, only locales that can be set without throwing an
        ``Exception`` are returned.
    locale_getter : callable
        The function to use to retrieve the current locales. This should return
        a string with each locale separated by a newline character.

    Returns
    -------
    locales : list of strings
        A list of locale strings that can be set with ``locale.setlocale()``.
        For example::

            locale.setlocale(locale.LC_ALL, locale_string)

    On error will return None (no locale available, e.g. Windows)

    """
    try:
        raw_locales = locale_getter()
    except subprocess.CalledProcessError:
        # Raised on (some? all?) Windows platforms because Note: "locale -a"
        #  is not defined
        return None

    try:
        # raw_locales is "\n" separated list of locales
        # it may contain non-decodable parts, so split
        # extract what we can and then rejoin.
        split_raw_locales = raw_locales.split(b"\n")
        out_locales = []
        for x in split_raw_locales:
            try:
                out_locales.append(str(x, encoding=options.display.encoding))
            except UnicodeError:
                # 'locale -a' is used to populated 'raw_locales' and on
                # Redhat 7 Linux (and maybe others) prints locale names
                # using windows-1252 encoding.  Bug only triggered by
                # a few special characters and when there is an
                # extensive list of installed locales.
                out_locales.append(str(x, encoding="windows-1252"))

    except TypeError:
        pass

    if prefix is None:
        return _valid_locales(out_locales, normalize)

    pattern = re.compile(f"{prefix}.*")
    found = pattern.findall("\n".join(out_locales))
    return _valid_locales(found, normalize)<|MERGE_RESOLUTION|>--- conflicted
+++ resolved
@@ -39,11 +39,7 @@
     particular locale, without globally setting the locale. This probably isn't
     thread-safe.
     """
-<<<<<<< HEAD
-    # getlocale is wrong, see GH#46595
-=======
     # getlocale is not always compliant with setlocale, use setlocale. GH#46595
->>>>>>> 2eca7e1f
     current_locale = locale.setlocale(lc_var)
 
     try:
