# being a bit too dynamic
# pylint: disable=E1101
from __future__ import division

import warnings
import re
from collections import namedtuple
from distutils.version import LooseVersion

import numpy as np

from pandas.util._decorators import cache_readonly
import pandas.core.common as com
from pandas.core.base import PandasObject
from pandas.core.config import get_option
from pandas.core.dtypes.missing import isna, notna, remove_na_arraylike
from pandas.core.dtypes.common import (
    is_list_like,
    is_integer,
    is_number,
    is_hashable,
    is_iterator)
from pandas.core.dtypes.generic import ABCSeries, ABCDataFrame

from pandas.core.generic import _shared_docs, _shared_doc_kwargs
from pandas.core.index import Index, MultiIndex

from pandas.core.indexes.period import PeriodIndex
from pandas.compat import range, lrange, map, zip, string_types
import pandas.compat as compat
from pandas.io.formats.printing import pprint_thing
from pandas.util._decorators import Appender

from pandas.plotting._compat import (_mpl_ge_1_3_1,
                                     _mpl_ge_1_5_0,
                                     _mpl_ge_2_0_0)
from pandas.plotting._style import (plot_params,
                                    _get_standard_colors)
from pandas.plotting._tools import (_subplots, _flatten, table,
                                    _handle_shared_axes, _get_all_lines,
                                    _get_xlim, _set_ticks_props,
                                    format_date_labels)

try:
    from pandas.plotting import _converter
except ImportError:
    pass
else:
    if get_option('plotting.matplotlib.register_converters'):
        _converter.register(explicit=True)


def _get_standard_kind(kind):
    return {'density': 'kde'}.get(kind, kind)


def _gca(rc=None):
    import matplotlib.pyplot as plt
    with plt.rc_context(rc):
        return plt.gca()


def _gcf():
    import matplotlib.pyplot as plt
    return plt.gcf()


class MPLPlot(object):
    """
    Base class for assembling a pandas plot using matplotlib

    Parameters
    ----------
    data :

    """

    @property
    def _kind(self):
        """Specify kind str. Must be overridden in child class"""
        raise NotImplementedError

    _layout_type = 'vertical'
    _default_rot = 0
    orientation = None
    _pop_attributes = ['label', 'style', 'logy', 'logx', 'loglog',
                       'mark_right', 'stacked']
    _attr_defaults = {'logy': False, 'logx': False, 'loglog': False,
                      'mark_right': True, 'stacked': False}

    def __init__(self, data, kind=None, by=None, subplots=False, sharex=None,
                 sharey=False, use_index=True,
                 figsize=None, grid=None, legend=True, rot=None,
                 ax=None, fig=None, title=None, xlim=None, ylim=None,
                 xticks=None, yticks=None,
                 sort_columns=False, fontsize=None,
                 secondary_y=False, colormap=None,
                 table=False, layout=None, **kwds):

        _converter._WARN = False
        self.data = data
        self.by = by

        self.kind = kind

        self.sort_columns = sort_columns

        self.subplots = subplots

        if sharex is None:
            if ax is None:
                self.sharex = True
            else:
                # if we get an axis, the users should do the visibility
                # setting...
                self.sharex = False
        else:
            self.sharex = sharex

        self.sharey = sharey
        self.figsize = figsize
        self.layout = layout

        self.xticks = xticks
        self.yticks = yticks
        self.xlim = xlim
        self.ylim = ylim
        self.title = title
        self.use_index = use_index

        self.fontsize = fontsize

        if rot is not None:
            self.rot = rot
            # need to know for format_date_labels since it's rotated to 30 by
            # default
            self._rot_set = True
        else:
            self._rot_set = False
            self.rot = self._default_rot

        if grid is None:
            grid = False if secondary_y else self.plt.rcParams['axes.grid']

        self.grid = grid
        self.legend = legend
        self.legend_handles = []
        self.legend_labels = []

        for attr in self._pop_attributes:
            value = kwds.pop(attr, self._attr_defaults.get(attr, None))
            setattr(self, attr, value)

        self.ax = ax
        self.fig = fig
        self.axes = None

        # parse errorbar input if given
        xerr = kwds.pop('xerr', None)
        yerr = kwds.pop('yerr', None)
        self.errors = {}
        for kw, err in zip(['xerr', 'yerr'], [xerr, yerr]):
            self.errors[kw] = self._parse_errorbars(kw, err)

        if not isinstance(secondary_y, (bool, tuple, list, np.ndarray, Index)):
            secondary_y = [secondary_y]
        self.secondary_y = secondary_y

        # ugly TypeError if user passes matplotlib's `cmap` name.
        # Probably better to accept either.
        if 'cmap' in kwds and colormap:
            raise TypeError("Only specify one of `cmap` and `colormap`.")
        elif 'cmap' in kwds:
            self.colormap = kwds.pop('cmap')
        else:
            self.colormap = colormap

        self.table = table

        self.kwds = kwds

        self._validate_color_args()

    def _validate_color_args(self):
        if 'color' not in self.kwds and 'colors' in self.kwds:
            warnings.warn(("'colors' is being deprecated. Please use 'color'"
                           "instead of 'colors'"))
            colors = self.kwds.pop('colors')
            self.kwds['color'] = colors

        if ('color' in self.kwds and self.nseries == 1 and
                not is_list_like(self.kwds['color'])):
            # support series.plot(color='green')
            self.kwds['color'] = [self.kwds['color']]

        if ('color' in self.kwds and isinstance(self.kwds['color'], tuple) and
                self.nseries == 1 and len(self.kwds['color']) in (3, 4)):
            # support RGB and RGBA tuples in series plot
            self.kwds['color'] = [self.kwds['color']]

        if ('color' in self.kwds or 'colors' in self.kwds) and \
                self.colormap is not None:
            warnings.warn("'color' and 'colormap' cannot be used "
                          "simultaneously. Using 'color'")

        if 'color' in self.kwds and self.style is not None:
            if is_list_like(self.style):
                styles = self.style
            else:
                styles = [self.style]
            # need only a single match
            for s in styles:
                if re.match('^[a-z]+?', s) is not None:
                    raise ValueError(
                        "Cannot pass 'style' string with a color "
                        "symbol and 'color' keyword argument. Please"
                        " use one or the other or pass 'style' "
                        "without a color symbol")

    def _iter_data(self, data=None, keep_index=False, fillna=None):
        if data is None:
            data = self.data
        if fillna is not None:
            data = data.fillna(fillna)

        # TODO: unused?
        # if self.sort_columns:
        #     columns = com._try_sort(data.columns)
        # else:
        #     columns = data.columns

        for col, values in data.iteritems():
            if keep_index is True:
                yield col, values
            else:
                yield col, values.values

    @property
    def nseries(self):
        if self.data.ndim == 1:
            return 1
        else:
            return self.data.shape[1]

    def draw(self):
        self.plt.draw_if_interactive()

    def generate(self):
        self._args_adjust()
        self._compute_plot_data()
        self._setup_subplots()
        self._make_plot()
        self._add_table()
        self._make_legend()
        self._adorn_subplots()

        for ax in self.axes:
            self._post_plot_logic_common(ax, self.data)
            self._post_plot_logic(ax, self.data)

    def _args_adjust(self):
        pass

    def _has_plotted_object(self, ax):
        """check whether ax has data"""
        return (len(ax.lines) != 0 or
                len(ax.artists) != 0 or
                len(ax.containers) != 0)

    def _maybe_right_yaxis(self, ax, axes_num):
        if not self.on_right(axes_num):
            # secondary axes may be passed via ax kw
            return self._get_ax_layer(ax)

        if hasattr(ax, 'right_ax'):
            # if it has right_ax proparty, ``ax`` must be left axes
            return ax.right_ax
        elif hasattr(ax, 'left_ax'):
            # if it has left_ax proparty, ``ax`` must be right axes
            return ax
        else:
            # otherwise, create twin axes
            orig_ax, new_ax = ax, ax.twinx()
            # TODO: use Matplotlib public API when available
            new_ax._get_lines = orig_ax._get_lines
            new_ax._get_patches_for_fill = orig_ax._get_patches_for_fill
            orig_ax.right_ax, new_ax.left_ax = new_ax, orig_ax

            if not self._has_plotted_object(orig_ax):  # no data on left y
                orig_ax.get_yaxis().set_visible(False)
            return new_ax

    def _setup_subplots(self):
        if self.subplots:
            fig, axes = _subplots(naxes=self.nseries,
                                  sharex=self.sharex, sharey=self.sharey,
                                  figsize=self.figsize, ax=self.ax,
                                  layout=self.layout,
                                  layout_type=self._layout_type)
        else:
            if self.ax is None:
                fig = self.plt.figure(figsize=self.figsize)
                axes = fig.add_subplot(111)
            else:
                fig = self.ax.get_figure()
                if self.figsize is not None:
                    fig.set_size_inches(self.figsize)
                axes = self.ax

        axes = _flatten(axes)

        if self.logx or self.loglog:
            [a.set_xscale('log') for a in axes]
        if self.logy or self.loglog:
            [a.set_yscale('log') for a in axes]

        self.fig = fig
        self.axes = axes

    @property
    def result(self):
        """
        Return result axes
        """
        if self.subplots:
            if self.layout is not None and not is_list_like(self.ax):
                return self.axes.reshape(*self.layout)
            else:
                return self.axes
        else:
            sec_true = isinstance(self.secondary_y, bool) and self.secondary_y
            all_sec = (is_list_like(self.secondary_y) and
                       len(self.secondary_y) == self.nseries)
            if (sec_true or all_sec):
                # if all data is plotted on secondary, return right axes
                return self._get_ax_layer(self.axes[0], primary=False)
            else:
                return self.axes[0]

    def _compute_plot_data(self):
        data = self.data

        if isinstance(data, ABCSeries):
            label = self.label
            if label is None and data.name is None:
                label = 'None'
            data = data.to_frame(name=label)

        # GH16953, _convert is needed as fallback, for ``Series``
        # with ``dtype == object``
        data = data._convert(datetime=True, timedelta=True)
        numeric_data = data.select_dtypes(include=[np.number,
                                                   "datetime",
                                                   "datetimetz",
                                                   "timedelta"])

        try:
            is_empty = numeric_data.empty
        except AttributeError:
            is_empty = not len(numeric_data)

        # no empty frames or series allowed
        if is_empty:
            raise TypeError('Empty {0!r}: no numeric data to '
                            'plot'.format(numeric_data.__class__.__name__))

        self.data = numeric_data

    def _make_plot(self):
        raise com.AbstractMethodError(self)

    def _add_table(self):
        if self.table is False:
            return
        elif self.table is True:
            data = self.data.transpose()
        else:
            data = self.table
        ax = self._get_ax(0)
        table(ax, data)

    def _post_plot_logic_common(self, ax, data):
        """Common post process for each axes"""

        def get_label(i):
            try:
                return pprint_thing(data.index[i])
            except Exception:
                return ''

        if self.orientation == 'vertical' or self.orientation is None:
            if self._need_to_set_index:
                xticklabels = [get_label(x) for x in ax.get_xticks()]
                ax.set_xticklabels(xticklabels)
            self._apply_axis_properties(ax.xaxis, rot=self.rot,
                                        fontsize=self.fontsize)
            self._apply_axis_properties(ax.yaxis, fontsize=self.fontsize)

            if hasattr(ax, 'right_ax'):
                self._apply_axis_properties(ax.right_ax.yaxis,
                                            fontsize=self.fontsize)

        elif self.orientation == 'horizontal':
            if self._need_to_set_index:
                yticklabels = [get_label(y) for y in ax.get_yticks()]
                ax.set_yticklabels(yticklabels)
            self._apply_axis_properties(ax.yaxis, rot=self.rot,
                                        fontsize=self.fontsize)
            self._apply_axis_properties(ax.xaxis, fontsize=self.fontsize)

            if hasattr(ax, 'right_ax'):
                self._apply_axis_properties(ax.right_ax.yaxis,
                                            fontsize=self.fontsize)
        else:  # pragma no cover
            raise ValueError

    def _post_plot_logic(self, ax, data):
        """Post process for each axes. Overridden in child classes"""
        pass

    def _adorn_subplots(self):
        """Common post process unrelated to data"""
        if len(self.axes) > 0:
            all_axes = self._get_subplots()
            nrows, ncols = self._get_axes_layout()
            _handle_shared_axes(axarr=all_axes, nplots=len(all_axes),
                                naxes=nrows * ncols, nrows=nrows,
                                ncols=ncols, sharex=self.sharex,
                                sharey=self.sharey)

        for ax in self.axes:
            if self.yticks is not None:
                ax.set_yticks(self.yticks)

            if self.xticks is not None:
                ax.set_xticks(self.xticks)

            if self.ylim is not None:
                ax.set_ylim(self.ylim)

            if self.xlim is not None:
                ax.set_xlim(self.xlim)

            ax.grid(self.grid)

        if self.title:
            if self.subplots:
                if is_list_like(self.title):
                    if len(self.title) != self.nseries:
                        msg = ('The length of `title` must equal the number '
                               'of columns if using `title` of type `list` '
                               'and `subplots=True`.\n'
                               'length of title = {}\n'
                               'number of columns = {}').format(
                            len(self.title), self.nseries)
                        raise ValueError(msg)

                    for (ax, title) in zip(self.axes, self.title):
                        ax.set_title(title)
                else:
                    self.fig.suptitle(self.title)
            else:
                if is_list_like(self.title):
                    msg = ('Using `title` of type `list` is not supported '
                           'unless `subplots=True` is passed')
                    raise ValueError(msg)
                self.axes[0].set_title(self.title)

    def _apply_axis_properties(self, axis, rot=None, fontsize=None):
        labels = axis.get_majorticklabels() + axis.get_minorticklabels()
        for label in labels:
            if rot is not None:
                label.set_rotation(rot)
            if fontsize is not None:
                label.set_fontsize(fontsize)

    @property
    def legend_title(self):
        if not isinstance(self.data.columns, MultiIndex):
            name = self.data.columns.name
            if name is not None:
                name = pprint_thing(name)
            return name
        else:
            stringified = map(pprint_thing,
                              self.data.columns.names)
            return ','.join(stringified)

    def _add_legend_handle(self, handle, label, index=None):
        if label is not None:
            if self.mark_right and index is not None:
                if self.on_right(index):
                    label = label + ' (right)'
            self.legend_handles.append(handle)
            self.legend_labels.append(label)

    def _make_legend(self):
        ax, leg = self._get_ax_legend(self.axes[0])

        handles = []
        labels = []
        title = ''

        if not self.subplots:
            if leg is not None:
                title = leg.get_title().get_text()
                handles = leg.legendHandles
                labels = [x.get_text() for x in leg.get_texts()]

            if self.legend:
                if self.legend == 'reverse':
                    self.legend_handles = reversed(self.legend_handles)
                    self.legend_labels = reversed(self.legend_labels)

                handles += self.legend_handles
                labels += self.legend_labels
                if self.legend_title is not None:
                    title = self.legend_title

            if len(handles) > 0:
                ax.legend(handles, labels, loc='best', title=title)

        elif self.subplots and self.legend:
            for ax in self.axes:
                if ax.get_visible():
                    ax.legend(loc='best')

    def _get_ax_legend(self, ax):
        leg = ax.get_legend()
        other_ax = (getattr(ax, 'left_ax', None) or
                    getattr(ax, 'right_ax', None))
        other_leg = None
        if other_ax is not None:
            other_leg = other_ax.get_legend()
        if leg is None and other_leg is not None:
            leg = other_leg
            ax = other_ax
        return ax, leg

    @cache_readonly
    def plt(self):
        import matplotlib.pyplot as plt
        return plt

    @staticmethod
    def mpl_ge_1_3_1():
        return _mpl_ge_1_3_1()

    @staticmethod
    def mpl_ge_1_5_0():
        return _mpl_ge_1_5_0()

    _need_to_set_index = False

    def _get_xticks(self, convert_period=False):
        index = self.data.index
        is_datetype = index.inferred_type in ('datetime', 'date',
                                              'datetime64', 'time')

        if self.use_index:
            if convert_period and isinstance(index, PeriodIndex):
                self.data = self.data.reindex(index=index.sort_values())
                x = self.data.index.to_timestamp()._mpl_repr()
            elif index.is_numeric():
                """
                Matplotlib supports numeric values or datetime objects as
                xaxis values. Taking LBYL approach here, by the time
                matplotlib raises exception when using non numeric/datetime
                values for xaxis, several actions are already taken by plt.
                """
                x = index._mpl_repr()
            elif is_datetype:
                self.data = self.data[notna(self.data.index)]
                self.data = self.data.sort_index()
                x = self.data.index._mpl_repr()
            else:
                self._need_to_set_index = True
                x = lrange(len(index))
        else:
            x = lrange(len(index))

        return x

    @classmethod
    def _plot(cls, ax, x, y, style=None, is_errorbar=False, **kwds):
        mask = isna(y)
        if mask.any():
            y = np.ma.array(y)
            y = np.ma.masked_where(mask, y)

        if isinstance(x, Index):
            x = x._mpl_repr()

        if is_errorbar:
            if 'xerr' in kwds:
                kwds['xerr'] = np.array(kwds.get('xerr'))
            if 'yerr' in kwds:
                kwds['yerr'] = np.array(kwds.get('yerr'))
            return ax.errorbar(x, y, **kwds)
        else:
            # prevent style kwarg from going to errorbar, where it is
            # unsupported
            if style is not None:
                args = (x, y, style)
            else:
                args = (x, y)
            return ax.plot(*args, **kwds)

    def _get_index_name(self):
        if isinstance(self.data.index, MultiIndex):
            name = self.data.index.names
            if com._any_not_none(*name):
                name = ','.join(pprint_thing(x) for x in name)
            else:
                name = None
        else:
            name = self.data.index.name
            if name is not None:
                name = pprint_thing(name)

        return name

    @classmethod
    def _get_ax_layer(cls, ax, primary=True):
        """get left (primary) or right (secondary) axes"""
        if primary:
            return getattr(ax, 'left_ax', ax)
        else:
            return getattr(ax, 'right_ax', ax)

    def _get_ax(self, i):
        # get the twinx ax if appropriate
        if self.subplots:
            ax = self.axes[i]
            ax = self._maybe_right_yaxis(ax, i)
            self.axes[i] = ax
        else:
            ax = self.axes[0]
            ax = self._maybe_right_yaxis(ax, i)

        ax.get_yaxis().set_visible(True)
        return ax

    def on_right(self, i):
        if isinstance(self.secondary_y, bool):
            return self.secondary_y

        if isinstance(self.secondary_y, (tuple, list, np.ndarray, Index)):
            return self.data.columns[i] in self.secondary_y

    def _apply_style_colors(self, colors, kwds, col_num, label):
        """
        Manage style and color based on column number and its label.
        Returns tuple of appropriate style and kwds which "color" may be added.
        """
        style = None
        if self.style is not None:
            if isinstance(self.style, list):
                try:
                    style = self.style[col_num]
                except IndexError:
                    pass
            elif isinstance(self.style, dict):
                style = self.style.get(label, style)
            else:
                style = self.style

        has_color = 'color' in kwds or self.colormap is not None
        nocolor_style = style is None or re.match('[a-z]+', style) is None
        if (has_color or self.subplots) and nocolor_style:
            kwds['color'] = colors[col_num % len(colors)]
        return style, kwds

    def _get_colors(self, num_colors=None, color_kwds='color'):
        if num_colors is None:
            num_colors = self.nseries

        return _get_standard_colors(num_colors=num_colors,
                                    colormap=self.colormap,
                                    color=self.kwds.get(color_kwds))

    def _parse_errorbars(self, label, err):
        """
        Look for error keyword arguments and return the actual errorbar data
        or return the error DataFrame/dict

        Error bars can be specified in several ways:
            Series: the user provides a pandas.Series object of the same
                    length as the data
            ndarray: provides a np.ndarray of the same length as the data
            DataFrame/dict: error values are paired with keys matching the
                    key in the plotted DataFrame
            str: the name of the column within the plotted DataFrame
        """

        if err is None:
            return None

        from pandas import DataFrame, Series

        def match_labels(data, e):
            e = e.reindex(data.index)
            return e

        # key-matched DataFrame
        if isinstance(err, DataFrame):

            err = match_labels(self.data, err)
        # key-matched dict
        elif isinstance(err, dict):
            pass

        # Series of error values
        elif isinstance(err, Series):
            # broadcast error series across data
            err = match_labels(self.data, err)
            err = np.atleast_2d(err)
            err = np.tile(err, (self.nseries, 1))

        # errors are a column in the dataframe
        elif isinstance(err, string_types):
            evalues = self.data[err].values
            self.data = self.data[self.data.columns.drop(err)]
            err = np.atleast_2d(evalues)
            err = np.tile(err, (self.nseries, 1))

        elif is_list_like(err):
            if is_iterator(err):
                err = np.atleast_2d(list(err))
            else:
                # raw error values
                err = np.atleast_2d(err)

            err_shape = err.shape

            # asymmetrical error bars
            if err.ndim == 3:
                if (err_shape[0] != self.nseries) or \
                        (err_shape[1] != 2) or \
                        (err_shape[2] != len(self.data)):
                    msg = "Asymmetrical error bars should be provided " + \
                        "with the shape (%u, 2, %u)" % \
                        (self.nseries, len(self.data))
                    raise ValueError(msg)

            # broadcast errors to each data series
            if len(err) == 1:
                err = np.tile(err, (self.nseries, 1))

        elif is_number(err):
            err = np.tile([err], (self.nseries, len(self.data)))

        else:
            msg = "No valid {label} detected".format(label=label)
            raise ValueError(msg)

        return err

    def _get_errorbars(self, label=None, index=None, xerr=True, yerr=True):
        from pandas import DataFrame
        errors = {}

        for kw, flag in zip(['xerr', 'yerr'], [xerr, yerr]):
            if flag:
                err = self.errors[kw]
                # user provided label-matched dataframe of errors
                if isinstance(err, (DataFrame, dict)):
                    if label is not None and label in err.keys():
                        err = err[label]
                    else:
                        err = None
                elif index is not None and err is not None:
                    err = err[index]

                if err is not None:
                    errors[kw] = err
        return errors

    def _get_subplots(self):
        from matplotlib.axes import Subplot
        return [ax for ax in self.axes[0].get_figure().get_axes()
                if isinstance(ax, Subplot)]

    def _get_axes_layout(self):
        axes = self._get_subplots()
        x_set = set()
        y_set = set()
        for ax in axes:
            # check axes coordinates to estimate layout
            points = ax.get_position().get_points()
            x_set.add(points[0][0])
            y_set.add(points[0][1])
        return (len(y_set), len(x_set))


class PlanePlot(MPLPlot):
    """
    Abstract class for plotting on plane, currently scatter and hexbin.
    """

    _layout_type = 'single'

    def __init__(self, data, x, y, **kwargs):
        MPLPlot.__init__(self, data, **kwargs)
        if x is None or y is None:
            raise ValueError(self._kind + ' requires and x and y column')
        if is_integer(x) and not self.data.columns.holds_integer():
            x = self.data.columns[x]
        if is_integer(y) and not self.data.columns.holds_integer():
            y = self.data.columns[y]
        if len(self.data[x]._get_numeric_data()) == 0:
            raise ValueError(self._kind + ' requires x column to be numeric')
        if len(self.data[y]._get_numeric_data()) == 0:
            raise ValueError(self._kind + ' requires y column to be numeric')

        self.x = x
        self.y = y

    @property
    def nseries(self):
        return 1

    def _post_plot_logic(self, ax, data):
        x, y = self.x, self.y
        ax.set_ylabel(pprint_thing(y))
        ax.set_xlabel(pprint_thing(x))


class ScatterPlot(PlanePlot):
    _kind = 'scatter'

    def __init__(self, data, x, y, s=None, c=None, **kwargs):
        if s is None:
            # hide the matplotlib default for size, in case we want to change
            # the handling of this argument later
            s = 20
        super(ScatterPlot, self).__init__(data, x, y, s=s, **kwargs)
        if is_integer(c) and not self.data.columns.holds_integer():
            c = self.data.columns[c]
        self.c = c

    def _make_plot(self):
        x, y, c, data = self.x, self.y, self.c, self.data
        ax = self.axes[0]

        c_is_column = is_hashable(c) and c in self.data.columns

        # plot a colorbar only if a colormap is provided or necessary
        cb = self.kwds.pop('colorbar', self.colormap or c_is_column)

        # pandas uses colormap, matplotlib uses cmap.
        cmap = self.colormap or 'Greys'
        cmap = self.plt.cm.get_cmap(cmap)
        color = self.kwds.pop("color", None)
        if c is not None and color is not None:
            raise TypeError('Specify exactly one of `c` and `color`')
        elif c is None and color is None:
            c_values = self.plt.rcParams['patch.facecolor']
        elif color is not None:
            c_values = color
        elif c_is_column:
            c_values = self.data[c].values
        else:
            c_values = c

        if self.legend and hasattr(self, 'label'):
            label = self.label
        else:
            label = None
        scatter = ax.scatter(data[x].values, data[y].values, c=c_values,
                             label=label, cmap=cmap, **self.kwds)
        if cb:
            img = ax.collections[0]
            kws = dict(ax=ax)
            if self.mpl_ge_1_3_1():
                kws['label'] = c if c_is_column else ''
            self.fig.colorbar(img, **kws)

        if label is not None:
            self._add_legend_handle(scatter, label)
        else:
            self.legend = False

        errors_x = self._get_errorbars(label=x, index=0, yerr=False)
        errors_y = self._get_errorbars(label=y, index=0, xerr=False)
        if len(errors_x) > 0 or len(errors_y) > 0:
            err_kwds = dict(errors_x, **errors_y)
            err_kwds['ecolor'] = scatter.get_facecolor()[0]
            ax.errorbar(data[x].values, data[y].values,
                        linestyle='none', **err_kwds)


class HexBinPlot(PlanePlot):
    _kind = 'hexbin'

    def __init__(self, data, x, y, C=None, **kwargs):
        super(HexBinPlot, self).__init__(data, x, y, **kwargs)
        if is_integer(C) and not self.data.columns.holds_integer():
            C = self.data.columns[C]
        self.C = C

    def _make_plot(self):
        x, y, data, C = self.x, self.y, self.data, self.C
        ax = self.axes[0]
        # pandas uses colormap, matplotlib uses cmap.
        cmap = self.colormap or 'BuGn'
        cmap = self.plt.cm.get_cmap(cmap)
        cb = self.kwds.pop('colorbar', True)

        if C is None:
            c_values = None
        else:
            c_values = data[C].values

        ax.hexbin(data[x].values, data[y].values, C=c_values, cmap=cmap,
                  **self.kwds)
        if cb:
            img = ax.collections[0]
            self.fig.colorbar(img, ax=ax)

    def _make_legend(self):
        pass


class LinePlot(MPLPlot):
    _kind = 'line'
    _default_rot = 0
    orientation = 'vertical'

    def __init__(self, data, **kwargs):
        MPLPlot.__init__(self, data, **kwargs)
        if self.stacked:
            self.data = self.data.fillna(value=0)
        self.x_compat = plot_params['x_compat']
        if 'x_compat' in self.kwds:
            self.x_compat = bool(self.kwds.pop('x_compat'))

    def _is_ts_plot(self):
        # this is slightly deceptive
        return not self.x_compat and self.use_index and self._use_dynamic_x()

    def _use_dynamic_x(self):
        from pandas.plotting._timeseries import _use_dynamic_x
        return _use_dynamic_x(self._get_ax(0), self.data)

    def _make_plot(self):
        if self._is_ts_plot():
            from pandas.plotting._timeseries import _maybe_convert_index
            data = _maybe_convert_index(self._get_ax(0), self.data)

            x = data.index      # dummy, not used
            plotf = self._ts_plot
            it = self._iter_data(data=data, keep_index=True)
        else:
            x = self._get_xticks(convert_period=True)
            plotf = self._plot
            it = self._iter_data()

        stacking_id = self._get_stacking_id()
        is_errorbar = com._any_not_none(*self.errors.values())

        colors = self._get_colors()
        for i, (label, y) in enumerate(it):
            ax = self._get_ax(i)
            kwds = self.kwds.copy()
            style, kwds = self._apply_style_colors(colors, kwds, i, label)

            errors = self._get_errorbars(label=label, index=i)
            kwds = dict(kwds, **errors)

            label = pprint_thing(label)  # .encode('utf-8')
            kwds['label'] = label

            newlines = plotf(ax, x, y, style=style, column_num=i,
                             stacking_id=stacking_id,
                             is_errorbar=is_errorbar,
                             **kwds)
            self._add_legend_handle(newlines[0], label, index=i)

            if not _mpl_ge_2_0_0():
                lines = _get_all_lines(ax)
                left, right = _get_xlim(lines)
                ax.set_xlim(left, right)

    @classmethod
    def _plot(cls, ax, x, y, style=None, column_num=None,
              stacking_id=None, **kwds):
        # column_num is used to get the target column from protf in line and
        # area plots
        if column_num == 0:
            cls._initialize_stacker(ax, stacking_id, len(y))
        y_values = cls._get_stacked_values(ax, stacking_id, y, kwds['label'])
        lines = MPLPlot._plot(ax, x, y_values, style=style, **kwds)
        cls._update_stacker(ax, stacking_id, y)
        return lines

    @classmethod
    def _ts_plot(cls, ax, x, data, style=None, **kwds):
        from pandas.plotting._timeseries import (_maybe_resample,
                                                 _decorate_axes,
                                                 format_dateaxis)
        # accept x to be consistent with normal plot func,
        # x is not passed to tsplot as it uses data.index as x coordinate
        # column_num must be in kwds for stacking purpose
        freq, data = _maybe_resample(data, ax, kwds)

        # Set ax with freq info
        _decorate_axes(ax, freq, kwds)
        # digging deeper
        if hasattr(ax, 'left_ax'):
            _decorate_axes(ax.left_ax, freq, kwds)
        if hasattr(ax, 'right_ax'):
            _decorate_axes(ax.right_ax, freq, kwds)
        ax._plot_data.append((data, cls._kind, kwds))

        lines = cls._plot(ax, data.index, data.values, style=style, **kwds)
        # set date formatter, locators and rescale limits
        format_dateaxis(ax, ax.freq, data.index)
        return lines

    def _get_stacking_id(self):
        if self.stacked:
            return id(self.data)
        else:
            return None

    @classmethod
    def _initialize_stacker(cls, ax, stacking_id, n):
        if stacking_id is None:
            return
        if not hasattr(ax, '_stacker_pos_prior'):
            ax._stacker_pos_prior = {}
        if not hasattr(ax, '_stacker_neg_prior'):
            ax._stacker_neg_prior = {}
        ax._stacker_pos_prior[stacking_id] = np.zeros(n)
        ax._stacker_neg_prior[stacking_id] = np.zeros(n)

    @classmethod
    def _get_stacked_values(cls, ax, stacking_id, values, label):
        if stacking_id is None:
            return values
        if not hasattr(ax, '_stacker_pos_prior'):
            # stacker may not be initialized for subplots
            cls._initialize_stacker(ax, stacking_id, len(values))

        if (values >= 0).all():
            return ax._stacker_pos_prior[stacking_id] + values
        elif (values <= 0).all():
            return ax._stacker_neg_prior[stacking_id] + values

        raise ValueError('When stacked is True, each column must be either '
                         'all positive or negative.'
                         '{0} contains both positive and negative values'
                         .format(label))

    @classmethod
    def _update_stacker(cls, ax, stacking_id, values):
        if stacking_id is None:
            return
        if (values >= 0).all():
            ax._stacker_pos_prior[stacking_id] += values
        elif (values <= 0).all():
            ax._stacker_neg_prior[stacking_id] += values

    def _post_plot_logic(self, ax, data):
        condition = (not self._use_dynamic_x() and
                     data.index.is_all_dates and
                     not self.subplots or
                     (self.subplots and self.sharex))

        index_name = self._get_index_name()

        if condition:
            # irregular TS rotated 30 deg. by default
            # probably a better place to check / set this.
            if not self._rot_set:
                self.rot = 30
            format_date_labels(ax, rot=self.rot)

        if index_name is not None and self.use_index:
            ax.set_xlabel(index_name)


class AreaPlot(LinePlot):
    _kind = 'area'

    def __init__(self, data, **kwargs):
        kwargs.setdefault('stacked', True)
        data = data.fillna(value=0)
        LinePlot.__init__(self, data, **kwargs)

        if not self.stacked:
            # use smaller alpha to distinguish overlap
            self.kwds.setdefault('alpha', 0.5)

        if self.logy or self.loglog:
            raise ValueError("Log-y scales are not supported in area plot")

    @classmethod
    def _plot(cls, ax, x, y, style=None, column_num=None,
              stacking_id=None, is_errorbar=False, **kwds):

        if column_num == 0:
            cls._initialize_stacker(ax, stacking_id, len(y))
        y_values = cls._get_stacked_values(ax, stacking_id, y, kwds['label'])

        # need to remove label, because subplots uses mpl legend as it is
        line_kwds = kwds.copy()
        if cls.mpl_ge_1_5_0():
            line_kwds.pop('label')
        lines = MPLPlot._plot(ax, x, y_values, style=style, **line_kwds)

        # get data from the line to get coordinates for fill_between
        xdata, y_values = lines[0].get_data(orig=False)

        # unable to use ``_get_stacked_values`` here to get starting point
        if stacking_id is None:
            start = np.zeros(len(y))
        elif (y >= 0).all():
            start = ax._stacker_pos_prior[stacking_id]
        elif (y <= 0).all():
            start = ax._stacker_neg_prior[stacking_id]
        else:
            start = np.zeros(len(y))

        if 'color' not in kwds:
            kwds['color'] = lines[0].get_color()

        rect = ax.fill_between(xdata, start, y_values, **kwds)
        cls._update_stacker(ax, stacking_id, y)

        # LinePlot expects list of artists
        res = [rect] if cls.mpl_ge_1_5_0() else lines
        return res

    def _add_legend_handle(self, handle, label, index=None):
        if not self.mpl_ge_1_5_0():
            from matplotlib.patches import Rectangle
            # Because fill_between isn't supported in legend,
            # specifically add Rectangle handle here
            alpha = self.kwds.get('alpha', None)
            handle = Rectangle((0, 0), 1, 1, fc=handle.get_color(),
                               alpha=alpha)
        LinePlot._add_legend_handle(self, handle, label, index=index)

    def _post_plot_logic(self, ax, data):
        LinePlot._post_plot_logic(self, ax, data)

        if self.ylim is None:
            if (data >= 0).all().all():
                ax.set_ylim(0, None)
            elif (data <= 0).all().all():
                ax.set_ylim(None, 0)


class BarPlot(MPLPlot):
    _kind = 'bar'
    _default_rot = 90
    orientation = 'vertical'

    def __init__(self, data, **kwargs):
        # we have to treat a series differently than a
        # 1-column DataFrame w.r.t. color handling
        self._is_series = isinstance(data, ABCSeries)
        self.bar_width = kwargs.pop('width', 0.5)
        pos = kwargs.pop('position', 0.5)
        kwargs.setdefault('align', 'center')
        self.tick_pos = np.arange(len(data))

        self.bottom = kwargs.pop('bottom', 0)
        self.left = kwargs.pop('left', 0)

        self.log = kwargs.pop('log', False)
        MPLPlot.__init__(self, data, **kwargs)

        if self.stacked or self.subplots:
            self.tickoffset = self.bar_width * pos
            if kwargs['align'] == 'edge':
                self.lim_offset = self.bar_width / 2
            else:
                self.lim_offset = 0
        else:
            if kwargs['align'] == 'edge':
                w = self.bar_width / self.nseries
                self.tickoffset = self.bar_width * (pos - 0.5) + w * 0.5
                self.lim_offset = w * 0.5
            else:
                self.tickoffset = self.bar_width * pos
                self.lim_offset = 0

        self.ax_pos = self.tick_pos - self.tickoffset

    def _args_adjust(self):
        if is_list_like(self.bottom):
            self.bottom = np.array(self.bottom)
        if is_list_like(self.left):
            self.left = np.array(self.left)

    @classmethod
    def _plot(cls, ax, x, y, w, start=0, log=False, **kwds):
        return ax.bar(x, y, w, bottom=start, log=log, **kwds)

    @property
    def _start_base(self):
        return self.bottom

    def _make_plot(self):
        import matplotlib as mpl

        colors = self._get_colors()
        ncolors = len(colors)

        pos_prior = neg_prior = np.zeros(len(self.data))
        K = self.nseries

        for i, (label, y) in enumerate(self._iter_data(fillna=0)):
            ax = self._get_ax(i)
            kwds = self.kwds.copy()
            if self._is_series:
                kwds['color'] = colors
            else:
                kwds['color'] = colors[i % ncolors]

            errors = self._get_errorbars(label=label, index=i)
            kwds = dict(kwds, **errors)

            label = pprint_thing(label)

            if (('yerr' in kwds) or ('xerr' in kwds)) \
                    and (kwds.get('ecolor') is None):
                kwds['ecolor'] = mpl.rcParams['xtick.color']

            start = 0
            if self.log and (y >= 1).all():
                start = 1
            start = start + self._start_base

            if self.subplots:
                w = self.bar_width / 2
                rect = self._plot(ax, self.ax_pos + w, y, self.bar_width,
                                  start=start, label=label,
                                  log=self.log, **kwds)
                ax.set_title(label)
            elif self.stacked:
                mask = y > 0
                start = np.where(mask, pos_prior, neg_prior) + self._start_base
                w = self.bar_width / 2
                rect = self._plot(ax, self.ax_pos + w, y, self.bar_width,
                                  start=start, label=label,
                                  log=self.log, **kwds)
                pos_prior = pos_prior + np.where(mask, y, 0)
                neg_prior = neg_prior + np.where(mask, 0, y)
            else:
                w = self.bar_width / K
                rect = self._plot(ax, self.ax_pos + (i + 0.5) * w, y, w,
                                  start=start, label=label,
                                  log=self.log, **kwds)
            self._add_legend_handle(rect, label, index=i)

    def _post_plot_logic(self, ax, data):
        if self.use_index:
            str_index = [pprint_thing(key) for key in data.index]
        else:
            str_index = [pprint_thing(key) for key in range(data.shape[0])]
        name = self._get_index_name()

        s_edge = self.ax_pos[0] - 0.25 + self.lim_offset
        e_edge = self.ax_pos[-1] + 0.25 + self.bar_width + self.lim_offset

        self._decorate_ticks(ax, name, str_index, s_edge, e_edge)

    def _decorate_ticks(self, ax, name, ticklabels, start_edge, end_edge):
        ax.set_xlim((start_edge, end_edge))
        ax.set_xticks(self.tick_pos)
        ax.set_xticklabels(ticklabels)
        if name is not None and self.use_index:
            ax.set_xlabel(name)


class BarhPlot(BarPlot):
    _kind = 'barh'
    _default_rot = 0
    orientation = 'horizontal'

    @property
    def _start_base(self):
        return self.left

    @classmethod
    def _plot(cls, ax, x, y, w, start=0, log=False, **kwds):
        return ax.barh(x, y, w, left=start, log=log, **kwds)

    def _decorate_ticks(self, ax, name, ticklabels, start_edge, end_edge):
        # horizontal bars
        ax.set_ylim((start_edge, end_edge))
        ax.set_yticks(self.tick_pos)
        ax.set_yticklabels(ticklabels)
        if name is not None and self.use_index:
            ax.set_ylabel(name)


class HistPlot(LinePlot):
    _kind = 'hist'

    def __init__(self, data, bins=10, bottom=0, **kwargs):
        self.bins = bins        # use mpl default
        self.bottom = bottom
        # Do not call LinePlot.__init__ which may fill nan
        MPLPlot.__init__(self, data, **kwargs)

    def _args_adjust(self):
        if is_integer(self.bins):
            # create common bin edge
            values = (self.data._convert(datetime=True)._get_numeric_data())
            values = np.ravel(values)
            values = values[~isna(values)]

            hist, self.bins = np.histogram(
                values, bins=self.bins,
                range=self.kwds.get('range', None),
                weights=self.kwds.get('weights', None))

        if is_list_like(self.bottom):
            self.bottom = np.array(self.bottom)

    @classmethod
    def _plot(cls, ax, y, style=None, bins=None, bottom=0, column_num=0,
              stacking_id=None, **kwds):
        if column_num == 0:
            cls._initialize_stacker(ax, stacking_id, len(bins) - 1)
        y = y[~isna(y)]

        base = np.zeros(len(bins) - 1)
        bottom = bottom + \
            cls._get_stacked_values(ax, stacking_id, base, kwds['label'])
        # ignore style
        n, bins, patches = ax.hist(y, bins=bins, bottom=bottom, **kwds)
        cls._update_stacker(ax, stacking_id, n)
        return patches

    def _make_plot(self):
        colors = self._get_colors()
        stacking_id = self._get_stacking_id()

        for i, (label, y) in enumerate(self._iter_data()):
            ax = self._get_ax(i)

            kwds = self.kwds.copy()

            label = pprint_thing(label)
            kwds['label'] = label

            style, kwds = self._apply_style_colors(colors, kwds, i, label)
            if style is not None:
                kwds['style'] = style

            kwds = self._make_plot_keywords(kwds, y)
            artists = self._plot(ax, y, column_num=i,
                                 stacking_id=stacking_id, **kwds)
            self._add_legend_handle(artists[0], label, index=i)

    def _make_plot_keywords(self, kwds, y):
        """merge BoxPlot/KdePlot properties to passed kwds"""
        # y is required for KdePlot
        kwds['bottom'] = self.bottom
        kwds['bins'] = self.bins
        return kwds

    def _post_plot_logic(self, ax, data):
        if self.orientation == 'horizontal':
            ax.set_xlabel('Frequency')
        else:
            ax.set_ylabel('Frequency')

    @property
    def orientation(self):
        if self.kwds.get('orientation', None) == 'horizontal':
            return 'horizontal'
        else:
            return 'vertical'


_kde_docstring = """
        Generate Kernel Density Estimate plot using Gaussian kernels.

        In statistics, `kernel density estimation`_ (KDE) is a non-parametric
        way to estimate the probability density function (PDF) of a random
        variable. This function uses Gaussian kernels and includes automatic
        bandwith determination.

        .. _kernel density estimation:
            https://en.wikipedia.org/wiki/Kernel_density_estimation

        Parameters
        ----------
        bw_method : str, scalar or callable, optional
            The method used to calculate the estimator bandwidth. This can be
            'scott', 'silverman', a scalar constant or a callable.
            If None (default), 'scott' is used.
            See :class:`scipy.stats.gaussian_kde` for more information.
        ind : NumPy array or integer, optional
            Evaluation points for the estimated PDF. If None (default),
            1000 equally spaced points are used. If `ind` is a NumPy array, the
            KDE is evaluated at the points passed. If `ind` is an integer,
            `ind` number of equally spaced points are used.
        **kwds : optional
            Additional keyword arguments are documented in
            :meth:`pandas.%(this-datatype)s.plot`.

        Returns
        -------
        axes : matplotlib.axes.Axes or numpy.ndarray of them

        See Also
        --------
        scipy.stats.gaussian_kde : Representation of a kernel-density
            estimate using Gaussian kernels. This is the function used
            internally to estimate the PDF.
        %(sibling-datatype)s.plot.kde : Generate a KDE plot for a
            %(sibling-datatype)s.

        Examples
        --------
        %(examples)s
        """


class KdePlot(HistPlot):
    _kind = 'kde'
    orientation = 'vertical'

    def __init__(self, data, bw_method=None, ind=None, **kwargs):
        MPLPlot.__init__(self, data, **kwargs)
        self.bw_method = bw_method
        self.ind = ind

    def _args_adjust(self):
        pass

    def _get_ind(self, y):
        if self.ind is None:
            # np.nanmax() and np.nanmin() ignores the missing values
            sample_range = np.nanmax(y) - np.nanmin(y)
            ind = np.linspace(np.nanmin(y) - 0.5 * sample_range,
                              np.nanmax(y) + 0.5 * sample_range, 1000)
        elif is_integer(self.ind):
            sample_range = np.nanmax(y) - np.nanmin(y)
            ind = np.linspace(np.nanmin(y) - 0.5 * sample_range,
                              np.nanmax(y) + 0.5 * sample_range, self.ind)
        else:
            ind = self.ind
        return ind

    @classmethod
    def _plot(cls, ax, y, style=None, bw_method=None, ind=None,
              column_num=None, stacking_id=None, **kwds):
        from scipy.stats import gaussian_kde
        from scipy import __version__ as spv

        y = remove_na_arraylike(y)

        if LooseVersion(spv) >= '0.11.0':
            gkde = gaussian_kde(y, bw_method=bw_method)
        else:
            gkde = gaussian_kde(y)
            if bw_method is not None:
                msg = ('bw_method was added in Scipy 0.11.0.' +
                       ' Scipy version in use is {spv}.'.format(spv=spv))
                warnings.warn(msg)

        y = gkde.evaluate(ind)
        lines = MPLPlot._plot(ax, ind, y, style=style, **kwds)
        return lines

    def _make_plot_keywords(self, kwds, y):
        kwds['bw_method'] = self.bw_method
        kwds['ind'] = self._get_ind(y)
        return kwds

    def _post_plot_logic(self, ax, data):
        ax.set_ylabel('Density')


class PiePlot(MPLPlot):
    _kind = 'pie'
    _layout_type = 'horizontal'

    def __init__(self, data, kind=None, **kwargs):
        data = data.fillna(value=0)
        if (data < 0).any().any():
            raise ValueError("{0} doesn't allow negative values".format(kind))
        MPLPlot.__init__(self, data, kind=kind, **kwargs)

    def _args_adjust(self):
        self.grid = False
        self.logy = False
        self.logx = False
        self.loglog = False

    def _validate_color_args(self):
        pass

    def _make_plot(self):
        colors = self._get_colors(
            num_colors=len(self.data), color_kwds='colors')
        self.kwds.setdefault('colors', colors)

        for i, (label, y) in enumerate(self._iter_data()):
            ax = self._get_ax(i)
            if label is not None:
                label = pprint_thing(label)
                ax.set_ylabel(label)

            kwds = self.kwds.copy()

            def blank_labeler(label, value):
                if value == 0:
                    return ''
                else:
                    return label

            idx = [pprint_thing(v) for v in self.data.index]
            labels = kwds.pop('labels', idx)
            # labels is used for each wedge's labels
            # Blank out labels for values of 0 so they don't overlap
            # with nonzero wedges
            if labels is not None:
                blabels = [blank_labeler(l, value) for
                           l, value in zip(labels, y)]
            else:
                blabels = None
            results = ax.pie(y, labels=blabels, **kwds)

            if kwds.get('autopct', None) is not None:
                patches, texts, autotexts = results
            else:
                patches, texts = results
                autotexts = []

            if self.fontsize is not None:
                for t in texts + autotexts:
                    t.set_fontsize(self.fontsize)

            # leglabels is used for legend labels
            leglabels = labels if labels is not None else idx
            for p, l in zip(patches, leglabels):
                self._add_legend_handle(p, l)


class BoxPlot(LinePlot):
    _kind = 'box'
    _layout_type = 'horizontal'

    _valid_return_types = (None, 'axes', 'dict', 'both')
    # namedtuple to hold results
    BP = namedtuple("Boxplot", ['ax', 'lines'])

    def __init__(self, data, return_type='axes', **kwargs):
        # Do not call LinePlot.__init__ which may fill nan
        if return_type not in self._valid_return_types:
            raise ValueError(
                "return_type must be {None, 'axes', 'dict', 'both'}")

        self.return_type = return_type
        MPLPlot.__init__(self, data, **kwargs)

    def _args_adjust(self):
        if self.subplots:
            # Disable label ax sharing. Otherwise, all subplots shows last
            # column label
            if self.orientation == 'vertical':
                self.sharex = False
            else:
                self.sharey = False

    @classmethod
    def _plot(cls, ax, y, column_num=None, return_type='axes', **kwds):
        if y.ndim == 2:
            y = [remove_na_arraylike(v) for v in y]
            # Boxplot fails with empty arrays, so need to add a NaN
            #   if any cols are empty
            # GH 8181
            y = [v if v.size > 0 else np.array([np.nan]) for v in y]
        else:
            y = remove_na_arraylike(y)
        bp = ax.boxplot(y, **kwds)

        if return_type == 'dict':
            return bp, bp
        elif return_type == 'both':
            return cls.BP(ax=ax, lines=bp), bp
        else:
            return ax, bp

    def _validate_color_args(self):
        if 'color' in self.kwds:
            if self.colormap is not None:
                warnings.warn("'color' and 'colormap' cannot be used "
                              "simultaneously. Using 'color'")
            self.color = self.kwds.pop('color')

            if isinstance(self.color, dict):
                valid_keys = ['boxes', 'whiskers', 'medians', 'caps']
                for key, values in compat.iteritems(self.color):
                    if key not in valid_keys:
                        raise ValueError("color dict contains invalid "
                                         "key '{0}' "
                                         "The key must be either {1}"
                                         .format(key, valid_keys))
        else:
            self.color = None

        # get standard colors for default
        colors = _get_standard_colors(num_colors=3,
                                      colormap=self.colormap,
                                      color=None)
        # use 2 colors by default, for box/whisker and median
        # flier colors isn't needed here
        # because it can be specified by ``sym`` kw
        self._boxes_c = colors[0]
        self._whiskers_c = colors[0]
        self._medians_c = colors[2]
        self._caps_c = 'k'          # mpl default

    def _get_colors(self, num_colors=None, color_kwds='color'):
        pass

    def maybe_color_bp(self, bp):
        if isinstance(self.color, dict):
            boxes = self.color.get('boxes', self._boxes_c)
            whiskers = self.color.get('whiskers', self._whiskers_c)
            medians = self.color.get('medians', self._medians_c)
            caps = self.color.get('caps', self._caps_c)
        else:
            # Other types are forwarded to matplotlib
            # If None, use default colors
            boxes = self.color or self._boxes_c
            whiskers = self.color or self._whiskers_c
            medians = self.color or self._medians_c
            caps = self.color or self._caps_c

        from matplotlib.artist import setp
        setp(bp['boxes'], color=boxes, alpha=1)
        setp(bp['whiskers'], color=whiskers, alpha=1)
        setp(bp['medians'], color=medians, alpha=1)
        setp(bp['caps'], color=caps, alpha=1)

    def _make_plot(self):
        if self.subplots:
            from pandas.core.series import Series
            self._return_obj = Series()

            for i, (label, y) in enumerate(self._iter_data()):
                ax = self._get_ax(i)
                kwds = self.kwds.copy()

                ret, bp = self._plot(ax, y, column_num=i,
                                     return_type=self.return_type, **kwds)
                self.maybe_color_bp(bp)
                self._return_obj[label] = ret

                label = [pprint_thing(label)]
                self._set_ticklabels(ax, label)
        else:
            y = self.data.values.T
            ax = self._get_ax(0)
            kwds = self.kwds.copy()

            ret, bp = self._plot(ax, y, column_num=0,
                                 return_type=self.return_type, **kwds)
            self.maybe_color_bp(bp)
            self._return_obj = ret

            labels = [l for l, _ in self._iter_data()]
            labels = [pprint_thing(l) for l in labels]
            if not self.use_index:
                labels = [pprint_thing(key) for key in range(len(labels))]
            self._set_ticklabels(ax, labels)

    def _set_ticklabels(self, ax, labels):
        if self.orientation == 'vertical':
            ax.set_xticklabels(labels)
        else:
            ax.set_yticklabels(labels)

    def _make_legend(self):
        pass

    def _post_plot_logic(self, ax, data):
        pass

    @property
    def orientation(self):
        if self.kwds.get('vert', True):
            return 'vertical'
        else:
            return 'horizontal'

    @property
    def result(self):
        if self.return_type is None:
            return super(BoxPlot, self).result
        else:
            return self._return_obj


# kinds supported by both dataframe and series
_common_kinds = ['line', 'bar', 'barh',
                 'kde', 'density', 'area', 'hist', 'box']
# kinds supported by dataframe
_dataframe_kinds = ['scatter', 'hexbin']
# kinds supported only by series or dataframe single column
_series_kinds = ['pie']
_all_kinds = _common_kinds + _dataframe_kinds + _series_kinds

_klasses = [LinePlot, BarPlot, BarhPlot, KdePlot, HistPlot, BoxPlot,
            ScatterPlot, HexBinPlot, AreaPlot, PiePlot]

_plot_klass = {}
for klass in _klasses:
    _plot_klass[klass._kind] = klass


def _plot(data, x=None, y=None, subplots=False,
          ax=None, kind='line', **kwds):
    kind = _get_standard_kind(kind.lower().strip())
    if kind in _all_kinds:
        klass = _plot_klass[kind]
    else:
        raise ValueError("%r is not a valid plot kind" % kind)

    if kind in _dataframe_kinds:
        if isinstance(data, ABCDataFrame):
            plot_obj = klass(data, x=x, y=y, subplots=subplots, ax=ax,
                             kind=kind, **kwds)
        else:
            raise ValueError("plot kind %r can only be used for data frames"
                             % kind)

    elif kind in _series_kinds:
        if isinstance(data, ABCDataFrame):
            if y is None and subplots is False:
                msg = "{0} requires either y column or 'subplots=True'"
                raise ValueError(msg.format(kind))
            elif y is not None:
                if is_integer(y) and not data.columns.holds_integer():
                    y = data.columns[y]
                # converted to series actually. copy to not modify
                data = data[y].copy()
                data.index.name = y
        plot_obj = klass(data, subplots=subplots, ax=ax, kind=kind, **kwds)
    else:
        if isinstance(data, ABCDataFrame):
            if x is not None:
                if is_integer(x) and not data.columns.holds_integer():
                    x = data.columns[x]
                elif not isinstance(data[x], ABCSeries):
                    raise ValueError("x must be a label or position")
                data = data.set_index(x)

            if y is not None:
                if is_integer(y) and not data.columns.holds_integer():
                    y = data.columns[y]
                elif not isinstance(data[y], ABCSeries):
                    raise ValueError("y must be a label or position")
                label = kwds['label'] if 'label' in kwds else y
                series = data[y].copy()  # Don't modify
                series.name = label

                for kw in ['xerr', 'yerr']:
                    if (kw in kwds) and \
                        (isinstance(kwds[kw], string_types) or
                            is_integer(kwds[kw])):
                        try:
                            kwds[kw] = data[kwds[kw]]
                        except (IndexError, KeyError, TypeError):
                            pass
                data = series
        plot_obj = klass(data, subplots=subplots, ax=ax, kind=kind, **kwds)

    plot_obj.generate()
    plot_obj.draw()
    return plot_obj.result


df_kind = """- 'scatter' : scatter plot
        - 'hexbin' : hexbin plot"""
series_kind = ""

df_coord = """x : label or position, default None
    y : label or position, default None
        Allows plotting of one column versus another"""
series_coord = ""

df_unique = """stacked : boolean, default False in line and
        bar plots, and True in area plot. If True, create stacked plot.
    sort_columns : boolean, default False
        Sort column names to determine plot ordering
    secondary_y : boolean or sequence, default False
        Whether to plot on the secondary y-axis
        If a list/tuple, which columns to plot on secondary y-axis"""
series_unique = """label : label argument to provide to plot
    secondary_y : boolean or sequence of ints, default False
        If True then y-axis will be on the right"""

df_ax = """ax : matplotlib axes object, default None
    subplots : boolean, default False
        Make separate subplots for each column
    sharex : boolean, default True if ax is None else False
        In case subplots=True, share x axis and set some x axis labels to
        invisible; defaults to True if ax is None otherwise False if an ax
        is passed in; Be aware, that passing in both an ax and sharex=True
        will alter all x axis labels for all axis in a figure!
    sharey : boolean, default False
        In case subplots=True, share y axis and set some y axis labels to
        invisible
    layout : tuple (optional)
        (rows, columns) for the layout of subplots"""
series_ax = """ax : matplotlib axes object
        If not passed, uses gca()"""

df_note = """- If `kind` = 'scatter' and the argument `c` is the name of a dataframe
      column, the values of that column are used to color each point.
    - If `kind` = 'hexbin', you can control the size of the bins with the
      `gridsize` argument. By default, a histogram of the counts around each
      `(x, y)` point is computed. You can specify alternative aggregations
      by passing values to the `C` and `reduce_C_function` arguments.
      `C` specifies the value at each `(x, y)` point and `reduce_C_function`
      is a function of one argument that reduces all the values in a bin to
      a single number (e.g. `mean`, `max`, `sum`, `std`)."""
series_note = ""

_shared_doc_df_kwargs = dict(klass='DataFrame', klass_obj='df',
                             klass_kind=df_kind, klass_coord=df_coord,
                             klass_ax=df_ax, klass_unique=df_unique,
                             klass_note=df_note)
_shared_doc_series_kwargs = dict(klass='Series', klass_obj='s',
                                 klass_kind=series_kind,
                                 klass_coord=series_coord, klass_ax=series_ax,
                                 klass_unique=series_unique,
                                 klass_note=series_note)

_shared_docs['plot'] = """
    Make plots of %(klass)s using matplotlib / pylab.

    *New in version 0.17.0:* Each plot kind has a corresponding method on the
    ``%(klass)s.plot`` accessor:
    ``%(klass_obj)s.plot(kind='line')`` is equivalent to
    ``%(klass_obj)s.plot.line()``.

    Parameters
    ----------
    data : %(klass)s
    %(klass_coord)s
    kind : str
        - 'line' : line plot (default)
        - 'bar' : vertical bar plot
        - 'barh' : horizontal bar plot
        - 'hist' : histogram
        - 'box' : boxplot
        - 'kde' : Kernel Density Estimation plot
        - 'density' : same as 'kde'
        - 'area' : area plot
        - 'pie' : pie plot
        %(klass_kind)s
    %(klass_ax)s
    figsize : a tuple (width, height) in inches
    use_index : boolean, default True
        Use index as ticks for x axis
    title : string or list
        Title to use for the plot. If a string is passed, print the string at
        the top of the figure. If a list is passed and `subplots` is True,
        print each item in the list above the corresponding subplot.
    grid : boolean, default None (matlab style default)
        Axis grid lines
    legend : False/True/'reverse'
        Place legend on axis subplots
    style : list or dict
        matplotlib line style per column
    logx : boolean, default False
        Use log scaling on x axis
    logy : boolean, default False
        Use log scaling on y axis
    loglog : boolean, default False
        Use log scaling on both x and y axes
    xticks : sequence
        Values to use for the xticks
    yticks : sequence
        Values to use for the yticks
    xlim : 2-tuple/list
    ylim : 2-tuple/list
    rot : int, default None
        Rotation for ticks (xticks for vertical, yticks for horizontal plots)
    fontsize : int, default None
        Font size for xticks and yticks
    colormap : str or matplotlib colormap object, default None
        Colormap to select colors from. If string, load colormap with that name
        from matplotlib.
    colorbar : boolean, optional
        If True, plot colorbar (only relevant for 'scatter' and 'hexbin' plots)
    position : float
        Specify relative alignments for bar plot layout.
        From 0 (left/bottom-end) to 1 (right/top-end). Default is 0.5 (center)
    table : boolean, Series or DataFrame, default False
        If True, draw a table using the data in the DataFrame and the data will
        be transposed to meet matplotlib's default layout.
        If a Series or DataFrame is passed, use passed data to draw a table.
    yerr : DataFrame, Series, array-like, dict and str
        See :ref:`Plotting with Error Bars <visualization.errorbars>` for
        detail.
    xerr : same types as yerr.
    %(klass_unique)s
    mark_right : boolean, default True
        When using a secondary_y axis, automatically mark the column
        labels with "(right)" in the legend
    `**kwds` : keywords
        Options to pass to matplotlib plotting method

    Returns
    -------
    axes : :class:`matplotlib.axes.Axes` or numpy.ndarray of them

    Notes
    -----

    - See matplotlib documentation online for more on this subject
    - If `kind` = 'bar' or 'barh', you can specify relative alignments
      for bar plot layout by `position` keyword.
      From 0 (left/bottom-end) to 1 (right/top-end). Default is 0.5 (center)
    %(klass_note)s

    """


@Appender(_shared_docs['plot'] % _shared_doc_df_kwargs)
def plot_frame(data, x=None, y=None, kind='line', ax=None,
               subplots=False, sharex=None, sharey=False, layout=None,
               figsize=None, use_index=True, title=None, grid=None,
               legend=True, style=None, logx=False, logy=False, loglog=False,
               xticks=None, yticks=None, xlim=None, ylim=None,
               rot=None, fontsize=None, colormap=None, table=False,
               yerr=None, xerr=None,
               secondary_y=False, sort_columns=False,
               **kwds):
    return _plot(data, kind=kind, x=x, y=y, ax=ax,
                 subplots=subplots, sharex=sharex, sharey=sharey,
                 layout=layout, figsize=figsize, use_index=use_index,
                 title=title, grid=grid, legend=legend,
                 style=style, logx=logx, logy=logy, loglog=loglog,
                 xticks=xticks, yticks=yticks, xlim=xlim, ylim=ylim,
                 rot=rot, fontsize=fontsize, colormap=colormap, table=table,
                 yerr=yerr, xerr=xerr,
                 secondary_y=secondary_y, sort_columns=sort_columns,
                 **kwds)


@Appender(_shared_docs['plot'] % _shared_doc_series_kwargs)
def plot_series(data, kind='line', ax=None,                    # Series unique
                figsize=None, use_index=True, title=None, grid=None,
                legend=False, style=None, logx=False, logy=False, loglog=False,
                xticks=None, yticks=None, xlim=None, ylim=None,
                rot=None, fontsize=None, colormap=None, table=False,
                yerr=None, xerr=None,
                label=None, secondary_y=False,                 # Series unique
                **kwds):

    import matplotlib.pyplot as plt
    if ax is None and len(plt.get_fignums()) > 0:
        ax = _gca()
        ax = MPLPlot._get_ax_layer(ax)
    return _plot(data, kind=kind, ax=ax,
                 figsize=figsize, use_index=use_index, title=title,
                 grid=grid, legend=legend,
                 style=style, logx=logx, logy=logy, loglog=loglog,
                 xticks=xticks, yticks=yticks, xlim=xlim, ylim=ylim,
                 rot=rot, fontsize=fontsize, colormap=colormap, table=table,
                 yerr=yerr, xerr=xerr,
                 label=label, secondary_y=secondary_y,
                 **kwds)


_shared_docs['boxplot'] = """
    Make a box plot from DataFrame column optionally grouped by some columns or
    other inputs

    Parameters
    ----------
    data : the pandas object holding the data
    column : column name or list of names, or vector
        Can be any valid input to groupby
    by : string or sequence
        Column in the DataFrame to group by
    ax : Matplotlib axes object, optional
    fontsize : int or string
    rot : label rotation angle
    figsize : A tuple (width, height) in inches
    grid : Setting this to True will show the grid
    layout : tuple (optional)
        (rows, columns) for the layout of the plot
    return_type : {None, 'axes', 'dict', 'both'}, default None
        The kind of object to return. The default is ``axes``
        'axes' returns the matplotlib axes the boxplot is drawn on;
        'dict' returns a dictionary whose values are the matplotlib
        Lines of the boxplot;
        'both' returns a namedtuple with the axes and dict.

        When grouping with ``by``, a Series mapping columns to ``return_type``
        is returned, unless ``return_type`` is None, in which case a NumPy
        array of axes is returned with the same shape as ``layout``.
        See the prose documentation for more.

    `**kwds` : Keyword Arguments
        All other plotting keyword arguments to be passed to
        matplotlib's boxplot function

    Returns
    -------
    lines : dict
    ax : matplotlib Axes
    (ax, lines): namedtuple

    Notes
    -----
    Use ``return_type='dict'`` when you want to tweak the appearance
    of the lines after plotting. In this case a dict containing the Lines
    making up the boxes, caps, fliers, medians, and whiskers is returned.
    """


@Appender(_shared_docs['boxplot'] % _shared_doc_kwargs)
def boxplot(data, column=None, by=None, ax=None, fontsize=None,
            rot=0, grid=True, figsize=None, layout=None, return_type=None,
            **kwds):

    # validate return_type:
    if return_type not in BoxPlot._valid_return_types:
        raise ValueError("return_type must be {'axes', 'dict', 'both'}")

    from pandas import Series, DataFrame
    if isinstance(data, Series):
        data = DataFrame({'x': data})
        column = 'x'

    def _get_colors():
        return _get_standard_colors(color=kwds.get('color'), num_colors=1)

    def maybe_color_bp(bp):
        if 'color' not in kwds:
            from matplotlib.artist import setp
            setp(bp['boxes'], color=colors[0], alpha=1)
            setp(bp['whiskers'], color=colors[0], alpha=1)
            setp(bp['medians'], color=colors[2], alpha=1)

    def plot_group(keys, values, ax):
        keys = [pprint_thing(x) for x in keys]
        values = [np.asarray(remove_na_arraylike(v)) for v in values]
        bp = ax.boxplot(values, **kwds)
        if fontsize is not None:
            ax.tick_params(axis='both', labelsize=fontsize)
        if kwds.get('vert', 1):
            ax.set_xticklabels(keys, rotation=rot)
        else:
            ax.set_yticklabels(keys, rotation=rot)
        maybe_color_bp(bp)

        # Return axes in multiplot case, maybe revisit later # 985
        if return_type == 'dict':
            return bp
        elif return_type == 'both':
            return BoxPlot.BP(ax=ax, lines=bp)
        else:
            return ax

    colors = _get_colors()
    if column is None:
        columns = None
    else:
        if isinstance(column, (list, tuple)):
            columns = column
        else:
            columns = [column]

    if by is not None:
        # Prefer array return type for 2-D plots to match the subplot layout
        # https://github.com/pandas-dev/pandas/pull/12216#issuecomment-241175580
        result = _grouped_plot_by_column(plot_group, data, columns=columns,
                                         by=by, grid=grid, figsize=figsize,
                                         ax=ax, layout=layout,
                                         return_type=return_type)
    else:
        if return_type is None:
            return_type = 'axes'
        if layout is not None:
            raise ValueError("The 'layout' keyword is not supported when "
                             "'by' is None")

        if ax is None:
            rc = {'figure.figsize': figsize} if figsize is not None else {}
            ax = _gca(rc)
        data = data._get_numeric_data()
        if columns is None:
            columns = data.columns
        else:
            data = data[columns]

        result = plot_group(columns, data.values.T, ax)
        ax.grid(grid)

    return result


@Appender(_shared_docs['boxplot'] % _shared_doc_kwargs)
def boxplot_frame(self, column=None, by=None, ax=None, fontsize=None, rot=0,
                  grid=True, figsize=None, layout=None,
                  return_type=None, **kwds):
    import matplotlib.pyplot as plt
    _converter._WARN = False
    ax = boxplot(self, column=column, by=by, ax=ax, fontsize=fontsize,
                 grid=grid, rot=rot, figsize=figsize, layout=layout,
                 return_type=return_type, **kwds)
    plt.draw_if_interactive()
    return ax


def scatter_plot(data, x, y, by=None, ax=None, figsize=None, grid=False,
                 **kwargs):
    """
    Make a scatter plot from two DataFrame columns

    Parameters
    ----------
    data : DataFrame
    x : Column name for the x-axis values
    y : Column name for the y-axis values
    ax : Matplotlib axis object
    figsize : A tuple (width, height) in inches
    grid : Setting this to True will show the grid
    kwargs : other plotting keyword arguments
        To be passed to scatter function

    Returns
    -------
    fig : matplotlib.Figure
    """
    import matplotlib.pyplot as plt

    kwargs.setdefault('edgecolors', 'none')

    def plot_group(group, ax):
        xvals = group[x].values
        yvals = group[y].values
        ax.scatter(xvals, yvals, **kwargs)
        ax.grid(grid)

    if by is not None:
        fig = _grouped_plot(plot_group, data, by=by, figsize=figsize, ax=ax)
    else:
        if ax is None:
            fig = plt.figure()
            ax = fig.add_subplot(111)
        else:
            fig = ax.get_figure()
        plot_group(data, ax)
        ax.set_ylabel(pprint_thing(y))
        ax.set_xlabel(pprint_thing(x))

        ax.grid(grid)

    return fig


def hist_frame(data, column=None, by=None, grid=True, xlabelsize=None,
               xrot=None, ylabelsize=None, yrot=None, ax=None, sharex=False,
               sharey=False, figsize=None, layout=None, bins=10, **kwds):
    """
    Draw histogram of the DataFrame's series using matplotlib / pylab.

    Parameters
    ----------
    data : DataFrame
    column : string or sequence
        If passed, will be used to limit data to a subset of columns
    by : object, optional
        If passed, then used to form histograms for separate groups
    grid : boolean, default True
        Whether to show axis grid lines
    xlabelsize : int, default None
        If specified changes the x-axis label size
    xrot : float, default None
        rotation of x axis labels
    ylabelsize : int, default None
        If specified changes the y-axis label size
    yrot : float, default None
        rotation of y axis labels
    ax : matplotlib axes object, default None
    sharex : boolean, default True if ax is None else False
        In case subplots=True, share x axis and set some x axis labels to
        invisible; defaults to True if ax is None otherwise False if an ax
        is passed in; Be aware, that passing in both an ax and sharex=True
        will alter all x axis labels for all subplots in a figure!
    sharey : boolean, default False
        In case subplots=True, share y axis and set some y axis labels to
        invisible
    figsize : tuple
        The size of the figure to create in inches by default
    layout : tuple, optional
        Tuple of (rows, columns) for the layout of the histograms
    bins : integer or sequence, default 10
        Number of histogram bins to be used. If an integer is given, bins + 1
        bin edges are calculated and returned. If bins is a sequence, gives
        bin edges, including left edge of first bin and right edge of last
        bin. In this case, bins is returned unmodified.
    `**kwds` : other plotting keyword arguments
        To be passed to hist function

    See Also
    --------
    matplotlib.axes.Axes.hist : Plot a histogram using matplotlib.

    """
    _converter._WARN = False
    if by is not None:
        axes = grouped_hist(data, column=column, by=by, ax=ax, grid=grid,
                            figsize=figsize, sharex=sharex, sharey=sharey,
                            layout=layout, bins=bins, xlabelsize=xlabelsize,
                            xrot=xrot, ylabelsize=ylabelsize,
                            yrot=yrot, **kwds)
        return axes

    if column is not None:
        if not isinstance(column, (list, np.ndarray, Index)):
            column = [column]
        data = data[column]
    data = data._get_numeric_data()
    naxes = len(data.columns)

    fig, axes = _subplots(naxes=naxes, ax=ax, squeeze=False,
                          sharex=sharex, sharey=sharey, figsize=figsize,
                          layout=layout)
    _axes = _flatten(axes)

    for i, col in enumerate(com._try_sort(data.columns)):
        ax = _axes[i]
        ax.hist(data[col].dropna().values, bins=bins, **kwds)
        ax.set_title(col)
        ax.grid(grid)

    _set_ticks_props(axes, xlabelsize=xlabelsize, xrot=xrot,
                     ylabelsize=ylabelsize, yrot=yrot)
    fig.subplots_adjust(wspace=0.3, hspace=0.3)

    return axes


def hist_series(self, by=None, ax=None, grid=True, xlabelsize=None,
                xrot=None, ylabelsize=None, yrot=None, figsize=None,
                bins=10, **kwds):
    """
    Draw histogram of the input series using matplotlib

    Parameters
    ----------
    by : object, optional
        If passed, then used to form histograms for separate groups
    ax : matplotlib axis object
        If not passed, uses gca()
    grid : boolean, default True
        Whether to show axis grid lines
    xlabelsize : int, default None
        If specified changes the x-axis label size
    xrot : float, default None
        rotation of x axis labels
    ylabelsize : int, default None
        If specified changes the y-axis label size
    yrot : float, default None
        rotation of y axis labels
    figsize : tuple, default None
        figure size in inches by default
    bins : integer or sequence, default 10
        Number of histogram bins to be used. If an integer is given, bins + 1
        bin edges are calculated and returned. If bins is a sequence, gives
        bin edges, including left edge of first bin and right edge of last
        bin. In this case, bins is returned unmodified.
    bins: integer, default 10
        Number of histogram bins to be used
    `**kwds` : keywords
        To be passed to the actual plotting function

    See Also
    --------
    matplotlib.axes.Axes.hist : Plot a histogram using matplotlib.

    """
    import matplotlib.pyplot as plt

    if by is None:
        if kwds.get('layout', None) is not None:
            raise ValueError("The 'layout' keyword is not supported when "
                             "'by' is None")
        # hack until the plotting interface is a bit more unified
        fig = kwds.pop('figure', plt.gcf() if plt.get_fignums() else
                       plt.figure(figsize=figsize))
        if (figsize is not None and tuple(figsize) !=
                tuple(fig.get_size_inches())):
            fig.set_size_inches(*figsize, forward=True)
        if ax is None:
            ax = fig.gca()
        elif ax.get_figure() != fig:
            raise AssertionError('passed axis not bound to passed figure')
        values = self.dropna().values

        ax.hist(values, bins=bins, **kwds)
        ax.grid(grid)
        axes = np.array([ax])

        _set_ticks_props(axes, xlabelsize=xlabelsize, xrot=xrot,
                         ylabelsize=ylabelsize, yrot=yrot)

    else:
        if 'figure' in kwds:
            raise ValueError("Cannot pass 'figure' when using the "
                             "'by' argument, since a new 'Figure' instance "
                             "will be created")
        axes = grouped_hist(self, by=by, ax=ax, grid=grid, figsize=figsize,
                            bins=bins, xlabelsize=xlabelsize, xrot=xrot,
                            ylabelsize=ylabelsize, yrot=yrot, **kwds)

    if hasattr(axes, 'ndim'):
        if axes.ndim == 1 and len(axes) == 1:
            return axes[0]
    return axes


def grouped_hist(data, column=None, by=None, ax=None, bins=50, figsize=None,
                 layout=None, sharex=False, sharey=False, rot=90, grid=True,
                 xlabelsize=None, xrot=None, ylabelsize=None, yrot=None,
                 **kwargs):
    """
    Grouped histogram

    Parameters
    ----------
    data: Series/DataFrame
    column: object, optional
    by: object, optional
    ax: axes, optional
    bins: int, default 50
    figsize: tuple, optional
    layout: optional
    sharex: boolean, default False
    sharey: boolean, default False
    rot: int, default 90
    grid: bool, default True
    kwargs: dict, keyword arguments passed to matplotlib.Axes.hist

    Returns
    -------
    axes: collection of Matplotlib Axes
    """
    _converter._WARN = False

    def plot_group(group, ax):
        ax.hist(group.dropna().values, bins=bins, **kwargs)

    xrot = xrot or rot

    fig, axes = _grouped_plot(plot_group, data, column=column,
                              by=by, sharex=sharex, sharey=sharey, ax=ax,
                              figsize=figsize, layout=layout, rot=rot)

    _set_ticks_props(axes, xlabelsize=xlabelsize, xrot=xrot,
                     ylabelsize=ylabelsize, yrot=yrot)

    fig.subplots_adjust(bottom=0.15, top=0.9, left=0.1, right=0.9,
                        hspace=0.5, wspace=0.3)
    return axes


def boxplot_frame_groupby(grouped, subplots=True, column=None, fontsize=None,
                          rot=0, grid=True, ax=None, figsize=None,
                          layout=None, **kwds):
    """
    Make box plots from DataFrameGroupBy data.

    Parameters
    ----------
    grouped : Grouped DataFrame
    subplots :
        * ``False`` - no subplots will be used
        * ``True`` - create a subplot for each group
    column : column name or list of names, or vector
        Can be any valid input to groupby
    fontsize : int or string
    rot : label rotation angle
    grid : Setting this to True will show the grid
    ax : Matplotlib axis object, default None
    figsize : A tuple (width, height) in inches
    layout : tuple (optional)
        (rows, columns) for the layout of the plot
    `**kwds` : Keyword Arguments
        All other plotting keyword arguments to be passed to
        matplotlib's boxplot function

    Returns
    -------
    dict of key/value = group key/DataFrame.boxplot return value
    or DataFrame.boxplot return value in case subplots=figures=False

    Examples
    --------
    >>> import pandas
    >>> import numpy as np
    >>> import itertools
    >>>
    >>> tuples = [t for t in itertools.product(range(1000), range(4))]
    >>> index = pandas.MultiIndex.from_tuples(tuples, names=['lvl0', 'lvl1'])
    >>> data = np.random.randn(len(index),4)
    >>> df = pandas.DataFrame(data, columns=list('ABCD'), index=index)
    >>>
    >>> grouped = df.groupby(level='lvl1')
    >>> boxplot_frame_groupby(grouped)
    >>>
    >>> grouped = df.unstack(level='lvl1').groupby(level=0, axis=1)
    >>> boxplot_frame_groupby(grouped, subplots=False)
    """
    _converter._WARN = False
    if subplots is True:
        naxes = len(grouped)
        fig, axes = _subplots(naxes=naxes, squeeze=False,
                              ax=ax, sharex=False, sharey=True,
                              figsize=figsize, layout=layout)
        axes = _flatten(axes)

        from pandas.core.series import Series
        ret = Series()
        for (key, group), ax in zip(grouped, axes):
            d = group.boxplot(ax=ax, column=column, fontsize=fontsize,
                              rot=rot, grid=grid, **kwds)
            ax.set_title(pprint_thing(key))
            ret.loc[key] = d
        fig.subplots_adjust(bottom=0.15, top=0.9, left=0.1,
                            right=0.9, wspace=0.2)
    else:
        from pandas.core.reshape.concat import concat
        keys, frames = zip(*grouped)
        if grouped.axis == 0:
            df = concat(frames, keys=keys, axis=1)
        else:
            if len(frames) > 1:
                df = frames[0].join(frames[1::])
            else:
                df = frames[0]
        ret = df.boxplot(column=column, fontsize=fontsize, rot=rot,
                         grid=grid, ax=ax, figsize=figsize,
                         layout=layout, **kwds)
    return ret


def _grouped_plot(plotf, data, column=None, by=None, numeric_only=True,
                  figsize=None, sharex=True, sharey=True, layout=None,
                  rot=0, ax=None, **kwargs):
    from pandas import DataFrame

    if figsize == 'default':
        # allowed to specify mpl default with 'default'
        warnings.warn("figsize='default' is deprecated. Specify figure"
                      "size by tuple instead", FutureWarning, stacklevel=4)
        figsize = None

    grouped = data.groupby(by)
    if column is not None:
        grouped = grouped[column]

    naxes = len(grouped)
    fig, axes = _subplots(naxes=naxes, figsize=figsize,
                          sharex=sharex, sharey=sharey, ax=ax,
                          layout=layout)

    _axes = _flatten(axes)

    for i, (key, group) in enumerate(grouped):
        ax = _axes[i]
        if numeric_only and isinstance(group, DataFrame):
            group = group._get_numeric_data()
        plotf(group, ax, **kwargs)
        ax.set_title(pprint_thing(key))

    return fig, axes


def _grouped_plot_by_column(plotf, data, columns=None, by=None,
                            numeric_only=True, grid=False,
                            figsize=None, ax=None, layout=None,
                            return_type=None, **kwargs):
    grouped = data.groupby(by)
    if columns is None:
        if not isinstance(by, (list, tuple)):
            by = [by]
        columns = data._get_numeric_data().columns.difference(by)
    naxes = len(columns)
    fig, axes = _subplots(naxes=naxes, sharex=True, sharey=True,
                          figsize=figsize, ax=ax, layout=layout)

    _axes = _flatten(axes)

    ax_values = []

    for i, col in enumerate(columns):
        ax = _axes[i]
        gp_col = grouped[col]
        keys, values = zip(*gp_col)
        re_plotf = plotf(keys, values, ax, **kwargs)
        ax.set_title(col)
        ax.set_xlabel(pprint_thing(by))
        ax_values.append(re_plotf)
        ax.grid(grid)

    from pandas.core.series import Series
    result = Series(ax_values, index=columns)

    # Return axes in multiplot case, maybe revisit later # 985
    if return_type is None:
        result = axes

    byline = by[0] if len(by) == 1 else by
    fig.suptitle('Boxplot grouped by {byline}'.format(byline=byline))
    fig.subplots_adjust(bottom=0.15, top=0.9, left=0.1, right=0.9, wspace=0.2)

    return result


class BasePlotMethods(PandasObject):

    def __init__(self, data):
        self._data = data

    def __call__(self, *args, **kwargs):
        raise NotImplementedError


class SeriesPlotMethods(BasePlotMethods):
    """Series plotting accessor and method

    Examples
    --------
    >>> s.plot.line()
    >>> s.plot.bar()
    >>> s.plot.hist()

    Plotting methods can also be accessed by calling the accessor as a method
    with the ``kind`` argument:
    ``s.plot(kind='line')`` is equivalent to ``s.plot.line()``
    """

    def __call__(self, kind='line', ax=None,
                 figsize=None, use_index=True, title=None, grid=None,
                 legend=False, style=None, logx=False, logy=False,
                 loglog=False, xticks=None, yticks=None,
                 xlim=None, ylim=None,
                 rot=None, fontsize=None, colormap=None, table=False,
                 yerr=None, xerr=None,
                 label=None, secondary_y=False, **kwds):
        return plot_series(self._data, kind=kind, ax=ax, figsize=figsize,
                           use_index=use_index, title=title, grid=grid,
                           legend=legend, style=style, logx=logx, logy=logy,
                           loglog=loglog, xticks=xticks, yticks=yticks,
                           xlim=xlim, ylim=ylim, rot=rot, fontsize=fontsize,
                           colormap=colormap, table=table, yerr=yerr,
                           xerr=xerr, label=label, secondary_y=secondary_y,
                           **kwds)
    __call__.__doc__ = plot_series.__doc__

    def line(self, **kwds):
        """
        Line plot

        Parameters
        ----------
        `**kwds` : optional
            Additional keyword arguments are documented in
            :meth:`pandas.Series.plot`.

        Returns
        -------
        axes : :class:`matplotlib.axes.Axes` or numpy.ndarray of them

        Examples
        --------

        .. plot::
            :context: close-figs

            >>> s = pd.Series([1, 3, 2])
            >>> s.plot.line()
        """
        return self(kind='line', **kwds)

    def bar(self, **kwds):
        """
        Vertical bar plot

        Parameters
        ----------
        `**kwds` : optional
            Additional keyword arguments are documented in
            :meth:`pandas.Series.plot`.

        Returns
        -------
        axes : :class:`matplotlib.axes.Axes` or numpy.ndarray of them
        """
        return self(kind='bar', **kwds)

    def barh(self, **kwds):
        """
        Horizontal bar plot

        Parameters
        ----------
        `**kwds` : optional
            Additional keyword arguments are documented in
            :meth:`pandas.Series.plot`.

        Returns
        -------
        axes : :class:`matplotlib.axes.Axes` or numpy.ndarray of them
        """
        return self(kind='barh', **kwds)

    def box(self, **kwds):
        """
        Boxplot

        Parameters
        ----------
        `**kwds` : optional
            Additional keyword arguments are documented in
            :meth:`pandas.Series.plot`.

        Returns
        -------
        axes : :class:`matplotlib.axes.Axes` or numpy.ndarray of them
        """
        return self(kind='box', **kwds)

    def hist(self, bins=10, **kwds):
        """
        Histogram

        Parameters
        ----------
        bins: integer, default 10
            Number of histogram bins to be used
        `**kwds` : optional
            Additional keyword arguments are documented in
            :meth:`pandas.Series.plot`.

        Returns
        -------
        axes : :class:`matplotlib.axes.Axes` or numpy.ndarray of them
        """
        return self(kind='hist', bins=bins, **kwds)

    @Appender(_kde_docstring % {
        'this-datatype': 'Series',
        'sibling-datatype': 'DataFrame',
        'examples': """
        Given a Series of points randomly sampled from an unknown
        distribution, estimate its PDF using KDE with automatic
        bandwidth determination and plot the results, evaluating them at
        1000 equally spaced points (default):

        .. plot::
            :context: close-figs

            >>> s = pd.Series([1, 2, 2.5, 3, 3.5, 4, 5])
            >>> ax = s.plot.kde()

        A scalar bandwidth can be specified. Using a small bandwidth value can
        lead to overfitting, while using a large bandwidth value may result
        in underfitting:

        .. plot::
            :context: close-figs

            >>> ax = s.plot.kde(bw_method=0.3)

        .. plot::
            :context: close-figs

            >>> ax = s.plot.kde(bw_method=3)

        Finally, the `ind` parameter determines the evaluation points for the
        plot of the estimated PDF:

        .. plot::
            :context: close-figs

            >>> ax = s.plot.kde(ind=[1, 2, 3, 4, 5])
        """.strip()
    })
    def kde(self, bw_method=None, ind=None, **kwds):
        return self(kind='kde', bw_method=bw_method, ind=ind, **kwds)

    density = kde

    def area(self, **kwds):
        """
        Area plot

        Parameters
        ----------
        `**kwds` : optional
            Additional keyword arguments are documented in
            :meth:`pandas.Series.plot`.

        Returns
        -------
        axes : :class:`matplotlib.axes.Axes` or numpy.ndarray of them
        """
        return self(kind='area', **kwds)

    def pie(self, **kwds):
        """
        Pie chart

        Parameters
        ----------
        `**kwds` : optional
            Additional keyword arguments are documented in
            :meth:`pandas.Series.plot`.

        Returns
        -------
        axes : :class:`matplotlib.axes.Axes` or numpy.ndarray of them
        """
        return self(kind='pie', **kwds)


class FramePlotMethods(BasePlotMethods):
    """DataFrame plotting accessor and method

    Examples
    --------
    >>> df.plot.line()
    >>> df.plot.scatter('x', 'y')
    >>> df.plot.hexbin()

    These plotting methods can also be accessed by calling the accessor as a
    method with the ``kind`` argument:
    ``df.plot(kind='line')`` is equivalent to ``df.plot.line()``
    """

    def __call__(self, x=None, y=None, kind='line', ax=None,
                 subplots=False, sharex=None, sharey=False, layout=None,
                 figsize=None, use_index=True, title=None, grid=None,
                 legend=True, style=None, logx=False, logy=False, loglog=False,
                 xticks=None, yticks=None, xlim=None, ylim=None,
                 rot=None, fontsize=None, colormap=None, table=False,
                 yerr=None, xerr=None,
                 secondary_y=False, sort_columns=False, **kwds):
        return plot_frame(self._data, kind=kind, x=x, y=y, ax=ax,
                          subplots=subplots, sharex=sharex, sharey=sharey,
                          layout=layout, figsize=figsize, use_index=use_index,
                          title=title, grid=grid, legend=legend, style=style,
                          logx=logx, logy=logy, loglog=loglog, xticks=xticks,
                          yticks=yticks, xlim=xlim, ylim=ylim, rot=rot,
                          fontsize=fontsize, colormap=colormap, table=table,
                          yerr=yerr, xerr=xerr, secondary_y=secondary_y,
                          sort_columns=sort_columns, **kwds)
    __call__.__doc__ = plot_frame.__doc__

    def line(self, x=None, y=None, **kwds):
        """
        Plot DataFrame columns as lines.

        This function is useful to plot lines using DataFrame's values
        as coordinates.

        Parameters
        ----------
        x : int or str, optional
            Columns to use for the horizontal axis.
            Either the location or the label of the columns to be used.
            By default, it will use the DataFrame indices.
        y : int, str, or list of them, optional
            The values to be plotted.
            Either the location or the label of the columns to be used.
            By default, it will use the remaining DataFrame numeric columns.
        **kwds
            Keyword arguments to pass on to :meth:`pandas.DataFrame.plot`.

        Returns
        -------
        axes : :class:`matplotlib.axes.Axes` or :class:`numpy.ndarray`
            Returns an ndarray when ``subplots=True``.

        See Also
        --------
        matplotlib.pyplot.plot : Plot y versus x as lines and/or markers.

        Examples
        --------

        .. plot::
            :context: close-figs

            The following example shows the populations for some animals
            over the years.

            >>> df = pd.DataFrame({
            ...    'pig': [20, 18, 489, 675, 1776],
            ...    'horse': [4, 25, 281, 600, 1900]
            ...    }, index=[1990, 1997, 2003, 2009, 2014])
            >>> lines = df.plot.line()

        .. plot::
           :context: close-figs

           An example with subplots, so an array of axes is returned.

           >>> axes = df.plot.line(subplots=True)
           >>> type(axes)
           <class 'numpy.ndarray'>

        .. plot::
            :context: close-figs

            The following example shows the relationship between both
            populations.

            >>> lines = df.plot.line(x='pig', y='horse')
        """
        return self(kind='line', x=x, y=y, **kwds)

    def bar(self, x=None, y=None, **kwds):
        """
        Vertical bar plot

        Parameters
        ----------
        x, y : label or position, optional
            Coordinates for each point.
        `**kwds` : optional
            Additional keyword arguments are documented in
            :meth:`pandas.DataFrame.plot`.

        Returns
        -------
        axes : :class:`matplotlib.axes.Axes` or numpy.ndarray of them
        """
        return self(kind='bar', x=x, y=y, **kwds)

    def barh(self, x=None, y=None, **kwds):
        """
        Make a horizontal bar plot.

        A horizontal bar plot is a plot that presents quantitative data with
        rectangular bars with lengths proportional to the values that they
        represent. A bar plot shows comparisons among discrete categories. One
        axis of the plot shows the specific categories being compared, and the
        other axis represents a measured value.

        Parameters
        ----------
        x : label or position, default DataFrame.index
            Column to be used for categories.
        y : label or position, default All numeric columns in dataframe
            Columns to be plotted from the DataFrame.
        **kwds
            Keyword arguments to pass on to :meth:`pandas.DataFrame.plot`.

        Returns
        -------
        axes : :class:`matplotlib.axes.Axes` or numpy.ndarray of them.

        See Also
        --------
        pandas.DataFrame.plot.bar: Vertical bar plot.
        pandas.DataFrame.plot : Make plots of DataFrame using matplotlib.
        matplotlib.axes.Axes.bar : Plot a vertical bar plot using matplotlib.

        Examples
        --------
        Basic example

        .. plot::
            :context: close-figs

            >>> df = pd.DataFrame({'lab':['A', 'B', 'C'], 'val':[10, 30, 20]})
            >>> ax = df.plot.barh(x='lab', y='val')

        Plot a whole DataFrame to a horizontal bar plot

        .. plot::
            :context: close-figs

            >>> speed = [0.1, 17.5, 40, 48, 52, 69, 88]
            >>> lifespan = [2, 8, 70, 1.5, 25, 12, 28]
            >>> index = ['snail', 'pig', 'elephant',
            ...          'rabbit', 'giraffe', 'coyote', 'horse']
            >>> df = pd.DataFrame({'speed': speed,
            ...                    'lifespan': lifespan}, index=index)
            >>> ax = df.plot.barh()

        Plot a column of the DataFrame to a horizontal bar plot

        .. plot::
            :context: close-figs

            >>> speed = [0.1, 17.5, 40, 48, 52, 69, 88]
            >>> lifespan = [2, 8, 70, 1.5, 25, 12, 28]
            >>> index = ['snail', 'pig', 'elephant',
            ...          'rabbit', 'giraffe', 'coyote', 'horse']
            >>> df = pd.DataFrame({'speed': speed,
            ...                    'lifespan': lifespan}, index=index)
            >>> ax = df.plot.barh(y='speed')

        Plot DataFrame versus the desired column

        .. plot::
            :context: close-figs

            >>> speed = [0.1, 17.5, 40, 48, 52, 69, 88]
            >>> lifespan = [2, 8, 70, 1.5, 25, 12, 28]
            >>> index = ['snail', 'pig', 'elephant',
            ...          'rabbit', 'giraffe', 'coyote', 'horse']
            >>> df = pd.DataFrame({'speed': speed,
            ...                    'lifespan': lifespan}, index=index)
            >>> ax = df.plot.barh(x='lifespan')
        """
        return self(kind='barh', x=x, y=y, **kwds)

    def box(self, by=None, **kwds):
        r"""
        Boxplot

        Parameters
        ----------
        by : string or sequence
            Column in the DataFrame to group by.
        `**kwds` : optional
            Additional keyword arguments are documented in
            :meth:`pandas.DataFrame.plot`.

        Returns
        -------
        axes : :class:`matplotlib.axes.Axes` or numpy.ndarray of them
        """
        return self(kind='box', by=by, **kwds)

    def hist(self, by=None, bins=10, **kwds):
        """
        Draw one histogram of the DataFrame's Series using matplotlib.

        A histogram is a representation of the distribution of data.
        This function groups the values of all given Series in the DataFrame
        into bins, and draws all bins in only one matplotlib.AxesSubplot. This
        is useful when the DataFrame's Series are in a similar scale.

        Parameters
        ----------
        by : str or sequence
            Column in the DataFrame to group by.
<<<<<<< HEAD
        bins : int, default 10
            Number of histogram bins to be used.
        **kwds : optional
            Keyword arguments to pass on to :meth:`pandas.DataFrame.plot`.

        Returns
        -------
        axes : matplotlib.AxesSubplot histogram.

        See Also
        --------
        :meth:`pandas.DataFrame.hist` : Draw histograms per DataFrame's Series.
        :meth:`pandas.Series.hist` : Draw a histogram with Series' data.

        Examples
        --------
        When using values between 0 and 3, calling hist() with bins = 3 will
        create three bins: one that groups values between 0 and 1, another
        for values between 1 and 2, and another for values between 2 and 3.
        We use alpha parameter to be able to see overlapping columns.

        .. plot::
            :context: close-figs

            >>> df = pd.DataFrame({
            ...     'length': [ 1.5, 0.5, 1.2, 0.9, 3],
            ...     'width': [ 0.7, 0.2, 0.15, 0.2,  1.1]
            ...     }, index= ['pig', 'rabbit', 'duck', 'chicken', 'horse'])
            >>> hist = df.plot.hist(bins = 3, xticks = range(4), alpha = 0.5)
=======
        bins: integer, default 10
            Number of histogram bins to be used
        `**kwds` : optional
            Additional keyword arguments are documented in
            :meth:`pandas.DataFrame.plot`.

        Returns
        -------
        axes : :class:`matplotlib.axes.Axes` or numpy.ndarray of them
>>>>>>> 591cef5f
        """
        return self(kind='hist', by=by, bins=bins, **kwds)

    @Appender(_kde_docstring % {
        'this-datatype': 'DataFrame',
        'sibling-datatype': 'Series',
        'examples': """
        Given several Series of points randomly sampled from unknown
        distributions, estimate their PDFs using KDE with automatic
        bandwidth determination and plot the results, evaluating them at
        1000 equally spaced points (default):

        .. plot::
            :context: close-figs

            >>> df = pd.DataFrame({
            ...     'x': [1, 2, 2.5, 3, 3.5, 4, 5],
            ...     'y': [4, 4, 4.5, 5, 5.5, 6, 6],
            ... })
            >>> ax = df.plot.kde()

        A scalar bandwidth can be specified. Using a small bandwidth value can
        lead to overfitting, while using a large bandwidth value may result
        in underfitting:

        .. plot::
            :context: close-figs

            >>> ax = df.plot.kde(bw_method=0.3)

        .. plot::
            :context: close-figs

            >>> ax = df.plot.kde(bw_method=3)

        Finally, the `ind` parameter determines the evaluation points for the
        plot of the estimated PDF:

        .. plot::
            :context: close-figs

            >>> ax = df.plot.kde(ind=[1, 2, 3, 4, 5, 6])
        """.strip()
    })
    def kde(self, bw_method=None, ind=None, **kwds):
        return self(kind='kde', bw_method=bw_method, ind=ind, **kwds)

    density = kde

    def area(self, x=None, y=None, **kwds):
        """
        Area plot

        Parameters
        ----------
        x, y : label or position, optional
            Coordinates for each point.
        `**kwds` : optional
            Additional keyword arguments are documented in
            :meth:`pandas.DataFrame.plot`.

        Returns
        -------
        axes : :class:`matplotlib.axes.Axes` or numpy.ndarray of them
        """
        return self(kind='area', x=x, y=y, **kwds)

    def pie(self, y=None, **kwds):
        """
        Pie chart

        Parameters
        ----------
        y : label or position, optional
            Column to plot.
        `**kwds` : optional
            Additional keyword arguments are documented in
            :meth:`pandas.DataFrame.plot`.

        Returns
        -------
        axes : :class:`matplotlib.axes.Axes` or numpy.ndarray of them
        """
        return self(kind='pie', y=y, **kwds)

    def scatter(self, x, y, s=None, c=None, **kwds):
        """
        Scatter plot

        Parameters
        ----------
        x, y : label or position, optional
            Coordinates for each point.
        s : scalar or array_like, optional
            Size of each point.
        c : label or position, optional
            Color of each point.
        `**kwds` : optional
            Additional keyword arguments are documented in
            :meth:`pandas.DataFrame.plot`.

        Returns
        -------
        axes : :class:`matplotlib.axes.Axes` or numpy.ndarray of them
        """
        return self(kind='scatter', x=x, y=y, c=c, s=s, **kwds)

    def hexbin(self, x, y, C=None, reduce_C_function=None, gridsize=None,
               **kwds):
        """
        Hexbin plot

        Parameters
        ----------
        x, y : label or position, optional
            Coordinates for each point.
        C : label or position, optional
            The value at each `(x, y)` point.
        reduce_C_function : callable, optional
            Function of one argument that reduces all the values in a bin to
            a single number (e.g. `mean`, `max`, `sum`, `std`).
        gridsize : int, optional
            Number of bins.
        `**kwds` : optional
            Additional keyword arguments are documented in
            :meth:`pandas.DataFrame.plot`.

        Returns
        -------
        axes : :class:`matplotlib.axes.Axes` or numpy.ndarray of them
        """
        if reduce_C_function is not None:
            kwds['reduce_C_function'] = reduce_C_function
        if gridsize is not None:
            kwds['gridsize'] = gridsize
        return self(kind='hexbin', x=x, y=y, C=C, **kwds)<|MERGE_RESOLUTION|>--- conflicted
+++ resolved
@@ -2962,7 +2962,6 @@
         ----------
         by : str or sequence
             Column in the DataFrame to group by.
-<<<<<<< HEAD
         bins : int, default 10
             Number of histogram bins to be used.
         **kwds : optional
@@ -2992,17 +2991,6 @@
             ...     'width': [ 0.7, 0.2, 0.15, 0.2,  1.1]
             ...     }, index= ['pig', 'rabbit', 'duck', 'chicken', 'horse'])
             >>> hist = df.plot.hist(bins = 3, xticks = range(4), alpha = 0.5)
-=======
-        bins: integer, default 10
-            Number of histogram bins to be used
-        `**kwds` : optional
-            Additional keyword arguments are documented in
-            :meth:`pandas.DataFrame.plot`.
-
-        Returns
-        -------
-        axes : :class:`matplotlib.axes.Axes` or numpy.ndarray of them
->>>>>>> 591cef5f
         """
         return self(kind='hist', by=by, bins=bins, **kwds)
 
