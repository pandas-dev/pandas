# being a bit too dynamic
# pylint: disable=E1101
from __future__ import division

from collections import namedtuple
from distutils.version import LooseVersion
import re
import warnings

import numpy as np

import pandas.compat as compat
from pandas.compat import lrange, map, range, string_types, zip
from pandas.errors import AbstractMethodError
from pandas.util._decorators import Appender, cache_readonly

from pandas.core.dtypes.common import (
    is_hashable, is_integer, is_iterator, is_list_like, is_number)
from pandas.core.dtypes.generic import (
    ABCDataFrame, ABCIndexClass, ABCMultiIndex, ABCPeriodIndex, ABCSeries)
from pandas.core.dtypes.missing import isna, notna, remove_na_arraylike

from pandas.core.base import PandasObject
import pandas.core.common as com
from pandas.core.config import get_option
from pandas.core.generic import _shared_doc_kwargs, _shared_docs

from pandas.io.formats.printing import pprint_thing
from pandas.plotting._compat import _mpl_ge_3_0_0
<<<<<<< HEAD
from pandas.plotting._style import (plot_params,
                                    _get_standard_colors)
from pandas.plotting._tools import (_subplots, _flatten, table,
                                    _handle_shared_axes, _get_all_lines,
                                    _get_xlim, _set_ticks_props,
                                    format_date_labels)
from pandas.plotting import _misc as misc
=======
from pandas.plotting._style import _get_standard_colors, plot_params
from pandas.plotting._tools import (
    _flatten, _get_all_lines, _get_xlim, _handle_shared_axes, _set_ticks_props,
    _subplots, format_date_labels, table)
>>>>>>> b7ee8292

try:
    from pandas.plotting import _converter
except ImportError:
    _HAS_MPL = False
else:
    _HAS_MPL = True
    if get_option('plotting.matplotlib.register_converters'):
        _converter.register(explicit=True)


def _raise_if_no_mpl():
    # TODO(mpl_converter): remove once converter is explicit
    if not _HAS_MPL:
        raise ImportError("matplotlib is required for plotting.")


def _get_standard_kind(kind):
    return {'density': 'kde'}.get(kind, kind)


def _gca(rc=None):
    import matplotlib.pyplot as plt
    with plt.rc_context(rc):
        return plt.gca()


def _gcf():
    import matplotlib.pyplot as plt
    return plt.gcf()


class MPLPlot(object):
    """
    Base class for assembling a pandas plot using matplotlib

    Parameters
    ----------
    data :

    """

    @property
    def _kind(self):
        """Specify kind str. Must be overridden in child class"""
        raise NotImplementedError

    _layout_type = 'vertical'
    _default_rot = 0
    orientation = None
    _pop_attributes = ['label', 'style', 'logy', 'logx', 'loglog',
                       'mark_right', 'stacked']
    _attr_defaults = {'logy': False, 'logx': False, 'loglog': False,
                      'mark_right': True, 'stacked': False}

    def __init__(self, data, kind=None, by=None, subplots=False, sharex=None,
                 sharey=False, use_index=True,
                 figsize=None, grid=None, legend=True, rot=None,
                 ax=None, fig=None, title=None, xlim=None, ylim=None,
                 xticks=None, yticks=None,
                 sort_columns=False, fontsize=None,
                 secondary_y=False, colormap=None,
                 table=False, layout=None, **kwds):

        _raise_if_no_mpl()
        _converter._WARN = False
        self.data = data
        self.by = by

        self.kind = kind

        self.sort_columns = sort_columns

        self.subplots = subplots

        if sharex is None:
            if ax is None:
                self.sharex = True
            else:
                # if we get an axis, the users should do the visibility
                # setting...
                self.sharex = False
        else:
            self.sharex = sharex

        self.sharey = sharey
        self.figsize = figsize
        self.layout = layout

        self.xticks = xticks
        self.yticks = yticks
        self.xlim = xlim
        self.ylim = ylim
        self.title = title
        self.use_index = use_index

        self.fontsize = fontsize

        if rot is not None:
            self.rot = rot
            # need to know for format_date_labels since it's rotated to 30 by
            # default
            self._rot_set = True
        else:
            self._rot_set = False
            self.rot = self._default_rot

        if grid is None:
            grid = False if secondary_y else self.plt.rcParams['axes.grid']

        self.grid = grid
        self.legend = legend
        self.legend_handles = []
        self.legend_labels = []

        for attr in self._pop_attributes:
            value = kwds.pop(attr, self._attr_defaults.get(attr, None))
            setattr(self, attr, value)

        self.ax = ax
        self.fig = fig
        self.axes = None

        # parse errorbar input if given
        xerr = kwds.pop('xerr', None)
        yerr = kwds.pop('yerr', None)
        self.errors = {kw: self._parse_errorbars(kw, err)
                       for kw, err in zip(['xerr', 'yerr'], [xerr, yerr])}

        if not isinstance(secondary_y, (bool, tuple, list,
                                        np.ndarray, ABCIndexClass)):
            secondary_y = [secondary_y]
        self.secondary_y = secondary_y

        # ugly TypeError if user passes matplotlib's `cmap` name.
        # Probably better to accept either.
        if 'cmap' in kwds and colormap:
            raise TypeError("Only specify one of `cmap` and `colormap`.")
        elif 'cmap' in kwds:
            self.colormap = kwds.pop('cmap')
        else:
            self.colormap = colormap

        self.table = table

        self.kwds = kwds

        self._validate_color_args()

    def _validate_color_args(self):
        if 'color' not in self.kwds and 'colors' in self.kwds:
            warnings.warn(("'colors' is being deprecated. Please use 'color'"
                           "instead of 'colors'"))
            colors = self.kwds.pop('colors')
            self.kwds['color'] = colors

        if ('color' in self.kwds and self.nseries == 1 and
                not is_list_like(self.kwds['color'])):
            # support series.plot(color='green')
            self.kwds['color'] = [self.kwds['color']]

        if ('color' in self.kwds and isinstance(self.kwds['color'], tuple) and
                self.nseries == 1 and len(self.kwds['color']) in (3, 4)):
            # support RGB and RGBA tuples in series plot
            self.kwds['color'] = [self.kwds['color']]

        if ('color' in self.kwds or 'colors' in self.kwds) and \
                self.colormap is not None:
            warnings.warn("'color' and 'colormap' cannot be used "
                          "simultaneously. Using 'color'")

        if 'color' in self.kwds and self.style is not None:
            if is_list_like(self.style):
                styles = self.style
            else:
                styles = [self.style]
            # need only a single match
            for s in styles:
                if re.match('^[a-z]+?', s) is not None:
                    raise ValueError(
                        "Cannot pass 'style' string with a color "
                        "symbol and 'color' keyword argument. Please"
                        " use one or the other or pass 'style' "
                        "without a color symbol")

    def _iter_data(self, data=None, keep_index=False, fillna=None):
        if data is None:
            data = self.data
        if fillna is not None:
            data = data.fillna(fillna)

        # TODO: unused?
        # if self.sort_columns:
        #     columns = com.try_sort(data.columns)
        # else:
        #     columns = data.columns

        for col, values in data.iteritems():
            if keep_index is True:
                yield col, values
            else:
                yield col, values.values

    @property
    def nseries(self):
        if self.data.ndim == 1:
            return 1
        else:
            return self.data.shape[1]

    def draw(self):
        self.plt.draw_if_interactive()

    def generate(self):
        self._args_adjust()
        self._compute_plot_data()
        self._setup_subplots()
        self._make_plot()
        self._add_table()
        self._make_legend()
        self._adorn_subplots()

        for ax in self.axes:
            self._post_plot_logic_common(ax, self.data)
            self._post_plot_logic(ax, self.data)

    def _args_adjust(self):
        pass

    def _has_plotted_object(self, ax):
        """check whether ax has data"""
        return (len(ax.lines) != 0 or
                len(ax.artists) != 0 or
                len(ax.containers) != 0)

    def _maybe_right_yaxis(self, ax, axes_num):
        if not self.on_right(axes_num):
            # secondary axes may be passed via ax kw
            return self._get_ax_layer(ax)

        if hasattr(ax, 'right_ax'):
            # if it has right_ax proparty, ``ax`` must be left axes
            return ax.right_ax
        elif hasattr(ax, 'left_ax'):
            # if it has left_ax proparty, ``ax`` must be right axes
            return ax
        else:
            # otherwise, create twin axes
            orig_ax, new_ax = ax, ax.twinx()
            # TODO: use Matplotlib public API when available
            new_ax._get_lines = orig_ax._get_lines
            new_ax._get_patches_for_fill = orig_ax._get_patches_for_fill
            orig_ax.right_ax, new_ax.left_ax = new_ax, orig_ax

            if not self._has_plotted_object(orig_ax):  # no data on left y
                orig_ax.get_yaxis().set_visible(False)
            return new_ax

    def _setup_subplots(self):
        if self.subplots:
            fig, axes = _subplots(naxes=self.nseries,
                                  sharex=self.sharex, sharey=self.sharey,
                                  figsize=self.figsize, ax=self.ax,
                                  layout=self.layout,
                                  layout_type=self._layout_type)
        else:
            if self.ax is None:
                fig = self.plt.figure(figsize=self.figsize)
                axes = fig.add_subplot(111)
            else:
                fig = self.ax.get_figure()
                if self.figsize is not None:
                    fig.set_size_inches(self.figsize)
                axes = self.ax

        axes = _flatten(axes)

        if self.logx or self.loglog:
            [a.set_xscale('log') for a in axes]
        if self.logy or self.loglog:
            [a.set_yscale('log') for a in axes]

        self.fig = fig
        self.axes = axes

    @property
    def result(self):
        """
        Return result axes
        """
        if self.subplots:
            if self.layout is not None and not is_list_like(self.ax):
                return self.axes.reshape(*self.layout)
            else:
                return self.axes
        else:
            sec_true = isinstance(self.secondary_y, bool) and self.secondary_y
            all_sec = (is_list_like(self.secondary_y) and
                       len(self.secondary_y) == self.nseries)
            if (sec_true or all_sec):
                # if all data is plotted on secondary, return right axes
                return self._get_ax_layer(self.axes[0], primary=False)
            else:
                return self.axes[0]

    def _compute_plot_data(self):
        data = self.data

        if isinstance(data, ABCSeries):
            label = self.label
            if label is None and data.name is None:
                label = 'None'
            data = data.to_frame(name=label)

        # GH16953, _convert is needed as fallback, for ``Series``
        # with ``dtype == object``
        data = data._convert(datetime=True, timedelta=True)
        numeric_data = data.select_dtypes(include=[np.number,
                                                   "datetime",
                                                   "datetimetz",
                                                   "timedelta"])

        try:
            is_empty = numeric_data.empty
        except AttributeError:
            is_empty = not len(numeric_data)

        # no empty frames or series allowed
        if is_empty:
            raise TypeError('Empty {0!r}: no numeric data to '
                            'plot'.format(numeric_data.__class__.__name__))

        self.data = numeric_data

    def _make_plot(self):
        raise AbstractMethodError(self)

    def _add_table(self):
        if self.table is False:
            return
        elif self.table is True:
            data = self.data.transpose()
        else:
            data = self.table
        ax = self._get_ax(0)
        table(ax, data)

    def _post_plot_logic_common(self, ax, data):
        """Common post process for each axes"""

        def get_label(i):
            try:
                return pprint_thing(data.index[i])
            except Exception:
                return ''

        if self.orientation == 'vertical' or self.orientation is None:
            if self._need_to_set_index:
                xticklabels = [get_label(x) for x in ax.get_xticks()]
                ax.set_xticklabels(xticklabels)
            self._apply_axis_properties(ax.xaxis, rot=self.rot,
                                        fontsize=self.fontsize)
            self._apply_axis_properties(ax.yaxis, fontsize=self.fontsize)

            if hasattr(ax, 'right_ax'):
                self._apply_axis_properties(ax.right_ax.yaxis,
                                            fontsize=self.fontsize)

        elif self.orientation == 'horizontal':
            if self._need_to_set_index:
                yticklabels = [get_label(y) for y in ax.get_yticks()]
                ax.set_yticklabels(yticklabels)
            self._apply_axis_properties(ax.yaxis, rot=self.rot,
                                        fontsize=self.fontsize)
            self._apply_axis_properties(ax.xaxis, fontsize=self.fontsize)

            if hasattr(ax, 'right_ax'):
                self._apply_axis_properties(ax.right_ax.yaxis,
                                            fontsize=self.fontsize)
        else:  # pragma no cover
            raise ValueError

    def _post_plot_logic(self, ax, data):
        """Post process for each axes. Overridden in child classes"""
        pass

    def _adorn_subplots(self):
        """Common post process unrelated to data"""
        if len(self.axes) > 0:
            all_axes = self._get_subplots()
            nrows, ncols = self._get_axes_layout()
            _handle_shared_axes(axarr=all_axes, nplots=len(all_axes),
                                naxes=nrows * ncols, nrows=nrows,
                                ncols=ncols, sharex=self.sharex,
                                sharey=self.sharey)

        for ax in self.axes:
            if self.yticks is not None:
                ax.set_yticks(self.yticks)

            if self.xticks is not None:
                ax.set_xticks(self.xticks)

            if self.ylim is not None:
                ax.set_ylim(self.ylim)

            if self.xlim is not None:
                ax.set_xlim(self.xlim)

            ax.grid(self.grid)

        if self.title:
            if self.subplots:
                if is_list_like(self.title):
                    if len(self.title) != self.nseries:
                        msg = ('The length of `title` must equal the number '
                               'of columns if using `title` of type `list` '
                               'and `subplots=True`.\n'
                               'length of title = {}\n'
                               'number of columns = {}').format(
                            len(self.title), self.nseries)
                        raise ValueError(msg)

                    for (ax, title) in zip(self.axes, self.title):
                        ax.set_title(title)
                else:
                    self.fig.suptitle(self.title)
            else:
                if is_list_like(self.title):
                    msg = ('Using `title` of type `list` is not supported '
                           'unless `subplots=True` is passed')
                    raise ValueError(msg)
                self.axes[0].set_title(self.title)

    def _apply_axis_properties(self, axis, rot=None, fontsize=None):
        labels = axis.get_majorticklabels() + axis.get_minorticklabels()
        for label in labels:
            if rot is not None:
                label.set_rotation(rot)
            if fontsize is not None:
                label.set_fontsize(fontsize)

    @property
    def legend_title(self):
        if not isinstance(self.data.columns, ABCMultiIndex):
            name = self.data.columns.name
            if name is not None:
                name = pprint_thing(name)
            return name
        else:
            stringified = map(pprint_thing,
                              self.data.columns.names)
            return ','.join(stringified)

    def _add_legend_handle(self, handle, label, index=None):
        if label is not None:
            if self.mark_right and index is not None:
                if self.on_right(index):
                    label = label + ' (right)'
            self.legend_handles.append(handle)
            self.legend_labels.append(label)

    def _make_legend(self):
        ax, leg = self._get_ax_legend(self.axes[0])

        handles = []
        labels = []
        title = ''

        if not self.subplots:
            if leg is not None:
                title = leg.get_title().get_text()
                handles = leg.legendHandles
                labels = [x.get_text() for x in leg.get_texts()]

            if self.legend:
                if self.legend == 'reverse':
                    self.legend_handles = reversed(self.legend_handles)
                    self.legend_labels = reversed(self.legend_labels)

                handles += self.legend_handles
                labels += self.legend_labels
                if self.legend_title is not None:
                    title = self.legend_title

            if len(handles) > 0:
                ax.legend(handles, labels, loc='best', title=title)

        elif self.subplots and self.legend:
            for ax in self.axes:
                if ax.get_visible():
                    ax.legend(loc='best')

    def _get_ax_legend(self, ax):
        leg = ax.get_legend()
        other_ax = (getattr(ax, 'left_ax', None) or
                    getattr(ax, 'right_ax', None))
        other_leg = None
        if other_ax is not None:
            other_leg = other_ax.get_legend()
        if leg is None and other_leg is not None:
            leg = other_leg
            ax = other_ax
        return ax, leg

    @cache_readonly
    def plt(self):
        import matplotlib.pyplot as plt
        return plt

    _need_to_set_index = False

    def _get_xticks(self, convert_period=False):
        index = self.data.index
        is_datetype = index.inferred_type in ('datetime', 'date',
                                              'datetime64', 'time')

        if self.use_index:
            if convert_period and isinstance(index, ABCPeriodIndex):
                self.data = self.data.reindex(index=index.sort_values())
                x = self.data.index.to_timestamp()._mpl_repr()
            elif index.is_numeric():
                """
                Matplotlib supports numeric values or datetime objects as
                xaxis values. Taking LBYL approach here, by the time
                matplotlib raises exception when using non numeric/datetime
                values for xaxis, several actions are already taken by plt.
                """
                x = index._mpl_repr()
            elif is_datetype:
                self.data = self.data[notna(self.data.index)]
                self.data = self.data.sort_index()
                x = self.data.index._mpl_repr()
            else:
                self._need_to_set_index = True
                x = lrange(len(index))
        else:
            x = lrange(len(index))

        return x

    @classmethod
    def _plot(cls, ax, x, y, style=None, is_errorbar=False, **kwds):
        mask = isna(y)
        if mask.any():
            y = np.ma.array(y)
            y = np.ma.masked_where(mask, y)

        if isinstance(x, ABCIndexClass):
            x = x._mpl_repr()

        if is_errorbar:
            if 'xerr' in kwds:
                kwds['xerr'] = np.array(kwds.get('xerr'))
            if 'yerr' in kwds:
                kwds['yerr'] = np.array(kwds.get('yerr'))
            return ax.errorbar(x, y, **kwds)
        else:
            # prevent style kwarg from going to errorbar, where it is
            # unsupported
            if style is not None:
                args = (x, y, style)
            else:
                args = (x, y)
            return ax.plot(*args, **kwds)

    def _get_index_name(self):
        if isinstance(self.data.index, ABCMultiIndex):
            name = self.data.index.names
            if com._any_not_none(*name):
                name = ','.join(pprint_thing(x) for x in name)
            else:
                name = None
        else:
            name = self.data.index.name
            if name is not None:
                name = pprint_thing(name)

        return name

    @classmethod
    def _get_ax_layer(cls, ax, primary=True):
        """get left (primary) or right (secondary) axes"""
        if primary:
            return getattr(ax, 'left_ax', ax)
        else:
            return getattr(ax, 'right_ax', ax)

    def _get_ax(self, i):
        # get the twinx ax if appropriate
        if self.subplots:
            ax = self.axes[i]
            ax = self._maybe_right_yaxis(ax, i)
            self.axes[i] = ax
        else:
            ax = self.axes[0]
            ax = self._maybe_right_yaxis(ax, i)

        ax.get_yaxis().set_visible(True)
        return ax

    def on_right(self, i):
        if isinstance(self.secondary_y, bool):
            return self.secondary_y

        if isinstance(self.secondary_y, (tuple, list,
                                         np.ndarray, ABCIndexClass)):
            return self.data.columns[i] in self.secondary_y

    def _apply_style_colors(self, colors, kwds, col_num, label):
        """
        Manage style and color based on column number and its label.
        Returns tuple of appropriate style and kwds which "color" may be added.
        """
        style = None
        if self.style is not None:
            if isinstance(self.style, list):
                try:
                    style = self.style[col_num]
                except IndexError:
                    pass
            elif isinstance(self.style, dict):
                style = self.style.get(label, style)
            else:
                style = self.style

        has_color = 'color' in kwds or self.colormap is not None
        nocolor_style = style is None or re.match('[a-z]+', style) is None
        if (has_color or self.subplots) and nocolor_style:
            kwds['color'] = colors[col_num % len(colors)]
        return style, kwds

    def _get_colors(self, num_colors=None, color_kwds='color'):
        if num_colors is None:
            num_colors = self.nseries

        return _get_standard_colors(num_colors=num_colors,
                                    colormap=self.colormap,
                                    color=self.kwds.get(color_kwds))

    def _parse_errorbars(self, label, err):
        """
        Look for error keyword arguments and return the actual errorbar data
        or return the error DataFrame/dict

        Error bars can be specified in several ways:
            Series: the user provides a pandas.Series object of the same
                    length as the data
            ndarray: provides a np.ndarray of the same length as the data
            DataFrame/dict: error values are paired with keys matching the
                    key in the plotted DataFrame
            str: the name of the column within the plotted DataFrame
        """

        if err is None:
            return None

        def match_labels(data, e):
            e = e.reindex(data.index)
            return e

        # key-matched DataFrame
        if isinstance(err, ABCDataFrame):

            err = match_labels(self.data, err)
        # key-matched dict
        elif isinstance(err, dict):
            pass

        # Series of error values
        elif isinstance(err, ABCSeries):
            # broadcast error series across data
            err = match_labels(self.data, err)
            err = np.atleast_2d(err)
            err = np.tile(err, (self.nseries, 1))

        # errors are a column in the dataframe
        elif isinstance(err, string_types):
            evalues = self.data[err].values
            self.data = self.data[self.data.columns.drop(err)]
            err = np.atleast_2d(evalues)
            err = np.tile(err, (self.nseries, 1))

        elif is_list_like(err):
            if is_iterator(err):
                err = np.atleast_2d(list(err))
            else:
                # raw error values
                err = np.atleast_2d(err)

            err_shape = err.shape

            # asymmetrical error bars
            if err.ndim == 3:
                if (err_shape[0] != self.nseries) or \
                        (err_shape[1] != 2) or \
                        (err_shape[2] != len(self.data)):
                    msg = "Asymmetrical error bars should be provided " + \
                        "with the shape (%u, 2, %u)" % \
                        (self.nseries, len(self.data))
                    raise ValueError(msg)

            # broadcast errors to each data series
            if len(err) == 1:
                err = np.tile(err, (self.nseries, 1))

        elif is_number(err):
            err = np.tile([err], (self.nseries, len(self.data)))

        else:
            msg = "No valid {label} detected".format(label=label)
            raise ValueError(msg)

        return err

    def _get_errorbars(self, label=None, index=None, xerr=True, yerr=True):
        errors = {}

        for kw, flag in zip(['xerr', 'yerr'], [xerr, yerr]):
            if flag:
                err = self.errors[kw]
                # user provided label-matched dataframe of errors
                if isinstance(err, (ABCDataFrame, dict)):
                    if label is not None and label in err.keys():
                        err = err[label]
                    else:
                        err = None
                elif index is not None and err is not None:
                    err = err[index]

                if err is not None:
                    errors[kw] = err
        return errors

    def _get_subplots(self):
        from matplotlib.axes import Subplot
        return [ax for ax in self.axes[0].get_figure().get_axes()
                if isinstance(ax, Subplot)]

    def _get_axes_layout(self):
        axes = self._get_subplots()
        x_set = set()
        y_set = set()
        for ax in axes:
            # check axes coordinates to estimate layout
            points = ax.get_position().get_points()
            x_set.add(points[0][0])
            y_set.add(points[0][1])
        return (len(y_set), len(x_set))


class PlanePlot(MPLPlot):
    """
    Abstract class for plotting on plane, currently scatter and hexbin.
    """

    _layout_type = 'single'

    def __init__(self, data, x, y, **kwargs):
        MPLPlot.__init__(self, data, **kwargs)
        if x is None or y is None:
            raise ValueError(self._kind + ' requires an x and y column')
        if is_integer(x) and not self.data.columns.holds_integer():
            x = self.data.columns[x]
        if is_integer(y) and not self.data.columns.holds_integer():
            y = self.data.columns[y]
        if len(self.data[x]._get_numeric_data()) == 0:
            raise ValueError(self._kind + ' requires x column to be numeric')
        if len(self.data[y]._get_numeric_data()) == 0:
            raise ValueError(self._kind + ' requires y column to be numeric')

        self.x = x
        self.y = y

    @property
    def nseries(self):
        return 1

    def _post_plot_logic(self, ax, data):
        x, y = self.x, self.y
        ax.set_ylabel(pprint_thing(y))
        ax.set_xlabel(pprint_thing(x))

    def _plot_colorbar(self, ax, **kwds):
        # Addresses issues #10611 and #10678:
        # When plotting scatterplots and hexbinplots in IPython
        # inline backend the colorbar axis height tends not to
        # exactly match the parent axis height.
        # The difference is due to small fractional differences
        # in floating points with similar representation.
        # To deal with this, this method forces the colorbar
        # height to take the height of the parent axes.
        # For a more detailed description of the issue
        # see the following link:
        # https://github.com/ipython/ipython/issues/11215
        img = ax.collections[0]
        cbar = self.fig.colorbar(img, ax=ax, **kwds)

        if _mpl_ge_3_0_0():
            # The workaround below is no longer necessary.
            return

        points = ax.get_position().get_points()
        cbar_points = cbar.ax.get_position().get_points()

        cbar.ax.set_position([cbar_points[0, 0],
                              points[0, 1],
                              cbar_points[1, 0] - cbar_points[0, 0],
                              points[1, 1] - points[0, 1]])
        # To see the discrepancy in axis heights uncomment
        # the following two lines:
        # print(points[1, 1] - points[0, 1])
        # print(cbar_points[1, 1] - cbar_points[0, 1])


class ScatterPlot(PlanePlot):
    _kind = 'scatter'

    def __init__(self, data, x, y, s=None, c=None, **kwargs):
        if s is None:
            # hide the matplotlib default for size, in case we want to change
            # the handling of this argument later
            s = 20
        super(ScatterPlot, self).__init__(data, x, y, s=s, **kwargs)
        if is_integer(c) and not self.data.columns.holds_integer():
            c = self.data.columns[c]
        self.c = c

    def _make_plot(self):
        x, y, c, data = self.x, self.y, self.c, self.data
        ax = self.axes[0]

        c_is_column = is_hashable(c) and c in self.data.columns

        # plot a colorbar only if a colormap is provided or necessary
        cb = self.kwds.pop('colorbar', self.colormap or c_is_column)

        # pandas uses colormap, matplotlib uses cmap.
        cmap = self.colormap or 'Greys'
        cmap = self.plt.cm.get_cmap(cmap)
        color = self.kwds.pop("color", None)
        if c is not None and color is not None:
            raise TypeError('Specify exactly one of `c` and `color`')
        elif c is None and color is None:
            c_values = self.plt.rcParams['patch.facecolor']
        elif color is not None:
            c_values = color
        elif c_is_column:
            c_values = self.data[c].values
        else:
            c_values = c

        if self.legend and hasattr(self, 'label'):
            label = self.label
        else:
            label = None
        scatter = ax.scatter(data[x].values, data[y].values, c=c_values,
                             label=label, cmap=cmap, **self.kwds)
        if cb:
            cbar_label = c if c_is_column else ''
            self._plot_colorbar(ax, label=cbar_label)

        if label is not None:
            self._add_legend_handle(scatter, label)
        else:
            self.legend = False

        errors_x = self._get_errorbars(label=x, index=0, yerr=False)
        errors_y = self._get_errorbars(label=y, index=0, xerr=False)
        if len(errors_x) > 0 or len(errors_y) > 0:
            err_kwds = dict(errors_x, **errors_y)
            err_kwds['ecolor'] = scatter.get_facecolor()[0]
            ax.errorbar(data[x].values, data[y].values,
                        linestyle='none', **err_kwds)


class HexBinPlot(PlanePlot):
    _kind = 'hexbin'

    def __init__(self, data, x, y, C=None, **kwargs):
        super(HexBinPlot, self).__init__(data, x, y, **kwargs)
        if is_integer(C) and not self.data.columns.holds_integer():
            C = self.data.columns[C]
        self.C = C

    def _make_plot(self):
        x, y, data, C = self.x, self.y, self.data, self.C
        ax = self.axes[0]
        # pandas uses colormap, matplotlib uses cmap.
        cmap = self.colormap or 'BuGn'
        cmap = self.plt.cm.get_cmap(cmap)
        cb = self.kwds.pop('colorbar', True)

        if C is None:
            c_values = None
        else:
            c_values = data[C].values

        ax.hexbin(data[x].values, data[y].values, C=c_values, cmap=cmap,
                  **self.kwds)
        if cb:
            self._plot_colorbar(ax)

    def _make_legend(self):
        pass


class LinePlot(MPLPlot):
    _kind = 'line'
    _default_rot = 0
    orientation = 'vertical'

    def __init__(self, data, **kwargs):
        MPLPlot.__init__(self, data, **kwargs)
        if self.stacked:
            self.data = self.data.fillna(value=0)
        self.x_compat = plot_params['x_compat']
        if 'x_compat' in self.kwds:
            self.x_compat = bool(self.kwds.pop('x_compat'))

    def _is_ts_plot(self):
        # this is slightly deceptive
        return not self.x_compat and self.use_index and self._use_dynamic_x()

    def _use_dynamic_x(self):
        from pandas.plotting._timeseries import _use_dynamic_x
        return _use_dynamic_x(self._get_ax(0), self.data)

    def _make_plot(self):
        if self._is_ts_plot():
            from pandas.plotting._timeseries import _maybe_convert_index
            data = _maybe_convert_index(self._get_ax(0), self.data)

            x = data.index      # dummy, not used
            plotf = self._ts_plot
            it = self._iter_data(data=data, keep_index=True)
        else:
            x = self._get_xticks(convert_period=True)
            plotf = self._plot
            it = self._iter_data()

        stacking_id = self._get_stacking_id()
        is_errorbar = com._any_not_none(*self.errors.values())

        colors = self._get_colors()
        for i, (label, y) in enumerate(it):
            ax = self._get_ax(i)
            kwds = self.kwds.copy()
            style, kwds = self._apply_style_colors(colors, kwds, i, label)

            errors = self._get_errorbars(label=label, index=i)
            kwds = dict(kwds, **errors)

            label = pprint_thing(label)  # .encode('utf-8')
            kwds['label'] = label

            newlines = plotf(ax, x, y, style=style, column_num=i,
                             stacking_id=stacking_id,
                             is_errorbar=is_errorbar,
                             **kwds)
            self._add_legend_handle(newlines[0], label, index=i)

            lines = _get_all_lines(ax)
            left, right = _get_xlim(lines)
            ax.set_xlim(left, right)

    @classmethod
    def _plot(cls, ax, x, y, style=None, column_num=None,
              stacking_id=None, **kwds):
        # column_num is used to get the target column from protf in line and
        # area plots
        if column_num == 0:
            cls._initialize_stacker(ax, stacking_id, len(y))
        y_values = cls._get_stacked_values(ax, stacking_id, y, kwds['label'])
        lines = MPLPlot._plot(ax, x, y_values, style=style, **kwds)
        cls._update_stacker(ax, stacking_id, y)
        return lines

    @classmethod
    def _ts_plot(cls, ax, x, data, style=None, **kwds):
        from pandas.plotting._timeseries import (_maybe_resample,
                                                 _decorate_axes,
                                                 format_dateaxis)
        # accept x to be consistent with normal plot func,
        # x is not passed to tsplot as it uses data.index as x coordinate
        # column_num must be in kwds for stacking purpose
        freq, data = _maybe_resample(data, ax, kwds)

        # Set ax with freq info
        _decorate_axes(ax, freq, kwds)
        # digging deeper
        if hasattr(ax, 'left_ax'):
            _decorate_axes(ax.left_ax, freq, kwds)
        if hasattr(ax, 'right_ax'):
            _decorate_axes(ax.right_ax, freq, kwds)
        ax._plot_data.append((data, cls._kind, kwds))

        lines = cls._plot(ax, data.index, data.values, style=style, **kwds)
        # set date formatter, locators and rescale limits
        format_dateaxis(ax, ax.freq, data.index)
        return lines

    def _get_stacking_id(self):
        if self.stacked:
            return id(self.data)
        else:
            return None

    @classmethod
    def _initialize_stacker(cls, ax, stacking_id, n):
        if stacking_id is None:
            return
        if not hasattr(ax, '_stacker_pos_prior'):
            ax._stacker_pos_prior = {}
        if not hasattr(ax, '_stacker_neg_prior'):
            ax._stacker_neg_prior = {}
        ax._stacker_pos_prior[stacking_id] = np.zeros(n)
        ax._stacker_neg_prior[stacking_id] = np.zeros(n)

    @classmethod
    def _get_stacked_values(cls, ax, stacking_id, values, label):
        if stacking_id is None:
            return values
        if not hasattr(ax, '_stacker_pos_prior'):
            # stacker may not be initialized for subplots
            cls._initialize_stacker(ax, stacking_id, len(values))

        if (values >= 0).all():
            return ax._stacker_pos_prior[stacking_id] + values
        elif (values <= 0).all():
            return ax._stacker_neg_prior[stacking_id] + values

        raise ValueError('When stacked is True, each column must be either '
                         'all positive or negative.'
                         '{0} contains both positive and negative values'
                         .format(label))

    @classmethod
    def _update_stacker(cls, ax, stacking_id, values):
        if stacking_id is None:
            return
        if (values >= 0).all():
            ax._stacker_pos_prior[stacking_id] += values
        elif (values <= 0).all():
            ax._stacker_neg_prior[stacking_id] += values

    def _post_plot_logic(self, ax, data):
        condition = (not self._use_dynamic_x() and
                     data.index.is_all_dates and
                     not self.subplots or
                     (self.subplots and self.sharex))

        index_name = self._get_index_name()

        if condition:
            # irregular TS rotated 30 deg. by default
            # probably a better place to check / set this.
            if not self._rot_set:
                self.rot = 30
            format_date_labels(ax, rot=self.rot)

        if index_name is not None and self.use_index:
            ax.set_xlabel(index_name)


class AreaPlot(LinePlot):
    _kind = 'area'

    def __init__(self, data, **kwargs):
        kwargs.setdefault('stacked', True)
        data = data.fillna(value=0)
        LinePlot.__init__(self, data, **kwargs)

        if not self.stacked:
            # use smaller alpha to distinguish overlap
            self.kwds.setdefault('alpha', 0.5)

        if self.logy or self.loglog:
            raise ValueError("Log-y scales are not supported in area plot")

    @classmethod
    def _plot(cls, ax, x, y, style=None, column_num=None,
              stacking_id=None, is_errorbar=False, **kwds):

        if column_num == 0:
            cls._initialize_stacker(ax, stacking_id, len(y))
        y_values = cls._get_stacked_values(ax, stacking_id, y, kwds['label'])

        # need to remove label, because subplots uses mpl legend as it is
        line_kwds = kwds.copy()
        line_kwds.pop('label')
        lines = MPLPlot._plot(ax, x, y_values, style=style, **line_kwds)

        # get data from the line to get coordinates for fill_between
        xdata, y_values = lines[0].get_data(orig=False)

        # unable to use ``_get_stacked_values`` here to get starting point
        if stacking_id is None:
            start = np.zeros(len(y))
        elif (y >= 0).all():
            start = ax._stacker_pos_prior[stacking_id]
        elif (y <= 0).all():
            start = ax._stacker_neg_prior[stacking_id]
        else:
            start = np.zeros(len(y))

        if 'color' not in kwds:
            kwds['color'] = lines[0].get_color()

        rect = ax.fill_between(xdata, start, y_values, **kwds)
        cls._update_stacker(ax, stacking_id, y)

        # LinePlot expects list of artists
        res = [rect]
        return res

    def _post_plot_logic(self, ax, data):
        LinePlot._post_plot_logic(self, ax, data)

        if self.ylim is None:
            if (data >= 0).all().all():
                ax.set_ylim(0, None)
            elif (data <= 0).all().all():
                ax.set_ylim(None, 0)


class BarPlot(MPLPlot):
    _kind = 'bar'
    _default_rot = 90
    orientation = 'vertical'

    def __init__(self, data, **kwargs):
        # we have to treat a series differently than a
        # 1-column DataFrame w.r.t. color handling
        self._is_series = isinstance(data, ABCSeries)
        self.bar_width = kwargs.pop('width', 0.5)
        pos = kwargs.pop('position', 0.5)
        kwargs.setdefault('align', 'center')
        self.tick_pos = np.arange(len(data))

        self.bottom = kwargs.pop('bottom', 0)
        self.left = kwargs.pop('left', 0)

        self.log = kwargs.pop('log', False)
        MPLPlot.__init__(self, data, **kwargs)

        if self.stacked or self.subplots:
            self.tickoffset = self.bar_width * pos
            if kwargs['align'] == 'edge':
                self.lim_offset = self.bar_width / 2
            else:
                self.lim_offset = 0
        else:
            if kwargs['align'] == 'edge':
                w = self.bar_width / self.nseries
                self.tickoffset = self.bar_width * (pos - 0.5) + w * 0.5
                self.lim_offset = w * 0.5
            else:
                self.tickoffset = self.bar_width * pos
                self.lim_offset = 0

        self.ax_pos = self.tick_pos - self.tickoffset

    def _args_adjust(self):
        if is_list_like(self.bottom):
            self.bottom = np.array(self.bottom)
        if is_list_like(self.left):
            self.left = np.array(self.left)

    @classmethod
    def _plot(cls, ax, x, y, w, start=0, log=False, **kwds):
        return ax.bar(x, y, w, bottom=start, log=log, **kwds)

    @property
    def _start_base(self):
        return self.bottom

    def _make_plot(self):
        import matplotlib as mpl

        colors = self._get_colors()
        ncolors = len(colors)

        pos_prior = neg_prior = np.zeros(len(self.data))
        K = self.nseries

        for i, (label, y) in enumerate(self._iter_data(fillna=0)):
            ax = self._get_ax(i)
            kwds = self.kwds.copy()
            if self._is_series:
                kwds['color'] = colors
            else:
                kwds['color'] = colors[i % ncolors]

            errors = self._get_errorbars(label=label, index=i)
            kwds = dict(kwds, **errors)

            label = pprint_thing(label)

            if (('yerr' in kwds) or ('xerr' in kwds)) \
                    and (kwds.get('ecolor') is None):
                kwds['ecolor'] = mpl.rcParams['xtick.color']

            start = 0
            if self.log and (y >= 1).all():
                start = 1
            start = start + self._start_base

            if self.subplots:
                w = self.bar_width / 2
                rect = self._plot(ax, self.ax_pos + w, y, self.bar_width,
                                  start=start, label=label,
                                  log=self.log, **kwds)
                ax.set_title(label)
            elif self.stacked:
                mask = y > 0
                start = np.where(mask, pos_prior, neg_prior) + self._start_base
                w = self.bar_width / 2
                rect = self._plot(ax, self.ax_pos + w, y, self.bar_width,
                                  start=start, label=label,
                                  log=self.log, **kwds)
                pos_prior = pos_prior + np.where(mask, y, 0)
                neg_prior = neg_prior + np.where(mask, 0, y)
            else:
                w = self.bar_width / K
                rect = self._plot(ax, self.ax_pos + (i + 0.5) * w, y, w,
                                  start=start, label=label,
                                  log=self.log, **kwds)
            self._add_legend_handle(rect, label, index=i)

    def _post_plot_logic(self, ax, data):
        if self.use_index:
            str_index = [pprint_thing(key) for key in data.index]
        else:
            str_index = [pprint_thing(key) for key in range(data.shape[0])]
        name = self._get_index_name()

        s_edge = self.ax_pos[0] - 0.25 + self.lim_offset
        e_edge = self.ax_pos[-1] + 0.25 + self.bar_width + self.lim_offset

        self._decorate_ticks(ax, name, str_index, s_edge, e_edge)

    def _decorate_ticks(self, ax, name, ticklabels, start_edge, end_edge):
        ax.set_xlim((start_edge, end_edge))
        ax.set_xticks(self.tick_pos)
        ax.set_xticklabels(ticklabels)
        if name is not None and self.use_index:
            ax.set_xlabel(name)


class BarhPlot(BarPlot):
    _kind = 'barh'
    _default_rot = 0
    orientation = 'horizontal'

    @property
    def _start_base(self):
        return self.left

    @classmethod
    def _plot(cls, ax, x, y, w, start=0, log=False, **kwds):
        return ax.barh(x, y, w, left=start, log=log, **kwds)

    def _decorate_ticks(self, ax, name, ticklabels, start_edge, end_edge):
        # horizontal bars
        ax.set_ylim((start_edge, end_edge))
        ax.set_yticks(self.tick_pos)
        ax.set_yticklabels(ticklabels)
        if name is not None and self.use_index:
            ax.set_ylabel(name)


class HistPlot(LinePlot):
    _kind = 'hist'

    def __init__(self, data, bins=10, bottom=0, **kwargs):
        self.bins = bins        # use mpl default
        self.bottom = bottom
        # Do not call LinePlot.__init__ which may fill nan
        MPLPlot.__init__(self, data, **kwargs)

    def _args_adjust(self):
        if is_integer(self.bins):
            # create common bin edge
            values = (self.data._convert(datetime=True)._get_numeric_data())
            values = np.ravel(values)
            values = values[~isna(values)]

            hist, self.bins = np.histogram(
                values, bins=self.bins,
                range=self.kwds.get('range', None),
                weights=self.kwds.get('weights', None))

        if is_list_like(self.bottom):
            self.bottom = np.array(self.bottom)

    @classmethod
    def _plot(cls, ax, y, style=None, bins=None, bottom=0, column_num=0,
              stacking_id=None, **kwds):
        if column_num == 0:
            cls._initialize_stacker(ax, stacking_id, len(bins) - 1)
        y = y[~isna(y)]

        base = np.zeros(len(bins) - 1)
        bottom = bottom + \
            cls._get_stacked_values(ax, stacking_id, base, kwds['label'])
        # ignore style
        n, bins, patches = ax.hist(y, bins=bins, bottom=bottom, **kwds)
        cls._update_stacker(ax, stacking_id, n)
        return patches

    def _make_plot(self):
        colors = self._get_colors()
        stacking_id = self._get_stacking_id()

        for i, (label, y) in enumerate(self._iter_data()):
            ax = self._get_ax(i)

            kwds = self.kwds.copy()

            label = pprint_thing(label)
            kwds['label'] = label

            style, kwds = self._apply_style_colors(colors, kwds, i, label)
            if style is not None:
                kwds['style'] = style

            kwds = self._make_plot_keywords(kwds, y)
            artists = self._plot(ax, y, column_num=i,
                                 stacking_id=stacking_id, **kwds)
            self._add_legend_handle(artists[0], label, index=i)

    def _make_plot_keywords(self, kwds, y):
        """merge BoxPlot/KdePlot properties to passed kwds"""
        # y is required for KdePlot
        kwds['bottom'] = self.bottom
        kwds['bins'] = self.bins
        return kwds

    def _post_plot_logic(self, ax, data):
        if self.orientation == 'horizontal':
            ax.set_xlabel('Frequency')
        else:
            ax.set_ylabel('Frequency')

    @property
    def orientation(self):
        if self.kwds.get('orientation', None) == 'horizontal':
            return 'horizontal'
        else:
            return 'vertical'


_kde_docstring = """
        Generate Kernel Density Estimate plot using Gaussian kernels.

        In statistics, `kernel density estimation`_ (KDE) is a non-parametric
        way to estimate the probability density function (PDF) of a random
        variable. This function uses Gaussian kernels and includes automatic
        bandwidth determination.

        .. _kernel density estimation:
            https://en.wikipedia.org/wiki/Kernel_density_estimation

        Parameters
        ----------
        bw_method : str, scalar or callable, optional
            The method used to calculate the estimator bandwidth. This can be
            'scott', 'silverman', a scalar constant or a callable.
            If None (default), 'scott' is used.
            See :class:`scipy.stats.gaussian_kde` for more information.
        ind : NumPy array or integer, optional
            Evaluation points for the estimated PDF. If None (default),
            1000 equally spaced points are used. If `ind` is a NumPy array, the
            KDE is evaluated at the points passed. If `ind` is an integer,
            `ind` number of equally spaced points are used.
        **kwds : optional
            Additional keyword arguments are documented in
            :meth:`pandas.%(this-datatype)s.plot`.

        Returns
        -------
        axes : matplotlib.axes.Axes or numpy.ndarray of them

        See Also
        --------
        scipy.stats.gaussian_kde : Representation of a kernel-density
            estimate using Gaussian kernels. This is the function used
            internally to estimate the PDF.
        %(sibling-datatype)s.plot.kde : Generate a KDE plot for a
            %(sibling-datatype)s.

        Examples
        --------
        %(examples)s
        """


class KdePlot(HistPlot):
    _kind = 'kde'
    orientation = 'vertical'

    def __init__(self, data, bw_method=None, ind=None, **kwargs):
        MPLPlot.__init__(self, data, **kwargs)
        self.bw_method = bw_method
        self.ind = ind

    def _args_adjust(self):
        pass

    def _get_ind(self, y):
        if self.ind is None:
            # np.nanmax() and np.nanmin() ignores the missing values
            sample_range = np.nanmax(y) - np.nanmin(y)
            ind = np.linspace(np.nanmin(y) - 0.5 * sample_range,
                              np.nanmax(y) + 0.5 * sample_range, 1000)
        elif is_integer(self.ind):
            sample_range = np.nanmax(y) - np.nanmin(y)
            ind = np.linspace(np.nanmin(y) - 0.5 * sample_range,
                              np.nanmax(y) + 0.5 * sample_range, self.ind)
        else:
            ind = self.ind
        return ind

    @classmethod
    def _plot(cls, ax, y, style=None, bw_method=None, ind=None,
              column_num=None, stacking_id=None, **kwds):
        from scipy.stats import gaussian_kde
        from scipy import __version__ as spv

        y = remove_na_arraylike(y)

        if LooseVersion(spv) >= '0.11.0':
            gkde = gaussian_kde(y, bw_method=bw_method)
        else:
            gkde = gaussian_kde(y)
            if bw_method is not None:
                msg = ('bw_method was added in Scipy 0.11.0.' +
                       ' Scipy version in use is {spv}.'.format(spv=spv))
                warnings.warn(msg)

        y = gkde.evaluate(ind)
        lines = MPLPlot._plot(ax, ind, y, style=style, **kwds)
        return lines

    def _make_plot_keywords(self, kwds, y):
        kwds['bw_method'] = self.bw_method
        kwds['ind'] = self._get_ind(y)
        return kwds

    def _post_plot_logic(self, ax, data):
        ax.set_ylabel('Density')


class PiePlot(MPLPlot):
    _kind = 'pie'
    _layout_type = 'horizontal'

    def __init__(self, data, kind=None, **kwargs):
        data = data.fillna(value=0)
        if (data < 0).any().any():
            raise ValueError("{0} doesn't allow negative values".format(kind))
        MPLPlot.__init__(self, data, kind=kind, **kwargs)

    def _args_adjust(self):
        self.grid = False
        self.logy = False
        self.logx = False
        self.loglog = False

    def _validate_color_args(self):
        pass

    def _make_plot(self):
        colors = self._get_colors(
            num_colors=len(self.data), color_kwds='colors')
        self.kwds.setdefault('colors', colors)

        for i, (label, y) in enumerate(self._iter_data()):
            ax = self._get_ax(i)
            if label is not None:
                label = pprint_thing(label)
                ax.set_ylabel(label)

            kwds = self.kwds.copy()

            def blank_labeler(label, value):
                if value == 0:
                    return ''
                else:
                    return label

            idx = [pprint_thing(v) for v in self.data.index]
            labels = kwds.pop('labels', idx)
            # labels is used for each wedge's labels
            # Blank out labels for values of 0 so they don't overlap
            # with nonzero wedges
            if labels is not None:
                blabels = [blank_labeler(l, value) for
                           l, value in zip(labels, y)]
            else:
                blabels = None
            results = ax.pie(y, labels=blabels, **kwds)

            if kwds.get('autopct', None) is not None:
                patches, texts, autotexts = results
            else:
                patches, texts = results
                autotexts = []

            if self.fontsize is not None:
                for t in texts + autotexts:
                    t.set_fontsize(self.fontsize)

            # leglabels is used for legend labels
            leglabels = labels if labels is not None else idx
            for p, l in zip(patches, leglabels):
                self._add_legend_handle(p, l)


class BoxPlot(LinePlot):
    _kind = 'box'
    _layout_type = 'horizontal'

    _valid_return_types = (None, 'axes', 'dict', 'both')
    # namedtuple to hold results
    BP = namedtuple("Boxplot", ['ax', 'lines'])

    def __init__(self, data, return_type='axes', **kwargs):
        # Do not call LinePlot.__init__ which may fill nan
        if return_type not in self._valid_return_types:
            raise ValueError(
                "return_type must be {None, 'axes', 'dict', 'both'}")

        self.return_type = return_type
        MPLPlot.__init__(self, data, **kwargs)

    def _args_adjust(self):
        if self.subplots:
            # Disable label ax sharing. Otherwise, all subplots shows last
            # column label
            if self.orientation == 'vertical':
                self.sharex = False
            else:
                self.sharey = False

    @classmethod
    def _plot(cls, ax, y, column_num=None, return_type='axes', **kwds):
        if y.ndim == 2:
            y = [remove_na_arraylike(v) for v in y]
            # Boxplot fails with empty arrays, so need to add a NaN
            #   if any cols are empty
            # GH 8181
            y = [v if v.size > 0 else np.array([np.nan]) for v in y]
        else:
            y = remove_na_arraylike(y)
        bp = ax.boxplot(y, **kwds)

        if return_type == 'dict':
            return bp, bp
        elif return_type == 'both':
            return cls.BP(ax=ax, lines=bp), bp
        else:
            return ax, bp

    def _validate_color_args(self):
        if 'color' in self.kwds:
            if self.colormap is not None:
                warnings.warn("'color' and 'colormap' cannot be used "
                              "simultaneously. Using 'color'")
            self.color = self.kwds.pop('color')

            if isinstance(self.color, dict):
                valid_keys = ['boxes', 'whiskers', 'medians', 'caps']
                for key, values in compat.iteritems(self.color):
                    if key not in valid_keys:
                        raise ValueError("color dict contains invalid "
                                         "key '{0}' "
                                         "The key must be either {1}"
                                         .format(key, valid_keys))
        else:
            self.color = None

        # get standard colors for default
        colors = _get_standard_colors(num_colors=3,
                                      colormap=self.colormap,
                                      color=None)
        # use 2 colors by default, for box/whisker and median
        # flier colors isn't needed here
        # because it can be specified by ``sym`` kw
        self._boxes_c = colors[0]
        self._whiskers_c = colors[0]
        self._medians_c = colors[2]
        self._caps_c = 'k'          # mpl default

    def _get_colors(self, num_colors=None, color_kwds='color'):
        pass

    def maybe_color_bp(self, bp):
        if isinstance(self.color, dict):
            boxes = self.color.get('boxes', self._boxes_c)
            whiskers = self.color.get('whiskers', self._whiskers_c)
            medians = self.color.get('medians', self._medians_c)
            caps = self.color.get('caps', self._caps_c)
        else:
            # Other types are forwarded to matplotlib
            # If None, use default colors
            boxes = self.color or self._boxes_c
            whiskers = self.color or self._whiskers_c
            medians = self.color or self._medians_c
            caps = self.color or self._caps_c

        from matplotlib.artist import setp
        setp(bp['boxes'], color=boxes, alpha=1)
        setp(bp['whiskers'], color=whiskers, alpha=1)
        setp(bp['medians'], color=medians, alpha=1)
        setp(bp['caps'], color=caps, alpha=1)

    def _make_plot(self):
        if self.subplots:
            from pandas.core.series import Series
            self._return_obj = Series()

            for i, (label, y) in enumerate(self._iter_data()):
                ax = self._get_ax(i)
                kwds = self.kwds.copy()

                ret, bp = self._plot(ax, y, column_num=i,
                                     return_type=self.return_type, **kwds)
                self.maybe_color_bp(bp)
                self._return_obj[label] = ret

                label = [pprint_thing(label)]
                self._set_ticklabels(ax, label)
        else:
            y = self.data.values.T
            ax = self._get_ax(0)
            kwds = self.kwds.copy()

            ret, bp = self._plot(ax, y, column_num=0,
                                 return_type=self.return_type, **kwds)
            self.maybe_color_bp(bp)
            self._return_obj = ret

            labels = [l for l, _ in self._iter_data()]
            labels = [pprint_thing(l) for l in labels]
            if not self.use_index:
                labels = [pprint_thing(key) for key in range(len(labels))]
            self._set_ticklabels(ax, labels)

    def _set_ticklabels(self, ax, labels):
        if self.orientation == 'vertical':
            ax.set_xticklabels(labels)
        else:
            ax.set_yticklabels(labels)

    def _make_legend(self):
        pass

    def _post_plot_logic(self, ax, data):
        pass

    @property
    def orientation(self):
        if self.kwds.get('vert', True):
            return 'vertical'
        else:
            return 'horizontal'

    @property
    def result(self):
        if self.return_type is None:
            return super(BoxPlot, self).result
        else:
            return self._return_obj


# kinds supported by both dataframe and series
_common_kinds = ['line', 'bar', 'barh',
                 'kde', 'density', 'area', 'hist', 'box']
# kinds supported by dataframe
_dataframe_kinds = ['scatter', 'hexbin']
# kinds supported only by series or dataframe single column
_series_kinds = ['pie']
_all_kinds = _common_kinds + _dataframe_kinds + _series_kinds

_klasses = [LinePlot, BarPlot, BarhPlot, KdePlot, HistPlot, BoxPlot,
            ScatterPlot, HexBinPlot, AreaPlot, PiePlot]

_plot_klass = {klass._kind: klass for klass in _klasses}


def _plot(data, x=None, y=None, subplots=False,
          ax=None, kind='line', **kwds):
    kind = _get_standard_kind(kind.lower().strip())
    if kind in _all_kinds:
        klass = _plot_klass[kind]
    else:
        raise ValueError("%r is not a valid plot kind" % kind)

    if kind in _dataframe_kinds:
        if isinstance(data, ABCDataFrame):
            plot_obj = klass(data, x=x, y=y, subplots=subplots, ax=ax,
                             kind=kind, **kwds)
        else:
            raise ValueError("plot kind %r can only be used for data frames"
                             % kind)

    elif kind in _series_kinds:
        if isinstance(data, ABCDataFrame):
            if y is None and subplots is False:
                msg = "{0} requires either y column or 'subplots=True'"
                raise ValueError(msg.format(kind))
            elif y is not None:
                if is_integer(y) and not data.columns.holds_integer():
                    y = data.columns[y]
                # converted to series actually. copy to not modify
                data = data[y].copy()
                data.index.name = y
        plot_obj = klass(data, subplots=subplots, ax=ax, kind=kind, **kwds)
    else:
        if isinstance(data, ABCDataFrame):
            data_cols = data.columns
            if x is not None:
                if is_integer(x) and not data.columns.holds_integer():
                    x = data_cols[x]
                elif not isinstance(data[x], ABCSeries):
                    raise ValueError("x must be a label or position")
                data = data.set_index(x)

            if y is not None:
                # check if we have y as int or list of ints
                int_ylist = is_list_like(y) and all(is_integer(c) for c in y)
                int_y_arg = is_integer(y) or int_ylist
                if int_y_arg and not data.columns.holds_integer():
                    y = data_cols[y]

                label_kw = kwds['label'] if 'label' in kwds else False
                for kw in ['xerr', 'yerr']:
                    if (kw in kwds) and \
                        (isinstance(kwds[kw], string_types) or
                            is_integer(kwds[kw])):
                        try:
                            kwds[kw] = data[kwds[kw]]
                        except (IndexError, KeyError, TypeError):
                            pass

                # don't overwrite
                data = data[y].copy()

                if isinstance(data, ABCSeries):
                    label_name = label_kw or y
                    data.name = label_name
                else:
                    match = is_list_like(label_kw) and len(label_kw) == len(y)
                    if label_kw and not match:
                        raise ValueError(
                            "label should be list-like and same length as y"
                        )
                    label_name = label_kw or data.columns
                    data.columns = label_name

        plot_obj = klass(data, subplots=subplots, ax=ax, kind=kind, **kwds)

    plot_obj.generate()
    plot_obj.draw()
    return plot_obj.result


df_kind = """- 'scatter' : scatter plot
        - 'hexbin' : hexbin plot"""
series_kind = ""

df_coord = """x : label or position, default None
    y : label, position or list of label, positions, default None
        Allows plotting of one column versus another"""
series_coord = ""

df_unique = """stacked : boolean, default False in line and
        bar plots, and True in area plot. If True, create stacked plot.
    sort_columns : boolean, default False
        Sort column names to determine plot ordering
    secondary_y : boolean or sequence, default False
        Whether to plot on the secondary y-axis
        If a list/tuple, which columns to plot on secondary y-axis"""
series_unique = """label : label argument to provide to plot
    secondary_y : boolean or sequence of ints, default False
        If True then y-axis will be on the right"""

df_ax = """ax : matplotlib axes object, default None
    subplots : boolean, default False
        Make separate subplots for each column
    sharex : boolean, default True if ax is None else False
        In case subplots=True, share x axis and set some x axis labels to
        invisible; defaults to True if ax is None otherwise False if an ax
        is passed in; Be aware, that passing in both an ax and sharex=True
        will alter all x axis labels for all axis in a figure!
    sharey : boolean, default False
        In case subplots=True, share y axis and set some y axis labels to
        invisible
    layout : tuple (optional)
        (rows, columns) for the layout of subplots"""
series_ax = """ax : matplotlib axes object
        If not passed, uses gca()"""

df_note = """- If `kind` = 'scatter' and the argument `c` is the name of a dataframe
      column, the values of that column are used to color each point.
    - If `kind` = 'hexbin', you can control the size of the bins with the
      `gridsize` argument. By default, a histogram of the counts around each
      `(x, y)` point is computed. You can specify alternative aggregations
      by passing values to the `C` and `reduce_C_function` arguments.
      `C` specifies the value at each `(x, y)` point and `reduce_C_function`
      is a function of one argument that reduces all the values in a bin to
      a single number (e.g. `mean`, `max`, `sum`, `std`)."""
series_note = ""

_shared_doc_df_kwargs = dict(klass='DataFrame', klass_obj='df',
                             klass_kind=df_kind, klass_coord=df_coord,
                             klass_ax=df_ax, klass_unique=df_unique,
                             klass_note=df_note)
_shared_doc_series_kwargs = dict(klass='Series', klass_obj='s',
                                 klass_kind=series_kind,
                                 klass_coord=series_coord, klass_ax=series_ax,
                                 klass_unique=series_unique,
                                 klass_note=series_note)

_shared_docs['plot'] = """
    Make plots of %(klass)s using matplotlib / pylab.

    *New in version 0.17.0:* Each plot kind has a corresponding method on the
    ``%(klass)s.plot`` accessor:
    ``%(klass_obj)s.plot(kind='line')`` is equivalent to
    ``%(klass_obj)s.plot.line()``.

    Parameters
    ----------
    data : %(klass)s
    %(klass_coord)s
    kind : str
        - 'line' : line plot (default)
        - 'bar' : vertical bar plot
        - 'barh' : horizontal bar plot
        - 'hist' : histogram
        - 'box' : boxplot
        - 'kde' : Kernel Density Estimation plot
        - 'density' : same as 'kde'
        - 'area' : area plot
        - 'pie' : pie plot
        %(klass_kind)s
    %(klass_ax)s
    figsize : a tuple (width, height) in inches
    use_index : boolean, default True
        Use index as ticks for x axis
    title : string or list
        Title to use for the plot. If a string is passed, print the string at
        the top of the figure. If a list is passed and `subplots` is True,
        print each item in the list above the corresponding subplot.
    grid : boolean, default None (matlab style default)
        Axis grid lines
    legend : False/True/'reverse'
        Place legend on axis subplots
    style : list or dict
        matplotlib line style per column
    logx : boolean, default False
        Use log scaling on x axis
    logy : boolean, default False
        Use log scaling on y axis
    loglog : boolean, default False
        Use log scaling on both x and y axes
    xticks : sequence
        Values to use for the xticks
    yticks : sequence
        Values to use for the yticks
    xlim : 2-tuple/list
    ylim : 2-tuple/list
    rot : int, default None
        Rotation for ticks (xticks for vertical, yticks for horizontal plots)
    fontsize : int, default None
        Font size for xticks and yticks
    colormap : str or matplotlib colormap object, default None
        Colormap to select colors from. If string, load colormap with that name
        from matplotlib.
    colorbar : boolean, optional
        If True, plot colorbar (only relevant for 'scatter' and 'hexbin' plots)
    position : float
        Specify relative alignments for bar plot layout.
        From 0 (left/bottom-end) to 1 (right/top-end). Default is 0.5 (center)
    table : boolean, Series or DataFrame, default False
        If True, draw a table using the data in the DataFrame and the data will
        be transposed to meet matplotlib's default layout.
        If a Series or DataFrame is passed, use passed data to draw a table.
    yerr : DataFrame, Series, array-like, dict and str
        See :ref:`Plotting with Error Bars <visualization.errorbars>` for
        detail.
    xerr : same types as yerr.
    %(klass_unique)s
    mark_right : boolean, default True
        When using a secondary_y axis, automatically mark the column
        labels with "(right)" in the legend
    `**kwds` : keywords
        Options to pass to matplotlib plotting method

    Returns
    -------
    axes : :class:`matplotlib.axes.Axes` or numpy.ndarray of them

    Notes
    -----

    - See matplotlib documentation online for more on this subject
    - If `kind` = 'bar' or 'barh', you can specify relative alignments
      for bar plot layout by `position` keyword.
      From 0 (left/bottom-end) to 1 (right/top-end). Default is 0.5 (center)
    %(klass_note)s
    """


@Appender(_shared_docs['plot'] % _shared_doc_df_kwargs)
def plot_frame(data, x=None, y=None, kind='line', ax=None,
               subplots=False, sharex=None, sharey=False, layout=None,
               figsize=None, use_index=True, title=None, grid=None,
               legend=True, style=None, logx=False, logy=False, loglog=False,
               xticks=None, yticks=None, xlim=None, ylim=None,
               rot=None, fontsize=None, colormap=None, table=False,
               yerr=None, xerr=None,
               secondary_y=False, sort_columns=False,
               **kwds):
    return _plot(data, kind=kind, x=x, y=y, ax=ax,
                 subplots=subplots, sharex=sharex, sharey=sharey,
                 layout=layout, figsize=figsize, use_index=use_index,
                 title=title, grid=grid, legend=legend,
                 style=style, logx=logx, logy=logy, loglog=loglog,
                 xticks=xticks, yticks=yticks, xlim=xlim, ylim=ylim,
                 rot=rot, fontsize=fontsize, colormap=colormap, table=table,
                 yerr=yerr, xerr=xerr,
                 secondary_y=secondary_y, sort_columns=sort_columns,
                 **kwds)


@Appender(_shared_docs['plot'] % _shared_doc_series_kwargs)
def plot_series(data, kind='line', ax=None,                    # Series unique
                figsize=None, use_index=True, title=None, grid=None,
                legend=False, style=None, logx=False, logy=False, loglog=False,
                xticks=None, yticks=None, xlim=None, ylim=None,
                rot=None, fontsize=None, colormap=None, table=False,
                yerr=None, xerr=None,
                label=None, secondary_y=False,                 # Series unique
                **kwds):

    import matplotlib.pyplot as plt
    if ax is None and len(plt.get_fignums()) > 0:
        ax = _gca()
        ax = MPLPlot._get_ax_layer(ax)
    return _plot(data, kind=kind, ax=ax,
                 figsize=figsize, use_index=use_index, title=title,
                 grid=grid, legend=legend,
                 style=style, logx=logx, logy=logy, loglog=loglog,
                 xticks=xticks, yticks=yticks, xlim=xlim, ylim=ylim,
                 rot=rot, fontsize=fontsize, colormap=colormap, table=table,
                 yerr=yerr, xerr=xerr,
                 label=label, secondary_y=secondary_y,
                 **kwds)


_shared_docs['boxplot'] = """
    Make a box plot from DataFrame columns.

    Make a box-and-whisker plot from DataFrame columns, optionally grouped
    by some other columns. A box plot is a method for graphically depicting
    groups of numerical data through their quartiles.
    The box extends from the Q1 to Q3 quartile values of the data,
    with a line at the median (Q2). The whiskers extend from the edges
    of box to show the range of the data. The position of the whiskers
    is set by default to `1.5 * IQR (IQR = Q3 - Q1)` from the edges of the box.
    Outlier points are those past the end of the whiskers.

    For further details see
    Wikipedia's entry for `boxplot <https://en.wikipedia.org/wiki/Box_plot>`_.

    Parameters
    ----------
    column : str or list of str, optional
        Column name or list of names, or vector.
        Can be any valid input to :meth:`pandas.DataFrame.groupby`.
    by : str or array-like, optional
        Column in the DataFrame to :meth:`pandas.DataFrame.groupby`.
        One box-plot will be done per value of columns in `by`.
    ax : object of class matplotlib.axes.Axes, optional
        The matplotlib axes to be used by boxplot.
    fontsize : float or str
        Tick label font size in points or as a string (e.g., `large`).
    rot : int or float, default 0
        The rotation angle of labels (in degrees)
        with respect to the screen coordinate system.
    grid : boolean, default True
        Setting this to True will show the grid.
    figsize : A tuple (width, height) in inches
        The size of the figure to create in matplotlib.
    layout : tuple (rows, columns), optional
        For example, (3, 5) will display the subplots
        using 3 columns and 5 rows, starting from the top-left.
    return_type : {'axes', 'dict', 'both'} or None, default 'axes'
        The kind of object to return. The default is ``axes``.

        * 'axes' returns the matplotlib axes the boxplot is drawn on.
        * 'dict' returns a dictionary whose values are the matplotlib
          Lines of the boxplot.
        * 'both' returns a namedtuple with the axes and dict.
        * when grouping with ``by``, a Series mapping columns to
          ``return_type`` is returned.

          If ``return_type`` is `None`, a NumPy array
          of axes with the same shape as ``layout`` is returned.
    **kwds
        All other plotting keyword arguments to be passed to
        :func:`matplotlib.pyplot.boxplot`.

    Returns
    -------
    result :

        The return type depends on the `return_type` parameter:

        * 'axes' : object of class matplotlib.axes.Axes
        * 'dict' : dict of matplotlib.lines.Line2D objects
        * 'both' : a namedtuple with structure (ax, lines)

        For data grouped with ``by``:

        * :class:`~pandas.Series`
        * :class:`~numpy.array` (for ``return_type = None``)

    See Also
    --------
    Series.plot.hist: Make a histogram.
    matplotlib.pyplot.boxplot : Matplotlib equivalent plot.

    Notes
    -----
    Use ``return_type='dict'`` when you want to tweak the appearance
    of the lines after plotting. In this case a dict containing the Lines
    making up the boxes, caps, fliers, medians, and whiskers is returned.

    Examples
    --------

    Boxplots can be created for every column in the dataframe
    by ``df.boxplot()`` or indicating the columns to be used:

    .. plot::
        :context: close-figs

        >>> np.random.seed(1234)
        >>> df = pd.DataFrame(np.random.randn(10,4),
        ...                   columns=['Col1', 'Col2', 'Col3', 'Col4'])
        >>> boxplot = df.boxplot(column=['Col1', 'Col2', 'Col3'])

    Boxplots of variables distributions grouped by the values of a third
    variable can be created using the option ``by``. For instance:

    .. plot::
        :context: close-figs

        >>> df = pd.DataFrame(np.random.randn(10, 2),
        ...                   columns=['Col1', 'Col2'])
        >>> df['X'] = pd.Series(['A', 'A', 'A', 'A', 'A',
        ...                      'B', 'B', 'B', 'B', 'B'])
        >>> boxplot = df.boxplot(by='X')

    A list of strings (i.e. ``['X', 'Y']``) can be passed to boxplot
    in order to group the data by combination of the variables in the x-axis:

    .. plot::
        :context: close-figs

        >>> df = pd.DataFrame(np.random.randn(10,3),
        ...                   columns=['Col1', 'Col2', 'Col3'])
        >>> df['X'] = pd.Series(['A', 'A', 'A', 'A', 'A',
        ...                      'B', 'B', 'B', 'B', 'B'])
        >>> df['Y'] = pd.Series(['A', 'B', 'A', 'B', 'A',
        ...                      'B', 'A', 'B', 'A', 'B'])
        >>> boxplot = df.boxplot(column=['Col1', 'Col2'], by=['X', 'Y'])

    The layout of boxplot can be adjusted giving a tuple to ``layout``:

    .. plot::
        :context: close-figs

        >>> boxplot = df.boxplot(column=['Col1', 'Col2'], by='X',
        ...                      layout=(2, 1))

    Additional formatting can be done to the boxplot, like suppressing the grid
    (``grid=False``), rotating the labels in the x-axis (i.e. ``rot=45``)
    or changing the fontsize (i.e. ``fontsize=15``):

    .. plot::
        :context: close-figs

        >>> boxplot = df.boxplot(grid=False, rot=45, fontsize=15)

    The parameter ``return_type`` can be used to select the type of element
    returned by `boxplot`.  When ``return_type='axes'`` is selected,
    the matplotlib axes on which the boxplot is drawn are returned:

        >>> boxplot = df.boxplot(column=['Col1','Col2'], return_type='axes')
        >>> type(boxplot)
        <class 'matplotlib.axes._subplots.AxesSubplot'>

    When grouping with ``by``, a Series mapping columns to ``return_type``
    is returned:

        >>> boxplot = df.boxplot(column=['Col1', 'Col2'], by='X',
        ...                      return_type='axes')
        >>> type(boxplot)
        <class 'pandas.core.series.Series'>

    If ``return_type`` is `None`, a NumPy array of axes with the same shape
    as ``layout`` is returned:

        >>> boxplot =  df.boxplot(column=['Col1', 'Col2'], by='X',
        ...                       return_type=None)
        >>> type(boxplot)
        <class 'numpy.ndarray'>
    """


@Appender(_shared_docs['boxplot'] % _shared_doc_kwargs)
def boxplot(data, column=None, by=None, ax=None, fontsize=None,
            rot=0, grid=True, figsize=None, layout=None, return_type=None,
            **kwds):

    # validate return_type:
    if return_type not in BoxPlot._valid_return_types:
        raise ValueError("return_type must be {'axes', 'dict', 'both'}")

    if isinstance(data, ABCSeries):
        data = data.to_frame('x')
        column = 'x'

    def _get_colors():
        return _get_standard_colors(color=kwds.get('color'), num_colors=1)

    def maybe_color_bp(bp):
        if 'color' not in kwds:
            from matplotlib.artist import setp
            setp(bp['boxes'], color=colors[0], alpha=1)
            setp(bp['whiskers'], color=colors[0], alpha=1)
            setp(bp['medians'], color=colors[2], alpha=1)

    def plot_group(keys, values, ax):
        keys = [pprint_thing(x) for x in keys]
        values = [np.asarray(remove_na_arraylike(v)) for v in values]
        bp = ax.boxplot(values, **kwds)
        if fontsize is not None:
            ax.tick_params(axis='both', labelsize=fontsize)
        if kwds.get('vert', 1):
            ax.set_xticklabels(keys, rotation=rot)
        else:
            ax.set_yticklabels(keys, rotation=rot)
        maybe_color_bp(bp)

        # Return axes in multiplot case, maybe revisit later # 985
        if return_type == 'dict':
            return bp
        elif return_type == 'both':
            return BoxPlot.BP(ax=ax, lines=bp)
        else:
            return ax

    colors = _get_colors()
    if column is None:
        columns = None
    else:
        if isinstance(column, (list, tuple)):
            columns = column
        else:
            columns = [column]

    if by is not None:
        # Prefer array return type for 2-D plots to match the subplot layout
        # https://github.com/pandas-dev/pandas/pull/12216#issuecomment-241175580
        result = _grouped_plot_by_column(plot_group, data, columns=columns,
                                         by=by, grid=grid, figsize=figsize,
                                         ax=ax, layout=layout,
                                         return_type=return_type)
    else:
        if return_type is None:
            return_type = 'axes'
        if layout is not None:
            raise ValueError("The 'layout' keyword is not supported when "
                             "'by' is None")

        if ax is None:
            rc = {'figure.figsize': figsize} if figsize is not None else {}
            ax = _gca(rc)
        data = data._get_numeric_data()
        if columns is None:
            columns = data.columns
        else:
            data = data[columns]

        result = plot_group(columns, data.values.T, ax)
        ax.grid(grid)

    return result


@Appender(_shared_docs['boxplot'] % _shared_doc_kwargs)
def boxplot_frame(self, column=None, by=None, ax=None, fontsize=None, rot=0,
                  grid=True, figsize=None, layout=None,
                  return_type=None, **kwds):
    import matplotlib.pyplot as plt
    _converter._WARN = False
    ax = boxplot(self, column=column, by=by, ax=ax, fontsize=fontsize,
                 grid=grid, rot=rot, figsize=figsize, layout=layout,
                 return_type=return_type, **kwds)
    plt.draw_if_interactive()
    return ax


def scatter_plot(data, x, y, by=None, ax=None, figsize=None, grid=False,
                 **kwargs):
    """
    Make a scatter plot from two DataFrame columns

    Parameters
    ----------
    data : DataFrame
    x : Column name for the x-axis values
    y : Column name for the y-axis values
    ax : Matplotlib axis object
    figsize : A tuple (width, height) in inches
    grid : Setting this to True will show the grid
    kwargs : other plotting keyword arguments
        To be passed to scatter function

    Returns
    -------
    fig : matplotlib.Figure
    """
    import matplotlib.pyplot as plt

    kwargs.setdefault('edgecolors', 'none')

    def plot_group(group, ax):
        xvals = group[x].values
        yvals = group[y].values
        ax.scatter(xvals, yvals, **kwargs)
        ax.grid(grid)

    if by is not None:
        fig = _grouped_plot(plot_group, data, by=by, figsize=figsize, ax=ax)
    else:
        if ax is None:
            fig = plt.figure()
            ax = fig.add_subplot(111)
        else:
            fig = ax.get_figure()
        plot_group(data, ax)
        ax.set_ylabel(pprint_thing(y))
        ax.set_xlabel(pprint_thing(x))

        ax.grid(grid)

    return fig


def hist_frame(data, column=None, by=None, grid=True, xlabelsize=None,
               xrot=None, ylabelsize=None, yrot=None, ax=None, sharex=False,
               sharey=False, figsize=None, layout=None, bins=10, **kwds):
    """
    Make a histogram of the DataFrame's.

    A `histogram`_ is a representation of the distribution of data.
    This function calls :meth:`matplotlib.pyplot.hist`, on each series in
    the DataFrame, resulting in one histogram per column.

    .. _histogram: https://en.wikipedia.org/wiki/Histogram

    Parameters
    ----------
    data : DataFrame
        The pandas object holding the data.
    column : string or sequence
        If passed, will be used to limit data to a subset of columns.
    by : object, optional
        If passed, then used to form histograms for separate groups.
    grid : boolean, default True
        Whether to show axis grid lines.
    xlabelsize : int, default None
        If specified changes the x-axis label size.
    xrot : float, default None
        Rotation of x axis labels. For example, a value of 90 displays the
        x labels rotated 90 degrees clockwise.
    ylabelsize : int, default None
        If specified changes the y-axis label size.
    yrot : float, default None
        Rotation of y axis labels. For example, a value of 90 displays the
        y labels rotated 90 degrees clockwise.
    ax : Matplotlib axes object, default None
        The axes to plot the histogram on.
    sharex : boolean, default True if ax is None else False
        In case subplots=True, share x axis and set some x axis labels to
        invisible; defaults to True if ax is None otherwise False if an ax
        is passed in.
        Note that passing in both an ax and sharex=True will alter all x axis
        labels for all subplots in a figure.
    sharey : boolean, default False
        In case subplots=True, share y axis and set some y axis labels to
        invisible.
    figsize : tuple
        The size in inches of the figure to create. Uses the value in
        `matplotlib.rcParams` by default.
    layout : tuple, optional
        Tuple of (rows, columns) for the layout of the histograms.
    bins : integer or sequence, default 10
        Number of histogram bins to be used. If an integer is given, bins + 1
        bin edges are calculated and returned. If bins is a sequence, gives
        bin edges, including left edge of first bin and right edge of last
        bin. In this case, bins is returned unmodified.
    **kwds
        All other plotting keyword arguments to be passed to
        :meth:`matplotlib.pyplot.hist`.

    Returns
    -------
    axes : matplotlib.AxesSubplot or numpy.ndarray of them

    See Also
    --------
    matplotlib.pyplot.hist : Plot a histogram using matplotlib.

    Examples
    --------

    .. plot::
        :context: close-figs

        This example draws a histogram based on the length and width of
        some animals, displayed in three bins

        >>> df = pd.DataFrame({
        ...     'length': [1.5, 0.5, 1.2, 0.9, 3],
        ...     'width': [0.7, 0.2, 0.15, 0.2, 1.1]
        ...     }, index= ['pig', 'rabbit', 'duck', 'chicken', 'horse'])
        >>> hist = df.hist(bins=3)
    """
    _raise_if_no_mpl()
    _converter._WARN = False
    if by is not None:
        axes = grouped_hist(data, column=column, by=by, ax=ax, grid=grid,
                            figsize=figsize, sharex=sharex, sharey=sharey,
                            layout=layout, bins=bins, xlabelsize=xlabelsize,
                            xrot=xrot, ylabelsize=ylabelsize,
                            yrot=yrot, **kwds)
        return axes

    if column is not None:
        if not isinstance(column, (list, np.ndarray, ABCIndexClass)):
            column = [column]
        data = data[column]
    data = data._get_numeric_data()
    naxes = len(data.columns)

    fig, axes = _subplots(naxes=naxes, ax=ax, squeeze=False,
                          sharex=sharex, sharey=sharey, figsize=figsize,
                          layout=layout)
    _axes = _flatten(axes)

    for i, col in enumerate(com.try_sort(data.columns)):
        ax = _axes[i]
        ax.hist(data[col].dropna().values, bins=bins, **kwds)
        ax.set_title(col)
        ax.grid(grid)

    _set_ticks_props(axes, xlabelsize=xlabelsize, xrot=xrot,
                     ylabelsize=ylabelsize, yrot=yrot)
    fig.subplots_adjust(wspace=0.3, hspace=0.3)

    return axes


def hist_series(self, by=None, ax=None, grid=True, xlabelsize=None,
                xrot=None, ylabelsize=None, yrot=None, figsize=None,
                bins=10, **kwds):
    """
    Draw histogram of the input series using matplotlib.

    Parameters
    ----------
    by : object, optional
        If passed, then used to form histograms for separate groups
    ax : matplotlib axis object
        If not passed, uses gca()
    grid : boolean, default True
        Whether to show axis grid lines
    xlabelsize : int, default None
        If specified changes the x-axis label size
    xrot : float, default None
        rotation of x axis labels
    ylabelsize : int, default None
        If specified changes the y-axis label size
    yrot : float, default None
        rotation of y axis labels
    figsize : tuple, default None
        figure size in inches by default
    bins : integer or sequence, default 10
        Number of histogram bins to be used. If an integer is given, bins + 1
        bin edges are calculated and returned. If bins is a sequence, gives
        bin edges, including left edge of first bin and right edge of last
        bin. In this case, bins is returned unmodified.
    bins : integer, default 10
        Number of histogram bins to be used
    `**kwds` : keywords
        To be passed to the actual plotting function

    See Also
    --------
    matplotlib.axes.Axes.hist : Plot a histogram using matplotlib.
    """
    import matplotlib.pyplot as plt

    if by is None:
        if kwds.get('layout', None) is not None:
            raise ValueError("The 'layout' keyword is not supported when "
                             "'by' is None")
        # hack until the plotting interface is a bit more unified
        fig = kwds.pop('figure', plt.gcf() if plt.get_fignums() else
                       plt.figure(figsize=figsize))
        if (figsize is not None and tuple(figsize) !=
                tuple(fig.get_size_inches())):
            fig.set_size_inches(*figsize, forward=True)
        if ax is None:
            ax = fig.gca()
        elif ax.get_figure() != fig:
            raise AssertionError('passed axis not bound to passed figure')
        values = self.dropna().values

        ax.hist(values, bins=bins, **kwds)
        ax.grid(grid)
        axes = np.array([ax])

        _set_ticks_props(axes, xlabelsize=xlabelsize, xrot=xrot,
                         ylabelsize=ylabelsize, yrot=yrot)

    else:
        if 'figure' in kwds:
            raise ValueError("Cannot pass 'figure' when using the "
                             "'by' argument, since a new 'Figure' instance "
                             "will be created")
        axes = grouped_hist(self, by=by, ax=ax, grid=grid, figsize=figsize,
                            bins=bins, xlabelsize=xlabelsize, xrot=xrot,
                            ylabelsize=ylabelsize, yrot=yrot, **kwds)

    if hasattr(axes, 'ndim'):
        if axes.ndim == 1 and len(axes) == 1:
            return axes[0]
    return axes


def grouped_hist(data, column=None, by=None, ax=None, bins=50, figsize=None,
                 layout=None, sharex=False, sharey=False, rot=90, grid=True,
                 xlabelsize=None, xrot=None, ylabelsize=None, yrot=None,
                 **kwargs):
    """
    Grouped histogram

    Parameters
    ----------
    data : Series/DataFrame
    column : object, optional
    by : object, optional
    ax : axes, optional
    bins : int, default 50
    figsize : tuple, optional
    layout : optional
    sharex : boolean, default False
    sharey : boolean, default False
    rot : int, default 90
    grid : bool, default True
    kwargs : dict, keyword arguments passed to matplotlib.Axes.hist

    Returns
    -------
    axes : collection of Matplotlib Axes
    """
    _raise_if_no_mpl()
    _converter._WARN = False

    def plot_group(group, ax):
        ax.hist(group.dropna().values, bins=bins, **kwargs)

    xrot = xrot or rot

    fig, axes = _grouped_plot(plot_group, data, column=column,
                              by=by, sharex=sharex, sharey=sharey, ax=ax,
                              figsize=figsize, layout=layout, rot=rot)

    _set_ticks_props(axes, xlabelsize=xlabelsize, xrot=xrot,
                     ylabelsize=ylabelsize, yrot=yrot)

    fig.subplots_adjust(bottom=0.15, top=0.9, left=0.1, right=0.9,
                        hspace=0.5, wspace=0.3)
    return axes


def boxplot_frame_groupby(grouped, subplots=True, column=None, fontsize=None,
                          rot=0, grid=True, ax=None, figsize=None,
                          layout=None, sharex=False, sharey=True, **kwds):
    """
    Make box plots from DataFrameGroupBy data.

    Parameters
    ----------
    grouped : Grouped DataFrame
    subplots :
        * ``False`` - no subplots will be used
        * ``True`` - create a subplot for each group
    column : column name or list of names, or vector
        Can be any valid input to groupby
    fontsize : int or string
    rot : label rotation angle
    grid : Setting this to True will show the grid
    ax : Matplotlib axis object, default None
    figsize : A tuple (width, height) in inches
    layout : tuple (optional)
        (rows, columns) for the layout of the plot
    sharex : bool, default False
        Whether x-axes will be shared among subplots

        .. versionadded:: 0.23.1
    sharey : bool, default True
        Whether y-axes will be shared among subplots

        .. versionadded:: 0.23.1
    `**kwds` : Keyword Arguments
        All other plotting keyword arguments to be passed to
        matplotlib's boxplot function

    Returns
    -------
    dict of key/value = group key/DataFrame.boxplot return value
    or DataFrame.boxplot return value in case subplots=figures=False

    Examples
    --------
    >>> import itertools
    >>> tuples = [t for t in itertools.product(range(1000), range(4))]
    >>> index = pd.MultiIndex.from_tuples(tuples, names=['lvl0', 'lvl1'])
    >>> data = np.random.randn(len(index),4)
    >>> df = pd.DataFrame(data, columns=list('ABCD'), index=index)
    >>>
    >>> grouped = df.groupby(level='lvl1')
    >>> boxplot_frame_groupby(grouped)
    >>>
    >>> grouped = df.unstack(level='lvl1').groupby(level=0, axis=1)
    >>> boxplot_frame_groupby(grouped, subplots=False)
    """
    _raise_if_no_mpl()
    _converter._WARN = False
    if subplots is True:
        naxes = len(grouped)
        fig, axes = _subplots(naxes=naxes, squeeze=False,
                              ax=ax, sharex=sharex, sharey=sharey,
                              figsize=figsize, layout=layout)
        axes = _flatten(axes)

        from pandas.core.series import Series
        ret = Series()
        for (key, group), ax in zip(grouped, axes):
            d = group.boxplot(ax=ax, column=column, fontsize=fontsize,
                              rot=rot, grid=grid, **kwds)
            ax.set_title(pprint_thing(key))
            ret.loc[key] = d
        fig.subplots_adjust(bottom=0.15, top=0.9, left=0.1,
                            right=0.9, wspace=0.2)
    else:
        from pandas.core.reshape.concat import concat
        keys, frames = zip(*grouped)
        if grouped.axis == 0:
            df = concat(frames, keys=keys, axis=1)
        else:
            if len(frames) > 1:
                df = frames[0].join(frames[1::])
            else:
                df = frames[0]
        ret = df.boxplot(column=column, fontsize=fontsize, rot=rot,
                         grid=grid, ax=ax, figsize=figsize,
                         layout=layout, **kwds)
    return ret


def _grouped_plot(plotf, data, column=None, by=None, numeric_only=True,
                  figsize=None, sharex=True, sharey=True, layout=None,
                  rot=0, ax=None, **kwargs):

    if figsize == 'default':
        # allowed to specify mpl default with 'default'
        warnings.warn("figsize='default' is deprecated. Specify figure"
                      "size by tuple instead", FutureWarning, stacklevel=4)
        figsize = None

    grouped = data.groupby(by)
    if column is not None:
        grouped = grouped[column]

    naxes = len(grouped)
    fig, axes = _subplots(naxes=naxes, figsize=figsize,
                          sharex=sharex, sharey=sharey, ax=ax,
                          layout=layout)

    _axes = _flatten(axes)

    for i, (key, group) in enumerate(grouped):
        ax = _axes[i]
        if numeric_only and isinstance(group, ABCDataFrame):
            group = group._get_numeric_data()
        plotf(group, ax, **kwargs)
        ax.set_title(pprint_thing(key))

    return fig, axes


def _grouped_plot_by_column(plotf, data, columns=None, by=None,
                            numeric_only=True, grid=False,
                            figsize=None, ax=None, layout=None,
                            return_type=None, **kwargs):
    grouped = data.groupby(by)
    if columns is None:
        if not isinstance(by, (list, tuple)):
            by = [by]
        columns = data._get_numeric_data().columns.difference(by)
    naxes = len(columns)
    fig, axes = _subplots(naxes=naxes, sharex=True, sharey=True,
                          figsize=figsize, ax=ax, layout=layout)

    _axes = _flatten(axes)

    ax_values = []

    for i, col in enumerate(columns):
        ax = _axes[i]
        gp_col = grouped[col]
        keys, values = zip(*gp_col)
        re_plotf = plotf(keys, values, ax, **kwargs)
        ax.set_title(col)
        ax.set_xlabel(pprint_thing(by))
        ax_values.append(re_plotf)
        ax.grid(grid)

    from pandas.core.series import Series
    result = Series(ax_values, index=columns)

    # Return axes in multiplot case, maybe revisit later # 985
    if return_type is None:
        result = axes

    byline = by[0] if len(by) == 1 else by
    fig.suptitle('Boxplot grouped by {byline}'.format(byline=byline))
    fig.subplots_adjust(bottom=0.15, top=0.9, left=0.1, right=0.9, wspace=0.2)

    return result


class BasePlotMethods(PandasObject):

    def __init__(self, data):
        self._parent = data  # can be Series or DataFrame

    def __call__(self, *args, **kwargs):
        raise NotImplementedError


class SeriesPlotMethods(BasePlotMethods):
    """
    Series plotting accessor and method.

    Examples
    --------
    >>> s.plot.line()
    >>> s.plot.bar()
    >>> s.plot.hist()

    Plotting methods can also be accessed by calling the accessor as a method
    with the ``kind`` argument:
    ``s.plot(kind='line')`` is equivalent to ``s.plot.line()``
    """

    def __call__(self, kind='line', ax=None,
                 figsize=None, use_index=True, title=None, grid=None,
                 legend=False, style=None, logx=False, logy=False,
                 loglog=False, xticks=None, yticks=None,
                 xlim=None, ylim=None,
                 rot=None, fontsize=None, colormap=None, table=False,
                 yerr=None, xerr=None,
                 label=None, secondary_y=False, **kwds):
        return plot_series(self._parent, kind=kind, ax=ax, figsize=figsize,
                           use_index=use_index, title=title, grid=grid,
                           legend=legend, style=style, logx=logx, logy=logy,
                           loglog=loglog, xticks=xticks, yticks=yticks,
                           xlim=xlim, ylim=ylim, rot=rot, fontsize=fontsize,
                           colormap=colormap, table=table, yerr=yerr,
                           xerr=xerr, label=label, secondary_y=secondary_y,
                           **kwds)
    __call__.__doc__ = plot_series.__doc__

    def line(self, **kwds):
        """
        Line plot.

        Parameters
        ----------
        `**kwds` : optional
            Additional keyword arguments are documented in
            :meth:`pandas.Series.plot`.

        Returns
        -------
        axes : :class:`matplotlib.axes.Axes` or numpy.ndarray of them

        Examples
        --------

        .. plot::
            :context: close-figs

            >>> s = pd.Series([1, 3, 2])
            >>> s.plot.line()
        """
        return self(kind='line', **kwds)

    def bar(self, **kwds):
        """
        Vertical bar plot.

        Parameters
        ----------
        `**kwds` : optional
            Additional keyword arguments are documented in
            :meth:`pandas.Series.plot`.

        Returns
        -------
        axes : :class:`matplotlib.axes.Axes` or numpy.ndarray of them
        """
        return self(kind='bar', **kwds)

    def barh(self, **kwds):
        """
        Horizontal bar plot.

        Parameters
        ----------
        `**kwds` : optional
            Additional keyword arguments are documented in
            :meth:`pandas.Series.plot`.

        Returns
        -------
        axes : :class:`matplotlib.axes.Axes` or numpy.ndarray of them
        """
        return self(kind='barh', **kwds)

    def box(self, **kwds):
        """
        Boxplot.

        Parameters
        ----------
        `**kwds` : optional
            Additional keyword arguments are documented in
            :meth:`pandas.Series.plot`.

        Returns
        -------
        axes : :class:`matplotlib.axes.Axes` or numpy.ndarray of them
        """
        return self(kind='box', **kwds)

    def hist(self, bins=10, **kwds):
        """
        Histogram.

        Parameters
        ----------
        bins : integer, default 10
            Number of histogram bins to be used
        `**kwds` : optional
            Additional keyword arguments are documented in
            :meth:`pandas.Series.plot`.

        Returns
        -------
        axes : :class:`matplotlib.axes.Axes` or numpy.ndarray of them
        """
        return self(kind='hist', bins=bins, **kwds)

    @Appender(_kde_docstring % {
        'this-datatype': 'Series',
        'sibling-datatype': 'DataFrame',
        'examples': """
        Given a Series of points randomly sampled from an unknown
        distribution, estimate its PDF using KDE with automatic
        bandwidth determination and plot the results, evaluating them at
        1000 equally spaced points (default):

        .. plot::
            :context: close-figs

            >>> s = pd.Series([1, 2, 2.5, 3, 3.5, 4, 5])
            >>> ax = s.plot.kde()

        A scalar bandwidth can be specified. Using a small bandwidth value can
        lead to over-fitting, while using a large bandwidth value may result
        in under-fitting:

        .. plot::
            :context: close-figs

            >>> ax = s.plot.kde(bw_method=0.3)

        .. plot::
            :context: close-figs

            >>> ax = s.plot.kde(bw_method=3)

        Finally, the `ind` parameter determines the evaluation points for the
        plot of the estimated PDF:

        .. plot::
            :context: close-figs

            >>> ax = s.plot.kde(ind=[1, 2, 3, 4, 5])
        """.strip()
    })
    def kde(self, bw_method=None, ind=None, **kwds):
        return self(kind='kde', bw_method=bw_method, ind=ind, **kwds)

    density = kde

    def area(self, **kwds):
        """
        Area plot.

        Parameters
        ----------
        `**kwds` : optional
            Additional keyword arguments are documented in
            :meth:`pandas.Series.plot`.

        Returns
        -------
        axes : :class:`matplotlib.axes.Axes` or numpy.ndarray of them
        """
        return self(kind='area', **kwds)

    def pie(self, **kwds):
        """
        Pie chart.

        Parameters
        ----------
        `**kwds` : optional
            Additional keyword arguments are documented in
            :meth:`pandas.Series.plot`.

        Returns
        -------
        axes : :class:`matplotlib.axes.Axes` or numpy.ndarray of them
        """
        return self(kind='pie', **kwds)

    def lag(self, *args, **kwds):
        return misc.lag_plot(self._parent, *args, **kwds)

    def autocorrelation(self, *args, **kwds):
        return misc.autocorrelation_plot(self._parent, *args, **kwds)

    def bootstrap(self, *args, **kwds):
        return misc.bootstrap_plot(self._parent, *args, **kwds)


class FramePlotMethods(BasePlotMethods):
    """DataFrame plotting accessor and method

    Examples
    --------
    >>> df.plot.line()
    >>> df.plot.scatter('x', 'y')
    >>> df.plot.hexbin()

    These plotting methods can also be accessed by calling the accessor as a
    method with the ``kind`` argument:
    ``df.plot(kind='line')`` is equivalent to ``df.plot.line()``
    """

    def __call__(self, x=None, y=None, kind='line', ax=None,
                 subplots=False, sharex=None, sharey=False, layout=None,
                 figsize=None, use_index=True, title=None, grid=None,
                 legend=True, style=None, logx=False, logy=False, loglog=False,
                 xticks=None, yticks=None, xlim=None, ylim=None,
                 rot=None, fontsize=None, colormap=None, table=False,
                 yerr=None, xerr=None,
                 secondary_y=False, sort_columns=False, **kwds):
        return plot_frame(self._parent, kind=kind, x=x, y=y, ax=ax,
                          subplots=subplots, sharex=sharex, sharey=sharey,
                          layout=layout, figsize=figsize, use_index=use_index,
                          title=title, grid=grid, legend=legend, style=style,
                          logx=logx, logy=logy, loglog=loglog, xticks=xticks,
                          yticks=yticks, xlim=xlim, ylim=ylim, rot=rot,
                          fontsize=fontsize, colormap=colormap, table=table,
                          yerr=yerr, xerr=xerr, secondary_y=secondary_y,
                          sort_columns=sort_columns, **kwds)
    __call__.__doc__ = plot_frame.__doc__

    def line(self, x=None, y=None, **kwds):
        """
        Plot DataFrame columns as lines.

        This function is useful to plot lines using DataFrame's values
        as coordinates.

        Parameters
        ----------
        x : int or str, optional
            Columns to use for the horizontal axis.
            Either the location or the label of the columns to be used.
            By default, it will use the DataFrame indices.
        y : int, str, or list of them, optional
            The values to be plotted.
            Either the location or the label of the columns to be used.
            By default, it will use the remaining DataFrame numeric columns.
        **kwds
            Keyword arguments to pass on to :meth:`pandas.DataFrame.plot`.

        Returns
        -------
        axes : :class:`matplotlib.axes.Axes` or :class:`numpy.ndarray`
            Returns an ndarray when ``subplots=True``.

        See Also
        --------
        matplotlib.pyplot.plot : Plot y versus x as lines and/or markers.

        Examples
        --------

        .. plot::
            :context: close-figs

            The following example shows the populations for some animals
            over the years.

            >>> df = pd.DataFrame({
            ...    'pig': [20, 18, 489, 675, 1776],
            ...    'horse': [4, 25, 281, 600, 1900]
            ...    }, index=[1990, 1997, 2003, 2009, 2014])
            >>> lines = df.plot.line()

        .. plot::
           :context: close-figs

           An example with subplots, so an array of axes is returned.

           >>> axes = df.plot.line(subplots=True)
           >>> type(axes)
           <class 'numpy.ndarray'>

        .. plot::
            :context: close-figs

            The following example shows the relationship between both
            populations.

            >>> lines = df.plot.line(x='pig', y='horse')
        """
        return self(kind='line', x=x, y=y, **kwds)

    def bar(self, x=None, y=None, **kwds):
        """
        Vertical bar plot.

        A bar plot is a plot that presents categorical data with
        rectangular bars with lengths proportional to the values that they
        represent. A bar plot shows comparisons among discrete categories. One
        axis of the plot shows the specific categories being compared, and the
        other axis represents a measured value.

        Parameters
        ----------
        x : label or position, optional
            Allows plotting of one column versus another. If not specified,
            the index of the DataFrame is used.
        y : label or position, optional
            Allows plotting of one column versus another. If not specified,
            all numerical columns are used.
        **kwds
            Additional keyword arguments are documented in
            :meth:`pandas.DataFrame.plot`.

        Returns
        -------
        axes : matplotlib.axes.Axes or np.ndarray of them
            An ndarray is returned with one :class:`matplotlib.axes.Axes`
            per column when ``subplots=True``.

        See Also
        --------
        pandas.DataFrame.plot.barh : Horizontal bar plot.
        pandas.DataFrame.plot : Make plots of a DataFrame.
        matplotlib.pyplot.bar : Make a bar plot with matplotlib.

        Examples
        --------
        Basic plot.

        .. plot::
            :context: close-figs

            >>> df = pd.DataFrame({'lab':['A', 'B', 'C'], 'val':[10, 30, 20]})
            >>> ax = df.plot.bar(x='lab', y='val', rot=0)

        Plot a whole dataframe to a bar plot. Each column is assigned a
        distinct color, and each row is nested in a group along the
        horizontal axis.

        .. plot::
            :context: close-figs

            >>> speed = [0.1, 17.5, 40, 48, 52, 69, 88]
            >>> lifespan = [2, 8, 70, 1.5, 25, 12, 28]
            >>> index = ['snail', 'pig', 'elephant',
            ...          'rabbit', 'giraffe', 'coyote', 'horse']
            >>> df = pd.DataFrame({'speed': speed,
            ...                    'lifespan': lifespan}, index=index)
            >>> ax = df.plot.bar(rot=0)

        Instead of nesting, the figure can be split by column with
        ``subplots=True``. In this case, a :class:`numpy.ndarray` of
        :class:`matplotlib.axes.Axes` are returned.

        .. plot::
            :context: close-figs

            >>> axes = df.plot.bar(rot=0, subplots=True)
            >>> axes[1].legend(loc=2)  # doctest: +SKIP

        Plot a single column.

        .. plot::
            :context: close-figs

            >>> ax = df.plot.bar(y='speed', rot=0)

        Plot only selected categories for the DataFrame.

        .. plot::
            :context: close-figs

            >>> ax = df.plot.bar(x='lifespan', rot=0)
        """
        return self(kind='bar', x=x, y=y, **kwds)

    def barh(self, x=None, y=None, **kwds):
        """
        Make a horizontal bar plot.

        A horizontal bar plot is a plot that presents quantitative data with
        rectangular bars with lengths proportional to the values that they
        represent. A bar plot shows comparisons among discrete categories. One
        axis of the plot shows the specific categories being compared, and the
        other axis represents a measured value.

        Parameters
        ----------
        x : label or position, default DataFrame.index
            Column to be used for categories.
        y : label or position, default All numeric columns in dataframe
            Columns to be plotted from the DataFrame.
        **kwds
            Keyword arguments to pass on to :meth:`pandas.DataFrame.plot`.

        Returns
        -------
        axes : :class:`matplotlib.axes.Axes` or numpy.ndarray of them.

        See Also
        --------
        pandas.DataFrame.plot.bar: Vertical bar plot.
        pandas.DataFrame.plot : Make plots of DataFrame using matplotlib.
        matplotlib.axes.Axes.bar : Plot a vertical bar plot using matplotlib.

        Examples
        --------
        Basic example

        .. plot::
            :context: close-figs

            >>> df = pd.DataFrame({'lab':['A', 'B', 'C'], 'val':[10, 30, 20]})
            >>> ax = df.plot.barh(x='lab', y='val')

        Plot a whole DataFrame to a horizontal bar plot

        .. plot::
            :context: close-figs

            >>> speed = [0.1, 17.5, 40, 48, 52, 69, 88]
            >>> lifespan = [2, 8, 70, 1.5, 25, 12, 28]
            >>> index = ['snail', 'pig', 'elephant',
            ...          'rabbit', 'giraffe', 'coyote', 'horse']
            >>> df = pd.DataFrame({'speed': speed,
            ...                    'lifespan': lifespan}, index=index)
            >>> ax = df.plot.barh()

        Plot a column of the DataFrame to a horizontal bar plot

        .. plot::
            :context: close-figs

            >>> speed = [0.1, 17.5, 40, 48, 52, 69, 88]
            >>> lifespan = [2, 8, 70, 1.5, 25, 12, 28]
            >>> index = ['snail', 'pig', 'elephant',
            ...          'rabbit', 'giraffe', 'coyote', 'horse']
            >>> df = pd.DataFrame({'speed': speed,
            ...                    'lifespan': lifespan}, index=index)
            >>> ax = df.plot.barh(y='speed')

        Plot DataFrame versus the desired column

        .. plot::
            :context: close-figs

            >>> speed = [0.1, 17.5, 40, 48, 52, 69, 88]
            >>> lifespan = [2, 8, 70, 1.5, 25, 12, 28]
            >>> index = ['snail', 'pig', 'elephant',
            ...          'rabbit', 'giraffe', 'coyote', 'horse']
            >>> df = pd.DataFrame({'speed': speed,
            ...                    'lifespan': lifespan}, index=index)
            >>> ax = df.plot.barh(x='lifespan')
        """
        return self(kind='barh', x=x, y=y, **kwds)

    def box(self, by=None, **kwds):
        r"""
        Make a box plot of the DataFrame columns.

        A box plot is a method for graphically depicting groups of numerical
        data through their quartiles.
        The box extends from the Q1 to Q3 quartile values of the data,
        with a line at the median (Q2). The whiskers extend from the edges
        of box to show the range of the data. The position of the whiskers
        is set by default to 1.5*IQR (IQR = Q3 - Q1) from the edges of the
        box. Outlier points are those past the end of the whiskers.

        For further details see Wikipedia's
        entry for `boxplot <https://en.wikipedia.org/wiki/Box_plot>`__.

        A consideration when using this chart is that the box and the whiskers
        can overlap, which is very common when plotting small sets of data.

        Parameters
        ----------
        by : string or sequence
            Column in the DataFrame to group by.
        **kwds : optional
            Additional keywords are documented in
            :meth:`pandas.DataFrame.plot`.

        Returns
        -------
        axes : :class:`matplotlib.axes.Axes` or numpy.ndarray of them

        See Also
        --------
        pandas.DataFrame.boxplot: Another method to draw a box plot.
        pandas.Series.plot.box: Draw a box plot from a Series object.
        matplotlib.pyplot.boxplot: Draw a box plot in matplotlib.

        Examples
        --------
        Draw a box plot from a DataFrame with four columns of randomly
        generated data.

        .. plot::
            :context: close-figs

            >>> data = np.random.randn(25, 4)
            >>> df = pd.DataFrame(data, columns=list('ABCD'))
            >>> ax = df.plot.box()
        """
        return self(kind='box', by=by, **kwds)

    def hist(self, by=None, bins=10, **kwds):
        """
        Draw one histogram of the DataFrame's columns.

        A histogram is a representation of the distribution of data.
        This function groups the values of all given Series in the DataFrame
        into bins and draws all bins in one :class:`matplotlib.axes.Axes`.
        This is useful when the DataFrame's Series are in a similar scale.

        Parameters
        ----------
        by : str or sequence, optional
            Column in the DataFrame to group by.
        bins : int, default 10
            Number of histogram bins to be used.
        **kwds
            Additional keyword arguments are documented in
            :meth:`pandas.DataFrame.plot`.

        Returns
        -------
        axes : matplotlib.AxesSubplot histogram.

        See Also
        --------
        DataFrame.hist : Draw histograms per DataFrame's Series.
        Series.hist : Draw a histogram with Series' data.

        Examples
        --------
        When we draw a dice 6000 times, we expect to get each value around 1000
        times. But when we draw two dices and sum the result, the distribution
        is going to be quite different. A histogram illustrates those
        distributions.

        .. plot::
            :context: close-figs

            >>> df = pd.DataFrame(
            ...     np.random.randint(1, 7, 6000),
            ...     columns = ['one'])
            >>> df['two'] = df['one'] + np.random.randint(1, 7, 6000)
            >>> ax = df.plot.hist(bins=12, alpha=0.5)
        """
        return self(kind='hist', by=by, bins=bins, **kwds)

    @Appender(_kde_docstring % {
        'this-datatype': 'DataFrame',
        'sibling-datatype': 'Series',
        'examples': """
        Given several Series of points randomly sampled from unknown
        distributions, estimate their PDFs using KDE with automatic
        bandwidth determination and plot the results, evaluating them at
        1000 equally spaced points (default):

        .. plot::
            :context: close-figs

            >>> df = pd.DataFrame({
            ...     'x': [1, 2, 2.5, 3, 3.5, 4, 5],
            ...     'y': [4, 4, 4.5, 5, 5.5, 6, 6],
            ... })
            >>> ax = df.plot.kde()

        A scalar bandwidth can be specified. Using a small bandwidth value can
        lead to over-fitting, while using a large bandwidth value may result
        in under-fitting:

        .. plot::
            :context: close-figs

            >>> ax = df.plot.kde(bw_method=0.3)

        .. plot::
            :context: close-figs

            >>> ax = df.plot.kde(bw_method=3)

        Finally, the `ind` parameter determines the evaluation points for the
        plot of the estimated PDF:

        .. plot::
            :context: close-figs

            >>> ax = df.plot.kde(ind=[1, 2, 3, 4, 5, 6])
        """.strip()
    })
    def kde(self, bw_method=None, ind=None, **kwds):
        return self(kind='kde', bw_method=bw_method, ind=ind, **kwds)

    density = kde

    def area(self, x=None, y=None, **kwds):
        """
        Draw a stacked area plot.

        An area plot displays quantitative data visually.
        This function wraps the matplotlib area function.

        Parameters
        ----------
        x : label or position, optional
            Coordinates for the X axis. By default uses the index.
        y : label or position, optional
            Column to plot. By default uses all columns.
        stacked : bool, default True
            Area plots are stacked by default. Set to False to create a
            unstacked plot.
        **kwds : optional
            Additional keyword arguments are documented in
            :meth:`pandas.DataFrame.plot`.

        Returns
        -------
        matplotlib.axes.Axes or numpy.ndarray
            Area plot, or array of area plots if subplots is True

        See Also
        --------
        DataFrame.plot : Make plots of DataFrame using matplotlib / pylab.

        Examples
        --------
        Draw an area plot based on basic business metrics:

        .. plot::
            :context: close-figs

            >>> df = pd.DataFrame({
            ...     'sales': [3, 2, 3, 9, 10, 6],
            ...     'signups': [5, 5, 6, 12, 14, 13],
            ...     'visits': [20, 42, 28, 62, 81, 50],
            ... }, index=pd.date_range(start='2018/01/01', end='2018/07/01',
            ...                        freq='M'))
            >>> ax = df.plot.area()

        Area plots are stacked by default. To produce an unstacked plot,
        pass ``stacked=False``:

        .. plot::
            :context: close-figs

            >>> ax = df.plot.area(stacked=False)

        Draw an area plot for a single column:

        .. plot::
            :context: close-figs

            >>> ax = df.plot.area(y='sales')

        Draw with a different `x`:

        .. plot::
            :context: close-figs

            >>> df = pd.DataFrame({
            ...     'sales': [3, 2, 3],
            ...     'visits': [20, 42, 28],
            ...     'day': [1, 2, 3],
            ... })
            >>> ax = df.plot.area(x='day')
        """
        return self(kind='area', x=x, y=y, **kwds)

    def pie(self, y=None, **kwds):
        """
        Generate a pie plot.

        A pie plot is a proportional representation of the numerical data in a
        column. This function wraps :meth:`matplotlib.pyplot.pie` for the
        specified column. If no column reference is passed and
        ``subplots=True`` a pie plot is drawn for each numerical column
        independently.

        Parameters
        ----------
        y : int or label, optional
            Label or position of the column to plot.
            If not provided, ``subplots=True`` argument must be passed.
        **kwds
            Keyword arguments to pass on to :meth:`pandas.DataFrame.plot`.

        Returns
        -------
        axes : matplotlib.axes.Axes or np.ndarray of them.
            A NumPy array is returned when `subplots` is True.

        See Also
        --------
        Series.plot.pie : Generate a pie plot for a Series.
        DataFrame.plot : Make plots of a DataFrame.

        Examples
        --------
        In the example below we have a DataFrame with the information about
        planet's mass and radius. We pass the the 'mass' column to the
        pie function to get a pie plot.

        .. plot::
            :context: close-figs

            >>> df = pd.DataFrame({'mass': [0.330, 4.87 , 5.97],
            ...                    'radius': [2439.7, 6051.8, 6378.1]},
            ...                   index=['Mercury', 'Venus', 'Earth'])
            >>> plot = df.plot.pie(y='mass', figsize=(5, 5))

        .. plot::
            :context: close-figs

            >>> plot = df.plot.pie(subplots=True, figsize=(6, 3))
        """
        return self(kind='pie', y=y, **kwds)

    def scatter(self, x, y, s=None, c=None, **kwds):
        """
        Create a scatter plot with varying marker point size and color.

        The coordinates of each point are defined by two dataframe columns and
        filled circles are used to represent each point. This kind of plot is
        useful to see complex correlations between two variables. Points could
        be for instance natural 2D coordinates like longitude and latitude in
        a map or, in general, any pair of metrics that can be plotted against
        each other.

        Parameters
        ----------
        x : int or str
            The column name or column position to be used as horizontal
            coordinates for each point.
        y : int or str
            The column name or column position to be used as vertical
            coordinates for each point.
        s : scalar or array_like, optional
            The size of each point. Possible values are:

            - A single scalar so all points have the same size.

            - A sequence of scalars, which will be used for each point's size
              recursively. For instance, when passing [2,14] all points size
              will be either 2 or 14, alternatively.

        c : str, int or array_like, optional
            The color of each point. Possible values are:

            - A single color string referred to by name, RGB or RGBA code,
              for instance 'red' or '#a98d19'.

            - A sequence of color strings referred to by name, RGB or RGBA
              code, which will be used for each point's color recursively. For
              instance ['green','yellow'] all points will be filled in green or
              yellow, alternatively.

            - A column name or position whose values will be used to color the
              marker points according to a colormap.

        **kwds
            Keyword arguments to pass on to :meth:`pandas.DataFrame.plot`.

        Returns
        -------
        axes : :class:`matplotlib.axes.Axes` or numpy.ndarray of them

        See Also
        --------
        matplotlib.pyplot.scatter : Scatter plot using multiple input data
            formats.

        Examples
        --------
        Let's see how to draw a scatter plot using coordinates from the values
        in a DataFrame's columns.

        .. plot::
            :context: close-figs

            >>> df = pd.DataFrame([[5.1, 3.5, 0], [4.9, 3.0, 0], [7.0, 3.2, 1],
            ...                    [6.4, 3.2, 1], [5.9, 3.0, 2]],
            ...                   columns=['length', 'width', 'species'])
            >>> ax1 = df.plot.scatter(x='length',
            ...                       y='width',
            ...                       c='DarkBlue')

        And now with the color determined by a column as well.

        .. plot::
            :context: close-figs

            >>> ax2 = df.plot.scatter(x='length',
            ...                       y='width',
            ...                       c='species',
            ...                       colormap='viridis')
        """
        return self(kind='scatter', x=x, y=y, c=c, s=s, **kwds)

    def hexbin(self, x, y, C=None, reduce_C_function=None, gridsize=None,
               **kwds):
        """
        Generate a hexagonal binning plot.

        Generate a hexagonal binning plot of `x` versus `y`. If `C` is `None`
        (the default), this is a histogram of the number of occurrences
        of the observations at ``(x[i], y[i])``.

        If `C` is specified, specifies values at given coordinates
        ``(x[i], y[i])``. These values are accumulated for each hexagonal
        bin and then reduced according to `reduce_C_function`,
        having as default the NumPy's mean function (:meth:`numpy.mean`).
        (If `C` is specified, it must also be a 1-D sequence
        of the same length as `x` and `y`, or a column label.)

        Parameters
        ----------
        x : int or str
            The column label or position for x points.
        y : int or str
            The column label or position for y points.
        C : int or str, optional
            The column label or position for the value of `(x, y)` point.
        reduce_C_function : callable, default `np.mean`
            Function of one argument that reduces all the values in a bin to
            a single number (e.g. `np.mean`, `np.max`, `np.sum`, `np.std`).
        gridsize : int or tuple of (int, int), default 100
            The number of hexagons in the x-direction.
            The corresponding number of hexagons in the y-direction is
            chosen in a way that the hexagons are approximately regular.
            Alternatively, gridsize can be a tuple with two elements
            specifying the number of hexagons in the x-direction and the
            y-direction.
        **kwds
            Additional keyword arguments are documented in
            :meth:`pandas.DataFrame.plot`.

        Returns
        -------
        matplotlib.AxesSubplot
            The matplotlib ``Axes`` on which the hexbin is plotted.

        See Also
        --------
        DataFrame.plot : Make plots of a DataFrame.
        matplotlib.pyplot.hexbin : Hexagonal binning plot using matplotlib,
            the matplotlib function that is used under the hood.

        Examples
        --------
        The following examples are generated with random data from
        a normal distribution.

        .. plot::
            :context: close-figs

            >>> n = 10000
            >>> df = pd.DataFrame({'x': np.random.randn(n),
            ...                    'y': np.random.randn(n)})
            >>> ax = df.plot.hexbin(x='x', y='y', gridsize=20)

        The next example uses `C` and `np.sum` as `reduce_C_function`.
        Note that `'observations'` values ranges from 1 to 5 but the result
        plot shows values up to more than 25. This is because of the
        `reduce_C_function`.

        .. plot::
            :context: close-figs

            >>> n = 500
            >>> df = pd.DataFrame({
            ...     'coord_x': np.random.uniform(-3, 3, size=n),
            ...     'coord_y': np.random.uniform(30, 50, size=n),
            ...     'observations': np.random.randint(1,5, size=n)
            ...     })
            >>> ax = df.plot.hexbin(x='coord_x',
            ...                     y='coord_y',
            ...                     C='observations',
            ...                     reduce_C_function=np.sum,
            ...                     gridsize=10,
            ...                     cmap="viridis")
        """
        if reduce_C_function is not None:
            kwds['reduce_C_function'] = reduce_C_function
        if gridsize is not None:
            kwds['gridsize'] = gridsize
        return self(kind='hexbin', x=x, y=y, C=C, **kwds)

    def scatter_matrix(self, *args, **kwds):
        return misc.scatter_matrix(self._parent, *args, **kwds)

    def andrews_curves(self, class_column, *args, **kwds):
        return misc.andrews_curves(self._parent, class_column, *args, **kwds)

    def parallel_coordinates(self, class_column, *args, **kwds):
        return misc.parallel_coordinates(self._parent, class_column,
                                         *args, **kwds)

    def radviz(self, class_column, *args, **kwds):
        return misc.radviz(self._parent, class_column, *args, **kwds)<|MERGE_RESOLUTION|>--- conflicted
+++ resolved
@@ -27,20 +27,11 @@
 
 from pandas.io.formats.printing import pprint_thing
 from pandas.plotting._compat import _mpl_ge_3_0_0
-<<<<<<< HEAD
-from pandas.plotting._style import (plot_params,
-                                    _get_standard_colors)
-from pandas.plotting._tools import (_subplots, _flatten, table,
-                                    _handle_shared_axes, _get_all_lines,
-                                    _get_xlim, _set_ticks_props,
-                                    format_date_labels)
-from pandas.plotting import _misc as misc
-=======
 from pandas.plotting._style import _get_standard_colors, plot_params
 from pandas.plotting._tools import (
     _flatten, _get_all_lines, _get_xlim, _handle_shared_axes, _set_ticks_props,
     _subplots, format_date_labels, table)
->>>>>>> b7ee8292
+from pandas.plotting import _misc as misc
 
 try:
     from pandas.plotting import _converter
