--- conflicted
+++ resolved
@@ -1834,7 +1834,6 @@
             :context: close-figs
 
             >>> n = 500
-<<<<<<< HEAD
             >>> df = pd.DataFrame(
             ...     {
             ...         "coord_x": np.random.uniform(-3, 3, size=n),
@@ -1850,19 +1849,6 @@
             ...     gridsize=10,
             ...     cmap="viridis",
             ... )
-=======
-            >>> df = pd.DataFrame({
-            ...     'coord_x': np.random.uniform(-3, 3, size=n),
-            ...     'coord_y': np.random.uniform(30, 50, size=n),
-            ...     'observations': np.random.randint(1, 5, size=n)
-            ... })
-            >>> ax = df.plot.hexbin(x='coord_x',
-            ...                     y='coord_y',
-            ...                     C='observations',
-            ...                     reduce_C_function=np.sum,
-            ...                     gridsize=10,
-            ...                     cmap="viridis")
->>>>>>> 3c96b8ff
         """
         if reduce_C_function is not None:
             kwargs["reduce_C_function"] = reduce_C_function
