--- conflicted
+++ resolved
@@ -15,16 +15,8 @@
 from pandas.util._decorators import Appender, cache_readonly
 
 from pandas.core.dtypes.common import (
-<<<<<<< HEAD
-    is_list_like,
-    is_integer,
-    is_number,
-    is_hashable,
-    is_iterator,
+    is_hashable, is_integer, is_iterator, is_list_like, is_number,
     is_datetimelike)
-=======
-    is_hashable, is_integer, is_iterator, is_list_like, is_number)
->>>>>>> 4b5f4d1a
 from pandas.core.dtypes.generic import (
     ABCDataFrame, ABCIndexClass, ABCMultiIndex, ABCPeriodIndex, ABCSeries)
 from pandas.core.dtypes.missing import isna, notna, remove_na_arraylike
