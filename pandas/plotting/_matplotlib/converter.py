import contextlib
import datetime as pydt
from datetime import datetime, timedelta
<<<<<<< HEAD
from typing import List
import warnings
=======
import functools
>>>>>>> 343544da

from dateutil.relativedelta import relativedelta
import matplotlib.dates as dates
from matplotlib.ticker import AutoLocator, Formatter, Locator
from matplotlib.transforms import nonsingular
import matplotlib.units as units
import numpy as np

from pandas._libs import lib, tslibs
from pandas._libs.tslibs import resolution
from pandas._libs.tslibs.frequencies import FreqGroup, get_freq

from pandas.core.dtypes.common import (
    is_datetime64_ns_dtype,
    is_float,
    is_float_dtype,
    is_integer,
    is_integer_dtype,
    is_nested_list_like,
)
from pandas.core.dtypes.generic import ABCSeries

from pandas import get_option
import pandas.core.common as com
from pandas.core.index import Index
from pandas.core.indexes.datetimes import date_range
from pandas.core.indexes.period import Period, PeriodIndex, period_range
import pandas.core.tools.datetimes as tools

# constants
HOURS_PER_DAY = 24.0
MIN_PER_HOUR = 60.0
SEC_PER_MIN = 60.0

SEC_PER_HOUR = SEC_PER_MIN * MIN_PER_HOUR
SEC_PER_DAY = SEC_PER_HOUR * HOURS_PER_DAY

MUSEC_PER_DAY = 1e6 * SEC_PER_DAY

_mpl_units = {}  # Cache for units overwritten by us


def get_pairs():
    pairs = [
        (tslibs.Timestamp, DatetimeConverter),
        (Period, PeriodConverter),
        (pydt.datetime, DatetimeConverter),
        (pydt.date, DatetimeConverter),
        (pydt.time, TimeConverter),
        (np.datetime64, DatetimeConverter),
    ]
    return pairs


def register_pandas_matplotlib_converters(func):
    """
    Decorator applying pandas_converters.
    """

    @functools.wraps(func)
    def wrapper(*args, **kwargs):
        with pandas_converters():
            return func(*args, **kwargs)

    return wrapper


@contextlib.contextmanager
def pandas_converters():
    """
    Context manager registering pandas' converters for a plot.

    See Also
    --------
    register_pandas_matplotlib_converters : Decorator that applies this.
    """
    value = get_option("plotting.matplotlib.register_converters")

    if value:
        # register for True or "auto"
        register()
    try:
        yield
    finally:
        if value == "auto":
            # only deregister for "auto"
            deregister()


def register():
    pairs = get_pairs()
    for type_, cls in pairs:
        # Cache previous converter if present
        if type_ in units.registry and not isinstance(units.registry[type_], cls):
            previous = units.registry[type_]
            _mpl_units[type_] = previous
        # Replace with pandas converter
        units.registry[type_] = cls()


def deregister():
    # Renamed in pandas.plotting.__init__
    for type_, cls in get_pairs():
        # We use type to catch our classes directly, no inheritance
        if type(units.registry.get(type_)) is cls:
            units.registry.pop(type_)

    # restore the old keys
    for unit, formatter in _mpl_units.items():
        if type(formatter) not in {DatetimeConverter, PeriodConverter, TimeConverter}:
            # make it idempotent by excluding ours.
            units.registry[unit] = formatter


def _to_ordinalf(tm):
    tot_sec = tm.hour * 3600 + tm.minute * 60 + tm.second + float(tm.microsecond / 1e6)
    return tot_sec


def time2num(d):
    if isinstance(d, str):
        parsed = tools.to_datetime(d)
        if not isinstance(parsed, datetime):
            raise ValueError("Could not parse time {d}".format(d=d))
        return _to_ordinalf(parsed.time())
    if isinstance(d, pydt.time):
        return _to_ordinalf(d)
    return d


class TimeConverter(units.ConversionInterface):
    @staticmethod
    def convert(value, unit, axis):
        valid_types = (str, pydt.time)
        if isinstance(value, valid_types) or is_integer(value) or is_float(value):
            return time2num(value)
        if isinstance(value, Index):
            return value.map(time2num)
        if isinstance(value, (list, tuple, np.ndarray, Index)):
            return [time2num(x) for x in value]
        return value

    @staticmethod
    def axisinfo(unit, axis):
        if unit != "time":
            return None

        majloc = AutoLocator()
        majfmt = TimeFormatter(majloc)
        return units.AxisInfo(majloc=majloc, majfmt=majfmt, label="time")

    @staticmethod
    def default_units(x, axis):
        return "time"


# time formatter
class TimeFormatter(Formatter):
    def __init__(self, locs):
        self.locs = locs

    def __call__(self, x, pos=0):
        """
        Return the time of day as a formatted string.

        Parameters
        ----------
        x : float
            The time of day specified as seconds since 00:00 (midnight),
            with up to microsecond precision.
        pos
            Unused

        Returns
        -------
        str
            A string in HH:MM:SS.mmmuuu format. Microseconds,
            milliseconds and seconds are only displayed if non-zero.
        """
        fmt = "%H:%M:%S.%f"
        s = int(x)
        msus = int(round((x - s) * 1e6))
        ms = msus // 1000
        us = msus % 1000
        m, s = divmod(s, 60)
        h, m = divmod(m, 60)
        _, h = divmod(h, 24)
        if us != 0:
            return pydt.time(h, m, s, msus).strftime(fmt)
        elif ms != 0:
            return pydt.time(h, m, s, msus).strftime(fmt)[:-3]
        elif s != 0:
            return pydt.time(h, m, s).strftime("%H:%M:%S")

        return pydt.time(h, m).strftime("%H:%M")


# Period Conversion


class PeriodConverter(dates.DateConverter):
    @staticmethod
    def convert(values, units, axis):
        if is_nested_list_like(values):
            values = [PeriodConverter._convert_1d(v, units, axis) for v in values]
        else:
            values = PeriodConverter._convert_1d(values, units, axis)
        return values

    @staticmethod
    def _convert_1d(values, units, axis):
        if not hasattr(axis, "freq"):
            raise TypeError("Axis must have `freq` set to convert to Periods")
        valid_types = (str, datetime, Period, pydt.date, pydt.time, np.datetime64)
        if isinstance(values, valid_types) or is_integer(values) or is_float(values):
            return get_datevalue(values, axis.freq)
        elif isinstance(values, PeriodIndex):
            return values.asfreq(axis.freq)._ndarray_values
        elif isinstance(values, Index):
            return values.map(lambda x: get_datevalue(x, axis.freq))
        elif lib.infer_dtype(values, skipna=False) == "period":
            # https://github.com/pandas-dev/pandas/issues/24304
            # convert ndarray[period] -> PeriodIndex
            return PeriodIndex(values, freq=axis.freq)._ndarray_values
        elif isinstance(values, (list, tuple, np.ndarray, Index)):
            return [get_datevalue(x, axis.freq) for x in values]
        return values


def get_datevalue(date, freq):
    if isinstance(date, Period):
        return date.asfreq(freq).ordinal
    elif isinstance(date, (str, datetime, pydt.date, pydt.time, np.datetime64)):
        return Period(date, freq).ordinal
    elif (
        is_integer(date)
        or is_float(date)
        or (isinstance(date, (np.ndarray, Index)) and (date.size == 1))
    ):
        return date
    elif date is None:
        return None
    raise ValueError("Unrecognizable date '{date}'".format(date=date))


def _dt_to_float_ordinal(dt):
    """
    Convert :mod:`datetime` to the Gregorian date as UTC float days,
    preserving hours, minutes, seconds and microseconds.  Return value
    is a :func:`float`.
    """
    if isinstance(dt, (np.ndarray, Index, ABCSeries)) and is_datetime64_ns_dtype(dt):
        base = dates.epoch2num(dt.asi8 / 1.0e9)
    else:
        base = dates.date2num(dt)
    return base


# Datetime Conversion
class DatetimeConverter(dates.DateConverter):
    @staticmethod
    def convert(values, unit, axis):
        # values might be a 1-d array, or a list-like of arrays.
        if is_nested_list_like(values):
            values = [DatetimeConverter._convert_1d(v, unit, axis) for v in values]
        else:
            values = DatetimeConverter._convert_1d(values, unit, axis)
        return values

    @staticmethod
    def _convert_1d(values, unit, axis):
        def try_parse(values):
            try:
                return _dt_to_float_ordinal(tools.to_datetime(values))
            except Exception:
                return values

        if isinstance(values, (datetime, pydt.date)):
            return _dt_to_float_ordinal(values)
        elif isinstance(values, np.datetime64):
            return _dt_to_float_ordinal(tslibs.Timestamp(values))
        elif isinstance(values, pydt.time):
            return dates.date2num(values)
        elif is_integer(values) or is_float(values):
            return values
        elif isinstance(values, str):
            return try_parse(values)
        elif isinstance(values, (list, tuple, np.ndarray, Index, ABCSeries)):
            if isinstance(values, ABCSeries):
                # https://github.com/matplotlib/matplotlib/issues/11391
                # Series was skipped. Convert to DatetimeIndex to get asi8
                values = Index(values)
            if isinstance(values, Index):
                values = values.values
            if not isinstance(values, np.ndarray):
                values = com.asarray_tuplesafe(values)

            if is_integer_dtype(values) or is_float_dtype(values):
                return values

            try:
                values = tools.to_datetime(values)
                if isinstance(values, Index):
                    values = _dt_to_float_ordinal(values)
                else:
                    values = [_dt_to_float_ordinal(x) for x in values]
            except Exception:
                values = _dt_to_float_ordinal(values)

        return values

    @staticmethod
    def axisinfo(unit, axis):
        """
        Return the :class:`~matplotlib.units.AxisInfo` for *unit*.

        *unit* is a tzinfo instance or None.
        The *axis* argument is required but not used.
        """
        tz = unit

        majloc = PandasAutoDateLocator(tz=tz)
        majfmt = PandasAutoDateFormatter(majloc, tz=tz)
        datemin = pydt.date(2000, 1, 1)
        datemax = pydt.date(2010, 1, 1)

        return units.AxisInfo(
            majloc=majloc, majfmt=majfmt, label="", default_limits=(datemin, datemax)
        )


class PandasAutoDateFormatter(dates.AutoDateFormatter):
    def __init__(self, locator, tz=None, defaultfmt="%Y-%m-%d"):
        dates.AutoDateFormatter.__init__(self, locator, tz, defaultfmt)


class PandasAutoDateLocator(dates.AutoDateLocator):
    def get_locator(self, dmin, dmax):
        """Pick the best locator based on a distance."""
        delta = relativedelta(dmax, dmin)

        num_days = (delta.years * 12.0 + delta.months) * 31.0 + delta.days
        num_sec = (delta.hours * 60.0 + delta.minutes) * 60.0 + delta.seconds
        tot_sec = num_days * 86400.0 + num_sec

        if abs(tot_sec) < self.minticks:
            self._freq = -1
            locator = MilliSecondLocator(self.tz)
            locator.set_axis(self.axis)

            locator.set_view_interval(*self.axis.get_view_interval())
            locator.set_data_interval(*self.axis.get_data_interval())
            return locator

        return dates.AutoDateLocator.get_locator(self, dmin, dmax)

    def _get_unit(self):
        return MilliSecondLocator.get_unit_generic(self._freq)


class MilliSecondLocator(dates.DateLocator):

    UNIT = 1.0 / (24 * 3600 * 1000)

    def __init__(self, tz):
        dates.DateLocator.__init__(self, tz)
        self._interval = 1.0

    def _get_unit(self):
        return self.get_unit_generic(-1)

    @staticmethod
    def get_unit_generic(freq):
        unit = dates.RRuleLocator.get_unit_generic(freq)
        if unit < 0:
            return MilliSecondLocator.UNIT
        return unit

    def __call__(self):
        # if no data have been set, this will tank with a ValueError
        try:
            dmin, dmax = self.viewlim_to_dt()
        except ValueError:
            return []

        if dmin > dmax:
            dmax, dmin = dmin, dmax
        # We need to cap at the endpoints of valid datetime

        # FIXME: dont leave commented-out
        # TODO(wesm) unused?
        # delta = relativedelta(dmax, dmin)
        # try:
        #     start = dmin - delta
        # except ValueError:
        #     start = _from_ordinal(1.0)

        # try:
        #     stop = dmax + delta
        # except ValueError:
        #     # The magic number!
        #     stop = _from_ordinal(3652059.9999999)

        nmax, nmin = dates.date2num((dmax, dmin))

        num = (nmax - nmin) * 86400 * 1000
        max_millis_ticks = 6
        for interval in [1, 10, 50, 100, 200, 500]:
            if num <= interval * (max_millis_ticks - 1):
                self._interval = interval
                break
            else:
                # We went through the whole loop without breaking, default to 1
                self._interval = 1000.0

        estimate = (nmax - nmin) / (self._get_unit() * self._get_interval())

        if estimate > self.MAXTICKS * 2:
            raise RuntimeError(
                (
                    "MillisecondLocator estimated to generate "
                    "{estimate:d} ticks from {dmin} to {dmax}: "
                    "exceeds Locator.MAXTICKS"
                    "* 2 ({arg:d}) "
                ).format(estimate=estimate, dmin=dmin, dmax=dmax, arg=self.MAXTICKS * 2)
            )

        freq = "%dL" % self._get_interval()
        tz = self.tz.tzname(None)
        st = _from_ordinal(dates.date2num(dmin))  # strip tz
        ed = _from_ordinal(dates.date2num(dmax))
        all_dates = date_range(start=st, end=ed, freq=freq, tz=tz).astype(object)

        try:
            if len(all_dates) > 0:
                locs = self.raise_if_exceeds(dates.date2num(all_dates))
                return locs
        except Exception:  # pragma: no cover
            pass

        lims = dates.date2num([dmin, dmax])
        return lims

    def _get_interval(self):
        return self._interval

    def autoscale(self):
        """
        Set the view limits to include the data range.
        """
        dmin, dmax = self.datalim_to_dt()
        if dmin > dmax:
            dmax, dmin = dmin, dmax

        # We need to cap at the endpoints of valid datetime

        # FIXME: dont leave commented-out
        # TODO(wesm): unused?

        # delta = relativedelta(dmax, dmin)
        # try:
        #     start = dmin - delta
        # except ValueError:
        #     start = _from_ordinal(1.0)

        # try:
        #     stop = dmax + delta
        # except ValueError:
        #     # The magic number!
        #     stop = _from_ordinal(3652059.9999999)

        dmin, dmax = self.datalim_to_dt()

        vmin = dates.date2num(dmin)
        vmax = dates.date2num(dmax)

        return self.nonsingular(vmin, vmax)


def _from_ordinal(x, tz=None):
    ix = int(x)
    dt = datetime.fromordinal(ix)
    remainder = float(x) - ix
    hour, remainder = divmod(24 * remainder, 1)
    minute, remainder = divmod(60 * remainder, 1)
    second, remainder = divmod(60 * remainder, 1)
    microsecond = int(1e6 * remainder)
    if microsecond < 10:
        microsecond = 0  # compensate for rounding errors
    dt = datetime(
        dt.year, dt.month, dt.day, int(hour), int(minute), int(second), microsecond
    )
    if tz is not None:
        dt = dt.astimezone(tz)

    if microsecond > 999990:  # compensate for rounding errors
        dt += timedelta(microseconds=1e6 - microsecond)

    return dt


# Fixed frequency dynamic tick locators and formatters

# -------------------------------------------------------------------------
# --- Locators ---
# -------------------------------------------------------------------------


def _get_default_annual_spacing(nyears):
    """
    Returns a default spacing between consecutive ticks for annual data.
    """
    if nyears < 11:
        (min_spacing, maj_spacing) = (1, 1)
    elif nyears < 20:
        (min_spacing, maj_spacing) = (1, 2)
    elif nyears < 50:
        (min_spacing, maj_spacing) = (1, 5)
    elif nyears < 100:
        (min_spacing, maj_spacing) = (5, 10)
    elif nyears < 200:
        (min_spacing, maj_spacing) = (5, 25)
    elif nyears < 600:
        (min_spacing, maj_spacing) = (10, 50)
    else:
        factor = nyears // 1000 + 1
        (min_spacing, maj_spacing) = (factor * 20, factor * 100)
    return (min_spacing, maj_spacing)


def period_break(dates, period):
    """
    Returns the indices where the given period changes.

    Parameters
    ----------
    dates : PeriodIndex
        Array of intervals to monitor.
    period : string
        Name of the period to monitor.
    """
    current = getattr(dates, period)
    previous = getattr(dates - 1 * dates.freq, period)
    return np.nonzero(current - previous)[0]


def has_level_label(label_flags, vmin):
    """
    Returns true if the ``label_flags`` indicate there is at least one label
    for this level.

    if the minimum view limit is not an exact integer, then the first tick
    label won't be shown, so we must adjust for that.
    """
    if label_flags.size == 0 or (
        label_flags.size == 1 and label_flags[0] == 0 and vmin % 1 > 0.0
    ):
        return False
    else:
        return True


def _daily_finder(vmin, vmax, freq):
    periodsperday = -1

    if freq >= FreqGroup.FR_HR:
        if freq == FreqGroup.FR_NS:
            periodsperday = 24 * 60 * 60 * 1000000000
        elif freq == FreqGroup.FR_US:
            periodsperday = 24 * 60 * 60 * 1000000
        elif freq == FreqGroup.FR_MS:
            periodsperday = 24 * 60 * 60 * 1000
        elif freq == FreqGroup.FR_SEC:
            periodsperday = 24 * 60 * 60
        elif freq == FreqGroup.FR_MIN:
            periodsperday = 24 * 60
        elif freq == FreqGroup.FR_HR:
            periodsperday = 24
        else:  # pragma: no cover
            raise ValueError("unexpected frequency: {freq}".format(freq=freq))
        periodsperyear = 365 * periodsperday
        periodspermonth = 28 * periodsperday

    elif freq == FreqGroup.FR_BUS:
        periodsperyear = 261
        periodspermonth = 19
    elif freq == FreqGroup.FR_DAY:
        periodsperyear = 365
        periodspermonth = 28
    elif resolution.get_freq_group(freq) == FreqGroup.FR_WK:
        periodsperyear = 52
        periodspermonth = 3
    else:  # pragma: no cover
        raise ValueError("unexpected frequency")

    # save this for later usage
    vmin_orig = vmin

    (vmin, vmax) = (
        Period(ordinal=int(vmin), freq=freq),
        Period(ordinal=int(vmax), freq=freq),
    )
    span = vmax.ordinal - vmin.ordinal + 1
    dates_ = period_range(start=vmin, end=vmax, freq=freq)
    # Initialize the output
    info = np.zeros(
        span, dtype=[("val", np.int64), ("maj", bool), ("min", bool), ("fmt", "|S20")]
    )
    info["val"][:] = dates_._ndarray_values
    info["fmt"][:] = ""
    info["maj"][[0, -1]] = True
    # .. and set some shortcuts
    info_maj = info["maj"]
    info_min = info["min"]
    info_fmt = info["fmt"]

    def first_label(label_flags):
        if (label_flags[0] == 0) and (label_flags.size > 1) and ((vmin_orig % 1) > 0.0):
            return label_flags[1]
        else:
            return label_flags[0]

    # Case 1. Less than a month
    if span <= periodspermonth:
        day_start = period_break(dates_, "day")
        month_start = period_break(dates_, "month")

        def _hour_finder(label_interval, force_year_start):
            _hour = dates_.hour
            _prev_hour = (dates_ - 1 * dates_.freq).hour
            hour_start = (_hour - _prev_hour) != 0
            info_maj[day_start] = True
            info_min[hour_start & (_hour % label_interval == 0)] = True
            year_start = period_break(dates_, "year")
            info_fmt[hour_start & (_hour % label_interval == 0)] = "%H:%M"
            info_fmt[day_start] = "%H:%M\n%d-%b"
            info_fmt[year_start] = "%H:%M\n%d-%b\n%Y"
            if force_year_start and not has_level_label(year_start, vmin_orig):
                info_fmt[first_label(day_start)] = "%H:%M\n%d-%b\n%Y"

        def _minute_finder(label_interval):
            hour_start = period_break(dates_, "hour")
            _minute = dates_.minute
            _prev_minute = (dates_ - 1 * dates_.freq).minute
            minute_start = (_minute - _prev_minute) != 0
            info_maj[hour_start] = True
            info_min[minute_start & (_minute % label_interval == 0)] = True
            year_start = period_break(dates_, "year")
            info_fmt = info["fmt"]
            info_fmt[minute_start & (_minute % label_interval == 0)] = "%H:%M"
            info_fmt[day_start] = "%H:%M\n%d-%b"
            info_fmt[year_start] = "%H:%M\n%d-%b\n%Y"

        def _second_finder(label_interval):
            minute_start = period_break(dates_, "minute")
            _second = dates_.second
            _prev_second = (dates_ - 1 * dates_.freq).second
            second_start = (_second - _prev_second) != 0
            info["maj"][minute_start] = True
            info["min"][second_start & (_second % label_interval == 0)] = True
            year_start = period_break(dates_, "year")
            info_fmt = info["fmt"]
            info_fmt[second_start & (_second % label_interval == 0)] = "%H:%M:%S"
            info_fmt[day_start] = "%H:%M:%S\n%d-%b"
            info_fmt[year_start] = "%H:%M:%S\n%d-%b\n%Y"

        if span < periodsperday / 12000.0:
            _second_finder(1)
        elif span < periodsperday / 6000.0:
            _second_finder(2)
        elif span < periodsperday / 2400.0:
            _second_finder(5)
        elif span < periodsperday / 1200.0:
            _second_finder(10)
        elif span < periodsperday / 800.0:
            _second_finder(15)
        elif span < periodsperday / 400.0:
            _second_finder(30)
        elif span < periodsperday / 150.0:
            _minute_finder(1)
        elif span < periodsperday / 70.0:
            _minute_finder(2)
        elif span < periodsperday / 24.0:
            _minute_finder(5)
        elif span < periodsperday / 12.0:
            _minute_finder(15)
        elif span < periodsperday / 6.0:
            _minute_finder(30)
        elif span < periodsperday / 2.5:
            _hour_finder(1, False)
        elif span < periodsperday / 1.5:
            _hour_finder(2, False)
        elif span < periodsperday * 1.25:
            _hour_finder(3, False)
        elif span < periodsperday * 2.5:
            _hour_finder(6, True)
        elif span < periodsperday * 4:
            _hour_finder(12, True)
        else:
            info_maj[month_start] = True
            info_min[day_start] = True
            year_start = period_break(dates_, "year")
            info_fmt = info["fmt"]
            info_fmt[day_start] = "%d"
            info_fmt[month_start] = "%d\n%b"
            info_fmt[year_start] = "%d\n%b\n%Y"
            if not has_level_label(year_start, vmin_orig):
                if not has_level_label(month_start, vmin_orig):
                    info_fmt[first_label(day_start)] = "%d\n%b\n%Y"
                else:
                    info_fmt[first_label(month_start)] = "%d\n%b\n%Y"

    # Case 2. Less than three months
    elif span <= periodsperyear // 4:
        month_start = period_break(dates_, "month")
        info_maj[month_start] = True
        if freq < FreqGroup.FR_HR:
            info["min"] = True
        else:
            day_start = period_break(dates_, "day")
            info["min"][day_start] = True
        week_start = period_break(dates_, "week")
        year_start = period_break(dates_, "year")
        info_fmt[week_start] = "%d"
        info_fmt[month_start] = "\n\n%b"
        info_fmt[year_start] = "\n\n%b\n%Y"
        if not has_level_label(year_start, vmin_orig):
            if not has_level_label(month_start, vmin_orig):
                info_fmt[first_label(week_start)] = "\n\n%b\n%Y"
            else:
                info_fmt[first_label(month_start)] = "\n\n%b\n%Y"
    # Case 3. Less than 14 months ...............
    elif span <= 1.15 * periodsperyear:
        year_start = period_break(dates_, "year")
        month_start = period_break(dates_, "month")
        week_start = period_break(dates_, "week")
        info_maj[month_start] = True
        info_min[week_start] = True
        info_min[year_start] = False
        info_min[month_start] = False
        info_fmt[month_start] = "%b"
        info_fmt[year_start] = "%b\n%Y"
        if not has_level_label(year_start, vmin_orig):
            info_fmt[first_label(month_start)] = "%b\n%Y"
    # Case 4. Less than 2.5 years ...............
    elif span <= 2.5 * periodsperyear:
        year_start = period_break(dates_, "year")
        quarter_start = period_break(dates_, "quarter")
        month_start = period_break(dates_, "month")
        info_maj[quarter_start] = True
        info_min[month_start] = True
        info_fmt[quarter_start] = "%b"
        info_fmt[year_start] = "%b\n%Y"
    # Case 4. Less than 4 years .................
    elif span <= 4 * periodsperyear:
        year_start = period_break(dates_, "year")
        month_start = period_break(dates_, "month")
        info_maj[year_start] = True
        info_min[month_start] = True
        info_min[year_start] = False

        month_break = dates_[month_start].month
        jan_or_jul = month_start[(month_break == 1) | (month_break == 7)]
        info_fmt[jan_or_jul] = "%b"
        info_fmt[year_start] = "%b\n%Y"
    # Case 5. Less than 11 years ................
    elif span <= 11 * periodsperyear:
        year_start = period_break(dates_, "year")
        quarter_start = period_break(dates_, "quarter")
        info_maj[year_start] = True
        info_min[quarter_start] = True
        info_min[year_start] = False
        info_fmt[year_start] = "%Y"
    # Case 6. More than 12 years ................
    else:
        year_start = period_break(dates_, "year")
        year_break = dates_[year_start].year
        nyears = span / periodsperyear
        (min_anndef, maj_anndef) = _get_default_annual_spacing(nyears)
        major_idx = year_start[(year_break % maj_anndef == 0)]
        info_maj[major_idx] = True
        minor_idx = year_start[(year_break % min_anndef == 0)]
        info_min[minor_idx] = True
        info_fmt[major_idx] = "%Y"

    return info


def _monthly_finder(vmin, vmax, freq):
    periodsperyear = 12

    vmin_orig = vmin
    (vmin, vmax) = (int(vmin), int(vmax))
    span = vmax - vmin + 1

    # Initialize the output
    info = np.zeros(
        span, dtype=[("val", int), ("maj", bool), ("min", bool), ("fmt", "|S8")]
    )
    info["val"] = np.arange(vmin, vmax + 1)
    dates_ = info["val"]
    info["fmt"] = ""
    year_start = (dates_ % 12 == 0).nonzero()[0]
    info_maj = info["maj"]
    info_fmt = info["fmt"]

    if span <= 1.15 * periodsperyear:
        info_maj[year_start] = True
        info["min"] = True

        info_fmt[:] = "%b"
        info_fmt[year_start] = "%b\n%Y"

        if not has_level_label(year_start, vmin_orig):
            if dates_.size > 1:
                idx = 1
            else:
                idx = 0
            info_fmt[idx] = "%b\n%Y"

    elif span <= 2.5 * periodsperyear:
        quarter_start = (dates_ % 3 == 0).nonzero()
        info_maj[year_start] = True
        # TODO: Check the following : is it really info['fmt'] ?
        info["fmt"][quarter_start] = True
        info["min"] = True

        info_fmt[quarter_start] = "%b"
        info_fmt[year_start] = "%b\n%Y"

    elif span <= 4 * periodsperyear:
        info_maj[year_start] = True
        info["min"] = True

        jan_or_jul = (dates_ % 12 == 0) | (dates_ % 12 == 6)
        info_fmt[jan_or_jul] = "%b"
        info_fmt[year_start] = "%b\n%Y"

    elif span <= 11 * periodsperyear:
        quarter_start = (dates_ % 3 == 0).nonzero()
        info_maj[year_start] = True
        info["min"][quarter_start] = True

        info_fmt[year_start] = "%Y"

    else:
        nyears = span / periodsperyear
        (min_anndef, maj_anndef) = _get_default_annual_spacing(nyears)
        years = dates_[year_start] // 12 + 1
        major_idx = year_start[(years % maj_anndef == 0)]
        info_maj[major_idx] = True
        info["min"][year_start[(years % min_anndef == 0)]] = True

        info_fmt[major_idx] = "%Y"

    return info


def _quarterly_finder(vmin, vmax, freq):
    periodsperyear = 4
    vmin_orig = vmin
    (vmin, vmax) = (int(vmin), int(vmax))
    span = vmax - vmin + 1

    info = np.zeros(
        span, dtype=[("val", int), ("maj", bool), ("min", bool), ("fmt", "|S8")]
    )
    info["val"] = np.arange(vmin, vmax + 1)
    info["fmt"] = ""
    dates_ = info["val"]
    info_maj = info["maj"]
    info_fmt = info["fmt"]
    year_start = (dates_ % 4 == 0).nonzero()[0]

    if span <= 3.5 * periodsperyear:
        info_maj[year_start] = True
        info["min"] = True

        info_fmt[:] = "Q%q"
        info_fmt[year_start] = "Q%q\n%F"
        if not has_level_label(year_start, vmin_orig):
            if dates_.size > 1:
                idx = 1
            else:
                idx = 0
            info_fmt[idx] = "Q%q\n%F"

    elif span <= 11 * periodsperyear:
        info_maj[year_start] = True
        info["min"] = True
        info_fmt[year_start] = "%F"

    else:
        years = dates_[year_start] // 4 + 1
        nyears = span / periodsperyear
        (min_anndef, maj_anndef) = _get_default_annual_spacing(nyears)
        major_idx = year_start[(years % maj_anndef == 0)]
        info_maj[major_idx] = True
        info["min"][year_start[(years % min_anndef == 0)]] = True
        info_fmt[major_idx] = "%F"

    return info


def _annual_finder(vmin, vmax, freq):
    (vmin, vmax) = (int(vmin), int(vmax + 1))
    span = vmax - vmin + 1

    info = np.zeros(
        span, dtype=[("val", int), ("maj", bool), ("min", bool), ("fmt", "|S8")]
    )
    info["val"] = np.arange(vmin, vmax + 1)
    info["fmt"] = ""
    dates_ = info["val"]

    (min_anndef, maj_anndef) = _get_default_annual_spacing(span)
    major_idx = dates_ % maj_anndef == 0
    info["maj"][major_idx] = True
    info["min"][(dates_ % min_anndef == 0)] = True
    info["fmt"][major_idx] = "%Y"

    return info


def get_finder(freq):
    if isinstance(freq, str):
        freq = get_freq(freq)
    fgroup = resolution.get_freq_group(freq)

    if fgroup == FreqGroup.FR_ANN:
        return _annual_finder
    elif fgroup == FreqGroup.FR_QTR:
        return _quarterly_finder
    elif freq == FreqGroup.FR_MTH:
        return _monthly_finder
    elif (freq >= FreqGroup.FR_BUS) or fgroup == FreqGroup.FR_WK:
        return _daily_finder
    else:  # pragma: no cover
        errmsg = "Unsupported frequency: {freq}".format(freq=freq)
        raise NotImplementedError(errmsg)


class TimeSeries_DateLocator(Locator):
    """
    Locates the ticks along an axis controlled by a :class:`Series`.

    Parameters
    ----------
    freq : {var}
        Valid frequency specifier.
    minor_locator : {False, True}, optional
        Whether the locator is for minor ticks (True) or not.
    dynamic_mode : {True, False}, optional
        Whether the locator should work in dynamic mode.
    base : {int}, optional
    quarter : {int}, optional
    month : {int}, optional
    day : {int}, optional
    """

    def __init__(
        self,
        freq,
        minor_locator=False,
        dynamic_mode=True,
        base=1,
        quarter=1,
        month=1,
        day=1,
        plot_obj=None,
    ):
        if isinstance(freq, str):
            freq = get_freq(freq)
        self.freq = freq
        self.base = base
        (self.quarter, self.month, self.day) = (quarter, month, day)
        self.isminor = minor_locator
        self.isdynamic = dynamic_mode
        self.offset = 0
        self.plot_obj = plot_obj
        self.finder = get_finder(freq)

    def _get_default_locs(self, vmin, vmax):
        "Returns the default locations of ticks."

        if self.plot_obj.date_axis_info is None:
            self.plot_obj.date_axis_info = self.finder(vmin, vmax, self.freq)

        locator = self.plot_obj.date_axis_info

        if self.isminor:
            return np.compress(locator["min"], locator["val"])
        return np.compress(locator["maj"], locator["val"])

    def __call__(self):
        "Return the locations of the ticks."
        # axis calls Locator.set_axis inside set_m<xxxx>_formatter

        vi = tuple(self.axis.get_view_interval())
        if vi != self.plot_obj.view_interval:
            self.plot_obj.date_axis_info = None
        self.plot_obj.view_interval = vi
        vmin, vmax = vi
        if vmax < vmin:
            vmin, vmax = vmax, vmin
        if self.isdynamic:
            locs = self._get_default_locs(vmin, vmax)
        else:  # pragma: no cover
            base = self.base
            (d, m) = divmod(vmin, base)
            vmin = (d + 1) * base
            locs = list(range(vmin, vmax + 1, base))
        return locs

    def autoscale(self):
        """
        Sets the view limits to the nearest multiples of base that contain the
        data.
        """
        # requires matplotlib >= 0.98.0
        (vmin, vmax) = self.axis.get_data_interval()

        locs = self._get_default_locs(vmin, vmax)
        (vmin, vmax) = locs[[0, -1]]
        if vmin == vmax:
            vmin -= 1
            vmax += 1
        return nonsingular(vmin, vmax)


# -------------------------------------------------------------------------
# --- Formatter ---
# -------------------------------------------------------------------------


class TimeSeries_DateFormatter(Formatter):
    """
    Formats the ticks along an axis controlled by a :class:`PeriodIndex`.

    Parameters
    ----------
    freq : {int, string}
        Valid frequency specifier.
    minor_locator : {False, True}
        Whether the current formatter should apply to minor ticks (True) or
        major ticks (False).
    dynamic_mode : {True, False}
        Whether the formatter works in dynamic mode or not.
    """

    def __init__(self, freq, minor_locator=False, dynamic_mode=True, plot_obj=None):
        if isinstance(freq, str):
            freq = get_freq(freq)
        self.format = None
        self.freq = freq
        self.locs: List[float] = []
        self.formatdict = None
        self.isminor = minor_locator
        self.isdynamic = dynamic_mode
        self.offset = 0
        self.plot_obj = plot_obj
        self.finder = get_finder(freq)

    def _set_default_format(self, vmin, vmax):
        "Returns the default ticks spacing."

        if self.plot_obj.date_axis_info is None:
            self.plot_obj.date_axis_info = self.finder(vmin, vmax, self.freq)
        info = self.plot_obj.date_axis_info

        if self.isminor:
            format = np.compress(info["min"] & np.logical_not(info["maj"]), info)
        else:
            format = np.compress(info["maj"], info)
        self.formatdict = {x: f for (x, _, _, f) in format}
        return self.formatdict

    def set_locs(self, locs):
        "Sets the locations of the ticks"
        # don't actually use the locs. This is just needed to work with
        # matplotlib. Force to use vmin, vmax

        self.locs = locs

        (vmin, vmax) = vi = tuple(self.axis.get_view_interval())
        if vi != self.plot_obj.view_interval:
            self.plot_obj.date_axis_info = None
        self.plot_obj.view_interval = vi
        if vmax < vmin:
            (vmin, vmax) = (vmax, vmin)
        self._set_default_format(vmin, vmax)

    def __call__(self, x, pos=0):

        if self.formatdict is None:
            return ""
        else:
            fmt = self.formatdict.pop(x, "")
            return Period(ordinal=int(x), freq=self.freq).strftime(fmt)


class TimeSeries_TimedeltaFormatter(Formatter):
    """
    Formats the ticks along an axis controlled by a :class:`TimedeltaIndex`.
    """

    @staticmethod
    def format_timedelta_ticks(x, pos, n_decimals):
        """
        Convert seconds to 'D days HH:MM:SS.F'
        """
        s, ns = divmod(x, 1e9)
        m, s = divmod(s, 60)
        h, m = divmod(m, 60)
        d, h = divmod(h, 24)
        decimals = int(ns * 10 ** (n_decimals - 9))
        s = r"{:02d}:{:02d}:{:02d}".format(int(h), int(m), int(s))
        if n_decimals > 0:
            s += ".{{:0{:0d}d}}".format(n_decimals).format(decimals)
        if d != 0:
            s = "{:d} days ".format(int(d)) + s
        return s

    def __call__(self, x, pos=0):
        (vmin, vmax) = tuple(self.axis.get_view_interval())
        n_decimals = int(np.ceil(np.log10(100 * 1e9 / (vmax - vmin))))
        if n_decimals > 9:
            n_decimals = 9
        return self.format_timedelta_ticks(x, pos, n_decimals)<|MERGE_RESOLUTION|>--- conflicted
+++ resolved
@@ -1,12 +1,8 @@
 import contextlib
 import datetime as pydt
 from datetime import datetime, timedelta
-<<<<<<< HEAD
 from typing import List
-import warnings
-=======
 import functools
->>>>>>> 343544da
 
 from dateutil.relativedelta import relativedelta
 import matplotlib.dates as dates
