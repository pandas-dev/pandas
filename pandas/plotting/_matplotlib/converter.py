--- conflicted
+++ resolved
@@ -11,12 +11,7 @@
 import numpy as np
 
 from pandas._libs import lib, tslibs
-<<<<<<< HEAD
-from pandas._libs.tslibs.frequencies import FreqGroup, get_freq, get_freq_group
-=======
-from pandas._libs.tslibs import resolution
-from pandas._libs.tslibs.frequencies import FreqGroup, get_freq_code
->>>>>>> b59bc5da
+from pandas._libs.tslibs.frequencies import FreqGroup, get_freq_code, get_freq_group
 
 from pandas.core.dtypes.common import (
     is_datetime64_ns_dtype,
@@ -891,13 +886,8 @@
 
 def get_finder(freq):
     if isinstance(freq, str):
-<<<<<<< HEAD
-        freq = get_freq(freq)
+        freq = get_freq_code(freq)[0]
     fgroup = get_freq_group(freq)
-=======
-        freq = get_freq_code(freq)[0]
-    fgroup = resolution.get_freq_group(freq)
->>>>>>> b59bc5da
 
     if fgroup == FreqGroup.FR_ANN:
         return _annual_finder
