--- conflicted
+++ resolved
@@ -1595,14 +1595,9 @@
         if hasattr(ax, "left_ax"):
             decorate_axes(ax.left_ax, freq)
         if hasattr(ax, "right_ax"):
-<<<<<<< HEAD
             decorate_axes(ax.right_ax, freq)
-        ax._plot_data.append((data, self._kind, kwds))
-=======
-            decorate_axes(ax.right_ax, freq, kwds)
         # TODO #54485
         ax._plot_data.append((data, self._kind, kwds))  # type: ignore[attr-defined]
->>>>>>> 92fa9ca0
 
         lines = self._plot(ax, data.index, np.asarray(data.values), style=style, **kwds)
         # set date formatter, locators and rescale limits
