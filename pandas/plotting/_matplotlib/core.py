<<<<<<< HEAD
from typing import Optional
=======
import re
from typing import List, Optional
>>>>>>> 37662ea3
import warnings

from matplotlib.artist import Artist
import numpy as np

from pandas._typing import Label
from pandas.errors import AbstractMethodError
from pandas.util._decorators import cache_readonly

from pandas.core.dtypes.common import (
    is_float,
    is_hashable,
    is_integer,
    is_iterator,
    is_list_like,
    is_number,
    is_numeric_dtype,
)
from pandas.core.dtypes.generic import (
    ABCDataFrame,
    ABCIndexClass,
    ABCMultiIndex,
    ABCPeriodIndex,
    ABCSeries,
)
from pandas.core.dtypes.missing import isna, notna

import pandas.core.common as com

from pandas.io.formats.printing import pprint_thing
from pandas.plotting._matplotlib.compat import _mpl_ge_3_0_0
from pandas.plotting._matplotlib.converter import register_pandas_matplotlib_converters
from pandas.plotting._matplotlib.style import _get_standard_colors
from pandas.plotting._matplotlib.tools import (
    _flatten,
    _get_all_lines,
    _get_xlim,
    _handle_shared_axes,
    _subplots,
    format_date_labels,
    table,
)


def _color_in_style(style: str) -> bool:
    """
    Check if there is a color letter in the style string.
    """
    from matplotlib.colors import BASE_COLORS

    return not set(BASE_COLORS).isdisjoint(style)


class MPLPlot:
    """
    Base class for assembling a pandas plot using matplotlib

    Parameters
    ----------
    data :

    """

    @property
    def _kind(self):
        """Specify kind str. Must be overridden in child class"""
        raise NotImplementedError

    _layout_type = "vertical"
    _default_rot = 0
    orientation: Optional[str] = None
    _pop_attributes = [
        "label",
        "style",
        "logy",
        "logx",
        "loglog",
        "mark_right",
        "stacked",
    ]
    _attr_defaults = {
        "logy": False,
        "logx": False,
        "loglog": False,
        "mark_right": True,
        "stacked": False,
    }

    def __init__(
        self,
        data,
        kind=None,
        by=None,
        subplots=False,
        sharex=None,
        sharey=False,
        use_index=True,
        figsize=None,
        grid=None,
        legend=True,
        rot=None,
        ax=None,
        fig=None,
        title=None,
        xlim=None,
        ylim=None,
        xticks=None,
        yticks=None,
        xlabel: Optional[Label] = None,
        ylabel: Optional[Label] = None,
        sort_columns=False,
        fontsize=None,
        secondary_y=False,
        colormap=None,
        table=False,
        layout=None,
        include_bool=False,
        **kwds,
    ):

        import matplotlib.pyplot as plt

        self.data = data
        self.by = by

        self.kind = kind

        self.sort_columns = sort_columns

        self.subplots = subplots

        if sharex is None:
            if ax is None:
                self.sharex = True
            else:
                # if we get an axis, the users should do the visibility
                # setting...
                self.sharex = False
        else:
            self.sharex = sharex

        self.sharey = sharey
        self.figsize = figsize
        self.layout = layout

        self.xticks = xticks
        self.yticks = yticks
        self.xlim = xlim
        self.ylim = ylim
        self.title = title
        self.use_index = use_index
        self.xlabel = xlabel
        self.ylabel = ylabel

        self.fontsize = fontsize

        if rot is not None:
            self.rot = rot
            # need to know for format_date_labels since it's rotated to 30 by
            # default
            self._rot_set = True
        else:
            self._rot_set = False
            self.rot = self._default_rot

        if grid is None:
            grid = False if secondary_y else plt.rcParams["axes.grid"]

        self.grid = grid
        self.legend = legend
        self.legend_handles: List[Artist] = []
        self.legend_labels: List[Label] = []

        for attr in self._pop_attributes:
            value = kwds.pop(attr, self._attr_defaults.get(attr, None))
            setattr(self, attr, value)

        self.ax = ax
        self.fig = fig
        self.axes = None

        # parse errorbar input if given
        xerr = kwds.pop("xerr", None)
        yerr = kwds.pop("yerr", None)
        self.errors = {
            kw: self._parse_errorbars(kw, err)
            for kw, err in zip(["xerr", "yerr"], [xerr, yerr])
        }

        if not isinstance(secondary_y, (bool, tuple, list, np.ndarray, ABCIndexClass)):
            secondary_y = [secondary_y]
        self.secondary_y = secondary_y

        # ugly TypeError if user passes matplotlib's `cmap` name.
        # Probably better to accept either.
        if "cmap" in kwds and colormap:
            raise TypeError("Only specify one of `cmap` and `colormap`.")
        elif "cmap" in kwds:
            self.colormap = kwds.pop("cmap")
        else:
            self.colormap = colormap

        self.table = table
        self.include_bool = include_bool

        self.kwds = kwds

        self._validate_color_args()

    def _validate_color_args(self):

        if (
            "color" in self.kwds
            and self.nseries == 1
            and not is_list_like(self.kwds["color"])
        ):
            # support series.plot(color='green')
            self.kwds["color"] = [self.kwds["color"]]

        if (
            "color" in self.kwds
            and isinstance(self.kwds["color"], tuple)
            and self.nseries == 1
            and len(self.kwds["color"]) in (3, 4)
        ):
            # support RGB and RGBA tuples in series plot
            self.kwds["color"] = [self.kwds["color"]]

        if (
            "color" in self.kwds or "colors" in self.kwds
        ) and self.colormap is not None:
            warnings.warn(
                "'color' and 'colormap' cannot be used simultaneously. Using 'color'"
            )

        if "color" in self.kwds and self.style is not None:
            if is_list_like(self.style):
                styles = self.style
            else:
                styles = [self.style]
            # need only a single match
            for s in styles:
                if _color_in_style(s):
                    raise ValueError(
                        "Cannot pass 'style' string with a color symbol and "
                        "'color' keyword argument. Please use one or the "
                        "other or pass 'style' without a color symbol"
                    )

    def _iter_data(self, data=None, keep_index=False, fillna=None):
        if data is None:
            data = self.data
        if fillna is not None:
            data = data.fillna(fillna)

        for col, values in data.items():
            if keep_index is True:
                yield col, values
            else:
                yield col, values.values

    @property
    def nseries(self) -> int:
        if self.data.ndim == 1:
            return 1
        else:
            return self.data.shape[1]

    def draw(self):
        self.plt.draw_if_interactive()

    def generate(self):
        self._args_adjust()
        self._compute_plot_data()
        self._setup_subplots()
        self._make_plot()
        self._add_table()
        self._make_legend()
        self._adorn_subplots()

        for ax in self.axes:
            self._post_plot_logic_common(ax, self.data)
            self._post_plot_logic(ax, self.data)

    def _args_adjust(self):
        pass

    def _has_plotted_object(self, ax):
        """check whether ax has data"""
        return len(ax.lines) != 0 or len(ax.artists) != 0 or len(ax.containers) != 0

    def _maybe_right_yaxis(self, ax, axes_num):
        if not self.on_right(axes_num):
            # secondary axes may be passed via ax kw
            return self._get_ax_layer(ax)

        if hasattr(ax, "right_ax"):
            # if it has right_ax property, ``ax`` must be left axes
            return ax.right_ax
        elif hasattr(ax, "left_ax"):
            # if it has left_ax property, ``ax`` must be right axes
            return ax
        else:
            # otherwise, create twin axes
            orig_ax, new_ax = ax, ax.twinx()
            # TODO: use Matplotlib public API when available
            new_ax._get_lines = orig_ax._get_lines
            new_ax._get_patches_for_fill = orig_ax._get_patches_for_fill
            orig_ax.right_ax, new_ax.left_ax = new_ax, orig_ax

            if not self._has_plotted_object(orig_ax):  # no data on left y
                orig_ax.get_yaxis().set_visible(False)

            if self.logy is True or self.loglog is True:
                new_ax.set_yscale("log")
            elif self.logy == "sym" or self.loglog == "sym":
                new_ax.set_yscale("symlog")
            return new_ax

    def _setup_subplots(self):
        if self.subplots:
            fig, axes = _subplots(
                naxes=self.nseries,
                sharex=self.sharex,
                sharey=self.sharey,
                figsize=self.figsize,
                ax=self.ax,
                layout=self.layout,
                layout_type=self._layout_type,
            )
        else:
            if self.ax is None:
                fig = self.plt.figure(figsize=self.figsize)
                axes = fig.add_subplot(111)
            else:
                fig = self.ax.get_figure()
                if self.figsize is not None:
                    fig.set_size_inches(self.figsize)
                axes = self.ax

        axes = _flatten(axes)

        valid_log = {False, True, "sym", None}
        input_log = {self.logx, self.logy, self.loglog}
        if input_log - valid_log:
            invalid_log = next(iter((input_log - valid_log)))
            raise ValueError(
                f"Boolean, None and 'sym' are valid options, '{invalid_log}' is given."
            )

        if self.logx is True or self.loglog is True:
            [a.set_xscale("log") for a in axes]
        elif self.logx == "sym" or self.loglog == "sym":
            [a.set_xscale("symlog") for a in axes]

        if self.logy is True or self.loglog is True:
            [a.set_yscale("log") for a in axes]
        elif self.logy == "sym" or self.loglog == "sym":
            [a.set_yscale("symlog") for a in axes]

        self.fig = fig
        self.axes = axes

    @property
    def result(self):
        """
        Return result axes
        """
        if self.subplots:
            if self.layout is not None and not is_list_like(self.ax):
                return self.axes.reshape(*self.layout)
            else:
                return self.axes
        else:
            sec_true = isinstance(self.secondary_y, bool) and self.secondary_y
            all_sec = (
                is_list_like(self.secondary_y) and len(self.secondary_y) == self.nseries
            )
            if sec_true or all_sec:
                # if all data is plotted on secondary, return right axes
                return self._get_ax_layer(self.axes[0], primary=False)
            else:
                return self.axes[0]

    def _compute_plot_data(self):
        data = self.data

        if isinstance(data, ABCSeries):
            label = self.label
            if label is None and data.name is None:
                label = "None"
            data = data.to_frame(name=label)

        # GH16953, _convert is needed as fallback, for ``Series``
        # with ``dtype == object``
        data = data._convert(datetime=True, timedelta=True)
        include_type = [np.number, "datetime", "datetimetz", "timedelta"]

        # GH23719, allow plotting boolean
        if self.include_bool is True:
            include_type.append(np.bool_)

        # GH22799, exclude datetime-like type for boxplot
        exclude_type = None
        if self._kind == "box":
            # TODO: change after solving issue 27881
            include_type = [np.number]
            exclude_type = ["timedelta"]

        # GH 18755, include object and category type for scatter plot
        if self._kind == "scatter":
            include_type.extend(["object", "category"])

        numeric_data = data.select_dtypes(include=include_type, exclude=exclude_type)

        try:
            is_empty = numeric_data.columns.empty
        except AttributeError:
            is_empty = not len(numeric_data)

        # no non-numeric frames or series allowed
        if is_empty:
            raise TypeError("no numeric data to plot")

        # GH25587: cast ExtensionArray of pandas (IntegerArray, etc.) to
        # np.ndarray before plot.
        numeric_data = numeric_data.copy()
        for col in numeric_data:
            numeric_data[col] = np.asarray(numeric_data[col])

        self.data = numeric_data

    def _make_plot(self):
        raise AbstractMethodError(self)

    def _add_table(self):
        if self.table is False:
            return
        elif self.table is True:
            data = self.data.transpose()
        else:
            data = self.table
        ax = self._get_ax(0)
        table(ax, data)

    def _post_plot_logic_common(self, ax, data):
        """Common post process for each axes"""
        if self.orientation == "vertical" or self.orientation is None:
            self._apply_axis_properties(ax.xaxis, rot=self.rot, fontsize=self.fontsize)
            self._apply_axis_properties(ax.yaxis, fontsize=self.fontsize)

            if hasattr(ax, "right_ax"):
                self._apply_axis_properties(ax.right_ax.yaxis, fontsize=self.fontsize)

        elif self.orientation == "horizontal":
            self._apply_axis_properties(ax.yaxis, rot=self.rot, fontsize=self.fontsize)
            self._apply_axis_properties(ax.xaxis, fontsize=self.fontsize)

            if hasattr(ax, "right_ax"):
                self._apply_axis_properties(ax.right_ax.yaxis, fontsize=self.fontsize)
        else:  # pragma no cover
            raise ValueError

    def _post_plot_logic(self, ax, data):
        """Post process for each axes. Overridden in child classes"""
        pass

    def _adorn_subplots(self):
        """Common post process unrelated to data"""
        if len(self.axes) > 0:
            all_axes = self._get_subplots()
            nrows, ncols = self._get_axes_layout()
            _handle_shared_axes(
                axarr=all_axes,
                nplots=len(all_axes),
                naxes=nrows * ncols,
                nrows=nrows,
                ncols=ncols,
                sharex=self.sharex,
                sharey=self.sharey,
            )

        for ax in self.axes:
            if self.yticks is not None:
                ax.set_yticks(self.yticks)

            if self.xticks is not None:
                ax.set_xticks(self.xticks)

            if self.ylim is not None:
                ax.set_ylim(self.ylim)

            if self.xlim is not None:
                ax.set_xlim(self.xlim)

            # GH9093, currently Pandas does not show ylabel, so if users provide
            # ylabel will set it as ylabel in the plot.
            if self.ylabel is not None:
                ax.set_ylabel(pprint_thing(self.ylabel))

            ax.grid(self.grid)

        if self.title:
            if self.subplots:
                if is_list_like(self.title):
                    if len(self.title) != self.nseries:
                        raise ValueError(
                            "The length of `title` must equal the number "
                            "of columns if using `title` of type `list` "
                            "and `subplots=True`.\n"
                            f"length of title = {len(self.title)}\n"
                            f"number of columns = {self.nseries}"
                        )

                    for (ax, title) in zip(self.axes, self.title):
                        ax.set_title(title)
                else:
                    self.fig.suptitle(self.title)
            else:
                if is_list_like(self.title):
                    msg = (
                        "Using `title` of type `list` is not supported "
                        "unless `subplots=True` is passed"
                    )
                    raise ValueError(msg)
                self.axes[0].set_title(self.title)

    def _apply_axis_properties(self, axis, rot=None, fontsize=None):
        """
        Tick creation within matplotlib is reasonably expensive and is
        internally deferred until accessed as Ticks are created/destroyed
        multiple times per draw. It's therefore beneficial for us to avoid
        accessing unless we will act on the Tick.
        """
        if rot is not None or fontsize is not None:
            # rot=0 is a valid setting, hence the explicit None check
            labels = axis.get_majorticklabels() + axis.get_minorticklabels()
            for label in labels:
                if rot is not None:
                    label.set_rotation(rot)
                if fontsize is not None:
                    label.set_fontsize(fontsize)

    @property
    def legend_title(self):
        if not isinstance(self.data.columns, ABCMultiIndex):
            name = self.data.columns.name
            if name is not None:
                name = pprint_thing(name)
            return name
        else:
            stringified = map(pprint_thing, self.data.columns.names)
            return ",".join(stringified)

    def _add_legend_handle(self, handle, label, index=None):
        if label is not None:
            if self.mark_right and index is not None:
                if self.on_right(index):
                    label = label + " (right)"
            self.legend_handles.append(handle)
            self.legend_labels.append(label)

    def _make_legend(self):
        ax, leg, handle = self._get_ax_legend_handle(self.axes[0])

        handles = []
        labels = []
        title = ""

        if not self.subplots:
            if leg is not None:
                title = leg.get_title().get_text()
                # Replace leg.LegendHandles because it misses marker info
                handles.extend(handle)
                labels = [x.get_text() for x in leg.get_texts()]

            if self.legend:
                if self.legend == "reverse":
                    self.legend_handles = reversed(self.legend_handles)
                    self.legend_labels = reversed(self.legend_labels)

                handles += self.legend_handles
                labels += self.legend_labels

                if self.legend_title is not None:
                    title = self.legend_title

            if len(handles) > 0:
                ax.legend(handles, labels, loc="best", title=title)

        elif self.subplots and self.legend:
            for ax in self.axes:
                if ax.get_visible():
                    ax.legend(loc="best")

    def _get_ax_legend_handle(self, ax):
        """
        Take in axes and return ax, legend and handle under different scenarios
        """
        leg = ax.get_legend()

        # Get handle from axes
        handle, _ = ax.get_legend_handles_labels()
        other_ax = getattr(ax, "left_ax", None) or getattr(ax, "right_ax", None)
        other_leg = None
        if other_ax is not None:
            other_leg = other_ax.get_legend()
        if leg is None and other_leg is not None:
            leg = other_leg
            ax = other_ax
        return ax, leg, handle

    @cache_readonly
    def plt(self):
        import matplotlib.pyplot as plt

        return plt

    _need_to_set_index = False

    def _get_xticks(self, convert_period=False):
        index = self.data.index
        is_datetype = index.inferred_type in ("datetime", "date", "datetime64", "time")

        if self.use_index:
            if convert_period and isinstance(index, ABCPeriodIndex):
                self.data = self.data.reindex(index=index.sort_values())
                x = self.data.index.to_timestamp()._mpl_repr()
            elif index.is_numeric():
                """
                Matplotlib supports numeric values or datetime objects as
                xaxis values. Taking LBYL approach here, by the time
                matplotlib raises exception when using non numeric/datetime
                values for xaxis, several actions are already taken by plt.
                """
                x = index._mpl_repr()
            elif is_datetype:
                self.data = self.data[notna(self.data.index)]
                self.data = self.data.sort_index()
                x = self.data.index._mpl_repr()
            else:
                self._need_to_set_index = True
                x = list(range(len(index)))
        else:
            x = list(range(len(index)))

        return x

    @classmethod
    @register_pandas_matplotlib_converters
    def _plot(cls, ax, x, y, style=None, is_errorbar=False, **kwds):
        mask = isna(y)
        if mask.any():
            y = np.ma.array(y)
            y = np.ma.masked_where(mask, y)

        if isinstance(x, ABCIndexClass):
            x = x._mpl_repr()

        if is_errorbar:
            if "xerr" in kwds:
                kwds["xerr"] = np.array(kwds.get("xerr"))
            if "yerr" in kwds:
                kwds["yerr"] = np.array(kwds.get("yerr"))
            return ax.errorbar(x, y, **kwds)
        else:
            # prevent style kwarg from going to errorbar, where it is
            # unsupported
            if style is not None:
                args = (x, y, style)
            else:
                args = (x, y)
            return ax.plot(*args, **kwds)

    def _get_index_name(self):
        if isinstance(self.data.index, ABCMultiIndex):
            name = self.data.index.names
            if com.any_not_none(*name):
                name = ",".join(pprint_thing(x) for x in name)
            else:
                name = None
        else:
            name = self.data.index.name
            if name is not None:
                name = pprint_thing(name)

        # GH 9093, override the default xlabel if xlabel is provided.
        if self.xlabel is not None:
            name = pprint_thing(self.xlabel)

        return name

    @classmethod
    def _get_ax_layer(cls, ax, primary=True):
        """get left (primary) or right (secondary) axes"""
        if primary:
            return getattr(ax, "left_ax", ax)
        else:
            return getattr(ax, "right_ax", ax)

    def _get_ax(self, i):
        # get the twinx ax if appropriate
        if self.subplots:
            ax = self.axes[i]
            ax = self._maybe_right_yaxis(ax, i)
            self.axes[i] = ax
        else:
            ax = self.axes[0]
            ax = self._maybe_right_yaxis(ax, i)

        ax.get_yaxis().set_visible(True)
        return ax

    @classmethod
    def get_default_ax(cls, ax):
        import matplotlib.pyplot as plt

        if ax is None and len(plt.get_fignums()) > 0:
            with plt.rc_context():
                ax = plt.gca()
            ax = cls._get_ax_layer(ax)

    def on_right(self, i):
        if isinstance(self.secondary_y, bool):
            return self.secondary_y

        if isinstance(self.secondary_y, (tuple, list, np.ndarray, ABCIndexClass)):
            return self.data.columns[i] in self.secondary_y

    def _apply_style_colors(self, colors, kwds, col_num, label):
        """
        Manage style and color based on column number and its label.
        Returns tuple of appropriate style and kwds which "color" may be added.
        """
        style = None
        if self.style is not None:
            if isinstance(self.style, list):
                try:
                    style = self.style[col_num]
                except IndexError:
                    pass
            elif isinstance(self.style, dict):
                style = self.style.get(label, style)
            else:
                style = self.style

        has_color = "color" in kwds or self.colormap is not None
        nocolor_style = style is None or not _color_in_style(style)
        if (has_color or self.subplots) and nocolor_style:
            if isinstance(colors, dict):
                kwds["color"] = colors[label]
            else:
                kwds["color"] = colors[col_num % len(colors)]
        return style, kwds

    def _get_colors(self, num_colors=None, color_kwds="color"):
        if num_colors is None:
            num_colors = self.nseries

        return _get_standard_colors(
            num_colors=num_colors,
            colormap=self.colormap,
            color=self.kwds.get(color_kwds),
        )

    def _parse_errorbars(self, label, err):
        """
        Look for error keyword arguments and return the actual errorbar data
        or return the error DataFrame/dict

        Error bars can be specified in several ways:
            Series: the user provides a pandas.Series object of the same
                    length as the data
            ndarray: provides a np.ndarray of the same length as the data
            DataFrame/dict: error values are paired with keys matching the
                    key in the plotted DataFrame
            str: the name of the column within the plotted DataFrame
        """
        if err is None:
            return None

        def match_labels(data, e):
            e = e.reindex(data.index)
            return e

        # key-matched DataFrame
        if isinstance(err, ABCDataFrame):

            err = match_labels(self.data, err)
        # key-matched dict
        elif isinstance(err, dict):
            pass

        # Series of error values
        elif isinstance(err, ABCSeries):
            # broadcast error series across data
            err = match_labels(self.data, err)
            err = np.atleast_2d(err)
            err = np.tile(err, (self.nseries, 1))

        # errors are a column in the dataframe
        elif isinstance(err, str):
            evalues = self.data[err].values
            self.data = self.data[self.data.columns.drop(err)]
            err = np.atleast_2d(evalues)
            err = np.tile(err, (self.nseries, 1))

        elif is_list_like(err):
            if is_iterator(err):
                err = np.atleast_2d(list(err))
            else:
                # raw error values
                err = np.atleast_2d(err)

            err_shape = err.shape

            # asymmetrical error bars
            if err.ndim == 3:
                if (
                    (err_shape[0] != self.nseries)
                    or (err_shape[1] != 2)
                    or (err_shape[2] != len(self.data))
                ):
                    raise ValueError(
                        "Asymmetrical error bars should be provided "
                        f"with the shape ({self.nseries}, 2, {len(self.data)})"
                    )

            # broadcast errors to each data series
            if len(err) == 1:
                err = np.tile(err, (self.nseries, 1))

        elif is_number(err):
            err = np.tile([err], (self.nseries, len(self.data)))

        else:
            msg = f"No valid {label} detected"
            raise ValueError(msg)

        return err

    def _get_errorbars(self, label=None, index=None, xerr=True, yerr=True):
        errors = {}

        for kw, flag in zip(["xerr", "yerr"], [xerr, yerr]):
            if flag:
                err = self.errors[kw]
                # user provided label-matched dataframe of errors
                if isinstance(err, (ABCDataFrame, dict)):
                    if label is not None and label in err.keys():
                        err = err[label]
                    else:
                        err = None
                elif index is not None and err is not None:
                    err = err[index]

                if err is not None:
                    errors[kw] = err
        return errors

    def _get_subplots(self):
        from matplotlib.axes import Subplot

        return [
            ax for ax in self.axes[0].get_figure().get_axes() if isinstance(ax, Subplot)
        ]

    def _get_axes_layout(self):
        axes = self._get_subplots()
        x_set = set()
        y_set = set()
        for ax in axes:
            # check axes coordinates to estimate layout
            points = ax.get_position().get_points()
            x_set.add(points[0][0])
            y_set.add(points[0][1])
        return (len(y_set), len(x_set))


class PlanePlot(MPLPlot):
    """
    Abstract class for plotting on plane, currently scatter and hexbin.
    """

    _layout_type = "single"

    def __init__(self, data, x, y, **kwargs):
        MPLPlot.__init__(self, data, **kwargs)
        if x is None or y is None:
            raise ValueError(self._kind + " requires an x and y column")
        if is_integer(x) and not self.data.columns.holds_integer():
            x = self.data.columns[x]
        if is_integer(y) and not self.data.columns.holds_integer():
            y = self.data.columns[y]

        # Scatter plot allows to plot objects data
        if self._kind == "hexbin":
            if len(self.data[x]._get_numeric_data()) == 0:
                raise ValueError(self._kind + " requires x column to be numeric")
            if len(self.data[y]._get_numeric_data()) == 0:
                raise ValueError(self._kind + " requires y column to be numeric")

        self.x = x
        self.y = y

    @property
    def nseries(self):
        return 1

    def _post_plot_logic(self, ax, data):
        x, y = self.x, self.y
        ax.set_ylabel(pprint_thing(y))
        ax.set_xlabel(pprint_thing(x))

    def _plot_colorbar(self, ax, **kwds):
        # Addresses issues #10611 and #10678:
        # When plotting scatterplots and hexbinplots in IPython
        # inline backend the colorbar axis height tends not to
        # exactly match the parent axis height.
        # The difference is due to small fractional differences
        # in floating points with similar representation.
        # To deal with this, this method forces the colorbar
        # height to take the height of the parent axes.
        # For a more detailed description of the issue
        # see the following link:
        # https://github.com/ipython/ipython/issues/11215

        # GH33389, if ax is used multiple times, we should always
        # use the last one which contains the latest information
        # about the ax
        img = ax.collections[-1]
        cbar = self.fig.colorbar(img, ax=ax, **kwds)

        if _mpl_ge_3_0_0():
            # The workaround below is no longer necessary.
            return

        points = ax.get_position().get_points()
        cbar_points = cbar.ax.get_position().get_points()

        cbar.ax.set_position(
            [
                cbar_points[0, 0],
                points[0, 1],
                cbar_points[1, 0] - cbar_points[0, 0],
                points[1, 1] - points[0, 1],
            ]
        )
        # To see the discrepancy in axis heights uncomment
        # the following two lines:
        # print(points[1, 1] - points[0, 1])
        # print(cbar_points[1, 1] - cbar_points[0, 1])


class ScatterPlot(PlanePlot):
    _kind = "scatter"

    def __init__(self, data, x, y, s=None, c=None, **kwargs):
        if s is None:
            # hide the matplotlib default for size, in case we want to change
            # the handling of this argument later
            s = 20
        elif is_hashable(s) and s in data.columns:
            s = data[s]
        super().__init__(data, x, y, s=s, **kwargs)
        if is_integer(c) and not self.data.columns.holds_integer():
            c = self.data.columns[c]
        self.c = c

    def _make_plot(self):
        x, y, c, data = self.x, self.y, self.c, self.data
        ax = self.axes[0]

        c_is_column = is_hashable(c) and c in self.data.columns

        # pandas uses colormap, matplotlib uses cmap.
        cmap = self.colormap or "Greys"
        cmap = self.plt.cm.get_cmap(cmap)
        color = self.kwds.pop("color", None)
        if c is not None and color is not None:
            raise TypeError("Specify exactly one of `c` and `color`")
        elif c is None and color is None:
            c_values = self.plt.rcParams["patch.facecolor"]
        elif color is not None:
            c_values = color
        elif c_is_column:
            c_values = self.data[c].values
        else:
            c_values = c

        # plot colorbar if
        # 1. colormap is assigned, and
        # 2.`c` is a column containing only numeric values
        plot_colorbar = self.colormap or c_is_column
        cb = self.kwds.pop("colorbar", is_numeric_dtype(c_values) and plot_colorbar)

        if self.legend and hasattr(self, "label"):
            label = self.label
        else:
            label = None
        scatter = ax.scatter(
            data[x].values,
            data[y].values,
            c=c_values,
            label=label,
            cmap=cmap,
            **self.kwds,
        )
        if cb:
            cbar_label = c if c_is_column else ""
            self._plot_colorbar(ax, label=cbar_label)

        if label is not None:
            self._add_legend_handle(scatter, label)
        else:
            self.legend = False

        errors_x = self._get_errorbars(label=x, index=0, yerr=False)
        errors_y = self._get_errorbars(label=y, index=0, xerr=False)
        if len(errors_x) > 0 or len(errors_y) > 0:
            err_kwds = dict(errors_x, **errors_y)
            err_kwds["ecolor"] = scatter.get_facecolor()[0]
            ax.errorbar(data[x].values, data[y].values, linestyle="none", **err_kwds)


class HexBinPlot(PlanePlot):
    _kind = "hexbin"

    def __init__(self, data, x, y, C=None, **kwargs):
        super().__init__(data, x, y, **kwargs)
        if is_integer(C) and not self.data.columns.holds_integer():
            C = self.data.columns[C]
        self.C = C

    def _make_plot(self):
        x, y, data, C = self.x, self.y, self.data, self.C
        ax = self.axes[0]
        # pandas uses colormap, matplotlib uses cmap.
        cmap = self.colormap or "BuGn"
        cmap = self.plt.cm.get_cmap(cmap)
        cb = self.kwds.pop("colorbar", True)

        if C is None:
            c_values = None
        else:
            c_values = data[C].values

        ax.hexbin(data[x].values, data[y].values, C=c_values, cmap=cmap, **self.kwds)
        if cb:
            self._plot_colorbar(ax)

    def _make_legend(self):
        pass


class LinePlot(MPLPlot):
    _kind = "line"
    _default_rot = 0
    orientation = "vertical"

    def __init__(self, data, **kwargs):
        from pandas.plotting import plot_params

        MPLPlot.__init__(self, data, **kwargs)
        if self.stacked:
            self.data = self.data.fillna(value=0)
        self.x_compat = plot_params["x_compat"]
        if "x_compat" in self.kwds:
            self.x_compat = bool(self.kwds.pop("x_compat"))

    def _is_ts_plot(self):
        # this is slightly deceptive
        return not self.x_compat and self.use_index and self._use_dynamic_x()

    def _use_dynamic_x(self):
        from pandas.plotting._matplotlib.timeseries import _use_dynamic_x

        return _use_dynamic_x(self._get_ax(0), self.data)

    def _make_plot(self):
        if self._is_ts_plot():
            from pandas.plotting._matplotlib.timeseries import _maybe_convert_index

            data = _maybe_convert_index(self._get_ax(0), self.data)

            x = data.index  # dummy, not used
            plotf = self._ts_plot
            it = self._iter_data(data=data, keep_index=True)
        else:
            x = self._get_xticks(convert_period=True)
            plotf = self._plot
            it = self._iter_data()

        stacking_id = self._get_stacking_id()
        is_errorbar = com.any_not_none(*self.errors.values())

        colors = self._get_colors()
        for i, (label, y) in enumerate(it):
            ax = self._get_ax(i)
            kwds = self.kwds.copy()
            style, kwds = self._apply_style_colors(colors, kwds, i, label)

            errors = self._get_errorbars(label=label, index=i)
            kwds = dict(kwds, **errors)

            label = pprint_thing(label)  # .encode('utf-8')
            kwds["label"] = label

            newlines = plotf(
                ax,
                x,
                y,
                style=style,
                column_num=i,
                stacking_id=stacking_id,
                is_errorbar=is_errorbar,
                **kwds,
            )
            self._add_legend_handle(newlines[0], label, index=i)

            if self._is_ts_plot():

                # reset of xlim should be used for ts data
                # TODO: GH28021, should find a way to change view limit on xaxis
                lines = _get_all_lines(ax)
                left, right = _get_xlim(lines)
                ax.set_xlim(left, right)

    @classmethod
    def _plot(cls, ax, x, y, style=None, column_num=None, stacking_id=None, **kwds):
        # column_num is used to get the target column from plotf in line and
        # area plots
        if column_num == 0:
            cls._initialize_stacker(ax, stacking_id, len(y))
        y_values = cls._get_stacked_values(ax, stacking_id, y, kwds["label"])
        lines = MPLPlot._plot(ax, x, y_values, style=style, **kwds)
        cls._update_stacker(ax, stacking_id, y)
        return lines

    @classmethod
    def _ts_plot(cls, ax, x, data, style=None, **kwds):
        from pandas.plotting._matplotlib.timeseries import (
            _maybe_resample,
            _decorate_axes,
            format_dateaxis,
        )

        # accept x to be consistent with normal plot func,
        # x is not passed to tsplot as it uses data.index as x coordinate
        # column_num must be in kwds for stacking purpose
        freq, data = _maybe_resample(data, ax, kwds)

        # Set ax with freq info
        _decorate_axes(ax, freq, kwds)
        # digging deeper
        if hasattr(ax, "left_ax"):
            _decorate_axes(ax.left_ax, freq, kwds)
        if hasattr(ax, "right_ax"):
            _decorate_axes(ax.right_ax, freq, kwds)
        ax._plot_data.append((data, cls._kind, kwds))

        lines = cls._plot(ax, data.index, data.values, style=style, **kwds)
        # set date formatter, locators and rescale limits
        format_dateaxis(ax, ax.freq, data.index)
        return lines

    def _get_stacking_id(self):
        if self.stacked:
            return id(self.data)
        else:
            return None

    @classmethod
    def _initialize_stacker(cls, ax, stacking_id, n):
        if stacking_id is None:
            return
        if not hasattr(ax, "_stacker_pos_prior"):
            ax._stacker_pos_prior = {}
        if not hasattr(ax, "_stacker_neg_prior"):
            ax._stacker_neg_prior = {}
        ax._stacker_pos_prior[stacking_id] = np.zeros(n)
        ax._stacker_neg_prior[stacking_id] = np.zeros(n)

    @classmethod
    def _get_stacked_values(cls, ax, stacking_id, values, label):
        if stacking_id is None:
            return values
        if not hasattr(ax, "_stacker_pos_prior"):
            # stacker may not be initialized for subplots
            cls._initialize_stacker(ax, stacking_id, len(values))

        if (values >= 0).all():
            return ax._stacker_pos_prior[stacking_id] + values
        elif (values <= 0).all():
            return ax._stacker_neg_prior[stacking_id] + values

        raise ValueError(
            "When stacked is True, each column must be either "
            "all positive or negative."
            f"{label} contains both positive and negative values"
        )

    @classmethod
    def _update_stacker(cls, ax, stacking_id, values):
        if stacking_id is None:
            return
        if (values >= 0).all():
            ax._stacker_pos_prior[stacking_id] += values
        elif (values <= 0).all():
            ax._stacker_neg_prior[stacking_id] += values

    def _post_plot_logic(self, ax, data):
        from matplotlib.ticker import FixedLocator

        def get_label(i):
            if is_float(i) and i.is_integer():
                i = int(i)
            try:
                return pprint_thing(data.index[i])
            except Exception:
                return ""

        if self._need_to_set_index:
            xticks = ax.get_xticks()
            xticklabels = [get_label(x) for x in xticks]
            ax.set_xticklabels(xticklabels)
            ax.xaxis.set_major_locator(FixedLocator(xticks))

        condition = (
            not self._use_dynamic_x()
            and data.index.is_all_dates
            and not self.subplots
            or (self.subplots and self.sharex)
        )

        index_name = self._get_index_name()

        if condition:
            # irregular TS rotated 30 deg. by default
            # probably a better place to check / set this.
            if not self._rot_set:
                self.rot = 30
            format_date_labels(ax, rot=self.rot)

        if index_name is not None and self.use_index:
            ax.set_xlabel(index_name)


class AreaPlot(LinePlot):
    _kind = "area"

    def __init__(self, data, **kwargs):
        kwargs.setdefault("stacked", True)
        data = data.fillna(value=0)
        LinePlot.__init__(self, data, **kwargs)

        if not self.stacked:
            # use smaller alpha to distinguish overlap
            self.kwds.setdefault("alpha", 0.5)

        if self.logy or self.loglog:
            raise ValueError("Log-y scales are not supported in area plot")

    @classmethod
    def _plot(
        cls,
        ax,
        x,
        y,
        style=None,
        column_num=None,
        stacking_id=None,
        is_errorbar=False,
        **kwds,
    ):

        if column_num == 0:
            cls._initialize_stacker(ax, stacking_id, len(y))
        y_values = cls._get_stacked_values(ax, stacking_id, y, kwds["label"])

        # need to remove label, because subplots uses mpl legend as it is
        line_kwds = kwds.copy()
        line_kwds.pop("label")
        lines = MPLPlot._plot(ax, x, y_values, style=style, **line_kwds)

        # get data from the line to get coordinates for fill_between
        xdata, y_values = lines[0].get_data(orig=False)

        # unable to use ``_get_stacked_values`` here to get starting point
        if stacking_id is None:
            start = np.zeros(len(y))
        elif (y >= 0).all():
            start = ax._stacker_pos_prior[stacking_id]
        elif (y <= 0).all():
            start = ax._stacker_neg_prior[stacking_id]
        else:
            start = np.zeros(len(y))

        if "color" not in kwds:
            kwds["color"] = lines[0].get_color()

        rect = ax.fill_between(xdata, start, y_values, **kwds)
        cls._update_stacker(ax, stacking_id, y)

        # LinePlot expects list of artists
        res = [rect]
        return res

    def _post_plot_logic(self, ax, data):
        LinePlot._post_plot_logic(self, ax, data)

        if self.ylim is None:
            if (data >= 0).all().all():
                ax.set_ylim(0, None)
            elif (data <= 0).all().all():
                ax.set_ylim(None, 0)


class BarPlot(MPLPlot):
    _kind = "bar"
    _default_rot = 90
    orientation = "vertical"

    def __init__(self, data, **kwargs):
        # we have to treat a series differently than a
        # 1-column DataFrame w.r.t. color handling
        self._is_series = isinstance(data, ABCSeries)
        self.bar_width = kwargs.pop("width", 0.5)
        pos = kwargs.pop("position", 0.5)
        kwargs.setdefault("align", "center")
        self.tick_pos = np.arange(len(data))

        self.bottom = kwargs.pop("bottom", 0)
        self.left = kwargs.pop("left", 0)

        self.log = kwargs.pop("log", False)
        MPLPlot.__init__(self, data, **kwargs)

        if self.stacked or self.subplots:
            self.tickoffset = self.bar_width * pos
            if kwargs["align"] == "edge":
                self.lim_offset = self.bar_width / 2
            else:
                self.lim_offset = 0
        else:
            if kwargs["align"] == "edge":
                w = self.bar_width / self.nseries
                self.tickoffset = self.bar_width * (pos - 0.5) + w * 0.5
                self.lim_offset = w * 0.5
            else:
                self.tickoffset = self.bar_width * pos
                self.lim_offset = 0

        self.ax_pos = self.tick_pos - self.tickoffset

    def _args_adjust(self):
        if is_list_like(self.bottom):
            self.bottom = np.array(self.bottom)
        if is_list_like(self.left):
            self.left = np.array(self.left)

    @classmethod
    def _plot(cls, ax, x, y, w, start=0, log=False, **kwds):
        return ax.bar(x, y, w, bottom=start, log=log, **kwds)

    @property
    def _start_base(self):
        return self.bottom

    def _make_plot(self):
        import matplotlib as mpl

        colors = self._get_colors()
        ncolors = len(colors)

        pos_prior = neg_prior = np.zeros(len(self.data))
        K = self.nseries

        for i, (label, y) in enumerate(self._iter_data(fillna=0)):
            ax = self._get_ax(i)
            kwds = self.kwds.copy()
            if self._is_series:
                kwds["color"] = colors
            elif isinstance(colors, dict):
                kwds["color"] = colors[label]
            else:
                kwds["color"] = colors[i % ncolors]

            errors = self._get_errorbars(label=label, index=i)
            kwds = dict(kwds, **errors)

            label = pprint_thing(label)

            if (("yerr" in kwds) or ("xerr" in kwds)) and (kwds.get("ecolor") is None):
                kwds["ecolor"] = mpl.rcParams["xtick.color"]

            start = 0
            if self.log and (y >= 1).all():
                start = 1
            start = start + self._start_base

            if self.subplots:
                w = self.bar_width / 2
                rect = self._plot(
                    ax,
                    self.ax_pos + w,
                    y,
                    self.bar_width,
                    start=start,
                    label=label,
                    log=self.log,
                    **kwds,
                )
                ax.set_title(label)
            elif self.stacked:
                mask = y > 0
                start = np.where(mask, pos_prior, neg_prior) + self._start_base
                w = self.bar_width / 2
                rect = self._plot(
                    ax,
                    self.ax_pos + w,
                    y,
                    self.bar_width,
                    start=start,
                    label=label,
                    log=self.log,
                    **kwds,
                )
                pos_prior = pos_prior + np.where(mask, y, 0)
                neg_prior = neg_prior + np.where(mask, 0, y)
            else:
                w = self.bar_width / K
                rect = self._plot(
                    ax,
                    self.ax_pos + (i + 0.5) * w,
                    y,
                    w,
                    start=start,
                    label=label,
                    log=self.log,
                    **kwds,
                )
            self._add_legend_handle(rect, label, index=i)

    def _post_plot_logic(self, ax, data):
        if self.use_index:
            str_index = [pprint_thing(key) for key in data.index]
        else:
            str_index = [pprint_thing(key) for key in range(data.shape[0])]
        name = self._get_index_name()

        s_edge = self.ax_pos[0] - 0.25 + self.lim_offset
        e_edge = self.ax_pos[-1] + 0.25 + self.bar_width + self.lim_offset

        self._decorate_ticks(ax, name, str_index, s_edge, e_edge)

    def _decorate_ticks(self, ax, name, ticklabels, start_edge, end_edge):
        ax.set_xlim((start_edge, end_edge))

        if self.xticks is not None:
            ax.set_xticks(np.array(self.xticks))
        else:
            ax.set_xticks(self.tick_pos)
            ax.set_xticklabels(ticklabels)

        if name is not None and self.use_index:
            ax.set_xlabel(name)


class BarhPlot(BarPlot):
    _kind = "barh"
    _default_rot = 0
    orientation = "horizontal"

    @property
    def _start_base(self):
        return self.left

    @classmethod
    def _plot(cls, ax, x, y, w, start=0, log=False, **kwds):
        return ax.barh(x, y, w, left=start, log=log, **kwds)

    def _decorate_ticks(self, ax, name, ticklabels, start_edge, end_edge):
        # horizontal bars
        ax.set_ylim((start_edge, end_edge))
        ax.set_yticks(self.tick_pos)
        ax.set_yticklabels(ticklabels)
        if name is not None and self.use_index:
            ax.set_ylabel(name)


class PiePlot(MPLPlot):
    _kind = "pie"
    _layout_type = "horizontal"

    def __init__(self, data, kind=None, **kwargs):
        data = data.fillna(value=0)
        if (data < 0).any().any():
            raise ValueError(f"{kind} doesn't allow negative values")
        MPLPlot.__init__(self, data, kind=kind, **kwargs)

    def _args_adjust(self):
        self.grid = False
        self.logy = False
        self.logx = False
        self.loglog = False

    def _validate_color_args(self):
        pass

    def _make_plot(self):
        colors = self._get_colors(num_colors=len(self.data), color_kwds="colors")
        self.kwds.setdefault("colors", colors)

        for i, (label, y) in enumerate(self._iter_data()):
            ax = self._get_ax(i)
            if label is not None:
                label = pprint_thing(label)
                ax.set_ylabel(label)

            kwds = self.kwds.copy()

            def blank_labeler(label, value):
                if value == 0:
                    return ""
                else:
                    return label

            idx = [pprint_thing(v) for v in self.data.index]
            labels = kwds.pop("labels", idx)
            # labels is used for each wedge's labels
            # Blank out labels for values of 0 so they don't overlap
            # with nonzero wedges
            if labels is not None:
                blabels = [blank_labeler(l, value) for l, value in zip(labels, y)]
            else:
                blabels = None
            results = ax.pie(y, labels=blabels, **kwds)

            if kwds.get("autopct", None) is not None:
                patches, texts, autotexts = results
            else:
                patches, texts = results
                autotexts = []

            if self.fontsize is not None:
                for t in texts + autotexts:
                    t.set_fontsize(self.fontsize)

            # leglabels is used for legend labels
            leglabels = labels if labels is not None else idx
            for p, l in zip(patches, leglabels):
                self._add_legend_handle(p, l)<|MERGE_RESOLUTION|>--- conflicted
+++ resolved
@@ -1,9 +1,4 @@
-<<<<<<< HEAD
-from typing import Optional
-=======
-import re
 from typing import List, Optional
->>>>>>> 37662ea3
 import warnings
 
 from matplotlib.artist import Artist
