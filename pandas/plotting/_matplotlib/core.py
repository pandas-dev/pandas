--- conflicted
+++ resolved
@@ -105,12 +105,8 @@
         table=False,
         layout=None,
         include_bool=False,
-<<<<<<< HEAD
         column=None,
         **kwds
-=======
-        **kwds,
->>>>>>> 5a7b5c95
     ):
 
         import matplotlib.pyplot as plt
