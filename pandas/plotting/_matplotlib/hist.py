--- conflicted
+++ resolved
@@ -62,11 +62,7 @@
         # Do not call LinePlot.__init__ which may fill nan
         MPLPlot.__init__(self, data, **kwargs)
 
-<<<<<<< HEAD
-    def _args_adjust(self):
-=======
     def _args_adjust(self) -> None:
->>>>>>> 00b5cc54
         # calculate bin number separately in different subplots
         # where subplots are created based on by argument
         if is_integer(self.bins):
