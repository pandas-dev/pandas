--- conflicted
+++ resolved
@@ -303,10 +303,6 @@
     Returns
     -------
     class:`matplotlip.axis.Axes`
-<<<<<<< HEAD
-
-=======
->>>>>>> a3370fc3
     """
     from math import sqrt, pi
     import matplotlib.pyplot as plt
