--- conflicted
+++ resolved
@@ -189,153 +189,8 @@
     return request.param
 
 
-<<<<<<< HEAD
-_all_arithmetic_operators = [
-    "__add__",
-    "__radd__",
-    "__sub__",
-    "__rsub__",
-    "__mul__",
-    "__rmul__",
-    "__floordiv__",
-    "__rfloordiv__",
-    "__truediv__",
-    "__rtruediv__",
-    "__pow__",
-    "__rpow__",
-    "__mod__",
-    "__rmod__",
-]
-
-
-@pytest.fixture(params=_all_arithmetic_operators)
-def all_arithmetic_operators(request):
-    """
-    Fixture for dunder names for common arithmetic operations.
-    """
-    return request.param
-
-
-@pytest.fixture(
-    params=[
-        operator.add,
-        ops.radd,
-        operator.sub,
-        ops.rsub,
-        operator.mul,
-        ops.rmul,
-        operator.truediv,
-        ops.rtruediv,
-        operator.floordiv,
-        ops.rfloordiv,
-        operator.mod,
-        ops.rmod,
-        operator.pow,
-        ops.rpow,
-    ]
-)
-def all_arithmetic_functions(request):
-    """
-    Fixture for operator and roperator arithmetic functions.
-
-    Notes
-    -----
-    This includes divmod and rdivmod, whereas all_arithmetic_operators
-    does not.
-    """
-    return request.param
-
-
-_all_numeric_reductions = [
-    "sum",
-    "max",
-    "min",
-    "mean",
-    "prod",
-    "std",
-    "var",
-    "median",
-    "kurt",
-    "skew",
-]
-
-
-@pytest.fixture(params=_all_numeric_reductions)
-def all_numeric_reductions(request):
-    """
-    Fixture for numeric reduction names.
-    """
-    return request.param
-
-
-_all_boolean_reductions = ["all", "any"]
-
-
-@pytest.fixture(params=_all_boolean_reductions)
-def all_boolean_reductions(request):
-    """
-    Fixture for boolean reduction names.
-    """
-    return request.param
-
-
-_all_numeric_accumulations = ["cumsum", "cumprod", "cummin", "cummax"]
-
-
-@pytest.fixture(params=_all_numeric_accumulations)
-def all_numeric_accumulations(request):
-    """
-    Fixture for numeric accumulation names
-    """
-    return request.param
-
-
-_cython_table = pd.core.base.SelectionMixin._cython_table.items()
-
-
-@pytest.fixture(params=list(_cython_table))
-def cython_table_items(request):
-    """
-    Yields a tuple of a function and its corresponding name. Correspond to
-    the list of aggregator "Cython functions" used on selected table items.
-    """
-    return request.param
-
-
-def _get_cython_table_params(ndframe, func_names_and_expected):
-    """
-    Combine frame, functions from SelectionMixin._cython_table
-    keys and expected result.
-
-    Parameters
-    ----------
-    ndframe : DataFrame or Series
-    func_names_and_expected : Sequence of two items
-        The first item is a name of a NDFrame method ('sum', 'prod') etc.
-        The second item is the expected return value.
-
-    Returns
-    -------
-    list
-        List of three items (DataFrame, function, expected result)
-    """
-    results = []
-    for func_name, expected in func_names_and_expected:
-        results.append((ndframe, func_name, expected))
-        results += [
-            (ndframe, func, expected)
-            for func, name in _cython_table
-            if name == func_name
-        ]
-    return results
-
-
-@pytest.fixture(params=["__eq__", "__ne__", "__le__", "__lt__", "__ge__", "__gt__"])
-def all_compare_operators(request):
-=======
 @pytest.fixture(params=["first", "last", False])
 def keep(request):
->>>>>>> ec0e2846
     """
     Valid values for the 'keep' parameter used in
     .duplicated or .drop_duplicates
@@ -888,6 +743,17 @@
     * |
     * &
     * ^
+    """
+    return request.param
+
+  
+_all_numeric_accumulations = ["cumsum", "cumprod", "cummin", "cummax"]
+
+
+@pytest.fixture(params=_all_numeric_accumulations)
+def all_numeric_accumulations(request):
+    """
+    Fixture for numeric accumulation names
     """
     return request.param
 
