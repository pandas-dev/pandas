"""
This file is very long and growing, but it was decided to not split it yet, as
it's still manageable (2020-03-17, ~1.1k LoC). See gh-31989

Instead of splitting it was decided to define sections here:
- Configuration / Settings
- Autouse fixtures
- Common arguments
- Missing values & co.
- Classes
- Indices
- Series'
- DataFrames
- Operators & Operations
- Data sets/files
- Time zones
- Dtypes
- Misc
"""

from collections import abc
from datetime import date, time, timedelta, timezone
from decimal import Decimal
import operator
import os
from typing import List

from dateutil.tz import tzlocal, tzutc
import hypothesis
from hypothesis import strategies as st
import numpy as np
import pytest
from pytz import FixedOffset, utc

from pandas._typing import Dtype
import pandas.util._test_decorators as td

import pandas as pd
from pandas import DataFrame
import pandas._testing as tm
from pandas.core import ops
from pandas.core.indexes.api import Index, MultiIndex


# ----------------------------------------------------------------
# Configuration / Settings
# ----------------------------------------------------------------
# pytest
def pytest_addoption(parser):
    parser.addoption("--skip-slow", action="store_true", help="skip slow tests")
    parser.addoption("--skip-network", action="store_true", help="skip network tests")
    parser.addoption("--skip-db", action="store_true", help="skip db tests")
    parser.addoption(
        "--run-high-memory", action="store_true", help="run high memory tests"
    )
    parser.addoption("--only-slow", action="store_true", help="run only slow tests")
    parser.addoption(
        "--strict-data-files",
        action="store_true",
        help="Fail if a test is skipped for missing data file.",
    )


def pytest_runtest_setup(item):
    if "slow" in item.keywords and item.config.getoption("--skip-slow"):
        pytest.skip("skipping due to --skip-slow")

    if "slow" not in item.keywords and item.config.getoption("--only-slow"):
        pytest.skip("skipping due to --only-slow")

    if "network" in item.keywords and item.config.getoption("--skip-network"):
        pytest.skip("skipping due to --skip-network")

    if "db" in item.keywords and item.config.getoption("--skip-db"):
        pytest.skip("skipping due to --skip-db")

    if "high_memory" in item.keywords and not item.config.getoption(
        "--run-high-memory"
    ):
        pytest.skip("skipping high memory test since --run-high-memory was not set")


# Hypothesis
hypothesis.settings.register_profile(
    "ci",
    # Hypothesis timing checks are tuned for scalars by default, so we bump
    # them from 200ms to 500ms per test case as the global default.  If this
    # is too short for a specific test, (a) try to make it faster, and (b)
    # if it really is slow add `@settings(deadline=...)` with a working value,
    # or `deadline=None` to entirely disable timeouts for that test.
    deadline=500,
    suppress_health_check=(hypothesis.HealthCheck.too_slow,),
)
hypothesis.settings.load_profile("ci")

# Registering these strategies makes them globally available via st.from_type,
# which is use for offsets in tests/tseries/offsets/test_offsets_properties.py
for name in "MonthBegin MonthEnd BMonthBegin BMonthEnd".split():
    cls = getattr(pd.tseries.offsets, name)
    st.register_type_strategy(
        cls, st.builds(cls, n=st.integers(-99, 99), normalize=st.booleans())
    )

for name in "YearBegin YearEnd BYearBegin BYearEnd".split():
    cls = getattr(pd.tseries.offsets, name)
    st.register_type_strategy(
        cls,
        st.builds(
            cls,
            n=st.integers(-5, 5),
            normalize=st.booleans(),
            month=st.integers(min_value=1, max_value=12),
        ),
    )

for name in "QuarterBegin QuarterEnd BQuarterBegin BQuarterEnd".split():
    cls = getattr(pd.tseries.offsets, name)
    st.register_type_strategy(
        cls,
        st.builds(
            cls,
            n=st.integers(-24, 24),
            normalize=st.booleans(),
            startingMonth=st.integers(min_value=1, max_value=12),
        ),
    )


# ----------------------------------------------------------------
# Autouse fixtures
# ----------------------------------------------------------------
@pytest.fixture(autouse=True)
def configure_tests():
    """
    Configure settings for all tests and test modules.
    """
    pd.set_option("chained_assignment", "raise")


@pytest.fixture(autouse=True)
def add_imports(doctest_namespace):
    """
    Make `np` and `pd` names available for doctests.
    """
    doctest_namespace["np"] = np
    doctest_namespace["pd"] = pd


# ----------------------------------------------------------------
# Common arguments
# ----------------------------------------------------------------
@pytest.fixture(params=[0, 1, "index", "columns"], ids=lambda x: f"axis {repr(x)}")
def axis(request):
    """
    Fixture for returning the axis numbers of a DataFrame.
    """
    return request.param


axis_frame = axis


@pytest.fixture(params=[0, "index"], ids=lambda x: f"axis {repr(x)}")
def axis_series(request):
    """
    Fixture for returning the axis numbers of a Series.
    """
    return request.param


@pytest.fixture(params=[True, False, None])
def observed(request):
    """
    Pass in the observed keyword to groupby for [True, False]
    This indicates whether categoricals should return values for
    values which are not in the grouper [False / None], or only values which
    appear in the grouper [True]. [None] is supported for future compatibility
    if we decide to change the default (and would need to warn if this
    parameter is not passed).
    """
    return request.param


@pytest.fixture(params=[True, False, None])
def ordered_fixture(request):
    """
    Boolean 'ordered' parameter for Categorical.
    """
    return request.param


@pytest.fixture(params=["first", "last", False])
def keep(request):
    """
    Valid values for the 'keep' parameter used in
    .duplicated or .drop_duplicates
    """
    return request.param


@pytest.fixture(params=["left", "right", "both", "neither"])
def closed(request):
    """
    Fixture for trying all interval closed parameters.
    """
    return request.param


@pytest.fixture(params=["left", "right", "both", "neither"])
def other_closed(request):
    """
    Secondary closed fixture to allow parametrizing over all pairs of closed.
    """
    return request.param


@pytest.fixture(params=[None, "gzip", "bz2", "zip", "xz"])
def compression(request):
    """
    Fixture for trying common compression types in compression tests.
    """
    return request.param


@pytest.fixture(params=["gzip", "bz2", "zip", "xz"])
def compression_only(request):
    """
    Fixture for trying common compression types in compression tests excluding
    uncompressed case.
    """
    return request.param


@pytest.fixture(params=[True, False])
def writable(request):
    """
    Fixture that an array is writable.
    """
    return request.param


@pytest.fixture(params=["inner", "outer", "left", "right"])
def join_type(request):
    """
    Fixture for trying all types of join operations.
    """
    return request.param


@pytest.fixture(params=["nlargest", "nsmallest"])
def nselect_method(request):
    """
    Fixture for trying all nselect methods.
    """
    return request.param


# ----------------------------------------------------------------
# Missing values & co.
# ----------------------------------------------------------------
@pytest.fixture(params=[None, np.nan, pd.NaT, float("nan"), np.float("NaN"), pd.NA])
def nulls_fixture(request):
    """
    Fixture for each null type in pandas.
    """
    return request.param


nulls_fixture2 = nulls_fixture  # Generate cartesian product of nulls_fixture


@pytest.fixture(params=[None, np.nan, pd.NaT])
def unique_nulls_fixture(request):
    """
    Fixture for each null type in pandas, each null type exactly once.
    """
    return request.param


# Generate cartesian product of unique_nulls_fixture:
unique_nulls_fixture2 = unique_nulls_fixture


# ----------------------------------------------------------------
# Classes
# ----------------------------------------------------------------
@pytest.fixture(params=[pd.Index, pd.Series], ids=["index", "series"])
def index_or_series(request):
    """
    Fixture to parametrize over Index and Series, made necessary by a mypy
    bug, giving an error:

    List item 0 has incompatible type "Type[Series]"; expected "Type[PandasObject]"

    See GH#29725
    """
    return request.param


@pytest.fixture
def dict_subclass():
    """
    Fixture for a dictionary subclass.
    """

    class TestSubDict(dict):
        def __init__(self, *args, **kwargs):
            dict.__init__(self, *args, **kwargs)

    return TestSubDict


@pytest.fixture
def non_dict_mapping_subclass():
    """
    Fixture for a non-mapping dictionary subclass.
    """

    class TestNonDictMapping(abc.Mapping):
        def __init__(self, underlying_dict):
            self._data = underlying_dict

        def __getitem__(self, key):
            return self._data.__getitem__(key)

        def __iter__(self):
            return self._data.__iter__()

        def __len__(self):
            return self._data.__len__()

    return TestNonDictMapping


# ----------------------------------------------------------------
# Indices
# ----------------------------------------------------------------
@pytest.fixture
def multiindex_year_month_day_dataframe_random_data():
    """
    DataFrame with 3 level MultiIndex (year, month, day) covering
    first 100 business days from 2000-01-01 with random data
    """
    tdf = tm.makeTimeDataFrame(100)
    ymd = tdf.groupby([lambda x: x.year, lambda x: x.month, lambda x: x.day]).sum()
    # use Int64Index, to make sure things work
    ymd.index.set_levels([lev.astype("i8") for lev in ymd.index.levels], inplace=True)
    ymd.index.set_names(["year", "month", "day"], inplace=True)
    return ymd


def _create_multiindex():
    """
    MultiIndex used to test the general functionality of this object
    """

    # See Also: tests.multi.conftest.idx
    major_axis = Index(["foo", "bar", "baz", "qux"])
    minor_axis = Index(["one", "two"])

    major_codes = np.array([0, 0, 1, 2, 3, 3])
    minor_codes = np.array([0, 1, 0, 1, 0, 1])
    index_names = ["first", "second"]
    mi = MultiIndex(
        levels=[major_axis, minor_axis],
        codes=[major_codes, minor_codes],
        names=index_names,
        verify_integrity=False,
    )
    return mi


def _create_mi_with_dt64tz_level():
    """
    MultiIndex with a level that is a tzaware DatetimeIndex.
    """
    # GH#8367 round trip with pickle
    return MultiIndex.from_product(
        [[1, 2], ["a", "b"], pd.date_range("20130101", periods=3, tz="US/Eastern")],
        names=["one", "two", "three"],
    )


indices_dict = {
    "unicode": tm.makeUnicodeIndex(100),
    "string": tm.makeStringIndex(100),
    "datetime": tm.makeDateIndex(100),
    "datetime-tz": tm.makeDateIndex(100, tz="US/Pacific"),
    "period": tm.makePeriodIndex(100),
    "timedelta": tm.makeTimedeltaIndex(100),
    "int": tm.makeIntIndex(100),
    "uint": tm.makeUIntIndex(100),
    "range": tm.makeRangeIndex(100),
    "float": tm.makeFloatIndex(100),
    "bool": tm.makeBoolIndex(10),
    "categorical": tm.makeCategoricalIndex(100),
    "interval": tm.makeIntervalIndex(100),
    "empty": Index([]),
    "tuples": MultiIndex.from_tuples(zip(["foo", "bar", "baz"], [1, 2, 3])),
    "mi-with-dt64tz-level": _create_mi_with_dt64tz_level(),
    "multi": _create_multiindex(),
    "repeats": Index([0, 0, 1, 1, 2, 2]),
}


@pytest.fixture(params=indices_dict.keys())
def indices(request):
    """
    Fixture for many "simple" kinds of indices.

    These indices are unlikely to cover corner cases, e.g.
        - no names
        - no NaTs/NaNs
        - no values near implementation bounds
        - ...
    """
    # copy to avoid mutation, e.g. setting .name
    return indices_dict[request.param].copy()


# Needed to generate cartesian product of indices
index_fixture2 = indices


# ----------------------------------------------------------------
# Series'
# ----------------------------------------------------------------
@pytest.fixture
def empty_series():
    return pd.Series([], index=[], dtype=np.float64)


@pytest.fixture
def string_series():
    """
    Fixture for Series of floats with Index of unique strings
    """
    s = tm.makeStringSeries()
    s.name = "series"
    return s


@pytest.fixture
def object_series():
    """
    Fixture for Series of dtype object with Index of unique strings
    """
    s = tm.makeObjectSeries()
    s.name = "objects"
    return s


@pytest.fixture
def datetime_series():
    """
    Fixture for Series of floats with DatetimeIndex
    """
    s = tm.makeTimeSeries()
    s.name = "ts"
    return s


def _create_series(index):
    """ Helper for the _series dict """
    size = len(index)
    data = np.random.randn(size)
    return pd.Series(data, index=index, name="a")


_series = {
    f"series-with-{index_id}-index": _create_series(index)
    for index_id, index in indices_dict.items()
}


@pytest.fixture
def series_with_simple_index(indices):
    """
    Fixture for tests on series with changing types of indices.
    """
    return _create_series(indices)


_narrow_dtypes = [
    np.float16,
    np.float32,
    np.int8,
    np.int16,
    np.int32,
    np.uint8,
    np.uint16,
    np.uint32,
]
_narrow_series = {
    f"{dtype.__name__}-series": tm.makeFloatSeries(name="a").astype(dtype)
    for dtype in _narrow_dtypes
}


@pytest.fixture(params=_narrow_series.keys())
def narrow_series(request):
    """
    Fixture for Series with low precision data types
    """
    # copy to avoid mutation, e.g. setting .name
    return _narrow_series[request.param].copy()


_index_or_series_objs = {**indices_dict, **_series, **_narrow_series}


@pytest.fixture(params=_index_or_series_objs.keys())
def index_or_series_obj(request):
    """
    Fixture for tests on indexes, series and series with a narrow dtype
    copy to avoid mutation, e.g. setting .name
    """
    return _index_or_series_objs[request.param].copy(deep=True)


# ----------------------------------------------------------------
# DataFrames
# ----------------------------------------------------------------
@pytest.fixture
def float_frame():
    """
    Fixture for DataFrame of floats with index of unique strings

    Columns are ['A', 'B', 'C', 'D'].

                       A         B         C         D
    P7GACiRnxd -0.465578 -0.361863  0.886172 -0.053465
    qZKh6afn8n -0.466693 -0.373773  0.266873  1.673901
    tkp0r6Qble  0.148691 -0.059051  0.174817  1.598433
    wP70WOCtv8  0.133045 -0.581994 -0.992240  0.261651
    M2AeYQMnCz -1.207959 -0.185775  0.588206  0.563938
    QEPzyGDYDo -0.381843 -0.758281  0.502575 -0.565053
    r78Jwns6dn -0.653707  0.883127  0.682199  0.206159
    ...              ...       ...       ...       ...
    IHEGx9NO0T -0.277360  0.113021 -1.018314  0.196316
    lPMj8K27FA -1.313667 -0.604776 -1.305618 -0.863999
    qa66YMWQa5  1.110525  0.475310 -0.747865  0.032121
    yOa0ATsmcE -0.431457  0.067094  0.096567 -0.264962
    65znX3uRNG  1.528446  0.160416 -0.109635 -0.032987
    eCOBvKqf3e  0.235281  1.622222  0.781255  0.392871
    xSucinXxuV -1.263557  0.252799 -0.552247  0.400426

    [30 rows x 4 columns]
    """
    return DataFrame(tm.getSeriesData())


# ----------------------------------------------------------------
# Operators & Operations
# ----------------------------------------------------------------
_all_arithmetic_operators = [
    "__add__",
    "__radd__",
    "__sub__",
    "__rsub__",
    "__mul__",
    "__rmul__",
    "__floordiv__",
    "__rfloordiv__",
    "__truediv__",
    "__rtruediv__",
    "__pow__",
    "__rpow__",
    "__mod__",
    "__rmod__",
]


@pytest.fixture(params=_all_arithmetic_operators)
def all_arithmetic_operators(request):
    """
    Fixture for dunder names for common arithmetic operations.
    """
    return request.param


@pytest.fixture(
    params=[
        operator.add,
        ops.radd,
        operator.sub,
        ops.rsub,
        operator.mul,
        ops.rmul,
        operator.truediv,
        ops.rtruediv,
        operator.floordiv,
        ops.rfloordiv,
        operator.mod,
        ops.rmod,
        operator.pow,
        ops.rpow,
    ]
)
def all_arithmetic_functions(request):
    """
    Fixture for operator and roperator arithmetic functions.

    Notes
    -----
    This includes divmod and rdivmod, whereas all_arithmetic_operators
    does not.
    """
    return request.param


_all_numeric_reductions = [
    "sum",
    "max",
    "min",
    "mean",
    "prod",
    "std",
    "var",
    "median",
    "kurt",
    "skew",
]


@pytest.fixture(params=_all_numeric_reductions)
def all_numeric_reductions(request):
    """
    Fixture for numeric reduction names.
    """
    return request.param


_all_boolean_reductions = ["all", "any"]


@pytest.fixture(params=_all_boolean_reductions)
def all_boolean_reductions(request):
    """
    Fixture for boolean reduction names.
    """
    return request.param


@pytest.fixture(params=["__eq__", "__ne__", "__le__", "__lt__", "__ge__", "__gt__"])
def all_compare_operators(request):
    """
    Fixture for dunder names for common compare operations

    * >=
    * >
    * ==
    * !=
    * <
    * <=
    """
    return request.param


@pytest.fixture(params=["__le__", "__lt__", "__ge__", "__gt__"])
def compare_operators_no_eq_ne(request):
    """
    Fixture for dunder names for compare operations except == and !=

    * >=
    * >
    * <
    * <=
    """
    return request.param


@pytest.fixture(
    params=["__and__", "__rand__", "__or__", "__ror__", "__xor__", "__rxor__"]
)
def all_logical_operators(request):
    """
    Fixture for dunder names for common logical operations

    * |
    * &
    * ^
    """
    return request.param


# ----------------------------------------------------------------
# Data sets/files
# ----------------------------------------------------------------
@pytest.fixture
def strict_data_files(pytestconfig):
    """
    Returns the configuration for the test setting `--strict-data-files`.
    """
    return pytestconfig.getoption("--strict-data-files")


@pytest.fixture
def datapath(strict_data_files):
    """
    Get the path to a data file.

    Parameters
    ----------
    path : str
        Path to the file, relative to ``pandas/tests/``

    Returns
    -------
    path including ``pandas/tests``.

    Raises
    ------
    ValueError
        If the path doesn't exist and the --strict-data-files option is set.
    """
    BASE_PATH = os.path.join(os.path.dirname(__file__), "tests")

    def deco(*args):
        path = os.path.join(BASE_PATH, *args)
        if not os.path.exists(path):
            if strict_data_files:
                raise ValueError(
                    f"Could not find file {path} and --strict-data-files is set."
                )
            else:
                pytest.skip(f"Could not find {path}.")
        return path

    return deco


@pytest.fixture
def iris(datapath):
    """
    The iris dataset as a DataFrame.
    """
    return pd.read_csv(datapath("data", "iris.csv"))


# ----------------------------------------------------------------
# Time zones
# ----------------------------------------------------------------
TIMEZONES = [
    None,
    "UTC",
    "US/Eastern",
    "Asia/Tokyo",
    "dateutil/US/Pacific",
    "dateutil/Asia/Singapore",
    tzutc(),
    tzlocal(),
    FixedOffset(300),
    FixedOffset(0),
    FixedOffset(-300),
    timezone.utc,
    timezone(timedelta(hours=1)),
    timezone(timedelta(hours=-1), name="foo"),
]
TIMEZONE_IDS = [repr(i) for i in TIMEZONES]


@td.parametrize_fixture_doc(str(TIMEZONE_IDS))
@pytest.fixture(params=TIMEZONES, ids=TIMEZONE_IDS)
def tz_naive_fixture(request):
    """
    Fixture for trying timezones including default (None): {0}
    """
    return request.param


@td.parametrize_fixture_doc(str(TIMEZONE_IDS[1:]))
@pytest.fixture(params=TIMEZONES[1:], ids=TIMEZONE_IDS[1:])
def tz_aware_fixture(request):
    """
    Fixture for trying explicit timezones: {0}
    """
    return request.param


# Generate cartesian product of tz_aware_fixture:
tz_aware_fixture2 = tz_aware_fixture


@pytest.fixture(scope="module")
def datetime_tz_utc():
    """
    Yields the UTC timezone object from the datetime module.
    """
    return timezone.utc


@pytest.fixture(params=["utc", "dateutil/UTC", utc, tzutc(), timezone.utc])
def utc_fixture(request):
    """
    Fixture to provide variants of UTC timezone strings and tzinfo objects.
    """
    return request.param


# ----------------------------------------------------------------
# Dtypes
# ----------------------------------------------------------------

UNSIGNED_INT_DTYPES = ["uint8", "uint16", "uint32", "uint64"]
UNSIGNED_EA_INT_DTYPES = ["UInt8", "UInt16", "UInt32", "UInt64"]
SIGNED_INT_DTYPES: List[Dtype] = [int, "int8", "int16", "int32", "int64"]
SIGNED_EA_INT_DTYPES = ["Int8", "Int16", "Int32", "Int64"]
ALL_INT_DTYPES = UNSIGNED_INT_DTYPES + SIGNED_INT_DTYPES
ALL_EA_INT_DTYPES = UNSIGNED_EA_INT_DTYPES + SIGNED_EA_INT_DTYPES

FLOAT_DTYPES: List[Dtype] = [float, "float32", "float64"]
COMPLEX_DTYPES: List[Dtype] = [complex, "complex64", "complex128"]
STRING_DTYPES: List[Dtype] = [str, "str", "U"]

DATETIME64_DTYPES = ["datetime64[ns]", "M8[ns]"]
TIMEDELTA64_DTYPES = ["timedelta64[ns]", "m8[ns]"]

BOOL_DTYPES = [bool, "bool"]
BYTES_DTYPES = [bytes, "bytes"]
OBJECT_DTYPES = [object, "object"]

ALL_REAL_DTYPES = FLOAT_DTYPES + ALL_INT_DTYPES
ALL_NUMPY_DTYPES = (
    ALL_REAL_DTYPES
    + COMPLEX_DTYPES
    + STRING_DTYPES
    + DATETIME64_DTYPES
    + TIMEDELTA64_DTYPES
    + BOOL_DTYPES
    + OBJECT_DTYPES
    + BYTES_DTYPES
)


@pytest.fixture(params=STRING_DTYPES)
def string_dtype(request):
    """
    Parametrized fixture for string dtypes.

    * str
    * 'str'
    * 'U'
    """
    return request.param


@pytest.fixture(params=BYTES_DTYPES)
def bytes_dtype(request):
    """
    Parametrized fixture for bytes dtypes.

    * bytes
    * 'bytes'
    """
    return request.param


@pytest.fixture(params=OBJECT_DTYPES)
def object_dtype(request):
    """
    Parametrized fixture for object dtypes.

    * object
    * 'object'
    """
    return request.param


@pytest.fixture(params=DATETIME64_DTYPES)
def datetime64_dtype(request):
    """
    Parametrized fixture for datetime64 dtypes.

    * 'datetime64[ns]'
    * 'M8[ns]'
    """
    return request.param


@pytest.fixture(params=TIMEDELTA64_DTYPES)
def timedelta64_dtype(request):
    """
    Parametrized fixture for timedelta64 dtypes.

    * 'timedelta64[ns]'
    * 'm8[ns]'
    """
    return request.param


@pytest.fixture(params=FLOAT_DTYPES)
def float_dtype(request):
    """
    Parameterized fixture for float dtypes.

    * float
    * 'float32'
    * 'float64'
    """
    return request.param


@pytest.fixture(params=COMPLEX_DTYPES)
def complex_dtype(request):
    """
    Parameterized fixture for complex dtypes.

    * complex
    * 'complex64'
    * 'complex128'
    """
    return request.param


@pytest.fixture(params=SIGNED_INT_DTYPES)
def sint_dtype(request):
    """
    Parameterized fixture for signed integer dtypes.

    * int
    * 'int8'
    * 'int16'
    * 'int32'
    * 'int64'
    """
    return request.param


@pytest.fixture(params=UNSIGNED_INT_DTYPES)
def uint_dtype(request):
    """
    Parameterized fixture for unsigned integer dtypes.

    * 'uint8'
    * 'uint16'
    * 'uint32'
    * 'uint64'
    """
    return request.param


@pytest.fixture(params=ALL_INT_DTYPES)
def any_int_dtype(request):
    """
    Parameterized fixture for any integer dtype.

    * int
    * 'int8'
    * 'uint8'
    * 'int16'
    * 'uint16'
    * 'int32'
    * 'uint32'
    * 'int64'
    * 'uint64'
    """
    return request.param


@pytest.fixture(params=ALL_EA_INT_DTYPES)
def any_nullable_int_dtype(request):
    """
    Parameterized fixture for any nullable integer dtype.

    * 'UInt8'
    * 'Int8'
    * 'UInt16'
    * 'Int16'
    * 'UInt32'
    * 'Int32'
    * 'UInt64'
    * 'Int64'
    """
    return request.param


@pytest.fixture(params=ALL_REAL_DTYPES)
def any_real_dtype(request):
    """
    Parameterized fixture for any (purely) real numeric dtype.

    * int
    * 'int8'
    * 'uint8'
    * 'int16'
    * 'uint16'
    * 'int32'
    * 'uint32'
    * 'int64'
    * 'uint64'
    * float
    * 'float32'
    * 'float64'
    """
    return request.param


@pytest.fixture(params=ALL_NUMPY_DTYPES)
def any_numpy_dtype(request):
    """
    Parameterized fixture for all numpy dtypes.

    * bool
    * 'bool'
    * int
    * 'int8'
    * 'uint8'
    * 'int16'
    * 'uint16'
    * 'int32'
    * 'uint32'
    * 'int64'
    * 'uint64'
    * float
    * 'float32'
    * 'float64'
    * complex
    * 'complex64'
    * 'complex128'
    * str
    * 'str'
    * 'U'
    * bytes
    * 'bytes'
    * 'datetime64[ns]'
    * 'M8[ns]'
    * 'timedelta64[ns]'
    * 'm8[ns]'
    * object
    * 'object'
    """
    return request.param


# categoricals are handled separately
_any_skipna_inferred_dtype = [
    ("string", ["a", np.nan, "c"]),
    ("string", ["a", pd.NA, "c"]),
    ("bytes", [b"a", np.nan, b"c"]),
    ("empty", [np.nan, np.nan, np.nan]),
    ("empty", []),
    ("mixed-integer", ["a", np.nan, 2]),
    ("mixed", ["a", np.nan, 2.0]),
    ("floating", [1.0, np.nan, 2.0]),
    ("integer", [1, np.nan, 2]),
    ("mixed-integer-float", [1, np.nan, 2.0]),
    ("decimal", [Decimal(1), np.nan, Decimal(2)]),
    ("boolean", [True, np.nan, False]),
    ("boolean", [True, pd.NA, False]),
    ("datetime64", [np.datetime64("2013-01-01"), np.nan, np.datetime64("2018-01-01")]),
    ("datetime", [pd.Timestamp("20130101"), np.nan, pd.Timestamp("20180101")]),
    ("date", [date(2013, 1, 1), np.nan, date(2018, 1, 1)]),
    # The following two dtypes are commented out due to GH 23554
    # ('complex', [1 + 1j, np.nan, 2 + 2j]),
    # ('timedelta64', [np.timedelta64(1, 'D'),
    #                  np.nan, np.timedelta64(2, 'D')]),
    ("timedelta", [timedelta(1), np.nan, timedelta(2)]),
    ("time", [time(1), np.nan, time(2)]),
    ("period", [pd.Period(2013), pd.NaT, pd.Period(2018)]),
    ("interval", [pd.Interval(0, 1), np.nan, pd.Interval(0, 2)]),
]
ids, _ = zip(*_any_skipna_inferred_dtype)  # use inferred type as fixture-id


@pytest.fixture(params=_any_skipna_inferred_dtype, ids=ids)
def any_skipna_inferred_dtype(request):
    """
    Fixture for all inferred dtypes from _libs.lib.infer_dtype

    The covered (inferred) types are:
    * 'string'
    * 'empty'
    * 'bytes'
    * 'mixed'
    * 'mixed-integer'
    * 'mixed-integer-float'
    * 'floating'
    * 'integer'
    * 'decimal'
    * 'boolean'
    * 'datetime64'
    * 'datetime'
    * 'date'
    * 'timedelta'
    * 'time'
    * 'period'
    * 'interval'

    Returns
    -------
    inferred_dtype : str
        The string for the inferred dtype from _libs.lib.infer_dtype
    values : np.ndarray
        An array of object dtype that will be inferred to have
        `inferred_dtype`

    Examples
    --------
    >>> import pandas._libs.lib as lib
    >>>
    >>> def test_something(any_skipna_inferred_dtype):
    ...     inferred_dtype, values = any_skipna_inferred_dtype
    ...     # will pass
    ...     assert lib.infer_dtype(values, skipna=True) == inferred_dtype
    """
    inferred_dtype, values = request.param
    values = np.array(values, dtype=object)  # object dtype to avoid casting

    # correctness of inference tested in tests/dtypes/test_inference.py
    return inferred_dtype, values


# ----------------------------------------------------------------
# Misc
# ----------------------------------------------------------------
@pytest.fixture
def ip():
    """
    Get an instance of IPython.InteractiveShell.

    Will raise a skip if IPython is not installed.
    """
    pytest.importorskip("IPython", minversion="6.0.0")
    from IPython.core.interactiveshell import InteractiveShell

    return InteractiveShell()


@pytest.fixture(params=["bsr", "coo", "csc", "csr", "dia", "dok", "lil"])
def spmatrix(request):
    """
    Yields scipy sparse matrix classes.
    """
    from scipy import sparse

    return getattr(sparse, request.param + "_matrix")


@pytest.fixture(params=list(tm.cython_table))
def cython_table_items(request):
    """
    Yields a tuple of a function and its corresponding name. Correspond to
    the list of aggregator "Cython functions" used on selected table items.
    """
    return request.param


<<<<<<< HEAD
@pytest.fixture(params=[None, lambda x: x])
def sort_by_key(request):
    """
    Simple fixture for testing keys in sorting methods.
    Tests None (no key) and the identity key.
    """
    return request.param


def _get_cython_table_params(ndframe, func_names_and_expected):
    """
    Combine frame, functions from SelectionMixin._cython_table
    keys and expected result.

    Parameters
    ----------
    ndframe : DataFrame or Series
    func_names_and_expected : Sequence of two items
        The first item is a name of a NDFrame method ('sum', 'prod') etc.
        The second item is the expected return value.

    Returns
    -------
    list
        List of three items (DataFrame, function, expected result)
    """
    results = []
    for func_name, expected in func_names_and_expected:
        results.append((ndframe, func_name, expected))
        results += [
            (ndframe, func, expected)
            for func, name in _cython_table
            if name == func_name
        ]
    return results


=======
>>>>>>> e88c3922
@pytest.fixture(
    params=[
        getattr(pd.offsets, o)
        for o in pd.offsets.__all__
        if issubclass(getattr(pd.offsets, o), pd.offsets.Tick)
    ]
)
def tick_classes(request):
    """
    Fixture for Tick based datetime offsets available for a time series.
    """
    return request.param<|MERGE_RESOLUTION|>--- conflicted
+++ resolved
@@ -1145,47 +1145,6 @@
     """
     return request.param
 
-
-<<<<<<< HEAD
-@pytest.fixture(params=[None, lambda x: x])
-def sort_by_key(request):
-    """
-    Simple fixture for testing keys in sorting methods.
-    Tests None (no key) and the identity key.
-    """
-    return request.param
-
-
-def _get_cython_table_params(ndframe, func_names_and_expected):
-    """
-    Combine frame, functions from SelectionMixin._cython_table
-    keys and expected result.
-
-    Parameters
-    ----------
-    ndframe : DataFrame or Series
-    func_names_and_expected : Sequence of two items
-        The first item is a name of a NDFrame method ('sum', 'prod') etc.
-        The second item is the expected return value.
-
-    Returns
-    -------
-    list
-        List of three items (DataFrame, function, expected result)
-    """
-    results = []
-    for func_name, expected in func_names_and_expected:
-        results.append((ndframe, func_name, expected))
-        results += [
-            (ndframe, func, expected)
-            for func, name in _cython_table
-            if name == func_name
-        ]
-    return results
-
-
-=======
->>>>>>> e88c3922
 @pytest.fixture(
     params=[
         getattr(pd.offsets, o)
@@ -1197,4 +1156,12 @@
     """
     Fixture for Tick based datetime offsets available for a time series.
     """
+    return request.param
+
+@pytest.fixture(params=[None, lambda x: x])
+def sort_by_key(request):
+    """
+    Simple fixture for testing keys in sorting methods.
+    Tests None (no key) and the identity key.
+    """
     return request.param