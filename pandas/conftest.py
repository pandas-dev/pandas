--- conflicted
+++ resolved
@@ -155,11 +155,6 @@
         ("Series.append", "The series.append method is deprecated"),
         ("dtypes.common.is_categorical", "is_categorical is deprecated"),
         ("Categorical.replace", "Categorical.replace is deprecated"),
-<<<<<<< HEAD
-        ("Index.is_mixed", "Index.is_mixed is deprecated"),
-=======
-        ("MultiIndex._is_lexsorted", "MultiIndex.is_lexsorted is deprecated"),
->>>>>>> edbac360
         # Docstring divides by zero to show behavior difference
         ("missing.mask_zero_div_zero", "divide by zero encountered"),
         # Docstring demonstrates the call raises a warning
