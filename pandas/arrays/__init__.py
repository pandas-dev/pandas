--- conflicted
+++ resolved
@@ -12,12 +12,8 @@
     FloatingArray,
     IntegerArray,
     IntervalArray,
-<<<<<<< HEAD
+    NumpyExtensionArray,
     ObjectStringArray,
-    PandasArray,
-=======
-    NumpyExtensionArray,
->>>>>>> fcb33570
     PeriodArray,
     SparseArray,
     StringArray,
