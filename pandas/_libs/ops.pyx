--- conflicted
+++ resolved
@@ -258,11 +258,7 @@
                        true_values=None,
                        false_values=None,
                        convert_to_masked_nullable=False
-<<<<<<< HEAD
-                       ) -> np.ndarray | tuple[np.ndarray, np.ndarray]:
-=======
                        ) -> tuple[np.ndarray, np.ndarray | None]:
->>>>>>> f40e58cc
     cdef:
         Py_ssize_t i, n
         ndarray[uint8_t] result
@@ -309,10 +305,6 @@
         else:
             arr = result.view(np.bool_).astype(object)
             np.putmask(arr, mask, np.nan)
-<<<<<<< HEAD
-            return arr
-=======
             return (arr, None)
->>>>>>> f40e58cc
     else:
         return (result.view(np.bool_), None)