--- conflicted
+++ resolved
@@ -951,13 +951,9 @@
         ndarray[float64_t, ndim=1] grp_sizes, out
         ndarray[rank_t, ndim=1] masked_vals
         ndarray[uint8_t, ndim=1] mask
-<<<<<<< HEAD
-        bint keep_na, at_end, next_val_diff, check_labels, set_as_na, group_changed
-=======
         bint keep_na, at_end, next_val_diff, check_labels, group_changed
->>>>>>> ba5dc7cc
         rank_t nan_fill_val
-        float64_t computed_rank = 0, grp_size
+        float64_t grp_size
 
     tiebreak = tiebreakers[ties_method]
     if tiebreak == TIEBREAK_FIRST:
@@ -1047,13 +1043,8 @@
             dups += 1
             sum_ranks += i - grp_start + 1
 
-<<<<<<< HEAD
             next_val_diff = at_end or (masked_vals[lexsort_indexer[i]] !=
                                        masked_vals[lexsort_indexer[i+1]])
-=======
-            next_val_diff = at_end or are_diff(masked_vals[lexsort_indexer[i]],
-                                               masked_vals[lexsort_indexer[i+1]])
->>>>>>> ba5dc7cc
 
             # We'll need this check later anyway to determine group size, so just
             # compute it here since shortcircuiting won't help
@@ -1071,25 +1062,6 @@
 
                 # If keep_na, check for missing values and assign back
                 # to the result where appropriate
-<<<<<<< HEAD
-                set_as_na = keep_na and mask[lexsort_indexer[i]]
-
-                # For all cases except TIEBREAK_FIRST for non-null values
-                # we set the same value at each index
-                if set_as_na or tiebreak != TIEBREAK_FIRST:
-                    if set_as_na:
-                        computed_rank = NaN
-                        grp_na_count = dups
-                    elif tiebreak == TIEBREAK_AVERAGE:
-                        computed_rank = sum_ranks / <float64_t>dups
-                    elif tiebreak == TIEBREAK_MIN:
-                        computed_rank = i - grp_start - dups + 2
-                    elif tiebreak == TIEBREAK_MAX:
-                        computed_rank = i - grp_start + 1
-                    elif tiebreak == TIEBREAK_DENSE:
-                        computed_rank = grp_vals_seen
-
-=======
                 if keep_na and mask[lexsort_indexer[i]]:
                     grp_na_count = dups
                     for j in range(i - dups + 1, i + 1):
@@ -1101,30 +1073,10 @@
                     for j in range(i - dups + 1, i + 1):
                         out[lexsort_indexer[j]] = i - grp_start - dups + 2
                 elif tiebreak == TIEBREAK_MAX:
->>>>>>> ba5dc7cc
                     for j in range(i - dups + 1, i + 1):
-                        out[lexsort_indexer[j]] = computed_rank
-
-                # Otherwise, we need to iterate a compute a rank per index
-                else:
+                        out[lexsort_indexer[j]] = i - grp_start + 1
+                elif tiebreak == TIEBREAK_FIRST:
                     for j in range(i - dups + 1, i + 1):
-<<<<<<< HEAD
-                        if ascending:
-                            out[lexsort_indexer[j]] = j + 1 - grp_start
-                        else:
-                            out[lexsort_indexer[j]] = \
-                                (2 * i - j - dups + 2 - grp_start)
-
-                # Look forward to the next value (using the sorting in
-                # lexsort_indexer). If the value does not equal the current
-                # value then we need to reset the dups and sum_ranks, knowing
-                # that a new value is coming up. The conditional also needs
-                # to handle nan equality and the end of iteration. If group
-                # changes we do not record seeing a new value in the group
-                if not group_changed and (next_val_diff or
-                                          (mask[lexsort_indexer[i]]
-                                           ^ mask[lexsort_indexer[i+1]])):
-=======
                         out[lexsort_indexer[j]] = j + 1 - grp_start
                 elif tiebreak == TIEBREAK_FIRST_DESCENDING:
                     for j in range(i - dups + 1, i + 1):
@@ -1132,148 +1084,6 @@
                 elif tiebreak == TIEBREAK_DENSE:
                     for j in range(i - dups + 1, i + 1):
                         out[lexsort_indexer[j]] = grp_vals_seen
-
-                # Look forward to the next value (using the sorting in lexsort_indexer)
-                # if the value does not equal the current value then we need to
-                # reset the dups and sum_ranks, knowing that a new value is
-                # coming up. The conditional also needs to handle nan equality
-                # and the end of iteration
-                if next_val_diff or (mask[lexsort_indexer[i]]
-                                     ^ mask[lexsort_indexer[i+1]]):
->>>>>>> ba5dc7cc
-                    dups = sum_ranks = 0
-                    grp_vals_seen += 1
-
-                # Similar to the previous conditional, check now if we are
-                # moving to a new group. If so, keep track of the index where
-                # the new group occurs, so the tiebreaker calculations can
-                # decrement that from their position. Fill in the size of each
-                # group encountered (used by pct calculations later). Also be
-                # sure to reset any of the items helping to calculate dups
-                if group_changed:
-<<<<<<< HEAD
-
-                    # If not dense tiebreak, group size used to compute
-                    # percentile will be # of non-null elements in group
-=======
->>>>>>> ba5dc7cc
-                    if tiebreak != TIEBREAK_DENSE:
-                        grp_size = i - grp_start + 1 - grp_na_count
-
-                    # Otherwise, it will be the number of distinct values
-                    # in the group, subtracting 1 if NaNs are present
-                    # since that is a distinct value we shouldn't count
-                    else:
-<<<<<<< HEAD
-                        grp_size = grp_vals_seen - (grp_na_count > 0)
-
-                    for j in range(grp_start, i + 1):
-                        grp_sizes[lexsort_indexer[j]] = grp_size
-
-=======
-                        for j in range(grp_start, i + 1):
-                            grp_sizes[lexsort_indexer[j]] = \
-                                (grp_vals_seen - 1 - (grp_na_count > 0))
->>>>>>> ba5dc7cc
-                    dups = sum_ranks = 0
-                    grp_na_count = 0
-                    grp_start = i + 1
-                    grp_vals_seen = 1
-    else:
-<<<<<<< HEAD
-
-        for i in range(N):
-            at_end = i == N - 1
-
-            # dups and sum_ranks will be incremented each loop where
-            # the value / group remains the same, and should be reset
-            # when either of those change. Used to calculate tiebreakers
-            dups += 1
-            sum_ranks += i - grp_start + 1
-
-            next_val_diff = at_end or (masked_vals[lexsort_indexer[i]] !=
-                                       masked_vals[lexsort_indexer[i+1]])
-
-            # We'll need this check later anyway to determine group size, so just
-            # compute it here since shortcircuiting won't help
-            group_changed = at_end or (check_labels and
-                                       (labels[lexsort_indexer[i]]
-                                        != labels[lexsort_indexer[i+1]]))
-
-            # Update out only when there is a transition of values or labels.
-            # When a new value or group is encountered, go back #dups steps(
-            # the number of occurrence of current value) and assign the ranks
-            # based on the starting index of the current group (grp_start)
-            # and the current index
-            if (next_val_diff or group_changed
-                    or (mask[lexsort_indexer[i]] ^ mask[lexsort_indexer[i+1]])):
-
-                # If keep_na, check for missing values and assign back
-                # to the result where appropriate
-                set_as_na = keep_na and mask[lexsort_indexer[i]]
-
-                # For all cases except TIEBREAK_FIRST for non-null values
-                # we set the same value at each index
-                if set_as_na or tiebreak != TIEBREAK_FIRST:
-                    if set_as_na:
-                        computed_rank = NaN
-                        grp_na_count = dups
-=======
-        with nogil:
-            for i in range(N):
-                at_end = i == N - 1
-
-                # dups and sum_ranks will be incremented each loop where
-                # the value / group remains the same, and should be reset
-                # when either of those change. Used to calculate tiebreakers
-                dups += 1
-                sum_ranks += i - grp_start + 1
-
-                next_val_diff = at_end or (masked_vals[lexsort_indexer[i]]
-                                           != masked_vals[lexsort_indexer[i+1]])
-
-                # We'll need this check later anyway to determine group size, so just
-                # compute it here since shortcircuiting won't help
-                group_changed = at_end or (check_labels and
-                                           (labels[lexsort_indexer[i]]
-                                            != labels[lexsort_indexer[i+1]]))
-
-                # Update out only when there is a transition of values or labels.
-                # When a new value or group is encountered, go back #dups steps(
-                # the number of occurrence of current value) and assign the ranks
-                # based on the starting index of the current group (grp_start)
-                # and the current index
-                if (next_val_diff or group_changed
-                        or (mask[lexsort_indexer[i]] ^ mask[lexsort_indexer[i+1]])):
-
-                    # If keep_na, check for missing values and assign back
-                    # to the result where appropriate
-                    if keep_na and mask[lexsort_indexer[i]]:
-                        grp_na_count = dups
-                        for j in range(i - dups + 1, i + 1):
-                            out[lexsort_indexer[j]] = NaN
->>>>>>> ba5dc7cc
-                    elif tiebreak == TIEBREAK_AVERAGE:
-                        computed_rank = sum_ranks / <float64_t>dups
-                    elif tiebreak == TIEBREAK_MIN:
-                        computed_rank = i - grp_start - dups + 2
-                    elif tiebreak == TIEBREAK_MAX:
-<<<<<<< HEAD
-                        computed_rank = i - grp_start + 1
-                    elif tiebreak == TIEBREAK_DENSE:
-                        computed_rank = grp_vals_seen
-
-                    for j in range(i - dups + 1, i + 1):
-                        out[lexsort_indexer[j]] = computed_rank
-
-                # Otherwise, we need to iterate a compute a rank per index
-                else:
-                    for j in range(i - dups + 1, i + 1):
-                        if ascending:
-                            out[lexsort_indexer[j]] = j + 1 - grp_start
-                        else:
-                            out[lexsort_indexer[j]] = \
-                                (2 * i - j - dups + 2 - grp_start)
 
                 # Look forward to the next value (using the sorting in
                 # lexsort_indexer). If the value does not equal the current
@@ -1294,7 +1104,66 @@
                 # group encountered (used by pct calculations later). Also be
                 # sure to reset any of the items helping to calculate dups
                 if group_changed:
-=======
+
+                    # If not dense tiebreak, group size used to compute
+                    # percentile will be # of non-null elements in group
+                    if tiebreak != TIEBREAK_DENSE:
+                        grp_size = i - grp_start + 1 - grp_na_count
+
+                    # Otherwise, it will be the number of distinct values
+                    # in the group, subtracting 1 if NaNs are present
+                    # since that is a distinct value we shouldn't count
+                    else:
+                        grp_size = grp_vals_seen - (grp_na_count > 0)
+
+                    for j in range(grp_start, i + 1):
+                        grp_sizes[lexsort_indexer[j]] = grp_size
+
+                    dups = sum_ranks = 0
+                    grp_na_count = 0
+                    grp_start = i + 1
+                    grp_vals_seen = 1
+    else:
+        with nogil:
+            for i in range(N):
+                at_end = i == N - 1
+
+                # dups and sum_ranks will be incremented each loop where
+                # the value / group remains the same, and should be reset
+                # when either of those change. Used to calculate tiebreakers
+                dups += 1
+                sum_ranks += i - grp_start + 1
+
+                next_val_diff = at_end or (masked_vals[lexsort_indexer[i]] !=
+                                           masked_vals[lexsort_indexer[i+1]])
+
+                # We'll need this check later anyway to determine group size, so just
+                # compute it here since shortcircuiting won't help
+                group_changed = at_end or (check_labels and
+                                           (labels[lexsort_indexer[i]]
+                                            != labels[lexsort_indexer[i+1]]))
+
+                # Update out only when there is a transition of values or labels.
+                # When a new value or group is encountered, go back #dups steps(
+                # the number of occurrence of current value) and assign the ranks
+                # based on the starting index of the current group (grp_start)
+                # and the current index
+                if (next_val_diff or group_changed
+                        or (mask[lexsort_indexer[i]] ^ mask[lexsort_indexer[i+1]])):
+
+                    # If keep_na, check for missing values and assign back
+                    # to the result where appropriate
+                    if keep_na and mask[lexsort_indexer[i]]:
+                        grp_na_count = dups
+                        for j in range(i - dups + 1, i + 1):
+                            out[lexsort_indexer[j]] = NaN
+                    elif tiebreak == TIEBREAK_AVERAGE:
+                        for j in range(i - dups + 1, i + 1):
+                            out[lexsort_indexer[j]] = sum_ranks / <float64_t>dups
+                    elif tiebreak == TIEBREAK_MIN:
+                        for j in range(i - dups + 1, i + 1):
+                            out[lexsort_indexer[j]] = i - grp_start - dups + 2
+                    elif tiebreak == TIEBREAK_MAX:
                         for j in range(i - dups + 1, i + 1):
                             out[lexsort_indexer[j]] = i - grp_start + 1
                     elif tiebreak == TIEBREAK_FIRST:
@@ -1307,13 +1176,15 @@
                         for j in range(i - dups + 1, i + 1):
                             out[lexsort_indexer[j]] = grp_vals_seen
 
-                    # Look forward to the next value (using the sorting in lexsort_indexer)
-                    # if the value does not equal the current value then we need to
-                    # reset the dups and sum_ranks, knowing that a new value is
-                    # coming up. The conditional also needs to handle nan equality
-                    # and the end of iteration
-                    if next_val_diff or (mask[lexsort_indexer[i]]
-                                         ^ mask[lexsort_indexer[i+1]]):
+                    # Look forward to the next value (using the sorting in
+                    # lexsort_indexer). If the value does not equal the current
+                    # value then we need to reset the dups and sum_ranks, knowing
+                    # that a new value is coming up. The conditional also needs
+                    # to handle nan equality and the end of iteration. If group
+                    # changes we do not record seeing a new value in the group
+                    if not group_changed and (next_val_diff or
+                                              (mask[lexsort_indexer[i]]
+                                               ^ mask[lexsort_indexer[i+1]])):
                         dups = sum_ranks = 0
                         grp_vals_seen += 1
 
@@ -1324,38 +1195,26 @@
                     # group encountered (used by pct calculations later). Also be
                     # sure to reset any of the items helping to calculate dups
                     if group_changed:
+
+                        # If not dense tiebreak, group size used to compute
+                        # percentile will be # of non-null elements in group
                         if tiebreak != TIEBREAK_DENSE:
-                            for j in range(grp_start, i + 1):
-                                grp_sizes[lexsort_indexer[j]] = \
-                                    (i - grp_start + 1 - grp_na_count)
+                            grp_size = i - grp_start + 1 - grp_na_count
+
+                        # Otherwise, it will be the number of distinct values
+                        # in the group, subtracting 1 if NaNs are present
+                        # since that is a distinct value we shouldn't count
                         else:
-                            for j in range(grp_start, i + 1):
-                                grp_sizes[lexsort_indexer[j]] = \
-                                    (grp_vals_seen - 1 - (grp_na_count > 0))
+                            grp_size = grp_vals_seen - (grp_na_count > 0)
+
+                        for j in range(grp_start, i + 1):
+                            grp_sizes[lexsort_indexer[j]] = grp_size
+
                         dups = sum_ranks = 0
                         grp_na_count = 0
                         grp_start = i + 1
                         grp_vals_seen = 1
->>>>>>> ba5dc7cc
-
-                    # If not dense tiebreak, group size used to compute
-                    # percentile will be # of non-null elements in group
-                    if tiebreak != TIEBREAK_DENSE:
-                        grp_size = i - grp_start + 1 - grp_na_count
-
-                    # Otherwise, it will be the number of distinct values
-                    # in the group, subtracting 1 if NaNs are present
-                    # since that is a distinct value we shouldn't count
-                    else:
-                        grp_size = grp_vals_seen - (grp_na_count > 0)
-
-                    for j in range(grp_start, i + 1):
-                        grp_sizes[lexsort_indexer[j]] = grp_size
-
-                    dups = sum_ranks = 0
-                    grp_na_count = 0
-                    grp_start = i + 1
-                    grp_vals_seen = 1
+
     if pct:
         for i in range(N):
             if grp_sizes[i] != 0:
