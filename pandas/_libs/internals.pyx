from collections import defaultdict

import cython
from cython import Py_ssize_t

from cpython.slice cimport PySlice_GetIndicesEx


cdef extern from "Python.h":
    Py_ssize_t PY_SSIZE_T_MAX

import numpy as np

cimport numpy as cnp
from numpy cimport (
    NPY_INTP,
    int64_t,
    intp_t,
    ndarray,
)

cnp.import_array()

from pandas._libs.algos import ensure_int64

from pandas._libs.arrays cimport NDArrayBacked
from pandas._libs.util cimport is_integer_object


@cython.final
@cython.freelist(32)
cdef class BlockPlacement:
    # __slots__ = '_as_slice', '_as_array', '_len'
    cdef:
        slice _as_slice
        ndarray _as_array  # Note: this still allows `None`; will be intp_t
        bint _has_slice, _has_array, _is_known_slice_like

    def __cinit__(self, val):
        cdef:
            slice slc

        self._as_slice = None
        self._as_array = None
        self._has_slice = False
        self._has_array = False

        if is_integer_object(val):
            slc = slice(val, val + 1, 1)
            self._as_slice = slc
            self._has_slice = True
        elif isinstance(val, slice):
            slc = slice_canonize(val)

            if slc.start != slc.stop:
                self._as_slice = slc
                self._has_slice = True
            else:
                arr = np.empty(0, dtype=np.intp)
                self._as_array = arr
                self._has_array = True
        else:
            # Cython memoryview interface requires ndarray to be writeable.
            arr = np.require(val, dtype=np.intp, requirements='W')
            assert arr.ndim == 1, arr.shape
            self._as_array = arr
            self._has_array = True

    def __str__(self) -> str:
        cdef:
            slice s = self._ensure_has_slice()

        if s is not None:
            v = self._as_slice
        else:
            v = self._as_array

        return f"{type(self).__name__}({v})"

    def __repr__(self) -> str:
        return str(self)

    def __len__(self) -> int:
        cdef:
            slice s = self._ensure_has_slice()

        if s is not None:
            return slice_len(s)
        else:
            return len(self._as_array)

    def __iter__(self):
        cdef:
            slice s = self._ensure_has_slice()
            Py_ssize_t start, stop, step, _

        if s is not None:
            start, stop, step, _ = slice_get_indices_ex(s)
            return iter(range(start, stop, step))
        else:
            return iter(self._as_array)

    @property
    def as_slice(self) -> slice:
        cdef:
            slice s = self._ensure_has_slice()

        if s is not None:
            return s
        else:
            raise TypeError("Not slice-like")

    @property
    def indexer(self):
        cdef:
            slice s = self._ensure_has_slice()

        if s is not None:
            return s
        else:
            return self._as_array

    @property
    def as_array(self) -> np.ndarray:
        cdef:
            Py_ssize_t start, stop, end, _

        if not self._has_array:
            start, stop, step, _ = slice_get_indices_ex(self._as_slice)
            # NOTE: this is the C-optimized equivalent of
            #  `np.arange(start, stop, step, dtype=np.intp)`
            self._as_array = cnp.PyArray_Arange(start, stop, step, NPY_INTP)
            self._has_array = True

        return self._as_array

    @property
    def is_slice_like(self) -> bool:
        cdef:
            slice s = self._ensure_has_slice()

        return s is not None

    def __getitem__(self, loc):
        cdef:
            slice s = self._ensure_has_slice()

        if s is not None:
            val = slice_getitem(s, loc)
        else:
            val = self._as_array[loc]

        if not isinstance(val, slice) and val.ndim == 0:
            return val

        return BlockPlacement(val)

    def delete(self, loc) -> BlockPlacement:
        return BlockPlacement(np.delete(self.as_array, loc, axis=0))

    def append(self, others) -> BlockPlacement:
        if not len(others):
            return self

        return BlockPlacement(
            np.concatenate([self.as_array] + [o.as_array for o in others])
        )

    cdef BlockPlacement iadd(self, other):
        cdef:
            slice s = self._ensure_has_slice()
            Py_ssize_t other_int, start, stop, step, l

        if is_integer_object(other) and s is not None:
            other_int = <Py_ssize_t>other

            if other_int == 0:
                # BlockPlacement is treated as immutable
                return self

            start, stop, step, l = slice_get_indices_ex(s)
            start += other_int
            stop += other_int

            if (step > 0 and start < 0) or (step < 0 and stop < step):
                raise ValueError("iadd causes length change")

            if stop < 0:
                val = slice(start, None, step)
            else:
                val = slice(start, stop, step)

            return BlockPlacement(val)
        else:
            newarr = self.as_array + other
            if (newarr < 0).any():
                raise ValueError("iadd causes length change")

            val = newarr
            return BlockPlacement(val)

    def add(self, other) -> BlockPlacement:
        # We can get here with int or ndarray
        return self.iadd(other)

    cdef slice _ensure_has_slice(self):
        if not self._has_slice:
            self._as_slice = indexer_as_slice(self._as_array)
            self._has_slice = True

        return self._as_slice

    def to_slices(self):
        """
        Decompose a BlockPlacement into a list of BlockPlacements, each of
        which is slice-like.

        Returns
        -------
        List[BlockPlacement]
        """
        if self.is_slice_like:
            return [self]
        slices = indexer_as_slices(self.indexer)
        return [BlockPlacement(x) for x in slices]


cdef slice slice_canonize(slice s):
    """
    Convert slice to canonical bounded form.
    """
    cdef:
        Py_ssize_t start = 0, stop = 0, step = 1

    if s.step is None:
        step = 1
    else:
        step = <Py_ssize_t>s.step
        if step == 0:
            raise ValueError("slice step cannot be zero")

    if step > 0:
        if s.stop is None:
            raise ValueError("unbounded slice")

        stop = <Py_ssize_t>s.stop
        if s.start is None:
            start = 0
        else:
            start = <Py_ssize_t>s.start
            if start > stop:
                start = stop
    elif step < 0:
        if s.start is None:
            raise ValueError("unbounded slice")

        start = <Py_ssize_t>s.start
        if s.stop is None:
            stop = -1
        else:
            stop = <Py_ssize_t>s.stop
            if stop > start:
                stop = start

    if start < 0 or (stop < 0 and s.stop is not None and step > 0):
<<<<<<< HEAD
        raise ValueError("unbounded slice", start, stop, step, s)
=======
        raise ValueError("unbounded slice")
>>>>>>> 318bed9f

    if stop < 0:
        return slice(start, None, step)
    else:
        return slice(start, stop, step)


cpdef Py_ssize_t slice_len(slice slc, Py_ssize_t objlen=PY_SSIZE_T_MAX) except -1:
    """
    Get length of a bounded slice.

    The slice must not have any "open" bounds that would create dependency on
    container size, i.e.:
    - if ``s.step is None or s.step > 0``, ``s.stop`` is not ``None``
    - if ``s.step < 0``, ``s.start`` is not ``None``

    Otherwise, the result is unreliable.
    """
    cdef:
        Py_ssize_t start, stop, step, length

    if slc is None:
        raise TypeError("slc must be slice")

    PySlice_GetIndicesEx(slc, objlen, &start, &stop, &step, &length)

    return length


cdef slice_get_indices_ex(slice slc, Py_ssize_t objlen=PY_SSIZE_T_MAX):
    """
    Get (start, stop, step, length) tuple for a slice.

    If `objlen` is not specified, slice must be bounded, otherwise the result
    will be wrong.
    """
    cdef:
        Py_ssize_t start, stop, step, length

    if slc is None:
        raise TypeError("slc should be a slice")

    PySlice_GetIndicesEx(slc, objlen, &start, &stop, &step, &length)

    return start, stop, step, length


cdef slice_getitem(slice slc, ind):
    cdef:
        Py_ssize_t s_start, s_stop, s_step, s_len
        Py_ssize_t ind_start, ind_stop, ind_step, ind_len

    s_start, s_stop, s_step, s_len = slice_get_indices_ex(slc)

    if isinstance(ind, slice):
        ind_start, ind_stop, ind_step, ind_len = slice_get_indices_ex(ind, s_len)

        if ind_step > 0 and ind_len == s_len:
            # short-cut for no-op slice
            if ind_len == s_len:
                return slc

        if ind_step < 0:
            s_start = s_stop - s_step
            ind_step = -ind_step

        s_step *= ind_step
        s_stop = s_start + ind_stop * s_step
        s_start = s_start + ind_start * s_step

        if s_step < 0 and s_stop < 0:
            return slice(s_start, None, s_step)
        else:
            return slice(s_start, s_stop, s_step)

    else:
        # NOTE:
        # this is the C-optimized equivalent of
        # `np.arange(s_start, s_stop, s_step, dtype=np.intp)[ind]`
        return cnp.PyArray_Arange(s_start, s_stop, s_step, NPY_INTP)[ind]


@cython.boundscheck(False)
@cython.wraparound(False)
<<<<<<< HEAD
cdef list indexer_as_slices(int64_t[:] vals):
    """
    Convert an indexer to a list of slices.
    """
    # TODO: there may be more efficient ways to decompose an indexer into slices
    cdef:
        Py_ssize_t i, n, start, stop
        int64_t d

    if vals is None:
        raise TypeError("vals must be ndarray")

    n = vals.shape[0]

    if n == 0:
        return []

    if n == 1:
        return [slice(vals[0], vals[0] + 1, 1)]

    # n >= 2
    d = vals[1] - vals[0]

    if d == 0:
        # i guess we have duplicate values (TODO: how?)
        return [slice(vals[0], vals[0] + 1, 1)] + indexer_as_slices(vals[1:])

    for i in range(2, n):
        if vals[i] - vals[i - 1] != d:
            # we need to start a new slice
            start = vals[0]
            stop = vals[i - 1] + d
            return [slice(start, stop, d)] + indexer_as_slices(vals[i:])

    start = vals[0]
    stop = start + n * d
    if stop < 0 and d < 0:
        return [slice(start, None, d)]
    else:
        return [slice(start, stop, d)]


@cython.boundscheck(False)
@cython.wraparound(False)
cdef slice indexer_as_slice(int64_t[:] vals):
=======
cdef slice indexer_as_slice(intp_t[:] vals):
>>>>>>> 318bed9f
    cdef:
        Py_ssize_t i, n, start, stop
        int64_t d

    if vals is None:
        raise TypeError("vals must be ndarray")

    n = vals.shape[0]

    if n == 0 or vals[0] < 0:
        return None

    if n == 1:
        return slice(vals[0], vals[0] + 1, 1)

    if vals[1] < 0:
        return None

    # n > 2
    d = vals[1] - vals[0]

    if d == 0:
        return None

    for i in range(2, n):
        if vals[i] < 0 or vals[i] - vals[i - 1] != d:
            return None

    start = vals[0]
    stop = start + n * d
    if stop < 0 and d < 0:
        return slice(start, None, d)
    else:
        return slice(start, stop, d)


@cython.boundscheck(False)
@cython.wraparound(False)
def get_blkno_indexers(
    int64_t[:] blknos, bint group=True
) -> list[tuple[int, slice | np.ndarray]]:
    """
    Enumerate contiguous runs of integers in ndarray.

    Iterate over elements of `blknos` yielding ``(blkno, slice(start, stop))``
    pairs for each contiguous run found.

    If `group` is True and there is more than one run for a certain blkno,
    ``(blkno, array)`` with an array containing positions of all elements equal
    to blkno.

    Returns
    -------
    list[tuple[int, slice | np.ndarray]]
    """
    # There's blkno in this function's name because it's used in block &
    # blockno handling.
    cdef:
        int64_t cur_blkno
        Py_ssize_t i, start, stop, n, diff, tot_len
        object blkno
        object group_dict = defaultdict(list)

    n = blknos.shape[0]
    result = list()
    start = 0
    cur_blkno = blknos[start]

    if n == 0:
        pass
    elif group is False:
        for i in range(1, n):
            if blknos[i] != cur_blkno:
                result.append((cur_blkno, slice(start, i)))

                start = i
                cur_blkno = blknos[i]

        result.append((cur_blkno, slice(start, n)))
    else:
        for i in range(1, n):
            if blknos[i] != cur_blkno:
                group_dict[cur_blkno].append((start, i))

                start = i
                cur_blkno = blknos[i]

        group_dict[cur_blkno].append((start, n))

        for blkno, slices in group_dict.items():
            if len(slices) == 1:
                result.append((blkno, slice(slices[0][0], slices[0][1])))
            else:
                tot_len = sum(stop - start for start, stop in slices)
                arr = np.empty(tot_len, dtype=np.int64)

                i = 0
                for start, stop in slices:
                    for diff in range(start, stop):
                        arr[i] = diff
                        i += 1

                result.append((blkno, arr))

    return result


def get_blkno_placements(blknos, group: bool = True):
    """
    Parameters
    ----------
    blknos : np.ndarray[int64]
    group : bool, default True

    Returns
    -------
    iterator
        yield (blkno, BlockPlacement)
    """
    blknos = ensure_int64(blknos)

    for blkno, indexer in get_blkno_indexers(blknos, group):
        yield blkno, BlockPlacement(indexer)


@cython.freelist(64)
cdef class SharedBlock:
    """
    Defining __init__ in a cython class significantly improves performance.
    """
    cdef:
        public BlockPlacement _mgr_locs
        readonly int ndim

    def __cinit__(self, values, placement: BlockPlacement, ndim: int):
        """
        Parameters
        ----------
        values : np.ndarray or ExtensionArray
            We assume maybe_coerce_values has already been called.
        placement : BlockPlacement
        ndim : int
            1 for SingleBlockManager/Series, 2 for BlockManager/DataFrame
        """
        self._mgr_locs = placement
        self.ndim = ndim

    cpdef __reduce__(self):
        # We have to do some gymnastics b/c "ndim" is keyword-only
        from functools import partial

        from pandas.core.internals.blocks import new_block

        args = (self.values, self.mgr_locs.indexer)
        func = partial(new_block, ndim=self.ndim)
        return func, args

    cpdef __setstate__(self, state):
        from pandas.core.construction import extract_array

        self.mgr_locs = BlockPlacement(state[0])
        self.values = extract_array(state[1], extract_numpy=True)
        if len(state) > 2:
            # we stored ndim
            self.ndim = state[2]
        else:
            # older pickle
            from pandas.core.internals.api import maybe_infer_ndim

            ndim = maybe_infer_ndim(self.values, self.mgr_locs)
            self.ndim = ndim


cdef class NumpyBlock(SharedBlock):
    cdef:
        public ndarray values

    def __cinit__(self, ndarray values, BlockPlacement placement, int ndim):
        # set values here the (implicit) call to SharedBlock.__cinit__ will
        #  set placement and ndim
        self.values = values

    cpdef NumpyBlock getitem_block_index(self, slice slicer):
        """
        Perform __getitem__-like specialized to slicing along index.

        Assumes self.ndim == 2
        """
        new_values = self.values[..., slicer]
        return type(self)(new_values, self._mgr_locs, ndim=self.ndim)


cdef class NDArrayBackedBlock(SharedBlock):
    """
    Block backed by NDArrayBackedExtensionArray
    """
    cdef public:
        NDArrayBacked values

    def __cinit__(self, NDArrayBacked values, BlockPlacement placement, int ndim):
        # set values here the (implicit) call to SharedBlock.__cinit__ will
        #  set placement and ndim
        self.values = values

    cpdef NDArrayBackedBlock getitem_block_index(self, slice slicer):
        """
        Perform __getitem__-like specialized to slicing along index.

        Assumes self.ndim == 2
        """
        new_values = self.values[..., slicer]
        return type(self)(new_values, self._mgr_locs, ndim=self.ndim)


cdef class Block(SharedBlock):
    cdef:
        public object values

    def __cinit__(self, object values, BlockPlacement placement, int ndim):
        # set values here the (implicit) call to SharedBlock.__cinit__ will
        #  set placement and ndim
        self.values = values


@cython.freelist(64)
cdef class BlockManager:
    cdef:
        public tuple blocks
        public list axes
        public bint _known_consolidated, _is_consolidated
        public ndarray _blknos, _blklocs

    def __cinit__(self, blocks=None, axes=None, verify_integrity=True):
        # None as defaults for unpickling GH#42345
        if blocks is None:
            # This adds 1-2 microseconds to DataFrame(np.array([]))
            return

        if isinstance(blocks, list):
            # Backward compat for e.g. pyarrow
            blocks = tuple(blocks)

        self.blocks = blocks
        self.axes = axes.copy()  # copy to make sure we are not remotely-mutable

        # Populate known_consolidate, blknos, and blklocs lazily
        self._known_consolidated = False
        self._is_consolidated = False
        self._blknos = None
        self._blklocs = None

    # -------------------------------------------------------------------
    # Pickle

    cpdef __reduce__(self):
        if len(self.axes) == 1:
            # SingleBlockManager, __init__ expects Block, axis
            args = (self.blocks[0], self.axes[0])
        else:
            args = (self.blocks, self.axes)
        return type(self), args

    cpdef __setstate__(self, state):
        from pandas.core.construction import extract_array
        from pandas.core.internals.blocks import (
            ensure_block_shape,
            new_block,
        )
        from pandas.core.internals.managers import ensure_index

        if isinstance(state, tuple) and len(state) >= 4 and "0.14.1" in state[3]:
            state = state[3]["0.14.1"]
            axes = [ensure_index(ax) for ax in state["axes"]]
            ndim = len(axes)

            for blk in state["blocks"]:
                vals = blk["values"]
                # older versions may hold e.g. DatetimeIndex instead of DTA
                vals = extract_array(vals, extract_numpy=True)
                blk["values"] = ensure_block_shape(vals, ndim=ndim)

            nbs = [
                new_block(blk["values"], blk["mgr_locs"], ndim=ndim)
                for blk in state["blocks"]
            ]
            blocks = tuple(nbs)
            self.blocks = blocks
            self.axes = axes

        else:
            raise NotImplementedError("pre-0.14.1 pickles are no longer supported")

        self._post_setstate()

    def _post_setstate(self) -> None:
        self._is_consolidated = False
        self._known_consolidated = False
        self._rebuild_blknos_and_blklocs()

    # -------------------------------------------------------------------
    # Indexing

    cdef BlockManager _get_index_slice(self, slobj):
        cdef:
            SharedBlock blk, nb

        nbs = []
        for blk in self.blocks:
            nb = blk.getitem_block_index(slobj)
            nbs.append(nb)

        new_axes = [self.axes[0], self.axes[1]._getitem_slice(slobj)]
        return type(self)(tuple(nbs), new_axes, verify_integrity=False)

    def get_slice(self, slobj: slice, axis: int = 0) -> BlockManager:

        if axis == 0:
            new_blocks = self._slice_take_blocks_ax0(slobj)
        elif axis == 1:
            return self._get_index_slice(slobj)
        else:
            raise IndexError("Requested axis not found in manager")

        new_axes = list(self.axes)
        new_axes[axis] = new_axes[axis]._getitem_slice(slobj)

        return type(self)(tuple(new_blocks), new_axes, verify_integrity=False)<|MERGE_RESOLUTION|>--- conflicted
+++ resolved
@@ -263,11 +263,7 @@
                 stop = start
 
     if start < 0 or (stop < 0 and s.stop is not None and step > 0):
-<<<<<<< HEAD
         raise ValueError("unbounded slice", start, stop, step, s)
-=======
-        raise ValueError("unbounded slice")
->>>>>>> 318bed9f
 
     if stop < 0:
         return slice(start, None, step)
@@ -352,7 +348,6 @@
 
 @cython.boundscheck(False)
 @cython.wraparound(False)
-<<<<<<< HEAD
 cdef list indexer_as_slices(int64_t[:] vals):
     """
     Convert an indexer to a list of slices.
@@ -397,10 +392,7 @@
 
 @cython.boundscheck(False)
 @cython.wraparound(False)
-cdef slice indexer_as_slice(int64_t[:] vals):
-=======
 cdef slice indexer_as_slice(intp_t[:] vals):
->>>>>>> 318bed9f
     cdef:
         Py_ssize_t i, n, start, stop
         int64_t d
