/*
Copyright (c) 2011-2013, ESN Social Software AB and Jonas Tarnstrom
All rights reserved.

Redistribution and use in source and binary forms, with or without
modification, are permitted provided that the following conditions are met:
* Redistributions of source code must retain the above copyright
notice, this list of conditions and the following disclaimer.
* Redistributions in binary form must reproduce the above copyright
notice, this list of conditions and the following disclaimer in the
documentation and/or other materials provided with the distribution.
* Neither the name of the ESN Social Software AB nor the
names of its contributors may be used to endorse or promote products
derived from this software without specific prior written permission.

THIS SOFTWARE IS PROVIDED BY THE COPYRIGHT HOLDERS AND CONTRIBUTORS "AS IS" AND
ANY EXPRESS OR IMPLIED WARRANTIES, INCLUDING, BUT NOT LIMITED TO, THE IMPLIED
WARRANTIES OF MERCHANTABILITY AND FITNESS FOR A PARTICULAR PURPOSE ARE
DISCLAIMED. IN NO EVENT SHALL ESN SOCIAL SOFTWARE AB OR JONAS TARNSTROM BE
LIABLE FOR ANY DIRECT, INDIRECT, INCIDENTAL, SPECIAL, EXEMPLARY, OR
CONSEQUENTIAL DAMAGES (INCLUDING, BUT NOT LIMITED TO, PROCUREMENT OF SUBSTITUTE
GOODS OR SERVICES; LOSS OF USE, DATA, OR PROFITS; OR BUSINESS INTERRUPTION)
HOWEVER CAUSED AND ON ANY THEORY OF LIABILITY, WHETHER IN CONTRACT, STRICT
LIABILITY, OR TORT (INCLUDING NEGLIGENCE OR OTHERWISE) ARISING IN ANY WAY OUT OF
THE USE OF THIS SOFTWARE, EVEN IF ADVISED OF THE POSSIBILITY OF SUCH DAMAGE.


Portions of code from MODP_ASCII - Ascii transformations (upper/lower, etc)
https://github.com/client9/stringencoders
Copyright (c) 2007  Nick Galbreath -- nickg [at] modp [dot] com. All rights
reserved.

Numeric decoder derived from from TCL library
http://www.opensource.apple.com/source/tcl/tcl-14/tcl/license.terms
* Copyright (c) 1988-1993 The Regents of the University of California.
* Copyright (c) 1994 Sun Microsystems, Inc.
*/
#define PY_ARRAY_UNIQUE_SYMBOL UJSON_NUMPY

#define PY_SSIZE_T_CLEAN
#include <Python.h>
#include <math.h>
#include <numpy/arrayobject.h>
#include <numpy/arrayscalars.h>
#include <numpy/ndarraytypes.h>
#include <numpy/npy_math.h>
#include <ultrajson.h>
#include <../../../tslibs/src/datetime/np_datetime.h>
#include <../../../tslibs/src/datetime/np_datetime_strings.h>
#include "datetime.h"

static PyTypeObject *type_decimal;
static PyTypeObject *cls_dataframe;
static PyTypeObject *cls_series;
static PyTypeObject *cls_index;
static PyTypeObject *cls_nat;

npy_int64 get_nat(void) { return NPY_MIN_INT64; }

typedef char *(*PFN_PyTypeToUTF8)(JSOBJ obj, JSONTypeContext *ti,
                                  size_t *_outLen);

typedef struct __NpyArrContext {
    PyObject *array;
    char *dataptr;
    int curdim;    // current dimension in array's order
    int stridedim; // dimension we are striding over
    int inc;       // stride dimension increment (+/- 1)
    npy_intp dim;
    npy_intp stride;
    npy_intp ndim;
    npy_intp index[NPY_MAXDIMS];
    int type_num;
    PyArray_GetItemFunc *getitem;

    char **rowLabels;
    char **columnLabels;
} NpyArrContext;

typedef struct __PdBlockContext {
    int colIdx;
    int ncols;
    int transpose;

    int *cindices;            // frame column -> block column map
    NpyArrContext **npyCtxts; // NpyArrContext for each column
} PdBlockContext;

typedef struct __TypeContext {
    JSPFN_ITERBEGIN iterBegin;
    JSPFN_ITEREND iterEnd;
    JSPFN_ITERNEXT iterNext;
    JSPFN_ITERGETNAME iterGetName;
    JSPFN_ITERGETVALUE iterGetValue;
    PFN_PyTypeToUTF8 PyTypeToUTF8;
    PyObject *newObj;
    PyObject *dictObj;
    Py_ssize_t index;
    Py_ssize_t size;
    PyObject *itemValue;
    PyObject *itemName;
    PyObject *attrList;
    PyObject *iterator;

    double doubleValue;
    JSINT64 longValue;

    char *cStr;
    NpyArrContext *npyarr;
    PdBlockContext *pdblock;
    int transpose;
    char **rowLabels;
    char **columnLabels;
    npy_intp rowLabelsLen;
    npy_intp columnLabelsLen;
} TypeContext;

typedef struct __PyObjectEncoder {
    JSONObjectEncoder enc;

    // pass through the NpyArrContext when encoding multi-dimensional arrays
    NpyArrContext *npyCtxtPassthru;

    // pass through the PdBlockContext when encoding blocks
    PdBlockContext *blkCtxtPassthru;

    // pass-through to encode numpy data directly
    int npyType;
    void *npyValue;
    TypeContext basicTypeContext;

    int datetimeIso;
    NPY_DATETIMEUNIT datetimeUnit;

    // output format style for pandas data types
    int outputFormat;
    int originalOutputFormat;

    PyObject *defaultHandler;
} PyObjectEncoder;

#define GET_TC(__ptrtc) ((TypeContext *)((__ptrtc)->prv))

enum PANDAS_FORMAT { SPLIT, RECORDS, INDEX, COLUMNS, VALUES };

#define PRINTMARK()

int PdBlock_iterNext(JSOBJ, JSONTypeContext *);

void *initObjToJSON(void) {
    PyObject *mod_pandas;
    PyObject *mod_nattype;
    PyObject *mod_decimal = PyImport_ImportModule("decimal");
    type_decimal =
        (PyTypeObject *)PyObject_GetAttrString(mod_decimal, "Decimal");
    Py_DECREF(mod_decimal);

    PyDateTime_IMPORT;

    mod_pandas = PyImport_ImportModule("pandas");
    if (mod_pandas) {
        cls_dataframe =
            (PyTypeObject *)PyObject_GetAttrString(mod_pandas, "DataFrame");
        cls_index = (PyTypeObject *)PyObject_GetAttrString(mod_pandas, "Index");
        cls_series =
            (PyTypeObject *)PyObject_GetAttrString(mod_pandas, "Series");
        Py_DECREF(mod_pandas);
    }

    mod_nattype = PyImport_ImportModule("pandas._libs.tslibs.nattype");
    if (mod_nattype) {
        cls_nat =
            (PyTypeObject *)PyObject_GetAttrString(mod_nattype, "NaTType");
        Py_DECREF(mod_nattype);
    }

    /* Initialise numpy API */
    import_array();
}

static TypeContext *createTypeContext(void) {
    TypeContext *pc;

    pc = PyObject_Malloc(sizeof(TypeContext));
    if (!pc) {
        PyErr_NoMemory();
        return NULL;
    }
    pc->newObj = NULL;
    pc->dictObj = NULL;
    pc->itemValue = NULL;
    pc->itemName = NULL;
    pc->attrList = NULL;
    pc->index = 0;
    pc->size = 0;
    pc->longValue = 0;
    pc->doubleValue = 0.0;
    pc->cStr = NULL;
    pc->npyarr = NULL;
    pc->pdblock = NULL;
    pc->rowLabels = NULL;
    pc->columnLabels = NULL;
    pc->transpose = 0;
    pc->rowLabelsLen = 0;
    pc->columnLabelsLen = 0;

    return pc;
}

/*
 * Function: scaleNanosecToUnit
 * -----------------------------
 *
 * Scales an integer value representing time in nanoseconds to provided unit.
 *
 * Mutates the provided value directly. Returns 0 on success, non-zero on error.
 */
static int scaleNanosecToUnit(npy_int64 *value, NPY_DATETIMEUNIT unit) {
    switch (unit) {
    case NPY_FR_ns:
        break;
    case NPY_FR_us:
        *value /= 1000LL;
        break;
    case NPY_FR_ms:
        *value /= 1000000LL;
        break;
    case NPY_FR_s:
        *value /= 1000000000LL;
        break;
    default:
        return -1;
    }

    return 0;
}

static PyObject *get_values(PyObject *obj) {
    PyObject *values = NULL;

    PRINTMARK();

    if (PyObject_HasAttrString(obj, "_internal_get_values")) {
        PRINTMARK();
        values = PyObject_CallMethod(obj, "_internal_get_values", NULL);

        if (values == NULL) {
            // Clear so we can subsequently try another method
            PyErr_Clear();
        } else if (!PyArray_CheckExact(values)) {
            // Didn't get a numpy array, so keep trying
            PRINTMARK();
            Py_DECREF(values);
            values = NULL;
        }
    }

    if ((values == NULL) && PyObject_HasAttrString(obj, "get_block_values")) {
        PRINTMARK();
        values = PyObject_CallMethod(obj, "get_block_values", NULL);

        if (values == NULL) {
            // Clear so we can subsequently try another method
            PyErr_Clear();
        } else if (!PyArray_CheckExact(values)) {
            // Didn't get a numpy array, so keep trying
            PRINTMARK();
            Py_DECREF(values);
            values = NULL;
        }
    }

    if (values == NULL) {
        PyObject *typeRepr = PyObject_Repr((PyObject *)Py_TYPE(obj));
        PyObject *repr;
        PRINTMARK();
        if (PyObject_HasAttrString(obj, "dtype")) {
            PyObject *dtype = PyObject_GetAttrString(obj, "dtype");
            repr = PyObject_Repr(dtype);
            Py_DECREF(dtype);
        } else {
            repr = PyUnicode_FromString("<unknown dtype>");
        }

        PyErr_Format(PyExc_ValueError, "%R or %R are not JSON serializable yet",
                     repr, typeRepr);
        Py_DECREF(repr);
        Py_DECREF(typeRepr);

        return NULL;
    }

    return values;
}

static PyObject *get_sub_attr(PyObject *obj, char *attr, char *subAttr) {
    PyObject *tmp = PyObject_GetAttrString(obj, attr);
    PyObject *ret;

    if (tmp == 0) {
        return 0;
    }
    ret = PyObject_GetAttrString(tmp, subAttr);
    Py_DECREF(tmp);

    return ret;
}

static int is_simple_frame(PyObject *obj) {
    PyObject *check = get_sub_attr(obj, "_data", "is_mixed_type");
    int ret = (check == Py_False);

    if (!check) {
        return 0;
    }

    Py_DECREF(check);
    return ret;
}

static Py_ssize_t get_attr_length(PyObject *obj, char *attr) {
    PyObject *tmp = PyObject_GetAttrString(obj, attr);
    Py_ssize_t ret;

    if (tmp == 0) {
        return 0;
    }
    ret = PyObject_Length(tmp);
    Py_DECREF(tmp);

    if (ret == -1) {
        return 0;
    }

    return ret;
}

static npy_int64 get_long_attr(PyObject *o, const char *attr) {
    npy_int64 long_val;
    PyObject *value = PyObject_GetAttrString(o, attr);
    long_val =
        (PyLong_Check(value) ? PyLong_AsLongLong(value) : PyLong_AsLong(value));
    Py_DECREF(value);
    return long_val;
}

static npy_float64 total_seconds(PyObject *td) {
    npy_float64 double_val;
    PyObject *value = PyObject_CallMethod(td, "total_seconds", NULL);
    double_val = PyFloat_AS_DOUBLE(value);
    Py_DECREF(value);
    return double_val;
}

static PyObject *get_item(PyObject *obj, Py_ssize_t i) {
    PyObject *tmp = PyLong_FromSsize_t(i);
    PyObject *ret;

    if (tmp == 0) {
        return 0;
    }
    ret = PyObject_GetItem(obj, tmp);
    Py_DECREF(tmp);

    return ret;
}

static char *PyBytesToUTF8(JSOBJ _obj, JSONTypeContext *Py_UNUSED(tc),
                           size_t *_outLen) {
    PyObject *obj = (PyObject *)_obj;
    *_outLen = PyBytes_GET_SIZE(obj);
    return PyBytes_AS_STRING(obj);
}

static char *PyUnicodeToUTF8(JSOBJ _obj, JSONTypeContext *Py_UNUSED(tc),
                             size_t *_outLen) {
    return (char *)PyUnicode_AsUTF8AndSize(_obj, (Py_ssize_t *)_outLen);
}

/* Converts the int64_t representation of a datetime to ISO; mutates len */
static char *int64ToIso(int64_t value, NPY_DATETIMEUNIT base, size_t *len) {
    npy_datetimestruct dts;
    int ret_code;

    pandas_datetime_to_datetimestruct(value, NPY_FR_ns, &dts);

    *len = (size_t)get_datetime_iso_8601_strlen(0, base);
    char *result = PyObject_Malloc(*len);

    if (result == NULL) {
        PyErr_NoMemory();
        return NULL;
    }

    ret_code = make_iso_8601_datetime(&dts, result, *len, base);
    if (ret_code != 0) {
        PyErr_SetString(PyExc_ValueError,
                        "Could not convert datetime value to string");
        PyObject_Free(result);
        return NULL;
    }

    // Note that get_datetime_iso_8601_strlen just gives a generic size
    // for ISO string conversion, not the actual size used
    *len = strlen(result);
    return result;
}

/* Converts the int64_t representation of a duration to ISO; mutates len */
static char *int64ToIsoDuration(int64_t value, size_t *len) {
    pandas_timedeltastruct tds;
    int ret_code;

    pandas_timedelta_to_timedeltastruct(value, NPY_FR_ns, &tds);

    // Max theoretical length of ISO Duration with 64 bit day
    // as the largest unit is 70 characters + 1 for a null terminator
    char *result = PyObject_Malloc(71);
    if (result == NULL) {
        PyErr_NoMemory();
        return NULL;
    }

    ret_code = make_iso_8601_timedelta(&tds, result, len);
    if (ret_code == -1) {
        PyErr_SetString(PyExc_ValueError,
                        "Could not convert timedelta value to string");
        PyObject_Free(result);
        return NULL;
    }

    return result;
}

/* JSON callback. returns a char* and mutates the pointer to *len */
static char *NpyDateTimeToIsoCallback(JSOBJ Py_UNUSED(unused),
                                      JSONTypeContext *tc, size_t *len) {
    NPY_DATETIMEUNIT base = ((PyObjectEncoder *)tc->encoder)->datetimeUnit;
    return int64ToIso(GET_TC(tc)->longValue, base, len);
}

static npy_datetime NpyDateTimeToEpoch(npy_datetime dt, NPY_DATETIMEUNIT base) {
    scaleNanosecToUnit(&dt, base);
    return dt;
}

/* JSON callback. returns a char* and mutates the pointer to *len */
static char *NpyTimeDeltaToIsoCallback(JSOBJ Py_UNUSED(unused),
                                       JSONTypeContext *tc, size_t *len) {
    return int64ToIsoDuration(GET_TC(tc)->longValue, len);
}

/* Convert PyDatetime To ISO C-string. mutates len */
static char *PyDateTimeToIso(PyDateTime_Date *obj, NPY_DATETIMEUNIT base,
                             size_t *len) {
    npy_datetimestruct dts;
    int ret;

    ret = convert_pydatetime_to_datetimestruct(obj, &dts);
    if (ret != 0) {
        if (!PyErr_Occurred()) {
            PyErr_SetString(PyExc_ValueError,
                            "Could not convert PyDateTime to numpy datetime");
        }
        return NULL;
    }

    *len = (size_t)get_datetime_iso_8601_strlen(0, base);
    char *result = PyObject_Malloc(*len);
    ret = make_iso_8601_datetime(&dts, result, *len, base);

    if (ret != 0) {
        PRINTMARK();
        PyErr_SetString(PyExc_ValueError,
                        "Could not convert datetime value to string");
        PyObject_Free(result);
        return NULL;
    }

    // Note that get_datetime_iso_8601_strlen just gives a generic size
    // for ISO string conversion, not the actual size used
    *len = strlen(result);
    return result;
}

/* JSON callback */
static char *PyDateTimeToIsoCallback(JSOBJ obj, JSONTypeContext *tc,
                                     size_t *len) {

    if (!PyDate_Check(obj)) {
        PyErr_SetString(PyExc_TypeError, "Expected date object");
        return NULL;
    }

    NPY_DATETIMEUNIT base = ((PyObjectEncoder *)tc->encoder)->datetimeUnit;
    return PyDateTimeToIso(obj, base, len);
}

static npy_datetime PyDateTimeToEpoch(PyObject *obj, NPY_DATETIMEUNIT base) {
    npy_datetimestruct dts;
    int ret;

    if (!PyDate_Check(obj)) {
        // TODO: raise TypeError
    }
    PyDateTime_Date *dt = (PyDateTime_Date *)obj;

    ret = convert_pydatetime_to_datetimestruct(dt, &dts);
    if (ret != 0) {
        if (!PyErr_Occurred()) {
            PyErr_SetString(PyExc_ValueError,
                            "Could not convert PyDateTime to numpy datetime");
        }
        // TODO: is setting errMsg required?
        //((JSONObjectEncoder *)tc->encoder)->errorMsg = "";
        // return NULL;
    }

    npy_datetime npy_dt = npy_datetimestruct_to_datetime(NPY_FR_ns, &dts);
    return NpyDateTimeToEpoch(npy_dt, base);
}

static char *PyTimeToJSON(JSOBJ _obj, JSONTypeContext *tc, size_t *outLen) {
    PyObject *obj = (PyObject *)_obj;
    PyObject *str;
    PyObject *tmp;

    str = PyObject_CallMethod(obj, "isoformat", NULL);
    if (str == NULL) {
        PRINTMARK();
        *outLen = 0;
        if (!PyErr_Occurred()) {
            PyErr_SetString(PyExc_ValueError, "Failed to convert time");
        }
        ((JSONObjectEncoder *)tc->encoder)->errorMsg = "";
        return NULL;
    }
    if (PyUnicode_Check(str)) {
        tmp = str;
        str = PyUnicode_AsUTF8String(str);
        Py_DECREF(tmp);
    }

    GET_TC(tc)->newObj = str;

    *outLen = PyBytes_GET_SIZE(str);
    char *outValue = PyBytes_AS_STRING(str);
    return outValue;
}

//=============================================================================
// Numpy array iteration functions
//=============================================================================

static void NpyArr_freeItemValue(JSOBJ Py_UNUSED(_obj), JSONTypeContext *tc) {
    if (GET_TC(tc)->npyarr &&
        GET_TC(tc)->itemValue != GET_TC(tc)->npyarr->array) {
        PRINTMARK();
        Py_XDECREF(GET_TC(tc)->itemValue);
        GET_TC(tc)->itemValue = NULL;
    }
}

int NpyArr_iterNextNone(JSOBJ Py_UNUSED(_obj), JSONTypeContext *Py_UNUSED(tc)) {
    return 0;
}

void NpyArr_iterBegin(JSOBJ _obj, JSONTypeContext *tc) {
    PyArrayObject *obj;
    NpyArrContext *npyarr;

    if (GET_TC(tc)->newObj) {
        obj = (PyArrayObject *)GET_TC(tc)->newObj;
    } else {
        obj = (PyArrayObject *)_obj;
    }

    PRINTMARK();
    npyarr = PyObject_Malloc(sizeof(NpyArrContext));
    GET_TC(tc)->npyarr = npyarr;

    if (!npyarr) {
        PyErr_NoMemory();
        GET_TC(tc)->iterNext = NpyArr_iterNextNone;
        return;
    }

    npyarr->array = (PyObject *)obj;
    npyarr->getitem = (PyArray_GetItemFunc *)PyArray_DESCR(obj)->f->getitem;
    npyarr->dataptr = PyArray_DATA(obj);
    npyarr->ndim = PyArray_NDIM(obj) - 1;
    npyarr->curdim = 0;
    npyarr->type_num = PyArray_DESCR(obj)->type_num;

    if (GET_TC(tc)->transpose) {
        npyarr->dim = PyArray_DIM(obj, npyarr->ndim);
        npyarr->stride = PyArray_STRIDE(obj, npyarr->ndim);
        npyarr->stridedim = npyarr->ndim;
        npyarr->index[npyarr->ndim] = 0;
        npyarr->inc = -1;
    } else {
        npyarr->dim = PyArray_DIM(obj, 0);
        npyarr->stride = PyArray_STRIDE(obj, 0);
        npyarr->stridedim = 0;
        npyarr->index[0] = 0;
        npyarr->inc = 1;
    }

    npyarr->columnLabels = GET_TC(tc)->columnLabels;
    npyarr->rowLabels = GET_TC(tc)->rowLabels;
}

void NpyArr_iterEnd(JSOBJ obj, JSONTypeContext *tc) {
    NpyArrContext *npyarr = GET_TC(tc)->npyarr;
    PRINTMARK();

    if (npyarr) {
        NpyArr_freeItemValue(obj, tc);
        PyObject_Free(npyarr);
    }
}

void NpyArrPassThru_iterBegin(JSOBJ Py_UNUSED(obj),
                              JSONTypeContext *Py_UNUSED(tc)) {
    PRINTMARK();
}

void NpyArrPassThru_iterEnd(JSOBJ obj, JSONTypeContext *tc) {
    NpyArrContext *npyarr = GET_TC(tc)->npyarr;
    PRINTMARK();
    // finished this dimension, reset the data pointer
    npyarr->curdim--;
    npyarr->dataptr -= npyarr->stride * npyarr->index[npyarr->stridedim];
    npyarr->stridedim -= npyarr->inc;
    npyarr->dim = PyArray_DIM(npyarr->array, npyarr->stridedim);
    npyarr->stride = PyArray_STRIDE(npyarr->array, npyarr->stridedim);
    npyarr->dataptr += npyarr->stride;

    NpyArr_freeItemValue(obj, tc);
}

int NpyArr_iterNextItem(JSOBJ obj, JSONTypeContext *tc) {
    NpyArrContext *npyarr = GET_TC(tc)->npyarr;
    PRINTMARK();

    if (PyErr_Occurred()) {
        return 0;
    }

    if (npyarr->index[npyarr->stridedim] >= npyarr->dim) {
        PRINTMARK();
        return 0;
    }

    NpyArr_freeItemValue(obj, tc);

    if (PyArray_ISDATETIME(npyarr->array)) {
        PRINTMARK();
        GET_TC(tc)->itemValue = obj;
        Py_INCREF(obj);
        ((PyObjectEncoder *)tc->encoder)->npyType = PyArray_TYPE(npyarr->array);
        ((PyObjectEncoder *)tc->encoder)->npyValue = npyarr->dataptr;
        ((PyObjectEncoder *)tc->encoder)->npyCtxtPassthru = npyarr;
    } else {
        PRINTMARK();
        GET_TC(tc)->itemValue = npyarr->getitem(npyarr->dataptr, npyarr->array);
    }

    npyarr->dataptr += npyarr->stride;
    npyarr->index[npyarr->stridedim]++;
    return 1;
}

int NpyArr_iterNext(JSOBJ _obj, JSONTypeContext *tc) {
    NpyArrContext *npyarr = GET_TC(tc)->npyarr;
    PRINTMARK();

    if (PyErr_Occurred()) {
        PRINTMARK();
        return 0;
    }

    if (npyarr->curdim >= npyarr->ndim ||
        npyarr->index[npyarr->stridedim] >= npyarr->dim) {
        PRINTMARK();
        // innermost dimension, start retrieving item values
        GET_TC(tc)->iterNext = NpyArr_iterNextItem;
        return NpyArr_iterNextItem(_obj, tc);
    }

    // dig a dimension deeper
    npyarr->index[npyarr->stridedim]++;

    npyarr->curdim++;
    npyarr->stridedim += npyarr->inc;
    npyarr->dim = PyArray_DIM(npyarr->array, npyarr->stridedim);
    npyarr->stride = PyArray_STRIDE(npyarr->array, npyarr->stridedim);
    npyarr->index[npyarr->stridedim] = 0;

    ((PyObjectEncoder *)tc->encoder)->npyCtxtPassthru = npyarr;
    GET_TC(tc)->itemValue = npyarr->array;
    return 1;
}

JSOBJ NpyArr_iterGetValue(JSOBJ Py_UNUSED(obj), JSONTypeContext *tc) {
    PRINTMARK();
    return GET_TC(tc)->itemValue;
}

char *NpyArr_iterGetName(JSOBJ Py_UNUSED(obj), JSONTypeContext *tc,
                         size_t *outLen) {
    NpyArrContext *npyarr = GET_TC(tc)->npyarr;
    npy_intp idx;
    PRINTMARK();
    char *cStr;

    if (GET_TC(tc)->iterNext == NpyArr_iterNextItem) {
        idx = npyarr->index[npyarr->stridedim] - 1;
        cStr = npyarr->columnLabels[idx];
    } else {
        idx = npyarr->index[npyarr->stridedim - npyarr->inc] - 1;
        cStr = npyarr->rowLabels[idx];
    }

    *outLen = strlen(cStr);

    return cStr;
}

//=============================================================================
// Pandas block iteration functions
//
// Serialises a DataFrame column by column to avoid unnecessary data copies and
// more representative serialisation when dealing with mixed dtypes.
//
// Uses a dedicated NpyArrContext for each column.
//=============================================================================

void PdBlockPassThru_iterEnd(JSOBJ obj, JSONTypeContext *tc) {
    PdBlockContext *blkCtxt = GET_TC(tc)->pdblock;
    PRINTMARK();

    if (blkCtxt->transpose) {
        blkCtxt->colIdx++;
    } else {
        blkCtxt->colIdx = 0;
    }

    NpyArr_freeItemValue(obj, tc);
}

int PdBlock_iterNextItem(JSOBJ obj, JSONTypeContext *tc) {
    PdBlockContext *blkCtxt = GET_TC(tc)->pdblock;
    PRINTMARK();

    if (blkCtxt->colIdx >= blkCtxt->ncols) {
        return 0;
    }

    GET_TC(tc)->npyarr = blkCtxt->npyCtxts[blkCtxt->colIdx];
    blkCtxt->colIdx++;
    return NpyArr_iterNextItem(obj, tc);
}

char *PdBlock_iterGetName(JSOBJ Py_UNUSED(obj), JSONTypeContext *tc,
                          size_t *outLen) {
    PdBlockContext *blkCtxt = GET_TC(tc)->pdblock;
    NpyArrContext *npyarr = blkCtxt->npyCtxts[0];
    npy_intp idx;
    char *cStr;
    PRINTMARK();

    if (GET_TC(tc)->iterNext == PdBlock_iterNextItem) {
        idx = blkCtxt->colIdx - 1;
        cStr = npyarr->columnLabels[idx];
    } else {
        idx = GET_TC(tc)->iterNext != PdBlock_iterNext
                  ? npyarr->index[npyarr->stridedim - npyarr->inc] - 1
                  : npyarr->index[npyarr->stridedim];

        cStr = npyarr->rowLabels[idx];
    }

    *outLen = strlen(cStr);
    return cStr;
}

char *PdBlock_iterGetName_Transpose(JSOBJ Py_UNUSED(obj), JSONTypeContext *tc,
                                    size_t *outLen) {
    PdBlockContext *blkCtxt = GET_TC(tc)->pdblock;
    NpyArrContext *npyarr = blkCtxt->npyCtxts[blkCtxt->colIdx];
    npy_intp idx;
    char *cStr;
    PRINTMARK();

    if (GET_TC(tc)->iterNext == NpyArr_iterNextItem) {
        idx = npyarr->index[npyarr->stridedim] - 1;
        cStr = npyarr->columnLabels[idx];
    } else {
        idx = blkCtxt->colIdx;
        cStr = npyarr->rowLabels[idx];
    }

    *outLen = strlen(cStr);
    return cStr;
}

int PdBlock_iterNext(JSOBJ obj, JSONTypeContext *tc) {
    PdBlockContext *blkCtxt = GET_TC(tc)->pdblock;
    NpyArrContext *npyarr;
    PRINTMARK();

    if (PyErr_Occurred() || ((JSONObjectEncoder *)tc->encoder)->errorMsg) {
        return 0;
    }

    if (blkCtxt->transpose) {
        if (blkCtxt->colIdx >= blkCtxt->ncols) {
            return 0;
        }
    } else {
        npyarr = blkCtxt->npyCtxts[0];
        if (npyarr->index[npyarr->stridedim] >= npyarr->dim) {
            return 0;
        }
    }

    ((PyObjectEncoder *)tc->encoder)->blkCtxtPassthru = blkCtxt;
    GET_TC(tc)->itemValue = obj;

    return 1;
}

void PdBlockPassThru_iterBegin(JSOBJ Py_UNUSED(obj), JSONTypeContext *tc) {
    PdBlockContext *blkCtxt = GET_TC(tc)->pdblock;
    PRINTMARK();

    if (blkCtxt->transpose) {
        // if transposed we exhaust each column before moving to the next
        GET_TC(tc)->iterNext = NpyArr_iterNextItem;
        GET_TC(tc)->iterGetName = PdBlock_iterGetName_Transpose;
        GET_TC(tc)->npyarr = blkCtxt->npyCtxts[blkCtxt->colIdx];
    }
}

void PdBlock_iterBegin(JSOBJ _obj, JSONTypeContext *tc) {
    PyObject *obj, *blocks, *block, *values, *tmp;
    PyArrayObject *locs;
    PdBlockContext *blkCtxt;
    NpyArrContext *npyarr;
    Py_ssize_t i;
    PyArray_Descr *dtype;
    NpyIter *iter;
    NpyIter_IterNextFunc *iternext;
    npy_int64 **dataptr;
    npy_int64 colIdx;
    npy_intp idx;

    PRINTMARK();

    i = 0;
    blocks = NULL;
    dtype = PyArray_DescrFromType(NPY_INT64);
    obj = (PyObject *)_obj;

    GET_TC(tc)->iterGetName = GET_TC(tc)->transpose
                                  ? PdBlock_iterGetName_Transpose
                                  : PdBlock_iterGetName;

    blkCtxt = PyObject_Malloc(sizeof(PdBlockContext));
    if (!blkCtxt) {
        PyErr_NoMemory();
        GET_TC(tc)->iterNext = NpyArr_iterNextNone;
        goto BLKRET;
    }
    GET_TC(tc)->pdblock = blkCtxt;

    blkCtxt->colIdx = 0;
    blkCtxt->transpose = GET_TC(tc)->transpose;
    blkCtxt->ncols = get_attr_length(obj, "columns");

    if (blkCtxt->ncols == 0) {
        blkCtxt->npyCtxts = NULL;
        blkCtxt->cindices = NULL;

        GET_TC(tc)->iterNext = NpyArr_iterNextNone;
        goto BLKRET;
    }

    blkCtxt->npyCtxts =
        PyObject_Malloc(sizeof(NpyArrContext *) * blkCtxt->ncols);
    if (!blkCtxt->npyCtxts) {
        PyErr_NoMemory();
        GET_TC(tc)->iterNext = NpyArr_iterNextNone;
        goto BLKRET;
    }
    for (i = 0; i < blkCtxt->ncols; i++) {
        blkCtxt->npyCtxts[i] = NULL;
    }

    blkCtxt->cindices = PyObject_Malloc(sizeof(int) * blkCtxt->ncols);
    if (!blkCtxt->cindices) {
        PyErr_NoMemory();
        GET_TC(tc)->iterNext = NpyArr_iterNextNone;
        goto BLKRET;
    }

    blocks = get_sub_attr(obj, "_data", "blocks");
    if (!blocks) {
        GET_TC(tc)->iterNext = NpyArr_iterNextNone;
        goto BLKRET;
    }

    // force transpose so each NpyArrContext strides down its column
    GET_TC(tc)->transpose = 1;

    for (i = 0; i < PyObject_Length(blocks); i++) {
        block = get_item(blocks, i);
        if (!block) {
            GET_TC(tc)->iterNext = NpyArr_iterNextNone;
            goto BLKRET;
        }

        tmp = get_values(block);
        if (!tmp) {
            ((JSONObjectEncoder *)tc->encoder)->errorMsg = "";
            Py_DECREF(block);
            GET_TC(tc)->iterNext = NpyArr_iterNextNone;
            goto BLKRET;
        }

        values = PyArray_Transpose((PyArrayObject *)tmp, NULL);
        Py_DECREF(tmp);
        if (!values) {
            Py_DECREF(block);
            GET_TC(tc)->iterNext = NpyArr_iterNextNone;
            goto BLKRET;
        }

        locs = (PyArrayObject *)get_sub_attr(block, "mgr_locs", "as_array");
        if (!locs) {
            Py_DECREF(block);
            Py_DECREF(values);
            GET_TC(tc)->iterNext = NpyArr_iterNextNone;
            goto BLKRET;
        }

        iter = NpyIter_New(locs, NPY_ITER_READONLY, NPY_KEEPORDER,
                           NPY_NO_CASTING, dtype);
        if (!iter) {
            Py_DECREF(block);
            Py_DECREF(values);
            Py_DECREF(locs);
            GET_TC(tc)->iterNext = NpyArr_iterNextNone;
            goto BLKRET;
        }
        iternext = NpyIter_GetIterNext(iter, NULL);
        if (!iternext) {
            NpyIter_Deallocate(iter);
            Py_DECREF(block);
            Py_DECREF(values);
            Py_DECREF(locs);
            GET_TC(tc)->iterNext = NpyArr_iterNextNone;
            goto BLKRET;
        }
        dataptr = (npy_int64 **)NpyIter_GetDataPtrArray(iter);
        do {
            colIdx = **dataptr;
            idx = NpyIter_GetIterIndex(iter);

            blkCtxt->cindices[colIdx] = idx;

            // Reference freed in Pdblock_iterend
            Py_INCREF(values);
            GET_TC(tc)->newObj = values;

            // init a dedicated context for this column
            NpyArr_iterBegin(obj, tc);
            npyarr = GET_TC(tc)->npyarr;

            // set the dataptr to our desired column and initialise
            if (npyarr != NULL) {
                npyarr->dataptr += npyarr->stride * idx;
                NpyArr_iterNext(obj, tc);
            }
            GET_TC(tc)->itemValue = NULL;
            ((PyObjectEncoder *)tc->encoder)->npyCtxtPassthru = NULL;

            blkCtxt->npyCtxts[colIdx] = npyarr;
            GET_TC(tc)->newObj = NULL;
        } while (iternext(iter));

        NpyIter_Deallocate(iter);
        Py_DECREF(block);
        Py_DECREF(values);
        Py_DECREF(locs);
    }
    GET_TC(tc)->npyarr = blkCtxt->npyCtxts[0];

BLKRET:
    Py_XDECREF(dtype);
    Py_XDECREF(blocks);
}

void PdBlock_iterEnd(JSOBJ obj, JSONTypeContext *tc) {
    PdBlockContext *blkCtxt;
    NpyArrContext *npyarr;
    int i;
    PRINTMARK();

    GET_TC(tc)->itemValue = NULL;
    npyarr = GET_TC(tc)->npyarr;

    blkCtxt = GET_TC(tc)->pdblock;

    if (blkCtxt) {
        for (i = 0; i < blkCtxt->ncols; i++) {
            npyarr = blkCtxt->npyCtxts[i];
            if (npyarr) {
                if (npyarr->array) {
                    Py_DECREF(npyarr->array);
                    npyarr->array = NULL;
                }

                GET_TC(tc)->npyarr = npyarr;
                NpyArr_iterEnd(obj, tc);

                blkCtxt->npyCtxts[i] = NULL;
            }
        }

        if (blkCtxt->npyCtxts) {
            PyObject_Free(blkCtxt->npyCtxts);
        }
        if (blkCtxt->cindices) {
            PyObject_Free(blkCtxt->cindices);
        }
        PyObject_Free(blkCtxt);
    }
}

//=============================================================================
// Tuple iteration functions
// itemValue is borrowed reference, no ref counting
//=============================================================================
void Tuple_iterBegin(JSOBJ obj, JSONTypeContext *tc) {
    GET_TC(tc)->index = 0;
    GET_TC(tc)->size = PyTuple_GET_SIZE((PyObject *)obj);
    GET_TC(tc)->itemValue = NULL;
}

int Tuple_iterNext(JSOBJ obj, JSONTypeContext *tc) {
    PyObject *item;

    if (GET_TC(tc)->index >= GET_TC(tc)->size) {
        return 0;
    }

    item = PyTuple_GET_ITEM(obj, GET_TC(tc)->index);

    GET_TC(tc)->itemValue = item;
    GET_TC(tc)->index++;
    return 1;
}

void Tuple_iterEnd(JSOBJ Py_UNUSED(obj), JSONTypeContext *Py_UNUSED(tc)) {}

JSOBJ Tuple_iterGetValue(JSOBJ Py_UNUSED(obj), JSONTypeContext *tc) {
    return GET_TC(tc)->itemValue;
}

char *Tuple_iterGetName(JSOBJ Py_UNUSED(obj), JSONTypeContext *Py_UNUSED(tc),
                        size_t *Py_UNUSED(outLen)) {
    return NULL;
}

//=============================================================================
// Iterator iteration functions
// itemValue is borrowed reference, no ref counting
//=============================================================================
void Iter_iterBegin(JSOBJ obj, JSONTypeContext *tc) {
    GET_TC(tc)->itemValue = NULL;
    GET_TC(tc)->iterator = PyObject_GetIter(obj);
}

int Iter_iterNext(JSOBJ Py_UNUSED(obj), JSONTypeContext *tc) {
    PyObject *item;

    if (GET_TC(tc)->itemValue) {
        Py_DECREF(GET_TC(tc)->itemValue);
        GET_TC(tc)->itemValue = NULL;
    }

    item = PyIter_Next(GET_TC(tc)->iterator);

    if (item == NULL) {
        return 0;
    }

    GET_TC(tc)->itemValue = item;
    return 1;
}

void Iter_iterEnd(JSOBJ Py_UNUSED(obj), JSONTypeContext *tc) {
    if (GET_TC(tc)->itemValue) {
        Py_DECREF(GET_TC(tc)->itemValue);
        GET_TC(tc)->itemValue = NULL;
    }

    if (GET_TC(tc)->iterator) {
        Py_DECREF(GET_TC(tc)->iterator);
        GET_TC(tc)->iterator = NULL;
    }
}

JSOBJ Iter_iterGetValue(JSOBJ Py_UNUSED(obj), JSONTypeContext *tc) {
    return GET_TC(tc)->itemValue;
}

char *Iter_iterGetName(JSOBJ Py_UNUSED(obj), JSONTypeContext *Py_UNUSED(tc),
                       size_t *Py_UNUSED(outLen)) {
    return NULL;
}

//=============================================================================
// Dir iteration functions
// itemName ref is borrowed from PyObject_Dir (attrList). No refcount
// itemValue ref is from PyObject_GetAttr. Ref counted
//=============================================================================
void Dir_iterBegin(JSOBJ obj, JSONTypeContext *tc) {
    GET_TC(tc)->attrList = PyObject_Dir(obj);
    GET_TC(tc)->index = 0;
    GET_TC(tc)->size = PyList_GET_SIZE(GET_TC(tc)->attrList);
    PRINTMARK();
}

void Dir_iterEnd(JSOBJ Py_UNUSED(obj), JSONTypeContext *tc) {
    if (GET_TC(tc)->itemValue) {
        Py_DECREF(GET_TC(tc)->itemValue);
        GET_TC(tc)->itemValue = NULL;
    }

    if (GET_TC(tc)->itemName) {
        Py_DECREF(GET_TC(tc)->itemName);
        GET_TC(tc)->itemName = NULL;
    }

    Py_DECREF((PyObject *)GET_TC(tc)->attrList);
    PRINTMARK();
}

int Dir_iterNext(JSOBJ _obj, JSONTypeContext *tc) {
    PyObject *obj = (PyObject *)_obj;
    PyObject *itemValue = GET_TC(tc)->itemValue;
    PyObject *itemName = GET_TC(tc)->itemName;
    PyObject *attr;
    PyObject *attrName;
    char *attrStr;

    if (PyErr_Occurred() || ((JSONObjectEncoder *)tc->encoder)->errorMsg) {
        return 0;
    }

    if (itemValue) {
        Py_DECREF(GET_TC(tc)->itemValue);
        GET_TC(tc)->itemValue = itemValue = NULL;
    }

    if (itemName) {
        Py_DECREF(GET_TC(tc)->itemName);
        GET_TC(tc)->itemName = itemName = NULL;
    }

    for (; GET_TC(tc)->index < GET_TC(tc)->size; GET_TC(tc)->index++) {
        attrName = PyList_GET_ITEM(GET_TC(tc)->attrList, GET_TC(tc)->index);
        attr = PyUnicode_AsUTF8String(attrName);
        attrStr = PyBytes_AS_STRING(attr);

        if (attrStr[0] == '_') {
            PRINTMARK();
            Py_DECREF(attr);
            continue;
        }

        itemValue = PyObject_GetAttr(obj, attrName);
        if (itemValue == NULL) {
            PyErr_Clear();
            Py_DECREF(attr);
            PRINTMARK();
            continue;
        }

        if (PyCallable_Check(itemValue)) {
            Py_DECREF(itemValue);
            Py_DECREF(attr);
            PRINTMARK();
            continue;
        }

        GET_TC(tc)->itemName = itemName;
        GET_TC(tc)->itemValue = itemValue;
        GET_TC(tc)->index++;

        PRINTMARK();
        itemName = attr;
        break;
    }

    if (itemName == NULL) {
        GET_TC(tc)->index = GET_TC(tc)->size;
        GET_TC(tc)->itemValue = NULL;
        return 0;
    }

    GET_TC(tc)->itemName = itemName;
    GET_TC(tc)->itemValue = itemValue;
    GET_TC(tc)->index++;

    PRINTMARK();
    return 1;
}

JSOBJ Dir_iterGetValue(JSOBJ Py_UNUSED(obj), JSONTypeContext *tc) {
    PRINTMARK();
    return GET_TC(tc)->itemValue;
}

char *Dir_iterGetName(JSOBJ Py_UNUSED(obj), JSONTypeContext *tc,
                      size_t *outLen) {
    PRINTMARK();
    *outLen = PyBytes_GET_SIZE(GET_TC(tc)->itemName);
    return PyBytes_AS_STRING(GET_TC(tc)->itemName);
}

//=============================================================================
// List iteration functions
// itemValue is borrowed from object (which is list). No refcounting
//=============================================================================
void List_iterBegin(JSOBJ obj, JSONTypeContext *tc) {
    GET_TC(tc)->index = 0;
    GET_TC(tc)->size = PyList_GET_SIZE((PyObject *)obj);
}

int List_iterNext(JSOBJ obj, JSONTypeContext *tc) {
    if (GET_TC(tc)->index >= GET_TC(tc)->size) {
        PRINTMARK();
        return 0;
    }

    GET_TC(tc)->itemValue = PyList_GET_ITEM(obj, GET_TC(tc)->index);
    GET_TC(tc)->index++;
    return 1;
}

void List_iterEnd(JSOBJ Py_UNUSED(obj), JSONTypeContext *Py_UNUSED(tc)) {}

JSOBJ List_iterGetValue(JSOBJ Py_UNUSED(obj), JSONTypeContext *tc) {
    return GET_TC(tc)->itemValue;
}

char *List_iterGetName(JSOBJ Py_UNUSED(obj), JSONTypeContext *Py_UNUSED(tc),
                       size_t *Py_UNUSED(outLen)) {
    return NULL;
}

//=============================================================================
// pandas Index iteration functions
//=============================================================================
void Index_iterBegin(JSOBJ Py_UNUSED(obj), JSONTypeContext *tc) {
    GET_TC(tc)->index = 0;
    GET_TC(tc)->cStr = PyObject_Malloc(20 * sizeof(char));
    if (!GET_TC(tc)->cStr) {
        PyErr_NoMemory();
    }
    PRINTMARK();
}

int Index_iterNext(JSOBJ obj, JSONTypeContext *tc) {
    Py_ssize_t index;
    if (!GET_TC(tc)->cStr) {
        return 0;
    }

    index = GET_TC(tc)->index;
    Py_XDECREF(GET_TC(tc)->itemValue);
    if (index == 0) {
        memcpy(GET_TC(tc)->cStr, "name", sizeof(char) * 5);
        GET_TC(tc)->itemValue = PyObject_GetAttrString(obj, "name");
    } else if (index == 1) {
        memcpy(GET_TC(tc)->cStr, "data", sizeof(char) * 5);
        GET_TC(tc)->itemValue = get_values(obj);
        if (!GET_TC(tc)->itemValue) {
            return 0;
        }
    } else {
        PRINTMARK();
        return 0;
    }

    GET_TC(tc)->index++;
    PRINTMARK();
    return 1;
}

void Index_iterEnd(JSOBJ Py_UNUSED(obj), JSONTypeContext *Py_UNUSED(tc)) {
    PRINTMARK();
}

JSOBJ Index_iterGetValue(JSOBJ Py_UNUSED(obj), JSONTypeContext *tc) {
    return GET_TC(tc)->itemValue;
}

char *Index_iterGetName(JSOBJ Py_UNUSED(obj), JSONTypeContext *tc,
                        size_t *outLen) {
    *outLen = strlen(GET_TC(tc)->cStr);
    return GET_TC(tc)->cStr;
}

//=============================================================================
// pandas Series iteration functions
//=============================================================================
void Series_iterBegin(JSOBJ Py_UNUSED(obj), JSONTypeContext *tc) {
    PyObjectEncoder *enc = (PyObjectEncoder *)tc->encoder;
    GET_TC(tc)->index = 0;
    GET_TC(tc)->cStr = PyObject_Malloc(20 * sizeof(char));
    enc->outputFormat = VALUES; // for contained series
    if (!GET_TC(tc)->cStr) {
        PyErr_NoMemory();
    }
    PRINTMARK();
}

int Series_iterNext(JSOBJ obj, JSONTypeContext *tc) {
    Py_ssize_t index;
    if (!GET_TC(tc)->cStr) {
        return 0;
    }

    index = GET_TC(tc)->index;
    Py_XDECREF(GET_TC(tc)->itemValue);
    if (index == 0) {
        memcpy(GET_TC(tc)->cStr, "name", sizeof(char) * 5);
        GET_TC(tc)->itemValue = PyObject_GetAttrString(obj, "name");
    } else if (index == 1) {
        memcpy(GET_TC(tc)->cStr, "index", sizeof(char) * 6);
        GET_TC(tc)->itemValue = PyObject_GetAttrString(obj, "index");
    } else if (index == 2) {
        memcpy(GET_TC(tc)->cStr, "data", sizeof(char) * 5);
        GET_TC(tc)->itemValue = get_values(obj);
        if (!GET_TC(tc)->itemValue) {
            return 0;
        }
    } else {
        PRINTMARK();
        return 0;
    }

    GET_TC(tc)->index++;
    PRINTMARK();
    return 1;
}

void Series_iterEnd(JSOBJ Py_UNUSED(obj), JSONTypeContext *tc) {
    PyObjectEncoder *enc = (PyObjectEncoder *)tc->encoder;
    enc->outputFormat = enc->originalOutputFormat;
    PRINTMARK();
}

JSOBJ Series_iterGetValue(JSOBJ Py_UNUSED(obj), JSONTypeContext *tc) {
    return GET_TC(tc)->itemValue;
}

char *Series_iterGetName(JSOBJ Py_UNUSED(obj), JSONTypeContext *tc,
                         size_t *outLen) {
    *outLen = strlen(GET_TC(tc)->cStr);
    return GET_TC(tc)->cStr;
}

//=============================================================================
// pandas DataFrame iteration functions
//=============================================================================
void DataFrame_iterBegin(JSOBJ Py_UNUSED(obj), JSONTypeContext *tc) {
    PyObjectEncoder *enc = (PyObjectEncoder *)tc->encoder;
    GET_TC(tc)->index = 0;
    GET_TC(tc)->cStr = PyObject_Malloc(20 * sizeof(char));
    enc->outputFormat = VALUES; // for contained series & index
    if (!GET_TC(tc)->cStr) {
        PyErr_NoMemory();
    }
    PRINTMARK();
}

int DataFrame_iterNext(JSOBJ obj, JSONTypeContext *tc) {
    Py_ssize_t index;
    if (!GET_TC(tc)->cStr) {
        return 0;
    }

    index = GET_TC(tc)->index;
    Py_XDECREF(GET_TC(tc)->itemValue);
    if (index == 0) {
        memcpy(GET_TC(tc)->cStr, "columns", sizeof(char) * 8);
        GET_TC(tc)->itemValue = PyObject_GetAttrString(obj, "columns");
    } else if (index == 1) {
        memcpy(GET_TC(tc)->cStr, "index", sizeof(char) * 6);
        GET_TC(tc)->itemValue = PyObject_GetAttrString(obj, "index");
    } else if (index == 2) {
        memcpy(GET_TC(tc)->cStr, "data", sizeof(char) * 5);
        if (is_simple_frame(obj)) {
            GET_TC(tc)->itemValue = get_values(obj);
            if (!GET_TC(tc)->itemValue) {
                return 0;
            }
        } else {
            Py_INCREF(obj);
            GET_TC(tc)->itemValue = obj;
        }
    } else {
        PRINTMARK();
        return 0;
    }

    GET_TC(tc)->index++;
    PRINTMARK();
    return 1;
}

void DataFrame_iterEnd(JSOBJ Py_UNUSED(obj), JSONTypeContext *tc) {
    PyObjectEncoder *enc = (PyObjectEncoder *)tc->encoder;
    enc->outputFormat = enc->originalOutputFormat;
    PRINTMARK();
}

JSOBJ DataFrame_iterGetValue(JSOBJ Py_UNUSED(obj), JSONTypeContext *tc) {
    return GET_TC(tc)->itemValue;
}

char *DataFrame_iterGetName(JSOBJ Py_UNUSED(obj), JSONTypeContext *tc,
                            size_t *outLen) {
    *outLen = strlen(GET_TC(tc)->cStr);
    return GET_TC(tc)->cStr;
}

//=============================================================================
// Dict iteration functions
// itemName might converted to string (Python_Str). Do refCounting
// itemValue is borrowed from object (which is dict). No refCounting
//=============================================================================
void Dict_iterBegin(JSOBJ Py_UNUSED(obj), JSONTypeContext *tc) {
    GET_TC(tc)->index = 0;
    PRINTMARK();
}

int Dict_iterNext(JSOBJ Py_UNUSED(obj), JSONTypeContext *tc) {
    PyObject *itemNameTmp;

    if (GET_TC(tc)->itemName) {
        Py_DECREF(GET_TC(tc)->itemName);
        GET_TC(tc)->itemName = NULL;
    }

    if (!PyDict_Next((PyObject *)GET_TC(tc)->dictObj, &GET_TC(tc)->index,
                     &GET_TC(tc)->itemName, &GET_TC(tc)->itemValue)) {
        PRINTMARK();
        return 0;
    }

    if (PyUnicode_Check(GET_TC(tc)->itemName)) {
        GET_TC(tc)->itemName = PyUnicode_AsUTF8String(GET_TC(tc)->itemName);
    } else if (!PyBytes_Check(GET_TC(tc)->itemName)) {
        GET_TC(tc)->itemName = PyObject_Str(GET_TC(tc)->itemName);
        itemNameTmp = GET_TC(tc)->itemName;
        GET_TC(tc)->itemName = PyUnicode_AsUTF8String(GET_TC(tc)->itemName);
        Py_DECREF(itemNameTmp);
    } else {
        Py_INCREF(GET_TC(tc)->itemName);
    }
    PRINTMARK();
    return 1;
}

void Dict_iterEnd(JSOBJ Py_UNUSED(obj), JSONTypeContext *tc) {
    if (GET_TC(tc)->itemName) {
        Py_DECREF(GET_TC(tc)->itemName);
        GET_TC(tc)->itemName = NULL;
    }
    Py_DECREF(GET_TC(tc)->dictObj);
    PRINTMARK();
}

JSOBJ Dict_iterGetValue(JSOBJ Py_UNUSED(obj), JSONTypeContext *tc) {
    return GET_TC(tc)->itemValue;
}

char *Dict_iterGetName(JSOBJ Py_UNUSED(obj), JSONTypeContext *tc,
                       size_t *outLen) {
    *outLen = PyBytes_GET_SIZE(GET_TC(tc)->itemName);
    return PyBytes_AS_STRING(GET_TC(tc)->itemName);
}

void NpyArr_freeLabels(char **labels, npy_intp len) {
    npy_intp i;

    if (labels) {
        for (i = 0; i < len; i++) {
            PyObject_Free(labels[i]);
        }
        PyObject_Free(labels);
    }
}

/*
 * Function: NpyArr_encodeLabels
 * -----------------------------
 *
 * Builds an array of "encoded" labels.
 *
 * labels: PyArrayObject pointer for labels to be "encoded"
 * num : number of labels
 *
 * "encode" is quoted above because we aren't really doing encoding
 * For historical reasons this function would actually encode the entire
 * array into a separate buffer with a separate call to JSON_Encode
 * and would leave it to complex pointer manipulation from there to
 * unpack values as needed. To make things simpler and more idiomatic
 * this has instead just stringified any input save for datetime values,
 * which may need to be represented in various formats.
 */
char **NpyArr_encodeLabels(PyArrayObject *labels, PyObjectEncoder *enc,
                           npy_intp num) {
    // NOTE this function steals a reference to labels.
    PyObject *item = NULL;
    size_t len;
    npy_intp i, stride;
    char **ret;
    char *dataptr, *cLabel;
    int type_num;
    NPY_DATETIMEUNIT base = enc->datetimeUnit;
    PRINTMARK();

    if (!labels) {
        return 0;
    }

    if (PyArray_SIZE(labels) < num) {
        PyErr_SetString(
            PyExc_ValueError,
            "Label array sizes do not match corresponding data shape");
        Py_DECREF(labels);
        return 0;
    }

    ret = PyObject_Malloc(sizeof(char *) * num);
    if (!ret) {
        PyErr_NoMemory();
        Py_DECREF(labels);
        return 0;
    }

    for (i = 0; i < num; i++) {
        ret[i] = NULL;
    }

    stride = PyArray_STRIDE(labels, 0);
    dataptr = PyArray_DATA(labels);
    type_num = PyArray_TYPE(labels);

    for (i = 0; i < num; i++) {
        item = PyArray_GETITEM(labels, dataptr);
        if (!item) {
            NpyArr_freeLabels(ret, num);
            ret = 0;
            break;
        }

        int is_datetimelike = 0;
        npy_int64 nanosecVal;
        if (PyTypeNum_ISDATETIME(type_num)) {
            is_datetimelike = 1;
            PyArray_VectorUnaryFunc *castfunc =
                PyArray_GetCastFunc(PyArray_DescrFromType(type_num), NPY_INT64);
            if (!castfunc) {
                PyErr_Format(PyExc_ValueError,
                             "Cannot cast numpy dtype %d to long",
                             enc->npyType);
            }
            castfunc(dataptr, &nanosecVal, 1, NULL, NULL);
        } else if (PyDate_Check(item) || PyDelta_Check(item)) {
            is_datetimelike = 1;
            if (PyObject_HasAttrString(item, "value")) {
                nanosecVal = get_long_attr(item, "value");
            } else {
                if (PyDelta_Check(item)) {
                    nanosecVal = total_seconds(item) *
                                 1000000000LL; // nanoseconds per second
                } else {
                    // datetime.* objects don't follow above rules
                    nanosecVal = PyDateTimeToEpoch(item, NPY_FR_ns);
                }
            }
        }

        if (is_datetimelike) {
<<<<<<< HEAD
            // JSON requires a string for the index so write "null"
            // is there is a standard for this?
=======
>>>>>>> f8e905e9
            if (nanosecVal == get_nat()) {
                len = 5; // TODO: shouldn't require extra space for terminator
                cLabel = PyObject_Malloc(len);
                strncpy(cLabel, "null", len);
            } else {
                if (enc->datetimeIso) {
<<<<<<< HEAD
                    if ((type_num == NPY_TIMEDELTA) || (PyDelta_Check(item))) {
                        cLabel = int64ToIsoDuration(nanosecVal, &len);
=======
                    // TODO: Vectorized Timedelta function
                    if ((type_num == NPY_TIMEDELTA) || (PyDelta_Check(item))) {
                        PyObject *td =
                            PyObject_CallFunction(cls_timedelta, "(O)", item);
                        if (td == NULL) {
                            Py_DECREF(item);
                            NpyArr_freeLabels(ret, num);
                            ret = 0;
                            break;
                        }

                        PyObject *iso =
                            PyObject_CallMethod(td, "isoformat", NULL);
                        Py_DECREF(td);
                        if (iso == NULL) {
                            Py_DECREF(item);
                            NpyArr_freeLabels(ret, num);
                            ret = 0;
                            break;
                        }

                        len = strlen(PyUnicode_AsUTF8(iso));
                        cLabel = PyObject_Malloc(len + 1);
                        memcpy(cLabel, PyUnicode_AsUTF8(iso), len + 1);
                        Py_DECREF(iso);
>>>>>>> f8e905e9
                    } else {
                        if (type_num == NPY_DATETIME) {
                            cLabel = int64ToIso(nanosecVal, base, &len);
                        } else {
                            cLabel = PyDateTimeToIso((PyDateTime_Date *)item,
                                                     base, &len);
                        }
                    }
                    if (cLabel == NULL) {
                        Py_DECREF(item);
                        NpyArr_freeLabels(ret, num);
                        ret = 0;
                        break;
                    }
                } else {
                    cLabel = PyObject_Malloc(21); // 21 chars for int64
                    sprintf(cLabel, "%" NPY_DATETIME_FMT,
                            NpyDateTimeToEpoch(nanosecVal, base));
                    len = strlen(cLabel);
                }
            }
        } else { // Fallback to string representation
            PyObject *str = PyObject_Str(item);
            if (str == NULL) {
                Py_DECREF(item);
                NpyArr_freeLabels(ret, num);
                ret = 0;
                break;
            }

            cLabel = (char *)PyUnicode_AsUTF8(str);
            Py_DECREF(str);
            len = strlen(cLabel);
        }

        Py_DECREF(item);
        // Add 1 to include NULL terminator
        ret[i] = PyObject_Malloc(len + 1);
        memcpy(ret[i], cLabel, len + 1);

        if (is_datetimelike) {
<<<<<<< HEAD
            // these were created with PyObject_Malloc so free accordingly
=======
>>>>>>> f8e905e9
            PyObject_Free(cLabel);
        }

        if (PyErr_Occurred()) {
            NpyArr_freeLabels(ret, num);
            ret = 0;
            break;
        }

        if (!ret[i]) {
            PyErr_NoMemory();
            ret = 0;
            break;
        }

        dataptr += stride;
    }

    Py_DECREF(labels);
    return ret;
}

void Object_invokeDefaultHandler(PyObject *obj, PyObjectEncoder *enc) {
    PyObject *tmpObj = NULL;
    PRINTMARK();
    tmpObj = PyObject_CallFunctionObjArgs(enc->defaultHandler, obj, NULL);
    if (!PyErr_Occurred()) {
        if (tmpObj == NULL) {
            PyErr_SetString(PyExc_TypeError,
                            "Failed to execute default handler");
        } else {
            encode(tmpObj, (JSONObjectEncoder *)enc, NULL, 0);
        }
    }
    Py_XDECREF(tmpObj);
    return;
}

void Object_beginTypeContext(JSOBJ _obj, JSONTypeContext *tc) {
    PyObject *obj, *exc, *toDictFunc, *tmpObj, *values;
    TypeContext *pc;
    PyObjectEncoder *enc;
    double val;
    npy_int64 value;
    int unit;
    PRINTMARK();

    tc->prv = NULL;

    if (!_obj) {
        tc->type = JT_INVALID;
        return;
    }

    obj = (PyObject *)_obj;
    enc = (PyObjectEncoder *)tc->encoder;

    if (PyBool_Check(obj)) {
        PRINTMARK();
        tc->type = (obj == Py_True) ? JT_TRUE : JT_FALSE;
        return;
    } else if (obj == Py_None) {
        PRINTMARK();
        tc->type = JT_NULL;
        return;
    }

    pc = createTypeContext();
    if (!pc) {
        tc->type = JT_INVALID;
        return;
    }
    tc->prv = pc;

    if (PyTypeNum_ISDATETIME(enc->npyType)) {
        PRINTMARK();
        int64_t longVal;
        PyArray_VectorUnaryFunc *castfunc =
            PyArray_GetCastFunc(PyArray_DescrFromType(enc->npyType), NPY_INT64);
        if (!castfunc) {
            PyErr_Format(PyExc_ValueError, "Cannot cast numpy dtype %d to long",
                         enc->npyType);
        }
        castfunc(enc->npyValue, &longVal, 1, NULL, NULL);
        if (longVal == get_nat()) {
            PRINTMARK();
            tc->type = JT_NULL;
        } else {

            if (enc->datetimeIso) {
                PRINTMARK();
                if (enc->npyType == NPY_TIMEDELTA) {
                    pc->PyTypeToUTF8 = NpyTimeDeltaToIsoCallback;
                } else {
                    pc->PyTypeToUTF8 = NpyDateTimeToIsoCallback;
                }
                // Currently no way to pass longVal to iso function, so use
                // state management
                GET_TC(tc)->longValue = longVal;
                tc->type = JT_UTF8;
            } else {
                PRINTMARK();
                NPY_DATETIMEUNIT base =
                    ((PyObjectEncoder *)tc->encoder)->datetimeUnit;
                GET_TC(tc)->longValue = NpyDateTimeToEpoch(longVal, base);
                tc->type = JT_LONG;
            }
        }

        // TODO: this prevents infinite loop with mixed-type DataFrames;
        // refactor
        enc->npyCtxtPassthru = NULL;
        enc->npyType = -1;
        return;
    }

    if (PyIter_Check(obj) ||
        (PyArray_Check(obj) && !PyArray_CheckScalar(obj))) {
        PRINTMARK();
        goto ISITERABLE;
    }

    if (PyLong_Check(obj)) {
        PRINTMARK();
        tc->type = JT_LONG;
        GET_TC(tc)->longValue = PyLong_AsLongLong(obj);

        exc = PyErr_Occurred();

        if (exc && PyErr_ExceptionMatches(PyExc_OverflowError)) {
            PRINTMARK();
            goto INVALID;
        }

        return;
    } else if (PyFloat_Check(obj)) {
        PRINTMARK();
        val = PyFloat_AS_DOUBLE(obj);
        if (npy_isnan(val) || npy_isinf(val)) {
            tc->type = JT_NULL;
        } else {
            GET_TC(tc)->doubleValue = val;
            tc->type = JT_DOUBLE;
        }
        return;
    } else if (PyBytes_Check(obj)) {
        PRINTMARK();
        pc->PyTypeToUTF8 = PyBytesToUTF8;
        tc->type = JT_UTF8;
        return;
    } else if (PyUnicode_Check(obj)) {
        PRINTMARK();
        pc->PyTypeToUTF8 = PyUnicodeToUTF8;
        tc->type = JT_UTF8;
        return;
    } else if (PyObject_TypeCheck(obj, type_decimal)) {
        PRINTMARK();
        GET_TC(tc)->doubleValue = PyFloat_AsDouble(obj);
        tc->type = JT_DOUBLE;
        return;
    } else if (PyDateTime_Check(obj) || PyDate_Check(obj)) {
        if (PyObject_TypeCheck(obj, cls_nat)) {
            PRINTMARK();
            tc->type = JT_NULL;
            return;
        }

        PRINTMARK();
        if (enc->datetimeIso) {
            PRINTMARK();
            pc->PyTypeToUTF8 = PyDateTimeToIsoCallback;
            tc->type = JT_UTF8;
        } else {
            PRINTMARK();
            NPY_DATETIMEUNIT base =
                ((PyObjectEncoder *)tc->encoder)->datetimeUnit;
            GET_TC(tc)->longValue = PyDateTimeToEpoch(obj, base);
            tc->type = JT_LONG;
        }
        return;
    } else if (PyTime_Check(obj)) {
        PRINTMARK();
        pc->PyTypeToUTF8 = PyTimeToJSON;
        tc->type = JT_UTF8;
        return;
    } else if (PyArray_IsScalar(obj, Datetime)) {
        PRINTMARK();
        if (((PyDatetimeScalarObject *)obj)->obval == get_nat()) {
            PRINTMARK();
            tc->type = JT_NULL;
            return;
        }

        PRINTMARK();
        if (enc->datetimeIso) {
            PRINTMARK();
            pc->PyTypeToUTF8 = PyDateTimeToIsoCallback;
            tc->type = JT_UTF8;
        } else {
            PRINTMARK();
            NPY_DATETIMEUNIT base =
                ((PyObjectEncoder *)tc->encoder)->datetimeUnit;
            GET_TC(tc)->longValue = PyDateTimeToEpoch(obj, base);
            tc->type = JT_LONG;
        }
        return;
    } else if (PyDelta_Check(obj)) {
        if (PyObject_HasAttrString(obj, "value")) {
            PRINTMARK();
            value = get_long_attr(obj, "value");
        } else {
            PRINTMARK();
            value = total_seconds(obj) * 1000000000LL; // nanoseconds per second
        }

        GET_TC(tc)->longValue = value;

        PRINTMARK();
        if (value == get_nat()) {
            PRINTMARK();
            tc->type = JT_NULL;
            return;
        } else if (enc->datetimeIso) {
            pc->PyTypeToUTF8 = NpyTimeDeltaToIsoCallback;
            tc->type = JT_UTF8;
        } else {
            unit = ((PyObjectEncoder *)tc->encoder)->datetimeUnit;
            if (scaleNanosecToUnit(&(GET_TC(tc)->longValue), unit) != 0) {
                // TODO: Add some kind of error handling here
            }

            exc = PyErr_Occurred();

            if (exc && PyErr_ExceptionMatches(PyExc_OverflowError)) {
                PRINTMARK();
                goto INVALID;
            }

            tc->type = JT_LONG;
        }
        return;
    } else if (PyArray_IsScalar(obj, Integer)) {
        PRINTMARK();
        tc->type = JT_LONG;
        PyArray_CastScalarToCtype(obj, &(GET_TC(tc)->longValue),
                                  PyArray_DescrFromType(NPY_INT64));

        exc = PyErr_Occurred();

        if (exc && PyErr_ExceptionMatches(PyExc_OverflowError)) {
            PRINTMARK();
            goto INVALID;
        }

        return;
    } else if (PyArray_IsScalar(obj, Bool)) {
        PRINTMARK();
        PyArray_CastScalarToCtype(obj, &(GET_TC(tc)->longValue),
                                  PyArray_DescrFromType(NPY_BOOL));
        tc->type = (GET_TC(tc)->longValue) ? JT_TRUE : JT_FALSE;
        return;
    } else if (PyArray_IsScalar(obj, Float) || PyArray_IsScalar(obj, Double)) {
        PRINTMARK();
        PyArray_CastScalarToCtype(obj, &(GET_TC(tc)->doubleValue),
                                  PyArray_DescrFromType(NPY_DOUBLE));
        tc->type = JT_DOUBLE;
        return;
    } else if (PyArray_Check(obj) && PyArray_CheckScalar(obj)) {
        PyErr_Format(PyExc_TypeError,
                     "%R (0d array) is not JSON serializable at the moment",
                     obj);
        goto INVALID;
    }

ISITERABLE:

    if (PyObject_TypeCheck(obj, cls_index)) {
        if (enc->outputFormat == SPLIT) {
            PRINTMARK();
            tc->type = JT_OBJECT;
            pc->iterBegin = Index_iterBegin;
            pc->iterEnd = Index_iterEnd;
            pc->iterNext = Index_iterNext;
            pc->iterGetValue = Index_iterGetValue;
            pc->iterGetName = Index_iterGetName;
            return;
        }

        pc->newObj = get_values(obj);
        if (pc->newObj) {
            PRINTMARK();
            tc->type = JT_ARRAY;
            pc->iterBegin = NpyArr_iterBegin;
            pc->iterEnd = NpyArr_iterEnd;
            pc->iterNext = NpyArr_iterNext;
            pc->iterGetValue = NpyArr_iterGetValue;
            pc->iterGetName = NpyArr_iterGetName;
        } else {
            goto INVALID;
        }

        return;
    } else if (PyObject_TypeCheck(obj, cls_series)) {
        if (enc->outputFormat == SPLIT) {
            PRINTMARK();
            tc->type = JT_OBJECT;
            pc->iterBegin = Series_iterBegin;
            pc->iterEnd = Series_iterEnd;
            pc->iterNext = Series_iterNext;
            pc->iterGetValue = Series_iterGetValue;
            pc->iterGetName = Series_iterGetName;
            return;
        }

        pc->newObj = get_values(obj);
        if (!pc->newObj) {
            goto INVALID;
        }

        if (enc->outputFormat == INDEX || enc->outputFormat == COLUMNS) {
            PRINTMARK();
            tc->type = JT_OBJECT;
            tmpObj = PyObject_GetAttrString(obj, "index");
            if (!tmpObj) {
                goto INVALID;
            }
            values = get_values(tmpObj);
            Py_DECREF(tmpObj);
            if (!values) {
                goto INVALID;
            }
            pc->columnLabelsLen = PyArray_DIM(pc->newObj, 0);
            pc->columnLabels = NpyArr_encodeLabels((PyArrayObject *)values, enc,
                                                   pc->columnLabelsLen);
            if (!pc->columnLabels) {
                goto INVALID;
            }
        } else {
            PRINTMARK();
            tc->type = JT_ARRAY;
        }
        pc->iterBegin = NpyArr_iterBegin;
        pc->iterEnd = NpyArr_iterEnd;
        pc->iterNext = NpyArr_iterNext;
        pc->iterGetValue = NpyArr_iterGetValue;
        pc->iterGetName = NpyArr_iterGetName;
        return;
    } else if (PyArray_Check(obj)) {
        if (enc->npyCtxtPassthru) {
            PRINTMARK();
            pc->npyarr = enc->npyCtxtPassthru;
            tc->type = (pc->npyarr->columnLabels ? JT_OBJECT : JT_ARRAY);

            pc->iterBegin = NpyArrPassThru_iterBegin;
            pc->iterNext = NpyArr_iterNext;
            pc->iterEnd = NpyArrPassThru_iterEnd;
            pc->iterGetValue = NpyArr_iterGetValue;
            pc->iterGetName = NpyArr_iterGetName;

            enc->npyCtxtPassthru = NULL;
            return;
        }

        PRINTMARK();
        tc->type = JT_ARRAY;
        pc->iterBegin = NpyArr_iterBegin;
        pc->iterEnd = NpyArr_iterEnd;
        pc->iterNext = NpyArr_iterNext;
        pc->iterGetValue = NpyArr_iterGetValue;
        pc->iterGetName = NpyArr_iterGetName;
        return;
    } else if (PyObject_TypeCheck(obj, cls_dataframe)) {
        if (enc->blkCtxtPassthru) {
            PRINTMARK();
            pc->pdblock = enc->blkCtxtPassthru;
            tc->type =
                (pc->pdblock->npyCtxts[0]->columnLabels ? JT_OBJECT : JT_ARRAY);

            pc->iterBegin = PdBlockPassThru_iterBegin;
            pc->iterEnd = PdBlockPassThru_iterEnd;
            pc->iterNext = PdBlock_iterNextItem;
            pc->iterGetName = PdBlock_iterGetName;
            pc->iterGetValue = NpyArr_iterGetValue;

            enc->blkCtxtPassthru = NULL;
            return;
        }

        if (enc->outputFormat == SPLIT) {
            PRINTMARK();
            tc->type = JT_OBJECT;
            pc->iterBegin = DataFrame_iterBegin;
            pc->iterEnd = DataFrame_iterEnd;
            pc->iterNext = DataFrame_iterNext;
            pc->iterGetValue = DataFrame_iterGetValue;
            pc->iterGetName = DataFrame_iterGetName;
            return;
        }

        PRINTMARK();
        if (is_simple_frame(obj)) {
            pc->iterBegin = NpyArr_iterBegin;
            pc->iterEnd = NpyArr_iterEnd;
            pc->iterNext = NpyArr_iterNext;
            pc->iterGetName = NpyArr_iterGetName;

            pc->newObj = get_values(obj);
            if (!pc->newObj) {
                goto INVALID;
            }
        } else {
            pc->iterBegin = PdBlock_iterBegin;
            pc->iterEnd = PdBlock_iterEnd;
            pc->iterNext = PdBlock_iterNext;
            pc->iterGetName = PdBlock_iterGetName;
        }
        pc->iterGetValue = NpyArr_iterGetValue;

        if (enc->outputFormat == VALUES) {
            PRINTMARK();
            tc->type = JT_ARRAY;
        } else if (enc->outputFormat == RECORDS) {
            PRINTMARK();
            tc->type = JT_ARRAY;
            tmpObj = PyObject_GetAttrString(obj, "columns");
            if (!tmpObj) {
                goto INVALID;
            }
            values = get_values(tmpObj);
            if (!values) {
                Py_DECREF(tmpObj);
                goto INVALID;
            }
            pc->columnLabelsLen = PyObject_Size(tmpObj);
            pc->columnLabels = NpyArr_encodeLabels((PyArrayObject *)values, enc,
                                                   pc->columnLabelsLen);
            Py_DECREF(tmpObj);
            if (!pc->columnLabels) {
                goto INVALID;
            }
        } else if (enc->outputFormat == INDEX || enc->outputFormat == COLUMNS) {
            PRINTMARK();
            tc->type = JT_OBJECT;
            tmpObj = (enc->outputFormat == INDEX
                          ? PyObject_GetAttrString(obj, "index")
                          : PyObject_GetAttrString(obj, "columns"));
            if (!tmpObj) {
                goto INVALID;
            }
            values = get_values(tmpObj);
            if (!values) {
                Py_DECREF(tmpObj);
                goto INVALID;
            }
            pc->rowLabelsLen = PyObject_Size(tmpObj);
            pc->rowLabels = NpyArr_encodeLabels((PyArrayObject *)values, enc,
                                                pc->rowLabelsLen);
            Py_DECREF(tmpObj);
            tmpObj = (enc->outputFormat == INDEX
                          ? PyObject_GetAttrString(obj, "columns")
                          : PyObject_GetAttrString(obj, "index"));
            if (!tmpObj) {
                NpyArr_freeLabels(pc->rowLabels, pc->rowLabelsLen);
                pc->rowLabels = NULL;
                goto INVALID;
            }
            values = get_values(tmpObj);
            if (!values) {
                Py_DECREF(tmpObj);
                NpyArr_freeLabels(pc->rowLabels, pc->rowLabelsLen);
                pc->rowLabels = NULL;
                goto INVALID;
            }
            pc->columnLabelsLen = PyObject_Size(tmpObj);
            pc->columnLabels = NpyArr_encodeLabels((PyArrayObject *)values, enc,
                                                   pc->columnLabelsLen);
            Py_DECREF(tmpObj);
            if (!pc->columnLabels) {
                NpyArr_freeLabels(pc->rowLabels, pc->rowLabelsLen);
                pc->rowLabels = NULL;
                goto INVALID;
            }

            if (enc->outputFormat == COLUMNS) {
                PRINTMARK();
                pc->transpose = 1;
            }
        } else {
            goto INVALID;
        }
        return;
    } else if (PyDict_Check(obj)) {
        PRINTMARK();
        tc->type = JT_OBJECT;
        pc->iterBegin = Dict_iterBegin;
        pc->iterEnd = Dict_iterEnd;
        pc->iterNext = Dict_iterNext;
        pc->iterGetValue = Dict_iterGetValue;
        pc->iterGetName = Dict_iterGetName;
        pc->dictObj = obj;
        Py_INCREF(obj);

        return;
    } else if (PyList_Check(obj)) {
        PRINTMARK();
        tc->type = JT_ARRAY;
        pc->iterBegin = List_iterBegin;
        pc->iterEnd = List_iterEnd;
        pc->iterNext = List_iterNext;
        pc->iterGetValue = List_iterGetValue;
        pc->iterGetName = List_iterGetName;
        return;
    } else if (PyTuple_Check(obj)) {
        PRINTMARK();
        tc->type = JT_ARRAY;
        pc->iterBegin = Tuple_iterBegin;
        pc->iterEnd = Tuple_iterEnd;
        pc->iterNext = Tuple_iterNext;
        pc->iterGetValue = Tuple_iterGetValue;
        pc->iterGetName = Tuple_iterGetName;
        return;
    } else if (PyAnySet_Check(obj)) {
        PRINTMARK();
        tc->type = JT_ARRAY;
        pc->iterBegin = Iter_iterBegin;
        pc->iterEnd = Iter_iterEnd;
        pc->iterNext = Iter_iterNext;
        pc->iterGetValue = Iter_iterGetValue;
        pc->iterGetName = Iter_iterGetName;
        return;
    }

    toDictFunc = PyObject_GetAttrString(obj, "toDict");

    if (toDictFunc) {
        PyObject *tuple = PyTuple_New(0);
        PyObject *toDictResult = PyObject_Call(toDictFunc, tuple, NULL);
        Py_DECREF(tuple);
        Py_DECREF(toDictFunc);

        if (toDictResult == NULL) {
            PyErr_Clear();
            tc->type = JT_NULL;
            return;
        }

        if (!PyDict_Check(toDictResult)) {
            Py_DECREF(toDictResult);
            tc->type = JT_NULL;
            return;
        }

        PRINTMARK();
        tc->type = JT_OBJECT;
        pc->iterBegin = Dict_iterBegin;
        pc->iterEnd = Dict_iterEnd;
        pc->iterNext = Dict_iterNext;
        pc->iterGetValue = Dict_iterGetValue;
        pc->iterGetName = Dict_iterGetName;
        pc->dictObj = toDictResult;
        return;
    }

    PyErr_Clear();

    if (enc->defaultHandler) {
        Object_invokeDefaultHandler(obj, enc);
        goto INVALID;
    }

    PRINTMARK();
    tc->type = JT_OBJECT;
    pc->iterBegin = Dir_iterBegin;
    pc->iterEnd = Dir_iterEnd;
    pc->iterNext = Dir_iterNext;
    pc->iterGetValue = Dir_iterGetValue;
    pc->iterGetName = Dir_iterGetName;
    return;

INVALID:
    tc->type = JT_INVALID;
    PyObject_Free(tc->prv);
    tc->prv = NULL;
    return;
}

void Object_endTypeContext(JSOBJ Py_UNUSED(obj), JSONTypeContext *tc) {
    PRINTMARK();
    if (tc->prv) {
        Py_XDECREF(GET_TC(tc)->newObj);
        GET_TC(tc)->newObj = NULL;
        NpyArr_freeLabels(GET_TC(tc)->rowLabels, GET_TC(tc)->rowLabelsLen);
        GET_TC(tc)->rowLabels = NULL;
        NpyArr_freeLabels(GET_TC(tc)->columnLabels,
                          GET_TC(tc)->columnLabelsLen);
        GET_TC(tc)->columnLabels = NULL;

        PyObject_Free(GET_TC(tc)->cStr);
        GET_TC(tc)->cStr = NULL;
        if (tc->prv !=
            &(((PyObjectEncoder *)tc->encoder)->basicTypeContext)) { // NOLINT
            PyObject_Free(tc->prv);
        }
        tc->prv = NULL;
    }
}

const char *Object_getStringValue(JSOBJ obj, JSONTypeContext *tc,
                                  size_t *_outLen) {
    return GET_TC(tc)->PyTypeToUTF8(obj, tc, _outLen);
}

JSINT64 Object_getLongValue(JSOBJ Py_UNUSED(obj), JSONTypeContext *tc) {
    return GET_TC(tc)->longValue;
}

double Object_getDoubleValue(JSOBJ Py_UNUSED(obj), JSONTypeContext *tc) {
    return GET_TC(tc)->doubleValue;
}

static void Object_releaseObject(JSOBJ _obj) { Py_DECREF((PyObject *)_obj); }

void Object_iterBegin(JSOBJ obj, JSONTypeContext *tc) {
    GET_TC(tc)->iterBegin(obj, tc);
}

int Object_iterNext(JSOBJ obj, JSONTypeContext *tc) {
    return GET_TC(tc)->iterNext(obj, tc);
}

void Object_iterEnd(JSOBJ obj, JSONTypeContext *tc) {
    GET_TC(tc)->iterEnd(obj, tc);
}

JSOBJ Object_iterGetValue(JSOBJ obj, JSONTypeContext *tc) {
    return GET_TC(tc)->iterGetValue(obj, tc);
}

char *Object_iterGetName(JSOBJ obj, JSONTypeContext *tc, size_t *outLen) {
    return GET_TC(tc)->iterGetName(obj, tc, outLen);
}

PyObject *objToJSON(PyObject *Py_UNUSED(self), PyObject *args,
                    PyObject *kwargs) {
    static char *kwlist[] = {"obj",
                             "ensure_ascii",
                             "double_precision",
                             "encode_html_chars",
                             "orient",
                             "date_unit",
                             "iso_dates",
                             "default_handler",
                             "indent",
                             NULL};

    char buffer[65536];
    char *ret;
    PyObject *newobj;
    PyObject *oinput = NULL;
    PyObject *oensureAscii = NULL;
    int idoublePrecision = 10; // default double precision setting
    PyObject *oencodeHTMLChars = NULL;
    char *sOrient = NULL;
    char *sdateFormat = NULL;
    PyObject *oisoDates = 0;
    PyObject *odefHandler = 0;
    int indent = 0;

    PyObjectEncoder pyEncoder = {{
        Object_beginTypeContext,
        Object_endTypeContext,
        Object_getStringValue,
        Object_getLongValue,
        NULL, // getIntValue is unused
        Object_getDoubleValue,
        Object_iterBegin,
        Object_iterNext,
        Object_iterEnd,
        Object_iterGetValue,
        Object_iterGetName,
        Object_releaseObject,
        PyObject_Malloc,
        PyObject_Realloc,
        PyObject_Free,
        -1, // recursionMax
        idoublePrecision,
        1, // forceAscii
        0, // encodeHTMLChars
        0, // indent
    }};
    JSONObjectEncoder *encoder = (JSONObjectEncoder *)&pyEncoder;

    pyEncoder.npyCtxtPassthru = NULL;
    pyEncoder.blkCtxtPassthru = NULL;
    pyEncoder.npyType = -1;
    pyEncoder.npyValue = NULL;
    pyEncoder.datetimeIso = 0;
    pyEncoder.datetimeUnit = NPY_FR_ms;
    pyEncoder.outputFormat = COLUMNS;
    pyEncoder.defaultHandler = 0;
    pyEncoder.basicTypeContext.newObj = NULL;
    pyEncoder.basicTypeContext.dictObj = NULL;
    pyEncoder.basicTypeContext.itemValue = NULL;
    pyEncoder.basicTypeContext.itemName = NULL;
    pyEncoder.basicTypeContext.attrList = NULL;
    pyEncoder.basicTypeContext.iterator = NULL;
    pyEncoder.basicTypeContext.cStr = NULL;
    pyEncoder.basicTypeContext.npyarr = NULL;
    pyEncoder.basicTypeContext.rowLabels = NULL;
    pyEncoder.basicTypeContext.columnLabels = NULL;

    PRINTMARK();

    if (!PyArg_ParseTupleAndKeywords(args, kwargs, "O|OiOssOOi", kwlist,
                                     &oinput, &oensureAscii, &idoublePrecision,
                                     &oencodeHTMLChars, &sOrient, &sdateFormat,
                                     &oisoDates, &odefHandler, &indent)) {
        return NULL;
    }

    if (oensureAscii != NULL && !PyObject_IsTrue(oensureAscii)) {
        encoder->forceASCII = 0;
    }

    if (oencodeHTMLChars != NULL && PyObject_IsTrue(oencodeHTMLChars)) {
        encoder->encodeHTMLChars = 1;
    }

    if (idoublePrecision > JSON_DOUBLE_MAX_DECIMALS || idoublePrecision < 0) {
        PyErr_Format(
            PyExc_ValueError,
            "Invalid value '%d' for option 'double_precision', max is '%u'",
            idoublePrecision, JSON_DOUBLE_MAX_DECIMALS);
        return NULL;
    }
    encoder->doublePrecision = idoublePrecision;

    if (sOrient != NULL) {
        if (strcmp(sOrient, "records") == 0) {
            pyEncoder.outputFormat = RECORDS;
        } else if (strcmp(sOrient, "index") == 0) {
            pyEncoder.outputFormat = INDEX;
        } else if (strcmp(sOrient, "split") == 0) {
            pyEncoder.outputFormat = SPLIT;
        } else if (strcmp(sOrient, "values") == 0) {
            pyEncoder.outputFormat = VALUES;
        } else if (strcmp(sOrient, "columns") != 0) {
            PyErr_Format(PyExc_ValueError,
                         "Invalid value '%s' for option 'orient'", sOrient);
            return NULL;
        }
    }

    if (sdateFormat != NULL) {
        if (strcmp(sdateFormat, "s") == 0) {
            pyEncoder.datetimeUnit = NPY_FR_s;
        } else if (strcmp(sdateFormat, "ms") == 0) {
            pyEncoder.datetimeUnit = NPY_FR_ms;
        } else if (strcmp(sdateFormat, "us") == 0) {
            pyEncoder.datetimeUnit = NPY_FR_us;
        } else if (strcmp(sdateFormat, "ns") == 0) {
            pyEncoder.datetimeUnit = NPY_FR_ns;
        } else {
            PyErr_Format(PyExc_ValueError,
                         "Invalid value '%s' for option 'date_unit'",
                         sdateFormat);
            return NULL;
        }
    }

    if (oisoDates != NULL && PyObject_IsTrue(oisoDates)) {
        pyEncoder.datetimeIso = 1;
    }

    if (odefHandler != NULL && odefHandler != Py_None) {
        if (!PyCallable_Check(odefHandler)) {
            PyErr_SetString(PyExc_TypeError, "Default handler is not callable");
            return NULL;
        }
        pyEncoder.defaultHandler = odefHandler;
    }

    encoder->indent = indent;

    pyEncoder.originalOutputFormat = pyEncoder.outputFormat;
    PRINTMARK();
    ret = JSON_EncodeObject(oinput, encoder, buffer, sizeof(buffer));
    PRINTMARK();
    if (PyErr_Occurred()) {
        PRINTMARK();
        return NULL;
    }

    if (encoder->errorMsg) {
        PRINTMARK();
        if (ret != buffer) {
            encoder->free(ret);
        }

        PyErr_Format(PyExc_OverflowError, "%s", encoder->errorMsg);
        return NULL;
    }

    newobj = PyUnicode_FromString(ret);

    if (ret != buffer) {
        encoder->free(ret);
    }

    PRINTMARK();

    return newobj;
}<|MERGE_RESOLUTION|>--- conflicted
+++ resolved
@@ -1601,47 +1601,14 @@
         }
 
         if (is_datetimelike) {
-<<<<<<< HEAD
-            // JSON requires a string for the index so write "null"
-            // is there is a standard for this?
-=======
->>>>>>> f8e905e9
             if (nanosecVal == get_nat()) {
                 len = 5; // TODO: shouldn't require extra space for terminator
                 cLabel = PyObject_Malloc(len);
                 strncpy(cLabel, "null", len);
             } else {
                 if (enc->datetimeIso) {
-<<<<<<< HEAD
                     if ((type_num == NPY_TIMEDELTA) || (PyDelta_Check(item))) {
                         cLabel = int64ToIsoDuration(nanosecVal, &len);
-=======
-                    // TODO: Vectorized Timedelta function
-                    if ((type_num == NPY_TIMEDELTA) || (PyDelta_Check(item))) {
-                        PyObject *td =
-                            PyObject_CallFunction(cls_timedelta, "(O)", item);
-                        if (td == NULL) {
-                            Py_DECREF(item);
-                            NpyArr_freeLabels(ret, num);
-                            ret = 0;
-                            break;
-                        }
-
-                        PyObject *iso =
-                            PyObject_CallMethod(td, "isoformat", NULL);
-                        Py_DECREF(td);
-                        if (iso == NULL) {
-                            Py_DECREF(item);
-                            NpyArr_freeLabels(ret, num);
-                            ret = 0;
-                            break;
-                        }
-
-                        len = strlen(PyUnicode_AsUTF8(iso));
-                        cLabel = PyObject_Malloc(len + 1);
-                        memcpy(cLabel, PyUnicode_AsUTF8(iso), len + 1);
-                        Py_DECREF(iso);
->>>>>>> f8e905e9
                     } else {
                         if (type_num == NPY_DATETIME) {
                             cLabel = int64ToIso(nanosecVal, base, &len);
@@ -1683,10 +1650,6 @@
         memcpy(ret[i], cLabel, len + 1);
 
         if (is_datetimelike) {
-<<<<<<< HEAD
-            // these were created with PyObject_Malloc so free accordingly
-=======
->>>>>>> f8e905e9
             PyObject_Free(cLabel);
         }
 
