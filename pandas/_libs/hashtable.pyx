cimport cython
from cpython.mem cimport (
    PyMem_Free,
    PyMem_Malloc,
)
from cpython.ref cimport (
    Py_INCREF,
    PyObject,
)
from libc.stdlib cimport (
    free,
    malloc,
)

import numpy as np

cimport numpy as cnp
from numpy cimport ndarray

cnp.import_array()


from pandas._libs cimport util
from pandas._libs.dtypes cimport numeric_object_t
from pandas._libs.khash cimport (
    KHASH_TRACE_DOMAIN,
    are_equivalent_float32_t,
    are_equivalent_float64_t,
    are_equivalent_khcomplex64_t,
    are_equivalent_khcomplex128_t,
    kh_needed_n_buckets,
    kh_python_hash_equal,
    kh_python_hash_func,
    khiter_t,
)
from pandas._libs.missing cimport checknull


def get_hashtable_trace_domain():
    return KHASH_TRACE_DOMAIN


def object_hash(obj):
    return kh_python_hash_func(obj)


def objects_are_equal(a, b):
    return kh_python_hash_equal(a, b)


cdef int64_t NPY_NAT = util.get_nat()
SIZE_HINT_LIMIT = (1 << 20) + 7


cdef Py_ssize_t _INIT_VEC_CAP = 128

include "hashtable_class_helper.pxi"
include "hashtable_func_helper.pxi"


# map derived hash-map types onto basic hash-map types:
if np.dtype(np.intp) == np.dtype(np.int64):
    IntpHashTable = Int64HashTable
    unique_label_indices = _unique_label_indices_int64
elif np.dtype(np.intp) == np.dtype(np.int32):
    IntpHashTable = Int32HashTable
    unique_label_indices = _unique_label_indices_int32
else:
    raise ValueError(np.dtype(np.intp))


cdef class Factorizer:
    cdef readonly:
        Py_ssize_t count

    def __cinit__(self, size_hint: int):
        self.count = 0

    def get_count(self) -> int:
        return self.count


cdef class ObjectFactorizer(Factorizer):
    cdef public:
        PyObjectHashTable table
        ObjectVector uniques

    def __cinit__(self, size_hint: int):
        self.table = PyObjectHashTable(size_hint)
        self.uniques = ObjectVector()

    def factorize(
        self, ndarray[object] values, na_sentinel=-1, na_value=None
    ) -> np.ndarray:
        """

        Returns
        -------
        np.ndarray[np.intp]

        Examples
        --------
        Factorize values with nans replaced by na_sentinel

        >>> fac = ObjectFactorizer(3)
        >>> fac.factorize(np.array([1,2,np.nan], dtype='O'), na_sentinel=20)
        array([ 0,  1, 20])
        """
        cdef:
            ndarray[intp_t] labels

        if self.uniques.external_view_exists:
            uniques = ObjectVector()
            uniques.extend(self.uniques.to_array())
            self.uniques = uniques
        labels = self.table.get_labels(values, self.uniques,
                                       self.count, na_sentinel, na_value)
        self.count = len(self.uniques)
        return labels


cdef class Int64Factorizer(Factorizer):
    cdef public:
        Int64HashTable table
        Int64Vector uniques

    def __cinit__(self, size_hint: int):
        self.table = Int64HashTable(size_hint)
        self.uniques = Int64Vector()

<<<<<<< HEAD
    def factorize(self, const int64_t[:] values, sort=False,
                  na_sentinel=-1, na_value=None, object mask=None) -> np.ndarray:
=======
    def factorize(self, const int64_t[:] values,
                  na_sentinel=-1, na_value=None) -> np.ndarray:
>>>>>>> 1d8922e2
        """
        Returns
        -------
        ndarray[intp_t]

        Examples
        --------
        Factorize values with nans replaced by na_sentinel

        >>> fac = Int64Factorizer(3)
        >>> fac.factorize(np.array([1,2,3]), na_sentinel=20)
        array([0, 1, 2])
        """
        cdef:
            ndarray[intp_t] labels

        if self.uniques.external_view_exists:
            uniques = Int64Vector()
            uniques.extend(self.uniques.to_array())
            self.uniques = uniques
        labels = self.table.get_labels(values, self.uniques,
                                       self.count, na_sentinel,
<<<<<<< HEAD
                                       na_value=na_value, mask=mask)

        # sort on
        if sort:
            sorter = self.uniques.to_array().argsort()
            reverse_indexer = np.empty(len(sorter), dtype=np.intp)
            reverse_indexer.put(sorter, np.arange(len(sorter)))

            labels = reverse_indexer.take(labels)

=======
                                       na_value=na_value)
>>>>>>> 1d8922e2
        self.count = len(self.uniques)
        return labels<|MERGE_RESOLUTION|>--- conflicted
+++ resolved
@@ -128,13 +128,8 @@
         self.table = Int64HashTable(size_hint)
         self.uniques = Int64Vector()
 
-<<<<<<< HEAD
-    def factorize(self, const int64_t[:] values, sort=False,
+    def factorize(self, const int64_t[:] values,
                   na_sentinel=-1, na_value=None, object mask=None) -> np.ndarray:
-=======
-    def factorize(self, const int64_t[:] values,
-                  na_sentinel=-1, na_value=None) -> np.ndarray:
->>>>>>> 1d8922e2
         """
         Returns
         -------
@@ -157,19 +152,6 @@
             self.uniques = uniques
         labels = self.table.get_labels(values, self.uniques,
                                        self.count, na_sentinel,
-<<<<<<< HEAD
                                        na_value=na_value, mask=mask)
-
-        # sort on
-        if sort:
-            sorter = self.uniques.to_array().argsort()
-            reverse_indexer = np.empty(len(sorter), dtype=np.intp)
-            reverse_indexer.put(sorter, np.arange(len(sorter)))
-
-            labels = reverse_indexer.take(labels)
-
-=======
-                                       na_value=na_value)
->>>>>>> 1d8922e2
         self.count = len(self.uniques)
         return labels