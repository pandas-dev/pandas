--- conflicted
+++ resolved
@@ -548,12 +548,8 @@
         elif isinstance(value, timedelta):
             return Timedelta(value).value
         elif util.is_datetime64_object(value):
-<<<<<<< HEAD
-            # exclude np.datetime64("NaT") from value != value below
-=======
             # exclude np.datetime64("NaT") which would otherwise be picked up
             #  by the `value != value check below
->>>>>>> 479d0030
             pass
         elif value is None or value != value:
             return NPY_NAT
