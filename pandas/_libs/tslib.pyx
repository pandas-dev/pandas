cimport cython
from cpython.datetime cimport (
    PyDate_Check,
    PyDateTime_Check,
    datetime,
    import_datetime,
    tzinfo,
)
from cpython.object cimport PyObject

# import datetime C API
import_datetime()


cimport numpy as cnp
from numpy cimport (
    float64_t,
    int64_t,
    ndarray,
)

import numpy as np

cnp.import_array()

import pytz

from pandas._libs.tslibs.np_datetime cimport (
    NPY_DATETIMEUNIT,
    NPY_FR_ns,
    check_dts_bounds,
    get_datetime64_value,
    npy_datetimestruct,
    npy_datetimestruct_to_datetime,
    pandas_datetime_to_datetimestruct,
    pydate_to_dt64,
    pydatetime_to_dt64,
    string_to_dts,
)
from pandas._libs.util cimport (
    is_datetime64_object,
    is_float_object,
    is_integer_object,
)

from pandas._libs.tslibs.np_datetime import OutOfBoundsDatetime
from pandas._libs.tslibs.parsing import parse_datetime_string

from pandas._libs.tslibs.conversion cimport (
    _TSObject,
    cast_from_unit,
    convert_datetime_to_tsobject,
    get_datetime64_nanos,
    precision_from_unit,
)
from pandas._libs.tslibs.nattype cimport (
    NPY_NAT,
    c_NaT as NaT,
    c_nat_strings as nat_strings,
)
from pandas._libs.tslibs.timestamps cimport _Timestamp
from pandas._libs.tslibs.timezones cimport tz_compare

from pandas._libs.tslibs import (
    Resolution,
    get_resolution,
)
from pandas._libs.tslibs.timestamps import Timestamp

# Note: this is the only non-tslibs intra-pandas dependency here

from pandas._libs.missing cimport checknull_with_nat_and_na
from pandas._libs.tslibs.tzconversion cimport tz_localize_to_utc_single


def _test_parse_iso8601(ts: str):
    """
    TESTING ONLY: Parse string into Timestamp using iso8601 parser. Used
    only for testing, actual construction uses `convert_str_to_tsobject`
    """
    cdef:
        _TSObject obj
        int out_local = 0, out_tzoffset = 0
        NPY_DATETIMEUNIT out_bestunit

    obj = _TSObject()

    if ts == 'now':
        return Timestamp.utcnow()
    elif ts == 'today':
        return Timestamp.now().normalize()

    string_to_dts(ts, &obj.dts, &out_bestunit, &out_local, &out_tzoffset, True)
    obj.value = npy_datetimestruct_to_datetime(NPY_FR_ns, &obj.dts)
    check_dts_bounds(&obj.dts)
    if out_local == 1:
        obj.tzinfo = pytz.FixedOffset(out_tzoffset)
        obj.value = tz_localize_to_utc_single(obj.value, obj.tzinfo)
        return Timestamp(obj.value, tz=obj.tzinfo)
    else:
        return Timestamp(obj.value)


@cython.wraparound(False)
@cython.boundscheck(False)
def format_array_from_datetime(
    ndarray values,
    tzinfo tz=None,
    str format=None,
    object na_rep=None,
    NPY_DATETIMEUNIT reso=NPY_FR_ns,
) -> np.ndarray:
    """
    return a np object array of the string formatted values

    Parameters
    ----------
    values : a 1-d i8 array
    tz : tzinfo or None, default None
    format : str or None, default None
          a strftime capable string
    na_rep : optional, default is None
          a nat format
    reso : NPY_DATETIMEUNIT, default NPY_FR_ns

    Returns
    -------
    np.ndarray[object]
    """
    cdef:
        int64_t val, ns, N = values.size
        bint show_ms = False, show_us = False, show_ns = False
        bint basic_format = False, basic_format_day = False
        _Timestamp ts
        object res
        npy_datetimestruct dts

        # Note that `result` (and thus `result_flat`) is C-order and
        #  `it` iterates C-order as well, so the iteration matches
        #  See discussion at
        #  github.com/pandas-dev/pandas/pull/46886#discussion_r860261305
        ndarray result = cnp.PyArray_EMPTY(values.ndim, values.shape, cnp.NPY_OBJECT, 0)
        object[::1] res_flat = result.ravel()     # should NOT be a copy
        cnp.flatiter it = cnp.PyArray_IterNew(values)

    if na_rep is None:
        na_rep = 'NaT'

    if tz is None:
        # if we don't have a format nor tz, then choose
        # a format based on precision
        basic_format = format is None
        if basic_format:
            reso_obj = get_resolution(values, tz=tz, reso=reso)
            show_ns = reso_obj == Resolution.RESO_NS
            show_us = reso_obj == Resolution.RESO_US
            show_ms = reso_obj == Resolution.RESO_MS

        elif format == "%Y-%m-%d %H:%M:%S":
            # Same format as default, but with hardcoded precision (s)
            basic_format = True
            show_ns = show_us = show_ms = False

        elif format == "%Y-%m-%d %H:%M:%S.%f":
            # Same format as default, but with hardcoded precision (us)
            basic_format = show_us = True
            show_ns = show_ms = False

        elif format == "%Y-%m-%d":
            # Default format for dates
            basic_format_day = True

    assert not (basic_format_day and basic_format)

    for i in range(N):
        # Analogous to: utc_val = values[i]
        val = (<int64_t*>cnp.PyArray_ITER_DATA(it))[0]

        if val == NPY_NAT:
            res = na_rep
        elif basic_format_day:

            pandas_datetime_to_datetimestruct(val, reso, &dts)
            res = f'{dts.year}-{dts.month:02d}-{dts.day:02d}'

        elif basic_format:

            pandas_datetime_to_datetimestruct(val, reso, &dts)
            res = (f'{dts.year}-{dts.month:02d}-{dts.day:02d} '
                   f'{dts.hour:02d}:{dts.min:02d}:{dts.sec:02d}')

            if show_ns:
                ns = dts.ps // 1000
                res += f'.{ns + dts.us * 1000:09d}'
            elif show_us:
                res += f'.{dts.us:06d}'
            elif show_ms:
                res += f'.{dts.us // 1000:03d}'

        else:

            ts = Timestamp._from_value_and_reso(val, reso=reso, tz=tz)
            if format is None:
                # Use datetime.str, that returns ts.isoformat(sep=' ')
                res = str(ts)
            else:

                # invalid format string
                # requires dates > 1900
                try:
                    # Note: dispatches to pydatetime
                    res = ts.strftime(format)
                except ValueError:
                    # Use datetime.str, that returns ts.isoformat(sep=' ')
                    res = str(ts)

        # Note: we can index result directly instead of using PyArray_MultiIter_DATA
        #  like we do for the other functions because result is known C-contiguous
        #  and is the first argument to PyArray_MultiIterNew2.  The usual pattern
        #  does not seem to work with object dtype.
        #  See discussion at
        #  github.com/pandas-dev/pandas/pull/46886#discussion_r860261305
        res_flat[i] = res

        cnp.PyArray_ITER_NEXT(it)

    return result


def array_with_unit_to_datetime(
    ndarray values,
    str unit,
    str errors="coerce"
):
    """
    Convert the ndarray to datetime according to the time unit.

    This function converts an array of objects into a numpy array of
    datetime64[ns]. It returns the converted array
    and also returns the timezone offset

    if errors:
      - raise: return converted values or raise OutOfBoundsDatetime
          if out of range on the conversion or
          ValueError for other conversions (e.g. a string)
      - ignore: return non-convertible values as the same unit
      - coerce: NaT for non-convertibles

    Parameters
    ----------
    values : ndarray
         Date-like objects to convert.
    unit : str
         Time unit to use during conversion.
    errors : str, default 'raise'
         Error behavior when parsing.

    Returns
    -------
    result : ndarray of m8 values
    tz : parsed timezone offset or None
    """
    cdef:
        Py_ssize_t i, n=len(values)
        int64_t mult
        int prec = 0
        ndarray[float64_t] fvalues
        bint is_ignore = errors=='ignore'
        bint is_coerce = errors=='coerce'
        bint is_raise = errors=='raise'
        bint need_to_iterate = True
        ndarray[int64_t] iresult
        ndarray[object] oresult
        ndarray mask
        object tz = None

    assert is_ignore or is_coerce or is_raise

    if unit == "ns":
        if issubclass(values.dtype.type, (np.integer, np.float_)):
            result = values.astype("M8[ns]", copy=False)
        else:
            result, tz = array_to_datetime(
                values.astype(object, copy=False),
                errors=errors,
            )
        return result, tz

    mult, _ = precision_from_unit(unit)

    if is_raise:
        # try a quick conversion to i8/f8
        # if we have nulls that are not type-compat
        # then need to iterate

        if values.dtype.kind in ["i", "f", "u"]:
            iresult = values.astype("i8", copy=False)
            # fill missing values by comparing to NPY_NAT
            mask = iresult == NPY_NAT
            iresult[mask] = 0
            fvalues = iresult.astype("f8") * mult
            need_to_iterate = False

        if not need_to_iterate:
            # check the bounds
            if (fvalues < Timestamp.min.value).any() or (
                (fvalues > Timestamp.max.value).any()
            ):
                raise OutOfBoundsDatetime(f"cannot convert input with unit '{unit}'")

            if values.dtype.kind in ["i", "u"]:
                result = (iresult * mult).astype("M8[ns]")

            elif values.dtype.kind == "f":
                fresult = (values * mult).astype("f8")
                fresult[mask] = 0
                if prec:
                    fresult = round(fresult, prec)
                result = fresult.astype("M8[ns]", copy=False)

            iresult = result.view("i8")
            iresult[mask] = NPY_NAT

            return result, tz

    result = np.empty(n, dtype='M8[ns]')
    iresult = result.view('i8')

    try:
        for i in range(n):
            val = values[i]

            if checknull_with_nat_and_na(val):
                iresult[i] = NPY_NAT

            elif is_integer_object(val) or is_float_object(val):

                if val != val or val == NPY_NAT:
                    iresult[i] = NPY_NAT
                else:
                    try:
                        iresult[i] = cast_from_unit(val, unit)
                    except OverflowError:
                        if is_raise:
                            raise OutOfBoundsDatetime(
                                f"cannot convert input {val} with the unit '{unit}'"
                            )
                        elif is_ignore:
                            raise AssertionError
                        iresult[i] = NPY_NAT

            elif isinstance(val, str):
                if len(val) == 0 or val in nat_strings:
                    iresult[i] = NPY_NAT

                else:
                    try:
                        iresult[i] = cast_from_unit(float(val), unit)
                    except ValueError:
                        if is_raise:
                            raise ValueError(
                                f"non convertible value {val} with the unit '{unit}'"
                            )
                        elif is_ignore:
                            raise AssertionError
                        iresult[i] = NPY_NAT
                    except OverflowError:
                        if is_raise:
                            raise OutOfBoundsDatetime(
                                f"cannot convert input {val} with the unit '{unit}'"
                            )
                        elif is_ignore:
                            raise AssertionError
                        iresult[i] = NPY_NAT

            else:

                if is_raise:
                    raise ValueError(
                        f"unit='{unit}' not valid with non-numerical val='{val}'"
                    )
                if is_ignore:
                    raise AssertionError

                iresult[i] = NPY_NAT

        return result, tz

    except AssertionError:
        pass

    # we have hit an exception
    # and are in ignore mode
    # redo as object

    oresult = cnp.PyArray_EMPTY(values.ndim, values.shape, cnp.NPY_OBJECT, 0)
    for i in range(n):
        val = values[i]

        if checknull_with_nat_and_na(val):
            oresult[i] = <object>NaT
        elif is_integer_object(val) or is_float_object(val):

            if val != val or val == NPY_NAT:
                oresult[i] = <object>NaT
            else:
                try:
                    oresult[i] = Timestamp(cast_from_unit(val, unit))
                except OverflowError:
                    oresult[i] = val

        elif isinstance(val, str):
            if len(val) == 0 or val in nat_strings:
                oresult[i] = <object>NaT

            else:
                oresult[i] = val

    return oresult, tz


@cython.wraparound(False)
@cython.boundscheck(False)
def first_non_null(values: ndarray) -> int:
    """Find position of first non-null value, return -1 if there isn't one."""
    cdef:
        Py_ssize_t n = len(values)
        Py_ssize_t i
    for i in range(n):
        val = values[i]
        if checknull_with_nat_and_na(val):
            continue
        if isinstance(val, str) and (len(val) == 0 or val in nat_strings):
            continue
        return i
    else:
        return -1


@cython.wraparound(False)
@cython.boundscheck(False)
cpdef array_to_datetime(
    ndarray[object] values,
    str errors='raise',
    bint dayfirst=False,
    bint yearfirst=False,
    bint utc=False,
    bint require_iso8601=False,
<<<<<<< HEAD
    bint allow_mixed=False,
    format: str | None=None,
    bint exact=True,
=======
>>>>>>> 96b57806
):
    """
    Converts a 1D array of date-like values to a numpy array of either:
        1) datetime64[ns] data
        2) datetime.datetime objects, if OutOfBoundsDatetime or TypeError
           is encountered

    Also returns a pytz.FixedOffset if an array of strings with the same
    timezone offset is passed and utc=True is not passed. Otherwise, None
    is returned

    Handles datetime.date, datetime.datetime, np.datetime64 objects, numeric,
    strings

    Parameters
    ----------
    values : ndarray of object
         date-like objects to convert
    errors : str, default 'raise'
         error behavior when parsing
    dayfirst : bool, default False
         dayfirst parsing behavior when encountering datetime strings
    yearfirst : bool, default False
         yearfirst parsing behavior when encountering datetime strings
    utc : bool, default False
         indicator whether the dates should be UTC
    require_iso8601 : bool, default False
         indicator whether the datetime string should be iso8601

    Returns
    -------
    np.ndarray
        May be datetime64[ns] or object dtype
    tzinfo or None
    """
    cdef:
        Py_ssize_t i, n = len(values)
        object val, tz
        ndarray[int64_t] iresult
        npy_datetimestruct dts
        NPY_DATETIMEUNIT out_bestunit
        bint utc_convert = bool(utc)
        bint seen_integer = False
        bint seen_datetime = False
        bint seen_datetime_offset = False
        bint is_raise = errors=='raise'
        bint is_ignore = errors=='ignore'
        bint is_coerce = errors=='coerce'
        bint is_same_offsets
        _TSObject _ts
        int64_t value
        int out_local = 0, out_tzoffset = 0
        float tz_offset
        set out_tzoffset_vals = set()
        bint string_to_dts_failed
        datetime py_dt
        tzinfo tz_out = None
        bint found_tz = False, found_naive = False

    # specify error conditions
    assert is_raise or is_ignore or is_coerce

    result = np.empty(n, dtype='M8[ns]')
    iresult = result.view('i8')

    try:
        for i in range(n):
            val = values[i]

            try:
                if checknull_with_nat_and_na(val):
                    iresult[i] = NPY_NAT

                elif PyDateTime_Check(val):
                    seen_datetime = True
                    if val.tzinfo is not None:
                        found_tz = True
                        if utc_convert:
                            _ts = convert_datetime_to_tsobject(val, None)
                            _ts.ensure_reso(NPY_FR_ns)
                            iresult[i] = _ts.value
                        elif found_naive:
                            raise ValueError('Tz-aware datetime.datetime '
                                             'cannot be converted to '
                                             'datetime64 unless utc=True')
                        elif tz_out is not None and not tz_compare(tz_out, val.tzinfo):
                            raise ValueError('Tz-aware datetime.datetime '
                                             'cannot be converted to '
                                             'datetime64 unless utc=True')
                        else:
                            found_tz = True
                            tz_out = val.tzinfo
                            _ts = convert_datetime_to_tsobject(val, None)
                            _ts.ensure_reso(NPY_FR_ns)
                            iresult[i] = _ts.value

                    else:
                        found_naive = True
                        if found_tz and not utc_convert:
                            raise ValueError('Cannot mix tz-aware with '
                                             'tz-naive values')
                        if isinstance(val, _Timestamp):
                            iresult[i] = val.as_unit("ns").value
                        else:
                            iresult[i] = pydatetime_to_dt64(val, &dts)
                            check_dts_bounds(&dts)

                elif PyDate_Check(val):
                    seen_datetime = True
                    iresult[i] = pydate_to_dt64(val, &dts)
                    check_dts_bounds(&dts)

                elif is_datetime64_object(val):
                    seen_datetime = True
                    iresult[i] = get_datetime64_nanos(val, NPY_FR_ns)

                elif is_integer_object(val) or is_float_object(val):
                    if require_iso8601:
                        if is_coerce:
                            iresult[i] = NPY_NAT
                            continue
                        elif is_raise:
                            raise ValueError(
                                f"time data \"{val}\" at position {i} doesn't "
                                f"match format \"{format}\""
                            )
                        return values, tz_out
                    # these must be ns unit by-definition
                    seen_integer = True

                    if val != val or val == NPY_NAT:
                        iresult[i] = NPY_NAT
                    elif is_raise or is_ignore:
                        iresult[i] = val
                    else:
                        # coerce
                        # we now need to parse this as if unit='ns'
                        # we can ONLY accept integers at this point
                        # if we have previously (or in future accept
                        # datetimes/strings, then we must coerce)
                        try:
                            iresult[i] = cast_from_unit(val, 'ns')
                        except OverflowError:
                            iresult[i] = NPY_NAT

                elif isinstance(val, str):
                    # string
                    if type(val) is not str:
                        # GH#32264 np.str_ object
                        val = str(val)

                    if len(val) == 0 or val in nat_strings:
                        iresult[i] = NPY_NAT
                        continue

                    string_to_dts_failed = string_to_dts(
                        val, &dts, &out_bestunit, &out_local,
                        &out_tzoffset, False, format, exact
                    )
                    if string_to_dts_failed:
                        # An error at this point is a _parsing_ error
                        # specifically _not_ OutOfBoundsDatetime
                        if _parse_today_now(val, &iresult[i], utc):
                            continue
                        elif require_iso8601:
                            # if requiring iso8601 strings, skip trying
                            # other formats
                            if is_coerce:
                                iresult[i] = NPY_NAT
                                continue
                            elif is_raise:
                                raise ValueError(
                                    f"time data \"{val}\" at position {i} doesn't "
                                    f"match format \"{format}\""
                                )
                            return values, tz_out

                        try:
                            py_dt = parse_datetime_string(val,
                                                          dayfirst=dayfirst,
                                                          yearfirst=yearfirst)
                            # If the dateutil parser returned tzinfo, capture it
                            # to check if all arguments have the same tzinfo
                            tz = py_dt.utcoffset()

                        except (ValueError, OverflowError):
                            if is_coerce:
                                iresult[i] = NPY_NAT
                                continue
                            raise TypeError(
                                f"invalid string coercion to datetime for \"{val}\" "
                                f"at position {i}"
                            )

                        if tz is not None:
                            seen_datetime_offset = True
                            # dateutil timezone objects cannot be hashed, so
                            # store the UTC offsets in seconds instead
                            out_tzoffset_vals.add(tz.total_seconds())
                        else:
                            # Add a marker for naive string, to track if we are
                            # parsing mixed naive and aware strings
                            out_tzoffset_vals.add('naive')

                        _ts = convert_datetime_to_tsobject(py_dt, None)
                        iresult[i] = _ts.value
                    if not string_to_dts_failed:
                        # No error reported by string_to_dts, pick back up
                        # where we left off
                        value = npy_datetimestruct_to_datetime(NPY_FR_ns, &dts)
                        if out_local == 1:
                            seen_datetime_offset = True
                            # Store the out_tzoffset in seconds
                            # since we store the total_seconds of
                            # dateutil.tz.tzoffset objects
                            out_tzoffset_vals.add(out_tzoffset * 60.)
                            tz = pytz.FixedOffset(out_tzoffset)
                            value = tz_localize_to_utc_single(value, tz)
                            out_local = 0
                            out_tzoffset = 0
                        else:
                            # Add a marker for naive string, to track if we are
                            # parsing mixed naive and aware strings
                            out_tzoffset_vals.add('naive')
                        iresult[i] = value
                        check_dts_bounds(&dts)

                else:
                    if is_coerce:
                        iresult[i] = NPY_NAT
                    else:
                        raise TypeError(f"{type(val)} is not convertible to datetime")

            except OutOfBoundsDatetime as ex:
                ex.args = (str(ex) + f" present at position {i}", )
                if is_coerce:
                    iresult[i] = NPY_NAT
                    continue
                elif require_iso8601 and isinstance(val, str):
                    # GH#19382 for just-barely-OutOfBounds falling back to
                    # dateutil parser will return incorrect result because
                    # it will ignore nanoseconds
                    if is_raise:

                        # Still raise OutOfBoundsDatetime,
                        # as error message is informative.
                        raise

                    assert is_ignore
                    return values, tz_out
                raise

    except OutOfBoundsDatetime:
        if is_raise:
            raise

        return ignore_errors_out_of_bounds_fallback(values), tz_out

    except TypeError:
        return _array_to_datetime_object(values, errors, dayfirst, yearfirst)

    if seen_datetime and seen_integer:
        # we have mixed datetimes & integers

        if is_coerce:
            # coerce all of the integers/floats to NaT, preserve
            # the datetimes and other convertibles
            for i in range(n):
                val = values[i]
                if is_integer_object(val) or is_float_object(val):
                    result[i] = NPY_NAT

    if seen_datetime_offset and not utc_convert:
        # GH#17697
        # 1) If all the offsets are equal, return one offset for
        #    the parsed dates to (maybe) pass to DatetimeIndex
        # 2) If the offsets are different, then force the parsing down the
        #    object path where an array of datetimes
        #    (with individual dateutil.tzoffsets) are returned
        is_same_offsets = len(out_tzoffset_vals) == 1
        if not is_same_offsets:
            return _array_to_datetime_object(values, errors, dayfirst, yearfirst)
        else:
            tz_offset = out_tzoffset_vals.pop()
            tz_out = pytz.FixedOffset(tz_offset / 60.)
    return result, tz_out


@cython.wraparound(False)
@cython.boundscheck(False)
cdef ndarray[object] ignore_errors_out_of_bounds_fallback(ndarray[object] values):
    """
    Fallback for array_to_datetime if an OutOfBoundsDatetime is raised
    and errors == "ignore"

    Parameters
    ----------
    values : ndarray[object]

    Returns
    -------
    ndarray[object]
    """
    cdef:
        Py_ssize_t i, n = len(values)
        object val

    oresult = cnp.PyArray_EMPTY(values.ndim, values.shape, cnp.NPY_OBJECT, 0)

    for i in range(n):
        val = values[i]

        # set as nan except if its a NaT
        if checknull_with_nat_and_na(val):
            if isinstance(val, float):
                oresult[i] = np.nan
            else:
                oresult[i] = NaT
        elif is_datetime64_object(val):
            if get_datetime64_value(val) == NPY_NAT:
                oresult[i] = NaT
            else:
                oresult[i] = val.item()
        else:
            oresult[i] = val
    return oresult


@cython.wraparound(False)
@cython.boundscheck(False)
cdef _array_to_datetime_object(
    ndarray[object] values,
    str errors,
    bint dayfirst=False,
    bint yearfirst=False,
):
    """
    Fall back function for array_to_datetime

    Attempts to parse datetime strings with dateutil to return an array
    of datetime objects

    Parameters
    ----------
    values : ndarray[object]
         date-like objects to convert
    errors : str
         error behavior when parsing
    dayfirst : bool, default False
         dayfirst parsing behavior when encountering datetime strings
    yearfirst : bool, default False
         yearfirst parsing behavior when encountering datetime strings

    Returns
    -------
    np.ndarray[object]
    Literal[None]
    """
    cdef:
        Py_ssize_t i, n = len(values)
        object val
        bint is_ignore = errors == 'ignore'
        bint is_coerce = errors == 'coerce'
        bint is_raise = errors == 'raise'
        ndarray[object] oresult
        npy_datetimestruct dts

    assert is_raise or is_ignore or is_coerce

    oresult = cnp.PyArray_EMPTY(values.ndim, values.shape, cnp.NPY_OBJECT, 0)

    # We return an object array and only attempt to parse:
    # 1) NaT or NaT-like values
    # 2) datetime strings, which we return as datetime.datetime
    # 3) special strings - "now" & "today"
    for i in range(n):
        val = values[i]
        if checknull_with_nat_and_na(val) or PyDateTime_Check(val):
            # GH 25978. No need to parse NaT-like or datetime-like vals
            oresult[i] = val
        elif isinstance(val, str):
            if type(val) is not str:
                # GH#32264 np.str_ objects
                val = str(val)

            if len(val) == 0 or val in nat_strings:
                oresult[i] = 'NaT'
                continue
            try:
                oresult[i] = parse_datetime_string(val, dayfirst=dayfirst,
                                                   yearfirst=yearfirst)
                pydatetime_to_dt64(oresult[i], &dts)
                check_dts_bounds(&dts)
            except (ValueError, OverflowError) as ex:
                ex.args = (f"{ex} present at position {i}", )
                if is_coerce:
                    oresult[i] = <object>NaT
                    continue
                if is_raise:
                    raise
                return values, None
        else:
            if is_raise:
                raise
            return values, None
    return oresult, None


cdef inline bint _parse_today_now(str val, int64_t* iresult, bint utc):
    # We delay this check for as long as possible
    # because it catches relatively rare cases
    if val == "now":
        if utc:
            iresult[0] = Timestamp.utcnow().value
        else:
            # GH#18705 make sure to_datetime("now") matches Timestamp("now")
            # Note using Timestamp.now() is faster than Timestamp("now")
            iresult[0] = Timestamp.now().value
        return True
    elif val == "today":
        iresult[0] = Timestamp.today().value
        return True
    return False


def array_to_datetime_with_tz(ndarray values, tzinfo tz):
    """
    Vectorized analogue to pd.Timestamp(value, tz=tz)

    values has object-dtype, unrestricted ndim.

    Major differences between this and array_to_datetime with utc=True
        - np.datetime64 objects are treated as _wall_ times.
        - tznaive datetimes are treated as _wall_ times.
    """
    cdef:
        ndarray result = cnp.PyArray_EMPTY(values.ndim, values.shape, cnp.NPY_INT64, 0)
        cnp.broadcast mi = cnp.PyArray_MultiIterNew2(result, values)
        Py_ssize_t i, n = values.size
        object item
        int64_t ival
        datetime ts

    for i in range(n):
        # Analogous to `item = values[i]`
        item = <object>(<PyObject**>cnp.PyArray_MultiIter_DATA(mi, 1))[0]

        if checknull_with_nat_and_na(item):
            # this catches pd.NA which would raise in the Timestamp constructor
            ival = NPY_NAT

        else:
            ts = Timestamp(item)
            if ts is NaT:
                ival = NPY_NAT
            else:
                if ts.tz is not None:
                    ts = ts.tz_convert(tz)
                else:
                    # datetime64, tznaive pydatetime, int, float
                    ts = ts.tz_localize(tz)
                ts = ts.as_unit("ns")
                ival = ts.value

        # Analogous to: result[i] = ival
        (<int64_t*>cnp.PyArray_MultiIter_DATA(mi, 0))[0] = ival

        cnp.PyArray_MultiIter_NEXT(mi)

    return result<|MERGE_RESOLUTION|>--- conflicted
+++ resolved
@@ -446,12 +446,8 @@
     bint yearfirst=False,
     bint utc=False,
     bint require_iso8601=False,
-<<<<<<< HEAD
-    bint allow_mixed=False,
     format: str | None=None,
     bint exact=True,
-=======
->>>>>>> 96b57806
 ):
     """
     Converts a 1D array of date-like values to a numpy array of either:
