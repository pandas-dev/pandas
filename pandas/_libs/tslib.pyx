--- conflicted
+++ resolved
@@ -807,234 +807,7 @@
         return self + other
 
 
-<<<<<<< HEAD
-_nat_strings = set(['NaT', 'nat', 'NAT', 'nan', 'NaN', 'NAN'])
-
-
-def _make_nat_func(func_name, cls):
-    def f(*args, **kwargs):
-        return NaT
-    f.__name__ = func_name
-    f.__doc__ = getattr(cls, func_name).__doc__
-    return f
-
-
-def _make_nan_func(func_name, cls):
-    def f(*args, **kwargs):
-        return np.nan
-    f.__name__ = func_name
-    f.__doc__ = getattr(cls, func_name).__doc__
-    return f
-
-
-def _make_error_func(func_name, cls):
-    def f(*args, **kwargs):
-        raise ValueError("NaTType does not support " + func_name)
-
-    f.__name__ = func_name
-    if cls is not None:
-        f.__doc__ = getattr(cls, func_name).__doc__
-    return f
-
-
-class NaTType(_NaT):
-    """(N)ot-(A)-(T)ime, the time equivalent of NaN"""
-
-    def __new__(cls):
-        cdef _NaT base
-
-        base = _NaT.__new__(cls, 1, 1, 1)
-        base.value = NPY_NAT
-        base.freq = None
-
-        return base
-
-    def __repr__(self):
-        return 'NaT'
-
-    def __str__(self):
-        return 'NaT'
-
-    def isoformat(self, sep='T'):
-        # This allows Timestamp(ts.isoformat()) to always correctly roundtrip.
-        return 'NaT'
-
-    def __hash__(self):
-        return NPY_NAT
-
-    def __int__(self):
-        return NPY_NAT
-
-    def __long__(self):
-        return NPY_NAT
-
-    def __reduce_ex__(self, protocol):
-        # python 3.6 compat
-        # http://bugs.python.org/issue28730
-        # now __reduce_ex__ is defined and higher priority than __reduce__
-        return self.__reduce__()
-
-    def __reduce__(self):
-        return (__nat_unpickle, (None, ))
-
-    def total_seconds(self):
-        """
-        Total duration of timedelta in seconds (to ns precision)
-        """
-        # GH 10939
-        return np.nan
-
-    @property
-    def is_leap_year(self):
-        return False
-
-    @property
-    def is_month_start(self):
-        return False
-
-    @property
-    def is_quarter_start(self):
-        return False
-
-    @property
-    def is_year_start(self):
-        return False
-
-    @property
-    def is_month_end(self):
-        return False
-
-    @property
-    def is_quarter_end(self):
-        return False
-
-    @property
-    def is_year_end(self):
-        return False
-
-    def __rdiv__(self, other):
-        return _nat_rdivide_op(self, other)
-
-    def __rtruediv__(self, other):
-        return _nat_rdivide_op(self, other)
-
-    def __rfloordiv__(self, other):
-        return _nat_rdivide_op(self, other)
-
-    def __rmul__(self, other):
-        if is_integer_object(other) or is_float_object(other):
-            return NaT
-        return NotImplemented
-
-    # ----------------------------------------------------------------------
-    # inject the Timestamp field properties
-    # these by definition return np.nan
-
-    year = property(fget=lambda self: np.nan)
-    quarter = property(fget=lambda self: np.nan)
-    month = property(fget=lambda self: np.nan)
-    day = property(fget=lambda self: np.nan)
-    hour = property(fget=lambda self: np.nan)
-    minute = property(fget=lambda self: np.nan)
-    second = property(fget=lambda self: np.nan)
-    millisecond = property(fget=lambda self: np.nan)
-    microsecond = property(fget=lambda self: np.nan)
-    nanosecond = property(fget=lambda self: np.nan)
-
-    week = property(fget=lambda self: np.nan)
-    dayofyear = property(fget=lambda self: np.nan)
-    weekofyear = property(fget=lambda self: np.nan)
-    days_in_month = property(fget=lambda self: np.nan)
-    daysinmonth = property(fget=lambda self: np.nan)
-    dayofweek = property(fget=lambda self: np.nan)
-    weekday_name = property(fget=lambda self: np.nan)
-
-    # inject Timedelta properties
-    days = property(fget=lambda self: np.nan)
-    seconds = property(fget=lambda self: np.nan)
-    microseconds = property(fget=lambda self: np.nan)
-    nanoseconds = property(fget=lambda self: np.nan)
-
-    # inject pd.Period properties
-    qyear = property(fget=lambda self: np.nan)
-
-    # ----------------------------------------------------------------------
-    # GH9513 NaT methods (except to_datetime64) to raise, return np.nan, or
-    # return NaT create functions that raise, for binding to NaTType
-    # These are the ones that can get their docstrings from datetime.
-
-    # nan methods
-    weekday = _make_nan_func('weekday', datetime)
-    isoweekday = _make_nan_func('isoweekday', datetime)
-
-    # _nat_methods
-    date = _make_nat_func('date', datetime)
-
-    utctimetuple = _make_error_func('utctimetuple', datetime)
-    timetz = _make_error_func('timetz', datetime)
-    timetuple = _make_error_func('timetuple', datetime)
-    strptime = _make_error_func('strptime', datetime)
-    strftime = _make_error_func('strftime', datetime)
-    isocalendar = _make_error_func('isocalendar', datetime)
-    dst = _make_error_func('dst', datetime)
-    ctime = _make_error_func('ctime', datetime)
-    time = _make_error_func('time', datetime)
-    toordinal = _make_error_func('toordinal', datetime)
-    tzname = _make_error_func('tzname', datetime)
-    utcoffset = _make_error_func('utcoffset', datetime)
-
-    # Timestamp has empty docstring for some methods.
-    utcfromtimestamp = _make_error_func('utcfromtimestamp', None)
-    fromtimestamp = _make_error_func('fromtimestamp', None)
-    combine = _make_error_func('combine', None)
-    utcnow = _make_error_func('utcnow', None)
-
-    timestamp = _make_error_func('timestamp', Timestamp)
-
-    # GH9513 NaT methods (except to_datetime64) to raise, return np.nan, or
-    # return NaT create functions that raise, for binding to NaTType
-    astimezone = _make_error_func('astimezone', Timestamp)
-    fromordinal = _make_error_func('fromordinal', Timestamp)
-
-    # _nat_methods
-    to_pydatetime = _make_nat_func('to_pydatetime', Timestamp)
-
-    now = _make_nat_func('now', Timestamp)
-    today = _make_nat_func('today', Timestamp)
-    round = _make_nat_func('round', Timestamp)
-    floor = _make_nat_func('floor', Timestamp)
-    ceil = _make_nat_func('ceil', Timestamp)
-
-    tz_convert = _make_nat_func('tz_convert', Timestamp)
-    tz_localize = _make_nat_func('tz_localize', Timestamp)
-    replace = _make_nat_func('replace', Timestamp)
-
-    def to_datetime(self):
-        """
-        DEPRECATED: use :meth:`to_pydatetime` instead.
-
-        Convert a Timestamp object to a native Python datetime object.
-        """
-        warnings.warn("to_datetime is deprecated. Use self.to_pydatetime()",
-                      FutureWarning, stacklevel=2)
-        return self.to_pydatetime(warn=False)
-
-
-def __nat_unpickle(*args):
-    # return constant defined in the module
-    return NaT
-
-
-NaT = NaTType()
-
-
-cdef inline bint _checknull_with_nat(object val):
-    """ utility to check if a value is a nat or not """
-    return val is None or (
-        PyFloat_Check(val) and val != val) or val is NaT
-=======
 # ----------------------------------------------------------------------
->>>>>>> 881ee30b
 
 
 cdef inline bint _check_all_nulls(object val):
@@ -1054,13 +827,6 @@
         res = 0
     return res
 
-<<<<<<< HEAD
-
-cdef inline bint _cmp_nat_dt(_NaT lhs, _Timestamp rhs, int op) except -1:
-    return _nat_scalar_rules[op]
-
-=======
->>>>>>> 881ee30b
 
 cpdef object get_value_box(ndarray arr, object loc):
     cdef:
@@ -1469,126 +1235,6 @@
     return Py_TYPE(o) == ts_type  # isinstance(o, Timestamp)
 
 
-<<<<<<< HEAD
-cdef bint _nat_scalar_rules[6]
-
-_nat_scalar_rules[Py_EQ] = False
-_nat_scalar_rules[Py_NE] = True
-_nat_scalar_rules[Py_LT] = False
-_nat_scalar_rules[Py_LE] = False
-_nat_scalar_rules[Py_GT] = False
-_nat_scalar_rules[Py_GE] = False
-
-
-cdef _nat_divide_op(self, other):
-    if PyDelta_Check(other) or is_timedelta64_object(other) or other is NaT:
-        return np.nan
-    if is_integer_object(other) or is_float_object(other):
-        return NaT
-    return NotImplemented
-
-cdef _nat_rdivide_op(self, other):
-    if PyDelta_Check(other):
-        return np.nan
-    return NotImplemented
-
-
-cdef class _NaT(datetime):
-    cdef readonly:
-        int64_t value
-        object freq
-
-    def __hash__(_NaT self):
-        # py3k needs this defined here
-        return hash(self.value)
-
-    def __richcmp__(_NaT self, object other, int op):
-        cdef int ndim = getattr(other, 'ndim', -1)
-
-        if ndim == -1:
-            return _nat_scalar_rules[op]
-
-        if ndim == 0:
-            if is_datetime64_object(other):
-                return _nat_scalar_rules[op]
-            else:
-                raise TypeError('Cannot compare type %r with type %r' %
-                                (type(self).__name__, type(other).__name__))
-        return PyObject_RichCompare(other, self, _reverse_ops[op])
-
-    def __add__(self, other):
-        if PyDateTime_Check(other):
-            return NaT
-
-        elif hasattr(other, 'delta'):
-            # Timedelta, offsets.Tick, offsets.Week
-            return NaT
-        elif getattr(other, '_typ', None) in ['dateoffset', 'series',
-                                              'period', 'datetimeindex',
-                                              'timedeltaindex']:
-            # Duplicate logic in _Timestamp.__add__ to avoid needing
-            # to subclass; allows us to @final(_Timestamp.__add__)
-            return NotImplemented
-        return NaT
-
-    def __sub__(self, other):
-        # Duplicate some logic from _Timestamp.__sub__ to avoid needing
-        # to subclass; allows us to @final(_Timestamp.__sub__)
-        if PyDateTime_Check(other):
-            return NaT
-        elif PyDelta_Check(other):
-            return NaT
-
-        elif getattr(other, '_typ', None) == 'datetimeindex':
-            # a Timestamp-DatetimeIndex -> yields a negative TimedeltaIndex
-            return -other.__sub__(self)
-
-        elif getattr(other, '_typ', None) == 'timedeltaindex':
-            # a Timestamp-TimedeltaIndex -> yields a negative TimedeltaIndex
-            return (-other).__add__(self)
-
-        elif hasattr(other, 'delta'):
-            # offsets.Tick, offsets.Week
-            neg_other = -other
-            return self + neg_other
-
-        elif getattr(other, '_typ', None) in ['period',
-                                              'periodindex', 'dateoffset']:
-            return NotImplemented
-
-        return NaT
-
-    def __pos__(self):
-        return NaT
-
-    def __neg__(self):
-        return NaT
-
-    def __div__(self, other):
-        return _nat_divide_op(self, other)
-
-    def __truediv__(self, other):
-        return _nat_divide_op(self, other)
-
-    def __floordiv__(self, other):
-        return _nat_divide_op(self, other)
-
-    def __mul__(self, other):
-        if is_integer_object(other) or is_float_object(other):
-            return NaT
-        return NotImplemented
-
-    @property
-    def asm8(self):
-        return np.datetime64(NPY_NAT, 'ns')
-
-    def to_datetime64(self):
-        """ Returns a numpy.datetime64 object with 'ns' precision """
-        return np.datetime64('NaT')
-
-
-=======
->>>>>>> 881ee30b
 # helper to extract datetime and int64 from several different possibilities
 cdef convert_to_tsobject(object ts, object tz, object unit,
                          bint dayfirst, bint yearfirst):
