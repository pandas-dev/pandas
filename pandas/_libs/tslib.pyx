# -*- coding: utf-8 -*-
import cython
from cython import Py_ssize_t

from cpython.datetime cimport (PyDateTime_Check, PyDate_Check,
                               PyDateTime_CheckExact,
                               PyDateTime_IMPORT,
                               timedelta, datetime, date, time)
# import datetime C API
PyDateTime_IMPORT


cimport numpy as cnp
from numpy cimport int64_t, ndarray, float64_t
import numpy as np
cnp.import_array()

import pytz

from util cimport (is_integer_object, is_float_object, is_string_object,
                   is_datetime64_object)


from tslibs.np_datetime cimport (check_dts_bounds,
                                 npy_datetimestruct,
                                 _string_to_dts,
                                 dt64_to_dtstruct, dtstruct_to_dt64,
                                 pydatetime_to_dt64, pydate_to_dt64,
                                 get_datetime64_value)
from tslibs.np_datetime import OutOfBoundsDatetime

from tslibs.parsing import parse_datetime_string

from tslibs.timedeltas cimport cast_from_unit
from tslibs.timezones cimport is_utc, is_tzlocal, get_dst_info
from tslibs.timezones import UTC
from tslibs.conversion cimport (tz_convert_single, _TSObject,
                                convert_datetime_to_tsobject,
                                get_datetime64_nanos,
                                tz_convert_utc_to_tzlocal)

# many modules still look for NaT and iNaT here despite them not being needed
from tslibs.nattype import nat_strings, iNaT  # noqa:F821
from tslibs.nattype cimport checknull_with_nat, NPY_NAT, c_NaT as NaT

from tslibs.offsets cimport to_offset

from tslibs.timestamps cimport create_timestamp_from_ts
from tslibs.timestamps import Timestamp


cdef bint PY2 = str == bytes


cdef inline object create_datetime_from_ts(
        int64_t value, npy_datetimestruct dts,
        object tz, object freq):
    """ convenience routine to construct a datetime.datetime from its parts """
    return datetime(dts.year, dts.month, dts.day, dts.hour,
                    dts.min, dts.sec, dts.us, tz)


cdef inline object create_date_from_ts(
        int64_t value, npy_datetimestruct dts,
        object tz, object freq):
    """ convenience routine to construct a datetime.date from its parts """
    return date(dts.year, dts.month, dts.day)


cdef inline object create_time_from_ts(
        int64_t value, npy_datetimestruct dts,
        object tz, object freq):
    """ convenience routine to construct a datetime.time from its parts """
    return time(dts.hour, dts.min, dts.sec, dts.us, tz)


@cython.wraparound(False)
@cython.boundscheck(False)
def ints_to_pydatetime(int64_t[:] arr, object tz=None, object freq=None,
                       str box="datetime"):
    """
    Convert an i8 repr to an ndarray of datetimes, date, time or Timestamp

    Parameters
    ----------
    arr  : array of i8
    tz   : str, default None
         convert to this timezone
    freq : str/Offset, default None
         freq to convert
    box  : {'datetime', 'timestamp', 'date', 'time'}, default 'datetime'
         If datetime, convert to datetime.datetime
         If date, convert to datetime.date
         If time, convert to datetime.time
         If Timestamp, convert to pandas.Timestamp

    Returns
    -------
    result : array of dtype specified by box
    """

    cdef:
        Py_ssize_t i, n = len(arr)
        ndarray[int64_t] trans
        int64_t[:] deltas
        Py_ssize_t pos
        npy_datetimestruct dts
        object dt, new_tz
        str typ
        int64_t value, delta, local_value
        ndarray[object] result = np.empty(n, dtype=object)
        object (*func_create)(int64_t, npy_datetimestruct, object, object)

    if box == "date":
        assert (tz is None), "tz should be None when converting to date"

        func_create = create_date_from_ts
    elif box == "timestamp":
        func_create = create_timestamp_from_ts

        if is_string_object(freq):
            freq = to_offset(freq)
    elif box == "time":
        func_create = create_time_from_ts
    elif box == "datetime":
        func_create = create_datetime_from_ts
    else:
        raise ValueError("box must be one of 'datetime', 'date', 'time' or"
                         " 'timestamp'")

    if is_utc(tz) or tz is None:
        for i in range(n):
            value = arr[i]
            if value == NPY_NAT:
                result[i] = NaT
            else:
                dt64_to_dtstruct(value, &dts)
                result[i] = func_create(value, dts, tz, freq)
    elif is_tzlocal(tz):
        for i in range(n):
            value = arr[i]
            if value == NPY_NAT:
                result[i] = NaT
            else:
                # Python datetime objects do not support nanosecond
                # resolution (yet, PEP 564). Need to compute new value
                # using the i8 representation.
                local_value = tz_convert_utc_to_tzlocal(value, tz)
                dt64_to_dtstruct(local_value, &dts)
                result[i] = func_create(value, dts, tz, freq)
    else:
        trans, deltas, typ = get_dst_info(tz)

        if typ not in ['pytz', 'dateutil']:
            # static/fixed; in this case we know that len(delta) == 1
            delta = deltas[0]
            for i in range(n):
                value = arr[i]
                if value == NPY_NAT:
                    result[i] = NaT
                else:
                    # Adjust datetime64 timestamp, recompute datetimestruct
                    dt64_to_dtstruct(value + delta, &dts)
                    result[i] = func_create(value, dts, tz, freq)

        elif typ == 'dateutil':
            # no zone-name change for dateutil tzs - dst etc
            # represented in single object.
            for i in range(n):
                value = arr[i]
                if value == NPY_NAT:
                    result[i] = NaT
                else:
                    # Adjust datetime64 timestamp, recompute datetimestruct
                    pos = trans.searchsorted(value, side='right') - 1
                    dt64_to_dtstruct(value + deltas[pos], &dts)
                    result[i] = func_create(value, dts, tz, freq)
        else:
            # pytz
            for i in range(n):
                value = arr[i]
                if value == NPY_NAT:
                    result[i] = NaT
                else:
                    # Adjust datetime64 timestamp, recompute datetimestruct
                    pos = trans.searchsorted(value, side='right') - 1
                    # find right representation of dst etc in pytz timezone
                    new_tz = tz._tzinfos[tz._transition_info[pos]]

                    dt64_to_dtstruct(value + deltas[pos], &dts)
                    result[i] = func_create(value, dts, new_tz, freq)

    return result


def _test_parse_iso8601(object ts):
    """
    TESTING ONLY: Parse string into Timestamp using iso8601 parser. Used
    only for testing, actual construction uses `convert_str_to_tsobject`
    """
    cdef:
        _TSObject obj
        int out_local = 0, out_tzoffset = 0

    obj = _TSObject()

    if ts == 'now':
        return Timestamp.utcnow()
    elif ts == 'today':
        return Timestamp.now().normalize()

    _string_to_dts(ts, &obj.dts, &out_local, &out_tzoffset)
    obj.value = dtstruct_to_dt64(&obj.dts)
    check_dts_bounds(&obj.dts)
    if out_local == 1:
        obj.tzinfo = pytz.FixedOffset(out_tzoffset)
        obj.value = tz_convert_single(obj.value, obj.tzinfo, UTC)
        return Timestamp(obj.value, tz=obj.tzinfo)
    else:
        return Timestamp(obj.value)


@cython.wraparound(False)
@cython.boundscheck(False)
def format_array_from_datetime(ndarray[int64_t] values, object tz=None,
                               object format=None, object na_rep=None):
    """
    return a np object array of the string formatted values

    Parameters
    ----------
    values : a 1-d i8 array
    tz : the timezone (or None)
    format : optional, default is None
          a strftime capable string
    na_rep : optional, default is None
          a nat format

    """
    cdef:
        int64_t val, ns, N = len(values)
        ndarray[int64_t] consider_values
        bint show_ms = 0, show_us = 0, show_ns = 0, basic_format = 0
        ndarray[object] result = np.empty(N, dtype=object)
        object ts, res
        npy_datetimestruct dts

    if na_rep is None:
        na_rep = 'NaT'

    # if we don't have a format nor tz, then choose
    # a format based on precision
    basic_format = format is None and tz is None
    if basic_format:
        consider_values = values[values != NPY_NAT]
        show_ns = (consider_values % 1000).any()

        if not show_ns:
            consider_values //= 1000
            show_us = (consider_values % 1000).any()

            if not show_ms:
                consider_values //= 1000
                show_ms = (consider_values % 1000).any()

    for i in range(N):
        val = values[i]

        if val == NPY_NAT:
            result[i] = na_rep
        elif basic_format:

            dt64_to_dtstruct(val, &dts)
            res = '%d-%.2d-%.2d %.2d:%.2d:%.2d' % (dts.year,
                                                   dts.month,
                                                   dts.day,
                                                   dts.hour,
                                                   dts.min,
                                                   dts.sec)

            if show_ns:
                ns = dts.ps / 1000
                res += '.%.9d' % (ns + 1000 * dts.us)
            elif show_us:
                res += '.%.6d' % dts.us
            elif show_ms:
                res += '.%.3d' % (dts.us /1000)

            result[i] = res

        else:

            ts = Timestamp(val, tz=tz)
            if format is None:
                result[i] = str(ts)
            else:

                # invalid format string
                # requires dates > 1900
                try:
                    result[i] = ts.strftime(format)
                except ValueError:
                    result[i] = str(ts)

    return result


def array_with_unit_to_datetime(ndarray values, object unit,
                                str errors='coerce'):
    """
    convert the ndarray according to the unit
    if errors:
      - raise: return converted values or raise OutOfBoundsDatetime
          if out of range on the conversion or
          ValueError for other conversions (e.g. a string)
      - ignore: return non-convertible values as the same unit
      - coerce: NaT for non-convertibles

    """
    cdef:
        Py_ssize_t i, j, n=len(values)
        int64_t m
        ndarray[float64_t] fvalues
        ndarray mask
        bint is_ignore = errors=='ignore'
        bint is_coerce = errors=='coerce'
        bint is_raise = errors=='raise'
        bint need_to_iterate = True
        ndarray[int64_t] iresult
        ndarray[object] oresult

    assert is_ignore or is_coerce or is_raise

    if unit == 'ns':
        if issubclass(values.dtype.type, np.integer):
            return values.astype('M8[ns]')
        return array_to_datetime(values.astype(object), errors=errors)[0]

    m = cast_from_unit(None, unit)

    if is_raise:

        # try a quick conversion to i8
        # if we have nulls that are not type-compat
        # then need to iterate
        try:
            iresult = values.astype('i8', casting='same_kind', copy=False)
            mask = iresult == NPY_NAT
            iresult[mask] = 0
            fvalues = iresult.astype('f8') * m
            need_to_iterate = False
        except:
            pass

        # check the bounds
        if not need_to_iterate:

            if ((fvalues < Timestamp.min.value).any()
                    or (fvalues > Timestamp.max.value).any()):
                raise OutOfBoundsDatetime("cannot convert input with unit "
                                          "'{unit}'".format(unit=unit))
            result = (iresult * m).astype('M8[ns]')
            iresult = result.view('i8')
            iresult[mask] = NPY_NAT
            return result

    result = np.empty(n, dtype='M8[ns]')
    iresult = result.view('i8')

    try:
        for i in range(n):
            val = values[i]

            if checknull_with_nat(val):
                iresult[i] = NPY_NAT

            elif is_integer_object(val) or is_float_object(val):

                if val != val or val == NPY_NAT:
                    iresult[i] = NPY_NAT
                else:
                    try:
                        iresult[i] = cast_from_unit(val, unit)
                    except OverflowError:
                        if is_raise:
                            raise OutOfBoundsDatetime(
                                "cannot convert input {val} with the unit "
                                "'{unit}'".format(val=val, unit=unit))
                        elif is_ignore:
                            raise AssertionError
                        iresult[i] = NPY_NAT

            elif is_string_object(val):
                if len(val) == 0 or val in nat_strings:
                    iresult[i] = NPY_NAT

                else:
                    try:
                        iresult[i] = cast_from_unit(float(val), unit)
                    except ValueError:
                        if is_raise:
                            raise ValueError(
                                "non convertible value {val} with the unit "
                                "'{unit}'".format(val=val, unit=unit))
                        elif is_ignore:
                            raise AssertionError
                        iresult[i] = NPY_NAT
                    except:
                        if is_raise:
                            raise OutOfBoundsDatetime(
                                "cannot convert input {val} with the unit "
                                "'{unit}'".format(val=val, unit=unit))
                        elif is_ignore:
                            raise AssertionError
                        iresult[i] = NPY_NAT

            else:

                if is_raise:
                    raise ValueError("unit='{0}' not valid with non-numerical "
                                     "val='{1}'".format(unit, val))
                if is_ignore:
                    raise AssertionError

                iresult[i] = NPY_NAT

        return result

    except AssertionError:
        pass

    # we have hit an exception
    # and are in ignore mode
    # redo as object

    oresult = np.empty(n, dtype=object)
    for i in range(n):
        val = values[i]

        if checknull_with_nat(val):
            oresult[i] = NaT
        elif is_integer_object(val) or is_float_object(val):

            if val != val or val == NPY_NAT:
                oresult[i] = NaT
            else:
                try:
                    oresult[i] = Timestamp(cast_from_unit(val, unit))
                except:
                    oresult[i] = val

        elif is_string_object(val):
            if len(val) == 0 or val in nat_strings:
                oresult[i] = NaT

            else:
                oresult[i] = val

    return oresult


@cython.wraparound(False)
@cython.boundscheck(False)
cpdef array_to_datetime(ndarray[object] values, str errors='raise',
                        bint dayfirst=False, bint yearfirst=False,
                        object utc=None, bint require_iso8601=False):
    """
    Converts a 1D array of date-like values to a numpy array of either:
        1) datetime64[ns] data
        2) datetime.datetime objects, if OutOfBoundsDatetime or TypeError
           is encountered

    Also returns a pytz.FixedOffset if an array of strings with the same
    timezone offset is passed and utc=True is not passed. Otherwise, None
    is returned

    Handles datetime.date, datetime.datetime, np.datetime64 objects, numeric,
    strings

    Parameters
    ----------
    values : ndarray of object
         date-like objects to convert
    errors : str, default 'raise'
         error behavior when parsing
    dayfirst : bool, default False
         dayfirst parsing behavior when encountering datetime strings
    yearfirst : bool, default False
         yearfirst parsing behavior when encountering datetime strings
    utc : bool, default None
         indicator whether the dates should be UTC
    require_iso8601 : bool, default False
         indicator whether the datetime string should be iso8601

    Returns
    -------
    tuple (ndarray, tzoffset)
    """
    cdef:
        Py_ssize_t i, n = len(values)
        object val, py_dt, tz, tz_out = None
        ndarray[int64_t] iresult
        ndarray[object] oresult
        npy_datetimestruct dts
        bint utc_convert = bool(utc)
        bint seen_integer = 0
        bint seen_string = 0
        bint seen_datetime = 0
        bint seen_datetime_offset = 0
        bint is_raise = errors=='raise'
        bint is_ignore = errors=='ignore'
        bint is_coerce = errors=='coerce'
        bint is_same_offsets
        _TSObject _ts
        int64_t value
        int out_local=0, out_tzoffset=0
        float offset_seconds, tz_offset
        set out_tzoffset_vals = set()

    # specify error conditions
    assert is_raise or is_ignore or is_coerce

    result = np.empty(n, dtype='M8[ns]')
    iresult = result.view('i8')

    try:
        for i in range(n):
            val = values[i]

            try:
                if checknull_with_nat(val):
                    iresult[i] = NPY_NAT

                elif PyDateTime_Check(val):
                    seen_datetime = 1
                    if val.tzinfo is not None:
                        if utc_convert:
                            _ts = convert_datetime_to_tsobject(val, None)
                            iresult[i] = _ts.value
                        else:
                            raise ValueError('Tz-aware datetime.datetime '
                                             'cannot be converted to '
                                             'datetime64 unless utc=True')
                    else:
                        iresult[i] = pydatetime_to_dt64(val, &dts)
                        if not PyDateTime_CheckExact(val):
                            # i.e. a Timestamp object
                            iresult[i] += val.nanosecond
                        check_dts_bounds(&dts)

                elif PyDate_Check(val):
                    seen_datetime = 1
                    iresult[i] = pydate_to_dt64(val, &dts)
                    check_dts_bounds(&dts)

                elif is_datetime64_object(val):
                    seen_datetime = 1
                    iresult[i] = get_datetime64_nanos(val)

                elif is_integer_object(val) or is_float_object(val):
                    # these must be ns unit by-definition
                    seen_integer = 1

                    if val != val or val == NPY_NAT:
                        iresult[i] = NPY_NAT
                    elif is_raise or is_ignore:
                        iresult[i] = val
                    else:
                        # coerce
                        # we now need to parse this as if unit='ns'
                        # we can ONLY accept integers at this point
                        # if we have previously (or in future accept
                        # datetimes/strings, then we must coerce)
                        try:
                            iresult[i] = cast_from_unit(val, 'ns')
                        except:
                            iresult[i] = NPY_NAT

                elif is_string_object(val):
                    # string
                    seen_string = 1

                    if len(val) == 0 or val in nat_strings:
                        iresult[i] = NPY_NAT
                        continue
<<<<<<< HEAD
                    elif require_iso8601:
                        # if requiring iso8601 strings, skip trying
                        # other formats
                        if is_coerce:
                            iresult[i] = NPY_NAT
                            continue
                        elif is_raise:
                            raise
                        return values, tz_out
=======
                    if isinstance(val, unicode) and PY2:
                        val = val.encode('utf-8')
>>>>>>> 1d3ed917

                    try:
                        _string_to_dts(val, &dts, &out_local, &out_tzoffset)
                    except ValueError:
                        # A ValueError at this point is a _parsing_ error
                        # specifically _not_ OutOfBoundsDatetime
                        if _parse_today_now(val, &iresult[i]):
                            continue
                        elif require_iso8601:
                            # if requiring iso8601 strings, skip trying
                            # other formats
                            if is_coerce:
                                iresult[i] = NPY_NAT
                                continue
                            elif is_raise:
                                raise ValueError("time data {val} doesn't "
                                                 "match format specified"
                                                 .format(val=val))
                            return values, tz_out

                        try:
                            py_dt = parse_datetime_string(val,
                                                          dayfirst=dayfirst,
                                                          yearfirst=yearfirst)
                        except Exception:
                            if is_coerce:
                                iresult[i] = NPY_NAT
                                continue
                            raise TypeError("invalid string coercion to "
                                            "datetime")

                        # If the dateutil parser returned tzinfo, capture it
                        # to check if all arguments have the same tzinfo
                        tz = py_dt.utcoffset()
                        if tz is not None:
                            seen_datetime_offset = 1
                            # dateutil timezone objects cannot be hashed, so
                            # store the UTC offsets in seconds instead
                            out_tzoffset_vals.add(tz.total_seconds())
                        else:
                            # Add a marker for naive string, to track if we are
                            # parsing mixed naive and aware strings
                            out_tzoffset_vals.add('naive')

                        _ts = convert_datetime_to_tsobject(py_dt, None)
                        iresult[i] = _ts.value
                    except:
                        # TODO: What exception are we concerned with here?
                        if is_coerce:
                            iresult[i] = NPY_NAT
                            continue
                        raise
                    else:
                        # No error raised by string_to_dts, pick back up
                        # where we left off
                        value = dtstruct_to_dt64(&dts)
                        if out_local == 1:
                            seen_datetime_offset = 1
                            # Store the out_tzoffset in seconds
                            # since we store the total_seconds of
                            # dateutil.tz.tzoffset objects
                            out_tzoffset_vals.add(out_tzoffset * 60.)
                            tz = pytz.FixedOffset(out_tzoffset)
                            value = tz_convert_single(value, tz, UTC)
                        else:
                            # Add a marker for naive string, to track if we are
                            # parsing mixed naive and aware strings
                            out_tzoffset_vals.add('naive')
                        iresult[i] = value
                        check_dts_bounds(&dts)

                else:
                    if is_coerce:
                        iresult[i] = NPY_NAT
                    else:
<<<<<<< HEAD
                        # Add a marker for naive string, to track if we are
                        # parsing mixed naive and aware strings
                        out_tzoffset_vals.add('naive')
                    iresult[i] = value
                    try:
                        check_dts_bounds(&dts)
                    except OutOfBoundsDatetime:
                        # GH#19382 for just-barely-OutOfBounds falling back to
                        # dateutil parser will return incorrect result because
                        # it will ignore nanoseconds
                        if is_coerce:
                            iresult[i] = NPY_NAT
                            continue
                        elif require_iso8601:
                            if is_raise:
                                raise
                            return values, tz_out
                        raise
=======
                        raise TypeError("{typ} is not convertible to datetime"
                                        .format(typ=type(val)))
>>>>>>> 1d3ed917

            except OutOfBoundsDatetime:
                if is_coerce:
                    iresult[i] = NPY_NAT
                    continue
                elif require_iso8601 and is_string_object(val):
                    # GH#19382 for just-barely-OutOfBounds falling back to
                    # dateutil parser will return incorrect result because
                    # it will ignore nanoseconds
                    if is_raise:
                        raise ValueError("time data {val} doesn't "
                                         "match format specified"
                                         .format(val=val))
                    assert is_ignore
                    return values, tz_out
                raise

    except OutOfBoundsDatetime:
        if is_raise:
            raise

        return ignore_errors_out_of_bounds_fallback(values), tz_out

    except TypeError:
        return array_to_datetime_object(values, is_raise, dayfirst, yearfirst)

    if seen_datetime and seen_integer:
        # we have mixed datetimes & integers

        if is_coerce:
            # coerce all of the integers/floats to NaT, preserve
            # the datetimes and other convertibles
            for i in range(n):
                val = values[i]
                if is_integer_object(val) or is_float_object(val):
                    result[i] = NPY_NAT
        elif is_raise:
            raise ValueError("mixed datetimes and integers in passed array")
        else:
            return array_to_datetime_object(values, is_raise,
                                            dayfirst, yearfirst)

    if seen_datetime_offset and not utc_convert:
        # GH#17697
        # 1) If all the offsets are equal, return one offset for
        #    the parsed dates to (maybe) pass to DatetimeIndex
        # 2) If the offsets are different, then force the parsing down the
        #    object path where an array of datetimes
        #    (with individual dateutil.tzoffsets) are returned
        is_same_offsets = len(out_tzoffset_vals) == 1
        if not is_same_offsets:
            return array_to_datetime_object(values, is_raise,
                                            dayfirst, yearfirst)
        else:
            tz_offset = out_tzoffset_vals.pop()
            tz_out = pytz.FixedOffset(tz_offset / 60.)
    return result, tz_out


cdef inline ignore_errors_out_of_bounds_fallback(ndarray[object] values):
    """
    Fallback for array_to_datetime if an OutOfBoundsDatetime is raised
    and errors == "ignore"

    Parameters
    ----------
    values : ndarray[object]

    Returns
    -------
    ndarray[object]
    """
    cdef:
        Py_ssize_t i, n = len(values)
        object val

    oresult = np.empty(n, dtype=object)

    for i in range(n):
        val = values[i]

        # set as nan except if its a NaT
        if checknull_with_nat(val):
            if isinstance(val, float):
                oresult[i] = np.nan
            else:
                oresult[i] = NaT
        elif is_datetime64_object(val):
            if get_datetime64_value(val) == NPY_NAT:
                oresult[i] = NaT
            else:
                oresult[i] = val.item()
        else:
            oresult[i] = val
    return oresult


@cython.wraparound(False)
@cython.boundscheck(False)
cdef array_to_datetime_object(ndarray[object] values, bint is_raise,
                              bint dayfirst=False, bint yearfirst=False):
    """
    Fall back function for array_to_datetime

    Attempts to parse datetime strings with dateutil to return an array
    of datetime objects

    Parameters
    ----------
    values : ndarray of object
         date-like objects to convert
    is_raise : bool
         error behavior when parsing
    dayfirst : bool, default False
         dayfirst parsing behavior when encountering datetime strings
    yearfirst : bool, default False
         yearfirst parsing behavior when encountering datetime strings

    Returns
    -------
    tuple (ndarray, None)
    """
    cdef:
        Py_ssize_t i, n = len(values)
        object val,
        ndarray[object] oresult
        npy_datetimestruct dts

    oresult = np.empty(n, dtype=object)

    # We return an object array and only attempt to parse:
    # 1) NaT or NaT-like values
    # 2) datetime strings, which we return as datetime.datetime
    for i in range(n):
        val = values[i]
        if checknull_with_nat(val):
            oresult[i] = val
        elif is_string_object(val):
            if len(val) == 0 or val in nat_strings:
                oresult[i] = 'NaT'
                continue
            try:
                oresult[i] = parse_datetime_string(val, dayfirst=dayfirst,
                                                   yearfirst=yearfirst)
                pydatetime_to_dt64(oresult[i], &dts)
                check_dts_bounds(&dts)
            except (ValueError, OverflowError):
                if is_raise:
                    raise
                return values, None
        else:
            if is_raise:
                raise
            return values, None
    return oresult, None


cdef inline bint _parse_today_now(str val, int64_t* iresult):
    # We delay this check for as long as possible
    # because it catches relatively rare cases
    if val == 'now':
        # Note: this is *not* the same as Timestamp('now')
        iresult[0] = Timestamp.utcnow().value
        return True
    elif val == 'today':
        iresult[0] = Timestamp.today().value
        return True
    return False<|MERGE_RESOLUTION|>--- conflicted
+++ resolved
@@ -583,20 +583,8 @@
                     if len(val) == 0 or val in nat_strings:
                         iresult[i] = NPY_NAT
                         continue
-<<<<<<< HEAD
-                    elif require_iso8601:
-                        # if requiring iso8601 strings, skip trying
-                        # other formats
-                        if is_coerce:
-                            iresult[i] = NPY_NAT
-                            continue
-                        elif is_raise:
-                            raise
-                        return values, tz_out
-=======
                     if isinstance(val, unicode) and PY2:
                         val = val.encode('utf-8')
->>>>>>> 1d3ed917
 
                     try:
                         _string_to_dts(val, &dts, &out_local, &out_tzoffset)
@@ -610,13 +598,11 @@
                             # other formats
                             if is_coerce:
                                 iresult[i] = NPY_NAT
-                                continue
+                                continue  
                             elif is_raise:
-                                raise ValueError("time data {val} doesn't "
-                                                 "match format specified"
-                                                 .format(val=val))
+                                raise
                             return values, tz_out
-
+                        
                         try:
                             py_dt = parse_datetime_string(val,
                                                           dayfirst=dayfirst,
@@ -672,30 +658,9 @@
                     if is_coerce:
                         iresult[i] = NPY_NAT
                     else:
-<<<<<<< HEAD
-                        # Add a marker for naive string, to track if we are
-                        # parsing mixed naive and aware strings
-                        out_tzoffset_vals.add('naive')
-                    iresult[i] = value
-                    try:
-                        check_dts_bounds(&dts)
-                    except OutOfBoundsDatetime:
-                        # GH#19382 for just-barely-OutOfBounds falling back to
-                        # dateutil parser will return incorrect result because
-                        # it will ignore nanoseconds
-                        if is_coerce:
-                            iresult[i] = NPY_NAT
-                            continue
-                        elif require_iso8601:
-                            if is_raise:
-                                raise
-                            return values, tz_out
-                        raise
-=======
                         raise TypeError("{typ} is not convertible to datetime"
-                                        .format(typ=type(val)))
->>>>>>> 1d3ed917
-
+                                        .format(typ=type(val)))               
+                        
             except OutOfBoundsDatetime:
                 if is_coerce:
                     iresult[i] = NPY_NAT
@@ -705,9 +670,7 @@
                     # dateutil parser will return incorrect result because
                     # it will ignore nanoseconds
                     if is_raise:
-                        raise ValueError("time data {val} doesn't "
-                                         "match format specified"
-                                         .format(val=val))
+                        raise                        
                     assert is_ignore
                     return values, tz_out
                 raise
