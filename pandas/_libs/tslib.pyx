--- conflicted
+++ resolved
@@ -131,12 +131,7 @@
     cdef:
         int64_t val, ns, N = values.size
         bint show_ms = False, show_us = False, show_ns = False
-<<<<<<< HEAD
         bint basic_format = False, basic_format_day = False
-        ndarray[object] result = cnp.PyArray_EMPTY(values.ndim, values.shape, cnp.NPY_OBJECT, 0)
-=======
-        bint basic_format = False
->>>>>>> 47494a48
         _Timestamp ts
         object res
         npy_datetimestruct dts
@@ -183,18 +178,14 @@
         val = (<int64_t*>cnp.PyArray_ITER_DATA(it))[0]
 
         if val == NPY_NAT:
-<<<<<<< HEAD
-            result[i] = na_rep
+            res = na_rep
         elif basic_format_day:
 
             pandas_datetime_to_datetimestruct(val, reso, &dts)
             res = f'{dts.year}-{dts.month:02d}-{dts.day:02d}'
 
-            result[i] = res
-
-=======
-            res = na_rep
->>>>>>> 47494a48
+            res = res
+
         elif basic_format:
 
             pandas_datetime_to_datetimestruct(val, reso, &dts)
@@ -214,12 +205,8 @@
 
             ts = Timestamp._from_value_and_reso(val, reso=reso, tz=tz)
             if format is None:
-<<<<<<< HEAD
                 # Use datetime.str, that returns ts.isoformat(sep=' ')
-                result[i] = str(ts)
-=======
                 res = str(ts)
->>>>>>> 47494a48
             else:
 
                 # invalid format string
@@ -228,10 +215,7 @@
                     # Note: dispatches to pydatetime
                     res = ts.strftime(format)
                 except ValueError:
-<<<<<<< HEAD
                     # Use datetime.str, that returns ts.isoformat(sep=' ')
-                    result[i] = str(ts)
-=======
                     res = str(ts)
 
         # Note: we can index result directly instead of using PyArray_MultiIter_DATA
@@ -243,7 +227,6 @@
         res_flat[i] = res
 
         cnp.PyArray_ITER_NEXT(it)
->>>>>>> 47494a48
 
     return result
 
