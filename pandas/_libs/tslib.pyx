--- conflicted
+++ resolved
@@ -277,50 +277,6 @@
 
     mult, _ = precision_from_unit(unit)
 
-<<<<<<< HEAD
-    if is_raise:
-        # try a quick conversion to i8/f8
-        # if we have nulls that are not type-compat
-        # then need to iterate
-
-        if values.dtype.kind in ["i", "u"]:
-            iresult = values.astype("i8", copy=False)
-            # fill missing values by comparing to NPY_NAT
-            mask = iresult == NPY_NAT
-            iresult[mask] = 0
-            # for bounds checking, which can't use (integer) iresult * mult
-            # because it needs arithmetic overflow to not wrap around
-            fvalues = iresult.astype("f8") * mult
-            need_to_iterate = False
-
-        if values.dtype.kind in ["f",]:
-            mask = (values != values) | (values == NPY_NAT)  # first is NaNs
-            fvalues = (values * mult).astype("f8")
-            fvalues[mask] = 0
-            need_to_iterate = False
-
-        if not need_to_iterate:
-            # check the bounds
-            if (fvalues < Timestamp.min.value).any() or (
-                (fvalues > Timestamp.max.value).any()
-            ):
-                raise OutOfBoundsDatetime(f"cannot convert input with unit '{unit}'")
-
-            if values.dtype.kind in ["i", "u"]:
-                result = (iresult * mult).astype("M8[ns]")
-
-            elif values.dtype.kind == "f":
-                if prec:
-                    fvalues = round(fvalues, prec)
-                result = fvalues.astype("M8[ns]", copy=False)
-
-            iresult = result.view("i8")
-            iresult[mask] = NPY_NAT
-
-            return result, tz
-
-=======
->>>>>>> a063af0e
     result = np.empty(n, dtype="M8[ns]")
     iresult = result.view("i8")
 
