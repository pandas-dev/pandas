--- conflicted
+++ resolved
@@ -38,11 +38,7 @@
 from pandas._libs.tslibs.np_datetime cimport (
     NPY_DATETIMEUNIT,
     NPY_FR_ns,
-<<<<<<< HEAD
-    check_dts_bounds,
     get_datetime64_unit,
-=======
->>>>>>> e477eee4
     import_pandas_datetime,
     npy_datetimestruct,
     npy_datetimestruct_to_datetime,
