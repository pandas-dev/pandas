--- conflicted
+++ resolved
@@ -36,13 +36,9 @@
     get_datetime64_nanos, tz_convert_utc_to_tzlocal)
 
 # many modules still look for NaT and iNaT here despite them not being needed
-<<<<<<< HEAD
-from pandas._libs.tslibs.nattype import nat_strings, NaT, iNaT  # noqa:F821
-from pandas._libs.tslibs.nattype cimport checknull_with_nat, NPY_NAT
-=======
-from tslibs.nattype import nat_strings, iNaT  # noqa:F821
-from tslibs.nattype cimport checknull_with_nat, NPY_NAT, c_NaT as NaT
->>>>>>> b7bdf7cd
+from pandas._libs.tslibs.nattype import nat_strings, iNaT  # noqa:F821
+from pandas._libs.tslibs.nattype cimport (
+    checknull_with_nat, NPY_NAT, c_NaT as NaT)
 
 from pandas._libs.tslibs.offsets cimport to_offset
 
