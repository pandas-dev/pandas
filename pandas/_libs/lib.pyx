from collections import abc
from decimal import Decimal
from enum import Enum
import warnings

import cython
from cython import Py_ssize_t

from cpython.datetime cimport (
    PyDate_Check,
    PyDateTime_Check,
    PyDateTime_IMPORT,
    PyDelta_Check,
    PyTime_Check,
)
from cpython.iterator cimport PyIter_Check
from cpython.number cimport PyNumber_Check
from cpython.object cimport (
    Py_EQ,
    PyObject_RichCompareBool,
)
from cpython.ref cimport Py_INCREF
from cpython.sequence cimport PySequence_Check
from cpython.tuple cimport (
    PyTuple_New,
    PyTuple_SET_ITEM,
)

PyDateTime_IMPORT

import numpy as np

cimport numpy as cnp
from numpy cimport (
    NPY_OBJECT,
    PyArray_Check,
    PyArray_GETITEM,
    PyArray_ITER_DATA,
    PyArray_ITER_NEXT,
    PyArray_IterNew,
    complex128_t,
    flatiter,
    float32_t,
    float64_t,
    int64_t,
    intp_t,
    ndarray,
    uint8_t,
    uint64_t,
)

cnp.import_array()

cdef extern from "numpy/arrayobject.h":
    # cython's numpy.dtype specification is incorrect, which leads to
    # errors in issubclass(self.dtype.type, np.bool_), so we directly
    # include the correct version
    # https://github.com/cython/cython/issues/2022

    ctypedef class numpy.dtype [object PyArray_Descr]:
        # Use PyDataType_* macros when possible, however there are no macros
        # for accessing some of the fields, so some are defined. Please
        # ask on cython-dev if you need more.
        cdef:
            int type_num
            int itemsize "elsize"
            char byteorder
            object fields
            tuple names

cdef extern from "numpy/ndarrayobject.h":
    bint PyArray_CheckScalar(obj) nogil


cdef extern from "src/parse_helper.h":
    int floatify(object, float64_t *result, int *maybe_int) except -1

from pandas._libs cimport util
from pandas._libs.util cimport (
    INT64_MAX,
    INT64_MIN,
    UINT64_MAX,
    is_nan,
)

from pandas._libs.tslib import array_to_datetime
from pandas._libs.tslibs.period import Period

from pandas._libs.missing cimport (
    C_NA,
    checknull,
    is_matching_na,
    is_null_datetime64,
    is_null_timedelta64,
    isnaobj,
)
from pandas._libs.tslibs.conversion cimport convert_to_tsobject
from pandas._libs.tslibs.nattype cimport (
    NPY_NAT,
    c_NaT as NaT,
    checknull_with_nat,
)
from pandas._libs.tslibs.offsets cimport is_offset_object
from pandas._libs.tslibs.period cimport is_period_object
from pandas._libs.tslibs.timedeltas cimport convert_to_timedelta64
from pandas._libs.tslibs.timezones cimport tz_compare

# constants that will be compared to potentially arbitrarily large
# python int
cdef:
    object oINT64_MAX = <int64_t>INT64_MAX
    object oINT64_MIN = <int64_t>INT64_MIN
    object oUINT64_MAX = <uint64_t>UINT64_MAX

    float64_t NaN = <float64_t>np.NaN


@cython.wraparound(False)
@cython.boundscheck(False)
def memory_usage_of_objects(arr: object[:]) -> int64_t:
    """
    Return the memory usage of an object array in bytes.

    Does not include the actual bytes of the pointers
    """
    i: Py_ssize_t
    n: Py_ssize_t
    size: int64_t

    size = 0
    n = len(arr)
    for i in range(n):
        size += arr[i].__sizeof__()
    return size


# ----------------------------------------------------------------------


def is_scalar(val: object) -> bool:
    """
    Return True if given object is scalar.

    Parameters
    ----------
    val : object
        This includes:

        - numpy array scalar (e.g. np.int64)
        - Python builtin numerics
        - Python builtin byte arrays and strings
        - None
        - datetime.datetime
        - datetime.timedelta
        - Period
        - decimal.Decimal
        - Interval
        - DateOffset
        - Fraction
        - Number.

    Returns
    -------
    bool
        Return True if given object is scalar.

    Examples
    --------
    >>> dt = datetime.datetime(2018, 10, 3)
    >>> pd.api.types.is_scalar(dt)
    True

    >>> pd.api.types.is_scalar([2, 3])
    False

    >>> pd.api.types.is_scalar({0: 1, 2: 3})
    False

    >>> pd.api.types.is_scalar((0, 2))
    False

    pandas supports PEP 3141 numbers:

    >>> from fractions import Fraction
    >>> pd.api.types.is_scalar(Fraction(3, 5))
    True
    """

    # Start with C-optimized checks
    if (cnp.PyArray_IsAnyScalar(val)
            # PyArray_IsAnyScalar is always False for bytearrays on Py3
            or PyDate_Check(val)
            or PyDelta_Check(val)
            or PyTime_Check(val)
            # We differ from numpy, which claims that None is not scalar;
            # see np.isscalar
            or val is C_NA
            or val is None):
        return True

    # Next use C-optimized checks to exclude common non-scalars before falling
    #  back to non-optimized checks.
    if PySequence_Check(val):
        # e.g. list, tuple
        # includes np.ndarray, Series which PyNumber_Check can return True for
        return False

    # Note: PyNumber_Check check includes Decimal, Fraction, numbers.Number
    return (PyNumber_Check(val)
            or is_period_object(val)
            or is_interval(val)
            or is_offset_object(val))


cdef inline int64_t get_itemsize(object val):
    """
    Get the itemsize of a NumPy scalar, -1 if not a NumPy scalar.

    Parameters
    ----------
    val : object

    Returns
    -------
    is_ndarray : bool
    """
    if PyArray_CheckScalar(val):
        return cnp.PyArray_DescrFromScalar(val).itemsize
    else:
        return -1


def is_iterator(obj: object) -> bool:
    """
    Check if the object is an iterator.

    This is intended for generators, not list-like objects.

    Parameters
    ----------
    obj : The object to check

    Returns
    -------
    is_iter : bool
        Whether `obj` is an iterator.

    Examples
    --------
    >>> is_iterator((x for x in []))
    True
    >>> is_iterator([1, 2, 3])
    False
    >>> is_iterator(datetime(2017, 1, 1))
    False
    >>> is_iterator("foo")
    False
    >>> is_iterator(1)
    False
    """
    return PyIter_Check(obj)


def item_from_zerodim(val: object) -> object:
    """
    If the value is a zerodim array, return the item it contains.

    Parameters
    ----------
    val : object

    Returns
    -------
    object

    Examples
    --------
    >>> item_from_zerodim(1)
    1
    >>> item_from_zerodim('foobar')
    'foobar'
    >>> item_from_zerodim(np.array(1))
    1
    >>> item_from_zerodim(np.array([1]))
    array([1])
    """
    if cnp.PyArray_IsZeroDim(val):
        return cnp.PyArray_ToScalar(cnp.PyArray_DATA(val), val)
    return val


@cython.wraparound(False)
@cython.boundscheck(False)
def fast_unique_multiple(list arrays, sort: bool = True) -> list:
    """
    Generate a list of unique values from a list of arrays.

    Parameters
    ----------
    list : array-like
        List of array-like objects.
    sort : bool
        Whether or not to sort the resulting unique list.

    Returns
    -------
    list of unique values
    """
    cdef:
        ndarray[object] buf
        Py_ssize_t k = len(arrays)
        Py_ssize_t i, j, n
        list uniques = []
        dict table = {}
        object val, stub = 0

    for i in range(k):
        buf = arrays[i]
        n = len(buf)
        for j in range(n):
            val = buf[j]
            if val not in table:
                table[val] = stub
                uniques.append(val)

    if sort is None:
        try:
            uniques.sort()
        except TypeError:
            warnings.warn(
                "The values in the array are unorderable. "
                "Pass `sort=False` to suppress this warning.",
                RuntimeWarning,
            )
            pass

    return uniques


@cython.wraparound(False)
@cython.boundscheck(False)
def fast_unique_multiple_list(lists: list, sort: bool = True) -> list:
    cdef:
        list buf
        Py_ssize_t k = len(lists)
        Py_ssize_t i, j, n
        list uniques = []
        dict table = {}
        object val, stub = 0

    for i in range(k):
        buf = lists[i]
        n = len(buf)
        for j in range(n):
            val = buf[j]
            if val not in table:
                table[val] = stub
                uniques.append(val)
    if sort:
        try:
            uniques.sort()
        except TypeError:
            pass

    return uniques


@cython.wraparound(False)
@cython.boundscheck(False)
def fast_unique_multiple_list_gen(object gen, bint sort=True) -> list:
    """
    Generate a list of unique values from a generator of lists.

    Parameters
    ----------
    gen : generator object
        Generator of lists from which the unique list is created.
    sort : bool
        Whether or not to sort the resulting unique list.

    Returns
    -------
    list of unique values
    """
    cdef:
        list buf
        Py_ssize_t j, n
        list uniques = []
        dict table = {}
        object val, stub = 0

    for buf in gen:
        n = len(buf)
        for j in range(n):
            val = buf[j]
            if val not in table:
                table[val] = stub
                uniques.append(val)
    if sort:
        try:
            uniques.sort()
        except TypeError:
            pass

    return uniques


@cython.wraparound(False)
@cython.boundscheck(False)
def dicts_to_array(dicts: list, columns: list):
    cdef:
        Py_ssize_t i, j, k, n
        ndarray[object, ndim=2] result
        dict row
        object col, onan = np.nan

    k = len(columns)
    n = len(dicts)

    result = np.empty((n, k), dtype='O')

    for i in range(n):
        row = dicts[i]
        for j in range(k):
            col = columns[j]
            if col in row:
                result[i, j] = row[col]
            else:
                result[i, j] = onan

    return result


def fast_zip(list ndarrays) -> ndarray[object]:
    """
    For zipping multiple ndarrays into an ndarray of tuples.
    """
    cdef:
        Py_ssize_t i, j, k, n
        ndarray[object] result
        flatiter it
        object val, tup

    k = len(ndarrays)
    n = len(ndarrays[0])

    result = np.empty(n, dtype=object)

    # initialize tuples on first pass
    arr = ndarrays[0]
    it = <flatiter>PyArray_IterNew(arr)
    for i in range(n):
        val = PyArray_GETITEM(arr, PyArray_ITER_DATA(it))
        tup = PyTuple_New(k)

        PyTuple_SET_ITEM(tup, 0, val)
        Py_INCREF(val)
        result[i] = tup
        PyArray_ITER_NEXT(it)

    for j in range(1, k):
        arr = ndarrays[j]
        it = <flatiter>PyArray_IterNew(arr)
        if len(arr) != n:
            raise ValueError("all arrays must be same length")

        for i in range(n):
            val = PyArray_GETITEM(arr, PyArray_ITER_DATA(it))
            PyTuple_SET_ITEM(result[i], j, val)
            Py_INCREF(val)
            PyArray_ITER_NEXT(it)

    return result


def get_reverse_indexer(const intp_t[:] indexer, Py_ssize_t length) -> ndarray:
    """
    Reverse indexing operation.

    Given `indexer`, make `indexer_inv` of it, such that::

        indexer_inv[indexer[x]] = x

    Parameters
    ----------
    indexer : np.ndarray[np.intp]
    length : int

    Returns
    -------
    np.ndarray[np.intp]

    Notes
    -----
    If indexer is not unique, only first occurrence is accounted.
    """
    cdef:
        Py_ssize_t i, n = len(indexer)
        ndarray[intp_t] rev_indexer
        intp_t idx

    rev_indexer = np.empty(length, dtype=np.intp)
    rev_indexer[:] = -1
    for i in range(n):
        idx = indexer[i]
        if idx != -1:
            rev_indexer[idx] = i

    return rev_indexer


@cython.wraparound(False)
@cython.boundscheck(False)
def has_infs_f4(const float32_t[:] arr) -> bool:
    cdef:
        Py_ssize_t i, n = len(arr)
        float32_t inf, neginf, val

    inf = np.inf
    neginf = -inf

    for i in range(n):
        val = arr[i]
        if val == inf or val == neginf:
            return True
    return False


@cython.wraparound(False)
@cython.boundscheck(False)
def has_infs_f8(const float64_t[:] arr) -> bool:
    cdef:
        Py_ssize_t i, n = len(arr)
        float64_t inf, neginf, val

    inf = np.inf
    neginf = -inf

    for i in range(n):
        val = arr[i]
        if val == inf or val == neginf:
            return True
    return False


def maybe_indices_to_slice(ndarray[intp_t] indices, int max_len):
    cdef:
        Py_ssize_t i, n = len(indices)
        int k, vstart, vlast, v

    if n == 0:
        return slice(0, 0)

    vstart = indices[0]
    if vstart < 0 or max_len <= vstart:
        return indices

    if n == 1:
        return slice(vstart, vstart + 1)

    vlast = indices[n - 1]
    if vlast < 0 or max_len <= vlast:
        return indices

    k = indices[1] - indices[0]
    if k == 0:
        return indices
    else:
        for i in range(2, n):
            v = indices[i]
            if v - indices[i - 1] != k:
                return indices

        if k > 0:
            return slice(vstart, vlast + 1, k)
        else:
            if vlast == 0:
                return slice(vstart, None, k)
            else:
                return slice(vstart, vlast - 1, k)


@cython.wraparound(False)
@cython.boundscheck(False)
def maybe_booleans_to_slice(ndarray[uint8_t] mask):
    cdef:
        Py_ssize_t i, n = len(mask)
        Py_ssize_t start = 0, end = 0
        bint started = False, finished = False

    for i in range(n):
        if mask[i]:
            if finished:
                return mask.view(np.bool_)
            if not started:
                started = True
                start = i
        else:
            if finished:
                continue

            if started:
                end = i
                finished = True

    if not started:
        return slice(0, 0)
    if not finished:
        return slice(start, None)
    else:
        return slice(start, end)


@cython.wraparound(False)
@cython.boundscheck(False)
def array_equivalent_object(left: object[:], right: object[:]) -> bool:
    """
    Perform an element by element comparison on 1-d object arrays
    taking into account nan positions.
    """
    cdef:
        Py_ssize_t i, n = left.shape[0]
        object x, y

    for i in range(n):
        x = left[i]
        y = right[i]

        # we are either not equal or both nan
        # I think None == None will be true here
        try:
            if PyArray_Check(x) and PyArray_Check(y):
                if not array_equivalent_object(x, y):
                    return False
            elif (x is C_NA) ^ (y is C_NA):
                return False
            elif not (
                PyObject_RichCompareBool(x, y, Py_EQ)
                or is_matching_na(x, y, nan_matches_none=True)
            ):
                return False
        except ValueError:
            # Avoid raising ValueError when comparing Numpy arrays to other types
            if cnp.PyArray_IsAnyScalar(x) != cnp.PyArray_IsAnyScalar(y):
                # Only compare scalars to scalars and non-scalars to non-scalars
                return False
            elif (not (cnp.PyArray_IsPythonScalar(x) or cnp.PyArray_IsPythonScalar(y))
                  and not (isinstance(x, type(y)) or isinstance(y, type(x)))):
                # Check if non-scalars have the same type
                return False
            raise
    return True


@cython.wraparound(False)
@cython.boundscheck(False)
def astype_intsafe(ndarray[object] arr, cnp.dtype new_dtype) -> ndarray:
    cdef:
        Py_ssize_t i, n = len(arr)
        object val
        bint is_datelike
        ndarray result

    is_datelike = new_dtype == 'm8[ns]'
    result = np.empty(n, dtype=new_dtype)
    for i in range(n):
        val = arr[i]
        if is_datelike and checknull(val):
            result[i] = NPY_NAT
        else:
            result[i] = val

    return result


@cython.wraparound(False)
@cython.boundscheck(False)
cpdef ndarray[object] ensure_string_array(
        arr,
        object na_value=np.nan,
        bint convert_na_value=True,
        bint copy=True,
        bint skipna=True,
):
    """
    Returns a new numpy array with object dtype and only strings and na values.

    Parameters
    ----------
    arr : array-like
        The values to be converted to str, if needed.
    na_value : Any, default np.nan
        The value to use for na. For example, np.nan or pd.NA.
    convert_na_value : bool, default True
        If False, existing na values will be used unchanged in the new array.
    copy : bool, default True
        Whether to ensure that a new array is returned.
    skipna : bool, default True
        Whether or not to coerce nulls to their stringified form
        (e.g. if False, NaN becomes 'nan').

    Returns
    -------
    np.ndarray[object]
        An array with the input array's elements casted to str or nan-like.
    """
    cdef:
        Py_ssize_t i = 0, n = len(arr)

    if hasattr(arr, "to_numpy"):
        arr = arr.to_numpy()
    elif not isinstance(arr, np.ndarray):
        arr = np.array(arr, dtype="object")

    result = np.asarray(arr, dtype="object")

    if copy and result is arr:
        result = result.copy()

    for i in range(n):
        val = arr[i]

        if isinstance(val, str):
            continue

        if not checknull(val):
            result[i] = str(val)
        else:
            if convert_na_value:
                val = na_value
            if skipna:
                result[i] = val
            else:
                result[i] = str(val)

    return result


@cython.wraparound(False)
@cython.boundscheck(False)
def clean_index_list(obj: list):
    """
    Utility used in ``pandas.core.indexes.api.ensure_index``.
    """
    cdef:
        Py_ssize_t i, n = len(obj)
        object val
        bint all_arrays = True

    for i in range(n):
        val = obj[i]
        if not (isinstance(val, list) or
                util.is_array(val) or hasattr(val, '_data')):
            all_arrays = False
            break

    if all_arrays:
        return obj, all_arrays

    # don't force numpy coerce with nan's
    inferred = infer_dtype(obj, skipna=False)
    if inferred in ['string', 'bytes', 'mixed', 'mixed-integer']:
        return np.asarray(obj, dtype=object), 0
    elif inferred in ['integer']:
        # TODO: we infer an integer but it *could* be a uint64
        try:
            return np.asarray(obj, dtype='int64'), 0
        except OverflowError:
            return np.asarray(obj, dtype='object'), 0

    return np.asarray(obj), 0


# ------------------------------------------------------------------------------
# Groupby-related functions

# TODO: could do even better if we know something about the data. eg, index has
# 1-min data, binner has 5-min data, then bins are just strides in index. This
# is a general, O(max(len(values), len(binner))) method.
@cython.boundscheck(False)
@cython.wraparound(False)
def generate_bins_dt64(ndarray[int64_t] values, const int64_t[:] binner,
                       object closed='left', bint hasnans=False):
    """
    Int64 (datetime64) version of generic python version in ``groupby.py``.
    """
    cdef:
        Py_ssize_t lenidx, lenbin, i, j, bc, vc
        ndarray[int64_t] bins
        int64_t l_bin, r_bin, nat_count
        bint right_closed = closed == 'right'

    nat_count = 0
    if hasnans:
        mask = values == NPY_NAT
        nat_count = np.sum(mask)
        values = values[~mask]

    lenidx = len(values)
    lenbin = len(binner)

    if lenidx <= 0 or lenbin <= 0:
        raise ValueError("Invalid length for values or for binner")

    # check binner fits data
    if values[0] < binner[0]:
        raise ValueError("Values falls before first bin")

    if values[lenidx - 1] > binner[lenbin - 1]:
        raise ValueError("Values falls after last bin")

    bins = np.empty(lenbin - 1, dtype=np.int64)

    j = 0  # index into values
    bc = 0  # bin count

    # linear scan
    if right_closed:
        for i in range(0, lenbin - 1):
            r_bin = binner[i + 1]
            # count values in current bin, advance to next bin
            while j < lenidx and values[j] <= r_bin:
                j += 1
            bins[bc] = j
            bc += 1
    else:
        for i in range(0, lenbin - 1):
            r_bin = binner[i + 1]
            # count values in current bin, advance to next bin
            while j < lenidx and values[j] < r_bin:
                j += 1
            bins[bc] = j
            bc += 1

    if nat_count > 0:
        # shift bins by the number of NaT
        bins = bins + nat_count
        bins = np.insert(bins, 0, nat_count)

    return bins


@cython.boundscheck(False)
@cython.wraparound(False)
def get_level_sorter(
    ndarray[int64_t, ndim=1] codes, const intp_t[:] starts
) -> ndarray:
    """
    Argsort for a single level of a multi-index, keeping the order of higher
    levels unchanged. `starts` points to starts of same-key indices w.r.t
    to leading levels; equivalent to:
        np.hstack([codes[starts[i]:starts[i+1]].argsort(kind='mergesort')
            + starts[i] for i in range(len(starts) - 1)])

    Parameters
    ----------
    codes : np.ndarray[int64_t, ndim=1]
    starts : np.ndarray[intp, ndim=1]

    Returns
    -------
    np.ndarray[np.int, ndim=1]
    """
    cdef:
        Py_ssize_t i, l, r
        ndarray[intp_t, ndim=1] out = np.empty(len(codes), dtype=np.intp)

    for i in range(len(starts) - 1):
        l, r = starts[i], starts[i + 1]
        out[l:r] = l + codes[l:r].argsort(kind='mergesort')

    return out


@cython.boundscheck(False)
@cython.wraparound(False)
def count_level_2d(ndarray[uint8_t, ndim=2, cast=True] mask,
                   const intp_t[:] labels,
                   Py_ssize_t max_bin,
                   int axis):
    cdef:
        Py_ssize_t i, j, k, n
        ndarray[int64_t, ndim=2] counts

    assert (axis == 0 or axis == 1)
    n, k = (<object>mask).shape

    if axis == 0:
        counts = np.zeros((max_bin, k), dtype='i8')
        with nogil:
            for i in range(n):
                for j in range(k):
                    if mask[i, j]:
                        counts[labels[i], j] += 1

    else:  # axis == 1
        counts = np.zeros((n, max_bin), dtype='i8')
        with nogil:
            for i in range(n):
                for j in range(k):
                    if mask[i, j]:
                        counts[i, labels[j]] += 1

    return counts


def generate_slices(const intp_t[:] labels, Py_ssize_t ngroups):
    cdef:
        Py_ssize_t i, group_size, n, start
        intp_t lab
        object slobj
        ndarray[int64_t] starts, ends

    n = len(labels)

    starts = np.zeros(ngroups, dtype=np.int64)
    ends = np.zeros(ngroups, dtype=np.int64)

    start = 0
    group_size = 0
    for i in range(n):
        lab = labels[i]
        if lab < 0:
            start += 1
        else:
            group_size += 1
            if i == n - 1 or lab != labels[i + 1]:
                starts[lab] = start
                ends[lab] = start + group_size
                start += group_size
                group_size = 0

    return starts, ends


def indices_fast(ndarray[intp_t] index, const int64_t[:] labels, list keys,
                 list sorted_labels) -> dict:
    """
    Parameters
    ----------
    index : ndarray[intp]
    labels : ndarray[int64]
    keys : list
    sorted_labels : list[ndarray[int64]]
    """
    cdef:
        Py_ssize_t i, j, k, lab, cur, start, n = len(labels)
        dict result = {}
        object tup

    k = len(keys)

    # Start at the first non-null entry
    j = 0
    for j in range(0, n):
        if labels[j] != -1:
            break
    else:
        return result
    cur = labels[j]
    start = j

    for i in range(j+1, n):
        lab = labels[i]

        if lab != cur:
            if lab != -1:
                if k == 1:
                    # When k = 1 we do not want to return a tuple as key
                    tup = keys[0][sorted_labels[0][i - 1]]
                else:
                    tup = PyTuple_New(k)
                    for j in range(k):
                        val = keys[j][sorted_labels[j][i - 1]]
                        PyTuple_SET_ITEM(tup, j, val)
                        Py_INCREF(val)
                result[tup] = index[start:i]
            start = i
        cur = lab

    if k == 1:
        # When k = 1 we do not want to return a tuple as key
        tup = keys[0][sorted_labels[0][n - 1]]
    else:
        tup = PyTuple_New(k)
        for j in range(k):
            val = keys[j][sorted_labels[j][n - 1]]
            PyTuple_SET_ITEM(tup, j, val)
            Py_INCREF(val)
    result[tup] = index[start:]

    return result


# core.common import for fast inference checks

def is_float(obj: object) -> bool:
    """
    Return True if given object is float.

    Returns
    -------
    bool
    """
    return util.is_float_object(obj)


def is_integer(obj: object) -> bool:
    """
    Return True if given object is integer.

    Returns
    -------
    bool
    """
    return util.is_integer_object(obj)


def is_bool(obj: object) -> bool:
    """
    Return True if given object is boolean.

    Returns
    -------
    bool
    """
    return util.is_bool_object(obj)


def is_complex(obj: object) -> bool:
    """
    Return True if given object is complex.

    Returns
    -------
    bool
    """
    return util.is_complex_object(obj)


cpdef bint is_decimal(object obj):
    return isinstance(obj, Decimal)


cpdef bint is_interval(object obj):
    return getattr(obj, '_typ', '_typ') == 'interval'


def is_period(val: object) -> bool:
    """
    Return True if given object is Period.

    Returns
    -------
    bool
    """
    return is_period_object(val)


def is_list_like(obj: object, allow_sets: bool = True) -> bool:
    """
    Check if the object is list-like.

    Objects that are considered list-like are for example Python
    lists, tuples, sets, NumPy arrays, and Pandas Series.

    Strings and datetime objects, however, are not considered list-like.

    Parameters
    ----------
    obj : object
        Object to check.
    allow_sets : bool, default True
        If this parameter is False, sets will not be considered list-like.

        .. versionadded:: 0.24.0

    Returns
    -------
    bool
        Whether `obj` has list-like properties.

    Examples
    --------
    >>> is_list_like([1, 2, 3])
    True
    >>> is_list_like({1, 2, 3})
    True
    >>> is_list_like(datetime(2017, 1, 1))
    False
    >>> is_list_like("foo")
    False
    >>> is_list_like(1)
    False
    >>> is_list_like(np.array([2]))
    True
    >>> is_list_like(np.array(2))
    False
    """
    return c_is_list_like(obj, allow_sets)


cdef inline bint c_is_list_like(object obj, bint allow_sets) except -1:
    return (
        # equiv: `isinstance(obj, abc.Iterable)`
        hasattr(obj, "__iter__") and not isinstance(obj, type)
        # we do not count strings/unicode/bytes as list-like
        and not isinstance(obj, (str, bytes))
        # exclude zero-dimensional numpy arrays, effectively scalars
        and not cnp.PyArray_IsZeroDim(obj)
        # exclude sets if allow_sets is False
        and not (allow_sets is False and isinstance(obj, abc.Set))
    )


_TYPE_MAP = {
    "categorical": "categorical",
    "category": "categorical",
    "int8": "integer",
    "int16": "integer",
    "int32": "integer",
    "int64": "integer",
    "i": "integer",
    "uint8": "integer",
    "uint16": "integer",
    "uint32": "integer",
    "uint64": "integer",
    "u": "integer",
    "float32": "floating",
    "float64": "floating",
    "f": "floating",
    "complex64": "complex",
    "complex128": "complex",
    "c": "complex",
    "string": "string",
    str: "string",
    "S": "bytes",
    "U": "string",
    "bool": "boolean",
    "b": "boolean",
    "datetime64[ns]": "datetime64",
    "M": "datetime64",
    "timedelta64[ns]": "timedelta64",
    "m": "timedelta64",
    "interval": "interval",
    Period: "period",
}

# types only exist on certain platform
try:
    np.float128
    _TYPE_MAP['float128'] = 'floating'
except AttributeError:
    pass
try:
    np.complex256
    _TYPE_MAP['complex256'] = 'complex'
except AttributeError:
    pass
try:
    np.float16
    _TYPE_MAP['float16'] = 'floating'
except AttributeError:
    pass


@cython.internal
cdef class Seen:
    """
    Class for keeping track of the types of elements
    encountered when trying to perform type conversions.
    """

    cdef:
        bint int_             # seen_int
        bint nat_             # seen nat
        bint bool_            # seen_bool
        bint null_            # seen_null
        bint nan_             # seen_np.nan
        bint uint_            # seen_uint (unsigned integer)
        bint sint_            # seen_sint (signed integer)
        bint float_           # seen_float
        bint object_          # seen_object
        bint complex_         # seen_complex
        bint datetime_        # seen_datetime
        bint coerce_numeric   # coerce data to numeric
        bint timedelta_       # seen_timedelta
        bint datetimetz_      # seen_datetimetz

    def __cinit__(self, bint coerce_numeric=False):
        """
        Initialize a Seen instance.

        Parameters
        ----------
        coerce_numeric : bool, default False
            Whether or not to force conversion to a numeric data type if
            initial methods to convert to numeric fail.
        """
        self.int_ = False
        self.nat_ = False
        self.bool_ = False
        self.null_ = False
        self.nan_ = False
        self.uint_ = False
        self.sint_ = False
        self.float_ = False
        self.object_ = False
        self.complex_ = False
        self.datetime_ = False
        self.timedelta_ = False
        self.datetimetz_ = False
        self.coerce_numeric = coerce_numeric

    cdef inline bint check_uint64_conflict(self) except -1:
        """
        Check whether we can safely convert a uint64 array to a numeric dtype.

        There are two cases when conversion to numeric dtype with a uint64
        array is not safe (and will therefore not be performed)

        1) A NaN element is encountered.

           uint64 cannot be safely cast to float64 due to truncation issues
           at the extreme ends of the range.

        2) A negative number is encountered.

           There is no numerical dtype that can hold both negative numbers
           and numbers greater than INT64_MAX. Hence, at least one number
           will be improperly cast if we convert to a numeric dtype.

        Returns
        -------
        bool
            Whether or not we should return the original input array to avoid
            data truncation.

        Raises
        ------
        ValueError
            uint64 elements were detected, and at least one of the
            two conflict cases was also detected. However, we are
            trying to force conversion to a numeric dtype.
        """
        return (self.uint_ and (self.null_ or self.sint_)
                and not self.coerce_numeric)

    cdef inline saw_null(self):
        """
        Set flags indicating that a null value was encountered.
        """
        self.null_ = True
        self.float_ = True

    cdef saw_int(self, object val):
        """
        Set flags indicating that an integer value was encountered.

        In addition to setting a flag that an integer was seen, we
        also set two flags depending on the type of integer seen:

        1) sint_ : a negative (signed) number in the
                   range of [-2**63, 0) was encountered
        2) uint_ : a positive number in the range of
                   [2**63, 2**64) was encountered

        Parameters
        ----------
        val : Python int
            Value with which to set the flags.
        """
        self.int_ = True
        self.sint_ = self.sint_ or (oINT64_MIN <= val < 0)
        self.uint_ = self.uint_ or (oINT64_MAX < val <= oUINT64_MAX)

    @property
    def numeric_(self):
        return self.complex_ or self.float_ or self.int_

    @property
    def is_bool(self):
        return not (self.datetime_ or self.numeric_ or self.timedelta_
                    or self.nat_)

    @property
    def is_float_or_complex(self):
        return not (self.bool_ or self.datetime_ or self.timedelta_
                    or self.nat_)


cdef object _try_infer_map(object dtype):
    """
    If its in our map, just return the dtype.
    """
    cdef:
        object val
        str attr
    for attr in ["name", "kind", "base", "type"]:
        val = getattr(dtype, attr, None)
        if val in _TYPE_MAP:
            return _TYPE_MAP[val]
    return None


def infer_dtype(value: object, skipna: bool = True) -> str:
    """
    Efficiently infer the type of a passed val, or list-like
    array of values. Return a string describing the type.

    Parameters
    ----------
    value : scalar, list, ndarray, or pandas type
    skipna : bool, default True
        Ignore NaN values when inferring the type.

    Returns
    -------
    str
        Describing the common type of the input data.
    Results can include:

    - string
    - bytes
    - floating
    - integer
    - mixed-integer
    - mixed-integer-float
    - decimal
    - complex
    - categorical
    - boolean
    - datetime64
    - datetime
    - date
    - timedelta64
    - timedelta
    - time
    - period
    - mixed
    - unknown-array

    Raises
    ------
    TypeError
        If ndarray-like but cannot infer the dtype

    Notes
    -----
    - 'mixed' is the catchall for anything that is not otherwise
      specialized
    - 'mixed-integer-float' are floats and integers
    - 'mixed-integer' are integers mixed with non-integers
    - 'unknown-array' is the catchall for something that *is* an array (has
      a dtype attribute), but has a dtype unknown to pandas (e.g. external
      extension array)

    Examples
    --------
    >>> infer_dtype(['foo', 'bar'])
    'string'

    >>> infer_dtype(['a', np.nan, 'b'], skipna=True)
    'string'

    >>> infer_dtype(['a', np.nan, 'b'], skipna=False)
    'mixed'

    >>> infer_dtype([b'foo', b'bar'])
    'bytes'

    >>> infer_dtype([1, 2, 3])
    'integer'

    >>> infer_dtype([1, 2, 3.5])
    'mixed-integer-float'

    >>> infer_dtype([1.0, 2.0, 3.5])
    'floating'

    >>> infer_dtype(['a', 1])
    'mixed-integer'

    >>> infer_dtype([Decimal(1), Decimal(2.0)])
    'decimal'

    >>> infer_dtype([True, False])
    'boolean'

    >>> infer_dtype([True, False, np.nan])
    'boolean'

    >>> infer_dtype([pd.Timestamp('20130101')])
    'datetime'

    >>> infer_dtype([datetime.date(2013, 1, 1)])
    'date'

    >>> infer_dtype([np.datetime64('2013-01-01')])
    'datetime64'

    >>> infer_dtype([datetime.timedelta(0, 1, 1)])
    'timedelta'

    >>> infer_dtype(pd.Series(list('aabc')).astype('category'))
    'categorical'
    """
    cdef:
        Py_ssize_t i, n
        object val
        ndarray values
        bint seen_pdnat = False
        bint seen_val = False

    if util.is_array(value):
        values = value
    elif hasattr(value, "inferred_type") and skipna is False:
        # Index, use the cached attribute if possible, populate the cache otherwise
        return value.inferred_type
    elif hasattr(value, "dtype"):
        # this will handle ndarray-like
        # e.g. categoricals
        dtype = value.dtype
        if not isinstance(dtype, np.dtype):
            inferred = _try_infer_map(value.dtype)
            if inferred is not None:
                return inferred
            return "unknown-array"

        # Unwrap Series/Index
        values = np.asarray(value)

    else:
        if not isinstance(value, list):
            value = list(value)

        from pandas.core.dtypes.cast import construct_1d_object_array_from_listlike
        values = construct_1d_object_array_from_listlike(value)

    # make contiguous
    # for f-contiguous array 1000 x 1000, passing order="K" gives 5000x speedup
    values = values.ravel(order="K")

    val = _try_infer_map(values.dtype)
    if val is not None:
        return val

    if values.dtype != np.object_:
        values = values.astype("O")

    if skipna:
        values = values[~isnaobj(values)]

    n = len(values)
    if n == 0:
        return "empty"

    # try to use a valid value
    for i in range(n):
        val = values[i]

        # do not use is_nul_datetimelike to keep
        # np.datetime64('nat') and np.timedelta64('nat')
        if val is None or util.is_nan(val):
            pass
        elif val is NaT:
            seen_pdnat = True
        else:
            seen_val = True
            break

    # if all values are nan/NaT
    if seen_val is False and seen_pdnat is True:
        return "datetime"
        # float/object nan is handled in latter logic

    if util.is_datetime64_object(val):
        if is_datetime64_array(values):
            return "datetime64"

    elif is_timedelta(val):
        if is_timedelta_or_timedelta64_array(values):
            return "timedelta"

    elif util.is_integer_object(val):
        # ordering matters here; this check must come after the is_timedelta
        #  check otherwise numpy timedelta64 objects would come through here

        if is_integer_array(values):
            return "integer"
        elif is_integer_float_array(values):
            if is_integer_na_array(values):
                return "integer-na"
            else:
                return "mixed-integer-float"
        return "mixed-integer"

    elif PyDateTime_Check(val):
        if is_datetime_array(values, skipna=skipna):
            return "datetime"
        elif is_date_array(values, skipna=skipna):
            return "date"

    elif PyDate_Check(val):
        if is_date_array(values, skipna=skipna):
            return "date"

    elif PyTime_Check(val):
        if is_time_array(values, skipna=skipna):
            return "time"

    elif is_decimal(val):
        if is_decimal_array(values):
            return "decimal"

    elif util.is_complex_object(val):
        if is_complex_array(values):
            return "complex"

    elif util.is_float_object(val):
        if is_float_array(values):
            return "floating"
        elif is_integer_float_array(values):
            if is_integer_na_array(values):
                return "integer-na"
            else:
                return "mixed-integer-float"

    elif util.is_bool_object(val):
        if is_bool_array(values, skipna=skipna):
            return "boolean"

    elif isinstance(val, str):
        if is_string_array(values, skipna=skipna):
            return "string"

    elif isinstance(val, bytes):
        if is_bytes_array(values, skipna=skipna):
            return "bytes"

    elif is_period_object(val):
        if is_period_array(values):
            return "period"

    elif is_interval(val):
        if is_interval_array(values):
            return "interval"

    for i in range(n):
        val = values[i]
        if (util.is_integer_object(val) and
                not util.is_timedelta64_object(val) and
                not util.is_datetime64_object(val)):
            return "mixed-integer"

    return "mixed"


def infer_datetimelike_array(arr: ndarray[object]) -> str:
    """
    Infer if we have a datetime or timedelta array.
    - date: we have *only* date and maybe strings, nulls
    - datetime: we have *only* datetimes and maybe strings, nulls
    - timedelta: we have *only* timedeltas and maybe strings, nulls
    - nat: we do not have *any* date, datetimes or timedeltas, but do have
      at least a NaT
    - mixed: other objects (strings, a mix of tz-aware and tz-naive, or
                            actual objects)

    Parameters
    ----------
    arr : ndarray[object]

    Returns
    -------
    str: {datetime, timedelta, date, nat, mixed}
    """
    cdef:
        Py_ssize_t i, n = len(arr)
        bint seen_timedelta = False, seen_date = False, seen_datetime = False
        bint seen_tz_aware = False, seen_tz_naive = False
        bint seen_nat = False
        list objs = []
        object v

    for i in range(n):
        v = arr[i]
        if isinstance(v, str):
            objs.append(v)

            if len(objs) == 3:
                break

        elif v is None or util.is_nan(v):
            # nan or None
            pass
        elif v is NaT:
            seen_nat = True
        elif PyDateTime_Check(v):
            # datetime
            seen_datetime = True

            # disambiguate between tz-naive and tz-aware
            if v.tzinfo is None:
                seen_tz_naive = True
            else:
                seen_tz_aware = True

            if seen_tz_naive and seen_tz_aware:
                return "mixed"
        elif util.is_datetime64_object(v):
            # np.datetime64
            seen_datetime = True
        elif PyDate_Check(v):
            seen_date = True
        elif is_timedelta(v):
            # timedelta, or timedelta64
            seen_timedelta = True
        else:
            return "mixed"

    if seen_date and not (seen_datetime or seen_timedelta):
        return "date"
    elif seen_datetime and not seen_timedelta:
        return "datetime"
    elif seen_timedelta and not seen_datetime:
        return "timedelta"
    elif seen_nat:
        return "nat"

    # short-circuit by trying to
    # actually convert these strings
    # this is for performance as we don't need to try
    # convert *every* string array
    if len(objs):
        try:
            array_to_datetime(objs, errors="raise")
            return "datetime"
        except (ValueError, TypeError):
            pass

        # we are *not* going to infer from strings
        # for timedelta as too much ambiguity

    return 'mixed'


cdef inline bint is_timedelta(object o):
    return PyDelta_Check(o) or util.is_timedelta64_object(o)


cdef class Validator:

    cdef:
        Py_ssize_t n
        dtype dtype
        bint skipna

    def __cinit__(self, Py_ssize_t n, dtype dtype=np.dtype(np.object_),
                  bint skipna=False):
        self.n = n
        self.dtype = dtype
        self.skipna = skipna

    cdef bint validate(self, ndarray values) except -1:
        if not self.n:
            return False

        if self.is_array_typed():
            return True
        elif self.dtype.type_num == NPY_OBJECT:
            if self.skipna:
                return self._validate_skipna(values)
            else:
                return self._validate(values)
        else:
            return False

    @cython.wraparound(False)
    @cython.boundscheck(False)
    cdef bint _validate(self, ndarray values) except -1:
        cdef:
            Py_ssize_t i
            Py_ssize_t n = self.n

        for i in range(n):
            if not self.is_valid(values[i]):
                return False

        return self.finalize_validate()

    @cython.wraparound(False)
    @cython.boundscheck(False)
    cdef bint _validate_skipna(self, ndarray values) except -1:
        cdef:
            Py_ssize_t i
            Py_ssize_t n = self.n

        for i in range(n):
            if not self.is_valid_skipna(values[i]):
                return False

        return self.finalize_validate_skipna()

    cdef bint is_valid(self, object value) except -1:
        return self.is_value_typed(value)

    cdef bint is_valid_skipna(self, object value) except -1:
        return self.is_valid(value) or self.is_valid_null(value)

    cdef bint is_value_typed(self, object value) except -1:
        raise NotImplementedError(f"{type(self).__name__} child class "
                                  "must define is_value_typed")

    cdef bint is_valid_null(self, object value) except -1:
        return value is None or value is C_NA or util.is_nan(value)

    cdef bint is_array_typed(self) except -1:
        return False

    cdef inline bint finalize_validate(self):
        return True

    cdef bint finalize_validate_skipna(self):
        # TODO(phillipc): Remove the existing validate methods and replace them
        # with the skipna versions upon full deprecation of skipna=False
        return True


cdef class BoolValidator(Validator):
    cdef inline bint is_value_typed(self, object value) except -1:
        return util.is_bool_object(value)

    cdef inline bint is_array_typed(self) except -1:
        return issubclass(self.dtype.type, np.bool_)


cpdef bint is_bool_array(ndarray values, bint skipna=False):
    cdef:
        BoolValidator validator = BoolValidator(len(values),
                                                values.dtype,
                                                skipna=skipna)
    return validator.validate(values)


cdef class IntegerValidator(Validator):
    cdef inline bint is_value_typed(self, object value) except -1:
        return util.is_integer_object(value)

    cdef inline bint is_array_typed(self) except -1:
        return issubclass(self.dtype.type, np.integer)


cpdef bint is_integer_array(ndarray values):
    cdef:
        IntegerValidator validator = IntegerValidator(len(values),
                                                      values.dtype)
    return validator.validate(values)


cdef class IntegerNaValidator(Validator):
    cdef inline bint is_value_typed(self, object value) except -1:
        return (util.is_integer_object(value)
                or (util.is_nan(value) and util.is_float_object(value)))


cdef bint is_integer_na_array(ndarray values):
    cdef:
        IntegerNaValidator validator = IntegerNaValidator(len(values),
                                                          values.dtype)
    return validator.validate(values)


cdef class IntegerFloatValidator(Validator):
    cdef inline bint is_value_typed(self, object value) except -1:
        return util.is_integer_object(value) or util.is_float_object(value)

    cdef inline bint is_array_typed(self) except -1:
        return issubclass(self.dtype.type, np.integer)


cdef bint is_integer_float_array(ndarray values):
    cdef:
        IntegerFloatValidator validator = IntegerFloatValidator(len(values),
                                                                values.dtype)
    return validator.validate(values)


cdef class FloatValidator(Validator):
    cdef inline bint is_value_typed(self, object value) except -1:
        return util.is_float_object(value)

    cdef inline bint is_array_typed(self) except -1:
        return issubclass(self.dtype.type, np.floating)


cpdef bint is_float_array(ndarray values):
    cdef:
        FloatValidator validator = FloatValidator(len(values), values.dtype)
    return validator.validate(values)


cdef class ComplexValidator(Validator):
    cdef inline bint is_value_typed(self, object value) except -1:
        return (
            util.is_complex_object(value)
            or (util.is_float_object(value) and is_nan(value))
        )

    cdef inline bint is_array_typed(self) except -1:
        return issubclass(self.dtype.type, np.complexfloating)


cdef bint is_complex_array(ndarray values):
    cdef:
        ComplexValidator validator = ComplexValidator(len(values), values.dtype)
    return validator.validate(values)


cdef class DecimalValidator(Validator):
    cdef inline bint is_value_typed(self, object value) except -1:
        return is_decimal(value)


cdef bint is_decimal_array(ndarray values):
    cdef:
        DecimalValidator validator = DecimalValidator(len(values), values.dtype)
    return validator.validate(values)


cdef class StringValidator(Validator):
    cdef inline bint is_value_typed(self, object value) except -1:
        return isinstance(value, str)

    cdef inline bint is_array_typed(self) except -1:
        return issubclass(self.dtype.type, np.str_)

    cdef bint is_valid_null(self, object value) except -1:
        # We deliberately exclude None / NaN here since StringArray uses NA
        return value is C_NA


cpdef bint is_string_array(ndarray values, bint skipna=False):
    cdef:
        StringValidator validator = StringValidator(len(values),
                                                    values.dtype,
                                                    skipna=skipna)
    return validator.validate(values)


cdef class BytesValidator(Validator):
    cdef inline bint is_value_typed(self, object value) except -1:
        return isinstance(value, bytes)

    cdef inline bint is_array_typed(self) except -1:
        return issubclass(self.dtype.type, np.bytes_)


cdef bint is_bytes_array(ndarray values, bint skipna=False):
    cdef:
        BytesValidator validator = BytesValidator(len(values), values.dtype,
                                                  skipna=skipna)
    return validator.validate(values)


cdef class TemporalValidator(Validator):
    cdef:
        Py_ssize_t generic_null_count

    def __cinit__(self, Py_ssize_t n, dtype dtype=np.dtype(np.object_),
                  bint skipna=False):
        self.n = n
        self.dtype = dtype
        self.skipna = skipna
        self.generic_null_count = 0

    cdef inline bint is_valid(self, object value) except -1:
        return self.is_value_typed(value) or self.is_valid_null(value)

    cdef bint is_valid_null(self, object value) except -1:
        raise NotImplementedError(f"{type(self).__name__} child class "
                                  "must define is_valid_null")

    cdef inline bint is_valid_skipna(self, object value) except -1:
        cdef:
            bint is_typed_null = self.is_valid_null(value)
            bint is_generic_null = value is None or util.is_nan(value)
        self.generic_null_count += is_typed_null and is_generic_null
        return self.is_value_typed(value) or is_typed_null or is_generic_null

    cdef inline bint finalize_validate_skipna(self):
        return self.generic_null_count != self.n


cdef class DatetimeValidator(TemporalValidator):
    cdef bint is_value_typed(self, object value) except -1:
        return PyDateTime_Check(value)

    cdef inline bint is_valid_null(self, object value) except -1:
        return is_null_datetime64(value)


cpdef bint is_datetime_array(ndarray values, bint skipna=True):
    cdef:
        DatetimeValidator validator = DatetimeValidator(len(values),
                                                        skipna=skipna)
    return validator.validate(values)


cdef class Datetime64Validator(DatetimeValidator):
    cdef inline bint is_value_typed(self, object value) except -1:
        return util.is_datetime64_object(value)


cpdef bint is_datetime64_array(ndarray values):
    cdef:
        Datetime64Validator validator = Datetime64Validator(len(values),
                                                            skipna=True)
    return validator.validate(values)


# TODO: only non-here use is in test
def is_datetime_with_singletz_array(values: ndarray) -> bool:
    """
    Check values have the same tzinfo attribute.
    Doesn't check values are datetime-like types.
    """
    cdef:
        Py_ssize_t i = 0, j, n = len(values)
        object base_val, base_tz, val, tz

    if n == 0:
        return False
    # Get a reference timezone to compare with the rest of the tzs in the array
    for i in range(n):
        base_val = values[i]
        if base_val is not NaT:
            base_tz = getattr(base_val, 'tzinfo', None)
            break

    for j in range(i, n):
        # Compare val's timezone with the reference timezone
        # NaT can coexist with tz-aware datetimes, so skip if encountered
        val = values[j]
        if val is not NaT:
            tz = getattr(val, 'tzinfo', None)
            if not tz_compare(base_tz, tz):
                return False

    return True


cdef class TimedeltaValidator(TemporalValidator):
    cdef bint is_value_typed(self, object value) except -1:
        return PyDelta_Check(value)

    cdef inline bint is_valid_null(self, object value) except -1:
        return is_null_timedelta64(value)


cdef class AnyTimedeltaValidator(TimedeltaValidator):
    cdef inline bint is_value_typed(self, object value) except -1:
        return is_timedelta(value)


# TODO: only non-here use is in test
cpdef bint is_timedelta_or_timedelta64_array(ndarray values):
    """
    Infer with timedeltas and/or nat/none.
    """
    cdef:
        AnyTimedeltaValidator validator = AnyTimedeltaValidator(len(values),
                                                                skipna=True)
    return validator.validate(values)


cdef class DateValidator(Validator):
    cdef inline bint is_value_typed(self, object value) except -1:
        return PyDate_Check(value)


cpdef bint is_date_array(ndarray values, bint skipna=False):
    cdef:
        DateValidator validator = DateValidator(len(values), skipna=skipna)
    return validator.validate(values)


cdef class TimeValidator(Validator):
    cdef inline bint is_value_typed(self, object value) except -1:
        return PyTime_Check(value)


cpdef bint is_time_array(ndarray values, bint skipna=False):
    cdef:
        TimeValidator validator = TimeValidator(len(values), skipna=skipna)
    return validator.validate(values)


cdef class PeriodValidator(TemporalValidator):
    cdef inline bint is_value_typed(self, object value) except -1:
        return is_period_object(value)

    cdef inline bint is_valid_null(self, object value) except -1:
        return checknull_with_nat(value)


cpdef bint is_period_array(ndarray values):
    cdef:
        PeriodValidator validator = PeriodValidator(len(values), skipna=True)
    return validator.validate(values)


cdef class IntervalValidator(Validator):
    cdef inline bint is_value_typed(self, object value) except -1:
        return is_interval(value)


cpdef bint is_interval_array(ndarray values):
    cdef:
        IntervalValidator validator = IntervalValidator(len(values),
                                                        skipna=True)
    return validator.validate(values)


@cython.boundscheck(False)
@cython.wraparound(False)
def maybe_convert_numeric(
    ndarray[object] values,
    set na_values,
    bint convert_empty=True,
    bint coerce_numeric=False,
) -> ndarray:
    """
    Convert object array to a numeric array if possible.

    Parameters
    ----------
    values : ndarray[object]
        Array of object elements to convert.
    na_values : set
        Set of values that should be interpreted as NaN.
    convert_empty : bool, default True
        If an empty array-like object is encountered, whether to interpret
        that element as NaN or not. If set to False, a ValueError will be
        raised if such an element is encountered and 'coerce_numeric' is False.
    coerce_numeric : bool, default False
        If initial attempts to convert to numeric have failed, whether to
        force conversion to numeric via alternative methods or by setting the
        element to NaN. Otherwise, an Exception will be raised when such an
        element is encountered.

        This boolean also has an impact on how conversion behaves when a
        numeric array has no suitable numerical dtype to return (i.e. uint64,
        int32, uint8). If set to False, the original object array will be
        returned. Otherwise, a ValueError will be raised.

    Returns
    -------
    np.ndarray
        Array of converted object values to numerical ones.
    """
    if len(values) == 0:
        return np.array([], dtype='i8')

    # fastpath for ints - try to convert all based on first value
    cdef:
        object val = values[0]

    if util.is_integer_object(val):
        try:
            maybe_ints = values.astype('i8')
            if (maybe_ints == values).all():
                return maybe_ints
        except (ValueError, OverflowError, TypeError):
            pass

    # Otherwise, iterate and do full inference.
    cdef:
        int status, maybe_int
        Py_ssize_t i, n = values.size
        Seen seen = Seen(coerce_numeric)
        ndarray[float64_t] floats = np.empty(n, dtype='f8')
        ndarray[complex128_t] complexes = np.empty(n, dtype='c16')
        ndarray[int64_t] ints = np.empty(n, dtype='i8')
        ndarray[uint64_t] uints = np.empty(n, dtype='u8')
        ndarray[uint8_t] bools = np.empty(n, dtype='u1')
        float64_t fval

    for i in range(n):
        val = values[i]

        if val.__hash__ is not None and val in na_values:
            seen.saw_null()
            floats[i] = complexes[i] = NaN
        elif util.is_float_object(val):
            fval = val
            if fval != fval:
                seen.null_ = True

            floats[i] = complexes[i] = fval
            seen.float_ = True
        elif util.is_integer_object(val):
            floats[i] = complexes[i] = val

            val = int(val)
            seen.saw_int(val)

            if val >= 0:
                if val <= oUINT64_MAX:
                    uints[i] = val
                else:
                    seen.float_ = True

            if oINT64_MIN <= val <= oINT64_MAX:
                ints[i] = val

            if val < oINT64_MIN or (seen.sint_ and seen.uint_):
                seen.float_ = True

        elif util.is_bool_object(val):
            floats[i] = uints[i] = ints[i] = bools[i] = val
            seen.bool_ = True
        elif val is None or val is C_NA:
            seen.saw_null()
            floats[i] = complexes[i] = NaN
        elif hasattr(val, '__len__') and len(val) == 0:
            if convert_empty or seen.coerce_numeric:
                seen.saw_null()
                floats[i] = complexes[i] = NaN
            else:
                raise ValueError("Empty string encountered")
        elif util.is_complex_object(val):
            complexes[i] = val
            seen.complex_ = True
        elif is_decimal(val):
            floats[i] = complexes[i] = val
            seen.float_ = True
        else:
            try:
                status = floatify(val, &fval, &maybe_int)

                if fval in na_values:
                    seen.saw_null()
                    floats[i] = complexes[i] = NaN
                else:
                    if fval != fval:
                        seen.null_ = True

                    floats[i] = fval

                if maybe_int:
                    as_int = int(val)

                    if as_int in na_values:
                        seen.saw_null()
                    else:
                        seen.saw_int(as_int)

                    if as_int not in na_values:
                        if as_int < oINT64_MIN or as_int > oUINT64_MAX:
                            if seen.coerce_numeric:
                                seen.float_ = True
                            else:
                                raise ValueError("Integer out of range.")
                        else:
                            if as_int >= 0:
                                uints[i] = as_int

                            if as_int <= oINT64_MAX:
                                ints[i] = as_int

                    seen.float_ = seen.float_ or (seen.uint_ and seen.sint_)
                else:
                    seen.float_ = True
            except (TypeError, ValueError) as err:
                if not seen.coerce_numeric:
                    raise type(err)(f"{err} at position {i}")

                seen.saw_null()
                floats[i] = NaN

    if seen.check_uint64_conflict():
        return values

    if seen.complex_:
        return complexes
    elif seen.float_:
        return floats
    elif seen.int_:
        if seen.uint_:
            return uints
        else:
            return ints
    elif seen.bool_:
        return bools.view(np.bool_)
    elif seen.uint_:
        return uints
    return ints


@cython.boundscheck(False)
@cython.wraparound(False)
def maybe_convert_objects(ndarray[object] objects, bint try_float=False,
                          bint safe=False, bint convert_datetime=False,
                          bint convert_timedelta=False,
                          bint convert_to_nullable_integer=False) -> "ArrayLike":
    """
    Type inference function-- convert object array to proper dtype

    Parameters
    ----------
    objects : ndarray[object]
        Array of object elements to convert.
    try_float : bool, default False
        If an array-like object contains only float or NaN values is
        encountered, whether to convert and return an array of float dtype.
    safe : bool, default False
        Whether to upcast numeric type (e.g. int cast to float). If set to
        True, no upcasting will be performed.
    convert_datetime : bool, default False
        If an array-like object contains only datetime values or NaT is
        encountered, whether to convert and return an array of M8[ns] dtype.
    convert_timedelta : bool, default False
        If an array-like object contains only timedelta values or NaT is
        encountered, whether to convert and return an array of m8[ns] dtype.
    convert_to_nullable_integer : bool, default False
        If an array-like object contains only integer values (and NaN) is
        encountered, whether to convert and return an IntegerArray.

    Returns
    -------
    np.ndarray or ExtensionArray
        Array of converted object values to more specific dtypes if applicable.
    """
    cdef:
<<<<<<< HEAD
        Py_ssize_t i, n, itemsize = 0
=======
        Py_ssize_t i, n, itemsize_max = 0
>>>>>>> de0f7b5d
        ndarray[float64_t] floats
        ndarray[complex128_t] complexes
        ndarray[int64_t] ints
        ndarray[uint64_t] uints
        ndarray[uint8_t] bools
        int64_t[:]  idatetimes
        int64_t[:] itimedeltas
        Seen seen = Seen()
        object val
        float64_t fval, fnan

    n = len(objects)

    floats = np.empty(n, dtype='f8')
    complexes = np.empty(n, dtype='c16')
    ints = np.empty(n, dtype='i8')
    uints = np.empty(n, dtype='u8')
    bools = np.empty(n, dtype=np.uint8)
    mask = np.full(n, False)

    if convert_datetime:
        datetimes = np.empty(n, dtype='M8[ns]')
        idatetimes = datetimes.view(np.int64)

    if convert_timedelta:
        timedeltas = np.empty(n, dtype='m8[ns]')
        itimedeltas = timedeltas.view(np.int64)

    fnan = np.nan

    for i in range(n):
        val = objects[i]
<<<<<<< HEAD
        if (
            hasattr(val, "dtype")
            and hasattr(val.dtype, "itemsize")
            and val.dtype.itemsize > itemsize
        ):
            itemsize = val.dtype.itemsize
=======
        if itemsize_max != -1:
            itemsize = get_itemsize(val)
            if itemsize > itemsize_max or itemsize == -1:
                itemsize_max = itemsize
>>>>>>> de0f7b5d

        if val is None:
            seen.null_ = True
            floats[i] = complexes[i] = fnan
            mask[i] = True
        elif val is NaT:
            seen.nat_ = True
            if convert_datetime:
                idatetimes[i] = NPY_NAT
            if convert_timedelta:
                itimedeltas[i] = NPY_NAT
            if not (convert_datetime or convert_timedelta):
                seen.object_ = True
                break
        elif val is np.nan:
            seen.nan_ = True
            mask[i] = True
            floats[i] = complexes[i] = val
        elif util.is_bool_object(val):
            seen.bool_ = True
            bools[i] = val
        elif util.is_float_object(val):
            floats[i] = complexes[i] = val
            seen.float_ = True
        elif util.is_datetime64_object(val):
            if convert_datetime:
                idatetimes[i] = convert_to_tsobject(
                    val, None, None, 0, 0).value
                seen.datetime_ = True
            else:
                seen.object_ = True
                break
        elif is_timedelta(val):
            if convert_timedelta:
                itimedeltas[i] = convert_to_timedelta64(val, "ns").view("i8")
                seen.timedelta_ = True
            else:
                seen.object_ = True
                break
        elif util.is_integer_object(val):
            seen.int_ = True
            floats[i] = <float64_t>val
            complexes[i] = <double complex>val
            if not seen.null_:
                val = int(val)
                seen.saw_int(val)

                if ((seen.uint_ and seen.sint_) or
                        val > oUINT64_MAX or val < oINT64_MIN):
                    seen.object_ = True
                    break

                if seen.uint_:
                    uints[i] = val
                elif seen.sint_:
                    ints[i] = val
                else:
                    uints[i] = val
                    ints[i] = val

        elif util.is_complex_object(val):
            complexes[i] = val
            seen.complex_ = True
        elif PyDateTime_Check(val) or util.is_datetime64_object(val):

            # if we have an tz's attached then return the objects
            if convert_datetime:
                if getattr(val, 'tzinfo', None) is not None:
                    seen.datetimetz_ = True
                    break
                else:
                    seen.datetime_ = True
                    idatetimes[i] = convert_to_tsobject(
                        val, None, None, 0, 0).value
            else:
                seen.object_ = True
                break
        elif try_float and not isinstance(val, str):
            # this will convert Decimal objects
            try:
                floats[i] = float(val)
                complexes[i] = complex(val)
                seen.float_ = True
            except (ValueError, TypeError):
                seen.object_ = True
                break
        else:
            seen.object_ = True
            break

    # we try to coerce datetime w/tz but must all have the same tz
    if seen.datetimetz_:
        if is_datetime_with_singletz_array(objects):
            from pandas import DatetimeIndex
            dti = DatetimeIndex(objects)

            # unbox to DatetimeArray
            return dti._data
        seen.object_ = True

    if not seen.object_:
        result = None
        if not safe:
            if seen.null_ or seen.nan_:
                if seen.is_float_or_complex:
                    if seen.complex_:
                        result = complexes
                    elif seen.float_:
                        result = floats
                    elif seen.int_:
                        if convert_to_nullable_integer:
                            from pandas.core.arrays import IntegerArray
                            result = IntegerArray(ints, mask)
                        else:
                            result = floats
                    elif seen.nan_:
                        result = floats
            else:
                if not seen.bool_:
                    if seen.datetime_:
                        if not seen.numeric_ and not seen.timedelta_:
                            result = datetimes
                    elif seen.timedelta_:
                        if not seen.numeric_:
                            result = timedeltas
                    elif seen.nat_:
                        if not seen.numeric_:
                            if convert_datetime and convert_timedelta:
                                # TODO: array full of NaT ambiguity resolve here needed
                                pass
                            elif convert_datetime:
                                result = datetimes
                            elif convert_timedelta:
                                result = timedeltas
                    else:
                        if seen.complex_:
                            result = complexes
                        elif seen.float_:
                            result = floats
                        elif seen.int_:
                            if seen.uint_:
                                result = uints
                            else:
                                result = ints
                elif seen.is_bool:
                    result = bools.view(np.bool_)

        else:
            # don't cast int to float, etc.
            if seen.null_:
                if seen.is_float_or_complex:
                    if seen.complex_:
                        if not seen.int_:
                            result = complexes
                    elif seen.float_ or seen.nan_:
                        if not seen.int_:
                            result = floats
            else:
                if not seen.bool_:
                    if seen.datetime_:
                        if not seen.numeric_ and not seen.timedelta_:
                            result = datetimes
                    elif seen.timedelta_:
                        if not seen.numeric_:
                            result = timedeltas
                    elif seen.nat_:
                        if not seen.numeric_:
                            if convert_datetime and convert_timedelta:
                                # TODO: array full of NaT ambiguity resolve here needed
                                pass
                            elif convert_datetime:
                                result = datetimes
                            elif convert_timedelta:
                                result = timedeltas
                    else:
                        if seen.complex_:
                            if not seen.int_:
                                result = complexes
                        elif seen.float_ or seen.nan_:
                            if not seen.int_:
                                result = floats
                        elif seen.int_:
                            if seen.uint_:
                                result = uints
                            else:
                                result = ints
                elif seen.is_bool and not seen.nan_:
                    result = bools.view(np.bool_)
<<<<<<< HEAD
        if result is not None:
            if itemsize > 0 and itemsize != result.dtype.itemsize:
                result = result.astype(result.dtype.kind + str(itemsize))
=======

        if result is uints or result is ints or result is floats or result is complexes:
            # cast to the largest itemsize when all values are NumPy scalars
            if itemsize_max > 0 and itemsize_max != result.dtype.itemsize:
                result = result.astype(result.dtype.kind + str(itemsize_max))
            return result
        elif result is not None:
>>>>>>> de0f7b5d
            return result

    return objects


class NoDefault(Enum):
    # We make this an Enum
    # 1) because it round-trips through pickle correctly (see GH#40397)
    # 2) because mypy does not understand singletons
    no_default = "NO_DEFAULT"

    def __repr__(self) -> str:
        return "<no_default>"


# Note: no_default is exported to the public API in pandas.api.extensions
no_default = NoDefault.no_default  # Sentinel indicating the default value.


@cython.boundscheck(False)
@cython.wraparound(False)
def map_infer_mask(ndarray arr, object f, const uint8_t[:] mask, bint convert=True,
                   object na_value=no_default, cnp.dtype dtype=np.dtype(object)
                   ) -> "ArrayLike":
    """
    Substitute for np.vectorize with pandas-friendly dtype inference.

    Parameters
    ----------
    arr : ndarray
    f : function
    mask : ndarray
        uint8 dtype ndarray indicating values not to apply `f` to.
    convert : bool, default True
        Whether to call `maybe_convert_objects` on the resulting ndarray
    na_value : Any, optional
        The result value to use for masked values. By default, the
        input value is used
    dtype : numpy.dtype
        The numpy dtype to use for the result ndarray.

    Returns
    -------
    np.ndarray or ExtensionArray
    """
    cdef:
        Py_ssize_t i, n
        ndarray result
        object val

    n = len(arr)
    result = np.empty(n, dtype=dtype)
    for i in range(n):
        if mask[i]:
            if na_value is no_default:
                val = arr[i]
            else:
                val = na_value
        else:
            val = f(arr[i])

            if cnp.PyArray_IsZeroDim(val):
                # unbox 0-dim arrays, GH#690
                val = val.item()

        result[i] = val

    if convert:
        return maybe_convert_objects(result,
                                     try_float=False,
                                     convert_datetime=False,
                                     convert_timedelta=False)

    return result


@cython.boundscheck(False)
@cython.wraparound(False)
def map_infer(
    ndarray arr, object f, bint convert=True, bint ignore_na=False
) -> "ArrayLike":
    """
    Substitute for np.vectorize with pandas-friendly dtype inference.

    Parameters
    ----------
    arr : ndarray
    f : function
    convert : bint
    ignore_na : bint
        If True, NA values will not have f applied

    Returns
    -------
    np.ndarray or ExtensionArray
    """
    cdef:
        Py_ssize_t i, n
        ndarray[object] result
        object val

    n = len(arr)
    result = np.empty(n, dtype=object)
    for i in range(n):
        if ignore_na and checknull(arr[i]):
            result[i] = arr[i]
            continue
        val = f(arr[i])

        if cnp.PyArray_IsZeroDim(val):
            # unbox 0-dim arrays, GH#690
            val = val.item()

        result[i] = val

    if convert:
        return maybe_convert_objects(result,
                                     try_float=False,
                                     convert_datetime=False,
                                     convert_timedelta=False)

    return result


def to_object_array(rows: object, min_width: int = 0) -> ndarray:
    """
    Convert a list of lists into an object array.

    Parameters
    ----------
    rows : 2-d array (N, K)
        List of lists to be converted into an array.
    min_width : int
        Minimum width of the object array. If a list
        in `rows` contains fewer than `width` elements,
        the remaining elements in the corresponding row
        will all be `NaN`.

    Returns
    -------
    np.ndarray[object, ndim=2]
    """
    cdef:
        Py_ssize_t i, j, n, k, tmp
        ndarray[object, ndim=2] result
        list row

    rows = list(rows)
    n = len(rows)

    k = min_width
    for i in range(n):
        tmp = len(rows[i])
        if tmp > k:
            k = tmp

    result = np.empty((n, k), dtype=object)

    for i in range(n):
        row = list(rows[i])

        for j in range(len(row)):
            result[i, j] = row[j]

    return result


def tuples_to_object_array(ndarray[object] tuples):
    cdef:
        Py_ssize_t i, j, n, k, tmp
        ndarray[object, ndim=2] result
        tuple tup

    n = len(tuples)
    k = len(tuples[0])
    result = np.empty((n, k), dtype=object)
    for i in range(n):
        tup = tuples[i]
        for j in range(k):
            result[i, j] = tup[j]

    return result


def to_object_array_tuples(rows: object) -> np.ndarray:
    """
    Convert a list of tuples into an object array. Any subclass of
    tuple in `rows` will be casted to tuple.

    Parameters
    ----------
    rows : 2-d array (N, K)
        List of tuples to be converted into an array.

    Returns
    -------
    np.ndarray[object, ndim=2]
    """
    cdef:
        Py_ssize_t i, j, n, k, tmp
        ndarray[object, ndim=2] result
        tuple row

    rows = list(rows)
    n = len(rows)

    k = 0
    for i in range(n):
        tmp = 1 if checknull(rows[i]) else len(rows[i])
        if tmp > k:
            k = tmp

    result = np.empty((n, k), dtype=object)

    try:
        for i in range(n):
            row = rows[i]
            for j in range(len(row)):
                result[i, j] = row[j]
    except TypeError:
        # e.g. "Expected tuple, got list"
        # upcast any subclasses to tuple
        for i in range(n):
            row = (rows[i],) if checknull(rows[i]) else tuple(rows[i])
            for j in range(len(row)):
                result[i, j] = row[j]

    return result


@cython.wraparound(False)
@cython.boundscheck(False)
def fast_multiget(dict mapping, ndarray keys, default=np.nan) -> "ArrayLike":
    cdef:
        Py_ssize_t i, n = len(keys)
        object val
        ndarray[object] output = np.empty(n, dtype='O')

    if n == 0:
        # kludge, for Series
        return np.empty(0, dtype='f8')

    for i in range(n):
        val = keys[i]
        if val in mapping:
            output[i] = mapping[val]
        else:
            output[i] = default

    return maybe_convert_objects(output)<|MERGE_RESOLUTION|>--- conflicted
+++ resolved
@@ -2233,11 +2233,7 @@
         Array of converted object values to more specific dtypes if applicable.
     """
     cdef:
-<<<<<<< HEAD
-        Py_ssize_t i, n, itemsize = 0
-=======
         Py_ssize_t i, n, itemsize_max = 0
->>>>>>> de0f7b5d
         ndarray[float64_t] floats
         ndarray[complex128_t] complexes
         ndarray[int64_t] ints
@@ -2270,19 +2266,10 @@
 
     for i in range(n):
         val = objects[i]
-<<<<<<< HEAD
-        if (
-            hasattr(val, "dtype")
-            and hasattr(val.dtype, "itemsize")
-            and val.dtype.itemsize > itemsize
-        ):
-            itemsize = val.dtype.itemsize
-=======
         if itemsize_max != -1:
             itemsize = get_itemsize(val)
             if itemsize > itemsize_max or itemsize == -1:
                 itemsize_max = itemsize
->>>>>>> de0f7b5d
 
         if val is None:
             seen.null_ = True
@@ -2471,11 +2458,6 @@
                                 result = ints
                 elif seen.is_bool and not seen.nan_:
                     result = bools.view(np.bool_)
-<<<<<<< HEAD
-        if result is not None:
-            if itemsize > 0 and itemsize != result.dtype.itemsize:
-                result = result.astype(result.dtype.kind + str(itemsize))
-=======
 
         if result is uints or result is ints or result is floats or result is complexes:
             # cast to the largest itemsize when all values are NumPy scalars
@@ -2483,7 +2465,6 @@
                 result = result.astype(result.dtype.kind + str(itemsize_max))
             return result
         elif result is not None:
->>>>>>> de0f7b5d
             return result
 
     return objects
