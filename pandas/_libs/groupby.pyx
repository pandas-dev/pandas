--- conflicted
+++ resolved
@@ -1360,15 +1360,9 @@
         accum[:] = -np.inf if compute_max else np.inf
 
     if mask is not None:
-<<<<<<< HEAD
+        cummin_max(out, values, labels, accum, skipna, is_datetimelike, compute_max)
+    else:
         masked_cummin_max(out, values, mask, labels, accum, skipna, compute_max)
-    else:
-        cummin_max(out, values, labels, accum, skipna, is_datetimelike, compute_max)
-=======
-        masked_cummin_max(out, values, mask, labels, accum, compute_max)
-    else:
-        cummin_max(out, values, labels, accum, is_datetimelike, compute_max)
->>>>>>> 8c6e8653
 
 
 @cython.boundscheck(False)
@@ -1377,10 +1371,7 @@
                 ndarray[groupby_t, ndim=2] values,
                 const intp_t[:] labels,
                 groupby_t[:, ::1] accum,
-<<<<<<< HEAD
                 bint skipna,
-=======
->>>>>>> 8c6e8653
                 bint is_datetimelike,
                 bint compute_max):
     """
@@ -1389,7 +1380,6 @@
     """
     cdef:
         Py_ssize_t i, j, N, K
-<<<<<<< HEAD
         groupby_t val, mval, na_val
         uint8_t[::1] seen_na
         intp_t lab
@@ -1404,19 +1394,14 @@
 
     N, K = (<object>values).shape
     seen_na = np.zeros((<object>accum).shape[0], dtype=np.uint8)
-=======
-        groupby_t val, mval
-        intp_t lab
 
     N, K = (<object>values).shape
->>>>>>> 8c6e8653
     with nogil:
         for i in range(N):
             lab = labels[i]
             if lab < 0:
                 continue
             for j in range(K):
-<<<<<<< HEAD
                 if not skipna and seen_na[lab]:
                     out[i, j] = na_val
                 else:
@@ -1456,47 +1441,12 @@
 
     N, K = (<object>values).shape
     seen_na = np.zeros((<object>accum).shape[0], dtype=np.uint8)
-=======
-                val = values[i, j]
-                if not _treat_as_na(val, is_datetimelike):
-                    mval = accum[lab, j]
-                    if compute_max:
-                        if val > mval:
-                            accum[lab, j] = mval = val
-                    else:
-                        if val < mval:
-                            accum[lab, j] = mval = val
-                    out[i, j] = mval
-                else:
-                    out[i, j] = val
-
-
-@cython.boundscheck(False)
-@cython.wraparound(False)
-cdef masked_cummin_max(groupby_t[:, ::1] out,
-                       ndarray[groupby_t, ndim=2] values,
-                       uint8_t[:, ::1] mask,
-                       const intp_t[:] labels,
-                       groupby_t[:, ::1] accum,
-                       bint compute_max):
-    """
-    Compute the cumulative minimum/maximum of columns of `values`, in row groups
-    `labels` with a masked algorithm.
-    """
-    cdef:
-        Py_ssize_t i, j, N, K
-        groupby_t val, mval
-        intp_t lab
-
-    N, K = (<object>values).shape
->>>>>>> 8c6e8653
     with nogil:
         for i in range(N):
             lab = labels[i]
             if lab < 0:
                 continue
             for j in range(K):
-<<<<<<< HEAD
                 if not skipna and seen_na[lab]:
                     mask[i, j] = 1
                 else:
@@ -1510,14 +1460,6 @@
                             if val < mval:
                                 accum[lab, j] = mval = val
                         out[i, j] = mval
-=======
-                if not mask[i, j]:
-                    val = values[i, j]
-                    mval = accum[lab, j]
-                    if compute_max:
-                        if val > mval:
-                            accum[lab, j] = mval = val
->>>>>>> 8c6e8653
                     else:
                         seen_na[lab] = 1
 
