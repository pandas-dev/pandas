# -*- coding: utf-8 -*-
# cython: boundscheck=False, wraparound=False, cdivision=True

import cython
from cython import Py_ssize_t
from libcpp.deque cimport deque

from libc.stdlib cimport malloc, free

import numpy as np
cimport numpy as cnp
from numpy cimport ndarray, double_t, int64_t, float64_t, float32_t
cnp.import_array()


cdef extern from "src/headers/cmath" namespace "std":
    bint isnan(double) nogil
    bint notnan(double) nogil
    int signbit(double) nogil
    double sqrt(double x) nogil

cimport util
from util cimport numeric

from skiplist cimport (skiplist_t,
                       skiplist_init, skiplist_destroy,
                       skiplist_get, skiplist_insert, skiplist_remove)

cdef float32_t MINfloat32 = np.NINF
cdef float64_t MINfloat64 = np.NINF

cdef float32_t MAXfloat32 = np.inf
cdef float64_t MAXfloat64 = np.inf

cdef double NaN = <double> np.NaN

cdef inline int int_max(int a, int b): return a if a >= b else b
cdef inline int int_min(int a, int b): return a if a <= b else b


# Cython implementations of rolling sum, mean, variance, skewness,
# other statistical moment functions
#
# Misc implementation notes
# -------------------------
#
# - In Cython x * x is faster than x ** 2 for C types, this should be
#   periodically revisited to see if it's still true.
#


def _check_minp(win, minp, N, floor=None):
    """
    Parameters
    ----------
    win: int
    minp: int or None
    N: len of window
    floor: int, optional
        default 1

    Returns
    -------
    minimum period
    """

    if minp is None:
        minp = 1
    if not util.is_integer_object(minp):
        raise ValueError("min_periods must be an integer")
    if minp > win:
        raise ValueError("min_periods (%d) must be <= "
                         "window (%d)" % (minp, win))
    elif minp > N:
        minp = N + 1
    elif minp < 0:
        raise ValueError('min_periods must be >= 0')
    if floor is None:
        floor = 1

    return max(minp, floor)

# original C implementation by N. Devillard.
# This code in public domain.
# Function :   kth_smallest()
# In       :   array of elements, # of elements in the array, rank k
# Out      :   one element
# Job      :   find the kth smallest element in the array

#             Reference:

#               Author: Wirth, Niklaus
#                Title: Algorithms + data structures = programs
#            Publisher: Englewood Cliffs: Prentice-Hall, 1976
# Physical description: 366 p.
#               Series: Prentice-Hall Series in Automatic Computation

# ----------------------------------------------------------------------
# The indexer objects for rolling
# These define start/end indexers to compute offsets


cdef class WindowIndexer:

    cdef:
        ndarray start, end
        int64_t N, minp, win
        bint is_variable

    def get_data(self):
        return (self.start, self.end, <int64_t>self.N,
                <int64_t>self.win, <int64_t>self.minp,
                self.is_variable)


cdef class MockFixedWindowIndexer(WindowIndexer):
    """

    We are just checking parameters of the indexer,
    and returning a consistent API with fixed/variable
    indexers.

    Parameters
    ----------
    values: ndarray
        values data array
    win: int64_t
        window size
    minp: int64_t
        min number of obs in a window to consider non-NaN
    index: object
        index of the values
    floor: optional
        unit for flooring
    left_closed: bint
        left endpoint closedness
    right_closed: bint
        right endpoint closedness

    """
    def __init__(self, ndarray values, int64_t win, int64_t minp,
                 bint left_closed, bint right_closed,
                 object index=None, object floor=None):

        assert index is None
        self.is_variable = 0
        self.N = len(values)
        self.minp = _check_minp(win, minp, self.N, floor=floor)
        self.start = np.empty(0, dtype='int64')
        self.end = np.empty(0, dtype='int64')
        self.win = win


cdef class FixedWindowIndexer(WindowIndexer):
    """
    create a fixed length window indexer object
    that has start & end, that point to offsets in
    the index object; these are defined based on the win
    arguments

    Parameters
    ----------
    values: ndarray
        values data array
    win: int64_t
        window size
    minp: int64_t
        min number of obs in a window to consider non-NaN
    index: object
        index of the values
    floor: optional
        unit for flooring the unit
    left_closed: bint
        left endpoint closedness
    right_closed: bint
        right endpoint closedness

    """
    def __init__(self, ndarray values, int64_t win, int64_t minp,
                 bint left_closed, bint right_closed,
                 object index=None, object floor=None):
        cdef ndarray start_s, start_e, end_s, end_e

        assert index is None
        self.is_variable = 0
        self.N = len(values)
        self.minp = _check_minp(win, minp, self.N, floor=floor)

        start_s = np.zeros(win, dtype='int64')
        start_e = np.arange(win, self.N, dtype='int64') - win + 1
        self.start = np.concatenate([start_s, start_e])

        end_s = np.arange(win, dtype='int64') + 1
        end_e = start_e + win
        self.end = np.concatenate([end_s, end_e])
        self.win = win


cdef class VariableWindowIndexer(WindowIndexer):
    """
    create a variable length window indexer object
    that has start & end, that point to offsets in
    the index object; these are defined based on the win
    arguments

    Parameters
    ----------
    values: ndarray
        values data array
    win: int64_t
        window size
    minp: int64_t
        min number of obs in a window to consider non-NaN
    index: ndarray
        index of the values
    left_closed: bint
        left endpoint closedness
        True if the left endpoint is closed, False if open
    right_closed: bint
        right endpoint closedness
        True if the right endpoint is closed, False if open
    floor: optional
        unit for flooring the unit
    """
    def __init__(self, ndarray values, int64_t win, int64_t minp,
                 bint left_closed, bint right_closed, ndarray index,
                 object floor=None):

        self.is_variable = 1
        self.N = len(index)
        self.minp = _check_minp(win, minp, self.N, floor=floor)

        self.start = np.empty(self.N, dtype='int64')
        self.start.fill(-1)

        self.end = np.empty(self.N, dtype='int64')
        self.end.fill(-1)

        self.build(index, win, left_closed, right_closed)

        # max window size
        self.win = (self.end - self.start).max()

    def build(self, int64_t[:] index, int64_t win, bint left_closed,
              bint right_closed):

        cdef:
            ndarray[int64_t] start, end
            int64_t start_bound, end_bound, N
            Py_ssize_t i, j

        util.require_not_none(index)

        start = self.start
        end = self.end
        N = self.N

        start[0] = 0

        # right endpoint is closed
        if right_closed:
            end[0] = 1
        # right endpoint is open
        else:
            end[0] = 0

        with nogil:

            # start is start of slice interval (including)
            # end is end of slice interval (not including)
            for i in range(1, N):
                end_bound = index[i]
                start_bound = index[i] - win

                # left endpoint is closed
                if left_closed:
                    start_bound -= 1

                # advance the start bound until we are
                # within the constraint
                start[i] = i
                for j in range(start[i - 1], i):
                    if index[j] > start_bound:
                        start[i] = j
                        break

                # end bound is previous end
                # or current index
                if index[end[i - 1]] <= end_bound:
                    end[i] = i + 1
                else:
                    end[i] = end[i - 1]

                # right endpoint is open
                if not right_closed:
                    end[i] -= 1


def get_window_indexer(values, win, minp, index, closed,
                       floor=None, use_mock=True):
    """
    return the correct window indexer for the computation

    Parameters
    ----------
    values: 1d ndarray
    win: integer, window size
    minp: integer, minimum periods
    index: 1d ndarray, optional
        index to the values array
    closed: string, default None
        {'right', 'left', 'both', 'neither'}
        window endpoint closedness. Defaults to 'right' in
        VariableWindowIndexer and to 'both' in FixedWindowIndexer
    floor: optional
        unit for flooring the unit
    use_mock: boolean, default True
        if we are a fixed indexer, return a mock indexer
        instead of the FixedWindow Indexer. This is a type
        compat Indexer that allows us to use a standard
        code path with all of the indexers.


    Returns
    -------
    tuple of 1d int64 ndarrays of the offsets & data about the window

    """

    cdef:
        bint left_closed = False
        bint right_closed = False

    assert closed is None or closed in ['right', 'left', 'both', 'neither']

    # if windows is variable, default is 'right', otherwise default is 'both'
    if closed is None:
        closed = 'right' if index is not None else 'both'

    if closed in ['right', 'both']:
        right_closed = True

    if closed in ['left', 'both']:
        left_closed = True

    if index is not None:
        indexer = VariableWindowIndexer(values, win, minp, left_closed,
                                        right_closed, index, floor)
    elif use_mock:
        indexer = MockFixedWindowIndexer(values, win, minp, left_closed,
                                         right_closed, index, floor)
    else:
        indexer = FixedWindowIndexer(values, win, minp, left_closed,
                                     right_closed, index, floor)
    return indexer.get_data()

# ----------------------------------------------------------------------
# Rolling count
# this is only an impl for index not None, IOW, freq aware


def roll_count(ndarray[double_t] values, int64_t win, int64_t minp,
               object index, object closed):
    cdef:
        double val, count_x = 0.0
        int64_t s, e, nobs, N
        Py_ssize_t i, j
        ndarray[int64_t] start, end
        ndarray[double_t] output

    start, end, N, win, minp, _ = get_window_indexer(values, win,
                                                     minp, index, closed)
    output = np.empty(N, dtype=float)

    with nogil:

        for i in range(0, N):
            s = start[i]
            e = end[i]

            if i == 0:

                # setup
                count_x = 0.0
                for j in range(s, e):
                    val = values[j]
                    if notnan(val):
                        count_x += 1.0

            else:

                # calculate deletes
                for j in range(start[i - 1], s):
                    val = values[j]
                    if notnan(val):
                        count_x -= 1.0

                # calculate adds
                for j in range(end[i - 1], e):
                    val = values[j]
                    if notnan(val):
                        count_x += 1.0

            if count_x >= minp:
                output[i] = count_x
            else:
                output[i] = NaN

    return output

# ----------------------------------------------------------------------
# Rolling sum


cdef inline double calc_sum(int64_t minp, int64_t nobs, double sum_x) nogil:
    cdef double result

    if nobs >= minp:
        result = sum_x
    else:
        result = NaN

    return result


cdef inline void add_sum(double val, int64_t *nobs, double *sum_x) nogil:
    """ add a value from the sum calc """

    # Not NaN
    if notnan(val):
        nobs[0] = nobs[0] + 1
        sum_x[0] = sum_x[0] + val


cdef inline void remove_sum(double val, int64_t *nobs, double *sum_x) nogil:
    """ remove a value from the sum calc """

    if notnan(val):
        nobs[0] = nobs[0] - 1
        sum_x[0] = sum_x[0] - val


def roll_sum(ndarray[double_t] values, int64_t win, int64_t minp,
             object index, object closed):
    cdef:
        double val, prev_x, sum_x = 0
        int64_t s, e, range_endpoint
        int64_t nobs = 0, i, j, N
        bint is_variable
        ndarray[int64_t] start, end
        ndarray[double_t] output

    start, end, N, win, minp, is_variable = get_window_indexer(values, win,
                                                               minp, index,
                                                               closed,
                                                               floor=0)
    output = np.empty(N, dtype=float)

    # for performance we are going to iterate
    # fixed windows separately, makes the code more complex as we have 2 paths
    # but is faster

    if is_variable:

        # variable window
        with nogil:

            for i in range(0, N):
                s = start[i]
                e = end[i]

                if i == 0:

                    # setup
                    sum_x = 0.0
                    nobs = 0
                    for j in range(s, e):
                        add_sum(values[j], &nobs, &sum_x)

                else:

                    # calculate deletes
                    for j in range(start[i - 1], s):
                        remove_sum(values[j], &nobs, &sum_x)

                    # calculate adds
                    for j in range(end[i - 1], e):
                        add_sum(values[j], &nobs, &sum_x)

                output[i] = calc_sum(minp, nobs, sum_x)

    else:

        # fixed window

        range_endpoint = int_max(minp, 1) - 1

        with nogil:

            for i in range(0, range_endpoint):
                add_sum(values[i], &nobs, &sum_x)
                output[i] = NaN

            for i in range(range_endpoint, N):
                val = values[i]
                add_sum(val, &nobs, &sum_x)

                if i > win - 1:
                    prev_x = values[i - win]
                    remove_sum(prev_x, &nobs, &sum_x)

                output[i] = calc_sum(minp, nobs, sum_x)

    return output

# ----------------------------------------------------------------------
# Rolling mean


cdef inline double calc_mean(int64_t minp, Py_ssize_t nobs,
                             Py_ssize_t neg_ct, double sum_x) nogil:
    cdef double result

    if nobs >= minp:
        result = sum_x / <double>nobs
        if neg_ct == 0 and result < 0:
            # all positive
            result = 0
        elif neg_ct == nobs and result > 0:
            # all negative
            result = 0
        else:
            pass
    else:
        result = NaN
    return result


cdef inline void add_mean(double val, Py_ssize_t *nobs, double *sum_x,
                          Py_ssize_t *neg_ct) nogil:
    """ add a value from the mean calc """

    # Not NaN
    if notnan(val):
        nobs[0] = nobs[0] + 1
        sum_x[0] = sum_x[0] + val
        if signbit(val):
            neg_ct[0] = neg_ct[0] + 1


cdef inline void remove_mean(double val, Py_ssize_t *nobs, double *sum_x,
                             Py_ssize_t *neg_ct) nogil:
    """ remove a value from the mean calc """

    if notnan(val):
        nobs[0] = nobs[0] - 1
        sum_x[0] = sum_x[0] - val
        if signbit(val):
            neg_ct[0] = neg_ct[0] - 1


def roll_mean(ndarray[double_t] values, int64_t win, int64_t minp,
              object index, object closed):
    cdef:
        double val, prev_x, result, sum_x = 0
        int64_t s, e
        bint is_variable
        Py_ssize_t nobs = 0, i, j, neg_ct = 0, N
        ndarray[int64_t] start, end
        ndarray[double_t] output

    start, end, N, win, minp, is_variable = get_window_indexer(values, win,
                                                               minp, index,
                                                               closed)
    output = np.empty(N, dtype=float)

    # for performance we are going to iterate
    # fixed windows separately, makes the code more complex as we have 2 paths
    # but is faster

    if is_variable:

        with nogil:

            for i in range(0, N):
                s = start[i]
                e = end[i]

                if i == 0:

                    # setup
                    sum_x = 0.0
                    nobs = 0
                    for j in range(s, e):
                        val = values[j]
                        add_mean(val, &nobs, &sum_x, &neg_ct)

                else:

                    # calculate deletes
                    for j in range(start[i - 1], s):
                        val = values[j]
                        remove_mean(val, &nobs, &sum_x, &neg_ct)

                    # calculate adds
                    for j in range(end[i - 1], e):
                        val = values[j]
                        add_mean(val, &nobs, &sum_x, &neg_ct)

                output[i] = calc_mean(minp, nobs, neg_ct, sum_x)

    else:

        with nogil:
            for i in range(minp - 1):
                val = values[i]
                add_mean(val, &nobs, &sum_x, &neg_ct)
                output[i] = NaN

            for i in range(minp - 1, N):
                val = values[i]
                add_mean(val, &nobs, &sum_x, &neg_ct)

                if i > win - 1:
                    prev_x = values[i - win]
                    remove_mean(prev_x, &nobs, &sum_x, &neg_ct)

                output[i] = calc_mean(minp, nobs, neg_ct, sum_x)

    return output

# ----------------------------------------------------------------------
# Rolling variance


cdef inline double calc_var(int64_t minp, int ddof, double nobs,
                            double ssqdm_x) nogil:
    cdef double result

    # Variance is unchanged if no observation is added or removed
    if (nobs >= minp) and (nobs > ddof):

        # pathological case
        if nobs == 1:
            result = 0
        else:
            result = ssqdm_x / (nobs - <double>ddof)
            if result < 0:
                result = 0
    else:
        result = NaN

    return result


cdef inline void add_var(double val, double *nobs, double *mean_x,
                         double *ssqdm_x) nogil:
    """ add a value from the var calc """
    cdef double delta
    # `isnan` instead of equality as fix for GH-21813, msvc 2017 bug
    if isnan(val):
        return

    nobs[0] = nobs[0] + 1
    # a part of Welford's method for the online variance-calculation
    # https://en.wikipedia.org/wiki/Algorithms_for_calculating_variance
    delta = val - mean_x[0]
    mean_x[0] = mean_x[0] + delta / nobs[0]
    ssqdm_x[0] = ssqdm_x[0] + ((nobs[0] - 1) * delta ** 2) / nobs[0]


cdef inline void remove_var(double val, double *nobs, double *mean_x,
                            double *ssqdm_x) nogil:
    """ remove a value from the var calc """
    cdef double delta

    if notnan(val):
        nobs[0] = nobs[0] - 1
        if nobs[0]:
            # a part of Welford's method for the online variance-calculation
            # https://en.wikipedia.org/wiki/Algorithms_for_calculating_variance
            delta = val - mean_x[0]
            mean_x[0] = mean_x[0] - delta / nobs[0]
            ssqdm_x[0] = ssqdm_x[0] - ((nobs[0] + 1) * delta ** 2) / nobs[0]
        else:
            mean_x[0] = 0
            ssqdm_x[0] = 0


def roll_var(ndarray[double_t] values, int64_t win, int64_t minp,
             object index, object closed, int ddof=1):
    """
    Numerically stable implementation using Welford's method.
    """
    cdef:
        double val, prev, mean_x = 0, ssqdm_x = 0, nobs = 0, delta, mean_x_old
        int64_t s, e
        bint is_variable
        Py_ssize_t i, j, N
        ndarray[int64_t] start, end
        ndarray[double_t] output

    start, end, N, win, minp, is_variable = get_window_indexer(values, win,
                                                               minp, index,
                                                               closed)
    output = np.empty(N, dtype=float)

    # Check for windows larger than array, addresses #7297
    win = min(win, N)

    # for performance we are going to iterate
    # fixed windows separately, makes the code more complex as we
    # have 2 paths but is faster

    if is_variable:

        with nogil:

            for i in range(0, N):

                s = start[i]
                e = end[i]

                # Over the first window, observations can only be added
                # never removed
                if i == 0:

                    for j in range(s, e):
                        add_var(values[j], &nobs, &mean_x, &ssqdm_x)

                else:

                    # After the first window, observations can both be added
                    # and removed

                    # calculate adds
                    for j in range(end[i - 1], e):
                        add_var(values[j], &nobs, &mean_x, &ssqdm_x)

                    # calculate deletes
                    for j in range(start[i - 1], s):
                        remove_var(values[j], &nobs, &mean_x, &ssqdm_x)

                output[i] = calc_var(minp, ddof, nobs, ssqdm_x)

    else:

        with nogil:

            # Over the first window, observations can only be added, never
            # removed
            for i in range(win):
                add_var(values[i], &nobs, &mean_x, &ssqdm_x)
                output[i] = calc_var(minp, ddof, nobs, ssqdm_x)

            # a part of Welford's method for the online variance-calculation
            # https://en.wikipedia.org/wiki/Algorithms_for_calculating_variance

            # After the first window, observations can both be added and
            # removed
            for i in range(win, N):
                val = values[i]
                prev = values[i - win]

                if notnan(val):
                    if prev == prev:

                        # Adding one observation and removing another one
                        delta = val - prev
                        mean_x_old = mean_x

                        mean_x += delta / nobs
                        ssqdm_x += ((nobs - 1) * val
                                    + (nobs + 1) * prev
                                    - 2 * nobs * mean_x_old) * delta / nobs

                    else:
                        add_var(val, &nobs, &mean_x, &ssqdm_x)
                elif prev == prev:
                    remove_var(prev, &nobs, &mean_x, &ssqdm_x)

                output[i] = calc_var(minp, ddof, nobs, ssqdm_x)

    return output


# ----------------------------------------------------------------------
# Rolling skewness

cdef inline double calc_skew(int64_t minp, int64_t nobs, double x, double xx,
                             double xxx) nogil:
    cdef double result, dnobs
    cdef double A, B, C, R

    if nobs >= minp:
        dnobs = <double>nobs
        A = x / dnobs
        B = xx / dnobs - A * A
        C = xxx / dnobs - A * A * A - 3 * A * B

        # #18044: with uniform distribution, floating issue will
        #         cause B != 0. and cause the result is a very
        #         large number.
        #
        #         in core/nanops.py nanskew/nankurt call the function
        #         _zero_out_fperr(m2) to fix floating error.
        #         if the variance is less than 1e-14, it could be
        #         treat as zero, here we follow the original
        #         skew/kurt behaviour to check B <= 1e-14
        if B <= 1e-14 or nobs < 3:
            result = NaN
        else:
            R = sqrt(B)
            result = ((sqrt(dnobs * (dnobs - 1.)) * C) /
                      ((dnobs - 2) * R * R * R))
    else:
        result = NaN

    return result


cdef inline void add_skew(double val, int64_t *nobs, double *x, double *xx,
                          double *xxx) nogil:
    """ add a value from the skew calc """

    # Not NaN
    if notnan(val):
        nobs[0] = nobs[0] + 1

        # seriously don't ask me why this is faster
        x[0] = x[0] + val
        xx[0] = xx[0] + val * val
        xxx[0] = xxx[0] + val * val * val


cdef inline void remove_skew(double val, int64_t *nobs, double *x, double *xx,
                             double *xxx) nogil:
    """ remove a value from the skew calc """

    # Not NaN
    if notnan(val):
        nobs[0] = nobs[0] - 1

        # seriously don't ask me why this is faster
        x[0] = x[0] - val
        xx[0] = xx[0] - val * val
        xxx[0] = xxx[0] - val * val * val


def roll_skew(ndarray[double_t] values, int64_t win, int64_t minp,
              object index, object closed):
    cdef:
        double val, prev
        double x = 0, xx = 0, xxx = 0
        int64_t nobs = 0, i, j, N
        int64_t s, e
        bint is_variable
        ndarray[int64_t] start, end
        ndarray[double_t] output

    start, end, N, win, minp, is_variable = get_window_indexer(values, win,
                                                               minp, index,
                                                               closed)
    output = np.empty(N, dtype=float)

    if is_variable:

        with nogil:

            for i in range(0, N):

                s = start[i]
                e = end[i]

                # Over the first window, observations can only be added
                # never removed
                if i == 0:

                    for j in range(s, e):
                        val = values[j]
                        add_skew(val, &nobs, &x, &xx, &xxx)

                else:

                    # After the first window, observations can both be added
                    # and removed

                    # calculate adds
                    for j in range(end[i - 1], e):
                        val = values[j]
                        add_skew(val, &nobs, &x, &xx, &xxx)

                    # calculate deletes
                    for j in range(start[i - 1], s):
                        val = values[j]
                        remove_skew(val, &nobs, &x, &xx, &xxx)

                output[i] = calc_skew(minp, nobs, x, xx, xxx)

    else:

        with nogil:
            for i in range(minp - 1):
                val = values[i]
                add_skew(val, &nobs, &x, &xx, &xxx)
                output[i] = NaN

            for i in range(minp - 1, N):
                val = values[i]
                add_skew(val, &nobs, &x, &xx, &xxx)

                if i > win - 1:
                    prev = values[i - win]
                    remove_skew(prev, &nobs, &x, &xx, &xxx)

                output[i] = calc_skew(minp, nobs, x, xx, xxx)

    return output

# ----------------------------------------------------------------------
# Rolling kurtosis


cdef inline double calc_kurt(int64_t minp, int64_t nobs, double x, double xx,
                             double xxx, double xxxx) nogil:
    cdef double result, dnobs
    cdef double A, B, C, D, R, K

    if nobs >= minp:
        dnobs = <double>nobs
        A = x / dnobs
        R = A * A
        B = xx / dnobs - R
        R = R * A
        C = xxx / dnobs - R - 3 * A * B
        R = R * A
        D = xxxx / dnobs - R - 6 * B * A * A - 4 * C * A

        # #18044: with uniform distribution, floating issue will
        #         cause B != 0. and cause the result is a very
        #         large number.
        #
        #         in core/nanops.py nanskew/nankurt call the function
        #         _zero_out_fperr(m2) to fix floating error.
        #         if the variance is less than 1e-14, it could be
        #         treat as zero, here we follow the original
        #         skew/kurt behaviour to check B <= 1e-14
        if B <= 1e-14 or nobs < 4:
            result = NaN
        else:
            K = (dnobs * dnobs - 1.) * D / (B * B) - 3 * ((dnobs - 1.) ** 2)
            result = K / ((dnobs - 2.) * (dnobs - 3.))
    else:
        result = NaN

    return result


cdef inline void add_kurt(double val, int64_t *nobs, double *x, double *xx,
                          double *xxx, double *xxxx) nogil:
    """ add a value from the kurotic calc """

    # Not NaN
    if notnan(val):
        nobs[0] = nobs[0] + 1

        # seriously don't ask me why this is faster
        x[0] = x[0] + val
        xx[0] = xx[0] + val * val
        xxx[0] = xxx[0] + val * val * val
        xxxx[0] = xxxx[0] + val * val * val * val


cdef inline void remove_kurt(double val, int64_t *nobs, double *x, double *xx,
                             double *xxx, double *xxxx) nogil:
    """ remove a value from the kurotic calc """

    # Not NaN
    if notnan(val):
        nobs[0] = nobs[0] - 1

        # seriously don't ask me why this is faster
        x[0] = x[0] - val
        xx[0] = xx[0] - val * val
        xxx[0] = xxx[0] - val * val * val
        xxxx[0] = xxxx[0] - val * val * val * val


def roll_kurt(ndarray[double_t] values, int64_t win, int64_t minp,
              object index, object closed):
    cdef:
        double val, prev
        double x = 0, xx = 0, xxx = 0, xxxx = 0
        int64_t nobs = 0, i, j, N
        int64_t s, e
        bint is_variable
        ndarray[int64_t] start, end
        ndarray[double_t] output

    start, end, N, win, minp, is_variable = get_window_indexer(values, win,
                                                               minp, index,
                                                               closed)
    output = np.empty(N, dtype=float)

    if is_variable:

        with nogil:

            for i in range(0, N):

                s = start[i]
                e = end[i]

                # Over the first window, observations can only be added
                # never removed
                if i == 0:

                    for j in range(s, e):
                        add_kurt(values[j], &nobs, &x, &xx, &xxx, &xxxx)

                else:

                    # After the first window, observations can both be added
                    # and removed

                    # calculate adds
                    for j in range(end[i - 1], e):
                        add_kurt(values[j], &nobs, &x, &xx, &xxx, &xxxx)

                    # calculate deletes
                    for j in range(start[i - 1], s):
                        remove_kurt(values[j], &nobs, &x, &xx, &xxx, &xxxx)

                output[i] = calc_kurt(minp, nobs, x, xx, xxx, xxxx)

    else:

        with nogil:

            for i in range(minp - 1):
                add_kurt(values[i], &nobs, &x, &xx, &xxx, &xxxx)
                output[i] = NaN

            for i in range(minp - 1, N):
                add_kurt(values[i], &nobs, &x, &xx, &xxx, &xxxx)

                if i > win - 1:
                    prev = values[i - win]
                    remove_kurt(prev, &nobs, &x, &xx, &xxx, &xxxx)

                output[i] = calc_kurt(minp, nobs, x, xx, xxx, xxxx)

    return output

# ----------------------------------------------------------------------
# Rolling median, min, max


def roll_median_c(ndarray[float64_t] values, int64_t win, int64_t minp,
                  object index, object closed):
    cdef:
        double val, res, prev
        bint err = 0, is_variable
        int ret = 0
        skiplist_t *sl
        Py_ssize_t i, j
        int64_t nobs = 0, N, s, e
        int midpoint
        ndarray[int64_t] start, end
        ndarray[double_t] output

    # we use the Fixed/Variable Indexer here as the
    # actual skiplist ops outweigh any window computation costs
    start, end, N, win, minp, is_variable = get_window_indexer(
        values, win,
        minp, index, closed,
        use_mock=False)
    output = np.empty(N, dtype=float)

    sl = skiplist_init(<int>win)
    if sl == NULL:
        raise MemoryError("skiplist_init failed")

    with nogil:

        for i in range(0, N):
            s = start[i]
            e = end[i]

            if i == 0:

                # setup
                val = values[i]
                if notnan(val):
                    nobs += 1
                    err = skiplist_insert(sl, val) != 1
                    if err:
                        break

            else:

                # calculate deletes
                for j in range(start[i - 1], s):
                    val = values[j]
                    if notnan(val):
                        skiplist_remove(sl, val)
                        nobs -= 1

                # calculate adds
                for j in range(end[i - 1], e):
                    val = values[j]
                    if notnan(val):
                        nobs += 1
                        err = skiplist_insert(sl, val) != 1
                        if err:
                            break

            if nobs >= minp:
                midpoint = <int>(nobs / 2)
                if nobs % 2:
                    res = skiplist_get(sl, midpoint, &ret)
                else:
                    res = (skiplist_get(sl, midpoint, &ret) +
                           skiplist_get(sl, (midpoint - 1), &ret)) / 2
            else:
                res = NaN

            output[i] = res

    skiplist_destroy(sl)
    if err:
        raise MemoryError("skiplist_insert failed")
    return output

# ----------------------------------------------------------------------

# Moving maximum / minimum code taken from Bottleneck under the terms
# of its Simplified BSD license
# https://github.com/kwgoodman/bottleneck


cdef inline numeric init_mm(numeric ai, Py_ssize_t *nobs, bint is_max) nogil:

    if numeric in cython.floating:
        if ai == ai:
            nobs[0] = nobs[0] + 1
        elif is_max:
            if numeric == cython.float:
                ai = MINfloat32
            else:
                ai = MINfloat64
        else:
            if numeric == cython.float:
                ai = MAXfloat32
            else:
                ai = MAXfloat64

    else:
        nobs[0] = nobs[0] + 1

    return ai


cdef inline void remove_mm(numeric aold, Py_ssize_t *nobs) nogil:
    """ remove a value from the mm calc """
    if numeric in cython.floating and aold == aold:
        nobs[0] = nobs[0] - 1


cdef inline numeric calc_mm(int64_t minp, Py_ssize_t nobs,
                            numeric value) nogil:
    cdef numeric result

    if numeric in cython.floating:
        if nobs >= minp:
            result = value
        else:
            result = NaN
    else:
        result = value

    return result


def roll_max(ndarray[numeric] values, int64_t win, int64_t minp,
             object index, object closed):
    """
    Moving max of 1d array of any numeric type along axis=0 ignoring NaNs.

    Parameters
    ----------
    values: numpy array
    window: int, size of rolling window
    minp: if number of observations in window
          is below this, output a NaN
    index: ndarray, optional
       index for window computation
    closed: 'right', 'left', 'both', 'neither'
            make the interval closed on the right, left,
            both or neither endpoints
    """
    return _roll_min_max(values, win, minp, index, closed=closed, is_max=1)


def roll_min(ndarray[numeric] values, int64_t win, int64_t minp,
             object index, object closed):
    """
    Moving max of 1d array of any numeric type along axis=0 ignoring NaNs.

    Parameters
    ----------
    values: numpy array
    window: int, size of rolling window
    minp: if number of observations in window
          is below this, output a NaN
    index: ndarray, optional
       index for window computation
    """
    return _roll_min_max(values, win, minp, index, is_max=0, closed=closed)


cdef _roll_min_max(ndarray[numeric] values, int64_t win, int64_t minp,
                   object index, object closed, bint is_max):
    """
    Moving min/max of 1d array of any numeric type along axis=0
    ignoring NaNs.
    """
    cdef:
        ndarray[int64_t] starti, endi
        int64_t N
        bint is_variable

    starti, endi, N, win, minp, is_variable = get_window_indexer(
        values, win,
        minp, index, closed)

    if is_variable:
        return _roll_min_max_variable(values, starti, endi, N, win, minp,
                                      is_max)
    else:
        return _roll_min_max_fixed(values, starti, endi, N, win, minp, is_max)


cdef _roll_min_max_variable(ndarray[numeric] values,
                            ndarray[int64_t] starti,
                            ndarray[int64_t] endi,
                            int64_t N,
                            int64_t win,
                            int64_t minp,
                            bint is_max):
    cdef:
        numeric ai
        int64_t i, close_offset, curr_win_size
        Py_ssize_t nobs = 0
        deque Q[int64_t]  # min/max always the front
        deque W[int64_t]  # track the whole window for nobs compute
        ndarray[double_t, ndim=1] output

    output = np.empty(N, dtype=float)
    Q = deque[int64_t]()
    W = deque[int64_t]()

    with nogil:

        # This is using a modified version of the C++ code in this
        # SO post: http://bit.ly/2nOoHlY
        # The original impl didn't deal with variable window sizes
        # So the code was optimized for that

        for i from starti[0] <= i < endi[0]:
            ai = init_mm(values[i], &nobs, is_max)

            # Discard previous entries if we find new min or max
            if is_max:
<<<<<<< HEAD
                while not Q.empty() and (
                        (ai >= values[Q.back()]) or
                        (values[Q.back()] != values[Q.back()])):
                    Q.pop_back()
            else:
                while not Q.empty() and (
                        (ai <= values[Q.back()]) or
                        (values[Q.back()] != values[Q.back()])):
=======
                while not Q.empty() and ((ai >= values[Q.back()]) or
                                         values[Q.back()] != values[Q.back()]):
                    Q.pop_back()
            else:
                while not Q.empty() and ((ai <= values[Q.back()]) or
                                         values[Q.back()] != values[Q.back()]):
>>>>>>> 4f717551
                    Q.pop_back()
            Q.push_back(i)
            W.push_back(i)

        # if right is open then the first window is empty
        close_offset = 0 if endi[0] > starti[0] else 1

        for i in range(endi[0], endi[N-1]):
            if not Q.empty():
                output[i-1+close_offset] = calc_mm(
                    minp, nobs, values[Q.front()])
            else:
                output[i-1+close_offset] = NaN

            ai = init_mm(values[i], &nobs, is_max)

            # Discard previous entries if we find new min or max
            if is_max:
<<<<<<< HEAD
                while not Q.empty() and (
                        (ai >= values[Q.back()]) or
                        (values[Q.back()] != values[Q.back()])):
                    Q.pop_back()
            else:
                while not Q.empty() and (
                        (ai <= values[Q.back()]) or
                        (values[Q.back()] != values[Q.back()])):
=======
                while not Q.empty() and ((ai >= values[Q.back()]) or
                                         values[Q.back()] != values[Q.back()]):
                    Q.pop_back()
            else:
                while not Q.empty() and ((ai <= values[Q.back()]) or
                                         values[Q.back()] != values[Q.back()]):
>>>>>>> 4f717551
                    Q.pop_back()

            # Maintain window/nobs retention
            curr_win_size = endi[i + close_offset] - starti[i + close_offset]
            while not Q.empty() and Q.front() <= i - curr_win_size:
                Q.pop_front()
            while not W.empty() and W.front() <= i - curr_win_size:
                remove_mm(values[W.front()], &nobs)
                W.pop_front()

            Q.push_back(i)
            W.push_back(i)

        output[N-1] = calc_mm(minp, nobs, values[Q.front()])

    return output


cdef _roll_min_max_fixed(ndarray[numeric] values,
                         ndarray[int64_t] starti,
                         ndarray[int64_t] endi,
                         int64_t N,
                         int64_t win,
                         int64_t minp,
                         bint is_max):
    cdef:
        numeric ai
        bint should_replace
        int64_t i, removed, window_i,
        Py_ssize_t nobs = 0
        int64_t* death
        numeric* ring
        numeric* minvalue
        numeric* end
        numeric* last
        ndarray[double_t, ndim=1] output

    output = np.empty(N, dtype=float)
    # setup the rings of death!
    ring = <numeric *>malloc(win * sizeof(numeric))
    death = <int64_t *>malloc(win * sizeof(int64_t))

    end = ring + win
    last = ring
    minvalue = ring
    ai = values[0]
    minvalue[0] = init_mm(values[0], &nobs, is_max)
    death[0] = win
    nobs = 0

    with nogil:

        for i in range(N):
            ai = init_mm(values[i], &nobs, is_max)

            if i >= win:
                remove_mm(values[i - win], &nobs)

            if death[minvalue - ring] == i:
                minvalue = minvalue + 1
                if minvalue >= end:
                    minvalue = ring

            if is_max:
                should_replace = ai >= minvalue[0]
            else:
                should_replace = ai <= minvalue[0]
            if should_replace:

                minvalue[0] = ai
                death[minvalue - ring] = i + win
                last = minvalue

            else:

                if is_max:
                    should_replace = last[0] <= ai
                else:
                    should_replace = last[0] >= ai
                while should_replace:
                    if last == ring:
                        last = end
                    last -= 1
                    if is_max:
                        should_replace = last[0] <= ai
                    else:
                        should_replace = last[0] >= ai

                last += 1
                if last == end:
                    last = ring
                last[0] = ai
                death[last - ring] = i + win

            output[i] = calc_mm(minp, nobs, minvalue[0])

        for i in range(minp - 1):
            if numeric in cython.floating:
                output[i] = NaN
            else:
                output[i] = 0

        free(ring)
        free(death)

    return output


cdef enum InterpolationType:
    LINEAR,
    LOWER,
    HIGHER,
    NEAREST,
    MIDPOINT


interpolation_types = {
    'linear': LINEAR,
    'lower': LOWER,
    'higher': HIGHER,
    'nearest': NEAREST,
    'midpoint': MIDPOINT,
}


def roll_quantile(ndarray[float64_t, cast=True] values, int64_t win,
                  int64_t minp, object index, object closed,
                  double quantile, str interpolation):
    """
    O(N log(window)) implementation using skip list
    """
    cdef:
        double val, prev, midpoint, idx_with_fraction
        skiplist_t *skiplist
        int64_t nobs = 0, i, j, s, e, N
        Py_ssize_t idx
        bint is_variable
        ndarray[int64_t] start, end
        ndarray[double_t] output
        double vlow, vhigh
        InterpolationType interpolation_type
        int ret = 0

    if quantile <= 0.0 or quantile >= 1.0:
        raise ValueError("quantile value {0} not in [0, 1]".format(quantile))

    try:
        interpolation_type = interpolation_types[interpolation]
    except KeyError:
        raise ValueError("Interpolation '{interp}' is not supported"
                         .format(interp=interpolation))

    # we use the Fixed/Variable Indexer here as the
    # actual skiplist ops outweigh any window computation costs
    start, end, N, win, minp, is_variable = get_window_indexer(
        values, win,
        minp, index, closed,
        use_mock=False)
    output = np.empty(N, dtype=float)
    skiplist = skiplist_init(<int>win)
    if skiplist == NULL:
        raise MemoryError("skiplist_init failed")

    with nogil:
        for i in range(0, N):
            s = start[i]
            e = end[i]

            if i == 0:

                # setup
                val = values[i]
                if notnan(val):
                    nobs += 1
                    skiplist_insert(skiplist, val)

            else:

                # calculate deletes
                for j in range(start[i - 1], s):
                    val = values[j]
                    if notnan(val):
                        skiplist_remove(skiplist, val)
                        nobs -= 1

                # calculate adds
                for j in range(end[i - 1], e):
                    val = values[j]
                    if notnan(val):
                        nobs += 1
                        skiplist_insert(skiplist, val)

            if nobs >= minp:
                if nobs == 1:
                    # Single value in skip list
                    output[i] = skiplist_get(skiplist, 0, &ret)
                else:
                    idx_with_fraction = quantile * (nobs - 1)
                    idx = <int> idx_with_fraction

                    if idx_with_fraction == idx:
                        # no need to interpolate
                        output[i] = skiplist_get(skiplist, idx, &ret)
                        continue

                    if interpolation_type == LINEAR:
                        vlow = skiplist_get(skiplist, idx, &ret)
                        vhigh = skiplist_get(skiplist, idx + 1, &ret)
                        output[i] = ((vlow + (vhigh - vlow) *
                                      (idx_with_fraction - idx)))
                    elif interpolation_type == LOWER:
                        output[i] = skiplist_get(skiplist, idx, &ret)
                    elif interpolation_type == HIGHER:
                        output[i] = skiplist_get(skiplist, idx + 1, &ret)
                    elif interpolation_type == NEAREST:
                        # the same behaviour as round()
                        if idx_with_fraction - idx == 0.5:
                            if idx % 2 == 0:
                                output[i] = skiplist_get(skiplist, idx, &ret)
                            else:
                                output[i] = skiplist_get(
                                    skiplist, idx + 1, &ret)
                        elif idx_with_fraction - idx < 0.5:
                            output[i] = skiplist_get(skiplist, idx, &ret)
                        else:
                            output[i] = skiplist_get(skiplist, idx + 1, &ret)
                    elif interpolation_type == MIDPOINT:
                        vlow = skiplist_get(skiplist, idx, &ret)
                        vhigh = skiplist_get(skiplist, idx + 1, &ret)
                        output[i] = <double> (vlow + vhigh) / 2
            else:
                output[i] = NaN

    skiplist_destroy(skiplist)

    return output


def roll_generic(object obj,
                 int64_t win, int64_t minp, object index, object closed,
                 int offset, object func, bint raw,
                 object args, object kwargs):
    cdef:
        ndarray[double_t] output, counts, bufarr
        ndarray[float64_t, cast=True] arr
        float64_t *buf
        float64_t *oldbuf
        int64_t nobs = 0, i, j, s, e, N
        bint is_variable
        ndarray[int64_t] start, end

    n = len(obj)
    if n == 0:
        return obj

    arr = np.asarray(obj)

    # ndarray input
    if raw:
        if not arr.flags.c_contiguous:
            arr = arr.copy('C')

    counts = roll_sum(np.concatenate([np.isfinite(arr).astype(float),
                                      np.array([0.] * offset)]),
                      win, minp, index, closed)[offset:]

    start, end, N, win, minp, is_variable = get_window_indexer(arr, win,
                                                               minp, index,
                                                               closed,
                                                               floor=0)

    output = np.empty(N, dtype=float)

    if is_variable:
        # variable window arr or series

        if offset != 0:
            raise ValueError("unable to roll_generic with a non-zero offset")

        for i in range(0, N):
            s = start[i]
            e = end[i]

            if counts[i] >= minp:
                if raw:
                    output[i] = func(arr[s:e], *args, **kwargs)
                else:
                    output[i] = func(obj.iloc[s:e], *args, **kwargs)
            else:
                output[i] = NaN

    elif not raw:
        # series
        for i in range(N):
            if counts[i] >= minp:
                sl = slice(int_max(i + offset - win + 1, 0),
                           int_min(i + offset + 1, N))
                output[i] = func(obj.iloc[sl], *args, **kwargs)
            else:
                output[i] = NaN

    else:

        # truncated windows at the beginning, through first full-length window
        for i from 0 <= i < (int_min(win, N) - offset):
            if counts[i] >= minp:
                output[i] = func(arr[0: (i + offset + 1)], *args, **kwargs)
            else:
                output[i] = NaN

        # remaining full-length windows
        buf = <float64_t *> arr.data
        bufarr = np.empty(win, dtype=float)
        oldbuf = <float64_t *> bufarr.data
        for i from (win - offset) <= i < (N - offset):
            buf = buf + 1
            bufarr.data = <char *> buf
            if counts[i] >= minp:
                output[i] = func(bufarr, *args, **kwargs)
            else:
                output[i] = NaN
        bufarr.data = <char *> oldbuf

        # truncated windows at the end
        for i from int_max(N - offset, 0) <= i < N:
            if counts[i] >= minp:
                output[i] = func(arr[int_max(i + offset - win + 1, 0): N],
                                 *args,
                                 **kwargs)
            else:
                output[i] = NaN

    return output


def roll_window(ndarray[float64_t, ndim=1, cast=True] values,
                ndarray[float64_t, ndim=1, cast=True] weights,
                int minp, bint avg=True):
    """
    Assume len(weights) << len(values)
    """
    cdef:
        ndarray[double_t] output, tot_wgt, counts
        Py_ssize_t in_i, win_i, win_n, win_k, in_n, in_k
        float64_t val_in, val_win, c, w

    in_n = len(values)
    win_n = len(weights)
    output = np.zeros(in_n, dtype=float)
    counts = np.zeros(in_n, dtype=float)
    if avg:
        tot_wgt = np.zeros(in_n, dtype=float)

    minp = _check_minp(len(weights), minp, in_n)

    if avg:
        for win_i in range(win_n):
            val_win = weights[win_i]
            if val_win != val_win:
                continue

            for in_i from 0 <= in_i < in_n - (win_n - win_i) + 1:
                val_in = values[in_i]
                if val_in == val_in:
                    output[in_i + (win_n - win_i) - 1] += val_in * val_win
                    counts[in_i + (win_n - win_i) - 1] += 1
                    tot_wgt[in_i + (win_n - win_i) - 1] += val_win

        for in_i in range(in_n):
            c = counts[in_i]
            if c < minp:
                output[in_i] = NaN
            else:
                w = tot_wgt[in_i]
                if w == 0:
                    output[in_i] = NaN
                else:
                    output[in_i] /= tot_wgt[in_i]

    else:
        for win_i in range(win_n):
            val_win = weights[win_i]
            if val_win != val_win:
                continue

            for in_i from 0 <= in_i < in_n - (win_n - win_i) + 1:
                val_in = values[in_i]

                if val_in == val_in:
                    output[in_i + (win_n - win_i) - 1] += val_in * val_win
                    counts[in_i + (win_n - win_i) - 1] += 1

        for in_i in range(in_n):
            c = counts[in_i]
            if c < minp:
                output[in_i] = NaN

    return output

# ----------------------------------------------------------------------
# Exponentially weighted moving average


def ewma(double_t[:] vals, double_t com, int adjust, int ignore_na, int minp):
    """
    Compute exponentially-weighted moving average using center-of-mass.

    Parameters
    ----------
    vals : ndarray (float64 type)
    com : float64
    adjust: int
    ignore_na: int
    minp: int

    Returns
    -------
    y : ndarray
    """

    cdef:
        Py_ssize_t N = len(vals)
        ndarray[double_t] output = np.empty(N, dtype=float)
        double alpha, old_wt_factor, new_wt, weighted_avg, old_wt, cur
        Py_ssize_t i, nobs

    if N == 0:
        return output

    minp = max(minp, 1)

    alpha = 1. / (1. + com)
    old_wt_factor = 1. - alpha
    new_wt = 1. if adjust else alpha

    weighted_avg = vals[0]
    is_observation = (weighted_avg == weighted_avg)
    nobs = int(is_observation)
    output[0] = weighted_avg if (nobs >= minp) else NaN
    old_wt = 1.

    for i in range(1, N):
        cur = vals[i]
        is_observation = (cur == cur)
        nobs += int(is_observation)
        if weighted_avg == weighted_avg:

            if is_observation or (not ignore_na):

                old_wt *= old_wt_factor
                if is_observation:

                    # avoid numerical errors on constant series
                    if weighted_avg != cur:
                        weighted_avg = ((old_wt * weighted_avg) +
                                        (new_wt * cur)) / (old_wt + new_wt)
                    if adjust:
                        old_wt += new_wt
                    else:
                        old_wt = 1.
        elif is_observation:
            weighted_avg = cur

        output[i] = weighted_avg if (nobs >= minp) else NaN

    return output

# ----------------------------------------------------------------------
# Exponentially weighted moving covariance


def ewmcov(double_t[:] input_x, double_t[:] input_y,
           double_t com, int adjust, int ignore_na, int minp, int bias):
    """
    Compute exponentially-weighted moving variance using center-of-mass.

    Parameters
    ----------
    input_x : ndarray (float64 type)
    input_y : ndarray (float64 type)
    com : float64
    adjust: int
    ignore_na: int
    minp: int
    bias: int

    Returns
    -------
    y : ndarray
    """

    cdef:
        Py_ssize_t N = len(input_x)
        double alpha, old_wt_factor, new_wt, mean_x, mean_y, cov
        double sum_wt, sum_wt2, old_wt, cur_x, cur_y, old_mean_x, old_mean_y
        Py_ssize_t i, nobs
        ndarray[double_t] output

    if len(input_y) != N:
        raise ValueError("arrays are of different lengths "
                         "({N} and {len_y})".format(N=N, len_y=len(input_y)))

    output = np.empty(N, dtype=float)
    if N == 0:
        return output

    minp = max(minp, 1)

    alpha = 1. / (1. + com)
    old_wt_factor = 1. - alpha
    new_wt = 1. if adjust else alpha

    mean_x = input_x[0]
    mean_y = input_y[0]
    is_observation = ((mean_x == mean_x) and (mean_y == mean_y))
    nobs = int(is_observation)
    if not is_observation:
        mean_x = NaN
        mean_y = NaN
    output[0] = (0. if bias else NaN) if (nobs >= minp) else NaN
    cov = 0.
    sum_wt = 1.
    sum_wt2 = 1.
    old_wt = 1.

    for i in range(1, N):
        cur_x = input_x[i]
        cur_y = input_y[i]
        is_observation = ((cur_x == cur_x) and (cur_y == cur_y))
        nobs += int(is_observation)
        if mean_x == mean_x:
            if is_observation or (not ignore_na):
                sum_wt *= old_wt_factor
                sum_wt2 *= (old_wt_factor * old_wt_factor)
                old_wt *= old_wt_factor
                if is_observation:
                    old_mean_x = mean_x
                    old_mean_y = mean_y

                    # avoid numerical errors on constant series
                    if mean_x != cur_x:
                        mean_x = ((old_wt * old_mean_x) +
                                  (new_wt * cur_x)) / (old_wt + new_wt)

                    # avoid numerical errors on constant series
                    if mean_y != cur_y:
                        mean_y = ((old_wt * old_mean_y) +
                                  (new_wt * cur_y)) / (old_wt + new_wt)
                    cov = ((old_wt * (cov + ((old_mean_x - mean_x) *
                                             (old_mean_y - mean_y)))) +
                           (new_wt * ((cur_x - mean_x) *
                                      (cur_y - mean_y)))) / (old_wt + new_wt)
                    sum_wt += new_wt
                    sum_wt2 += (new_wt * new_wt)
                    old_wt += new_wt
                    if not adjust:
                        sum_wt /= old_wt
                        sum_wt2 /= (old_wt * old_wt)
                        old_wt = 1.
        elif is_observation:
            mean_x = cur_x
            mean_y = cur_y

        if nobs >= minp:
            if not bias:
                numerator = sum_wt * sum_wt
                denominator = numerator - sum_wt2
                if (denominator > 0.):
                    output[i] = ((numerator / denominator) * cov)
                else:
                    output[i] = NaN
            else:
                output[i] = cov
        else:
            output[i] = NaN

    return output<|MERGE_RESOLUTION|>--- conflicted
+++ resolved
@@ -1272,23 +1272,12 @@
 
             # Discard previous entries if we find new min or max
             if is_max:
-<<<<<<< HEAD
-                while not Q.empty() and (
-                        (ai >= values[Q.back()]) or
-                        (values[Q.back()] != values[Q.back()])):
-                    Q.pop_back()
-            else:
-                while not Q.empty() and (
-                        (ai <= values[Q.back()]) or
-                        (values[Q.back()] != values[Q.back()])):
-=======
                 while not Q.empty() and ((ai >= values[Q.back()]) or
                                          values[Q.back()] != values[Q.back()]):
                     Q.pop_back()
             else:
                 while not Q.empty() and ((ai <= values[Q.back()]) or
                                          values[Q.back()] != values[Q.back()]):
->>>>>>> 4f717551
                     Q.pop_back()
             Q.push_back(i)
             W.push_back(i)
@@ -1307,23 +1296,12 @@
 
             # Discard previous entries if we find new min or max
             if is_max:
-<<<<<<< HEAD
-                while not Q.empty() and (
-                        (ai >= values[Q.back()]) or
-                        (values[Q.back()] != values[Q.back()])):
-                    Q.pop_back()
-            else:
-                while not Q.empty() and (
-                        (ai <= values[Q.back()]) or
-                        (values[Q.back()] != values[Q.back()])):
-=======
                 while not Q.empty() and ((ai >= values[Q.back()]) or
                                          values[Q.back()] != values[Q.back()]):
                     Q.pop_back()
             else:
                 while not Q.empty() and ((ai <= values[Q.back()]) or
                                          values[Q.back()] != values[Q.back()]):
->>>>>>> 4f717551
                     Q.pop_back()
 
             # Maintain window/nobs retention
