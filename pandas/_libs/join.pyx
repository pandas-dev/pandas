import cython
from cython import Py_ssize_t
import numpy as np

cimport numpy as cnp
from numpy cimport (
    float32_t,
    float64_t,
    int8_t,
    int16_t,
    int32_t,
    int64_t,
    intp_t,
    ndarray,
    uint8_t,
    uint16_t,
    uint32_t,
    uint64_t,
)

cnp.import_array()

from pandas._libs.algos import (
    ensure_int64,
    ensure_platform_int,
    groupsort_indexer,
    take_1d_int64_int64,
)


@cython.boundscheck(False)
def inner_join(const intp_t[:] left, const intp_t[:] right,
               Py_ssize_t max_groups):
    cdef:
        Py_ssize_t i, j, k, count = 0
        ndarray[intp_t] left_sorter, right_sorter
        ndarray[int64_t] left_count, right_count
        ndarray[int64_t] left_indexer, right_indexer
        int64_t lc, rc
        Py_ssize_t loc, left_pos = 0, right_pos = 0, position = 0
        Py_ssize_t offset

    # NA group in location 0

    left_sorter, left_count = groupsort_indexer(ensure_int64(left), max_groups)
    right_sorter, right_count = groupsort_indexer(ensure_int64(right), max_groups)

    with nogil:
        # First pass, determine size of result set, do not use the NA group
        for i in range(1, max_groups + 1):
            lc = left_count[i]
            rc = right_count[i]

            if rc > 0 and lc > 0:
                count += lc * rc

    # exclude the NA group
    left_pos = left_count[0]
    right_pos = right_count[0]

    left_indexer = np.empty(count, dtype=np.int64)
    right_indexer = np.empty(count, dtype=np.int64)

    with nogil:
        for i in range(1, max_groups + 1):
            lc = left_count[i]
            rc = right_count[i]

            if rc > 0 and lc > 0:
                for j in range(lc):
                    offset = position + j * rc
                    for k in range(rc):
                        left_indexer[offset + k] = left_pos + j
                        right_indexer[offset + k] = right_pos + k
                position += lc * rc
            left_pos += lc
            right_pos += rc

    return (_get_result_indexer(left_sorter, left_indexer),
            _get_result_indexer(right_sorter, right_indexer))


@cython.boundscheck(False)
def left_outer_join(const intp_t[:] left, const intp_t[:] right,
                    Py_ssize_t max_groups, bint sort=True):
    cdef:
        Py_ssize_t i, j, k, count = 0
        ndarray[int64_t] left_count, right_count
        ndarray[intp_t] rev, left_sorter, right_sorter
        ndarray[int64_t] left_indexer, right_indexer
        int64_t lc, rc
        Py_ssize_t loc, left_pos = 0, right_pos = 0, position = 0
        Py_ssize_t offset

    # NA group in location 0

    left_sorter, left_count = groupsort_indexer(ensure_int64(left), max_groups)
    right_sorter, right_count = groupsort_indexer(ensure_int64(right), max_groups)

    with nogil:
        # First pass, determine size of result set, do not use the NA group
        for i in range(1, max_groups + 1):
            if right_count[i] > 0:
                count += left_count[i] * right_count[i]
            else:
                count += left_count[i]

    # exclude the NA group
    left_pos = left_count[0]
    right_pos = right_count[0]

    left_indexer = np.empty(count, dtype=np.int64)
    right_indexer = np.empty(count, dtype=np.int64)

    with nogil:
        for i in range(1, max_groups + 1):
            lc = left_count[i]
            rc = right_count[i]

            if rc == 0:
                for j in range(lc):
                    left_indexer[position + j] = left_pos + j
                    right_indexer[position + j] = -1
                position += lc
            else:
                for j in range(lc):
                    offset = position + j * rc
                    for k in range(rc):
                        left_indexer[offset + k] = left_pos + j
                        right_indexer[offset + k] = right_pos + k
                position += lc * rc
            left_pos += lc
            right_pos += rc

    left_indexer = _get_result_indexer(left_sorter, left_indexer)
    right_indexer = _get_result_indexer(right_sorter, right_indexer)

    if not sort:  # if not asked to sort, revert to original order
        # cast to avoid build warning GH#26757
        if <Py_ssize_t>len(left) == len(left_indexer):
            # no multiple matches for any row on the left
            # this is a short-cut to avoid groupsort_indexer
            # otherwise, the `else` path also works in this case
            rev = np.empty(len(left), dtype=np.intp)
            rev.put(ensure_platform_int(left_sorter), np.arange(len(left)))
        else:
            rev, _ = groupsort_indexer(left_indexer, len(left))

        rev = ensure_platform_int(rev)
        right_indexer = right_indexer.take(rev)
        left_indexer = left_indexer.take(rev)

    return left_indexer, right_indexer


@cython.boundscheck(False)
def full_outer_join(const intp_t[:] left, const intp_t[:] right,
                    Py_ssize_t max_groups):
    cdef:
        Py_ssize_t i, j, k, count = 0
        ndarray[intp_t] left_sorter, right_sorter
        ndarray[int64_t] left_count, right_count
        ndarray[int64_t] left_indexer, right_indexer
        int64_t lc, rc
        int64_t left_pos = 0, right_pos = 0
        Py_ssize_t offset, position = 0

    # NA group in location 0

    left_sorter, left_count = groupsort_indexer(ensure_int64(left), max_groups)
    right_sorter, right_count = groupsort_indexer(ensure_int64(right), max_groups)

    with nogil:
        # First pass, determine size of result set, do not use the NA group
        for i in range(1, max_groups + 1):
            lc = left_count[i]
            rc = right_count[i]

            if rc > 0 and lc > 0:
                count += lc * rc
            else:
                count += lc + rc

    # exclude the NA group
    left_pos = left_count[0]
    right_pos = right_count[0]

    left_indexer = np.empty(count, dtype=np.int64)
    right_indexer = np.empty(count, dtype=np.int64)

    with nogil:
        for i in range(1, max_groups + 1):
            lc = left_count[i]
            rc = right_count[i]

            if rc == 0:
                for j in range(lc):
                    left_indexer[position + j] = left_pos + j
                    right_indexer[position + j] = -1
                position += lc
            elif lc == 0:
                for j in range(rc):
                    left_indexer[position + j] = -1
                    right_indexer[position + j] = right_pos + j
                position += rc
            else:
                for j in range(lc):
                    offset = position + j * rc
                    for k in range(rc):
                        left_indexer[offset + k] = left_pos + j
                        right_indexer[offset + k] = right_pos + k
                position += lc * rc
            left_pos += lc
            right_pos += rc

    return (_get_result_indexer(left_sorter, left_indexer),
            _get_result_indexer(right_sorter, right_indexer))


cdef ndarray[int64_t] _get_result_indexer(
    ndarray[intp_t] sorter, ndarray[int64_t] indexer
):
    if len(sorter) > 0:
        # cython-only equivalent to
        #  `res = algos.take_nd(sorter, indexer, fill_value=-1)`
        res = np.empty(len(indexer), dtype=np.int64)
        take_1d_int64_int64(ensure_int64(sorter), ensure_platform_int(indexer), res, -1)
        # FIXME: sorter is intp_t, not int64_t, opposite for indexer;
        #  will this break on 32bit builds?
    else:
        # length-0 case
        res = np.empty(len(indexer), dtype=np.int64)
        res[:] = -1

    return res


<<<<<<< HEAD
def ffill_indexer(const int64_t[:] indexer):
=======
def ffill_indexer(const intp_t[:] indexer) -> np.ndarray:
>>>>>>> 4c86d353
    cdef:
        Py_ssize_t i, n = len(indexer)
        ndarray[int64_t] result
        int64_t val, last_obs

    result = np.empty(n, dtype=np.int64)
    last_obs = -1

    for i in range(n):
        val = indexer[i]
        if val == -1:
            result[i] = last_obs
        else:
            result[i] = val
            last_obs = val

    return result


# ----------------------------------------------------------------------
# left_join_indexer, inner_join_indexer, outer_join_indexer
# ----------------------------------------------------------------------

ctypedef fused join_t:
    float64_t
    float32_t
    object
    int8_t
    int16_t
    int32_t
    int64_t
    uint64_t


# Joins on ordered, unique indices

# right might contain non-unique values

@cython.wraparound(False)
@cython.boundscheck(False)
def left_join_indexer_unique(ndarray[join_t] left, ndarray[join_t] right):
    cdef:
        Py_ssize_t i, j, nleft, nright
        ndarray[intp_t] indexer
        join_t lval, rval

    i = 0
    j = 0
    nleft = len(left)
    nright = len(right)

    indexer = np.empty(nleft, dtype=np.intp)
    while True:
        if i == nleft:
            break

        if j == nright:
            indexer[i] = -1
            i += 1
            continue

        rval = right[j]

        while i < nleft - 1 and left[i] == rval:
            indexer[i] = j
            i += 1

        if left[i] == right[j]:
            indexer[i] = j
            i += 1
            while i < nleft - 1 and left[i] == rval:
                indexer[i] = j
                i += 1
            j += 1
        elif left[i] > rval:
            indexer[i] = -1
            j += 1
        else:
            indexer[i] = -1
            i += 1
    return indexer


@cython.wraparound(False)
@cython.boundscheck(False)
def left_join_indexer(ndarray[join_t] left, ndarray[join_t] right):
    """
    Two-pass algorithm for monotonic indexes. Handles many-to-one merges.
    """
    cdef:
        Py_ssize_t i, j, k, nright, nleft, count
        join_t lval, rval
        ndarray[intp_t] lindexer, rindexer
        ndarray[join_t] result

    nleft = len(left)
    nright = len(right)

    i = 0
    j = 0
    count = 0
    if nleft > 0:
        while i < nleft:
            if j == nright:
                count += nleft - i
                break

            lval = left[i]
            rval = right[j]

            if lval == rval:
                count += 1
                if i < nleft - 1:
                    if j < nright - 1 and right[j + 1] == rval:
                        j += 1
                    else:
                        i += 1
                        if left[i] != rval:
                            j += 1
                elif j < nright - 1:
                    j += 1
                    if lval != right[j]:
                        i += 1
                else:
                    # end of the road
                    break
            elif lval < rval:
                count += 1
                i += 1
            else:
                j += 1

    # do it again now that result size is known

    lindexer = np.empty(count, dtype=np.intp)
    rindexer = np.empty(count, dtype=np.intp)
    result = np.empty(count, dtype=left.dtype)

    i = 0
    j = 0
    count = 0
    if nleft > 0:
        while i < nleft:
            if j == nright:
                while i < nleft:
                    lindexer[count] = i
                    rindexer[count] = -1
                    result[count] = left[i]
                    i += 1
                    count += 1
                break

            lval = left[i]
            rval = right[j]

            if lval == rval:
                lindexer[count] = i
                rindexer[count] = j
                result[count] = lval
                count += 1
                if i < nleft - 1:
                    if j < nright - 1 and right[j + 1] == rval:
                        j += 1
                    else:
                        i += 1
                        if left[i] != rval:
                            j += 1
                elif j < nright - 1:
                    j += 1
                    if lval != right[j]:
                        i += 1
                else:
                    # end of the road
                    break
            elif lval < rval:
                lindexer[count] = i
                rindexer[count] = -1
                result[count] = left[i]
                count += 1
                i += 1
            else:
                j += 1

    return result, lindexer, rindexer


@cython.wraparound(False)
@cython.boundscheck(False)
def inner_join_indexer(ndarray[join_t] left, ndarray[join_t] right):
    """
    Two-pass algorithm for monotonic indexes. Handles many-to-one merges.
    """
    cdef:
        Py_ssize_t i, j, k, nright, nleft, count
        join_t lval, rval
        ndarray[intp_t] lindexer, rindexer
        ndarray[join_t] result

    nleft = len(left)
    nright = len(right)

    i = 0
    j = 0
    count = 0
    if nleft > 0 and nright > 0:
        while True:
            if i == nleft:
                break
            if j == nright:
                break

            lval = left[i]
            rval = right[j]
            if lval == rval:
                count += 1
                if i < nleft - 1:
                    if j < nright - 1 and right[j + 1] == rval:
                        j += 1
                    else:
                        i += 1
                        if left[i] != rval:
                            j += 1
                elif j < nright - 1:
                    j += 1
                    if lval != right[j]:
                        i += 1
                else:
                    # end of the road
                    break
            elif lval < rval:
                i += 1
            else:
                j += 1

    # do it again now that result size is known

    lindexer = np.empty(count, dtype=np.intp)
    rindexer = np.empty(count, dtype=np.intp)
    result = np.empty(count, dtype=left.dtype)

    i = 0
    j = 0
    count = 0
    if nleft > 0 and nright > 0:
        while True:
            if i == nleft:
                break
            if j == nright:
                break

            lval = left[i]
            rval = right[j]
            if lval == rval:
                lindexer[count] = i
                rindexer[count] = j
                result[count] = rval
                count += 1
                if i < nleft - 1:
                    if j < nright - 1 and right[j + 1] == rval:
                        j += 1
                    else:
                        i += 1
                        if left[i] != rval:
                            j += 1
                elif j < nright - 1:
                    j += 1
                    if lval != right[j]:
                        i += 1
                else:
                    # end of the road
                    break
            elif lval < rval:
                i += 1
            else:
                j += 1

    return result, lindexer, rindexer


@cython.wraparound(False)
@cython.boundscheck(False)
def outer_join_indexer(ndarray[join_t] left, ndarray[join_t] right):
    cdef:
        Py_ssize_t i, j, nright, nleft, count
        join_t lval, rval
        ndarray[intp_t] lindexer, rindexer
        ndarray[join_t] result

    nleft = len(left)
    nright = len(right)

    i = 0
    j = 0
    count = 0
    if nleft == 0:
        count = nright
    elif nright == 0:
        count = nleft
    else:
        while True:
            if i == nleft:
                count += nright - j
                break
            if j == nright:
                count += nleft - i
                break

            lval = left[i]
            rval = right[j]
            if lval == rval:
                count += 1
                if i < nleft - 1:
                    if j < nright - 1 and right[j + 1] == rval:
                        j += 1
                    else:
                        i += 1
                        if left[i] != rval:
                            j += 1
                elif j < nright - 1:
                    j += 1
                    if lval != right[j]:
                        i += 1
                else:
                    # end of the road
                    break
            elif lval < rval:
                count += 1
                i += 1
            else:
                count += 1
                j += 1

    lindexer = np.empty(count, dtype=np.intp)
    rindexer = np.empty(count, dtype=np.intp)
    result = np.empty(count, dtype=left.dtype)

    # do it again, but populate the indexers / result

    i = 0
    j = 0
    count = 0
    if nleft == 0:
        for j in range(nright):
            lindexer[j] = -1
            rindexer[j] = j
            result[j] = right[j]
    elif nright == 0:
        for i in range(nleft):
            lindexer[i] = i
            rindexer[i] = -1
            result[i] = left[i]
    else:
        while True:
            if i == nleft:
                while j < nright:
                    lindexer[count] = -1
                    rindexer[count] = j
                    result[count] = right[j]
                    count += 1
                    j += 1
                break
            if j == nright:
                while i < nleft:
                    lindexer[count] = i
                    rindexer[count] = -1
                    result[count] = left[i]
                    count += 1
                    i += 1
                break

            lval = left[i]
            rval = right[j]

            if lval == rval:
                lindexer[count] = i
                rindexer[count] = j
                result[count] = lval
                count += 1
                if i < nleft - 1:
                    if j < nright - 1 and right[j + 1] == rval:
                        j += 1
                    else:
                        i += 1
                        if left[i] != rval:
                            j += 1
                elif j < nright - 1:
                    j += 1
                    if lval != right[j]:
                        i += 1
                else:
                    # end of the road
                    break
            elif lval < rval:
                lindexer[count] = i
                rindexer[count] = -1
                result[count] = lval
                count += 1
                i += 1
            else:
                lindexer[count] = -1
                rindexer[count] = j
                result[count] = rval
                count += 1
                j += 1

    return result, lindexer, rindexer


# ----------------------------------------------------------------------
# asof_join_by
# ----------------------------------------------------------------------

from pandas._libs.hashtable cimport (
    HashTable,
    Int64HashTable,
    PyObjectHashTable,
    UInt64HashTable,
)

ctypedef fused asof_t:
    uint8_t
    uint16_t
    uint32_t
    uint64_t
    int8_t
    int16_t
    int32_t
    int64_t
    float
    float64_t

ctypedef fused by_t:
    object
    int64_t
    uint64_t


def asof_join_backward_on_X_by_Y(asof_t[:] left_values,
                                 asof_t[:] right_values,
                                 by_t[:] left_by_values,
                                 by_t[:] right_by_values,
                                 bint allow_exact_matches=True,
                                 tolerance=None):

    cdef:
        Py_ssize_t left_pos, right_pos, left_size, right_size, found_right_pos
        ndarray[intp_t] left_indexer, right_indexer
        bint has_tolerance = False
        asof_t tolerance_ = 0
        asof_t diff = 0
        HashTable hash_table
        by_t by_value

    # if we are using tolerance, set our objects
    if tolerance is not None:
        has_tolerance = True
        tolerance_ = tolerance

    left_size = len(left_values)
    right_size = len(right_values)

    left_indexer = np.empty(left_size, dtype=np.intp)
    right_indexer = np.empty(left_size, dtype=np.intp)

    if by_t is object:
        hash_table = PyObjectHashTable(right_size)
    elif by_t is int64_t:
        hash_table = Int64HashTable(right_size)
    elif by_t is uint64_t:
        hash_table = UInt64HashTable(right_size)

    right_pos = 0
    for left_pos in range(left_size):
        # restart right_pos if it went negative in a previous iteration
        if right_pos < 0:
            right_pos = 0

        # find last position in right whose value is less than left's
        if allow_exact_matches:
            while (right_pos < right_size and
                   right_values[right_pos] <= left_values[left_pos]):
                hash_table.set_item(right_by_values[right_pos], right_pos)
                right_pos += 1
        else:
            while (right_pos < right_size and
                   right_values[right_pos] < left_values[left_pos]):
                hash_table.set_item(right_by_values[right_pos], right_pos)
                right_pos += 1
        right_pos -= 1

        # save positions as the desired index
        by_value = left_by_values[left_pos]
        found_right_pos = (hash_table.get_item(by_value)
                           if by_value in hash_table else -1)
        left_indexer[left_pos] = left_pos
        right_indexer[left_pos] = found_right_pos

        # if needed, verify that tolerance is met
        if has_tolerance and found_right_pos != -1:
            diff = left_values[left_pos] - right_values[found_right_pos]
            if diff > tolerance_:
                right_indexer[left_pos] = -1

    return left_indexer, right_indexer


def asof_join_forward_on_X_by_Y(asof_t[:] left_values,
                                asof_t[:] right_values,
                                by_t[:] left_by_values,
                                by_t[:] right_by_values,
                                bint allow_exact_matches=1,
                                tolerance=None):

    cdef:
        Py_ssize_t left_pos, right_pos, left_size, right_size, found_right_pos
        ndarray[intp_t] left_indexer, right_indexer
        bint has_tolerance = False
        asof_t tolerance_ = 0
        asof_t diff = 0
        HashTable hash_table
        by_t by_value

    # if we are using tolerance, set our objects
    if tolerance is not None:
        has_tolerance = True
        tolerance_ = tolerance

    left_size = len(left_values)
    right_size = len(right_values)

    left_indexer = np.empty(left_size, dtype=np.intp)
    right_indexer = np.empty(left_size, dtype=np.intp)

    if by_t is object:
        hash_table = PyObjectHashTable(right_size)
    elif by_t is int64_t:
        hash_table = Int64HashTable(right_size)
    elif by_t is uint64_t:
        hash_table = UInt64HashTable(right_size)

    right_pos = right_size - 1
    for left_pos in range(left_size - 1, -1, -1):
        # restart right_pos if it went over in a previous iteration
        if right_pos == right_size:
            right_pos = right_size - 1

        # find first position in right whose value is greater than left's
        if allow_exact_matches:
            while (right_pos >= 0 and
                   right_values[right_pos] >= left_values[left_pos]):
                hash_table.set_item(right_by_values[right_pos], right_pos)
                right_pos -= 1
        else:
            while (right_pos >= 0 and
                   right_values[right_pos] > left_values[left_pos]):
                hash_table.set_item(right_by_values[right_pos], right_pos)
                right_pos -= 1
        right_pos += 1

        # save positions as the desired index
        by_value = left_by_values[left_pos]
        found_right_pos = (hash_table.get_item(by_value)
                           if by_value in hash_table else -1)
        left_indexer[left_pos] = left_pos
        right_indexer[left_pos] = found_right_pos

        # if needed, verify that tolerance is met
        if has_tolerance and found_right_pos != -1:
            diff = right_values[found_right_pos] - left_values[left_pos]
            if diff > tolerance_:
                right_indexer[left_pos] = -1

    return left_indexer, right_indexer


def asof_join_nearest_on_X_by_Y(asof_t[:] left_values,
                                asof_t[:] right_values,
                                by_t[:] left_by_values,
                                by_t[:] right_by_values,
                                bint allow_exact_matches=True,
                                tolerance=None):

    cdef:
        Py_ssize_t left_size, right_size, i
        ndarray[intp_t] left_indexer, right_indexer, bli, bri, fli, fri
        asof_t bdiff, fdiff

    left_size = len(left_values)
    right_size = len(right_values)

    left_indexer = np.empty(left_size, dtype=np.intp)
    right_indexer = np.empty(left_size, dtype=np.intp)

    # search both forward and backward
    bli, bri = asof_join_backward_on_X_by_Y(
        left_values,
        right_values,
        left_by_values,
        right_by_values,
        allow_exact_matches,
        tolerance,
    )
    fli, fri = asof_join_forward_on_X_by_Y(
        left_values,
        right_values,
        left_by_values,
        right_by_values,
        allow_exact_matches,
        tolerance,
    )

    for i in range(len(bri)):
        # choose timestamp from right with smaller difference
        if bri[i] != -1 and fri[i] != -1:
            bdiff = left_values[bli[i]] - right_values[bri[i]]
            fdiff = right_values[fri[i]] - left_values[fli[i]]
            right_indexer[i] = bri[i] if bdiff <= fdiff else fri[i]
        else:
            right_indexer[i] = bri[i] if bri[i] != -1 else fri[i]
        left_indexer[i] = bli[i]

    return left_indexer, right_indexer


# ----------------------------------------------------------------------
# asof_join
# ----------------------------------------------------------------------

def asof_join_backward(asof_t[:] left_values,
                       asof_t[:] right_values,
                       bint allow_exact_matches=True,
                       tolerance=None):

    cdef:
        Py_ssize_t left_pos, right_pos, left_size, right_size
        ndarray[intp_t] left_indexer, right_indexer
        bint has_tolerance = False
        asof_t tolerance_ = 0
        asof_t diff = 0

    # if we are using tolerance, set our objects
    if tolerance is not None:
        has_tolerance = True
        tolerance_ = tolerance

    left_size = len(left_values)
    right_size = len(right_values)

    left_indexer = np.empty(left_size, dtype=np.intp)
    right_indexer = np.empty(left_size, dtype=np.intp)

    right_pos = 0
    for left_pos in range(left_size):
        # restart right_pos if it went negative in a previous iteration
        if right_pos < 0:
            right_pos = 0

        # find last position in right whose value is less than left's
        if allow_exact_matches:
            while (right_pos < right_size and
                   right_values[right_pos] <= left_values[left_pos]):
                right_pos += 1
        else:
            while (right_pos < right_size and
                   right_values[right_pos] < left_values[left_pos]):
                right_pos += 1
        right_pos -= 1

        # save positions as the desired index
        left_indexer[left_pos] = left_pos
        right_indexer[left_pos] = right_pos

        # if needed, verify that tolerance is met
        if has_tolerance and right_pos != -1:
            diff = left_values[left_pos] - right_values[right_pos]
            if diff > tolerance_:
                right_indexer[left_pos] = -1

    return left_indexer, right_indexer


def asof_join_forward(asof_t[:] left_values,
                      asof_t[:] right_values,
                      bint allow_exact_matches=True,
                      tolerance=None):

    cdef:
        Py_ssize_t left_pos, right_pos, left_size, right_size
        ndarray[intp_t] left_indexer, right_indexer
        bint has_tolerance = False
        asof_t tolerance_ = 0
        asof_t diff = 0

    # if we are using tolerance, set our objects
    if tolerance is not None:
        has_tolerance = True
        tolerance_ = tolerance

    left_size = len(left_values)
    right_size = len(right_values)

    left_indexer = np.empty(left_size, dtype=np.intp)
    right_indexer = np.empty(left_size, dtype=np.intp)

    right_pos = right_size - 1
    for left_pos in range(left_size - 1, -1, -1):
        # restart right_pos if it went over in a previous iteration
        if right_pos == right_size:
            right_pos = right_size - 1

        # find first position in right whose value is greater than left's
        if allow_exact_matches:
            while (right_pos >= 0 and
                   right_values[right_pos] >= left_values[left_pos]):
                right_pos -= 1
        else:
            while (right_pos >= 0 and
                   right_values[right_pos] > left_values[left_pos]):
                right_pos -= 1
        right_pos += 1

        # save positions as the desired index
        left_indexer[left_pos] = left_pos
        right_indexer[left_pos] = (right_pos
                                   if right_pos != right_size else -1)

        # if needed, verify that tolerance is met
        if has_tolerance and right_pos != right_size:
            diff = right_values[right_pos] - left_values[left_pos]
            if diff > tolerance_:
                right_indexer[left_pos] = -1

    return left_indexer, right_indexer


def asof_join_nearest(asof_t[:] left_values,
                      asof_t[:] right_values,
                      bint allow_exact_matches=True,
                      tolerance=None):

    cdef:
        Py_ssize_t left_size, right_size, i
        ndarray[intp_t] left_indexer, right_indexer, bli, bri, fli, fri
        asof_t bdiff, fdiff

    left_size = len(left_values)
    right_size = len(right_values)

    left_indexer = np.empty(left_size, dtype=np.intp)
    right_indexer = np.empty(left_size, dtype=np.intp)

    # search both forward and backward
    bli, bri = asof_join_backward(left_values, right_values,
                                  allow_exact_matches, tolerance)
    fli, fri = asof_join_forward(left_values, right_values,
                                 allow_exact_matches, tolerance)

    for i in range(len(bri)):
        # choose timestamp from right with smaller difference
        if bri[i] != -1 and fri[i] != -1:
            bdiff = left_values[bli[i]] - right_values[bri[i]]
            fdiff = right_values[fri[i]] - left_values[fli[i]]
            right_indexer[i] = bri[i] if bdiff <= fdiff else fri[i]
        else:
            right_indexer[i] = bri[i] if bri[i] != -1 else fri[i]
        left_indexer[i] = bli[i]

    return left_indexer, right_indexer<|MERGE_RESOLUTION|>--- conflicted
+++ resolved
@@ -21,10 +21,9 @@
 cnp.import_array()
 
 from pandas._libs.algos import (
-    ensure_int64,
-    ensure_platform_int,
     groupsort_indexer,
     take_1d_int64_int64,
+    take_1d_intp_intp,
 )
 
 
@@ -34,16 +33,16 @@
     cdef:
         Py_ssize_t i, j, k, count = 0
         ndarray[intp_t] left_sorter, right_sorter
-        ndarray[int64_t] left_count, right_count
-        ndarray[int64_t] left_indexer, right_indexer
-        int64_t lc, rc
+        ndarray[intp_t] left_count, right_count
+        ndarray[intp_t] left_indexer, right_indexer
+        intp_t lc, rc
         Py_ssize_t loc, left_pos = 0, right_pos = 0, position = 0
         Py_ssize_t offset
 
     # NA group in location 0
 
-    left_sorter, left_count = groupsort_indexer(ensure_int64(left), max_groups)
-    right_sorter, right_count = groupsort_indexer(ensure_int64(right), max_groups)
+    left_sorter, left_count = groupsort_indexer(left, max_groups)
+    right_sorter, right_count = groupsort_indexer(right, max_groups)
 
     with nogil:
         # First pass, determine size of result set, do not use the NA group
@@ -58,8 +57,8 @@
     left_pos = left_count[0]
     right_pos = right_count[0]
 
-    left_indexer = np.empty(count, dtype=np.int64)
-    right_indexer = np.empty(count, dtype=np.int64)
+    left_indexer = np.empty(count, dtype=np.intp)
+    right_indexer = np.empty(count, dtype=np.intp)
 
     with nogil:
         for i in range(1, max_groups + 1):
@@ -85,17 +84,17 @@
                     Py_ssize_t max_groups, bint sort=True):
     cdef:
         Py_ssize_t i, j, k, count = 0
-        ndarray[int64_t] left_count, right_count
+        ndarray[intp_t] left_count, right_count
         ndarray[intp_t] rev, left_sorter, right_sorter
-        ndarray[int64_t] left_indexer, right_indexer
-        int64_t lc, rc
+        ndarray[intp_t] left_indexer, right_indexer
+        intp_t lc, rc
         Py_ssize_t loc, left_pos = 0, right_pos = 0, position = 0
         Py_ssize_t offset
 
     # NA group in location 0
 
-    left_sorter, left_count = groupsort_indexer(ensure_int64(left), max_groups)
-    right_sorter, right_count = groupsort_indexer(ensure_int64(right), max_groups)
+    left_sorter, left_count = groupsort_indexer(left, max_groups)
+    right_sorter, right_count = groupsort_indexer(right, max_groups)
 
     with nogil:
         # First pass, determine size of result set, do not use the NA group
@@ -109,8 +108,8 @@
     left_pos = left_count[0]
     right_pos = right_count[0]
 
-    left_indexer = np.empty(count, dtype=np.int64)
-    right_indexer = np.empty(count, dtype=np.int64)
+    left_indexer = np.empty(count, dtype=np.intp)
+    right_indexer = np.empty(count, dtype=np.intp)
 
     with nogil:
         for i in range(1, max_groups + 1):
@@ -142,11 +141,10 @@
             # this is a short-cut to avoid groupsort_indexer
             # otherwise, the `else` path also works in this case
             rev = np.empty(len(left), dtype=np.intp)
-            rev.put(ensure_platform_int(left_sorter), np.arange(len(left)))
+            rev.put(left_sorter, np.arange(len(left)))
         else:
             rev, _ = groupsort_indexer(left_indexer, len(left))
 
-        rev = ensure_platform_int(rev)
         right_indexer = right_indexer.take(rev)
         left_indexer = left_indexer.take(rev)
 
@@ -159,16 +157,16 @@
     cdef:
         Py_ssize_t i, j, k, count = 0
         ndarray[intp_t] left_sorter, right_sorter
-        ndarray[int64_t] left_count, right_count
-        ndarray[int64_t] left_indexer, right_indexer
-        int64_t lc, rc
-        int64_t left_pos = 0, right_pos = 0
+        ndarray[intp_t] left_count, right_count
+        ndarray[intp_t] left_indexer, right_indexer
+        intp_t lc, rc
+        intp_t left_pos = 0, right_pos = 0
         Py_ssize_t offset, position = 0
 
     # NA group in location 0
 
-    left_sorter, left_count = groupsort_indexer(ensure_int64(left), max_groups)
-    right_sorter, right_count = groupsort_indexer(ensure_int64(right), max_groups)
+    left_sorter, left_count = groupsort_indexer(left, max_groups)
+    right_sorter, right_count = groupsort_indexer(right, max_groups)
 
     with nogil:
         # First pass, determine size of result set, do not use the NA group
@@ -185,8 +183,8 @@
     left_pos = left_count[0]
     right_pos = right_count[0]
 
-    left_indexer = np.empty(count, dtype=np.int64)
-    right_indexer = np.empty(count, dtype=np.int64)
+    left_indexer = np.empty(count, dtype=np.intp)
+    right_indexer = np.empty(count, dtype=np.intp)
 
     with nogil:
         for i in range(1, max_groups + 1):
@@ -217,35 +215,29 @@
             _get_result_indexer(right_sorter, right_indexer))
 
 
-cdef ndarray[int64_t] _get_result_indexer(
-    ndarray[intp_t] sorter, ndarray[int64_t] indexer
+cdef ndarray[intp_t] _get_result_indexer(
+    ndarray[intp_t] sorter, ndarray[intp_t] indexer
 ):
     if len(sorter) > 0:
         # cython-only equivalent to
         #  `res = algos.take_nd(sorter, indexer, fill_value=-1)`
-        res = np.empty(len(indexer), dtype=np.int64)
-        take_1d_int64_int64(ensure_int64(sorter), ensure_platform_int(indexer), res, -1)
-        # FIXME: sorter is intp_t, not int64_t, opposite for indexer;
-        #  will this break on 32bit builds?
+        res = np.empty(len(indexer), dtype=np.intp)
+        take_1d_intp_intp(sorter, indexer, res, -1)
     else:
         # length-0 case
-        res = np.empty(len(indexer), dtype=np.int64)
+        res = np.empty(len(indexer), dtype=np.intp)
         res[:] = -1
 
     return res
 
 
-<<<<<<< HEAD
-def ffill_indexer(const int64_t[:] indexer):
-=======
 def ffill_indexer(const intp_t[:] indexer) -> np.ndarray:
->>>>>>> 4c86d353
     cdef:
         Py_ssize_t i, n = len(indexer)
-        ndarray[int64_t] result
-        int64_t val, last_obs
-
-    result = np.empty(n, dtype=np.int64)
+        ndarray[intp_t] result
+        intp_t val, last_obs
+
+    result = np.empty(n, dtype=np.intp)
     last_obs = -1
 
     for i in range(n):
