from tslibs.util cimport *

from cython cimport Py_ssize_t

cimport numpy as cnp
from numpy cimport ndarray

cdef extern from "numpy/ndarraytypes.h":
    void PyArray_CLEARFLAGS(ndarray arr, int flags) nogil


cdef extern from "numpy/arrayobject.h":
    enum:
        NPY_ARRAY_C_CONTIGUOUS
        NPY_ARRAY_F_CONTIGUOUS


cdef extern from *:
    """
    // returns ASCII or UTF8 (py3) view on python str
    // python object owns memory, should not be freed
    static const char* get_c_string(PyObject* obj) {
    #if PY_VERSION_HEX >= 0x03000000
        return PyUnicode_AsUTF8(obj);
    #else
        return PyString_AsString(obj);
    #endif
    }
    """
    const char *get_c_string(object) except NULL


cdef extern from "src/numpy_helper.h":
    int assign_value_1d(ndarray, Py_ssize_t, object) except -1
    object get_value_1d(ndarray, Py_ssize_t)


cdef extern from "src/headers/stdint.h":
    enum: UINT8_MAX
    enum: UINT16_MAX
    enum: UINT32_MAX
    enum: UINT64_MAX
    enum: INT8_MIN
    enum: INT8_MAX
    enum: INT16_MIN
    enum: INT16_MAX
    enum: INT32_MAX
    enum: INT32_MIN
    enum: INT64_MAX
    enum: INT64_MIN


ctypedef fused numeric:
    cnp.int8_t
    cnp.int16_t
    cnp.int32_t
    cnp.int64_t

    cnp.uint8_t
    cnp.uint16_t
    cnp.uint32_t
    cnp.uint64_t

    cnp.float32_t
    cnp.float64_t


<<<<<<< HEAD
cdef inline Py_ssize_t validate_indexer(ndarray arr, object loc) except -1:
    """
    Cast the given indexer `loc` to an integer.  If it is negative, i.e. a
    python-style indexing-from-the-end indexer, translate it to a
    from-the-front indexer.  Raise if this is not possible.

    Parameters
    ----------
    arr : ndarray
    loc : object

    Returns
    -------
    idx : Py_ssize_t

    Raises
    ------
    IndexError
    """
=======
cdef inline void set_array_not_contiguous(ndarray ao) nogil:
    # Numpy>=1.8-compliant equivalent to:
    # ao->flags &= ~(NPY_ARRAY_C_CONTIGUOUS | NPY_ARRAY_F_CONTIGUOUS);
    PyArray_CLEARFLAGS(ao,
                       (NPY_ARRAY_C_CONTIGUOUS | NPY_ARRAY_F_CONTIGUOUS))


cdef inline object get_value_at(ndarray arr, object loc):
>>>>>>> b5d81cfe
    cdef:
        Py_ssize_t idx, size
        int casted

    if is_float_object(loc):
        casted = int(loc)
        if casted == loc:
            loc = casted

    idx = <Py_ssize_t>loc
    size = cnp.PyArray_SIZE(arr)

    if idx < 0 and size > 0:
        idx += size
    if idx >= size or size == 0 or idx < 0:
        raise IndexError('index out of bounds')

    return idx


cdef inline object get_value_at(ndarray arr, object loc):
    cdef:
        Py_ssize_t i

    i = validate_indexer(arr, loc)
    return get_value_1d(arr, i)


cdef inline set_value_at_unsafe(ndarray arr, object loc, object value):
    """Sets a value into the array without checking the writeable flag.

    This should be used when setting values in a loop, check the writeable
    flag above the loop and then eschew the check on each iteration.
    """
    cdef:
        Py_ssize_t i

    i = validate_indexer(arr, loc)
    assign_value_1d(arr, i, value)


cdef inline set_value_at(ndarray arr, object loc, object value):
    """Sets a value into the array after checking that the array is mutable.
    """
    if not cnp.PyArray_ISWRITEABLE(arr):
        raise ValueError('assignment destination is read-only')

    set_value_at_unsafe(arr, loc, value)<|MERGE_RESOLUTION|>--- conflicted
+++ resolved
@@ -65,7 +65,13 @@
     cnp.float64_t
 
 
-<<<<<<< HEAD
+cdef inline void set_array_not_contiguous(ndarray ao) nogil:
+    # Numpy>=1.8-compliant equivalent to:
+    # ao->flags &= ~(NPY_ARRAY_C_CONTIGUOUS | NPY_ARRAY_F_CONTIGUOUS);
+    PyArray_CLEARFLAGS(ao,
+                       (NPY_ARRAY_C_CONTIGUOUS | NPY_ARRAY_F_CONTIGUOUS))
+
+
 cdef inline Py_ssize_t validate_indexer(ndarray arr, object loc) except -1:
     """
     Cast the given indexer `loc` to an integer.  If it is negative, i.e. a
@@ -85,16 +91,6 @@
     ------
     IndexError
     """
-=======
-cdef inline void set_array_not_contiguous(ndarray ao) nogil:
-    # Numpy>=1.8-compliant equivalent to:
-    # ao->flags &= ~(NPY_ARRAY_C_CONTIGUOUS | NPY_ARRAY_F_CONTIGUOUS);
-    PyArray_CLEARFLAGS(ao,
-                       (NPY_ARRAY_C_CONTIGUOUS | NPY_ARRAY_F_CONTIGUOUS))
-
-
-cdef inline object get_value_at(ndarray arr, object loc):
->>>>>>> b5d81cfe
     cdef:
         Py_ssize_t idx, size
         int casted
