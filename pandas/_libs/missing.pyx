from decimal import Decimal
import numbers
from sys import maxsize

import cython
from cython import Py_ssize_t
import numpy as np

cimport numpy as cnp
from numpy cimport (
    float64_t,
    int64_t,
    ndarray,
    uint8_t,
)

cnp.import_array()

from pandas._libs cimport util
from pandas._libs.tslibs.nattype cimport (
    c_NaT as NaT,
    checknull_with_nat,
    is_dt64nat,
    is_td64nat,
)
from pandas._libs.tslibs.np_datetime cimport (
    get_datetime64_unit,
    get_datetime64_value,
    get_timedelta64_value,
)

from pandas._libs.ops_dispatch import maybe_dispatch_ufunc_to_dunder_op

cdef:
    float64_t INF = <float64_t>np.inf
    float64_t NEGINF = -INF

    int64_t NPY_NAT = util.get_nat()

    bint is_32bit = maxsize <= 2 ** 32

    type cDecimal = Decimal  # for faster isinstance checks


cpdef bint is_matching_na(object left, object right, bint nan_matches_none=False):
    """
    Check if two scalars are both NA of matching types.

    Parameters
    ----------
    left : Any
    right : Any
    nan_matches_none : bool, default False
        For backwards compatibility, consider NaN as matching None.

    Returns
    -------
    bool
    """
    if left is None:
        if nan_matches_none and util.is_nan(right):
            return True
        return right is None
    elif left is C_NA:
        return right is C_NA
    elif left is NaT:
        return right is NaT
    elif util.is_float_object(left):
        if nan_matches_none and right is None and util.is_nan(left):
            return True
        return (
            util.is_nan(left)
            and util.is_float_object(right)
            and util.is_nan(right)
        )
    elif util.is_complex_object(left):
        return (
            util.is_nan(left)
            and util.is_complex_object(right)
            and util.is_nan(right)
        )
    elif util.is_datetime64_object(left):
        return (
            get_datetime64_value(left) == NPY_NAT
            and util.is_datetime64_object(right)
            and get_datetime64_value(right) == NPY_NAT
            and get_datetime64_unit(left) == get_datetime64_unit(right)
        )
    elif util.is_timedelta64_object(left):
        return (
            get_timedelta64_value(left) == NPY_NAT
            and util.is_timedelta64_object(right)
            and get_timedelta64_value(right) == NPY_NAT
            and get_datetime64_unit(left) == get_datetime64_unit(right)
        )
    elif is_decimal_na(left):
        return is_decimal_na(right)
    return False


cpdef bint checknull(object val, bint inf_as_na=False):
    """
    Return boolean describing of the input is NA-like, defined here as any
    of:
     - None
     - nan
     - NaT
     - np.datetime64 representation of NaT
     - np.timedelta64 representation of NaT
     - NA
     - Decimal("NaN")

    Parameters
    ----------
    val : object
    inf_as_na : bool, default False
        Whether to treat INF and -INF as NA values.

    Returns
    -------
    bool
    """
    if val is None or val is NaT or val is C_NA:
        return True
    elif util.is_float_object(val) or util.is_complex_object(val):
        if val != val:
            return True
        elif inf_as_na:
            return val == INF or val == NEGINF
        return False
    elif util.is_timedelta64_object(val):
        return get_timedelta64_value(val) == NPY_NAT
    elif util.is_datetime64_object(val):
        return get_datetime64_value(val) == NPY_NAT
    else:
        return is_decimal_na(val)


cdef inline bint is_decimal_na(object val):
    """
    Is this a decimal.Decimal object Decimal("NAN").
    """
    return isinstance(val, cDecimal) and val != val


@cython.wraparound(False)
@cython.boundscheck(False)
cpdef ndarray[uint8_t] isnaobj(ndarray arr, bint inf_as_na=False):
    """
    Return boolean mask denoting which elements of a 1-D array are na-like,
    according to the criteria defined in `checknull`:
     - None
     - nan
     - NaT
     - np.datetime64 representation of NaT
     - np.timedelta64 representation of NaT
     - NA
     - Decimal("NaN")

    Parameters
    ----------
    arr : ndarray

    Returns
    -------
    result : ndarray (dtype=np.bool_)
    """
    cdef:
        Py_ssize_t i, n
        object val
        ndarray[uint8_t] result

    assert arr.ndim == 1, "'arr' must be 1-D."

    n = len(arr)
    result = np.empty(n, dtype=np.uint8)
    for i in range(n):
        val = arr[i]
        result[i] = checknull(val, inf_as_na=inf_as_na)
    return result.view(np.bool_)


@cython.wraparound(False)
@cython.boundscheck(False)
def isnaobj2d(arr: ndarray, inf_as_na: bool = False) -> ndarray:
    """
    Return boolean mask denoting which elements of a 2-D array are na-like,
    according to the criteria defined in `checknull`:
     - None
     - nan
     - NaT
     - np.datetime64 representation of NaT
     - np.timedelta64 representation of NaT
     - NA
     - Decimal("NaN")

    Parameters
    ----------
    arr : ndarray

    Returns
    -------
    result : ndarray (dtype=np.bool_)
    """
    cdef:
        Py_ssize_t i, j, n, m
        object val
        ndarray[uint8_t, ndim=2] result

    assert arr.ndim == 2, "'arr' must be 2-D."

    n, m = (<object>arr).shape
    result = np.zeros((n, m), dtype=np.uint8)
    for i in range(n):
        for j in range(m):
            val = arr[i, j]
            if checknull(val, inf_as_na=inf_as_na):
                result[i, j] = 1
    return result.view(np.bool_)


def isposinf_scalar(val: object) -> bool:
    return util.is_float_object(val) and val == INF


def isneginf_scalar(val: object) -> bool:
    return util.is_float_object(val) and val == NEGINF


cdef inline bint is_null_datetime64(v):
    # determine if we have a null for a datetime (or integer versions),
    # excluding np.timedelta64('nat')
    if checknull_with_nat(v) or is_dt64nat(v):
        return True
    return False


cdef inline bint is_null_timedelta64(v):
    # determine if we have a null for a timedelta (or integer versions),
    # excluding np.datetime64('nat')
    if checknull_with_nat(v) or is_td64nat(v):
        return True
    return False


cdef bint checknull_with_nat_and_na(object obj):
    # See GH#32214
    return checknull_with_nat(obj) or obj is C_NA


@cython.wraparound(False)
@cython.boundscheck(False)
<<<<<<< HEAD
def is_numeric_na(ndarray values):
=======
def is_numeric_na(values: ndarray) -> ndarray:
>>>>>>> 745d24f6
    """
    Check for NA values consistent with IntegerArray/FloatingArray.

    Similar to a vectorized is_valid_na_for_dtype restricted to numeric dtypes.
<<<<<<< HEAD
=======

    Returns
    -------
    ndarray[bool]
>>>>>>> 745d24f6
    """
    cdef:
        ndarray[uint8_t] result
        Py_ssize_t i, N
        object val

    N = len(values)
    result = np.zeros(N, dtype=np.uint8)

    for i in range(N):
        val = values[i]
<<<<<<< HEAD
        if val is None or val is C_NA or util.is_nan(val) or is_decimal_na(val):
            result[i] = True

=======
        if checknull(val):
            if val is None or val is C_NA or util.is_nan(val) or is_decimal_na(val):
                result[i] = True
            else:
                raise TypeError(f"'values' contains non-numeric NA {val}")
>>>>>>> 745d24f6
    return result.view(bool)


# -----------------------------------------------------------------------------
# Implementation of NA singleton


def _create_binary_propagating_op(name, is_divmod=False):

    def method(self, other):
        if (other is C_NA or isinstance(other, str)
                or isinstance(other, (numbers.Number, np.bool_))
                or isinstance(other, np.ndarray) and not other.shape):
            # Need the other.shape clause to handle NumPy scalars,
            # since we do a setitem on `out` below, which
            # won't work for NumPy scalars.
            if is_divmod:
                return NA, NA
            else:
                return NA

        elif isinstance(other, np.ndarray):
            out = np.empty(other.shape, dtype=object)
            out[:] = NA

            if is_divmod:
                return out, out.copy()
            else:
                return out

        return NotImplemented

    method.__name__ = name
    return method


def _create_unary_propagating_op(name: str):
    def method(self):
        return NA

    method.__name__ = name
    return method


cdef class C_NAType:
    pass


class NAType(C_NAType):
    """
    NA ("not available") missing value indicator.

    .. warning::

       Experimental: the behaviour of NA can still change without warning.

    .. versionadded:: 1.0.0

    The NA singleton is a missing value indicator defined by pandas. It is
    used in certain new extension dtypes (currently the "string" dtype).
    """

    _instance = None

    def __new__(cls, *args, **kwargs):
        if NAType._instance is None:
            NAType._instance = C_NAType.__new__(cls, *args, **kwargs)
        return NAType._instance

    def __repr__(self) -> str:
        return "<NA>"

    def __format__(self, format_spec) -> str:
        try:
            return self.__repr__().__format__(format_spec)
        except ValueError:
            return self.__repr__()

    def __bool__(self):
        raise TypeError("boolean value of NA is ambiguous")

    def __hash__(self):
        # GH 30013: Ensure hash is large enough to avoid hash collisions with integers
        exponent = 31 if is_32bit else 61
        return 2 ** exponent - 1

    def __reduce__(self):
        return "NA"

    # Binary arithmetic and comparison ops -> propagate

    __add__ = _create_binary_propagating_op("__add__")
    __radd__ = _create_binary_propagating_op("__radd__")
    __sub__ = _create_binary_propagating_op("__sub__")
    __rsub__ = _create_binary_propagating_op("__rsub__")
    __mul__ = _create_binary_propagating_op("__mul__")
    __rmul__ = _create_binary_propagating_op("__rmul__")
    __matmul__ = _create_binary_propagating_op("__matmul__")
    __rmatmul__ = _create_binary_propagating_op("__rmatmul__")
    __truediv__ = _create_binary_propagating_op("__truediv__")
    __rtruediv__ = _create_binary_propagating_op("__rtruediv__")
    __floordiv__ = _create_binary_propagating_op("__floordiv__")
    __rfloordiv__ = _create_binary_propagating_op("__rfloordiv__")
    __mod__ = _create_binary_propagating_op("__mod__")
    __rmod__ = _create_binary_propagating_op("__rmod__")
    __divmod__ = _create_binary_propagating_op("__divmod__", is_divmod=True)
    __rdivmod__ = _create_binary_propagating_op("__rdivmod__", is_divmod=True)
    # __lshift__ and __rshift__ are not implemented

    __eq__ = _create_binary_propagating_op("__eq__")
    __ne__ = _create_binary_propagating_op("__ne__")
    __le__ = _create_binary_propagating_op("__le__")
    __lt__ = _create_binary_propagating_op("__lt__")
    __gt__ = _create_binary_propagating_op("__gt__")
    __ge__ = _create_binary_propagating_op("__ge__")

    # Unary ops

    __neg__ = _create_unary_propagating_op("__neg__")
    __pos__ = _create_unary_propagating_op("__pos__")
    __abs__ = _create_unary_propagating_op("__abs__")
    __invert__ = _create_unary_propagating_op("__invert__")

    # pow has special
    def __pow__(self, other):
        if other is C_NA:
            return NA
        elif isinstance(other, (numbers.Number, np.bool_)):
            if other == 0:
                # returning positive is correct for +/- 0.
                return type(other)(1)
            else:
                return NA
        elif isinstance(other, np.ndarray):
            return np.where(other == 0, other.dtype.type(1), NA)

        return NotImplemented

    def __rpow__(self, other):
        if other is C_NA:
            return NA
        elif isinstance(other, (numbers.Number, np.bool_)):
            if other == 1:
                return other
            else:
                return NA
        elif isinstance(other, np.ndarray):
            return np.where(other == 1, other, NA)
        return NotImplemented

    # Logical ops using Kleene logic

    def __and__(self, other):
        if other is False:
            return False
        elif other is True or other is C_NA:
            return NA
        return NotImplemented

    __rand__ = __and__

    def __or__(self, other):
        if other is True:
            return True
        elif other is False or other is C_NA:
            return NA
        return NotImplemented

    __ror__ = __or__

    def __xor__(self, other):
        if other is False or other is True or other is C_NA:
            return NA
        return NotImplemented

    __rxor__ = __xor__

    __array_priority__ = 1000
    _HANDLED_TYPES = (np.ndarray, numbers.Number, str, np.bool_)

    def __array_ufunc__(self, ufunc, method, *inputs, **kwargs):
        types = self._HANDLED_TYPES + (NAType,)
        for x in inputs:
            if not isinstance(x, types):
                return NotImplemented

        if method != "__call__":
            raise ValueError(f"ufunc method '{method}' not supported for NA")
        result = maybe_dispatch_ufunc_to_dunder_op(
            self, ufunc, method, *inputs, **kwargs
        )
        if result is NotImplemented:
            # For a NumPy ufunc that's not a binop, like np.logaddexp
            index = [i for i, x in enumerate(inputs) if x is NA][0]
            result = np.broadcast_arrays(*inputs)[index]
            if result.ndim == 0:
                result = result.item()
            if ufunc.nout > 1:
                result = (NA,) * ufunc.nout

        return result


C_NA = NAType()   # C-visible
NA = C_NA         # Python-visible<|MERGE_RESOLUTION|>--- conflicted
+++ resolved
@@ -250,22 +250,15 @@
 
 @cython.wraparound(False)
 @cython.boundscheck(False)
-<<<<<<< HEAD
-def is_numeric_na(ndarray values):
-=======
 def is_numeric_na(values: ndarray) -> ndarray:
->>>>>>> 745d24f6
     """
     Check for NA values consistent with IntegerArray/FloatingArray.
 
     Similar to a vectorized is_valid_na_for_dtype restricted to numeric dtypes.
-<<<<<<< HEAD
-=======
 
     Returns
     -------
     ndarray[bool]
->>>>>>> 745d24f6
     """
     cdef:
         ndarray[uint8_t] result
@@ -277,17 +270,11 @@
 
     for i in range(N):
         val = values[i]
-<<<<<<< HEAD
-        if val is None or val is C_NA or util.is_nan(val) or is_decimal_na(val):
-            result[i] = True
-
-=======
         if checknull(val):
             if val is None or val is C_NA or util.is_nan(val) or is_decimal_na(val):
                 result[i] = True
             else:
                 raise TypeError(f"'values' contains non-numeric NA {val}")
->>>>>>> 745d24f6
     return result.view(bool)
 
 
