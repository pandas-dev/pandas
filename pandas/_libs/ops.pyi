--- conflicted
+++ resolved
@@ -50,11 +50,6 @@
     arr: np.ndarray,  # np.ndarray[object]
     true_values=...,
     false_values=...,
-<<<<<<< HEAD
-    convert_to_nullable_boolean: bool = True,
-) -> np.ndarray: ...
-=======
     *,
     convert_to_masked_nullable: Literal[True],
-) -> tuple[np.ndarray, np.ndarray]: ...
->>>>>>> f40e58cc
+) -> tuple[np.ndarray, np.ndarray]: ...