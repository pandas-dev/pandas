/*

Copyright (c) 2023, PyData Development Team
All rights reserved.

Distributed under the terms of the BSD Simplified License.

*/
#pragma once

#ifdef __cplusplus
extern "C" {
#endif

#define PY_SSIZE_T_CLEAN
#include <Python.h>

#include "pandas/parser/tokenizer.h"

typedef struct {
  int (*to_double)(char *, double *, char, char, int *);
  int (*floatify)(PyObject *, double *, int *);
  void *(*new_rd_source)(PyObject *);
  void (*del_rd_source)(void *);
  char *(*buffer_rd_bytes)(void *, size_t, size_t *, int *, const char *);
  void (*uint_state_init)(uint_state *);
  int (*uint64_conflict)(uint_state *);
  void (*coliter_setup)(coliter_t *, parser_t *, int64_t, int64_t);
  parser_t *(*parser_new)(void);
  int (*parser_init)(parser_t *);
  void (*parser_free)(parser_t *);
  void (*parser_del)(parser_t *);
  int (*parser_add_skiprow)(parser_t *, int64_t);
  void (*parser_set_skipfirstnrows)(parser_t *, int64_t);
  void (*parser_set_default_options)(parser_t *);
  int (*parser_consume_rows)(parser_t *, size_t);
  int (*parser_trim_buffers)(parser_t *);
  int (*tokenize_all_rows)(parser_t *, const char *);
  int (*tokenize_nrows)(parser_t *, size_t, const char *);
<<<<<<< HEAD
  int64_t (*str_to_int64)(const char *, int64_t, int64_t, TokenizerError *,
                          char);
  uint64_t (*str_to_uint64)(uint_state *, const char *, int64_t, uint64_t,
                            TokenizerError *, char);
=======
  int64_t (*str_to_int64)(const char *, int *, char);
  uint64_t (*str_to_uint64)(uint_state *, const char *, int *, char);
>>>>>>> 531c0e36
  double (*xstrtod)(const char *, char **, char, char, char, int, int *, int *);
  double (*precise_xstrtod)(const char *, char **, char, char, char, int, int *,
                            int *);
  double (*round_trip)(const char *, char **, char, char, char, int, int *,
                       int *);
  int (*to_boolean)(const char *, uint8_t *);
} PandasParser_CAPI;

#define PandasParser_CAPSULE_NAME "pandas._pandas_parser_CAPI"

#ifndef _PANDAS_PARSER_IMPL
static PandasParser_CAPI *PandasParserAPI = NULL;

#define PandasParser_IMPORT                                                    \
  PandasParserAPI =                                                            \
      (PandasParser_CAPI *)PyCapsule_Import(PandasParser_CAPSULE_NAME, 0)

#define to_double(item, p_value, sci, decimal, maybe_int)                      \
  PandasParserAPI->to_double((item), (p_value), (sci), (decimal), (maybe_int))
#define floatify(str, result, maybe_int)                                       \
  PandasParserAPI->floatify((str), (result), (maybe_int))
#define new_rd_source(obj) PandasParserAPI->new_rd_source((obj))
#define del_rd_source(src) PandasParserAPI->del_rd_source((src))
#define buffer_rd_bytes(source, nbytes, bytes_read, status, encoding_errors)   \
  PandasParserAPI->buffer_rd_bytes((source), (nbytes), (bytes_read), (status), \
                                   (encoding_errors))
#define uint_state_init(self) PandasParserAPI->uint_state_init((self))
#define uint64_conflict(self) PandasParserAPI->uint64_conflict((self))
#define coliter_setup(self, parser, i, start)                                  \
  PandasParserAPI->coliter_setup((self), (parser), (i), (start))
#define parser_new PandasParserAPI->parser_new
#define parser_init(self) PandasParserAPI->parser_init((self))
#define parser_free(self) PandasParserAPI->parser_free((self))
#define parser_del(self) PandasParserAPI->parser_del((self))
#define parser_add_skiprow(self, row)                                          \
  PandasParserAPI->parser_add_skiprow((self), (row))
#define parser_set_skipfirstnrows(self, nrows)                                 \
  PandasParserAPI->parser_set_skipfirstnrows((self), (nrows))
#define parser_set_default_options(self)                                       \
  PandasParserAPI->parser_set_default_options((self))
#define parser_consume_rows(self, nrows)                                       \
  PandasParserAPI->parser_consume_rows((self), (nrows))
#define parser_trim_buffers(self) PandasParserAPI->parser_trim_buffers((self))
#define tokenize_all_rows(self, encoding_errors)                               \
  PandasParserAPI->tokenize_all_rows((self), (encoding_errors))
#define tokenize_nrows(self, nrows, encoding_errors)                           \
  PandasParserAPI->tokenize_nrows((self), (nrows), (encoding_errors))
#define str_to_int64(p_item, error, t_sep)                                     \
  PandasParserAPI->str_to_int64((p_item), (error), (t_sep))
#define str_to_uint64(state, p_item, error, t_sep)                             \
  PandasParserAPI->str_to_uint64((state), (p_item), (error), (t_sep))
#define xstrtod(p, q, decimal, sci, tsep, skip_trailing, error, maybe_int)     \
  PandasParserAPI->xstrtod((p), (q), (decimal), (sci), (tsep),                 \
                           (skip_trailing), (error), (maybe_int))
#define precise_xstrtod(p, q, decimal, sci, tsep, skip_trailing, error,        \
                        maybe_int)                                             \
  PandasParserAPI->precise_xstrtod((p), (q), (decimal), (sci), (tsep),         \
                                   (skip_trailing), (error), (maybe_int))
#define round_trip(p, q, decimal, sci, tsep, skip_trailing, error, maybe_int)  \
  PandasParserAPI->round_trip((p), (q), (decimal), (sci), (tsep),              \
                              (skip_trailing), (error), (maybe_int))
#define to_boolean(item, val) PandasParserAPI->to_boolean((item), (val))
#endif /* !defined(_PANDAS_PARSER_IMPL) */

#ifdef __cplusplus
}
#endif<|MERGE_RESOLUTION|>--- conflicted
+++ resolved
@@ -37,15 +37,8 @@
   int (*parser_trim_buffers)(parser_t *);
   int (*tokenize_all_rows)(parser_t *, const char *);
   int (*tokenize_nrows)(parser_t *, size_t, const char *);
-<<<<<<< HEAD
-  int64_t (*str_to_int64)(const char *, int64_t, int64_t, TokenizerError *,
-                          char);
-  uint64_t (*str_to_uint64)(uint_state *, const char *, int64_t, uint64_t,
-                            TokenizerError *, char);
-=======
   int64_t (*str_to_int64)(const char *, int *, char);
   uint64_t (*str_to_uint64)(uint_state *, const char *, int *, char);
->>>>>>> 531c0e36
   double (*xstrtod)(const char *, char **, char, char, char, int, int *, int *);
   double (*precise_xstrtod)(const char *, char **, char, char, char, int, int *,
                             int *);
