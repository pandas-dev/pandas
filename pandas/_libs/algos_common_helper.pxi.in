--- conflicted
+++ resolved
@@ -89,19 +89,11 @@
 
 @cython.boundscheck(False)
 @cython.wraparound(False)
-<<<<<<< HEAD
 def pad(ndarray[algos_t] old, ndarray[algos_t] new, limit=None):
     cdef:
         Py_ssize_t i, j, nleft, nright
         ndarray[int64_t, ndim=1] indexer
         algos_t cur, next
-=======
-def pad_{{name}}(ndarray[{{c_type}}] old, ndarray[{{c_type}}] new, limit=None):
-    cdef:
-        Py_ssize_t i, j, nleft, nright
-        ndarray[int64_t, ndim=1] indexer
-        {{c_type}} cur, next
->>>>>>> 513c02cb
         int lim, fill_count = 0
 
     nleft = len(old)
@@ -169,7 +161,6 @@
 
 @cython.boundscheck(False)
 @cython.wraparound(False)
-<<<<<<< HEAD
 def pad_inplace(ndarray[algos_t] values,
                 ndarray[uint8_t, cast=True] mask,
                 limit=None):
@@ -177,15 +168,6 @@
         cdef Py_ssize_t i, N
         cdef algos_t val
         cdef int lim, fill_count = 0
-=======
-def pad_inplace_{{name}}(ndarray[{{c_type}}] values,
-                         ndarray[uint8_t, cast=True] mask,
-                         limit=None):
-    cdef:
-        Py_ssize_t i, N
-        {{c_type}} val
-        int lim, fill_count = 0
->>>>>>> 513c02cb
 
     N = len(values)
 
@@ -225,21 +207,12 @@
 
 @cython.boundscheck(False)
 @cython.wraparound(False)
-<<<<<<< HEAD
 def pad_2d_inplace(ndarray[algos_t, ndim=2] values,
                    ndarray[uint8_t, ndim=2] mask,
                    limit=None):
     cdef:
         Py_ssize_t i, j, N, K
         algos_t val
-=======
-def pad_2d_inplace_{{name}}(ndarray[{{c_type}}, ndim=2] values,
-                            ndarray[uint8_t, ndim=2] mask,
-                            limit=None):
-    cdef:
-        Py_ssize_t i, j, N, K
-        {{c_type}} val
->>>>>>> 513c02cb
         int lim, fill_count = 0
 
     K, N = (<object> values).shape
@@ -308,22 +281,12 @@
 
 @cython.boundscheck(False)
 @cython.wraparound(False)
-<<<<<<< HEAD
 def backfill(ndarray[algos_t] old, ndarray[algos_t] new,limit=None):
     cdef:
         cdef Py_ssize_t i, j, nleft, nright
         cdef ndarray[int64_t, ndim=1] indexer
         cdef algos_t cur, prev
         cdef int lim, fill_count = 0
-=======
-def backfill_{{name}}(ndarray[{{c_type}}] old, ndarray[{{c_type}}] new,
-                      limit=None):
-    cdef:
-        Py_ssize_t i, j, nleft, nright
-        ndarray[int64_t, ndim=1] indexer
-        {{c_type}} cur, prev
-        int lim, fill_count = 0
->>>>>>> 513c02cb
 
     nleft = len(old)
     nright = len(new)
@@ -392,7 +355,6 @@
 
 @cython.boundscheck(False)
 @cython.wraparound(False)
-<<<<<<< HEAD
 def backfill_inplace(ndarray[algos_t] values,
                      ndarray[uint8_t, cast=True] mask,
                      limit=None):
@@ -400,15 +362,6 @@
         cdef Py_ssize_t i, N
         cdef algos_t val
         cdef int lim, fill_count = 0
-=======
-def backfill_inplace_{{name}}(ndarray[{{c_type}}] values,
-                              ndarray[uint8_t, cast=True] mask,
-                              limit=None):
-    cdef:
-        Py_ssize_t i, N
-        {{c_type}} val
-        int lim, fill_count = 0
->>>>>>> 513c02cb
 
     N = len(values)
 
@@ -448,21 +401,12 @@
 
 @cython.boundscheck(False)
 @cython.wraparound(False)
-<<<<<<< HEAD
 def backfill_2d_inplace(ndarray[algos_t, ndim=2] values,
                         ndarray[uint8_t, ndim=2] mask,
                         limit=None):
     cdef:
         Py_ssize_t i, j, N, K
         algos_t val
-=======
-def backfill_2d_inplace_{{name}}(ndarray[{{c_type}}, ndim=2] values,
-                                 ndarray[uint8_t, ndim=2] mask,
-                                 limit=None):
-    cdef:
-        Py_ssize_t i, j, N, K
-        {{c_type}} val
->>>>>>> 513c02cb
         int lim, fill_count = 0
 
     K, N = (<object> values).shape
@@ -583,25 +527,6 @@
     return is_monotonic_inc, is_monotonic_dec, \
            is_unique and (is_monotonic_inc or is_monotonic_dec)
 
-<<<<<<< HEAD
-=======
-
-@cython.wraparound(False)
-@cython.boundscheck(False)
-def arrmap_{{name}}(ndarray[{{c_type}}] index, object func):
-    cdef:
-        Py_ssize_t length = index.shape[0]
-        Py_ssize_t i = 0
-        ndarray[object] result = np.empty(length, dtype=np.object_)
-
-    from pandas._libs.lib import maybe_convert_objects
-
-    for i in range(length):
-        result[i] = func(index[i])
-
-    return maybe_convert_objects(result)
-
->>>>>>> 513c02cb
 {{endfor}}
 
 #----------------------------------------------------------------------
