--- conflicted
+++ resolved
@@ -4,10 +4,6 @@
 import locale
 import calendar
 import re
-<<<<<<< HEAD
-import datetime
-=======
->>>>>>> 06f4c902
 
 from _thread import allocate_lock as _thread_allocate_lock
 
