--- conflicted
+++ resolved
@@ -237,16 +237,6 @@
 
 
 cdef class DatetimeParseState:
-<<<<<<< HEAD
-    def __cinit__(self, NPY_DATETIMEUNIT creso=NPY_DATETIMEUNIT.NPY_FR_GENERIC):
-        self.found_tz = False
-        self.found_naive = False
-        self.creso = creso
-        self.creso_changed = False
-
-    cdef bint update_creso(self, NPY_DATETIMEUNIT item_reso):
-        # Return a bool to indicate we bumped to a higher resolution
-=======
     def __cinit__(self, NPY_DATETIMEUNIT creso=NPY_DATETIMEUNIT.NPY_FR_ns):
         self.found_tz = False
         self.found_naive = False
@@ -255,16 +245,11 @@
 
     cdef bint update_creso(self, NPY_DATETIMEUNIT item_reso) noexcept:
         # Return a bool indicating whether we bumped to a higher resolution
->>>>>>> d1b2c447
         if self.creso == NPY_DATETIMEUNIT.NPY_FR_GENERIC:
             self.creso = item_reso
         elif item_reso > self.creso:
             self.creso = item_reso
-<<<<<<< HEAD
-            self.creso_changed = True
-=======
             self.creso_ever_changed = True
->>>>>>> d1b2c447
             return True
         return False
 
