--- conflicted
+++ resolved
@@ -1108,11 +1108,7 @@
 
 @cython.wraparound(False)
 @cython.boundscheck(False)
-<<<<<<< HEAD
 def period_asfreq_arr(int64_t[:] arr, int freq1, int freq2, bint end):
-=======
-def period_asfreq_arr(ndarray[int64_t] arr, int freq1, int freq2, bint end):
->>>>>>> 4f717551
     """
     Convert int64-array of period ordinals from one frequency to another, and
     if upsampling, choose to use start ('S') or end ('E') of period.
@@ -1130,25 +1126,10 @@
     func = get_asfreq_func(freq1, freq2)
     get_asfreq_info(freq1, freq2, end, &af_info)
 
-<<<<<<< HEAD
     for i in range(n):
         val = arr[i]
         if val != NPY_NAT:
             val = func(val, &af_info)
-=======
-    mask = arr == NPY_NAT
-    if mask.any():      # NaT process
-        for i in range(n):
-            val = arr[i]
-            if val != NPY_NAT:
-                val = func(val, &af_info)
-                if val == INT32_MIN:
-                    raise ValueError("Unable to convert to desired frequency.")
-            result[i] = val
-    else:
-        for i in range(n):
-            val = func(arr[i], &af_info)
->>>>>>> 4f717551
             if val == INT32_MIN:
                 raise ValueError("Unable to convert to desired frequency.")
         result[i] = val
