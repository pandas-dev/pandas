--- conflicted
+++ resolved
@@ -1860,18 +1860,7 @@
 
     @cython.overflowcheck(True)
     def __add__(self, other):
-<<<<<<< HEAD
-        if not is_period_object(self):
-            # cython semantics; this is analogous to a call to __radd__
-            # TODO(cython3): remove this
-            if self is NaT:
-                return NaT
-            return other.__add__(self)
-
         if is_any_td_scalar(other) or isinstance(other, Day):
-=======
-        if is_any_td_scalar(other):
->>>>>>> 2b67593b
             return self._add_timedeltalike_scalar(other)
         elif is_offset_object(other):
             return self._add_offset(other)
