import re

cimport numpy as cnp
from cpython.object cimport (
    Py_EQ,
    Py_NE,
    PyObject,
    PyObject_RichCompare,
    PyObject_RichCompareBool,
)
from numpy cimport (
    int32_t,
    int64_t,
    ndarray,
)

import numpy as np

cnp.import_array()

cimport cython
from cpython.datetime cimport (
    PyDate_Check,
    PyDateTime_Check,
    datetime,
    import_datetime,
)
from libc.stdlib cimport (
    free,
    malloc,
)
from libc.string cimport (
    memset,
    strlen,
)
from libc.time cimport (
    strftime,
    tm,
)

# import datetime C API
import_datetime()

cimport pandas._libs.tslibs.util as util
from pandas._libs.missing cimport C_NA
from pandas._libs.tslibs.np_datetime cimport (
    NPY_DATETIMEUNIT,
    NPY_FR_D,
    astype_overflowsafe,
    check_dts_bounds,
    get_timedelta64_value,
    npy_datetimestruct,
    npy_datetimestruct_to_datetime,
    pandas_datetime_to_datetimestruct,
)

from pandas._libs.tslibs.timestamps import Timestamp

from pandas._libs.tslibs.ccalendar cimport (
    dayofweek,
    get_day_of_year,
    get_days_in_month,
    get_week_of_year,
    is_leapyear,
)
from pandas._libs.tslibs.timedeltas cimport (
    delta_to_nanoseconds,
    is_any_td_scalar,
)

from pandas._libs.tslibs.conversion import DT64NS_DTYPE

from pandas._libs.tslibs.dtypes cimport (
    FR_ANN,
    FR_BUS,
    FR_DAY,
    FR_HR,
    FR_MIN,
    FR_MS,
    FR_MTH,
    FR_NS,
    FR_QTR,
    FR_SEC,
    FR_UND,
    FR_US,
    FR_WK,
    PeriodDtypeBase,
    attrname_to_abbrevs,
    freq_group_code_to_npy_unit,
)
from pandas._libs.tslibs.parsing cimport quarter_to_myear

from pandas._libs.tslibs.parsing import parse_datetime_string_with_reso

from pandas._libs.tslibs.nattype cimport (
    NPY_NAT,
    c_NaT as NaT,
    c_nat_strings as nat_strings,
    checknull_with_nat,
)
from pandas._libs.tslibs.offsets cimport (
    BaseOffset,
    is_offset_object,
    is_tick_object,
    to_offset,
)

from pandas._libs.tslibs.offsets import INVALID_FREQ_ERR_MSG

cdef:
    enum:
        INT32_MIN = -2_147_483_648LL


ctypedef struct asfreq_info:
    int64_t intraday_conversion_factor
    int is_end
    int to_end
    int from_end

ctypedef int64_t (*freq_conv_func)(int64_t, asfreq_info*) nogil


cdef extern from *:
    """
    // must use npy typedef b/c int64_t is aliased in cython-generated c
    // unclear why we need LL for that row.
    // see https://github.com/pandas-dev/pandas/pull/34416/
    static npy_int64 daytime_conversion_factor_matrix[7][7] = {
        {1, 24, 1440, 86400, 86400000, 86400000000, 86400000000000},
        {0LL,  1LL,   60LL,  3600LL,  3600000LL,  3600000000LL,  3600000000000LL},
        {0,  0,   1,     60,    60000,    60000000,    60000000000},
        {0,  0,   0,      1,     1000,     1000000,     1000000000},
        {0,  0,   0,      0,        1,        1000,        1000000},
        {0,  0,   0,      0,        0,           1,           1000},
        {0,  0,   0,      0,        0,           0,              1}};
    """
    int64_t daytime_conversion_factor_matrix[7][7]


cdef int max_value(int left, int right) nogil:
    if left > right:
        return left
    return right


cdef int min_value(int left, int right) nogil:
    if left < right:
        return left
    return right


cdef int64_t get_daytime_conversion_factor(int from_index, int to_index) nogil:
    cdef:
        int row = min_value(from_index, to_index)
        int col = max_value(from_index, to_index)
    # row or col < 6 means frequency strictly lower than Daily, which
    # do not use daytime_conversion_factors
    if row < 6:
        return 0
    elif col < 6:
        return 0
    return daytime_conversion_factor_matrix[row - 6][col - 6]


cdef int64_t nofunc(int64_t ordinal, asfreq_info *af_info) nogil:
    return INT32_MIN


cdef int64_t no_op(int64_t ordinal, asfreq_info *af_info) nogil:
    return ordinal


cdef freq_conv_func get_asfreq_func(int from_freq, int to_freq) nogil:
    cdef:
        int from_group = get_freq_group(from_freq)
        int to_group = get_freq_group(to_freq)

    if from_group == FR_UND:
        from_group = FR_DAY

    if from_group == FR_BUS:
        if to_group == FR_ANN:
            return <freq_conv_func>asfreq_BtoA
        elif to_group == FR_QTR:
            return <freq_conv_func>asfreq_BtoQ
        elif to_group == FR_MTH:
            return <freq_conv_func>asfreq_BtoM
        elif to_group == FR_WK:
            return <freq_conv_func>asfreq_BtoW
        elif to_group == FR_BUS:
            return <freq_conv_func>no_op
        elif to_group in [FR_DAY, FR_HR, FR_MIN, FR_SEC, FR_MS, FR_US, FR_NS]:
            return <freq_conv_func>asfreq_BtoDT
        else:
            return <freq_conv_func>nofunc

    elif to_group == FR_BUS:
        if from_group == FR_ANN:
            return <freq_conv_func>asfreq_AtoB
        elif from_group == FR_QTR:
            return <freq_conv_func>asfreq_QtoB
        elif from_group == FR_MTH:
            return <freq_conv_func>asfreq_MtoB
        elif from_group == FR_WK:
            return <freq_conv_func>asfreq_WtoB
        elif from_group in [FR_DAY, FR_HR, FR_MIN, FR_SEC, FR_MS, FR_US, FR_NS]:
            return <freq_conv_func>asfreq_DTtoB
        else:
            return <freq_conv_func>nofunc

    elif from_group == FR_ANN:
        if to_group == FR_ANN:
            return <freq_conv_func>asfreq_AtoA
        elif to_group == FR_QTR:
            return <freq_conv_func>asfreq_AtoQ
        elif to_group == FR_MTH:
            return <freq_conv_func>asfreq_AtoM
        elif to_group == FR_WK:
            return <freq_conv_func>asfreq_AtoW
        elif to_group in [FR_DAY, FR_HR, FR_MIN, FR_SEC, FR_MS, FR_US, FR_NS]:
            return <freq_conv_func>asfreq_AtoDT
        else:
            return <freq_conv_func>nofunc

    elif from_group == FR_QTR:
        if to_group == FR_ANN:
            return <freq_conv_func>asfreq_QtoA
        elif to_group == FR_QTR:
            return <freq_conv_func>asfreq_QtoQ
        elif to_group == FR_MTH:
            return <freq_conv_func>asfreq_QtoM
        elif to_group == FR_WK:
            return <freq_conv_func>asfreq_QtoW
        elif to_group in [FR_DAY, FR_HR, FR_MIN, FR_SEC, FR_MS, FR_US, FR_NS]:
            return <freq_conv_func>asfreq_QtoDT
        else:
            return <freq_conv_func>nofunc

    elif from_group == FR_MTH:
        if to_group == FR_ANN:
            return <freq_conv_func>asfreq_MtoA
        elif to_group == FR_QTR:
            return <freq_conv_func>asfreq_MtoQ
        elif to_group == FR_MTH:
            return <freq_conv_func>no_op
        elif to_group == FR_WK:
            return <freq_conv_func>asfreq_MtoW
        elif to_group in [FR_DAY, FR_HR, FR_MIN, FR_SEC, FR_MS, FR_US, FR_NS]:
            return <freq_conv_func>asfreq_MtoDT
        else:
            return <freq_conv_func>nofunc

    elif from_group == FR_WK:
        if to_group == FR_ANN:
            return <freq_conv_func>asfreq_WtoA
        elif to_group == FR_QTR:
            return <freq_conv_func>asfreq_WtoQ
        elif to_group == FR_MTH:
            return <freq_conv_func>asfreq_WtoM
        elif to_group == FR_WK:
            return <freq_conv_func>asfreq_WtoW
        elif to_group in [FR_DAY, FR_HR, FR_MIN, FR_SEC, FR_MS, FR_US, FR_NS]:
            return <freq_conv_func>asfreq_WtoDT
        else:
            return <freq_conv_func>nofunc

    elif from_group in [FR_DAY, FR_HR, FR_MIN, FR_SEC, FR_MS, FR_US, FR_NS]:
        if to_group == FR_ANN:
            return <freq_conv_func>asfreq_DTtoA
        elif to_group == FR_QTR:
            return <freq_conv_func>asfreq_DTtoQ
        elif to_group == FR_MTH:
            return <freq_conv_func>asfreq_DTtoM
        elif to_group == FR_WK:
            return <freq_conv_func>asfreq_DTtoW
        elif to_group in [FR_DAY, FR_HR, FR_MIN, FR_SEC, FR_MS, FR_US, FR_NS]:
            if from_group > to_group:
                return <freq_conv_func>downsample_daytime
            else:
                return <freq_conv_func>upsample_daytime

        else:
            return <freq_conv_func>nofunc

    else:
        return <freq_conv_func>nofunc


# --------------------------------------------------------------------
# Frequency Conversion Helpers

cdef int64_t DtoB_weekday(int64_t unix_date) nogil:
    return ((unix_date + 4) // 7) * 5 + ((unix_date + 4) % 7) - 4


cdef int64_t DtoB(npy_datetimestruct *dts, int roll_back,
                  int64_t unix_date) nogil:
    # calculate the current week (counting from 1970-01-01) treating
    # sunday as last day of a week
    cdef:
        int day_of_week = dayofweek(dts.year, dts.month, dts.day)

    if roll_back == 1:
        if day_of_week > 4:
            # change to friday before weekend
            unix_date -= (day_of_week - 4)
    else:
        if day_of_week > 4:
            # change to Monday after weekend
            unix_date += (7 - day_of_week)

    return DtoB_weekday(unix_date)


cdef int64_t upsample_daytime(int64_t ordinal, asfreq_info *af_info) nogil:
    if af_info.is_end:
        return (ordinal + 1) * af_info.intraday_conversion_factor - 1
    else:
        return ordinal * af_info.intraday_conversion_factor


cdef int64_t downsample_daytime(int64_t ordinal, asfreq_info *af_info) nogil:
    return ordinal // af_info.intraday_conversion_factor


cdef int64_t transform_via_day(int64_t ordinal,
                               asfreq_info *af_info,
                               freq_conv_func first_func,
                               freq_conv_func second_func) nogil:
    cdef:
        int64_t result

    result = first_func(ordinal, af_info)
    result = second_func(result, af_info)
    return result


# --------------------------------------------------------------------
# Conversion _to_ Daily Freq

cdef int64_t asfreq_AtoDT(int64_t ordinal, asfreq_info *af_info) nogil:
    cdef:
        int64_t unix_date
        npy_datetimestruct dts

    ordinal += af_info.is_end

    dts.year = ordinal + 1970
    dts.month = 1
    adjust_dts_for_month(&dts, af_info.from_end)

    unix_date = unix_date_from_ymd(dts.year, dts.month, 1)
    unix_date -= af_info.is_end
    return upsample_daytime(unix_date, af_info)


cdef int64_t asfreq_QtoDT(int64_t ordinal, asfreq_info *af_info) nogil:
    cdef:
        int64_t unix_date
        npy_datetimestruct dts

    ordinal += af_info.is_end

    dts.year = ordinal // 4 + 1970
    dts.month = (ordinal % 4) * 3 + 1
    adjust_dts_for_month(&dts, af_info.from_end)

    unix_date = unix_date_from_ymd(dts.year, dts.month, 1)
    unix_date -= af_info.is_end
    return upsample_daytime(unix_date, af_info)


cdef int64_t asfreq_MtoDT(int64_t ordinal, asfreq_info *af_info) nogil:
    cdef:
        int64_t unix_date
        int year, month

    ordinal += af_info.is_end

    year = ordinal // 12 + 1970
    month = ordinal % 12 + 1

    unix_date = unix_date_from_ymd(year, month, 1)
    unix_date -= af_info.is_end
    return upsample_daytime(unix_date, af_info)


cdef int64_t asfreq_WtoDT(int64_t ordinal, asfreq_info *af_info) nogil:
    ordinal = (ordinal * 7 + af_info.from_end - 4 +
               (7 - 1) * (af_info.is_end - 1))
    return upsample_daytime(ordinal, af_info)


# --------------------------------------------------------------------
# Conversion _to_ BusinessDay Freq

cdef int64_t asfreq_AtoB(int64_t ordinal, asfreq_info *af_info) nogil:
    cdef:
        int roll_back
        npy_datetimestruct dts
        int64_t unix_date = asfreq_AtoDT(ordinal, af_info)

    pandas_datetime_to_datetimestruct(unix_date, NPY_FR_D, &dts)
    roll_back = af_info.is_end
    return DtoB(&dts, roll_back, unix_date)


cdef int64_t asfreq_QtoB(int64_t ordinal, asfreq_info *af_info) nogil:
    cdef:
        int roll_back
        npy_datetimestruct dts
        int64_t unix_date = asfreq_QtoDT(ordinal, af_info)

    pandas_datetime_to_datetimestruct(unix_date, NPY_FR_D, &dts)
    roll_back = af_info.is_end
    return DtoB(&dts, roll_back, unix_date)


cdef int64_t asfreq_MtoB(int64_t ordinal, asfreq_info *af_info) nogil:
    cdef:
        int roll_back
        npy_datetimestruct dts
        int64_t unix_date = asfreq_MtoDT(ordinal, af_info)

    pandas_datetime_to_datetimestruct(unix_date, NPY_FR_D, &dts)
    roll_back = af_info.is_end
    return DtoB(&dts, roll_back, unix_date)


cdef int64_t asfreq_WtoB(int64_t ordinal, asfreq_info *af_info) nogil:
    cdef:
        int roll_back
        npy_datetimestruct dts
        int64_t unix_date = asfreq_WtoDT(ordinal, af_info)

    pandas_datetime_to_datetimestruct(unix_date, NPY_FR_D, &dts)
    roll_back = af_info.is_end
    return DtoB(&dts, roll_back, unix_date)


cdef int64_t asfreq_DTtoB(int64_t ordinal, asfreq_info *af_info) nogil:
    cdef:
        int roll_back
        npy_datetimestruct dts
        int64_t unix_date = downsample_daytime(ordinal, af_info)

    pandas_datetime_to_datetimestruct(unix_date, NPY_FR_D, &dts)
    # This usage defines roll_back the opposite way from the others
    roll_back = 1 - af_info.is_end
    return DtoB(&dts, roll_back, unix_date)


# ----------------------------------------------------------------------
# Conversion _from_ Daily Freq

cdef int64_t asfreq_DTtoA(int64_t ordinal, asfreq_info *af_info) nogil:
    cdef:
        npy_datetimestruct dts

    ordinal = downsample_daytime(ordinal, af_info)
    pandas_datetime_to_datetimestruct(ordinal, NPY_FR_D, &dts)
    return dts_to_year_ordinal(&dts, af_info.to_end)


cdef int DtoQ_yq(int64_t ordinal, asfreq_info *af_info, npy_datetimestruct* dts) nogil:
    cdef:
        int quarter

    pandas_datetime_to_datetimestruct(ordinal, NPY_FR_D, dts)
    adjust_dts_for_qtr(dts, af_info.to_end)

    quarter = month_to_quarter(dts.month)
    return quarter


cdef int64_t asfreq_DTtoQ(int64_t ordinal, asfreq_info *af_info) nogil:
    cdef:
        int quarter
        npy_datetimestruct dts

    ordinal = downsample_daytime(ordinal, af_info)

    quarter = DtoQ_yq(ordinal, af_info, &dts)
    return <int64_t>((dts.year - 1970) * 4 + quarter - 1)


cdef int64_t asfreq_DTtoM(int64_t ordinal, asfreq_info *af_info) nogil:
    cdef:
        npy_datetimestruct dts

    ordinal = downsample_daytime(ordinal, af_info)
    pandas_datetime_to_datetimestruct(ordinal, NPY_FR_D, &dts)
    return dts_to_month_ordinal(&dts)


cdef int64_t asfreq_DTtoW(int64_t ordinal, asfreq_info *af_info) nogil:
    ordinal = downsample_daytime(ordinal, af_info)
    return unix_date_to_week(ordinal, af_info.to_end)


cdef int64_t unix_date_to_week(int64_t unix_date, int to_end) nogil:
    return (unix_date + 3 - to_end) // 7 + 1


# --------------------------------------------------------------------
# Conversion _from_ BusinessDay Freq

cdef int64_t asfreq_BtoDT(int64_t ordinal, asfreq_info *af_info) nogil:
    ordinal = ((ordinal + 3) // 5) * 7 + (ordinal + 3) % 5 - 3
    return upsample_daytime(ordinal, af_info)


cdef int64_t asfreq_BtoA(int64_t ordinal, asfreq_info *af_info) nogil:
    return transform_via_day(ordinal, af_info,
                             <freq_conv_func>asfreq_BtoDT,
                             <freq_conv_func>asfreq_DTtoA)


cdef int64_t asfreq_BtoQ(int64_t ordinal, asfreq_info *af_info) nogil:
    return transform_via_day(ordinal, af_info,
                             <freq_conv_func>asfreq_BtoDT,
                             <freq_conv_func>asfreq_DTtoQ)


cdef int64_t asfreq_BtoM(int64_t ordinal, asfreq_info *af_info) nogil:
    return transform_via_day(ordinal, af_info,
                             <freq_conv_func>asfreq_BtoDT,
                             <freq_conv_func>asfreq_DTtoM)


cdef int64_t asfreq_BtoW(int64_t ordinal, asfreq_info *af_info) nogil:
    return transform_via_day(ordinal, af_info,
                             <freq_conv_func>asfreq_BtoDT,
                             <freq_conv_func>asfreq_DTtoW)


# ----------------------------------------------------------------------
# Conversion _from_ Annual Freq

cdef int64_t asfreq_AtoA(int64_t ordinal, asfreq_info *af_info) nogil:
    return transform_via_day(ordinal, af_info,
                             <freq_conv_func>asfreq_AtoDT,
                             <freq_conv_func>asfreq_DTtoA)


cdef int64_t asfreq_AtoQ(int64_t ordinal, asfreq_info *af_info) nogil:
    return transform_via_day(ordinal, af_info,
                             <freq_conv_func>asfreq_AtoDT,
                             <freq_conv_func>asfreq_DTtoQ)


cdef int64_t asfreq_AtoM(int64_t ordinal, asfreq_info *af_info) nogil:
    return transform_via_day(ordinal, af_info,
                             <freq_conv_func>asfreq_AtoDT,
                             <freq_conv_func>asfreq_DTtoM)


cdef int64_t asfreq_AtoW(int64_t ordinal, asfreq_info *af_info) nogil:
    return transform_via_day(ordinal, af_info,
                             <freq_conv_func>asfreq_AtoDT,
                             <freq_conv_func>asfreq_DTtoW)


# ----------------------------------------------------------------------
# Conversion _from_ Quarterly Freq

cdef int64_t asfreq_QtoQ(int64_t ordinal, asfreq_info *af_info) nogil:
    return transform_via_day(ordinal, af_info,
                             <freq_conv_func>asfreq_QtoDT,
                             <freq_conv_func>asfreq_DTtoQ)


cdef int64_t asfreq_QtoA(int64_t ordinal, asfreq_info *af_info) nogil:
    return transform_via_day(ordinal, af_info,
                             <freq_conv_func>asfreq_QtoDT,
                             <freq_conv_func>asfreq_DTtoA)


cdef int64_t asfreq_QtoM(int64_t ordinal, asfreq_info *af_info) nogil:
    return transform_via_day(ordinal, af_info,
                             <freq_conv_func>asfreq_QtoDT,
                             <freq_conv_func>asfreq_DTtoM)


cdef int64_t asfreq_QtoW(int64_t ordinal, asfreq_info *af_info) nogil:
    return transform_via_day(ordinal, af_info,
                             <freq_conv_func>asfreq_QtoDT,
                             <freq_conv_func>asfreq_DTtoW)


# ----------------------------------------------------------------------
# Conversion _from_ Monthly Freq

cdef int64_t asfreq_MtoA(int64_t ordinal, asfreq_info *af_info) nogil:
    return transform_via_day(ordinal, af_info,
                             <freq_conv_func>asfreq_MtoDT,
                             <freq_conv_func>asfreq_DTtoA)


cdef int64_t asfreq_MtoQ(int64_t ordinal, asfreq_info *af_info) nogil:
    return transform_via_day(ordinal, af_info,
                             <freq_conv_func>asfreq_MtoDT,
                             <freq_conv_func>asfreq_DTtoQ)


cdef int64_t asfreq_MtoW(int64_t ordinal, asfreq_info *af_info) nogil:
    return transform_via_day(ordinal, af_info,
                             <freq_conv_func>asfreq_MtoDT,
                             <freq_conv_func>asfreq_DTtoW)


# ----------------------------------------------------------------------
# Conversion _from_ Weekly Freq

cdef int64_t asfreq_WtoA(int64_t ordinal, asfreq_info *af_info) nogil:
    return transform_via_day(ordinal, af_info,
                             <freq_conv_func>asfreq_WtoDT,
                             <freq_conv_func>asfreq_DTtoA)


cdef int64_t asfreq_WtoQ(int64_t ordinal, asfreq_info *af_info) nogil:
    return transform_via_day(ordinal, af_info,
                             <freq_conv_func>asfreq_WtoDT,
                             <freq_conv_func>asfreq_DTtoQ)


cdef int64_t asfreq_WtoM(int64_t ordinal, asfreq_info *af_info) nogil:
    return transform_via_day(ordinal, af_info,
                             <freq_conv_func>asfreq_WtoDT,
                             <freq_conv_func>asfreq_DTtoM)


cdef int64_t asfreq_WtoW(int64_t ordinal, asfreq_info *af_info) nogil:
    return transform_via_day(ordinal, af_info,
                             <freq_conv_func>asfreq_WtoDT,
                             <freq_conv_func>asfreq_DTtoW)


# ----------------------------------------------------------------------

@cython.cdivision
cdef char* c_strftime(npy_datetimestruct *dts, char *fmt):
    """
    Generate a nice string representation of the period
    object, originally from DateObject_strftime

    Parameters
    ----------
    dts : npy_datetimestruct*
    fmt : char*

    Returns
    -------
    result : char*
    """
    cdef:
        tm c_date
        char *result
        int result_len = strlen(fmt) + 50

    c_date.tm_sec = dts.sec
    c_date.tm_min = dts.min
    c_date.tm_hour = dts.hour
    c_date.tm_mday = dts.day
    c_date.tm_mon = dts.month - 1
    c_date.tm_year = dts.year - 1900
    c_date.tm_wday = (dayofweek(dts.year, dts.month, dts.day) + 1) % 7
    c_date.tm_yday = get_day_of_year(dts.year, dts.month, dts.day) - 1
    c_date.tm_isdst = -1

    result = <char*>malloc(result_len * sizeof(char))

    strftime(result, result_len, fmt, &c_date)

    return result


# ----------------------------------------------------------------------
# Conversion between date_info and npy_datetimestruct

cdef int get_freq_group(int freq) nogil:
    # See also FreqGroup.get_freq_group
    return (freq // 1000) * 1000


cdef int get_freq_group_index(int freq) nogil:
    return freq // 1000


cdef void adjust_dts_for_month(npy_datetimestruct* dts, int from_end) nogil:
    if from_end != 12:
        dts.month += from_end
        if dts.month > 12:
            dts.month -= 12
        else:
            dts.year -= 1


cdef void adjust_dts_for_qtr(npy_datetimestruct* dts, int to_end) nogil:
    if to_end != 12:
        dts.month -= to_end
        if dts.month <= 0:
            dts.month += 12
        else:
            dts.year += 1


# Find the unix_date (days elapsed since datetime(1970, 1, 1)
# for the given year/month/day.
# Assumes GREGORIAN_CALENDAR */
cdef int64_t unix_date_from_ymd(int year, int month, int day) nogil:
    # Calculate the absolute date
    cdef:
        npy_datetimestruct dts
        int64_t unix_date

    memset(&dts, 0, sizeof(npy_datetimestruct))
    dts.year = year
    dts.month = month
    dts.day = day
    unix_date = npy_datetimestruct_to_datetime(NPY_FR_D, &dts)
    return unix_date


cdef int64_t dts_to_month_ordinal(npy_datetimestruct* dts) nogil:
    # AKA: use npy_datetimestruct_to_datetime(NPY_FR_M, &dts)
    return <int64_t>((dts.year - 1970) * 12 + dts.month - 1)


cdef int64_t dts_to_year_ordinal(npy_datetimestruct *dts, int to_end) nogil:
    cdef:
        int64_t result

    result = npy_datetimestruct_to_datetime(NPY_DATETIMEUNIT.NPY_FR_Y, dts)
    if dts.month > to_end:
        return result + 1
    else:
        return result


cdef int64_t dts_to_qtr_ordinal(npy_datetimestruct* dts, int to_end) nogil:
    cdef:
        int quarter

    adjust_dts_for_qtr(dts, to_end)
    quarter = month_to_quarter(dts.month)
    return <int64_t>((dts.year - 1970) * 4 + quarter - 1)


cdef int get_anchor_month(int freq, int freq_group) nogil:
    cdef:
        int fmonth
    fmonth = freq - freq_group
    if fmonth == 0:
        fmonth = 12
    return fmonth


# specifically _dont_ use cdvision or else ordinals near -1 are assigned to
# incorrect dates GH#19643
@cython.cdivision(False)
cdef int64_t get_period_ordinal(npy_datetimestruct *dts, int freq) nogil:
    """
    Generate an ordinal in period space

    Parameters
    ----------
    dts : npy_datetimestruct*
    freq : int

    Returns
    -------
    period_ordinal : int64_t
    """
    cdef:
        int64_t unix_date
        int freq_group, fmonth
        NPY_DATETIMEUNIT unit

    freq_group = get_freq_group(freq)

    if freq_group == FR_ANN:
        fmonth = get_anchor_month(freq, freq_group)
        return dts_to_year_ordinal(dts, fmonth)

    elif freq_group == FR_QTR:
        fmonth = get_anchor_month(freq, freq_group)
        return dts_to_qtr_ordinal(dts, fmonth)

    elif freq_group == FR_WK:
        unix_date = npy_datetimestruct_to_datetime(NPY_FR_D, dts)
        return unix_date_to_week(unix_date, freq - FR_WK)

    elif freq == FR_BUS:
        unix_date = npy_datetimestruct_to_datetime(NPY_FR_D, dts)
        return DtoB(dts, 0, unix_date)

    unit = freq_group_code_to_npy_unit(freq)
    return npy_datetimestruct_to_datetime(unit, dts)


cdef void get_date_info(int64_t ordinal, int freq, npy_datetimestruct *dts) nogil:
    cdef:
        int64_t unix_date, nanos
        npy_datetimestruct dts2

    unix_date = get_unix_date(ordinal, freq)
    nanos = get_time_nanos(freq, unix_date, ordinal)

    pandas_datetime_to_datetimestruct(unix_date, NPY_FR_D, dts)

    pandas_datetime_to_datetimestruct(nanos, NPY_DATETIMEUNIT.NPY_FR_ns, &dts2)
    dts.hour = dts2.hour
    dts.min = dts2.min
    dts.sec = dts2.sec
    dts.us = dts2.us
    dts.ps = dts2.ps


cdef int64_t get_unix_date(int64_t period_ordinal, int freq) nogil:
    """
    Returns the proleptic Gregorian ordinal of the date, as an integer.
    This corresponds to the number of days since Jan., 1st, 1970 AD.
    When the instance has a frequency less than daily, the proleptic date
    is calculated for the last day of the period.

    Parameters
    ----------
    period_ordinal : int64_t
    freq : int

    Returns
    -------
    unix_date : int64_t number of days since datetime(1970, 1, 1)
    """
    cdef:
        asfreq_info af_info
        freq_conv_func toDaily = NULL

    if freq == FR_DAY:
        return period_ordinal

    toDaily = get_asfreq_func(freq, FR_DAY)
    get_asfreq_info(freq, FR_DAY, True, &af_info)
    return toDaily(period_ordinal, &af_info)


@cython.cdivision
cdef int64_t get_time_nanos(int freq, int64_t unix_date, int64_t ordinal) nogil:
    """
    Find the number of nanoseconds after midnight on the given unix_date
    that the ordinal represents in the given frequency.

    Parameters
    ----------
    freq : int
    unix_date : int64_t
    ordinal : int64_t

    Returns
    -------
    int64_t
    """
    cdef:
        int64_t sub, factor
        int64_t nanos_in_day = 24 * 3600 * 10**9

    freq = get_freq_group(freq)

    if freq <= FR_DAY:
        return 0

    elif freq == FR_NS:
        factor = 1

    elif freq == FR_US:
        factor = 10**3

    elif freq == FR_MS:
        factor = 10**6

    elif freq == FR_SEC:
        factor = 10 **9

    elif freq == FR_MIN:
        factor = 10**9 * 60

    else:
        # We must have freq == FR_HR
        factor = 10**9 * 3600

    sub = ordinal - unix_date * (nanos_in_day / factor)
    return sub * factor


cdef int get_yq(int64_t ordinal, int freq, npy_datetimestruct* dts):
    """
    Find the year and quarter of a Period with the given ordinal and frequency

    Parameters
    ----------
    ordinal : int64_t
    freq : int
    dts : *npy_datetimestruct

    Returns
    -------
    quarter : int
        describes the implied quarterly frequency associated with `freq`

    Notes
    -----
    Sets dts.year in-place.
    """
    cdef:
        asfreq_info af_info
        int qtr_freq
        int64_t unix_date
        int quarter

    unix_date = get_unix_date(ordinal, freq)

    if get_freq_group(freq) == FR_QTR:
        qtr_freq = freq
    else:
        qtr_freq = FR_QTR

    get_asfreq_info(FR_DAY, qtr_freq, True, &af_info)

    quarter = DtoQ_yq(unix_date, &af_info, dts)
    return quarter


cdef int month_to_quarter(int month) nogil:
    return (month - 1) // 3 + 1


# ----------------------------------------------------------------------
# Period logic

@cython.wraparound(False)
@cython.boundscheck(False)
def periodarr_to_dt64arr(const int64_t[:] periodarr, int freq):
    """
    Convert array to datetime64 values from a set of ordinals corresponding to
    periods per period convention.
    """
    cdef:
        int64_t[::1] out
        Py_ssize_t i, N

    if freq < 6000:  # i.e. FR_DAY, hard-code to avoid need to cast
        N = len(periodarr)
        out = np.empty(N, dtype="i8")

        # We get here with freqs that do not correspond to a datetime64 unit
        for i in range(N):
            out[i] = period_ordinal_to_dt64(periodarr[i], freq)

        return out.base  # .base to access underlying np.ndarray

    else:
        # Short-circuit for performance
        if freq == FR_NS:
            # TODO: copy?
            return periodarr.base

        if freq == FR_US:
            dta = periodarr.base.view("M8[us]")
        elif freq == FR_MS:
            dta = periodarr.base.view("M8[ms]")
        elif freq == FR_SEC:
            dta = periodarr.base.view("M8[s]")
        elif freq == FR_MIN:
            dta = periodarr.base.view("M8[m]")
        elif freq == FR_HR:
            dta = periodarr.base.view("M8[h]")
        elif freq == FR_DAY:
            dta = periodarr.base.view("M8[D]")
        return astype_overflowsafe(dta, dtype=DT64NS_DTYPE)


cdef void get_asfreq_info(int from_freq, int to_freq,
                          bint is_end, asfreq_info *af_info) nogil:
    """
    Construct the `asfreq_info` object used to convert an ordinal from
    `from_freq` to `to_freq`.

    Parameters
    ----------
    from_freq : int
    to_freq int
    is_end : bool
    af_info : *asfreq_info
    """
    cdef:
        int from_group = get_freq_group(from_freq)
        int to_group = get_freq_group(to_freq)

    af_info.is_end = is_end

    af_info.intraday_conversion_factor = get_daytime_conversion_factor(
        get_freq_group_index(max_value(from_group, FR_DAY)),
        get_freq_group_index(max_value(to_group, FR_DAY)))

    if from_group == FR_WK:
        af_info.from_end = calc_week_end(from_freq, from_group)
    elif from_group == FR_ANN:
        af_info.from_end = calc_a_year_end(from_freq, from_group)
    elif from_group == FR_QTR:
        af_info.from_end = calc_a_year_end(from_freq, from_group)

    if to_group == FR_WK:
        af_info.to_end = calc_week_end(to_freq, to_group)
    elif to_group == FR_ANN:
        af_info.to_end = calc_a_year_end(to_freq, to_group)
    elif to_group == FR_QTR:
        af_info.to_end = calc_a_year_end(to_freq, to_group)


@cython.cdivision
cdef int calc_a_year_end(int freq, int group) nogil:
    cdef:
        int result = (freq - group) % 12
    if result == 0:
        return 12
    else:
        return result


cdef int calc_week_end(int freq, int group) nogil:
    return freq - group


cpdef int64_t period_asfreq(int64_t ordinal, int freq1, int freq2, bint end):
    """
    Convert period ordinal from one frequency to another, and if upsampling,
    choose to use start ('S') or end ('E') of period.
    """
    cdef:
        int64_t retval

    _period_asfreq(&ordinal, &retval, 1, freq1, freq2, end)
    return retval


@cython.wraparound(False)
@cython.boundscheck(False)
def period_asfreq_arr(ndarray[int64_t] arr, int freq1, int freq2, bint end):
    """
    Convert int64-array of period ordinals from one frequency to another, and
    if upsampling, choose to use start ('S') or end ('E') of period.
    """
    cdef:
        Py_ssize_t n = len(arr)
        Py_ssize_t increment = arr.strides[0] // 8
        ndarray[int64_t] result = cnp.PyArray_EMPTY(
            arr.ndim, arr.shape, cnp.NPY_INT64, 0
        )

    _period_asfreq(
        <int64_t*>cnp.PyArray_DATA(arr),
        <int64_t*>cnp.PyArray_DATA(result),
        n,
        freq1,
        freq2,
        end,
        increment,
    )
    return result


@cython.wraparound(False)
@cython.boundscheck(False)
cdef void _period_asfreq(
    int64_t* ordinals,
    int64_t* out,
    Py_ssize_t length,
    int freq1,
    int freq2,
    bint end,
    Py_ssize_t increment=1,
):
    """See period_asfreq.__doc__"""
    cdef:
        Py_ssize_t i
        freq_conv_func func
        asfreq_info af_info
        int64_t val

    if length == 1 and ordinals[0] == NPY_NAT:
        # fastpath avoid calling get_asfreq_func
        out[0] = NPY_NAT
        return

    func = get_asfreq_func(freq1, freq2)
    get_asfreq_info(freq1, freq2, end, &af_info)

    for i in range(length):
        val = ordinals[i * increment]
        if val != NPY_NAT:
            val = func(val, &af_info)
        out[i] = val


cpdef int64_t period_ordinal(int y, int m, int d, int h, int min,
                             int s, int us, int ps, int freq):
    """
    Find the ordinal representation of the given datetime components at the
    frequency `freq`.

    Parameters
    ----------
    y : int
    m : int
    d : int
    h : int
    min : int
    s : int
    us : int
    ps : int

    Returns
    -------
    ordinal : int64_t
    """
    cdef:
        npy_datetimestruct dts
    dts.year = y
    dts.month = m
    dts.day = d
    dts.hour = h
    dts.min = min
    dts.sec = s
    dts.us = us
    dts.ps = ps
    return get_period_ordinal(&dts, freq)


cdef int64_t period_ordinal_to_dt64(int64_t ordinal, int freq) except? -1:
    cdef:
        npy_datetimestruct dts

    if ordinal == NPY_NAT:
        return NPY_NAT

    get_date_info(ordinal, freq, &dts)

    check_dts_bounds(&dts)
    return npy_datetimestruct_to_datetime(NPY_DATETIMEUNIT.NPY_FR_ns, &dts)


cdef str period_format(int64_t value, int freq, object fmt=None):
    if value == NPY_NAT:
        return "NaT"

    if fmt is None:
<<<<<<< HEAD
        return _period_default_format(value, freq)
    else:
        if isinstance(fmt, str):
            # Encode using current locale, in case fmt contains non-utf8 chars
            fmt = <bytes>util.string_encode_locale(fmt)

        return _period_strftime(value, freq, fmt)


cdef str _period_default_format(int64_t value, int freq):
    """A faster default formatting function leveraging string formatting."""

    cdef:
        int freq_group, quarter
        npy_datetimestruct dts

    # fill dts
    get_date_info(value, freq, &dts)

    # get the appropriate format depending on frequency group
    freq_group = get_freq_group(freq)
    if freq_group == FR_ANN:
        # fmt = b'%Y'
        return f"{dts.year}"

    elif freq_group == FR_QTR:
        # fmt = b'%FQ%q'
        # get quarter and modify dts.year to be the fiscal year (?)
        quarter = get_yq(value, freq, &dts)
        return f"{dts.year}Q{quarter}"
=======
        freq_group = get_freq_group(freq)
        if freq_group == FR_ANN:
            fmt = b"%Y"
        elif freq_group == FR_QTR:
            fmt = b"%FQ%q"
        elif freq_group == FR_MTH:
            fmt = b"%Y-%m"
        elif freq_group == FR_WK:
            left = period_asfreq(value, freq, FR_DAY, 0)
            right = period_asfreq(value, freq, FR_DAY, 1)
            return f"{period_format(left, FR_DAY)}/{period_format(right, FR_DAY)}"
        elif freq_group == FR_BUS or freq_group == FR_DAY:
            fmt = b"%Y-%m-%d"
        elif freq_group == FR_HR:
            fmt = b"%Y-%m-%d %H:00"
        elif freq_group == FR_MIN:
            fmt = b"%Y-%m-%d %H:%M"
        elif freq_group == FR_SEC:
            fmt = b"%Y-%m-%d %H:%M:%S"
        elif freq_group == FR_MS:
            fmt = b"%Y-%m-%d %H:%M:%S.%l"
        elif freq_group == FR_US:
            fmt = b"%Y-%m-%d %H:%M:%S.%u"
        elif freq_group == FR_NS:
            fmt = b"%Y-%m-%d %H:%M:%S.%n"
        else:
            raise ValueError(f"Unknown freq: {freq}")
>>>>>>> 11d856f5

    elif freq_group == FR_MTH:
        # fmt = b'%Y-%m'
        return f"{dts.year}-{dts.month:02d}"

    elif freq_group == FR_WK:
        # special: start_date/end_date. Recurse
        left = period_asfreq(value, freq, FR_DAY, 0)
        right = period_asfreq(value, freq, FR_DAY, 1)
        return f"{period_format(left, FR_DAY)}/{period_format(right, FR_DAY)}"

    elif freq_group == FR_BUS or freq_group == FR_DAY:
        # fmt = b'%Y-%m-%d'
        return f"{dts.year}-{dts.month:02d}-{dts.day:02d}"

    elif freq_group == FR_HR:
        # fmt = b'%Y-%m-%d %H:00'
        return f"{dts.year}-{dts.month:02d}-{dts.day:02d} {dts.hour:02d}:00"

    elif freq_group == FR_MIN:
        # fmt = b'%Y-%m-%d %H:%M'
        return (f"{dts.year}-{dts.month:02d}-{dts.day:02d} "
                f"{dts.hour:02d}:{dts.min:02d}")

    elif freq_group == FR_SEC:
        # fmt = b'%Y-%m-%d %H:%M:%S'
        return (f"{dts.year}-{dts.month:02d}-{dts.day:02d} "
                f"{dts.hour:02d}:{dts.min:02d}:{dts.sec:02d}")

    elif freq_group == FR_MS:
        # fmt = b'%Y-%m-%d %H:%M:%S.%l'
        return (f"{dts.year}-{dts.month:02d}-{dts.day:02d} "
                f"{dts.hour:02d}:{dts.min:02d}:{dts.sec:02d}"
                f".{(dts.us // 1_000):03d}")

    elif freq_group == FR_US:
        # fmt = b'%Y-%m-%d %H:%M:%S.%u'
        return (f"{dts.year}-{dts.month:02d}-{dts.day:02d} "
                f"{dts.hour:02d}:{dts.min:02d}:{dts.sec:02d}"
                f".{(dts.us):06d}")

    elif freq_group == FR_NS:
        # fmt = b'%Y-%m-%d %H:%M:%S.%n'
        return (f"{dts.year}-{dts.month:02d}-{dts.day:02d} "
                f"{dts.hour:02d}:{dts.min:02d}:{dts.sec:02d}"
                f".{((dts.us * 1000) + (dts.ps // 1000)):09d}")

    else:
        raise ValueError(f"Unknown freq: {freq}")


cdef list extra_fmts = [(b"%q", b"^`AB`^"),
                        (b"%f", b"^`CD`^"),
                        (b"%F", b"^`EF`^"),
                        (b"%l", b"^`GH`^"),
                        (b"%u", b"^`IJ`^"),
                        (b"%n", b"^`KL`^")]

cdef list str_extra_fmts = ["^`AB`^", "^`CD`^", "^`EF`^",
                            "^`GH`^", "^`IJ`^", "^`KL`^"]

cdef str _period_strftime(int64_t value, int freq, bytes fmt):
    cdef:
        Py_ssize_t i
        npy_datetimestruct dts
        char *formatted
        bytes pat, brepl
        list found_pat = [False] * len(extra_fmts)
        int quarter
        int32_t us, ps
        str result, repl

    get_date_info(value, freq, &dts)

    # Find our additional directives in the pattern and replace them with
    # placeholders that are not processed by c_strftime
    for i in range(len(extra_fmts)):
        pat = extra_fmts[i][0]
        brepl = extra_fmts[i][1]
        if pat in fmt:
            fmt = fmt.replace(pat, brepl)
            found_pat[i] = True

    # Execute c_strftime to process the usual datetime directives
    formatted = c_strftime(&dts, <char*>fmt)

    # Decode result according to current locale
    result = util.char_to_string_locale(formatted)
    free(formatted)

    # Now we will fill the placeholders corresponding to our additional directives

    # First prepare the contents
    # Save these to local vars as dts can be modified by get_yq below
    us = dts.us
    ps = dts.ps
    if any(found_pat[0:3]):
        # Note: this modifies `dts` in-place so that year becomes fiscal year
        # However it looses the us and ps
        quarter = get_yq(value, freq, &dts)
    else:
        quarter = 0

    # Now do the filling per se
    for i in range(len(extra_fmts)):
        if found_pat[i]:

            if i == 0:  # %q, 1-digit quarter.
                repl = f"{quarter}"
            elif i == 1:  # %f, 2-digit 'Fiscal' year
                repl = f"{(dts.year % 100):02d}"
            elif i == 2:  # %F, 'Fiscal' year with a century
                repl = str(dts.year)
            elif i == 3:  # %l, milliseconds
                repl = f"{(us // 1_000):03d}"
            elif i == 4:  # %u, microseconds
                repl = f"{(us):06d}"
            elif i == 5:  # %n, nanoseconds
                repl = f"{((us * 1000) + (ps // 1000)):09d}"

            result = result.replace(str_extra_fmts[i], repl)

    return result


# ----------------------------------------------------------------------
# period accessors

ctypedef int (*accessor)(int64_t ordinal, int freq) except INT32_MIN


cdef int pyear(int64_t ordinal, int freq):
    cdef:
        npy_datetimestruct dts
    get_date_info(ordinal, freq, &dts)
    return dts.year


cdef int pqyear(int64_t ordinal, int freq):
    cdef:
        npy_datetimestruct dts

    get_yq(ordinal, freq, &dts)
    return dts.year


cdef int pquarter(int64_t ordinal, int freq):
    cdef:
        int quarter
        npy_datetimestruct dts
    quarter = get_yq(ordinal, freq, &dts)
    return quarter


cdef int pmonth(int64_t ordinal, int freq):
    cdef:
        npy_datetimestruct dts
    get_date_info(ordinal, freq, &dts)
    return dts.month


cdef int pday(int64_t ordinal, int freq):
    cdef:
        npy_datetimestruct dts
    get_date_info(ordinal, freq, &dts)
    return dts.day


cdef int pweekday(int64_t ordinal, int freq):
    cdef:
        npy_datetimestruct dts
    get_date_info(ordinal, freq, &dts)
    return dayofweek(dts.year, dts.month, dts.day)


cdef int pday_of_year(int64_t ordinal, int freq):
    cdef:
        npy_datetimestruct dts
    get_date_info(ordinal, freq, &dts)
    return get_day_of_year(dts.year, dts.month, dts.day)


cdef int pweek(int64_t ordinal, int freq):
    cdef:
        npy_datetimestruct dts
    get_date_info(ordinal, freq, &dts)
    return get_week_of_year(dts.year, dts.month, dts.day)


cdef int phour(int64_t ordinal, int freq):
    cdef:
        npy_datetimestruct dts
    get_date_info(ordinal, freq, &dts)
    return dts.hour


cdef int pminute(int64_t ordinal, int freq):
    cdef:
        npy_datetimestruct dts
    get_date_info(ordinal, freq, &dts)
    return dts.min


cdef int psecond(int64_t ordinal, int freq):
    cdef:
        npy_datetimestruct dts
    get_date_info(ordinal, freq, &dts)
    return <int>dts.sec


cdef int pdays_in_month(int64_t ordinal, int freq):
    cdef:
        npy_datetimestruct dts
    get_date_info(ordinal, freq, &dts)
    return get_days_in_month(dts.year, dts.month)


@cython.wraparound(False)
@cython.boundscheck(False)
def get_period_field_arr(str field, const int64_t[:] arr, int freq):
    cdef:
        Py_ssize_t i, sz
        int64_t[::1] out

    func = _get_accessor_func(field)
    if func is NULL:
        raise ValueError(f"Unrecognized field name: {field}")

    sz = len(arr)
    out = np.empty(sz, dtype=np.int64)

    for i in range(sz):
        if arr[i] == NPY_NAT:
            out[i] = -1
            continue
        out[i] = func(arr[i], freq)

    return out.base  # .base to access underlying np.ndarray


cdef accessor _get_accessor_func(str field):
    if field == "year":
        return <accessor>pyear
    elif field == "qyear":
        return <accessor>pqyear
    elif field == "quarter":
        return <accessor>pquarter
    elif field == "month":
        return <accessor>pmonth
    elif field == "day":
        return <accessor>pday
    elif field == "hour":
        return <accessor>phour
    elif field == "minute":
        return <accessor>pminute
    elif field == "second":
        return <accessor>psecond
    elif field == "week":
        return <accessor>pweek
    elif field == "day_of_year":
        return <accessor>pday_of_year
    elif field == "weekday" or field == "day_of_week":
        return <accessor>pweekday
    elif field == "days_in_month":
        return <accessor>pdays_in_month
    return NULL


@cython.wraparound(False)
@cython.boundscheck(False)
def from_ordinals(const int64_t[:] values, freq):
    cdef:
        Py_ssize_t i, n = len(values)
        int64_t[::1] result = np.empty(len(values), dtype="i8")
        int64_t val

    freq = to_offset(freq)
    if not isinstance(freq, BaseOffset):
        raise ValueError("freq not specified and cannot be inferred")

    for i in range(n):
        val = values[i]
        if val == NPY_NAT:
            result[i] = NPY_NAT
        else:
            result[i] = Period(val, freq=freq).ordinal

    return result.base


@cython.wraparound(False)
@cython.boundscheck(False)
def extract_ordinals(ndarray values, freq) -> np.ndarray:
    # values is object-dtype, may be 2D

    cdef:
        Py_ssize_t i, n = values.size
        int64_t ordinal
        ndarray ordinals = cnp.PyArray_EMPTY(
            values.ndim, values.shape, cnp.NPY_INT64, 0
        )
        cnp.broadcast mi = cnp.PyArray_MultiIterNew2(ordinals, values)
        object p

    if values.descr.type_num != cnp.NPY_OBJECT:
        # if we don't raise here, we'll segfault later!
        raise TypeError("extract_ordinals values must be object-dtype")

    freqstr = Period._maybe_convert_freq(freq).freqstr

    for i in range(n):
        # Analogous to: p = values[i]
        p = <object>(<PyObject**>cnp.PyArray_MultiIter_DATA(mi, 1))[0]

        ordinal = _extract_ordinal(p, freqstr, freq)

        # Analogous to: ordinals[i] = ordinal
        (<int64_t*>cnp.PyArray_MultiIter_DATA(mi, 0))[0] = ordinal

        cnp.PyArray_MultiIter_NEXT(mi)

    return ordinals


cdef int64_t _extract_ordinal(object item, str freqstr, freq) except? -1:
    """
    See extract_ordinals.
    """
    cdef:
        int64_t ordinal

    if checknull_with_nat(item) or item is C_NA:
        ordinal = NPY_NAT
    elif util.is_integer_object(item):
        if item == NPY_NAT:
            ordinal = NPY_NAT
        else:
            raise TypeError(item)
    else:
        try:
            ordinal = item.ordinal

            if item.freqstr != freqstr:
                msg = DIFFERENT_FREQ.format(cls="PeriodIndex",
                                            own_freq=freqstr,
                                            other_freq=item.freqstr)
                raise IncompatibleFrequency(msg)

        except AttributeError:
            item = Period(item, freq=freq)
            if item is NaT:
                # input may contain NaT-like string
                ordinal = NPY_NAT
            else:
                ordinal = item.ordinal

    return ordinal


def extract_freq(ndarray[object] values) -> BaseOffset:
    # TODO: Change type to const object[:] when Cython supports that.

    cdef:
        Py_ssize_t i, n = len(values)
        object value

    for i in range(n):
        value = values[i]

        if is_period_object(value):
            return value.freq

    raise ValueError("freq not specified and cannot be inferred")

# -----------------------------------------------------------------------
# period helpers


DIFFERENT_FREQ = ("Input has different freq={other_freq} "
                  "from {cls}(freq={own_freq})")


class IncompatibleFrequency(ValueError):
    pass


cdef class PeriodMixin:
    # Methods shared between Period and PeriodArray

    @property
    def start_time(self) -> Timestamp:
        """
        Get the Timestamp for the start of the period.

        Returns
        -------
        Timestamp

        See Also
        --------
        Period.end_time : Return the end Timestamp.
        Period.dayofyear : Return the day of year.
        Period.daysinmonth : Return the days in that month.
        Period.dayofweek : Return the day of the week.

        Examples
        --------
        >>> period = pd.Period('2012-1-1', freq='D')
        >>> period
        Period('2012-01-01', 'D')

        >>> period.start_time
        Timestamp('2012-01-01 00:00:00')

        >>> period.end_time
        Timestamp('2012-01-01 23:59:59.999999999')
        """
        return self.to_timestamp(how="start")

    @property
    def end_time(self) -> Timestamp:
        """
        Get the Timestamp for the end of the period.

        Returns
        -------
        Timestamp

        See Also
        --------
        Period.start_time : Return the start Timestamp.
        Period.dayofyear : Return the day of year.
        Period.daysinmonth : Return the days in that month.
        Period.dayofweek : Return the day of the week.
        """
        return self.to_timestamp(how="end")

    def _require_matching_freq(self, other, base=False):
        # See also arrays.period.raise_on_incompatible
        if is_offset_object(other):
            other_freq = other
        else:
            other_freq = other.freq

        if base:
            condition = self.freq.base != other_freq.base
        else:
            condition = self.freq != other_freq

        if condition:
            msg = DIFFERENT_FREQ.format(
                cls=type(self).__name__,
                own_freq=self.freqstr,
                other_freq=other_freq.freqstr,
            )
            raise IncompatibleFrequency(msg)


cdef class _Period(PeriodMixin):

    cdef readonly:
        int64_t ordinal
        PeriodDtypeBase _dtype
        BaseOffset freq

    # higher than np.ndarray, np.matrix, np.timedelta64
    __array_priority__ = 100

    dayofweek = _Period.day_of_week
    dayofyear = _Period.day_of_year

    def __cinit__(self, int64_t ordinal, BaseOffset freq):
        self.ordinal = ordinal
        self.freq = freq
        # Note: this is more performant than PeriodDtype.from_date_offset(freq)
        #  because from_date_offset cannot be made a cdef method (until cython
        #  supported cdef classmethods)
        self._dtype = PeriodDtypeBase(freq._period_dtype_code)

    @classmethod
    def _maybe_convert_freq(cls, object freq) -> BaseOffset:
        """
        Internally we allow integer and tuple representations (for now) that
        are not recognized by to_offset, so we convert them here.  Also, a
        Period's freq attribute must have `freq.n > 0`, which we check for here.

        Returns
        -------
        DateOffset
        """
        if isinstance(freq, int):
            # We already have a dtype code
            dtype = PeriodDtypeBase(freq)
            freq = dtype._freqstr

        freq = to_offset(freq)

        if freq.n <= 0:
            raise ValueError("Frequency must be positive, because it "
                             f"represents span: {freq.freqstr}")

        return freq

    @classmethod
    def _from_ordinal(cls, ordinal: int64_t, freq) -> "Period":
        """
        Fast creation from an ordinal and freq that are already validated!
        """
        if ordinal == NPY_NAT:
            return NaT
        else:
            freq = cls._maybe_convert_freq(freq)
            self = _Period.__new__(cls, ordinal, freq)
            return self

    def __richcmp__(self, other, op):
        if is_period_object(other):
            if other.freq != self.freq:
                if op == Py_EQ:
                    return False
                elif op == Py_NE:
                    return True
                self._require_matching_freq(other)
            return PyObject_RichCompareBool(self.ordinal, other.ordinal, op)
        elif other is NaT:
            return op == Py_NE
        elif util.is_array(other):
            # GH#44285
            if cnp.PyArray_IsZeroDim(other):
                return PyObject_RichCompare(self, other.item(), op)
            else:
                # in particular ndarray[object]; see test_pi_cmp_period
                return np.array([PyObject_RichCompare(self, x, op) for x in other])
        return NotImplemented

    def __hash__(self):
        return hash((self.ordinal, self.freqstr))

    def _add_timedeltalike_scalar(self, other) -> "Period":
        cdef:
            int64_t inc

        if not is_tick_object(self.freq):
            raise IncompatibleFrequency("Input cannot be converted to "
                                        f"Period(freq={self.freqstr})")

        if (
            util.is_timedelta64_object(other) and
            get_timedelta64_value(other) == NPY_NAT
        ):
            # i.e. np.timedelta64("nat")
            return NaT

        try:
            inc = delta_to_nanoseconds(other, reso=self.freq._creso, round_ok=False)
        except ValueError as err:
            raise IncompatibleFrequency("Input cannot be converted to "
                                        f"Period(freq={self.freqstr})") from err
        # TODO: overflow-check here
        ordinal = self.ordinal + inc
        return Period(ordinal=ordinal, freq=self.freq)

    def _add_offset(self, other) -> "Period":
        # Non-Tick DateOffset other
        cdef:
            int64_t ordinal

        self._require_matching_freq(other, base=True)

        ordinal = self.ordinal + other.n
        return Period(ordinal=ordinal, freq=self.freq)

    def __add__(self, other):
        if not is_period_object(self):
            # cython semantics; this is analogous to a call to __radd__
            # TODO(cython3): remove this
            if self is NaT:
                return NaT
            return other.__add__(self)

        if is_any_td_scalar(other):
            return self._add_timedeltalike_scalar(other)
        elif is_offset_object(other):
            return self._add_offset(other)
        elif other is NaT:
            return NaT
        elif util.is_integer_object(other):
            ordinal = self.ordinal + other * self.freq.n
            return Period(ordinal=ordinal, freq=self.freq)

        elif is_period_object(other):
            # can't add datetime-like
            # GH#17983; can't just return NotImplemented bc we get a RecursionError
            #  when called via np.add.reduce see TestNumpyReductions.test_add
            #  in npdev build
            sname = type(self).__name__
            oname = type(other).__name__
            raise TypeError(f"unsupported operand type(s) for +: '{sname}' "
                            f"and '{oname}'")

        elif util.is_array(other):
            if other.dtype == object:
                # GH#50162
                return np.array([self + x for x in other], dtype=object)

        return NotImplemented

    def __radd__(self, other):
        return self.__add__(other)

    def __sub__(self, other):
        if not is_period_object(self):
            # cython semantics; this is like a call to __rsub__
            # TODO(cython3): remove this
            if self is NaT:
                return NaT
            return NotImplemented

        elif (
            is_any_td_scalar(other)
            or is_offset_object(other)
            or util.is_integer_object(other)
        ):
            return self + (-other)
        elif is_period_object(other):
            self._require_matching_freq(other)
            # GH 23915 - mul by base freq since __add__ is agnostic of n
            return (self.ordinal - other.ordinal) * self.freq.base
        elif other is NaT:
            return NaT

        elif util.is_array(other):
            if other.dtype == object:
                # GH#50162
                return np.array([self - x for x in other], dtype=object)

        return NotImplemented

    def __rsub__(self, other):
        if other is NaT:
            return NaT

        elif util.is_array(other):
            if other.dtype == object:
                # GH#50162
                return np.array([x - self for x in other], dtype=object)

        return NotImplemented

    def asfreq(self, freq, how="E") -> "Period":
        """
        Convert Period to desired frequency, at the start or end of the interval.

        Parameters
        ----------
        freq : str, BaseOffset
            The desired frequency.
        how : {'E', 'S', 'end', 'start'}, default 'end'
            Start or end of the timespan.

        Returns
        -------
        resampled : Period
        """
        freq = self._maybe_convert_freq(freq)
        how = validate_end_alias(how)
        base1 = self._dtype._dtype_code
        base2 = freq_to_dtype_code(freq)

        # self.n can't be negative or 0
        end = how == "E"
        if end:
            ordinal = self.ordinal + self.freq.n - 1
        else:
            ordinal = self.ordinal
        ordinal = period_asfreq(ordinal, base1, base2, end)

        return Period(ordinal=ordinal, freq=freq)

    def to_timestamp(self, freq=None, how="start") -> Timestamp:
        """
        Return the Timestamp representation of the Period.

        Uses the target frequency specified at the part of the period specified
        by `how`, which is either `Start` or `Finish`.

        Parameters
        ----------
        freq : str or DateOffset
            Target frequency. Default is 'D' if self.freq is week or
            longer and 'S' otherwise.
        how : str, default 'S' (start)
            One of 'S', 'E'. Can be aliased as case insensitive
            'Start', 'Finish', 'Begin', 'End'.

        Returns
        -------
        Timestamp
        """
        how = validate_end_alias(how)

        end = how == "E"
        if end:
            if freq == "B" or self.freq == "B":
                # roll forward to ensure we land on B date
                adjust = np.timedelta64(1, "D") - np.timedelta64(1, "ns")
                return self.to_timestamp(how="start") + adjust
            endpoint = (self + self.freq).to_timestamp(how="start")
            return endpoint - np.timedelta64(1, "ns")

        if freq is None:
            freq = self._dtype._get_to_timestamp_base()
            base = freq
        else:
            freq = self._maybe_convert_freq(freq)
            base = freq._period_dtype_code

        val = self.asfreq(freq, how)

        dt64 = period_ordinal_to_dt64(val.ordinal, base)
        return Timestamp(dt64)

    @property
    def year(self) -> int:
        """
        Return the year this Period falls on.
        """
        base = self._dtype._dtype_code
        return pyear(self.ordinal, base)

    @property
    def month(self) -> int:
        """
        Return the month this Period falls on.
        """
        base = self._dtype._dtype_code
        return pmonth(self.ordinal, base)

    @property
    def day(self) -> int:
        """
        Get day of the month that a Period falls on.

        Returns
        -------
        int

        See Also
        --------
        Period.dayofweek : Get the day of the week.
        Period.dayofyear : Get the day of the year.

        Examples
        --------
        >>> p = pd.Period("2018-03-11", freq='H')
        >>> p.day
        11
        """
        base = self._dtype._dtype_code
        return pday(self.ordinal, base)

    @property
    def hour(self) -> int:
        """
        Get the hour of the day component of the Period.

        Returns
        -------
        int
            The hour as an integer, between 0 and 23.

        See Also
        --------
        Period.second : Get the second component of the Period.
        Period.minute : Get the minute component of the Period.

        Examples
        --------
        >>> p = pd.Period("2018-03-11 13:03:12.050000")
        >>> p.hour
        13

        Period longer than a day

        >>> p = pd.Period("2018-03-11", freq="M")
        >>> p.hour
        0
        """
        base = self._dtype._dtype_code
        return phour(self.ordinal, base)

    @property
    def minute(self) -> int:
        """
        Get minute of the hour component of the Period.

        Returns
        -------
        int
            The minute as an integer, between 0 and 59.

        See Also
        --------
        Period.hour : Get the hour component of the Period.
        Period.second : Get the second component of the Period.

        Examples
        --------
        >>> p = pd.Period("2018-03-11 13:03:12.050000")
        >>> p.minute
        3
        """
        base = self._dtype._dtype_code
        return pminute(self.ordinal, base)

    @property
    def second(self) -> int:
        """
        Get the second component of the Period.

        Returns
        -------
        int
            The second of the Period (ranges from 0 to 59).

        See Also
        --------
        Period.hour : Get the hour component of the Period.
        Period.minute : Get the minute component of the Period.

        Examples
        --------
        >>> p = pd.Period("2018-03-11 13:03:12.050000")
        >>> p.second
        12
        """
        base = self._dtype._dtype_code
        return psecond(self.ordinal, base)

    @property
    def weekofyear(self) -> int:
        """
        Get the week of the year on the given Period.

        Returns
        -------
        int

        See Also
        --------
        Period.dayofweek : Get the day component of the Period.
        Period.weekday : Get the day component of the Period.

        Examples
        --------
        >>> p = pd.Period("2018-03-11", "H")
        >>> p.weekofyear
        10

        >>> p = pd.Period("2018-02-01", "D")
        >>> p.weekofyear
        5

        >>> p = pd.Period("2018-01-06", "D")
        >>> p.weekofyear
        1
        """
        base = self._dtype._dtype_code
        return pweek(self.ordinal, base)

    @property
    def week(self) -> int:
        """
        Get the week of the year on the given Period.

        Returns
        -------
        int

        See Also
        --------
        Period.dayofweek : Get the day component of the Period.
        Period.weekday : Get the day component of the Period.

        Examples
        --------
        >>> p = pd.Period("2018-03-11", "H")
        >>> p.week
        10

        >>> p = pd.Period("2018-02-01", "D")
        >>> p.week
        5

        >>> p = pd.Period("2018-01-06", "D")
        >>> p.week
        1
        """
        return self.weekofyear

    @property
    def day_of_week(self) -> int:
        """
        Day of the week the period lies in, with Monday=0 and Sunday=6.

        If the period frequency is lower than daily (e.g. hourly), and the
        period spans over multiple days, the day at the start of the period is
        used.

        If the frequency is higher than daily (e.g. monthly), the last day
        of the period is used.

        Returns
        -------
        int
            Day of the week.

        See Also
        --------
        Period.day_of_week : Day of the week the period lies in.
        Period.weekday : Alias of Period.day_of_week.
        Period.day : Day of the month.
        Period.dayofyear : Day of the year.

        Examples
        --------
        >>> per = pd.Period('2017-12-31 22:00', 'H')
        >>> per.day_of_week
        6

        For periods that span over multiple days, the day at the beginning of
        the period is returned.

        >>> per = pd.Period('2017-12-31 22:00', '4H')
        >>> per.day_of_week
        6
        >>> per.start_time.day_of_week
        6

        For periods with a frequency higher than days, the last day of the
        period is returned.

        >>> per = pd.Period('2018-01', 'M')
        >>> per.day_of_week
        2
        >>> per.end_time.day_of_week
        2
        """
        base = self._dtype._dtype_code
        return pweekday(self.ordinal, base)

    @property
    def weekday(self) -> int:
        """
        Day of the week the period lies in, with Monday=0 and Sunday=6.

        If the period frequency is lower than daily (e.g. hourly), and the
        period spans over multiple days, the day at the start of the period is
        used.

        If the frequency is higher than daily (e.g. monthly), the last day
        of the period is used.

        Returns
        -------
        int
            Day of the week.

        See Also
        --------
        Period.dayofweek : Day of the week the period lies in.
        Period.weekday : Alias of Period.dayofweek.
        Period.day : Day of the month.
        Period.dayofyear : Day of the year.

        Examples
        --------
        >>> per = pd.Period('2017-12-31 22:00', 'H')
        >>> per.dayofweek
        6

        For periods that span over multiple days, the day at the beginning of
        the period is returned.

        >>> per = pd.Period('2017-12-31 22:00', '4H')
        >>> per.dayofweek
        6
        >>> per.start_time.dayofweek
        6

        For periods with a frequency higher than days, the last day of the
        period is returned.

        >>> per = pd.Period('2018-01', 'M')
        >>> per.dayofweek
        2
        >>> per.end_time.dayofweek
        2
        """
        # Docstring is a duplicate from dayofweek. Reusing docstrings with
        # Appender doesn't work for properties in Cython files, and setting
        # the __doc__ attribute is also not possible.
        return self.dayofweek

    @property
    def day_of_year(self) -> int:
        """
        Return the day of the year.

        This attribute returns the day of the year on which the particular
        date occurs. The return value ranges between 1 to 365 for regular
        years and 1 to 366 for leap years.

        Returns
        -------
        int
            The day of year.

        See Also
        --------
        Period.day : Return the day of the month.
        Period.day_of_week : Return the day of week.
        PeriodIndex.day_of_year : Return the day of year of all indexes.

        Examples
        --------
        >>> period = pd.Period("2015-10-23", freq='H')
        >>> period.day_of_year
        296
        >>> period = pd.Period("2012-12-31", freq='D')
        >>> period.day_of_year
        366
        >>> period = pd.Period("2013-01-01", freq='D')
        >>> period.day_of_year
        1
        """
        base = self._dtype._dtype_code
        return pday_of_year(self.ordinal, base)

    @property
    def quarter(self) -> int:
        """
        Return the quarter this Period falls on.
        """
        base = self._dtype._dtype_code
        return pquarter(self.ordinal, base)

    @property
    def qyear(self) -> int:
        """
        Fiscal year the Period lies in according to its starting-quarter.

        The `year` and the `qyear` of the period will be the same if the fiscal
        and calendar years are the same. When they are not, the fiscal year
        can be different from the calendar year of the period.

        Returns
        -------
        int
            The fiscal year of the period.

        See Also
        --------
        Period.year : Return the calendar year of the period.

        Examples
        --------
        If the natural and fiscal year are the same, `qyear` and `year` will
        be the same.

        >>> per = pd.Period('2018Q1', freq='Q')
        >>> per.qyear
        2018
        >>> per.year
        2018

        If the fiscal year starts in April (`Q-MAR`), the first quarter of
        2018 will start in April 2017. `year` will then be 2017, but `qyear`
        will be the fiscal year, 2018.

        >>> per = pd.Period('2018Q1', freq='Q-MAR')
        >>> per.start_time
        Timestamp('2017-04-01 00:00:00')
        >>> per.qyear
        2018
        >>> per.year
        2017
        """
        base = self._dtype._dtype_code
        return pqyear(self.ordinal, base)

    @property
    def days_in_month(self) -> int:
        """
        Get the total number of days in the month that this period falls on.

        Returns
        -------
        int

        See Also
        --------
        Period.daysinmonth : Gets the number of days in the month.
        DatetimeIndex.daysinmonth : Gets the number of days in the month.
        calendar.monthrange : Returns a tuple containing weekday
            (0-6 ~ Mon-Sun) and number of days (28-31).

        Examples
        --------
        >>> p = pd.Period('2018-2-17')
        >>> p.days_in_month
        28

        >>> pd.Period('2018-03-01').days_in_month
        31

        Handles the leap year case as well:

        >>> p = pd.Period('2016-2-17')
        >>> p.days_in_month
        29
        """
        base = self._dtype._dtype_code
        return pdays_in_month(self.ordinal, base)

    @property
    def daysinmonth(self) -> int:
        """
        Get the total number of days of the month that this period falls on.

        Returns
        -------
        int

        See Also
        --------
        Period.days_in_month : Return the days of the month.
        Period.dayofyear : Return the day of the year.

        Examples
        --------
        >>> p = pd.Period("2018-03-11", freq='H')
        >>> p.daysinmonth
        31
        """
        return self.days_in_month

    @property
    def is_leap_year(self) -> bool:
        """
        Return True if the period's year is in a leap year.
        """
        return bool(is_leapyear(self.year))

    @classmethod
    def now(cls, freq):
        """
        Return the period of now's date.

        Parameters
        ----------
        freq : str, BaseOffset
            Frequency to use for the returned period.
        """
        return Period(datetime.now(), freq=freq)

    @property
    def freqstr(self) -> str:
        """
        Return a string representation of the frequency.
        """
        return self.freq.freqstr

    def __repr__(self) -> str:
        base = self._dtype._dtype_code
        formatted = period_format(self.ordinal, base)
        return f"Period('{formatted}', '{self.freqstr}')"

    def __str__(self) -> str:
        """
        Return a string representation for a particular DataFrame
        """
        base = self._dtype._dtype_code
        formatted = period_format(self.ordinal, base)
        value = str(formatted)
        return value

    def __setstate__(self, state):
        self.freq = state[1]
        self.ordinal = state[2]

    def __reduce__(self):
        object_state = None, self.freq, self.ordinal
        return (Period, object_state)

    def fast_strftime(self, fmt_str: str, loc_s: object) -> str:
        """A faster alternative to `strftime` using string formatting.

        `fmt_str` and `loc_s` should be created using
        `convert_strftime_format(fmt, target="period")`.

        See also `self.strftime`, that relies on `period_format`.

        Examples
        --------

        >>> from pandas._libs.tslibs import convert_strftime_format
        >>> a = Period(freq='Q-JUL', year=2006, quarter=1)
        >>> a.strftime('%F-Q%q')
        '2006-Q1'
        >>> fast_fmt, loc_s = convert_strftime_format('%F-Q%q', target="period")
        >>> a.fast_strftime(fast_fmt, loc_s)
        '2006-Q1'
        """
        freq = self._dtype._dtype_code
        value = self.ordinal

        if value == NPY_NAT:
            return "NaT"

        cdef:
            npy_datetimestruct dts, dts2
            int quarter, y, h

        # Fill dts with all fields
        get_date_info(value, freq, &dts)

        # Get the quarter and fiscal year
        quarter = get_yq(value, freq, &dts2)

        # Finally use the string template
        y = dts.year
        h = dts.hour
        return fmt_str % {
            "year": y,
            "shortyear": y % 100,
            "month": dts.month,
            "day": dts.day,
            "hour": h,
            "hour12": 12 if h in (0, 12) else (h % 12),
            "ampm": loc_s.pm if (h // 12) else loc_s.am,
            "min": dts.min,
            "sec": dts.sec,
            "ms": dts.us // 1000,
            "us": dts.us,
            "ns": (dts.us * 1000) + (dts.ps // 1000),
            "q": quarter,
            "Fyear": dts2.year,
            "fyear": dts2.year % 100,
        }

    def strftime(self, fmt: str) -> str:
        r"""
        Returns a formatted string representation of the :class:`Period`.

        ``fmt`` must be a string containing one or several directives.
        The method recognizes the same directives as the :func:`time.strftime`
        function of the standard Python distribution, as well as the specific
        additional directives ``%f``, ``%F``, ``%q``, ``%l``, ``%u``, ``%n``.
        (formatting & docs originally from scikits.timeries).

        +-----------+--------------------------------+-------+
        | Directive | Meaning                        | Notes |
        +===========+================================+=======+
        | ``%a``    | Locale's abbreviated weekday   |       |
        |           | name.                          |       |
        +-----------+--------------------------------+-------+
        | ``%A``    | Locale's full weekday name.    |       |
        +-----------+--------------------------------+-------+
        | ``%b``    | Locale's abbreviated month     |       |
        |           | name.                          |       |
        +-----------+--------------------------------+-------+
        | ``%B``    | Locale's full month name.      |       |
        +-----------+--------------------------------+-------+
        | ``%c``    | Locale's appropriate date and  |       |
        |           | time representation.           |       |
        +-----------+--------------------------------+-------+
        | ``%d``    | Day of the month as a decimal  |       |
        |           | number [01,31].                |       |
        +-----------+--------------------------------+-------+
        | ``%f``    | 'Fiscal' year without a        | \(1)  |
        |           | century  as a decimal number   |       |
        |           | [00,99]                        |       |
        +-----------+--------------------------------+-------+
        | ``%F``    | 'Fiscal' year with a century   | \(2)  |
        |           | as a decimal number            |       |
        +-----------+--------------------------------+-------+
        | ``%H``    | Hour (24-hour clock) as a      |       |
        |           | decimal number [00,23].        |       |
        +-----------+--------------------------------+-------+
        | ``%I``    | Hour (12-hour clock) as a      |       |
        |           | decimal number [01,12].        |       |
        +-----------+--------------------------------+-------+
        | ``%j``    | Day of the year as a decimal   |       |
        |           | number [001,366].              |       |
        +-----------+--------------------------------+-------+
        | ``%m``    | Month as a decimal number      |       |
        |           | [01,12].                       |       |
        +-----------+--------------------------------+-------+
        | ``%M``    | Minute as a decimal number     |       |
        |           | [00,59].                       |       |
        +-----------+--------------------------------+-------+
        | ``%p``    | Locale's equivalent of either  | \(3)  |
        |           | AM or PM.                      |       |
        +-----------+--------------------------------+-------+
        | ``%q``    | Quarter as a decimal number    |       |
        |           | [1,4]                          |       |
        +-----------+--------------------------------+-------+
        | ``%S``    | Second as a decimal number     | \(4)  |
        |           | [00,61].                       |       |
        +-----------+--------------------------------+-------+
        | ``%l``    | Millisecond as a decimal number|       |
        |           | [000,999].                     |       |
        +-----------+--------------------------------+-------+
        | ``%u``    | Microsecond as a decimal number|       |
        |           | [000000,999999].               |       |
        +-----------+--------------------------------+-------+
        | ``%n``    | Nanosecond as a decimal number |       |
        |           | [000000000,999999999].         |       |
        +-----------+--------------------------------+-------+
        | ``%U``    | Week number of the year        | \(5)  |
        |           | (Sunday as the first day of    |       |
        |           | the week) as a decimal number  |       |
        |           | [00,53].  All days in a new    |       |
        |           | year preceding the first       |       |
        |           | Sunday are considered to be in |       |
        |           | week 0.                        |       |
        +-----------+--------------------------------+-------+
        | ``%w``    | Weekday as a decimal number    |       |
        |           | [0(Sunday),6].                 |       |
        +-----------+--------------------------------+-------+
        | ``%W``    | Week number of the year        | \(5)  |
        |           | (Monday as the first day of    |       |
        |           | the week) as a decimal number  |       |
        |           | [00,53].  All days in a new    |       |
        |           | year preceding the first       |       |
        |           | Monday are considered to be in |       |
        |           | week 0.                        |       |
        +-----------+--------------------------------+-------+
        | ``%x``    | Locale's appropriate date      |       |
        |           | representation.                |       |
        +-----------+--------------------------------+-------+
        | ``%X``    | Locale's appropriate time      |       |
        |           | representation.                |       |
        +-----------+--------------------------------+-------+
        | ``%y``    | Year without century as a      |       |
        |           | decimal number [00,99].        |       |
        +-----------+--------------------------------+-------+
        | ``%Y``    | Year with century as a decimal |       |
        |           | number.                        |       |
        +-----------+--------------------------------+-------+
        | ``%Z``    | Time zone name (no characters  |       |
        |           | if no time zone exists).       |       |
        +-----------+--------------------------------+-------+
        | ``%%``    | A literal ``'%'`` character.   |       |
        +-----------+--------------------------------+-------+

        Notes
        -----

        (1)
            The ``%f`` directive is the same as ``%y`` if the frequency is
            not quarterly.
            Otherwise, it corresponds to the 'fiscal' year, as defined by
            the :attr:`qyear` attribute.

        (2)
            The ``%F`` directive is the same as ``%Y`` if the frequency is
            not quarterly.
            Otherwise, it corresponds to the 'fiscal' year, as defined by
            the :attr:`qyear` attribute.

        (3)
            The ``%p`` directive only affects the output hour field
            if the ``%I`` directive is used to parse the hour.

        (4)
            The range really is ``0`` to ``61``; this accounts for leap
            seconds and the (very rare) double leap seconds.

        (5)
            The ``%U`` and ``%W`` directives are only used in calculations
            when the day of the week and the year are specified.

        Examples
        --------

        >>> a = Period(freq='Q-JUL', year=2006, quarter=1)
        >>> a.strftime('%F-Q%q')
        '2006-Q1'
        >>> # Output the last month in the quarter of this date
        >>> a.strftime('%b-%Y')
        'Oct-2005'
        >>>
        >>> a = Period(freq='D', year=2001, month=1, day=1)
        >>> a.strftime('%d-%b-%Y')
        '01-Jan-2001'
        >>> a.strftime('%b. %d, %Y was a %A')
        'Jan. 01, 2001 was a Monday'
        """
        base = self._dtype._dtype_code
        return period_format(self.ordinal, base, fmt)


class Period(_Period):
    """
    Represents a period of time.

    Parameters
    ----------
    value : Period or str, default None
        The time period represented (e.g., '4Q2005'). This represents neither
        the start or the end of the period, but rather the entire period itself.
    freq : str, default None
        One of pandas period strings or corresponding objects. Accepted
        strings are listed in the
        :ref:`offset alias section <timeseries.offset_aliases>` in the user docs.
    ordinal : int, default None
        The period offset from the proleptic Gregorian epoch.
    year : int, default None
        Year value of the period.
    month : int, default 1
        Month value of the period.
    quarter : int, default None
        Quarter value of the period.
    day : int, default 1
        Day value of the period.
    hour : int, default 0
        Hour value of the period.
    minute : int, default 0
        Minute value of the period.
    second : int, default 0
        Second value of the period.

    Examples
    --------
    >>> period = pd.Period('2012-1-1', freq='D')
    >>> period
    Period('2012-01-01', 'D')
    """

    def __new__(cls, value=None, freq=None, ordinal=None,
                year=None, month=None, quarter=None, day=None,
                hour=None, minute=None, second=None):
        # freq points to a tuple (base, mult);  base is one of the defined
        # periods such as A, Q, etc. Every five minutes would be, e.g.,
        # ('T', 5) but may be passed in as a string like '5T'

        # ordinal is the period offset from the gregorian proleptic epoch

        if freq is not None:
            freq = cls._maybe_convert_freq(freq)
        nanosecond = 0

        if ordinal is not None and value is not None:
            raise ValueError("Only value or ordinal but not both should be "
                             "given but not both")
        elif ordinal is not None:
            if not util.is_integer_object(ordinal):
                raise ValueError("Ordinal must be an integer")
            if freq is None:
                raise ValueError("Must supply freq for ordinal value")

        elif value is None:
            if (year is None and month is None and
                    quarter is None and day is None and
                    hour is None and minute is None and second is None):
                ordinal = NPY_NAT
            else:
                if freq is None:
                    raise ValueError("If value is None, freq cannot be None")

                # set defaults
                month = 1 if month is None else month
                day = 1 if day is None else day
                hour = 0 if hour is None else hour
                minute = 0 if minute is None else minute
                second = 0 if second is None else second

                ordinal = _ordinal_from_fields(year, month, quarter, day,
                                               hour, minute, second, freq)

        elif is_period_object(value):
            other = value
            if freq is None or freq._period_dtype_code == other.freq._period_dtype_code:
                ordinal = other.ordinal
                freq = other.freq
            else:
                converted = other.asfreq(freq)
                ordinal = converted.ordinal

        elif checknull_with_nat(value) or (isinstance(value, str) and
                                           value in nat_strings):
            # explicit str check is necessary to avoid raising incorrectly
            #  if we have a non-hashable value.
            ordinal = NPY_NAT

        elif isinstance(value, str) or util.is_integer_object(value):
            if util.is_integer_object(value):
                if value == NPY_NAT:
                    value = "NaT"

                value = str(value)
            value = value.upper()

            freqstr = freq.rule_code if freq is not None else None
            try:
                dt, reso = parse_datetime_string_with_reso(value, freqstr)
            except ValueError as err:
                match = re.search(r"^\d{4}-\d{2}-\d{2}/\d{4}-\d{2}-\d{2}", value)
                if match:
                    # Case that cannot be parsed (correctly) by our datetime
                    #  parsing logic
                    dt, freq = _parse_weekly_str(value, freq)
                else:
                    raise err

            else:
                if reso == "nanosecond":
                    nanosecond = dt.nanosecond
                if dt is NaT:
                    ordinal = NPY_NAT

                if freq is None and ordinal != NPY_NAT:
                    # Skip NaT, since it doesn't have a resolution
                    freq = attrname_to_abbrevs[reso]
                    freq = to_offset(freq)

        elif PyDateTime_Check(value):
            dt = value
            if freq is None:
                raise ValueError("Must supply freq for datetime value")
            if isinstance(dt, Timestamp):
                nanosecond = dt.nanosecond
        elif util.is_datetime64_object(value):
            dt = Timestamp(value)
            if freq is None:
                raise ValueError("Must supply freq for datetime value")
            nanosecond = dt.nanosecond
        elif PyDate_Check(value):
            dt = datetime(year=value.year, month=value.month, day=value.day)
            if freq is None:
                raise ValueError("Must supply freq for datetime value")
        else:
            msg = "Value must be Period, string, integer, or datetime"
            raise ValueError(msg)

        if ordinal is None:
            base = freq_to_dtype_code(freq)
            ordinal = period_ordinal(dt.year, dt.month, dt.day,
                                     dt.hour, dt.minute, dt.second,
                                     dt.microsecond, 1000*nanosecond, base)

        return cls._from_ordinal(ordinal, freq)


cdef bint is_period_object(object obj):
    return isinstance(obj, _Period)


cpdef int freq_to_dtype_code(BaseOffset freq) except? -1:
    try:
        return freq._period_dtype_code
    except AttributeError as err:
        raise ValueError(INVALID_FREQ_ERR_MSG.format(freq)) from err


cdef int64_t _ordinal_from_fields(int year, int month, quarter, int day,
                                  int hour, int minute, int second,
                                  BaseOffset freq):
    base = freq_to_dtype_code(freq)
    if quarter is not None:
        year, month = quarter_to_myear(year, quarter, freq.freqstr)

    return period_ordinal(year, month, day, hour,
                          minute, second, 0, 0, base)


def validate_end_alias(how: str) -> str:  # Literal["E", "S"]
    how_dict = {"S": "S", "E": "E",
                "START": "S", "FINISH": "E",
                "BEGIN": "S", "END": "E"}
    how = how_dict.get(str(how).upper())
    if how not in {"S", "E"}:
        raise ValueError("How must be one of S or E")
    return how


cdef _parse_weekly_str(value, BaseOffset freq):
    """
    Parse e.g. "2017-01-23/2017-01-29", which cannot be parsed by the general
    datetime-parsing logic.  This ensures that we can round-trip with
    Period.__str__ with weekly freq.
    """
    # GH#50803
    start, end = value.split("/")
    start = Timestamp(start)
    end = Timestamp(end)

    if (end - start).days != 6:
        # We are interested in cases where this is str(period)
        #  of a Week-freq period
        raise ValueError("Could not parse as weekly-freq Period")

    if freq is None:
        day_name = end.day_name()[:3].upper()
        freqstr = f"W-{day_name}"
        freq = to_offset(freqstr)
        # We _should_ have freq.is_on_offset(end)

    return end, freq<|MERGE_RESOLUTION|>--- conflicted
+++ resolved
@@ -1156,7 +1156,6 @@
         return "NaT"
 
     if fmt is None:
-<<<<<<< HEAD
         return _period_default_format(value, freq)
     else:
         if isinstance(fmt, str):
@@ -1179,46 +1178,17 @@
     # get the appropriate format depending on frequency group
     freq_group = get_freq_group(freq)
     if freq_group == FR_ANN:
-        # fmt = b'%Y'
+        # fmt = b"%Y"
         return f"{dts.year}"
 
     elif freq_group == FR_QTR:
-        # fmt = b'%FQ%q'
+        # fmt = b"%FQ%q"
         # get quarter and modify dts.year to be the fiscal year (?)
         quarter = get_yq(value, freq, &dts)
         return f"{dts.year}Q{quarter}"
-=======
-        freq_group = get_freq_group(freq)
-        if freq_group == FR_ANN:
-            fmt = b"%Y"
-        elif freq_group == FR_QTR:
-            fmt = b"%FQ%q"
-        elif freq_group == FR_MTH:
-            fmt = b"%Y-%m"
-        elif freq_group == FR_WK:
-            left = period_asfreq(value, freq, FR_DAY, 0)
-            right = period_asfreq(value, freq, FR_DAY, 1)
-            return f"{period_format(left, FR_DAY)}/{period_format(right, FR_DAY)}"
-        elif freq_group == FR_BUS or freq_group == FR_DAY:
-            fmt = b"%Y-%m-%d"
-        elif freq_group == FR_HR:
-            fmt = b"%Y-%m-%d %H:00"
-        elif freq_group == FR_MIN:
-            fmt = b"%Y-%m-%d %H:%M"
-        elif freq_group == FR_SEC:
-            fmt = b"%Y-%m-%d %H:%M:%S"
-        elif freq_group == FR_MS:
-            fmt = b"%Y-%m-%d %H:%M:%S.%l"
-        elif freq_group == FR_US:
-            fmt = b"%Y-%m-%d %H:%M:%S.%u"
-        elif freq_group == FR_NS:
-            fmt = b"%Y-%m-%d %H:%M:%S.%n"
-        else:
-            raise ValueError(f"Unknown freq: {freq}")
->>>>>>> 11d856f5
 
     elif freq_group == FR_MTH:
-        # fmt = b'%Y-%m'
+        # fmt = b"%Y-%m"
         return f"{dts.year}-{dts.month:02d}"
 
     elif freq_group == FR_WK:
@@ -1228,37 +1198,37 @@
         return f"{period_format(left, FR_DAY)}/{period_format(right, FR_DAY)}"
 
     elif freq_group == FR_BUS or freq_group == FR_DAY:
-        # fmt = b'%Y-%m-%d'
+        # fmt = b"%Y-%m-%d"
         return f"{dts.year}-{dts.month:02d}-{dts.day:02d}"
 
     elif freq_group == FR_HR:
-        # fmt = b'%Y-%m-%d %H:00'
+        # fmt = b"%Y-%m-%d %H:00"
         return f"{dts.year}-{dts.month:02d}-{dts.day:02d} {dts.hour:02d}:00"
 
     elif freq_group == FR_MIN:
-        # fmt = b'%Y-%m-%d %H:%M'
+        # fmt = b"%Y-%m-%d %H:%M"
         return (f"{dts.year}-{dts.month:02d}-{dts.day:02d} "
                 f"{dts.hour:02d}:{dts.min:02d}")
 
     elif freq_group == FR_SEC:
-        # fmt = b'%Y-%m-%d %H:%M:%S'
+        # fmt = b"%Y-%m-%d %H:%M:%S"
         return (f"{dts.year}-{dts.month:02d}-{dts.day:02d} "
                 f"{dts.hour:02d}:{dts.min:02d}:{dts.sec:02d}")
 
     elif freq_group == FR_MS:
-        # fmt = b'%Y-%m-%d %H:%M:%S.%l'
+        # fmt = b"%Y-%m-%d %H:%M:%S.%l"
         return (f"{dts.year}-{dts.month:02d}-{dts.day:02d} "
                 f"{dts.hour:02d}:{dts.min:02d}:{dts.sec:02d}"
                 f".{(dts.us // 1_000):03d}")
 
     elif freq_group == FR_US:
-        # fmt = b'%Y-%m-%d %H:%M:%S.%u'
+        # fmt = b"%Y-%m-%d %H:%M:%S.%u"
         return (f"{dts.year}-{dts.month:02d}-{dts.day:02d} "
                 f"{dts.hour:02d}:{dts.min:02d}:{dts.sec:02d}"
                 f".{(dts.us):06d}")
 
     elif freq_group == FR_NS:
-        # fmt = b'%Y-%m-%d %H:%M:%S.%n'
+        # fmt = b"%Y-%m-%d %H:%M:%S.%n"
         return (f"{dts.year}-{dts.month:02d}-{dts.day:02d} "
                 f"{dts.hour:02d}:{dts.min:02d}:{dts.sec:02d}"
                 f".{((dts.us * 1000) + (dts.ps // 1000)):09d}")
