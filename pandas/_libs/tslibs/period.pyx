--- conflicted
+++ resolved
@@ -326,18 +326,6 @@
 # --------------------------------------------------------------------
 # Conversion _to_ Daily Freq
 
-<<<<<<< HEAD
-cdef void adjust_dts_for_month(npy_datetimestruct* dts, int from_end) nogil:
-    if from_end != 12:
-        dts.month += from_end
-        if dts.month > 12:
-            dts.month -= 12
-        else:
-            dts.year -= 1
-
-
-=======
->>>>>>> d642b675
 cdef int64_t asfreq_AtoDT(int64_t ordinal, asfreq_info *af_info) nogil:
     cdef:
         int64_t unix_date
@@ -462,21 +450,12 @@
     return dts_to_year_ordinal(&dts, af_info.to_end)
 
 
-<<<<<<< HEAD
-cdef int DtoQ_yq(int64_t ordinal, int to_end, int *year) nogil:
-=======
 cdef int DtoQ_yq(int64_t ordinal, asfreq_info *af_info, npy_datetimestruct* dts) nogil:
->>>>>>> d642b675
     cdef:
         int quarter
 
-<<<<<<< HEAD
-    pandas_datetime_to_datetimestruct(ordinal, NPY_FR_D, &dts)
-    dts_to_qtr_ordinal(&dts, to_end)
-=======
     pandas_datetime_to_datetimestruct(ordinal, NPY_FR_D, dts)
     adjust_dts_for_qtr(dts, af_info.to_end)
->>>>>>> d642b675
 
     quarter = month_to_quarter(dts.month)
     return quarter
@@ -489,13 +468,8 @@
 
     ordinal = downsample_daytime(ordinal, af_info)
 
-<<<<<<< HEAD
-    quarter = DtoQ_yq(ordinal, af_info.to_end, &year)
-    return <int64_t>((year - 1970) * 4 + quarter - 1)
-=======
     quarter = DtoQ_yq(ordinal, af_info, &dts)
     return <int64_t>((dts.year - 1970) * 4 + quarter - 1)
->>>>>>> d642b675
 
 
 cdef int64_t asfreq_DTtoM(int64_t ordinal, asfreq_info *af_info) nogil:
@@ -753,15 +727,6 @@
         return result
 
 
-cdef void adjust_dts_for_qtr(npy_datetimestruct* dts, int to_end) nogil:
-    if to_end != 12:
-        dts.month -= to_end
-        if dts.month <= 0:
-            dts.month += 12
-        else:
-            dts.year += 1
-
-
 cdef int64_t dts_to_qtr_ordinal(npy_datetimestruct* dts, int to_end) nogil:
     cdef:
         int quarter
@@ -799,11 +764,7 @@
     cdef:
         int64_t unix_date
         int freq_group, fmonth, mdiff
-<<<<<<< HEAD
-        int to_end
-=======
         NPY_DATETIMEUNIT unit
->>>>>>> d642b675
 
     freq_group = get_freq_group(freq)
 
@@ -815,29 +776,9 @@
         fmonth = get_anchor_month(freq, freq_group)
         return dts_to_qtr_ordinal(dts, fmonth)
 
-<<<<<<< HEAD
-    elif freq == FR_MTH:
-        return dts_to_month_ordinal(dts)
-
-    unix_date = npy_datetimestruct_to_datetime(NPY_FR_D, dts)
-
-    if freq >= FR_SEC:
-        seconds = unix_date * 86400 + dts.hour * 3600 + dts.min * 60 + dts.sec
-
-        if freq == FR_MS:
-            return seconds * 1000 + dts.us // 1000
-
-        elif freq == FR_US:
-            return seconds * 1000000 + dts.us
-
-        elif freq == FR_NS:
-            return (seconds * 1000000000 +
-                    dts.us * 1000 + dts.ps // 1000)
-=======
     elif freq_group == FR_WK:
         unix_date = npy_datetimestruct_to_datetime(NPY_FR_D, dts)
         return unix_date_to_week(unix_date, freq - FR_WK)
->>>>>>> d642b675
 
     elif freq == FR_BUS:
         unix_date = npy_datetimestruct_to_datetime(NPY_FR_D, dts)
@@ -1001,13 +942,8 @@
 
     get_asfreq_info(FR_DAY, qtr_freq, True, &af_info)
 
-<<<<<<< HEAD
-    quarter[0] = DtoQ_yq(unix_date, af_info.to_end, year)
-    return qtr_freq
-=======
     quarter = DtoQ_yq(unix_date, &af_info, dts)
     return quarter
->>>>>>> d642b675
 
 
 cdef inline int month_to_quarter(int month) nogil:
