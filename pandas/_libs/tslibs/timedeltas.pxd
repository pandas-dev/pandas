from numpy cimport int64_t

# Exposed for tslib, not intended for outside use.
cpdef parse_timedelta_string(object ts, object specified_unit=*)
cpdef int64_t delta_to_nanoseconds(delta) except? -1
<<<<<<< HEAD
cpdef convert_to_timedelta64(object ts, object unit=*)
=======
cdef convert_to_timedelta64(object ts, object unit)
cdef bint is_any_td_scalar(object obj)
>>>>>>> 043b6092
<|MERGE_RESOLUTION|>--- conflicted
+++ resolved
@@ -3,9 +3,5 @@
 # Exposed for tslib, not intended for outside use.
 cpdef parse_timedelta_string(object ts, object specified_unit=*)
 cpdef int64_t delta_to_nanoseconds(delta) except? -1
-<<<<<<< HEAD
 cpdef convert_to_timedelta64(object ts, object unit=*)
-=======
-cdef convert_to_timedelta64(object ts, object unit)
-cdef bint is_any_td_scalar(object obj)
->>>>>>> 043b6092
+cdef bint is_any_td_scalar(object obj)