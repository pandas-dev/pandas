import numpy as np

cimport numpy as cnp
from libc.math cimport log10
from numpy cimport (
    int32_t,
    int64_t,
    is_datetime64_object,
)

cnp.import_array()

# stdlib datetime imports

from datetime import timezone

from cpython.datetime cimport (
    PyDate_Check,
    PyDateTime_Check,
    datetime,
    import_datetime,
    time,
    timedelta,
    tzinfo,
)

import_datetime()

from pandas._libs.missing cimport checknull_with_nat_and_na
from pandas._libs.tslibs.base cimport ABCTimestamp
from pandas._libs.tslibs.dtypes cimport (
    abbrev_to_npy_unit,
    get_supported_reso,
    periods_per_second,
)
from pandas._libs.tslibs.np_datetime cimport (
    NPY_DATETIMEUNIT,
    NPY_FR_ns,
    NPY_FR_us,
    check_dts_bounds,
    convert_reso,
    get_conversion_factor,
    get_datetime64_unit,
    get_implementation_bounds,
    import_pandas_datetime,
    npy_datetime,
    npy_datetimestruct,
    npy_datetimestruct_to_datetime,
    pandas_datetime_to_datetimestruct,
    pydatetime_to_dt64,
    pydatetime_to_dtstruct,
    string_to_dts,
)

import_pandas_datetime()

from pandas._libs.tslibs.np_datetime import OutOfBoundsDatetime

from pandas._libs.tslibs.nattype cimport (
    NPY_NAT,
    c_nat_strings as nat_strings,
)
from pandas._libs.tslibs.parsing cimport parse_datetime_string
from pandas._libs.tslibs.timestamps cimport _Timestamp
from pandas._libs.tslibs.timezones cimport (
    get_utcoffset,
    is_utc,
)
from pandas._libs.tslibs.tzconversion cimport (
    Localizer,
    tz_localize_to_utc_single,
)
from pandas._libs.tslibs.util cimport (
    is_float_object,
    is_integer_object,
)

# ----------------------------------------------------------------------
# Constants

DT64NS_DTYPE = np.dtype("M8[ns]")
TD64NS_DTYPE = np.dtype("m8[ns]")


# ----------------------------------------------------------------------
# Unit Conversion Helpers

cdef int64_t cast_from_unit(
    object ts,
    str unit,
    NPY_DATETIMEUNIT out_reso=NPY_FR_ns
) except? -1:
    """
    Return a casting of the unit represented to nanoseconds
    round the fractional part of a float to our precision, p.

    Parameters
    ----------
    ts : int, float, or None
    unit : str

    Returns
    -------
    int64_t
    """
    cdef:
        int64_t m
        int p
        NPY_DATETIMEUNIT in_reso

    if unit in ["Y", "M"]:
        if is_float_object(ts) and not ts.is_integer():
            # GH#47267 it is clear that 2 "M" corresponds to 1970-02-01,
            #  but not clear what 2.5 "M" corresponds to, so we will
            #  disallow that case.
            raise ValueError(
                f"Conversion of non-round float with unit={unit} "
                "is ambiguous"
            )
        # GH#47266 go through np.datetime64 to avoid weird results e.g. with "Y"
        #  and 150 we'd get 2120-01-01 09:00:00
        if is_float_object(ts):
            ts = int(ts)
        dt64obj = np.datetime64(ts, unit)
        return get_datetime64_nanos(dt64obj, out_reso)

    in_reso = abbrev_to_npy_unit(unit)
    if out_reso < in_reso and in_reso != NPY_DATETIMEUNIT.NPY_FR_GENERIC:
        # We will end up rounding (always *down*), so don't need the fractional
        #  part of `ts`.
        m, _ = precision_from_unit(out_reso, in_reso)
        return (<int64_t>ts) // m

    m, p = precision_from_unit(in_reso, out_reso)

    # cast the unit, multiply base/frac separately
    # to avoid precision issues from float -> int
    try:
        base = <int64_t>ts
    except OverflowError as err:
        raise OutOfBoundsDatetime(
            f"cannot convert input {ts} with the unit '{unit}'"
        ) from err

    frac = ts - base
    if p:
        frac = round(frac, p)

    try:
        return <int64_t>(base * m) + <int64_t>(frac * m)
    except OverflowError as err:
        raise OutOfBoundsDatetime(
            f"cannot convert input {ts} with the unit '{unit}'"
        ) from err


cpdef (int64_t, int) precision_from_unit(
    NPY_DATETIMEUNIT in_reso,
    NPY_DATETIMEUNIT out_reso=NPY_DATETIMEUNIT.NPY_FR_ns,
):
    """
    Return a casting of the unit represented to nanoseconds + the precision
    to round the fractional part.

    Notes
    -----
    The caller is responsible for ensuring that the default value of "ns"
    takes the place of None.
    """
    cdef:
        int64_t m
        int64_t multiplier
        int p

    if in_reso == NPY_DATETIMEUNIT.NPY_FR_GENERIC:
        in_reso = NPY_DATETIMEUNIT.NPY_FR_ns
    if in_reso == NPY_DATETIMEUNIT.NPY_FR_Y:
        # each 400 years we have 97 leap years, for an average of 97/400=.2425
        #  extra days each year. We get 31556952 by writing
        #  3600*24*365.2425=31556952
        multiplier = periods_per_second(out_reso)
        m = multiplier * 31556952
    elif in_reso == NPY_DATETIMEUNIT.NPY_FR_M:
        # 2629746 comes from dividing the "Y" case by 12.
        multiplier = periods_per_second(out_reso)
        m = multiplier * 2629746
    else:
        # Careful: if get_conversion_factor raises, the exception does
        #  not propagate, instead we get a warning about an ignored exception.
        #  https://github.com/pandas-dev/pandas/pull/51483#discussion_r1115198951
        m = get_conversion_factor(in_reso, out_reso)

    p = <int>log10(m)  # number of digits in 'm' minus 1
    return m, p


cdef int64_t get_datetime64_nanos(object val, NPY_DATETIMEUNIT reso) except? -1:
    """
    Extract the value and unit from a np.datetime64 object, then convert the
    value to nanoseconds if necessary.
    """
    cdef:
        npy_datetimestruct dts
        NPY_DATETIMEUNIT unit
        npy_datetime ival

    ival = cnp.get_datetime64_value(val)
    if ival == NPY_NAT:
        return NPY_NAT

    unit = get_datetime64_unit(val)

    if unit != reso:
        pandas_datetime_to_datetimestruct(ival, unit, &dts)
        try:
            ival = npy_datetimestruct_to_datetime(reso, &dts)
        except OverflowError as err:
            raise OutOfBoundsDatetime(
                "Out of bounds nanosecond timestamp: {val}"
            ) from err

    return ival


# ----------------------------------------------------------------------
# _TSObject Conversion

# lightweight C object to hold datetime & int64 pair
cdef class _TSObject:
    # cdef:
    #    npy_datetimestruct dts      # npy_datetimestruct
    #    int64_t value               # numpy dt64
    #    tzinfo tzinfo
    #    bint fold
    #    NPY_DATETIMEUNIT creso

    def __cinit__(self):
        # GH 25057. As per PEP 495, set fold to 0 by default
        self.fold = 0
        self.creso = NPY_FR_ns  # default value

    cdef int64_t ensure_reso(
        self, NPY_DATETIMEUNIT creso, val=None, bint round_ok=False
    ) except? -1:
        if self.creso != creso:
            try:
                self.value = convert_reso(
                    self.value, self.creso, creso, round_ok=round_ok
                )
            except OverflowError as err:
                if val is not None:
                    raise OutOfBoundsDatetime(
                        f"Out of bounds nanosecond timestamp: {val}"
                    ) from err
                raise OutOfBoundsDatetime from err

            self.creso = creso
        return self.value


cdef _TSObject convert_to_tsobject(object ts, tzinfo tz, str unit,
                                   bint dayfirst, bint yearfirst, int32_t nanos=0):
    """
    Extract datetime and int64 from any of:
        - np.int64 (with unit providing a possible modifier)
        - np.datetime64
        - a float (with unit providing a possible modifier)
        - python int or long object (with unit providing a possible modifier)
        - iso8601 string object
        - python datetime object
        - another timestamp object

    Raises
    ------
    OutOfBoundsDatetime : ts cannot be converted within implementation bounds
    """
    cdef:
        _TSObject obj
        NPY_DATETIMEUNIT reso

    obj = _TSObject()

    if isinstance(ts, str):
        return convert_str_to_tsobject(ts, tz, unit, dayfirst, yearfirst)

    if checknull_with_nat_and_na(ts):
        obj.value = NPY_NAT
    elif is_datetime64_object(ts):
        reso = get_supported_reso(get_datetime64_unit(ts))
        obj.creso = reso
        obj.value = get_datetime64_nanos(ts, reso)
        if obj.value != NPY_NAT:
            pandas_datetime_to_datetimestruct(obj.value, reso, &obj.dts)
            if tz is not None:
                # GH#24559, GH#42288 We treat np.datetime64 objects as *wall* times
                obj.value = tz_localize_to_utc_single(
                    obj.value, tz, ambiguous="raise", nonexistent=None, creso=reso
                )
    elif is_integer_object(ts):
        try:
            ts = <int64_t>ts
        except OverflowError:
            # GH#26651 re-raise as OutOfBoundsDatetime
            raise OutOfBoundsDatetime(f"Out of bounds nanosecond timestamp {ts}")
        if ts == NPY_NAT:
            obj.value = NPY_NAT
        else:
            if unit is None:
                unit = "ns"
            in_reso = abbrev_to_npy_unit(unit)
            reso = get_supported_reso(in_reso)
            ts = cast_from_unit(ts, unit, reso)
            obj.value = ts
            obj.creso = reso
            pandas_datetime_to_datetimestruct(ts, reso, &obj.dts)
    elif is_float_object(ts):
        if ts != ts or ts == NPY_NAT:
            obj.value = NPY_NAT
        else:
            ts = cast_from_unit(ts, unit)
            obj.value = ts
            pandas_datetime_to_datetimestruct(ts, NPY_FR_ns, &obj.dts)
    elif PyDateTime_Check(ts):
        if nanos == 0:
            if isinstance(ts, _Timestamp):
                reso = (<_Timestamp>ts)._creso
            else:
                # TODO: what if user explicitly passes nanos=0?
                reso = NPY_FR_us
        else:
            reso = NPY_FR_ns
        return convert_datetime_to_tsobject(ts, tz, nanos, reso=reso)
    elif PyDate_Check(ts):
        # Keep the converter same as PyDateTime's
        # For date object we give the lowest supported resolution, i.e. "s"
        ts = datetime.combine(ts, time())
        return convert_datetime_to_tsobject(
            ts, tz, nanos=0, reso=NPY_DATETIMEUNIT.NPY_FR_s
        )
    else:
        from .period import Period
        if isinstance(ts, Period):
            raise ValueError("Cannot convert Period to Timestamp "
                             "unambiguously. Use to_timestamp")
        raise TypeError(f"Cannot convert input [{ts}] of type {type(ts)} to "
                        f"Timestamp")

    maybe_localize_tso(obj, tz, obj.creso)
    return obj


cdef maybe_localize_tso(_TSObject obj, tzinfo tz, NPY_DATETIMEUNIT reso):
    if tz is not None:
        _localize_tso(obj, tz, reso)

    if obj.value != NPY_NAT:
        # check_overflows needs to run after _localize_tso
        check_dts_bounds(&obj.dts, reso)
        check_overflows(obj, reso)


cdef _TSObject convert_datetime_to_tsobject(
    datetime ts,
    tzinfo tz,
    int32_t nanos=0,
    NPY_DATETIMEUNIT reso=NPY_FR_ns,
):
    """
    Convert a datetime (or Timestamp) input `ts`, along with optional timezone
    object `tz` to a _TSObject.

    The optional argument `nanos` allows for cases where datetime input
    needs to be supplemented with higher-precision information.

    Parameters
    ----------
    ts : datetime or Timestamp
        Value to be converted to _TSObject
    tz : tzinfo or None
        timezone for the timezone-aware output
    nanos : int32_t, default is 0
        nanoseconds supplement the precision of the datetime input ts
    reso : NPY_DATETIMEUNIT, default NPY_FR_ns

    Returns
    -------
    obj : _TSObject
    """
    cdef:
        _TSObject obj = _TSObject()
        int64_t pps

    obj.creso = reso
    obj.fold = ts.fold
    if tz is not None:

        if ts.tzinfo is not None:
            # Convert the current timezone to the passed timezone
            ts = ts.astimezone(tz)
            pydatetime_to_dtstruct(ts, &obj.dts)
            obj.tzinfo = ts.tzinfo
        elif not is_utc(tz):
            ts = _localize_pydatetime(ts, tz)
            pydatetime_to_dtstruct(ts, &obj.dts)
            obj.tzinfo = ts.tzinfo
        else:
            # UTC
            pydatetime_to_dtstruct(ts, &obj.dts)
            obj.tzinfo = tz
    else:
        pydatetime_to_dtstruct(ts, &obj.dts)
        obj.tzinfo = ts.tzinfo

    if isinstance(ts, ABCTimestamp):
        obj.dts.ps = ts.nanosecond * 1000

    if nanos:
        obj.dts.ps = nanos * 1000

<<<<<<< HEAD
    check_dts_bounds(&obj.dts, reso)
    obj.value = npy_datetimestruct_to_datetime(reso, &obj.dts)
=======
    try:
        obj.value = npy_datetimestruct_to_datetime(reso, &obj.dts)
    except OverflowError as err:
        raise OutOfBoundsDatetime("Out of bounds nanosecond timestamp") from err
>>>>>>> d999aac0

    if obj.tzinfo is not None and not is_utc(obj.tzinfo):
        offset = get_utcoffset(obj.tzinfo, ts)
        pps = periods_per_second(reso)
        obj.value -= int(offset.total_seconds() * pps)

    check_overflows(obj, reso)
    return obj


cdef _adjust_tsobject_tz_using_offset(_TSObject obj, tzinfo tz):
    """
    Convert a datetimestruct `obj.dts`, with an attached tzinfo to a new
    user-provided tz.

    Parameters
    ----------
    obj : _TSObject
    tz : tzinfo
        timezone for the timezone-aware output.
    """
    cdef:
        datetime dt
        Py_ssize_t pos
<<<<<<< HEAD

    check_dts_bounds(&dts, reso)
    value = npy_datetimestruct_to_datetime(reso, &dts)
    obj.dts = dts
    obj.tzinfo = timezone(timedelta(minutes=tzoffset))
    obj.value = tz_localize_to_utc_single(
        value, obj.tzinfo, ambiguous=None, nonexistent=None, creso=reso
    )
    obj.creso = reso
    if tz is None:
        check_overflows(obj, reso)
        return obj

    cdef:
        Localizer info = Localizer(tz, reso)
=======
        int64_t ps = obj.dts.ps
        Localizer info = Localizer(tz, obj.creso)
>>>>>>> d999aac0

    # Infer fold from offset-adjusted obj.value
    # see PEP 495 https://www.python.org/dev/peps/pep-0495/#the-fold-attribute
    if info.use_utc:
        pass
    elif info.use_tzlocal:
        info.utc_val_to_local_val(obj.value, &pos, &obj.fold)
    elif info.use_dst and not info.use_pytz:
        # i.e. dateutil
        info.utc_val_to_local_val(obj.value, &pos, &obj.fold)

    # Keep the converter same as PyDateTime's
    dt = datetime(obj.dts.year, obj.dts.month, obj.dts.day,
                  obj.dts.hour, obj.dts.min, obj.dts.sec,
                  obj.dts.us, obj.tzinfo, fold=obj.fold)

    # The rest here is similar to the 2-tz path in convert_datetime_to_tsobject
    #  but avoids re-calculating obj.value
    dt = dt.astimezone(tz)
    pydatetime_to_dtstruct(dt, &obj.dts)
    obj.tzinfo = dt.tzinfo
    obj.dts.ps = ps
    check_dts_bounds(&obj.dts, obj.creso)
    check_overflows(obj, obj.creso)


cdef _TSObject convert_str_to_tsobject(str ts, tzinfo tz, str unit,
                                       bint dayfirst=False,
                                       bint yearfirst=False):
    """
    Convert a string input `ts`, along with optional timezone object`tz`
    to a _TSObject.

    The optional arguments `dayfirst` and `yearfirst` are passed to the
    dateutil parser.

    Parameters
    ----------
    ts : str
        Value to be converted to _TSObject
    tz : tzinfo or None
        timezone for the timezone-aware output
    unit : str or None
    dayfirst : bool, default False
        When parsing an ambiguous date string, interpret e.g. "3/4/1975" as
        April 3, as opposed to the standard US interpretation March 4.
    yearfirst : bool, default False
        When parsing an ambiguous date string, interpret e.g. "01/05/09"
        as "May 9, 2001", as opposed to the default "Jan 5, 2009"

    Returns
    -------
    obj : _TSObject
    """
    cdef:
        npy_datetimestruct dts
        int out_local = 0, out_tzoffset = 0, string_to_dts_failed
        datetime dt
        int64_t ival
        NPY_DATETIMEUNIT out_bestunit, reso
        _TSObject obj

    if len(ts) == 0 or ts in nat_strings:
        obj = _TSObject()
        obj.value = NPY_NAT
        obj.tzinfo = tz
        return obj
    elif ts == "now":
        # Issue 9000, we short-circuit rather than going
        # into np_datetime_strings which returns utc
        dt = datetime.now(tz)
    elif ts == "today":
        # Issue 9000, we short-circuit rather than going
        # into np_datetime_strings which returns a normalized datetime
        dt = datetime.now(tz)
        # equiv: datetime.today().replace(tzinfo=tz)
    else:
        string_to_dts_failed = string_to_dts(
            ts, &dts, &out_bestunit, &out_local,
            &out_tzoffset, False
        )
        if not string_to_dts_failed:
            reso = get_supported_reso(out_bestunit)
            check_dts_bounds(&dts, reso)
            obj = _TSObject()
            obj.dts = dts
            obj.creso = reso
            ival = npy_datetimestruct_to_datetime(reso, &dts)

            if out_local == 1:
                obj.tzinfo = timezone(timedelta(minutes=out_tzoffset))
                obj.value = tz_localize_to_utc_single(
                    ival, obj.tzinfo, ambiguous="raise", nonexistent=None, creso=reso
                )
                if tz is None:
                    check_overflows(obj, reso)
                    return obj
                _adjust_tsobject_tz_using_offset(obj, tz)
                return  obj
            else:
                if tz is not None:
                    # shift for _localize_tso
                    ival = tz_localize_to_utc_single(
                        ival, tz, ambiguous="raise", nonexistent=None, creso=reso
                    )
                obj.value = ival
                maybe_localize_tso(obj, tz, obj.creso)
                return obj

        dt = parse_datetime_string(
            ts, dayfirst=dayfirst, yearfirst=yearfirst, out_bestunit=&out_bestunit
        )
        reso = get_supported_reso(out_bestunit)
        return convert_datetime_to_tsobject(dt, tz, nanos=0, reso=reso)

    return convert_datetime_to_tsobject(dt, tz)


cdef check_overflows(_TSObject obj, NPY_DATETIMEUNIT reso=NPY_FR_ns):
    """
    Check that we haven't silently overflowed in timezone conversion

    Parameters
    ----------
    obj : _TSObject
    reso : NPY_DATETIMEUNIT, default NPY_FR_ns

    Returns
    -------
    None

    Raises
    ------
    OutOfBoundsDatetime
    """
    # GH#12677
    cdef:
        npy_datetimestruct lb, ub

    get_implementation_bounds(reso, &lb, &ub)

    if obj.dts.year == lb.year:
        if not (obj.value < 0):
            from pandas._libs.tslibs.timestamps import Timestamp
            fmt = (f"{obj.dts.year}-{obj.dts.month:02d}-{obj.dts.day:02d} "
                   f"{obj.dts.hour:02d}:{obj.dts.min:02d}:{obj.dts.sec:02d}")
            raise OutOfBoundsDatetime(
                f"Converting {fmt} underflows past {Timestamp.min}"
            )
    elif obj.dts.year == ub.year:
        if not (obj.value > 0):
            from pandas._libs.tslibs.timestamps import Timestamp
            fmt = (f"{obj.dts.year}-{obj.dts.month:02d}-{obj.dts.day:02d} "
                   f"{obj.dts.hour:02d}:{obj.dts.min:02d}:{obj.dts.sec:02d}")
            raise OutOfBoundsDatetime(
                f"Converting {fmt} overflows past {Timestamp.max}"
            )

# ----------------------------------------------------------------------
# Localization

cdef void _localize_tso(_TSObject obj, tzinfo tz, NPY_DATETIMEUNIT reso) noexcept:
    """
    Given the UTC nanosecond timestamp in obj.value, find the wall-clock
    representation of that timestamp in the given timezone.

    Parameters
    ----------
    obj : _TSObject
    tz : tzinfo
    reso : NPY_DATETIMEUNIT

    Returns
    -------
    None

    Notes
    -----
    Sets obj.tzinfo inplace, alters obj.dts inplace.
    """
    cdef:
        int64_t local_val
        Py_ssize_t outpos = -1
        Localizer info = Localizer(tz, reso)

    assert obj.tzinfo is None

    if info.use_utc:
        pass
    elif obj.value == NPY_NAT:
        pass
    else:
        local_val = info.utc_val_to_local_val(obj.value, &outpos, &obj.fold)

        if info.use_pytz:
            # infer we went through a pytz path, will have outpos!=-1
            tz = tz._tzinfos[tz._transition_info[outpos]]

        pandas_datetime_to_datetimestruct(local_val, reso, &obj.dts)

    obj.tzinfo = tz


cdef datetime _localize_pydatetime(datetime dt, tzinfo tz):
    """
    Take a datetime/Timestamp in UTC and localizes to timezone tz.

    NB: Unlike the public version, this treats datetime and Timestamp objects
        identically, i.e. discards nanos from Timestamps.
        It also assumes that the `tz` input is not None.
    """
    try:
        # datetime.replace with pytz may be incorrect result
        # TODO: try to respect `fold` attribute
        return tz.localize(dt, is_dst=None)
    except AttributeError:
        return dt.replace(tzinfo=tz)


cpdef inline datetime localize_pydatetime(datetime dt, tzinfo tz):
    """
    Take a datetime/Timestamp in UTC and localizes to timezone tz.

    Parameters
    ----------
    dt : datetime or Timestamp
    tz : tzinfo or None

    Returns
    -------
    localized : datetime or Timestamp
    """
    if tz is None:
        return dt
    elif isinstance(dt, ABCTimestamp):
        return dt.tz_localize(tz)
    return _localize_pydatetime(dt, tz)


cdef int64_t parse_pydatetime(
    datetime val,
    npy_datetimestruct *dts,
    NPY_DATETIMEUNIT creso,
) except? -1:
    """
    Convert pydatetime to datetime64.

    Parameters
    ----------
    val : datetime
        Element being processed.
    dts : *npy_datetimestruct
        Needed to use in pydatetime_to_dt64, which writes to it.
    creso : NPY_DATETIMEUNIT
        Resolution to store the the result.

    Raises
    ------
    OutOfBoundsDatetime
    """
    cdef:
        _TSObject _ts
        int64_t result

    if val.tzinfo is not None:
        _ts = convert_datetime_to_tsobject(val, None, nanos=0, reso=creso)
        result = _ts.value
    else:
        if isinstance(val, _Timestamp):
            result = (<_Timestamp>val)._as_creso(creso, round_ok=False)._value
        else:
            result = pydatetime_to_dt64(val, dts, reso=creso)
    return result<|MERGE_RESOLUTION|>--- conflicted
+++ resolved
@@ -417,15 +417,10 @@
     if nanos:
         obj.dts.ps = nanos * 1000
 
-<<<<<<< HEAD
-    check_dts_bounds(&obj.dts, reso)
-    obj.value = npy_datetimestruct_to_datetime(reso, &obj.dts)
-=======
     try:
         obj.value = npy_datetimestruct_to_datetime(reso, &obj.dts)
     except OverflowError as err:
         raise OutOfBoundsDatetime("Out of bounds nanosecond timestamp") from err
->>>>>>> d999aac0
 
     if obj.tzinfo is not None and not is_utc(obj.tzinfo):
         offset = get_utcoffset(obj.tzinfo, ts)
@@ -450,26 +445,8 @@
     cdef:
         datetime dt
         Py_ssize_t pos
-<<<<<<< HEAD
-
-    check_dts_bounds(&dts, reso)
-    value = npy_datetimestruct_to_datetime(reso, &dts)
-    obj.dts = dts
-    obj.tzinfo = timezone(timedelta(minutes=tzoffset))
-    obj.value = tz_localize_to_utc_single(
-        value, obj.tzinfo, ambiguous=None, nonexistent=None, creso=reso
-    )
-    obj.creso = reso
-    if tz is None:
-        check_overflows(obj, reso)
-        return obj
-
-    cdef:
-        Localizer info = Localizer(tz, reso)
-=======
         int64_t ps = obj.dts.ps
         Localizer info = Localizer(tz, obj.creso)
->>>>>>> d999aac0
 
     # Infer fold from offset-adjusted obj.value
     # see PEP 495 https://www.python.org/dev/peps/pep-0495/#the-fold-attribute
