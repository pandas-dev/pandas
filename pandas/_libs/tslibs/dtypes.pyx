# period frequency constants corresponding to scikits timeseries
# originals
from enum import Enum
import warnings

from pandas.util._exceptions import find_stack_level

from pandas._libs.tslibs.np_datetime cimport (
    NPY_DATETIMEUNIT,
    get_conversion_factor,
    import_pandas_datetime,
)

import_pandas_datetime()

cdef class PeriodDtypeBase:
    """
    Similar to an actual dtype, this contains all of the information
    describing a PeriodDtype in an integer code.
    """
    # cdef readonly:
    #    PeriodDtypeCode _dtype_code
    #    int64_t _n

    def __cinit__(self, PeriodDtypeCode code, int64_t n):
        self._dtype_code = code
        self._n = n

    def __eq__(self, other):
        if not isinstance(other, PeriodDtypeBase):
            return False
        if not isinstance(self, PeriodDtypeBase):
            # cython semantics, this is a reversed op
            return False
        return self._dtype_code == other._dtype_code and self._n == other._n

    def __hash__(self) -> int:
        return hash((self._n, self._dtype_code))

    @property
    def _freq_group_code(self) -> int:
        # See also: libperiod.get_freq_group
        return (self._dtype_code // 1000) * 1000

    @property
    def _resolution_obj(self) -> "Resolution":
        fgc = self._freq_group_code
        freq_group = FreqGroup(fgc)
        abbrev = _reverse_period_code_map[freq_group.value].split("-")[0]
        if abbrev == "B":
            return Resolution.RESO_DAY
        attrname = _abbrev_to_attrnames[abbrev]
        return Resolution.from_attrname(attrname)

    @property
    def _freqstr(self) -> str:
        # Will be passed to to_offset in Period._maybe_convert_freq
        out = _reverse_period_code_map.get(self._dtype_code)
        if self._n == 1:
            return out
        return str(self._n) + out

    cpdef int _get_to_timestamp_base(self):
        """
        Return frequency code group used for base of to_timestamp against
        frequency code.

        Return day freq code against longer freq than day.
        Return second freq code against hour between second.

        Returns
        -------
        int
        """
        base = <c_FreqGroup>self._dtype_code
        if base < FR_BUS:
            return FR_DAY
        elif FR_HR <= base <= FR_SEC:
            return FR_SEC
        return base

    cpdef bint _is_tick_like(self):
        return self._dtype_code >= PeriodDtypeCode.D

    @property
    def _creso(self) -> int:
        return {
            PeriodDtypeCode.D: NPY_DATETIMEUNIT.NPY_FR_D,
            PeriodDtypeCode.H: NPY_DATETIMEUNIT.NPY_FR_h,
            PeriodDtypeCode.T: NPY_DATETIMEUNIT.NPY_FR_m,
            PeriodDtypeCode.S: NPY_DATETIMEUNIT.NPY_FR_s,
            PeriodDtypeCode.L: NPY_DATETIMEUNIT.NPY_FR_ms,
            PeriodDtypeCode.U: NPY_DATETIMEUNIT.NPY_FR_us,
            PeriodDtypeCode.N: NPY_DATETIMEUNIT.NPY_FR_ns,
        }[self._dtype_code]

    @property
    def _td64_unit(self) -> str:
        return npy_unit_to_abbrev(self._creso)


_period_code_map = {
    # Annual freqs with various fiscal year ends.
    # eg, 2005 for Y-FEB runs Mar 1, 2004 to Feb 28, 2005
    "Y-DEC": PeriodDtypeCode.A_DEC,  # Annual - December year end
    "Y-JAN": PeriodDtypeCode.A_JAN,  # Annual - January year end
    "Y-FEB": PeriodDtypeCode.A_FEB,  # Annual - February year end
    "Y-MAR": PeriodDtypeCode.A_MAR,  # Annual - March year end
    "Y-APR": PeriodDtypeCode.A_APR,  # Annual - April year end
    "Y-MAY": PeriodDtypeCode.A_MAY,  # Annual - May year end
    "Y-JUN": PeriodDtypeCode.A_JUN,  # Annual - June year end
    "Y-JUL": PeriodDtypeCode.A_JUL,  # Annual - July year end
    "Y-AUG": PeriodDtypeCode.A_AUG,  # Annual - August year end
    "Y-SEP": PeriodDtypeCode.A_SEP,  # Annual - September year end
    "Y-OCT": PeriodDtypeCode.A_OCT,  # Annual - October year end
    "Y-NOV": PeriodDtypeCode.A_NOV,  # Annual - November year end

    # Quarterly frequencies with various fiscal year ends.
    # eg, Q42005 for Q-OCT runs Aug 1, 2005 to Oct 31, 2005
    "Q-DEC": PeriodDtypeCode.Q_DEC,    # Quarterly - December year end
    "Q-JAN": PeriodDtypeCode.Q_JAN,    # Quarterly - January year end
    "Q-FEB": PeriodDtypeCode.Q_FEB,    # Quarterly - February year end
    "Q-MAR": PeriodDtypeCode.Q_MAR,    # Quarterly - March year end
    "Q-APR": PeriodDtypeCode.Q_APR,    # Quarterly - April year end
    "Q-MAY": PeriodDtypeCode.Q_MAY,    # Quarterly - May year end
    "Q-JUN": PeriodDtypeCode.Q_JUN,    # Quarterly - June year end
    "Q-JUL": PeriodDtypeCode.Q_JUL,    # Quarterly - July year end
    "Q-AUG": PeriodDtypeCode.Q_AUG,    # Quarterly - August year end
    "Q-SEP": PeriodDtypeCode.Q_SEP,    # Quarterly - September year end
    "Q-OCT": PeriodDtypeCode.Q_OCT,    # Quarterly - October year end
    "Q-NOV": PeriodDtypeCode.Q_NOV,    # Quarterly - November year end

    "M": PeriodDtypeCode.M,        # Monthly

    "W-SUN": PeriodDtypeCode.W_SUN,    # Weekly - Sunday end of week
    "W-MON": PeriodDtypeCode.W_MON,    # Weekly - Monday end of week
    "W-TUE": PeriodDtypeCode.W_TUE,    # Weekly - Tuesday end of week
    "W-WED": PeriodDtypeCode.W_WED,    # Weekly - Wednesday end of week
    "W-THU": PeriodDtypeCode.W_THU,    # Weekly - Thursday end of week
    "W-FRI": PeriodDtypeCode.W_FRI,    # Weekly - Friday end of week
    "W-SAT": PeriodDtypeCode.W_SAT,    # Weekly - Saturday end of week

    "B": PeriodDtypeCode.B,        # Business days
    "D": PeriodDtypeCode.D,        # Daily
    "h": PeriodDtypeCode.H,        # Hourly
    "min": PeriodDtypeCode.T,      # Minutely
    "s": PeriodDtypeCode.S,        # Secondly
    "ms": PeriodDtypeCode.L,       # Millisecondly
    "us": PeriodDtypeCode.U,       # Microsecondly
    "ns": PeriodDtypeCode.N,       # Nanosecondly
}

_reverse_period_code_map = {
    _period_code_map[key]: key for key in _period_code_map}

# Yearly aliases; careful not to put these in _reverse_period_code_map
_period_code_map.update({"Y" + key[1:]: _period_code_map[key]
                         for key in _period_code_map
                         if key.startswith("Y-")})

_period_code_map.update({
    "Q": 2000,   # Quarterly - December year end (default quarterly)
    "Y": PeriodDtypeCode.A,   # Annual
    "W": 4000,   # Weekly
    "C": 5000,   # Custom Business Day
})

cdef set _month_names = {
    x.split("-")[-1] for x in _period_code_map.keys() if x.startswith("Y-")
}

# Map attribute-name resolutions to resolution abbreviations
_attrname_to_abbrevs = {
    "year": "Y",
    "quarter": "Q",
    "month": "M",
    "day": "D",
    "hour": "h",
    "minute": "min",
    "second": "s",
    "millisecond": "ms",
    "microsecond": "us",
    "nanosecond": "ns",
}
cdef dict attrname_to_abbrevs = _attrname_to_abbrevs
cdef dict _abbrev_to_attrnames = {v: k for k, v in attrname_to_abbrevs.items()}

OFFSET_TO_PERIOD_FREQSTR: dict = {
    "WEEKDAY": "D",
    "EOM": "M",
    "BM": "M",
    "BQS": "Q",
    "QS": "Q",
    "BQ": "Q",
    "BA": "Y",
    "AS": "Y",
    "BAS": "Y",
    "MS": "M",
    "D": "D",
    "B": "B",
    "min": "min",
    "s": "s",
    "ms": "ms",
    "us": "us",
    "ns": "ns",
    "h": "h",
    "Q": "Q",
    "Y": "Y",
    "W": "W",
    "ME": "M",
    "BY": "Y",
    "YS": "Y",
    "BYS": "Y",
}
OFFSET_DEPR_FREQSTR: dict[str, str]= {
    "M": "ME",
}
cdef dict c_OFFSET_TO_PERIOD_FREQSTR = OFFSET_TO_PERIOD_FREQSTR
cdef dict c_OFFSET_DEPR_FREQSTR = OFFSET_DEPR_FREQSTR
cdef dict c_REVERSE_OFFSET_DEPR_FREQSTR = {v: k for k, v in OFFSET_DEPR_FREQSTR.items()}

cpdef freq_to_period_freqstr(freq_n, freq_name):
    if freq_n == 1:
        freqstr = f"""{c_OFFSET_TO_PERIOD_FREQSTR.get(
            freq_name, freq_name)}"""
    else:
        freqstr = f"""{freq_n}{c_OFFSET_TO_PERIOD_FREQSTR.get(
            freq_name, freq_name)}"""
    return freqstr

# Map deprecated resolution abbreviations to correct resolution abbreviations
DEPR_ABBREVS: dict[str, str]= {
<<<<<<< HEAD
    "H": "h",
    "BH": "bh",
    "CBH": "cbh",
=======
    "A": "Y",
    "a": "Y",
    "A-DEC": "Y-DEC",
    "A-JAN": "Y-JAN",
    "A-FEB": "Y-FEB",
    "A-MAR": "Y-MAR",
    "A-APR": "Y-APR",
    "A-MAY": "Y-MAY",
    "A-JUN": "Y-JUN",
    "A-JUL": "Y-JUL",
    "A-AUG": "Y-AUG",
    "A-SEP": "Y-SEP",
    "A-OCT": "Y-OCT",
    "A-NOV": "Y-NOV",
>>>>>>> 7ec95e4b
    "T": "min",
    "t": "min",
    "S": "s",
    "L": "ms",
    "l": "ms",
    "U": "us",
    "u": "us",
    "N": "ns",
    "n": "ns",
}
cdef dict c_DEPR_ABBREVS = DEPR_ABBREVS


class FreqGroup(Enum):
    # Mirrors c_FreqGroup in the .pxd file
    FR_ANN = c_FreqGroup.FR_ANN
    FR_QTR = c_FreqGroup.FR_QTR
    FR_MTH = c_FreqGroup.FR_MTH
    FR_WK = c_FreqGroup.FR_WK
    FR_BUS = c_FreqGroup.FR_BUS
    FR_DAY = c_FreqGroup.FR_DAY
    FR_HR = c_FreqGroup.FR_HR
    FR_MIN = c_FreqGroup.FR_MIN
    FR_SEC = c_FreqGroup.FR_SEC
    FR_MS = c_FreqGroup.FR_MS
    FR_US = c_FreqGroup.FR_US
    FR_NS = c_FreqGroup.FR_NS
    FR_UND = c_FreqGroup.FR_UND  # undefined

    @staticmethod
    def from_period_dtype_code(code: int) -> "FreqGroup":
        # See also: PeriodDtypeBase._freq_group_code
        code = (code // 1000) * 1000
        return FreqGroup(code)


class Resolution(Enum):
    RESO_NS = c_Resolution.RESO_NS
    RESO_US = c_Resolution.RESO_US
    RESO_MS = c_Resolution.RESO_MS
    RESO_SEC = c_Resolution.RESO_SEC
    RESO_MIN = c_Resolution.RESO_MIN
    RESO_HR = c_Resolution.RESO_HR
    RESO_DAY = c_Resolution.RESO_DAY
    RESO_MTH = c_Resolution.RESO_MTH
    RESO_QTR = c_Resolution.RESO_QTR
    RESO_YR = c_Resolution.RESO_YR

    def __lt__(self, other):
        return self.value < other.value

    def __ge__(self, other):
        return self.value >= other.value

    @property
    def attr_abbrev(self) -> str:
        # string that we can pass to to_offset
        return _attrname_to_abbrevs[self.attrname]

    @property
    def attrname(self) -> str:
        """
        Return datetime attribute name corresponding to this Resolution.

        Examples
        --------
        >>> Resolution.RESO_SEC.attrname
        'second'
        """
        return _reso_str_map[self.value]

    @classmethod
    def from_attrname(cls, attrname: str) -> "Resolution":
        """
        Return resolution str against resolution code.

        Examples
        --------
        >>> Resolution.from_attrname('second')
        <Resolution.RESO_SEC: 3>

        >>> Resolution.from_attrname('second') == Resolution.RESO_SEC
        True
        """
        return cls(_str_reso_map[attrname])

    @classmethod
    def get_reso_from_freqstr(cls, freq: str) -> "Resolution":
        """
        Return resolution code against frequency str.

        `freq` is given by the `offset.freqstr` for some DateOffset object.

        Examples
        --------
        >>> Resolution.get_reso_from_freqstr('h')
        <Resolution.RESO_HR: 5>

        >>> Resolution.get_reso_from_freqstr('h') == Resolution.RESO_HR
        True
        """
        try:
            if freq in DEPR_ABBREVS:
                warnings.warn(
                    f"\'{freq}\' is deprecated and will be removed in a future "
                    f"version. Please use \'{DEPR_ABBREVS.get(freq)}\' "
                    "instead of \'{freq}\'.",
                    FutureWarning,
                    stacklevel=find_stack_level(),
                )
                freq = DEPR_ABBREVS[freq]
            attr_name = _abbrev_to_attrnames[freq]
        except KeyError:
            # For quarterly and yearly resolutions, we need to chop off
            #  a month string.
            split_freq = freq.split("-")
            if len(split_freq) != 2:
                raise
            if split_freq[1] not in _month_names:
                # i.e. we want e.g. "Q-DEC", not "Q-INVALID"
                raise
            if split_freq[0] in DEPR_ABBREVS:
                warnings.warn(
                    f"\'{split_freq[0]}\' is deprecated and will be removed in a "
                    f"future version. Please use \'{DEPR_ABBREVS.get(split_freq[0])}\' "
                    f"instead of \'{split_freq[0]}\'.",
                    FutureWarning,
                    stacklevel=find_stack_level(),
                )
                split_freq[0] = DEPR_ABBREVS[split_freq[0]]
            attr_name = _abbrev_to_attrnames[split_freq[0]]

        return cls.from_attrname(attr_name)


class NpyDatetimeUnit(Enum):
    """
    Python-space analogue to NPY_DATETIMEUNIT.
    """
    NPY_FR_Y = NPY_DATETIMEUNIT.NPY_FR_Y
    NPY_FR_M = NPY_DATETIMEUNIT.NPY_FR_M
    NPY_FR_W = NPY_DATETIMEUNIT.NPY_FR_W
    NPY_FR_D = NPY_DATETIMEUNIT.NPY_FR_D
    NPY_FR_h = NPY_DATETIMEUNIT.NPY_FR_h
    NPY_FR_m = NPY_DATETIMEUNIT.NPY_FR_m
    NPY_FR_s = NPY_DATETIMEUNIT.NPY_FR_s
    NPY_FR_ms = NPY_DATETIMEUNIT.NPY_FR_ms
    NPY_FR_us = NPY_DATETIMEUNIT.NPY_FR_us
    NPY_FR_ns = NPY_DATETIMEUNIT.NPY_FR_ns
    NPY_FR_ps = NPY_DATETIMEUNIT.NPY_FR_ps
    NPY_FR_fs = NPY_DATETIMEUNIT.NPY_FR_fs
    NPY_FR_as = NPY_DATETIMEUNIT.NPY_FR_as
    NPY_FR_GENERIC = NPY_DATETIMEUNIT.NPY_FR_GENERIC


cpdef NPY_DATETIMEUNIT get_supported_reso(NPY_DATETIMEUNIT reso):
    # If we have an unsupported reso, return the nearest supported reso.
    if reso == NPY_DATETIMEUNIT.NPY_FR_GENERIC:
        # TODO: or raise ValueError? trying this gives unraisable errors, but
        #  "except? -1" breaks at compile-time for unknown reasons
        return NPY_DATETIMEUNIT.NPY_FR_ns
    if reso < NPY_DATETIMEUNIT.NPY_FR_s:
        return NPY_DATETIMEUNIT.NPY_FR_s
    elif reso > NPY_DATETIMEUNIT.NPY_FR_ns:
        return NPY_DATETIMEUNIT.NPY_FR_ns
    return reso


cpdef bint is_supported_unit(NPY_DATETIMEUNIT reso):
    return (
        reso == NPY_DATETIMEUNIT.NPY_FR_ns
        or reso == NPY_DATETIMEUNIT.NPY_FR_us
        or reso == NPY_DATETIMEUNIT.NPY_FR_ms
        or reso == NPY_DATETIMEUNIT.NPY_FR_s
    )


cpdef str npy_unit_to_abbrev(NPY_DATETIMEUNIT unit):
    if unit == NPY_DATETIMEUNIT.NPY_FR_ns or unit == NPY_DATETIMEUNIT.NPY_FR_GENERIC:
        # generic -> default to nanoseconds
        return "ns"
    elif unit == NPY_DATETIMEUNIT.NPY_FR_us:
        return "us"
    elif unit == NPY_DATETIMEUNIT.NPY_FR_ms:
        return "ms"
    elif unit == NPY_DATETIMEUNIT.NPY_FR_s:
        return "s"
    elif unit == NPY_DATETIMEUNIT.NPY_FR_m:
        return "m"
    elif unit == NPY_DATETIMEUNIT.NPY_FR_h:
        return "h"
    elif unit == NPY_DATETIMEUNIT.NPY_FR_D:
        return "D"
    elif unit == NPY_DATETIMEUNIT.NPY_FR_W:
        return "W"
    elif unit == NPY_DATETIMEUNIT.NPY_FR_M:
        return "M"
    elif unit == NPY_DATETIMEUNIT.NPY_FR_Y:
        return "Y"

    # Checks for not-really-supported units go at the end, as we don't expect
    #  to see these often
    elif unit == NPY_DATETIMEUNIT.NPY_FR_ps:
        return "ps"
    elif unit == NPY_DATETIMEUNIT.NPY_FR_fs:
        return "fs"
    elif unit == NPY_DATETIMEUNIT.NPY_FR_as:
        return "as"

    else:
        raise NotImplementedError(unit)


cpdef NPY_DATETIMEUNIT abbrev_to_npy_unit(str abbrev):
    if abbrev == "Y":
        return NPY_DATETIMEUNIT.NPY_FR_Y
    elif abbrev == "M":
        return NPY_DATETIMEUNIT.NPY_FR_M
    elif abbrev == "W":
        return NPY_DATETIMEUNIT.NPY_FR_W
    elif abbrev == "D" or abbrev == "d":
        return NPY_DATETIMEUNIT.NPY_FR_D
    elif abbrev == "h":
        return NPY_DATETIMEUNIT.NPY_FR_h
    elif abbrev == "m":
        return NPY_DATETIMEUNIT.NPY_FR_m
    elif abbrev == "s":
        return NPY_DATETIMEUNIT.NPY_FR_s
    elif abbrev == "ms":
        return NPY_DATETIMEUNIT.NPY_FR_ms
    elif abbrev == "us":
        return NPY_DATETIMEUNIT.NPY_FR_us
    elif abbrev == "ns":
        return NPY_DATETIMEUNIT.NPY_FR_ns
    elif abbrev == "ps":
        return NPY_DATETIMEUNIT.NPY_FR_ps
    elif abbrev == "fs":
        return NPY_DATETIMEUNIT.NPY_FR_fs
    elif abbrev == "as":
        return NPY_DATETIMEUNIT.NPY_FR_as
    elif abbrev is None:
        return NPY_DATETIMEUNIT.NPY_FR_GENERIC
    else:
        raise ValueError(f"Unrecognized unit {abbrev}")


cdef NPY_DATETIMEUNIT freq_group_code_to_npy_unit(int freq) noexcept nogil:
    """
    Convert the freq to the corresponding NPY_DATETIMEUNIT to pass
    to npy_datetimestruct_to_datetime.
    """
    if freq == FR_MTH:
        return NPY_DATETIMEUNIT.NPY_FR_M
    elif freq == FR_DAY:
        return NPY_DATETIMEUNIT.NPY_FR_D
    elif freq == FR_HR:
        return NPY_DATETIMEUNIT.NPY_FR_h
    elif freq == FR_MIN:
        return NPY_DATETIMEUNIT.NPY_FR_m
    elif freq == FR_SEC:
        return NPY_DATETIMEUNIT.NPY_FR_s
    elif freq == FR_MS:
        return NPY_DATETIMEUNIT.NPY_FR_ms
    elif freq == FR_US:
        return NPY_DATETIMEUNIT.NPY_FR_us
    elif freq == FR_NS:
        return NPY_DATETIMEUNIT.NPY_FR_ns
    elif freq == FR_UND:
        # Default to Day
        return NPY_DATETIMEUNIT.NPY_FR_D


cpdef int64_t periods_per_day(
    NPY_DATETIMEUNIT reso=NPY_DATETIMEUNIT.NPY_FR_ns
) except? -1:
    """
    How many of the given time units fit into a single day?
    """
    return get_conversion_factor(NPY_DATETIMEUNIT.NPY_FR_D, reso)


cpdef int64_t periods_per_second(NPY_DATETIMEUNIT reso) except? -1:
    return get_conversion_factor(NPY_DATETIMEUNIT.NPY_FR_s, reso)


cdef dict _reso_str_map = {
    Resolution.RESO_NS.value: "nanosecond",
    Resolution.RESO_US.value: "microsecond",
    Resolution.RESO_MS.value: "millisecond",
    Resolution.RESO_SEC.value: "second",
    Resolution.RESO_MIN.value: "minute",
    Resolution.RESO_HR.value: "hour",
    Resolution.RESO_DAY.value: "day",
    Resolution.RESO_MTH.value: "month",
    Resolution.RESO_QTR.value: "quarter",
    Resolution.RESO_YR.value: "year",
}

cdef dict _str_reso_map = {v: k for k, v in _reso_str_map.items()}

cdef dict npy_unit_to_attrname = {
    NPY_DATETIMEUNIT.NPY_FR_Y: "year",
    NPY_DATETIMEUNIT.NPY_FR_M: "month",
    NPY_DATETIMEUNIT.NPY_FR_D: "day",
    NPY_DATETIMEUNIT.NPY_FR_h: "hour",
    NPY_DATETIMEUNIT.NPY_FR_m: "minute",
    NPY_DATETIMEUNIT.NPY_FR_s: "second",
    NPY_DATETIMEUNIT.NPY_FR_ms: "millisecond",
    NPY_DATETIMEUNIT.NPY_FR_us: "microsecond",
    NPY_DATETIMEUNIT.NPY_FR_ns: "nanosecond",
}
cdef dict attrname_to_npy_unit = {v: k for k, v in npy_unit_to_attrname.items()}<|MERGE_RESOLUTION|>--- conflicted
+++ resolved
@@ -230,11 +230,6 @@
 
 # Map deprecated resolution abbreviations to correct resolution abbreviations
 DEPR_ABBREVS: dict[str, str]= {
-<<<<<<< HEAD
-    "H": "h",
-    "BH": "bh",
-    "CBH": "cbh",
-=======
     "A": "Y",
     "a": "Y",
     "A-DEC": "Y-DEC",
@@ -249,7 +244,9 @@
     "A-SEP": "Y-SEP",
     "A-OCT": "Y-OCT",
     "A-NOV": "Y-NOV",
->>>>>>> 7ec95e4b
+    "H": "h",
+    "BH": "bh",
+    "CBH": "cbh",
     "T": "min",
     "t": "min",
     "S": "s",
