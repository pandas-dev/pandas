"""
_Timestamp is a c-defined subclass of datetime.datetime

_Timestamp is PITA. Because we inherit from datetime, which has very specific
construction requirements, we need to do object instantiation in python
(see Timestamp class below). This will serve as a C extension type that
shadows the python class, where we do any heavy lifting.
"""
import warnings

import numpy as np
cimport numpy as cnp
from numpy cimport int64_t, int8_t, uint8_t, ndarray
cnp.import_array()

from cpython.object cimport (PyObject_RichCompareBool, PyObject_RichCompare,
                             Py_GT, Py_GE, Py_EQ, Py_NE, Py_LT, Py_LE)

from cpython.datetime cimport (
    datetime,
    time,
    tzinfo,
    PyDateTime_Check,
    PyDelta_Check,
    PyTZInfo_Check,
    PyDateTime_IMPORT,
)
PyDateTime_IMPORT

from pandas._libs.tslibs.util cimport (
    is_datetime64_object, is_float_object, is_integer_object,
    is_timedelta64_object, is_array,
)

from pandas._libs.tslibs.base cimport ABCTimestamp

from pandas._libs.tslibs cimport ccalendar

from pandas._libs.tslibs.conversion cimport (
    _TSObject,
    convert_to_tsobject,
    convert_datetime_to_tsobject,
    normalize_i8_stamp,
)
from pandas._libs.tslibs.fields import get_start_end_field, get_date_name_field
from pandas._libs.tslibs.nattype cimport NPY_NAT, c_NaT as NaT
from pandas._libs.tslibs.np_datetime cimport (
    check_dts_bounds, npy_datetimestruct, dt64_to_dtstruct,
    cmp_scalar,
    pydatetime_to_dt64,
)
from pandas._libs.tslibs.np_datetime import OutOfBoundsDatetime
from pandas._libs.tslibs.offsets cimport to_offset, is_tick_object, is_offset_object
from pandas._libs.tslibs.timedeltas cimport is_any_td_scalar, delta_to_nanoseconds
from pandas._libs.tslibs.timedeltas import Timedelta
from pandas._libs.tslibs.timezones cimport (
    is_utc, maybe_get_tz, treat_tz_as_pytz, utc_pytz as UTC,
    get_timezone, tz_compare,
)
from pandas._libs.tslibs.tzconversion cimport tz_convert_single
from pandas._libs.tslibs.tzconversion import tz_localize_to_utc

# ----------------------------------------------------------------------
# Constants
_zero_time = time(0, 0)
_no_input = object()

# ----------------------------------------------------------------------


cdef inline object create_timestamp_from_ts(int64_t value,
                                            npy_datetimestruct dts,
                                            tzinfo tz, object freq, bint fold):
    """ convenience routine to construct a Timestamp from its parts """
    cdef _Timestamp ts_base
    ts_base = _Timestamp.__new__(Timestamp, dts.year, dts.month,
                                 dts.day, dts.hour, dts.min,
                                 dts.sec, dts.us, tz, fold=fold)
    ts_base.value = value
    ts_base.freq = freq
    ts_base.nanosecond = dts.ps // 1000

    return ts_base


class RoundTo:
    """
    enumeration defining the available rounding modes

    Attributes
    ----------
    MINUS_INFTY
        round towards -∞, or floor [2]_
    PLUS_INFTY
        round towards +∞, or ceil [3]_
    NEAREST_HALF_EVEN
        round to nearest, tie-break half to even [6]_
    NEAREST_HALF_MINUS_INFTY
        round to nearest, tie-break half to -∞ [5]_
    NEAREST_HALF_PLUS_INFTY
        round to nearest, tie-break half to +∞ [4]_


    References
    ----------
    .. [1] "Rounding - Wikipedia"
           https://en.wikipedia.org/wiki/Rounding
    .. [2] "Rounding down"
           https://en.wikipedia.org/wiki/Rounding#Rounding_down
    .. [3] "Rounding up"
           https://en.wikipedia.org/wiki/Rounding#Rounding_up
    .. [4] "Round half up"
           https://en.wikipedia.org/wiki/Rounding#Round_half_up
    .. [5] "Round half down"
           https://en.wikipedia.org/wiki/Rounding#Round_half_down
    .. [6] "Round half to even"
           https://en.wikipedia.org/wiki/Rounding#Round_half_to_even
    """
    @property
    def MINUS_INFTY(self) -> int:
        return 0

    @property
    def PLUS_INFTY(self) -> int:
        return 1

    @property
    def NEAREST_HALF_EVEN(self) -> int:
        return 2

    @property
    def NEAREST_HALF_PLUS_INFTY(self) -> int:
        return 3

    @property
    def NEAREST_HALF_MINUS_INFTY(self) -> int:
        return 4


cdef inline _floor_int64(values, unit):
    return values - np.remainder(values, unit)

cdef inline _ceil_int64(values, unit):
    return values + np.remainder(-values, unit)

cdef inline _rounddown_int64(values, unit):
    return _ceil_int64(values - unit//2, unit)

cdef inline _roundup_int64(values, unit):
    return _floor_int64(values + unit//2, unit)


def round_nsint64(values, mode, freq):
    """
    Applies rounding mode at given frequency

    Parameters
    ----------
    values : :obj:`ndarray`
    mode : instance of `RoundTo` enumeration
    freq : str, obj

    Returns
    -------
    :obj:`ndarray`
    """

    unit = to_offset(freq).nanos

    if mode == RoundTo.MINUS_INFTY:
        return _floor_int64(values, unit)
    elif mode == RoundTo.PLUS_INFTY:
        return _ceil_int64(values, unit)
    elif mode == RoundTo.NEAREST_HALF_MINUS_INFTY:
        return _rounddown_int64(values, unit)
    elif mode == RoundTo.NEAREST_HALF_PLUS_INFTY:
        return _roundup_int64(values, unit)
    elif mode == RoundTo.NEAREST_HALF_EVEN:
        # for odd unit there is no need of a tie break
        if unit % 2:
            return _rounddown_int64(values, unit)
        quotient, remainder = np.divmod(values, unit)
        mask = np.logical_or(
            remainder > (unit // 2),
            np.logical_and(remainder == (unit // 2), quotient % 2)
        )
        quotient[mask] += 1
        return quotient * unit

    # if/elif above should catch all rounding modes defined in enum 'RoundTo':
    # if flow of control arrives here, it is a bug
    raise ValueError("round_nsint64 called with an unrecognized rounding mode")


# ----------------------------------------------------------------------

def integer_op_not_supported(obj):
    # GH#22535 add/sub of integers and int-arrays is no longer allowed
    # Note we return rather than raise the exception so we can raise in
    #  the caller; mypy finds this more palatable.
    cls = type(obj).__name__

    # GH#30886 using an fstring raises SystemError
    int_addsub_msg = (
        f"Addition/subtraction of integers and integer-arrays with {cls} is "
        "no longer supported.  Instead of adding/subtracting `n`, "
        "use `n * obj.freq`"
    )
    return TypeError(int_addsub_msg)


# ----------------------------------------------------------------------

cdef class _Timestamp(ABCTimestamp):

    # higher than np.ndarray and np.matrix
    __array_priority__ = 100

    def __hash__(_Timestamp self):
        if self.nanosecond:
            return hash(self.value)
        return datetime.__hash__(self)

    def __richcmp__(_Timestamp self, object other, int op):
        cdef:
            _Timestamp ots
            int ndim

        if isinstance(other, _Timestamp):
            ots = other
        elif other is NaT:
            return op == Py_NE
        elif PyDateTime_Check(other) or is_datetime64_object(other):
            if self.nanosecond == 0 and PyDateTime_Check(other):
                val = self.to_pydatetime()
                return PyObject_RichCompareBool(val, other, op)

            try:
                ots = type(self)(other)
            except ValueError:
                return self._compare_outside_nanorange(other, op)

        elif is_array(other):
            # avoid recursion error GH#15183
            if other.dtype.kind == "M":
                if self.tz is None:
                    return PyObject_RichCompare(self.asm8, other, op)
                raise TypeError(
                    "Cannot compare tz-naive and tz-aware timestamps"
                )
            elif other.dtype.kind == "O":
                # Operate element-wise
                return np.array(
                    [PyObject_RichCompare(self, x, op) for x in other],
                    dtype=bool,
                )
            elif op == Py_NE:
                return np.ones(other.shape, dtype=np.bool_)
            elif op == Py_EQ:
                return np.zeros(other.shape, dtype=np.bool_)
            return NotImplemented

        else:
            return NotImplemented

        self._assert_tzawareness_compat(ots)
        return cmp_scalar(self.value, ots.value, op)

    cdef bint _compare_outside_nanorange(_Timestamp self, datetime other,
                                         int op) except -1:
        cdef:
            datetime dtval = self.to_pydatetime()

        self._assert_tzawareness_compat(other)
        return PyObject_RichCompareBool(dtval, other, op)

    cdef _assert_tzawareness_compat(_Timestamp self, datetime other):
        if self.tzinfo is None:
            if other.tzinfo is not None:
                raise TypeError('Cannot compare tz-naive and tz-aware '
                                'timestamps')
        elif other.tzinfo is None:
            raise TypeError('Cannot compare tz-naive and tz-aware timestamps')

    def __add__(self, other):
        cdef:
            int64_t nanos = 0

        if is_any_td_scalar(other):
            nanos = delta_to_nanoseconds(other)
            result = type(self)(self.value + nanos, tz=self.tzinfo, freq=self.freq)
            return result

        elif is_integer_object(other):
            raise integer_op_not_supported(self)

        elif is_array(other):
            if other.dtype.kind in ['i', 'u']:
                raise integer_op_not_supported(self)
            if other.dtype.kind == "m":
                if self.tz is None:
                    return self.asm8 + other
                return np.asarray(
                    [self + other[n] for n in range(len(other))],
                    dtype=object,
                )

        elif not isinstance(self, _Timestamp):
            # cython semantics, args have been switched and this is __radd__
            return other.__add__(self)

        return NotImplemented

    def __sub__(self, other):

        if is_any_td_scalar(other) or is_integer_object(other):
            neg_other = -other
            return self + neg_other

        elif is_array(other):
            if other.dtype.kind in ['i', 'u']:
                raise integer_op_not_supported(self)
            if other.dtype.kind == "m":
                if self.tz is None:
                    return self.asm8 - other
                return np.asarray(
                    [self - other[n] for n in range(len(other))],
                    dtype=object,
                )
            return NotImplemented

        if other is NaT:
            return NaT

        # coerce if necessary if we are a Timestamp-like
        if (PyDateTime_Check(self)
                and (PyDateTime_Check(other) or is_datetime64_object(other))):
            # both_timestamps is to determine whether Timedelta(self - other)
            # should raise the OOB error, or fall back returning a timedelta.
            both_timestamps = (isinstance(other, _Timestamp) and
                               isinstance(self, _Timestamp))
            if isinstance(self, _Timestamp):
                other = type(self)(other)
            else:
                self = type(other)(self)

            # validate tz's
            if not tz_compare(self.tzinfo, other.tzinfo):
                raise TypeError("Timestamp subtraction must have the "
                                "same timezones or no timezones")

            # scalar Timestamp/datetime - Timestamp/datetime -> yields a
            # Timedelta
            try:
                return Timedelta(self.value - other.value)
            except (OverflowError, OutOfBoundsDatetime) as err:
                if isinstance(other, _Timestamp):
                    if both_timestamps:
                        raise OutOfBoundsDatetime(
                            "Result is too large for pandas.Timedelta. Convert inputs "
                            "to datetime.datetime with 'Timestamp.to_pydatetime()' "
                            "before subtracting."
                        ) from err
                # We get here in stata tests, fall back to stdlib datetime
                #  method and return stdlib timedelta object
                pass
        elif is_datetime64_object(self):
            # GH#28286 cython semantics for __rsub__, `other` is actually
            #  the Timestamp
            return type(other)(self) - other

        return NotImplemented

    # -----------------------------------------------------------------

    cdef int64_t _maybe_convert_value_to_local(self):
        """Convert UTC i8 value to local i8 value if tz exists"""
        cdef:
            int64_t val
            tzinfo own_tz = self.tzinfo
<<<<<<< HEAD

        val = self.value
        if own_tz is not None and not is_utc(own_tz):
            val = tz_convert_single(self.value, UTC, own_tz)
=======
            npy_datetimestruct dts

        if own_tz is not None and not is_utc(own_tz):
            val = pydatetime_to_dt64(self, &dts) + self.nanosecond
        else:
            val = self.value
>>>>>>> de82b5e4
        return val

    cdef bint _get_start_end_field(self, str field):
        cdef:
            int64_t val
            dict kwds
            ndarray[uint8_t, cast=True] out
            int month_kw

        freq = self.freq
        if freq:
            kwds = freq.kwds
            month_kw = kwds.get('startingMonth', kwds.get('month', 12))
            freqstr = self.freqstr
        else:
            month_kw = 12
            freqstr = None

        val = self._maybe_convert_value_to_local()
        out = get_start_end_field(np.array([val], dtype=np.int64),
                                  field, freqstr, month_kw)
        return out[0]

    @property
    def is_month_start(self) -> bool:
        """
        Return True if date is first day of month.
        """
        if self.freq is None:
            # fast-path for non-business frequencies
            return self.day == 1
        return self._get_start_end_field("is_month_start")

    @property
    def is_month_end(self) -> bool:
        """
        Return True if date is last day of month.
        """
        if self.freq is None:
            # fast-path for non-business frequencies
            return self.day == self.days_in_month
        return self._get_start_end_field("is_month_end")

    @property
    def is_quarter_start(self) -> bool:
        """
        Return True if date is first day of the quarter.
        """
        if self.freq is None:
            # fast-path for non-business frequencies
            return self.day == 1 and self.month % 3 == 1
        return self._get_start_end_field("is_quarter_start")

    @property
    def is_quarter_end(self) -> bool:
        """
        Return True if date is last day of the quarter.
        """
        if self.freq is None:
            # fast-path for non-business frequencies
            return (self.month % 3) == 0 and self.day == self.days_in_month
        return self._get_start_end_field("is_quarter_end")

    @property
    def is_year_start(self) -> bool:
        """
        Return True if date is first day of the year.
        """
        if self.freq is None:
            # fast-path for non-business frequencies
            return self.day == self.month == 1
        return self._get_start_end_field("is_year_start")

    @property
    def is_year_end(self) -> bool:
        """
        Return True if date is last day of the year.
        """
        if self.freq is None:
            # fast-path for non-business frequencies
            return self.month == 12 and self.day == 31
        return self._get_start_end_field("is_year_end")

    cdef _get_date_name_field(self, str field, object locale):
        cdef:
            int64_t val
            object[:] out

        val = self._maybe_convert_value_to_local()
        out = get_date_name_field(np.array([val], dtype=np.int64),
                                  field, locale=locale)
        return out[0]

    def day_name(self, locale=None) -> str:
        """
        Return the day name of the Timestamp with specified locale.

        Parameters
        ----------
        locale : str, default None (English locale)
            Locale determining the language in which to return the day name.

        Returns
        -------
        day_name : string

        .. versionadded:: 0.23.0
        """
        return self._get_date_name_field("day_name", locale)

    def month_name(self, locale=None) -> str:
        """
        Return the month name of the Timestamp with specified locale.

        Parameters
        ----------
        locale : str, default None (English locale)
            Locale determining the language in which to return the month name.

        Returns
        -------
        month_name : string

        .. versionadded:: 0.23.0
        """
        return self._get_date_name_field("month_name", locale)

    @property
    def is_leap_year(self) -> bool:
        """
        Return True if year is a leap year.
        """
        return bool(ccalendar.is_leapyear(self.year))

    @property
    def dayofweek(self) -> int:
        """
        Return day of the week.
        """
        return self.weekday()

    @property
    def dayofyear(self) -> int:
        """
        Return the day of the year.
        """
        return ccalendar.get_day_of_year(self.year, self.month, self.day)

    @property
    def quarter(self) -> int:
        """
        Return the quarter of the year.
        """
        return ((self.month - 1) // 3) + 1

    @property
    def week(self) -> int:
        """
        Return the week number of the year.
        """
        return ccalendar.get_week_of_year(self.year, self.month, self.day)

    @property
    def days_in_month(self) -> int:
        """
        Return the number of days in the month.
        """
        return ccalendar.get_days_in_month(self.year, self.month)

    # -----------------------------------------------------------------
<<<<<<< HEAD
    # Transformation Methods

    def normalize(self) -> "Timestamp":
        """
        Normalize Timestamp to midnight, preserving tz information.
        """
        cdef:
            local_val = self._maybe_convert_value_to_local()
            int64_t normalized

        normalized = normalize_i8_stamp(local_val)
        return Timestamp(normalized).tz_localize(self.tzinfo)
=======
    # Pickle Methods

    def __reduce_ex__(self, protocol):
        # python 3.6 compat
        # https://bugs.python.org/issue28730
        # now __reduce_ex__ is defined and higher priority than __reduce__
        return self.__reduce__()

    def __setstate__(self, state):
        self.value = state[0]
        self.freq = state[1]
        self.tzinfo = state[2]

    def __reduce__(self):
        object_state = self.value, self.freq, self.tzinfo
        return (Timestamp, object_state)
>>>>>>> de82b5e4

    # -----------------------------------------------------------------
    # Rendering Methods

    def isoformat(self, sep: str = "T") -> str:
        base = super(_Timestamp, self).isoformat(sep=sep)
        if self.nanosecond == 0:
            return base

        if self.tzinfo is not None:
            base1, base2 = base[:-6], base[-6:]
        else:
            base1, base2 = base, ""

        if self.microsecond != 0:
            base1 += f"{self.nanosecond:03d}"
        else:
            base1 += f".{self.nanosecond:09d}"

        return base1 + base2

    def __repr__(self) -> str:
        stamp = self._repr_base
        zone = None

        try:
            stamp += self.strftime('%z')
            if self.tzinfo:
                zone = get_timezone(self.tzinfo)
        except ValueError:
            year2000 = self.replace(year=2000)
            stamp += year2000.strftime('%z')
            if self.tzinfo:
                zone = get_timezone(self.tzinfo)

        try:
            stamp += zone.strftime(' %%Z')
        except AttributeError:
            # e.g. tzlocal has no `strftime`
            pass

        tz = f", tz='{zone}'" if zone is not None else ""
        freq = "" if self.freq is None else f", freq='{self.freqstr}'"

        return f"Timestamp('{stamp}'{tz}{freq})"

    @property
    def _repr_base(self) -> str:
        return f"{self._date_repr} {self._time_repr}"

    @property
    def _date_repr(self) -> str:
        # Ideal here would be self.strftime("%Y-%m-%d"), but
        # the datetime strftime() methods require year >= 1900
        return f'{self.year}-{self.month:02d}-{self.day:02d}'

    @property
    def _time_repr(self) -> str:
        result = f'{self.hour:02d}:{self.minute:02d}:{self.second:02d}'

        if self.nanosecond != 0:
            result += f'.{self.nanosecond + 1000 * self.microsecond:09d}'
        elif self.microsecond != 0:
            result += f'.{self.microsecond:06d}'

        return result

    @property
    def _short_repr(self) -> str:
        # format a Timestamp with only _date_repr if possible
        # otherwise _repr_base
        if (self.hour == 0 and
                self.minute == 0 and
                self.second == 0 and
                self.microsecond == 0 and
                self.nanosecond == 0):
            return self._date_repr
        return self._repr_base

    # -----------------------------------------------------------------
    # Conversion Methods

    @property
    def asm8(self) -> np.datetime64:
        """
        Return numpy datetime64 format in nanoseconds.
        """
        return np.datetime64(self.value, 'ns')

    def timestamp(self):
        """Return POSIX timestamp as float."""
        # GH 17329
        # Note: Naive timestamps will not match datetime.stdlib
        return round(self.value / 1e9, 6)

    cpdef datetime to_pydatetime(_Timestamp self, bint warn=True):
        """
        Convert a Timestamp object to a native Python datetime object.

        If warn=True, issue a warning if nanoseconds is nonzero.
        """
        if self.nanosecond != 0 and warn:
            warnings.warn("Discarding nonzero nanoseconds in conversion",
                          UserWarning, stacklevel=2)

        return datetime(self.year, self.month, self.day,
                        self.hour, self.minute, self.second,
                        self.microsecond, self.tzinfo)

    cpdef to_datetime64(self):
        """
        Return a numpy.datetime64 object with 'ns' precision.
        """
        return np.datetime64(self.value, "ns")

    def to_numpy(self, dtype=None, copy=False) -> np.datetime64:
        """
        Convert the Timestamp to a NumPy datetime64.

        .. versionadded:: 0.25.0

        This is an alias method for `Timestamp.to_datetime64()`. The dtype and
        copy parameters are available here only for compatibility. Their values
        will not affect the return value.

        Returns
        -------
        numpy.datetime64

        See Also
        --------
        DatetimeIndex.to_numpy : Similar method for DatetimeIndex.
        """
        return self.to_datetime64()

    def to_period(self, freq=None):
        """
        Return an period of which this timestamp is an observation.
        """
        from pandas import Period

        if self.tz is not None:
            # GH#21333
            warnings.warn(
                "Converting to Period representation will drop timezone information.",
                UserWarning,
            )

        if freq is None:
            freq = self.freq

        return Period(self, freq=freq)


# ----------------------------------------------------------------------

# Python front end to C extension type _Timestamp
# This serves as the box for datetime64


class Timestamp(_Timestamp):
    """
    Pandas replacement for python datetime.datetime object.

    Timestamp is the pandas equivalent of python's Datetime
    and is interchangeable with it in most cases. It's the type used
    for the entries that make up a DatetimeIndex, and other timeseries
    oriented data structures in pandas.

    Parameters
    ----------
    ts_input : datetime-like, str, int, float
        Value to be converted to Timestamp.
    freq : str, DateOffset
        Offset which Timestamp will have.
    tz : str, pytz.timezone, dateutil.tz.tzfile or None
        Time zone for time which Timestamp will have.
    unit : str
        Unit used for conversion if ts_input is of type int or float. The
        valid values are 'D', 'h', 'm', 's', 'ms', 'us', and 'ns'. For
        example, 's' means seconds and 'ms' means milliseconds.
    year, month, day : int
    hour, minute, second, microsecond : int, optional, default 0
    nanosecond : int, optional, default 0
        .. versionadded:: 0.23.0
    tzinfo : datetime.tzinfo, optional, default None
    fold : {0, 1}, default None, keyword-only
        Due to daylight saving time, one wall clock time can occur twice
        when shifting from summer to winter time; fold describes whether the
        datetime-like corresponds  to the first (0) or the second time (1)
        the wall clock hits the ambiguous time

        .. versionadded:: 1.1.0

    Notes
    -----
    There are essentially three calling conventions for the constructor. The
    primary form accepts four parameters. They can be passed by position or
    keyword.

    The other two forms mimic the parameters from ``datetime.datetime``. They
    can be passed by either position or keyword, but not both mixed together.

    Examples
    --------
    Using the primary calling convention:

    This converts a datetime-like string

    >>> pd.Timestamp('2017-01-01T12')
    Timestamp('2017-01-01 12:00:00')

    This converts a float representing a Unix epoch in units of seconds

    >>> pd.Timestamp(1513393355.5, unit='s')
    Timestamp('2017-12-16 03:02:35.500000')

    This converts an int representing a Unix-epoch in units of seconds
    and for a particular timezone

    >>> pd.Timestamp(1513393355, unit='s', tz='US/Pacific')
    Timestamp('2017-12-15 19:02:35-0800', tz='US/Pacific')

    Using the other two forms that mimic the API for ``datetime.datetime``:

    >>> pd.Timestamp(2017, 1, 1, 12)
    Timestamp('2017-01-01 12:00:00')

    >>> pd.Timestamp(year=2017, month=1, day=1, hour=12)
    Timestamp('2017-01-01 12:00:00')
    """

    @classmethod
    def fromordinal(cls, ordinal, freq=None, tz=None):
        """
        Timestamp.fromordinal(ordinal, freq=None, tz=None)

        Passed an ordinal, translate and convert to a ts.
        Note: by definition there cannot be any tz info on the ordinal itself.

        Parameters
        ----------
        ordinal : int
            Date corresponding to a proleptic Gregorian ordinal.
        freq : str, DateOffset
            Offset to apply to the Timestamp.
        tz : str, pytz.timezone, dateutil.tz.tzfile or None
            Time zone for the Timestamp.
        """
        return cls(datetime.fromordinal(ordinal),
                   freq=freq, tz=tz)

    @classmethod
    def now(cls, tz=None):
        """
        Timestamp.now(tz=None)

        Return new Timestamp object representing current time local to
        tz.

        Parameters
        ----------
        tz : str or timezone object, default None
            Timezone to localize to.
        """
        if isinstance(tz, str):
            tz = maybe_get_tz(tz)
        return cls(datetime.now(tz))

    @classmethod
    def today(cls, tz=None):
        """
        Timestamp.today(cls, tz=None)

        Return the current time in the local timezone.  This differs
        from datetime.today() in that it can be localized to a
        passed timezone.

        Parameters
        ----------
        tz : str or timezone object, default None
            Timezone to localize to.
        """
        return cls.now(tz)

    @classmethod
    def utcnow(cls):
        """
        Timestamp.utcnow()

        Return a new Timestamp representing UTC day and time.
        """
        return cls.now(UTC)

    @classmethod
    def utcfromtimestamp(cls, ts):
        """
        Timestamp.utcfromtimestamp(ts)

        Construct a naive UTC datetime from a POSIX timestamp.
        """
        return cls(datetime.utcfromtimestamp(ts))

    @classmethod
    def fromtimestamp(cls, ts):
        """
        Timestamp.fromtimestamp(ts)

        timestamp[, tz] -> tz's local time from POSIX timestamp.
        """
        return cls(datetime.fromtimestamp(ts))

    # Issue 25016.
    @classmethod
    def strptime(cls, date_string, format):
        """
        Timestamp.strptime(string, format)

        Function is not implemented. Use pd.to_datetime().
        """
        raise NotImplementedError(
            "Timestamp.strptime() is not implemented. "
            "Use to_datetime() to parse date strings."
        )

    @classmethod
    def combine(cls, date, time):
        """
        Timestamp.combine(date, time)

        date, time -> datetime with same date and time fields.
        """
        return cls(datetime.combine(date, time))

    def __new__(
        cls,
        object ts_input=_no_input,
        object freq=None,
        tz=None,
        unit=None,
        year=None,
        month=None,
        day=None,
        hour=None,
        minute=None,
        second=None,
        microsecond=None,
        nanosecond=None,
        tzinfo=None,
        *,
        fold=None
    ):
        # The parameter list folds together legacy parameter names (the first
        # four) and positional and keyword parameter names from pydatetime.
        #
        # There are three calling forms:
        #
        # - In the legacy form, the first parameter, ts_input, is required
        #   and may be datetime-like, str, int, or float. The second
        #   parameter, offset, is optional and may be str or DateOffset.
        #
        # - ints in the first, second, and third arguments indicate
        #   pydatetime positional arguments. Only the first 8 arguments
        #   (standing in for year, month, day, hour, minute, second,
        #   microsecond, tzinfo) may be non-None. As a shortcut, we just
        #   check that the second argument is an int.
        #
        # - Nones for the first four (legacy) arguments indicate pydatetime
        #   keyword arguments. year, month, and day are required. As a
        #   shortcut, we just check that the first argument was not passed.
        #
        # Mixing pydatetime positional and keyword arguments is forbidden!

        cdef _TSObject ts

        _date_attributes = [year, month, day, hour, minute, second,
                            microsecond, nanosecond]

        if tzinfo is not None:
            if not PyTZInfo_Check(tzinfo):
                # tzinfo must be a datetime.tzinfo object, GH#17690
                raise TypeError(
                    f"tzinfo must be a datetime.tzinfo object, not {type(tzinfo)}"
                )
            elif tz is not None:
                raise ValueError('Can provide at most one of tz, tzinfo')

            # User passed tzinfo instead of tz; avoid silently ignoring
            tz, tzinfo = tzinfo, None

        # Allow fold only for unambiguous input
        if fold is not None:
            if fold not in [0, 1]:
                raise ValueError(
                    "Valid values for the fold argument are None, 0, or 1."
                )

            if (ts_input is not _no_input and not (
                    PyDateTime_Check(ts_input) and
                    getattr(ts_input, 'tzinfo', None) is None)):
                raise ValueError(
                    "Cannot pass fold with possibly unambiguous input: int, "
                    "float, numpy.datetime64, str, or timezone-aware "
                    "datetime-like. Pass naive datetime-like or build "
                    "Timestamp from components."
                )

            if tz is not None and treat_tz_as_pytz(tz):
                raise ValueError(
                    "pytz timezones do not support fold. Please use dateutil "
                    "timezones."
                )

            if hasattr(ts_input, 'fold'):
                ts_input = ts_input.replace(fold=fold)

        # GH 30543 if pd.Timestamp already passed, return it
        # check that only ts_input is passed
        # checking verbosely, because cython doesn't optimize
        # list comprehensions (as of cython 0.29.x)
        if (isinstance(ts_input, _Timestamp) and freq is None and
                tz is None and unit is None and year is None and
                month is None and day is None and hour is None and
                minute is None and second is None and
                microsecond is None and nanosecond is None and
                tzinfo is None):
            return ts_input
        elif isinstance(ts_input, str):
            # User passed a date string to parse.
            # Check that the user didn't also pass a date attribute kwarg.
            if any(arg is not None for arg in _date_attributes):
                raise ValueError(
                    "Cannot pass a date attribute keyword "
                    "argument when passing a date string"
                )

        elif ts_input is _no_input:
            # GH 31200
            # When year, month or day is not given, we call the datetime
            # constructor to make sure we get the same error message
            # since Timestamp inherits datetime
            datetime_kwargs = {
                "hour": hour or 0,
                "minute": minute or 0,
                "second": second or 0,
                "microsecond": microsecond or 0,
                "fold": fold or 0
            }
            if year is not None:
                datetime_kwargs["year"] = year
            if month is not None:
                datetime_kwargs["month"] = month
            if day is not None:
                datetime_kwargs["day"] = day

            ts_input = datetime(**datetime_kwargs)

        elif is_integer_object(freq):
            # User passed positional arguments:
            # Timestamp(year, month, day[, hour[, minute[, second[,
            # microsecond[, nanosecond[, tzinfo]]]]]])
            ts_input = datetime(ts_input, freq, tz, unit or 0,
                                year or 0, month or 0, day or 0, fold=fold or 0)
            nanosecond = hour
            tz = minute
            freq = None

        if getattr(ts_input, 'tzinfo', None) is not None and tz is not None:
            raise ValueError("Cannot pass a datetime or Timestamp with tzinfo with "
                             "the tz parameter. Use tz_convert instead.")

        ts = convert_to_tsobject(ts_input, tz, unit, 0, 0, nanosecond or 0)

        if ts.value == NPY_NAT:
            return NaT

        if freq is None:
            # GH 22311: Try to extract the frequency of a given Timestamp input
            freq = getattr(ts_input, 'freq', None)
        elif not is_offset_object(freq):
            freq = to_offset(freq)

        return create_timestamp_from_ts(ts.value, ts.dts, ts.tzinfo, freq, ts.fold)

    def _round(self, freq, mode, ambiguous='raise', nonexistent='raise'):
        if self.tz is not None:
            value = self.tz_localize(None).value
        else:
            value = self.value

        value = np.array([value], dtype=np.int64)

        # Will only ever contain 1 element for timestamp
        r = round_nsint64(value, mode, freq)[0]
        result = Timestamp(r, unit='ns')
        if self.tz is not None:
            result = result.tz_localize(
                self.tz, ambiguous=ambiguous, nonexistent=nonexistent
            )
        return result

    def round(self, freq, ambiguous='raise', nonexistent='raise'):
        """
        Round the Timestamp to the specified resolution.

        Parameters
        ----------
        freq : str
            Frequency string indicating the rounding resolution.
        ambiguous : bool or {'raise', 'NaT'}, default 'raise'
            The behavior is as follows:

            * bool contains flags to determine if time is dst or not (note
              that this flag is only applicable for ambiguous fall dst dates).
            * 'NaT' will return NaT for an ambiguous time.
            * 'raise' will raise an AmbiguousTimeError for an ambiguous time.

            .. versionadded:: 0.24.0
        nonexistent : {'raise', 'shift_forward', 'shift_backward, 'NaT', \
timedelta}, default 'raise'
            A nonexistent time does not exist in a particular timezone
            where clocks moved forward due to DST.

            * 'shift_forward' will shift the nonexistent time forward to the
              closest existing time.
            * 'shift_backward' will shift the nonexistent time backward to the
              closest existing time.
            * 'NaT' will return NaT where there are nonexistent times.
            * timedelta objects will shift nonexistent times by the timedelta.
            * 'raise' will raise an NonExistentTimeError if there are
              nonexistent times.

            .. versionadded:: 0.24.0

        Returns
        -------
        a new Timestamp rounded to the given resolution of `freq`

        Raises
        ------
        ValueError if the freq cannot be converted
        """
        return self._round(
            freq, RoundTo.NEAREST_HALF_EVEN, ambiguous, nonexistent
        )

    def floor(self, freq, ambiguous='raise', nonexistent='raise'):
        """
        return a new Timestamp floored to this resolution.

        Parameters
        ----------
        freq : str
            Frequency string indicating the flooring resolution.
        ambiguous : bool or {'raise', 'NaT'}, default 'raise'
            The behavior is as follows:

            * bool contains flags to determine if time is dst or not (note
              that this flag is only applicable for ambiguous fall dst dates).
            * 'NaT' will return NaT for an ambiguous time.
            * 'raise' will raise an AmbiguousTimeError for an ambiguous time.

            .. versionadded:: 0.24.0
        nonexistent : {'raise', 'shift_forward', 'shift_backward, 'NaT', \
timedelta}, default 'raise'
            A nonexistent time does not exist in a particular timezone
            where clocks moved forward due to DST.

            * 'shift_forward' will shift the nonexistent time forward to the
              closest existing time.
            * 'shift_backward' will shift the nonexistent time backward to the
              closest existing time.
            * 'NaT' will return NaT where there are nonexistent times.
            * timedelta objects will shift nonexistent times by the timedelta.
            * 'raise' will raise an NonExistentTimeError if there are
              nonexistent times.

            .. versionadded:: 0.24.0

        Raises
        ------
        ValueError if the freq cannot be converted.
        """
        return self._round(freq, RoundTo.MINUS_INFTY, ambiguous, nonexistent)

    def ceil(self, freq, ambiguous='raise', nonexistent='raise'):
        """
        return a new Timestamp ceiled to this resolution.

        Parameters
        ----------
        freq : str
            Frequency string indicating the ceiling resolution.
        ambiguous : bool or {'raise', 'NaT'}, default 'raise'
            The behavior is as follows:

            * bool contains flags to determine if time is dst or not (note
              that this flag is only applicable for ambiguous fall dst dates).
            * 'NaT' will return NaT for an ambiguous time.
            * 'raise' will raise an AmbiguousTimeError for an ambiguous time.

            .. versionadded:: 0.24.0
        nonexistent : {'raise', 'shift_forward', 'shift_backward, 'NaT', \
timedelta}, default 'raise'
            A nonexistent time does not exist in a particular timezone
            where clocks moved forward due to DST.

            * 'shift_forward' will shift the nonexistent time forward to the
              closest existing time.
            * 'shift_backward' will shift the nonexistent time backward to the
              closest existing time.
            * 'NaT' will return NaT where there are nonexistent times.
            * timedelta objects will shift nonexistent times by the timedelta.
            * 'raise' will raise an NonExistentTimeError if there are
              nonexistent times.

            .. versionadded:: 0.24.0

        Raises
        ------
        ValueError if the freq cannot be converted.
        """
        return self._round(freq, RoundTo.PLUS_INFTY, ambiguous, nonexistent)

    @property
    def tz(self):
        """
        Alias for tzinfo.
        """
        return self.tzinfo

    @tz.setter
    def tz(self, value):
        # GH 3746: Prevent localizing or converting the index by setting tz
        raise AttributeError(
            "Cannot directly set timezone. "
            "Use tz_localize() or tz_convert() as appropriate"
        )

    @property
    def freqstr(self):
        """
        Return the total number of days in the month.
        """
        return getattr(self.freq, 'freqstr', self.freq)

    def tz_localize(self, tz, ambiguous='raise', nonexistent='raise'):
        """
        Convert naive Timestamp to local time zone, or remove
        timezone from tz-aware Timestamp.

        Parameters
        ----------
        tz : str, pytz.timezone, dateutil.tz.tzfile or None
            Time zone for time which Timestamp will be converted to.
            None will remove timezone holding local time.

        ambiguous : bool, 'NaT', default 'raise'
            When clocks moved backward due to DST, ambiguous times may arise.
            For example in Central European Time (UTC+01), when going from
            03:00 DST to 02:00 non-DST, 02:30:00 local time occurs both at
            00:30:00 UTC and at 01:30:00 UTC. In such a situation, the
            `ambiguous` parameter dictates how ambiguous times should be
            handled.

            The behavior is as follows:

            * bool contains flags to determine if time is dst or not (note
              that this flag is only applicable for ambiguous fall dst dates).
            * 'NaT' will return NaT for an ambiguous time.
            * 'raise' will raise an AmbiguousTimeError for an ambiguous time.

        nonexistent : 'shift_forward', 'shift_backward, 'NaT', timedelta, \
default 'raise'
            A nonexistent time does not exist in a particular timezone
            where clocks moved forward due to DST.

            The behavior is as follows:

            * 'shift_forward' will shift the nonexistent time forward to the
              closest existing time.
            * 'shift_backward' will shift the nonexistent time backward to the
              closest existing time.
            * 'NaT' will return NaT where there are nonexistent times.
            * timedelta objects will shift nonexistent times by the timedelta.
            * 'raise' will raise an NonExistentTimeError if there are
              nonexistent times.

            .. versionadded:: 0.24.0

        Returns
        -------
        localized : Timestamp

        Raises
        ------
        TypeError
            If the Timestamp is tz-aware and tz is not None.
        """
        if ambiguous == 'infer':
            raise ValueError('Cannot infer offset with only one time.')

        nonexistent_options = ('raise', 'NaT', 'shift_forward', 'shift_backward')
        if nonexistent not in nonexistent_options and not PyDelta_Check(nonexistent):
            raise ValueError(
                "The nonexistent argument must be one of 'raise', "
                "'NaT', 'shift_forward', 'shift_backward' or a timedelta object"
            )

        if self.tzinfo is None:
            # tz naive, localize
            tz = maybe_get_tz(tz)
            if not isinstance(ambiguous, str):
                ambiguous = [ambiguous]
            value = tz_localize_to_utc(np.array([self.value], dtype='i8'), tz,
                                       ambiguous=ambiguous,
                                       nonexistent=nonexistent)[0]
            return Timestamp(value, tz=tz, freq=self.freq)
        else:
            if tz is None:
                # reset tz
                value = tz_convert_single(self.value, UTC, self.tz)
                return Timestamp(value, tz=tz, freq=self.freq)
            else:
                raise TypeError(
                    "Cannot localize tz-aware Timestamp, use tz_convert for conversions"
                )

    def tz_convert(self, tz):
        """
        Convert tz-aware Timestamp to another time zone.

        Parameters
        ----------
        tz : str, pytz.timezone, dateutil.tz.tzfile or None
            Time zone for time which Timestamp will be converted to.
            None will remove timezone holding UTC time.

        Returns
        -------
        converted : Timestamp

        Raises
        ------
        TypeError
            If Timestamp is tz-naive.
        """
        if self.tzinfo is None:
            # tz naive, use tz_localize
            raise TypeError(
                "Cannot convert tz-naive Timestamp, use tz_localize to localize"
            )
        else:
            # Same UTC timestamp, different time zone
            return Timestamp(self.value, tz=tz, freq=self.freq)

    astimezone = tz_convert

    def replace(
        self,
        year=None,
        month=None,
        day=None,
        hour=None,
        minute=None,
        second=None,
        microsecond=None,
        nanosecond=None,
        tzinfo=object,
        fold=0,
    ):
        """
        implements datetime.replace, handles nanoseconds.

        Parameters
        ----------
        year : int, optional
        month : int, optional
        day : int, optional
        hour : int, optional
        minute : int, optional
        second : int, optional
        microsecond : int, optional
        nanosecond : int, optional
        tzinfo : tz-convertible, optional
        fold : int, optional, default is 0

        Returns
        -------
        Timestamp with fields replaced
        """

        cdef:
            npy_datetimestruct dts
            int64_t value, value_tz, offset
            object _tzinfo, result, k, v
            datetime ts_input

        # set to naive if needed
        _tzinfo = self.tzinfo
        value = self.value
        if _tzinfo is not None:
            value_tz = tz_convert_single(value, _tzinfo, UTC)
            value += value - value_tz

        # setup components
        dt64_to_dtstruct(value, &dts)
        dts.ps = self.nanosecond * 1000

        # replace
        def validate(k, v):
            """ validate integers """
            if not is_integer_object(v):
                raise ValueError(
                    f"value must be an integer, received {type(v)} for {k}"
                )
            return v

        if year is not None:
            dts.year = validate('year', year)
        if month is not None:
            dts.month = validate('month', month)
        if day is not None:
            dts.day = validate('day', day)
        if hour is not None:
            dts.hour = validate('hour', hour)
        if minute is not None:
            dts.min = validate('minute', minute)
        if second is not None:
            dts.sec = validate('second', second)
        if microsecond is not None:
            dts.us = validate('microsecond', microsecond)
        if nanosecond is not None:
            dts.ps = validate('nanosecond', nanosecond) * 1000
        if tzinfo is not object:
            _tzinfo = tzinfo

        # reconstruct & check bounds
        if _tzinfo is not None and treat_tz_as_pytz(_tzinfo):
            # replacing across a DST boundary may induce a new tzinfo object
            # see GH#18319
            ts_input = _tzinfo.localize(datetime(dts.year, dts.month, dts.day,
                                                 dts.hour, dts.min, dts.sec,
                                                 dts.us),
                                        is_dst=not bool(fold))
            _tzinfo = ts_input.tzinfo
        else:
            kwargs = {'year': dts.year, 'month': dts.month, 'day': dts.day,
                      'hour': dts.hour, 'minute': dts.min, 'second': dts.sec,
                      'microsecond': dts.us, 'tzinfo': _tzinfo,
                      'fold': fold}
            ts_input = datetime(**kwargs)

        ts = convert_datetime_to_tsobject(ts_input, _tzinfo)
        value = ts.value + (dts.ps // 1000)
        if value != NPY_NAT:
            check_dts_bounds(&dts)

        return create_timestamp_from_ts(value, dts, _tzinfo, self.freq, fold)

    def to_julian_date(self) -> np.float64:
        """
        Convert TimeStamp to a Julian Date.
        0 Julian date is noon January 1, 4713 BC.
        """
        year = self.year
        month = self.month
        day = self.day
        if month <= 2:
            year -= 1
            month += 12
        return (day +
                np.fix((153 * month - 457) / 5) +
                365 * year +
                np.floor(year / 4) -
                np.floor(year / 100) +
                np.floor(year / 400) +
                1721118.5 +
                (self.hour +
                 self.minute / 60.0 +
                 self.second / 3600.0 +
                 self.microsecond / 3600.0 / 1e+6 +
                 self.nanosecond / 3600.0 / 1e+9
                ) / 24.0)


# Aliases
Timestamp.weekofyear = Timestamp.week
Timestamp.daysinmonth = Timestamp.days_in_month

# Add the min and max fields at the class level
cdef int64_t _NS_UPPER_BOUND = np.iinfo(np.int64).max
# the smallest value we could actually represent is
#   INT64_MIN + 1 == -9223372036854775807
# but to allow overflow free conversion with a microsecond resolution
# use the smallest value with a 0 nanosecond unit (0s in last 3 digits)
cdef int64_t _NS_LOWER_BOUND = -9_223_372_036_854_775_000

# Resolution is in nanoseconds
Timestamp.min = Timestamp(_NS_LOWER_BOUND)
Timestamp.max = Timestamp(_NS_UPPER_BOUND)
Timestamp.resolution = Timedelta(nanoseconds=1)  # GH#21336, GH#21365<|MERGE_RESOLUTION|>--- conflicted
+++ resolved
@@ -378,19 +378,12 @@
         cdef:
             int64_t val
             tzinfo own_tz = self.tzinfo
-<<<<<<< HEAD
-
-        val = self.value
-        if own_tz is not None and not is_utc(own_tz):
-            val = tz_convert_single(self.value, UTC, own_tz)
-=======
             npy_datetimestruct dts
 
         if own_tz is not None and not is_utc(own_tz):
             val = pydatetime_to_dt64(self, &dts) + self.nanosecond
         else:
             val = self.value
->>>>>>> de82b5e4
         return val
 
     cdef bint _get_start_end_field(self, str field):
@@ -561,7 +554,6 @@
         return ccalendar.get_days_in_month(self.year, self.month)
 
     # -----------------------------------------------------------------
-<<<<<<< HEAD
     # Transformation Methods
 
     def normalize(self) -> "Timestamp":
@@ -574,7 +566,8 @@
 
         normalized = normalize_i8_stamp(local_val)
         return Timestamp(normalized).tz_localize(self.tzinfo)
-=======
+
+    # -----------------------------------------------------------------
     # Pickle Methods
 
     def __reduce_ex__(self, protocol):
@@ -591,7 +584,6 @@
     def __reduce__(self):
         object_state = self.value, self.freq, self.tzinfo
         return (Timestamp, object_state)
->>>>>>> de82b5e4
 
     # -----------------------------------------------------------------
     # Rendering Methods
