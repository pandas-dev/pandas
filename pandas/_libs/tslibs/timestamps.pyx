import sys
import warnings

import numpy as np
cimport numpy as cnp
from numpy cimport int64_t
cnp.import_array()

from datetime import time as datetime_time, timedelta
from cpython.datetime cimport (datetime,
                               PyTZInfo_Check, PyDateTime_IMPORT)
PyDateTime_IMPORT

from pandas._libs.tslibs.util cimport (
    is_integer_object, is_offset_object)

from pandas._libs.tslibs.c_timestamp cimport _Timestamp
cimport pandas._libs.tslibs.ccalendar as ccalendar
from pandas._libs.tslibs.ccalendar import DAY_SECONDS
from pandas._libs.tslibs.conversion import normalize_i8_timestamps
from pandas._libs.tslibs.conversion cimport (
    _TSObject, convert_to_tsobject,
    convert_datetime_to_tsobject)
from pandas._libs.tslibs.nattype cimport NPY_NAT, c_NaT as NaT
from pandas._libs.tslibs.np_datetime cimport (
    check_dts_bounds, npy_datetimestruct, dt64_to_dtstruct)
from pandas._libs.tslibs.offsets cimport to_offset
from pandas._libs.tslibs.timedeltas import Timedelta
from pandas._libs.tslibs.timezones cimport (
    is_utc, maybe_get_tz, treat_tz_as_pytz)
from pandas._libs.tslibs.timezones import UTC
from pandas._libs.tslibs.tzconversion import (
    tz_localize_to_utc, tz_convert_single)

# ----------------------------------------------------------------------
# Constants
_zero_time = datetime_time(0, 0)
_no_input = object()

# ----------------------------------------------------------------------


cdef inline object create_timestamp_from_ts(int64_t value,
                                            npy_datetimestruct dts,
                                            object tz, object freq):
    """ convenience routine to construct a Timestamp from its parts """
    cdef _Timestamp ts_base
    ts_base = _Timestamp.__new__(Timestamp, dts.year, dts.month,
                                 dts.day, dts.hour, dts.min,
                                 dts.sec, dts.us, tz)
    ts_base.value = value
    ts_base.freq = freq
    ts_base.nanosecond = dts.ps // 1000

    return ts_base


class RoundTo:
    """
    enumeration defining the available rounding modes

    Attributes
    ----------
    MINUS_INFTY
        round towards -∞, or floor [2]_
    PLUS_INFTY
        round towards +∞, or ceil [3]_
    NEAREST_HALF_EVEN
        round to nearest, tie-break half to even [6]_
    NEAREST_HALF_MINUS_INFTY
        round to nearest, tie-break half to -∞ [5]_
    NEAREST_HALF_PLUS_INFTY
        round to nearest, tie-break half to +∞ [4]_


    References
    ----------
    .. [1] "Rounding - Wikipedia"
           https://en.wikipedia.org/wiki/Rounding
    .. [2] "Rounding down"
           https://en.wikipedia.org/wiki/Rounding#Rounding_down
    .. [3] "Rounding up"
           https://en.wikipedia.org/wiki/Rounding#Rounding_up
    .. [4] "Round half up"
           https://en.wikipedia.org/wiki/Rounding#Round_half_up
    .. [5] "Round half down"
           https://en.wikipedia.org/wiki/Rounding#Round_half_down
    .. [6] "Round half to even"
           https://en.wikipedia.org/wiki/Rounding#Round_half_to_even
    """
    @property
    def MINUS_INFTY(self) -> int:
        return 0

    @property
    def PLUS_INFTY(self) -> int:
        return 1

    @property
    def NEAREST_HALF_EVEN(self) -> int:
        return 2

    @property
    def NEAREST_HALF_PLUS_INFTY(self) -> int:
        return 3

    @property
    def NEAREST_HALF_MINUS_INFTY(self) -> int:
        return 4


cdef inline _floor_int64(values, unit):
    return values - np.remainder(values, unit)

cdef inline _ceil_int64(values, unit):
    return values + np.remainder(-values, unit)

cdef inline _rounddown_int64(values, unit):
    return _ceil_int64(values - unit//2, unit)

cdef inline _roundup_int64(values, unit):
    return _floor_int64(values + unit//2, unit)


def round_nsint64(values, mode, freq):
    """
    Applies rounding mode at given frequency

    Parameters
    ----------
    values : :obj:`ndarray`
    mode : instance of `RoundTo` enumeration
    freq : str, obj

    Returns
    -------
    :obj:`ndarray`
    """

    unit = to_offset(freq).nanos

    if mode == RoundTo.MINUS_INFTY:
        return _floor_int64(values, unit)
    elif mode == RoundTo.PLUS_INFTY:
        return _ceil_int64(values, unit)
    elif mode == RoundTo.NEAREST_HALF_MINUS_INFTY:
        return _rounddown_int64(values, unit)
    elif mode == RoundTo.NEAREST_HALF_PLUS_INFTY:
        return _roundup_int64(values, unit)
    elif mode == RoundTo.NEAREST_HALF_EVEN:
        # for odd unit there is no need of a tie break
        if unit % 2:
            return _rounddown_int64(values, unit)
        quotient, remainder = np.divmod(values, unit)
        mask = np.logical_or(
            remainder > (unit // 2),
            np.logical_and(remainder == (unit // 2), quotient % 2)
        )
        quotient[mask] += 1
        return quotient * unit

    # if/elif above should catch all rounding modes defined in enum 'RoundTo':
    # if flow of control arrives here, it is a bug
    raise ValueError("round_nsint64 called with an unrecognized "
                     "rounding mode")


# ----------------------------------------------------------------------

# Python front end to C extension type _Timestamp
# This serves as the box for datetime64


class Timestamp(_Timestamp):
    """
    Pandas replacement for python datetime.datetime object.

    Timestamp is the pandas equivalent of python's Datetime
    and is interchangeable with it in most cases. It's the type used
    for the entries that make up a DatetimeIndex, and other timeseries
    oriented data structures in pandas.

    Parameters
    ----------
    ts_input : datetime-like, str, int, float
        Value to be converted to Timestamp.
    freq : str, DateOffset
        Offset which Timestamp will have.
    tz : str, pytz.timezone, dateutil.tz.tzfile or None
        Time zone for time which Timestamp will have.
    unit : str
        Unit used for conversion if ts_input is of type int or float. The
        valid values are 'D', 'h', 'm', 's', 'ms', 'us', and 'ns'. For
        example, 's' means seconds and 'ms' means milliseconds.
    year, month, day : int
    hour, minute, second, microsecond : int, optional, default 0
    nanosecond : int, optional, default 0
        .. versionadded:: 0.23.0
    tzinfo : datetime.tzinfo, optional, default None

    Notes
    -----
    There are essentially three calling conventions for the constructor. The
    primary form accepts four parameters. They can be passed by position or
    keyword.

    The other two forms mimic the parameters from ``datetime.datetime``. They
    can be passed by either position or keyword, but not both mixed together.

    Examples
    --------
    Using the primary calling convention:

    This converts a datetime-like string

    >>> pd.Timestamp('2017-01-01T12')
    Timestamp('2017-01-01 12:00:00')

    This converts a float representing a Unix epoch in units of seconds

    >>> pd.Timestamp(1513393355.5, unit='s')
    Timestamp('2017-12-16 03:02:35.500000')

    This converts an int representing a Unix-epoch in units of seconds
    and for a particular timezone

    >>> pd.Timestamp(1513393355, unit='s', tz='US/Pacific')
    Timestamp('2017-12-15 19:02:35-0800', tz='US/Pacific')

    Using the other two forms that mimic the API for ``datetime.datetime``:

    >>> pd.Timestamp(2017, 1, 1, 12)
    Timestamp('2017-01-01 12:00:00')

    >>> pd.Timestamp(year=2017, month=1, day=1, hour=12)
    Timestamp('2017-01-01 12:00:00')
    """

    @classmethod
    def fromordinal(cls, ordinal, freq=None, tz=None):
        """
        Timestamp.fromordinal(ordinal, freq=None, tz=None)

        Passed an ordinal, translate and convert to a ts.
        Note: by definition there cannot be any tz info on the ordinal itself.

        Parameters
        ----------
        ordinal : int
            Date corresponding to a proleptic Gregorian ordinal.
        freq : str, DateOffset
            Offset to apply to the Timestamp.
        tz : str, pytz.timezone, dateutil.tz.tzfile or None
            Time zone for the Timestamp.
        """
        return cls(datetime.fromordinal(ordinal),
                   freq=freq, tz=tz)

    @classmethod
    def now(cls, tz=None):
        """
        Timestamp.now(tz=None)

        Return new Timestamp object representing current time local to
        tz.

        Parameters
        ----------
        tz : str or timezone object, default None
            Timezone to localize to.
        """
        if isinstance(tz, str):
            tz = maybe_get_tz(tz)
        return cls(datetime.now(tz))

    @classmethod
    def today(cls, tz=None):
        """
        Timestamp.today(cls, tz=None)

        Return the current time in the local timezone.  This differs
        from datetime.today() in that it can be localized to a
        passed timezone.

        Parameters
        ----------
        tz : str or timezone object, default None
            Timezone to localize to.
        """
        return cls.now(tz)

    @classmethod
    def utcnow(cls):
        """
        Timestamp.utcnow()

        Return a new Timestamp representing UTC day and time.
        """
        return cls.now(UTC)

    @classmethod
    def utcfromtimestamp(cls, ts):
        """
        Timestamp.utcfromtimestamp(ts)

        Construct a naive UTC datetime from a POSIX timestamp.
        """
        return cls(datetime.utcfromtimestamp(ts))

    @classmethod
    def fromtimestamp(cls, ts):
        """
        Timestamp.fromtimestamp(ts)

        timestamp[, tz] -> tz's local time from POSIX timestamp.
        """
        return cls(datetime.fromtimestamp(ts))

    # Issue 25016.
    @classmethod
    def strptime(cls, date_string, format):
        """
        Timestamp.strptime(string, format)

        Function is not implemented. Use pd.to_datetime().
        """
        raise NotImplementedError("Timestamp.strptime() is not implmented."
                                  "Use to_datetime() to parse date strings.")

    @classmethod
    def combine(cls, date, time):
        """
        Timestamp.combine(date, time)

        date, time -> datetime with same date and time fields.
        """
        return cls(datetime.combine(date, time))

    def __new__(cls, object ts_input=_no_input,
                object freq=None, tz=None, unit=None,
                year=None, month=None, day=None,
                hour=None, minute=None, second=None, microsecond=None,
                nanosecond=None, tzinfo=None):
        # The parameter list folds together legacy parameter names (the first
        # four) and positional and keyword parameter names from pydatetime.
        #
        # There are three calling forms:
        #
        # - In the legacy form, the first parameter, ts_input, is required
        #   and may be datetime-like, str, int, or float. The second
        #   parameter, offset, is optional and may be str or DateOffset.
        #
        # - ints in the first, second, and third arguments indicate
        #   pydatetime positional arguments. Only the first 8 arguments
        #   (standing in for year, month, day, hour, minute, second,
        #   microsecond, tzinfo) may be non-None. As a shortcut, we just
        #   check that the second argument is an int.
        #
        # - Nones for the first four (legacy) arguments indicate pydatetime
        #   keyword arguments. year, month, and day are required. As a
        #   shortcut, we just check that the first argument was not passed.
        #
        # Mixing pydatetime positional and keyword arguments is forbidden!

        cdef _TSObject ts

        _date_attributes = [year, month, day, hour, minute, second,
                            microsecond, nanosecond]

        if tzinfo is not None:
            if not PyTZInfo_Check(tzinfo):
                # tzinfo must be a datetime.tzinfo object, GH#17690
                raise TypeError(f'tzinfo must be a datetime.tzinfo object, '
                                f'not {type(tzinfo)}')
            elif tz is not None:
                raise ValueError('Can provide at most one of tz, tzinfo')

            # User passed tzinfo instead of tz; avoid silently ignoring
            tz, tzinfo = tzinfo, None

        if isinstance(ts_input, str):
            # User passed a date string to parse.
            # Check that the user didn't also pass a date attribute kwarg.
            if any(arg is not None for arg in _date_attributes):
                raise ValueError('Cannot pass a date attribute keyword '
                                 'argument when passing a date string')

        elif ts_input is _no_input:
            # User passed keyword arguments.
            ts_input = datetime(year, month, day, hour or 0,
                                minute or 0, second or 0,
                                microsecond or 0)
        elif is_integer_object(freq):
            # User passed positional arguments:
            # Timestamp(year, month, day[, hour[, minute[, second[,
            # microsecond[, nanosecond[, tzinfo]]]]]])
            ts_input = datetime(ts_input, freq, tz, unit or 0,
                                year or 0, month or 0, day or 0)
            nanosecond = hour
            tz = minute
            freq = None

        if getattr(ts_input, 'tzinfo', None) is not None and tz is not None:
            warnings.warn("Passing a datetime or Timestamp with tzinfo and the"
                          " tz parameter will raise in the future. Use"
                          " tz_convert instead.", FutureWarning)

        ts = convert_to_tsobject(ts_input, tz, unit, 0, 0, nanosecond or 0)

        if ts.value == NPY_NAT:
            return NaT

        if freq is None:
            # GH 22311: Try to extract the frequency of a given Timestamp input
            freq = getattr(ts_input, 'freq', None)
        elif not is_offset_object(freq):
            freq = to_offset(freq)

        return create_timestamp_from_ts(ts.value, ts.dts, ts.tzinfo, freq)

    def _round(self, freq, mode, ambiguous='raise', nonexistent='raise'):
        if self.tz is not None:
            value = self.tz_localize(None).value
        else:
            value = self.value

        value = np.array([value], dtype=np.int64)

        # Will only ever contain 1 element for timestamp
        r = round_nsint64(value, mode, freq)[0]
        result = Timestamp(r, unit='ns')
        if self.tz is not None:
            result = result.tz_localize(
                self.tz, ambiguous=ambiguous, nonexistent=nonexistent
            )
        return result

    def round(self, freq, ambiguous='raise', nonexistent='raise'):
        """
        Round the Timestamp to the specified resolution.

        Parameters
        ----------
        freq : str
            Frequency string indicating the rounding resolution.
        ambiguous : bool or {'raise', 'NaT'}, default 'raise'
            The behavior is as follows:

            * bool contains flags to determine if time is dst or not (note
              that this flag is only applicable for ambiguous fall dst dates).
            * 'NaT' will return NaT for an ambiguous time.
            * 'raise' will raise an AmbiguousTimeError for an ambiguous time.

            .. versionadded:: 0.24.0
        nonexistent : {'raise', 'shift_forward', 'shift_backward, 'NaT', \
timedelta}, default 'raise'
            A nonexistent time does not exist in a particular timezone
            where clocks moved forward due to DST.

            * 'shift_forward' will shift the nonexistent time forward to the
              closest existing time.
            * 'shift_backward' will shift the nonexistent time backward to the
              closest existing time.
            * 'NaT' will return NaT where there are nonexistent times.
            * timedelta objects will shift nonexistent times by the timedelta.
            * 'raise' will raise an NonExistentTimeError if there are
              nonexistent times.

            .. versionadded:: 0.24.0

        Returns
        -------
        a new Timestamp rounded to the given resolution of `freq`

        Raises
        ------
        ValueError if the freq cannot be converted
        """
        return self._round(
            freq, RoundTo.NEAREST_HALF_EVEN, ambiguous, nonexistent
        )

    def floor(self, freq, ambiguous='raise', nonexistent='raise'):
        """
        return a new Timestamp floored to this resolution.

        Parameters
        ----------
        freq : str
            Frequency string indicating the flooring resolution.
        ambiguous : bool or {'raise', 'NaT'}, default 'raise'
            The behavior is as follows:

            * bool contains flags to determine if time is dst or not (note
              that this flag is only applicable for ambiguous fall dst dates).
            * 'NaT' will return NaT for an ambiguous time.
            * 'raise' will raise an AmbiguousTimeError for an ambiguous time.

            .. versionadded:: 0.24.0
        nonexistent : {'raise', 'shift_forward', 'shift_backward, 'NaT', \
timedelta}, default 'raise'
            A nonexistent time does not exist in a particular timezone
            where clocks moved forward due to DST.

            * 'shift_forward' will shift the nonexistent time forward to the
              closest existing time.
            * 'shift_backward' will shift the nonexistent time backward to the
              closest existing time.
            * 'NaT' will return NaT where there are nonexistent times.
            * timedelta objects will shift nonexistent times by the timedelta.
            * 'raise' will raise an NonExistentTimeError if there are
              nonexistent times.

            .. versionadded:: 0.24.0

        Raises
        ------
        ValueError if the freq cannot be converted.
        """
        return self._round(freq, RoundTo.MINUS_INFTY, ambiguous, nonexistent)

    def ceil(self, freq, ambiguous='raise', nonexistent='raise'):
        """
        return a new Timestamp ceiled to this resolution.

        Parameters
        ----------
        freq : str
            Frequency string indicating the ceiling resolution.
        ambiguous : bool or {'raise', 'NaT'}, default 'raise'
            The behavior is as follows:

            * bool contains flags to determine if time is dst or not (note
              that this flag is only applicable for ambiguous fall dst dates).
            * 'NaT' will return NaT for an ambiguous time.
            * 'raise' will raise an AmbiguousTimeError for an ambiguous time.

            .. versionadded:: 0.24.0
        nonexistent : {'raise', 'shift_forward', 'shift_backward, 'NaT', \
timedelta}, default 'raise'
            A nonexistent time does not exist in a particular timezone
            where clocks moved forward due to DST.

            * 'shift_forward' will shift the nonexistent time forward to the
              closest existing time.
            * 'shift_backward' will shift the nonexistent time backward to the
              closest existing time.
            * 'NaT' will return NaT where there are nonexistent times.
            * timedelta objects will shift nonexistent times by the timedelta.
            * 'raise' will raise an NonExistentTimeError if there are
              nonexistent times.

            .. versionadded:: 0.24.0

        Raises
        ------
        ValueError if the freq cannot be converted.
        """
        return self._round(freq, RoundTo.PLUS_INFTY, ambiguous, nonexistent)

    @property
    def tz(self):
        """
        Alias for tzinfo.
        """
        return self.tzinfo

    @tz.setter
    def tz(self, value):
        # GH 3746: Prevent localizing or converting the index by setting tz
        raise AttributeError("Cannot directly set timezone. Use tz_localize() "
                             "or tz_convert() as appropriate")

    def __setstate__(self, state):
        self.value = state[0]
        self.freq = state[1]
        self.tzinfo = state[2]

    def __reduce__(self):
        object_state = self.value, self.freq, self.tzinfo
        return (Timestamp, object_state)

    def to_period(self, freq=None):
        """
        Return an period of which this timestamp is an observation.
        """
        from pandas import Period

        if self.tz is not None:
            # GH#21333
            warnings.warn("Converting to Period representation will "
                          "drop timezone information.",
                          UserWarning)

        if freq is None:
            freq = self.freq

        return Period(self, freq=freq)

    @property
    def dayofweek(self):
        """
        Return day of the week.
        """
        return self.weekday()

    def day_name(self, locale=None) -> str:
        """
        Return the day name of the Timestamp with specified locale.

        Parameters
        ----------
        locale : string, default None (English locale)
            Locale determining the language in which to return the day name.

        Returns
        -------
        day_name : string

        .. versionadded:: 0.23.0
        """
        return self._get_date_name_field('day_name', locale)

    def month_name(self, locale=None) -> str:
        """
        Return the month name of the Timestamp with specified locale.

        Parameters
        ----------
        locale : string, default None (English locale)
            Locale determining the language in which to return the month name.

        Returns
        -------
        month_name : string

        .. versionadded:: 0.23.0
        """
        return self._get_date_name_field('month_name', locale)

    @property
    def dayofyear(self):
        """
        Return the day of the year.
        """
        return ccalendar.get_day_of_year(self.year, self.month, self.day)

    @property
    def week(self) -> int:
        """
        Return the week number of the year.
        """
        return ccalendar.get_week_of_year(self.year, self.month, self.day)

    weekofyear = week

    @property
    def quarter(self) -> int:
        """
        Return the quarter of the year.
        """
        return ((self.month - 1) // 3) + 1

    @property
    def days_in_month(self):
        """
        Return the number of days in the month.
        """
        return ccalendar.get_days_in_month(self.year, self.month)

    daysinmonth = days_in_month

    @property
    def freqstr(self):
        """
        Return the total number of days in the month.
        """
        return getattr(self.freq, 'freqstr', self.freq)

    @property
    def is_month_start(self) -> bool:
        """
        Return True if date is first day of month.
        """
        if self.freq is None:
            # fast-path for non-business frequencies
            return self.day == 1
        return self._get_start_end_field('is_month_start')

    @property
    def is_month_end(self) -> bool:
        """
        Return True if date is last day of month.
        """
        if self.freq is None:
            # fast-path for non-business frequencies
            return self.day == self.days_in_month
        return self._get_start_end_field('is_month_end')

    @property
    def is_quarter_start(self) -> bool:
        """
        Return True if date is first day of the quarter.
        """
        if self.freq is None:
            # fast-path for non-business frequencies
            return self.day == 1 and self.month % 3 == 1
        return self._get_start_end_field('is_quarter_start')

    @property
    def is_quarter_end(self) -> bool:
        """
        Return True if date is last day of the quarter.
        """
        if self.freq is None:
            # fast-path for non-business frequencies
            return (self.month % 3) == 0 and self.day == self.days_in_month
        return self._get_start_end_field('is_quarter_end')

    @property
    def is_year_start(self) -> bool:
        """
        Return True if date is first day of the year.
        """
        if self.freq is None:
            # fast-path for non-business frequencies
            return self.day == self.month == 1
        return self._get_start_end_field('is_year_start')

    @property
    def is_year_end(self) -> bool:
        """
        Return True if date is last day of the year.
        """
        if self.freq is None:
            # fast-path for non-business frequencies
            return self.month == 12 and self.day == 31
        return self._get_start_end_field('is_year_end')

    @property
    def is_leap_year(self) -> bool:
        """
        Return True if year is a leap year.
        """
        return bool(ccalendar.is_leapyear(self.year))

<<<<<<< HEAD
    def tz_localize(self, tz, ambiguous='raise', nonexistent='raise',
                    errors=None):
=======
    @property
    def resolution(self):
        """
        Return resolution describing the smallest difference between two
        times that can be represented by Timestamp object_state.
        """
        # GH#21336, GH#21365
        return Timedelta(nanoseconds=1)

    def tz_localize(self, tz, ambiguous='raise', nonexistent='raise'):
>>>>>>> f98d2b65
        """
        Convert naive Timestamp to local time zone, or remove
        timezone from tz-aware Timestamp.

        Parameters
        ----------
        tz : str, pytz.timezone, dateutil.tz.tzfile or None
            Time zone for time which Timestamp will be converted to.
            None will remove timezone holding local time.

        ambiguous : bool, 'NaT', default 'raise'
            When clocks moved backward due to DST, ambiguous times may arise.
            For example in Central European Time (UTC+01), when going from
            03:00 DST to 02:00 non-DST, 02:30:00 local time occurs both at
            00:30:00 UTC and at 01:30:00 UTC. In such a situation, the
            `ambiguous` parameter dictates how ambiguous times should be
            handled.

            The behavior is as follows:

            * bool contains flags to determine if time is dst or not (note
              that this flag is only applicable for ambiguous fall dst dates).
            * 'NaT' will return NaT for an ambiguous time.
            * 'raise' will raise an AmbiguousTimeError for an ambiguous time.

        nonexistent : 'shift_forward', 'shift_backward, 'NaT', timedelta, \
default 'raise'
            A nonexistent time does not exist in a particular timezone
            where clocks moved forward due to DST.

            The behavior is as follows:

            * 'shift_forward' will shift the nonexistent time forward to the
              closest existing time.
            * 'shift_backward' will shift the nonexistent time backward to the
              closest existing time.
            * 'NaT' will return NaT where there are nonexistent times.
            * timedelta objects will shift nonexistent times by the timedelta.
            * 'raise' will raise an NonExistentTimeError if there are
              nonexistent times.

            .. versionadded:: 0.24.0

        Returns
        -------
        localized : Timestamp

        Raises
        ------
        TypeError
            If the Timestamp is tz-aware and tz is not None.
        """
        if ambiguous == 'infer':
            raise ValueError('Cannot infer offset with only one time.')

        nonexistent_options = ('raise', 'NaT', 'shift_forward',
                               'shift_backward')
        if nonexistent not in nonexistent_options and not isinstance(
            nonexistent, timedelta):
            raise ValueError("The nonexistent argument must be one of 'raise',"
                             " 'NaT', 'shift_forward', 'shift_backward' or"
                             " a timedelta object")

        if self.tzinfo is None:
            # tz naive, localize
            tz = maybe_get_tz(tz)
            if not isinstance(ambiguous, str):
                ambiguous = [ambiguous]
            value = tz_localize_to_utc(np.array([self.value], dtype='i8'), tz,
                                       ambiguous=ambiguous,
                                       nonexistent=nonexistent)[0]
            return Timestamp(value, tz=tz, freq=self.freq)
        else:
            if tz is None:
                # reset tz
                value = tz_convert_single(self.value, UTC, self.tz)
                return Timestamp(value, tz=tz, freq=self.freq)
            else:
                raise TypeError('Cannot localize tz-aware Timestamp, use '
                                'tz_convert for conversions')

    def tz_convert(self, tz):
        """
        Convert tz-aware Timestamp to another time zone.

        Parameters
        ----------
        tz : str, pytz.timezone, dateutil.tz.tzfile or None
            Time zone for time which Timestamp will be converted to.
            None will remove timezone holding UTC time.

        Returns
        -------
        converted : Timestamp

        Raises
        ------
        TypeError
            If Timestamp is tz-naive.
        """
        if self.tzinfo is None:
            # tz naive, use tz_localize
            raise TypeError('Cannot convert tz-naive Timestamp, use '
                            'tz_localize to localize')
        else:
            # Same UTC timestamp, different time zone
            return Timestamp(self.value, tz=tz, freq=self.freq)

    astimezone = tz_convert

    def replace(self, year=None, month=None, day=None,
                hour=None, minute=None, second=None, microsecond=None,
                nanosecond=None, tzinfo=object, fold=0):
        """
        implements datetime.replace, handles nanoseconds.

        Parameters
        ----------
        year : int, optional
        month : int, optional
        day : int, optional
        hour : int, optional
        minute : int, optional
        second : int, optional
        microsecond : int, optional
        nanosecond : int, optional
        tzinfo : tz-convertible, optional
        fold : int, optional, default is 0

        Returns
        -------
        Timestamp with fields replaced
        """

        cdef:
            npy_datetimestruct dts
            int64_t value, value_tz, offset
            object _tzinfo, result, k, v
            datetime ts_input

        # set to naive if needed
        _tzinfo = self.tzinfo
        value = self.value
        if _tzinfo is not None:
            value_tz = tz_convert_single(value, _tzinfo, UTC)
            value += value - value_tz

        # setup components
        dt64_to_dtstruct(value, &dts)
        dts.ps = self.nanosecond * 1000

        # replace
        def validate(k, v):
            """ validate integers """
            if not is_integer_object(v):
                raise ValueError(f"value must be an integer, received "
                                 f"{type(v)} for {k}")
            return v

        if year is not None:
            dts.year = validate('year', year)
        if month is not None:
            dts.month = validate('month', month)
        if day is not None:
            dts.day = validate('day', day)
        if hour is not None:
            dts.hour = validate('hour', hour)
        if minute is not None:
            dts.min = validate('minute', minute)
        if second is not None:
            dts.sec = validate('second', second)
        if microsecond is not None:
            dts.us = validate('microsecond', microsecond)
        if nanosecond is not None:
            dts.ps = validate('nanosecond', nanosecond) * 1000
        if tzinfo is not object:
            _tzinfo = tzinfo

        # reconstruct & check bounds
        if _tzinfo is not None and treat_tz_as_pytz(_tzinfo):
            # replacing across a DST boundary may induce a new tzinfo object
            # see GH#18319
            ts_input = _tzinfo.localize(datetime(dts.year, dts.month, dts.day,
                                                 dts.hour, dts.min, dts.sec,
                                                 dts.us),
                                        is_dst=not bool(fold))
            _tzinfo = ts_input.tzinfo
        else:
            kwargs = {'year': dts.year, 'month': dts.month, 'day': dts.day,
                      'hour': dts.hour, 'minute': dts.min, 'second': dts.sec,
                      'microsecond': dts.us, 'tzinfo': _tzinfo,
                      'fold': fold}
            ts_input = datetime(**kwargs)

        ts = convert_datetime_to_tsobject(ts_input, _tzinfo)
        value = ts.value + (dts.ps // 1000)
        if value != NPY_NAT:
            check_dts_bounds(&dts)

        return create_timestamp_from_ts(value, dts, _tzinfo, self.freq)

    def isoformat(self, sep='T'):
        base = super(_Timestamp, self).isoformat(sep=sep)
        if self.nanosecond == 0:
            return base

        if self.tzinfo is not None:
            base1, base2 = base[:-6], base[-6:]
        else:
            base1, base2 = base, ""

        if self.microsecond != 0:
            base1 += f"{self.nanosecond:03d}"
        else:
            base1 += f".{self.nanosecond:09d}"

        return base1 + base2

    def _has_time_component(self) -> bool:
        """
        Returns if the Timestamp has a time component
        in addition to the date part
        """
        return (self.time() != _zero_time
                or self.tzinfo is not None
                or self.nanosecond != 0)

    def to_julian_date(self):
        """
        Convert TimeStamp to a Julian Date.
        0 Julian date is noon January 1, 4713 BC.
        """
        year = self.year
        month = self.month
        day = self.day
        if month <= 2:
            year -= 1
            month += 12
        return (day +
                np.fix((153 * month - 457) / 5) +
                365 * year +
                np.floor(year / 4) -
                np.floor(year / 100) +
                np.floor(year / 400) +
                1721118.5 +
                (self.hour +
                 self.minute / 60.0 +
                 self.second / 3600.0 +
                 self.microsecond / 3600.0 / 1e+6 +
                 self.nanosecond / 3600.0 / 1e+9
                ) / 24.0)

    def normalize(self):
        """
        Normalize Timestamp to midnight, preserving
        tz information.
        """
        if self.tz is None or is_utc(self.tz):
            DAY_NS = DAY_SECONDS * 1000000000
            normalized_value = self.value - (self.value % DAY_NS)
            return Timestamp(normalized_value).tz_localize(self.tz)
        normalized_value = normalize_i8_timestamps(
            np.array([self.value], dtype='i8'), tz=self.tz)[0]
        return Timestamp(normalized_value).tz_localize(self.tz)

    def __radd__(self, other):
        # __radd__ on cython extension types like _Timestamp is not used, so
        # define it here instead
        return self + other


# Add the min and max fields at the class level
cdef int64_t _NS_UPPER_BOUND = np.iinfo(np.int64).max
# the smallest value we could actually represent is
#   INT64_MIN + 1 == -9223372036854775807
# but to allow overflow free conversion with a microsecond resolution
# use the smallest value with a 0 nanosecond unit (0s in last 3 digits)
cdef int64_t _NS_LOWER_BOUND = -9223372036854775000

# Resolution is in nanoseconds
Timestamp.min = Timestamp(_NS_LOWER_BOUND)
Timestamp.max = Timestamp(_NS_UPPER_BOUND)
Timestamp.resolution = Timedelta(nanoseconds=1)  # GH#21336, GH#21365<|MERGE_RESOLUTION|>--- conflicted
+++ resolved
@@ -744,21 +744,7 @@
         """
         return bool(ccalendar.is_leapyear(self.year))
 
-<<<<<<< HEAD
-    def tz_localize(self, tz, ambiguous='raise', nonexistent='raise',
-                    errors=None):
-=======
-    @property
-    def resolution(self):
-        """
-        Return resolution describing the smallest difference between two
-        times that can be represented by Timestamp object_state.
-        """
-        # GH#21336, GH#21365
-        return Timedelta(nanoseconds=1)
-
     def tz_localize(self, tz, ambiguous='raise', nonexistent='raise'):
->>>>>>> f98d2b65
         """
         Convert naive Timestamp to local time zone, or remove
         timezone from tz-aware Timestamp.
