"""
_Timestamp is a c-defined subclass of datetime.datetime

_Timestamp is PITA. Because we inherit from datetime, which has very specific
construction requirements, we need to do object instantiation in python
(see Timestamp class below). This will serve as a C extension type that
shadows the python class, where we do any heavy lifting.
"""

import warnings

cimport cython

import numpy as np

cimport numpy as cnp
from numpy cimport (
    int64_t,
    ndarray,
    uint8_t,
)

cnp.import_array()

from cpython.datetime cimport (  # alias tzinfo_type bc `tzinfo` is a kwarg below
    PyDate_Check,
    PyDateTime_Check,
    PyDelta_Check,
    PyTZInfo_Check,
    datetime,
    import_datetime,
    time as dt_time,
    tzinfo as tzinfo_type,
)
from cpython.object cimport (
    Py_EQ,
    Py_GE,
    Py_GT,
    Py_LE,
    Py_LT,
    Py_NE,
    PyObject_RichCompare,
    PyObject_RichCompareBool,
)

import_datetime()

import datetime as dt

from pandas._libs.tslibs cimport ccalendar
from pandas._libs.tslibs.base cimport ABCTimestamp

from pandas.util._exceptions import find_stack_level

from pandas._libs.tslibs.conversion cimport (
    _TSObject,
    convert_datetime_to_tsobject,
    convert_to_tsobject,
    maybe_localize_tso,
)
from pandas._libs.tslibs.dtypes cimport (
    npy_unit_to_abbrev,
    periods_per_day,
    periods_per_second,
)
from pandas._libs.tslibs.util cimport (
    is_array,
    is_datetime64_object,
    is_integer_object,
)

from pandas._libs.tslibs.fields import (
    RoundTo,
    get_date_name_field,
    get_start_end_field,
    round_nsint64,
)

from pandas._libs.tslibs.nattype cimport (
    NPY_NAT,
    c_NaT as NaT,
)
from pandas._libs.tslibs.np_datetime cimport (
    NPY_DATETIMEUNIT,
    NPY_FR_ns,
    check_dts_bounds,
    cmp_dtstructs,
    cmp_scalar,
    convert_reso,
    get_datetime64_unit,
    get_datetime64_value,
    get_unit_from_dtype,
    import_pandas_datetime,
    npy_datetimestruct,
    npy_datetimestruct_to_datetime,
    pandas_datetime_to_datetimestruct,
    pydatetime_to_dtstruct,
)

import_pandas_datetime()

from pandas._libs.tslibs.np_datetime import (
    OutOfBoundsDatetime,
    OutOfBoundsTimedelta,
)

from pandas._libs.tslibs.offsets cimport to_offset
from pandas._libs.tslibs.timedeltas cimport (
    _Timedelta,
    delta_to_nanoseconds,
    is_any_td_scalar,
)

from pandas._libs.tslibs.timedeltas import Timedelta

from pandas._libs.tslibs.timezones cimport (
    get_timezone,
    is_utc,
    maybe_get_tz,
    treat_tz_as_pytz,
    utc_stdlib as UTC,
)
from pandas._libs.tslibs.tzconversion cimport (
    tz_convert_from_utc_single,
    tz_localize_to_utc_single,
)

# ----------------------------------------------------------------------
# Constants
_zero_time = dt_time(0, 0)
_no_input = object()

# ----------------------------------------------------------------------


cdef _Timestamp create_timestamp_from_ts(
    int64_t value,
    npy_datetimestruct dts,
    tzinfo tz,
    bint fold,
    NPY_DATETIMEUNIT reso=NPY_FR_ns,
):
    """ convenience routine to construct a Timestamp from its parts """
    cdef:
        _Timestamp ts_base
        int64_t pass_year = dts.year

    # We pass year=1970/1972 here and set year below because with non-nanosecond
    #  resolution we may have datetimes outside of the stdlib pydatetime
    #  implementation bounds, which would raise.
    # NB: this means the C-API macro PyDateTime_GET_YEAR is unreliable.
    if 1 <= pass_year <= 9999:
        # we are in-bounds for pydatetime
        pass
    elif ccalendar.is_leapyear(dts.year):
        pass_year = 1972
    else:
        pass_year = 1970

    ts_base = _Timestamp.__new__(Timestamp, pass_year, dts.month,
                                 dts.day, dts.hour, dts.min,
                                 dts.sec, dts.us, tz, fold=fold)

    ts_base._value = value
    ts_base.year = dts.year
    ts_base.nanosecond = dts.ps // 1000
    ts_base._creso = reso

    return ts_base


def _unpickle_timestamp(value, freq, tz, reso=NPY_FR_ns):
    # GH#41949 dont warn on unpickle if we have a freq
    ts = Timestamp._from_value_and_reso(value, reso, tz)
    return ts


# ----------------------------------------------------------------------

def integer_op_not_supported(obj):
    # GH#22535 add/sub of integers and int-arrays is no longer allowed
    # Note we return rather than raise the exception so we can raise in
    #  the caller; mypy finds this more palatable.
    cls = type(obj).__name__

    # GH#30886 using an fstring raises SystemError
    int_addsub_msg = (
        f"Addition/subtraction of integers and integer-arrays with {cls} is "
        "no longer supported.  Instead of adding/subtracting `n`, "
        "use `n * obj.freq`"
    )
    return TypeError(int_addsub_msg)


class MinMaxReso:
    """
    We need to define min/max/resolution on both the Timestamp _instance_
    and Timestamp class.  On an instance, these depend on the object's _reso.
    On the class, we default to the values we would get with nanosecond _reso.

    See also: timedeltas.MinMaxReso
    """
    def __init__(self, name):
        self._name = name

    def __get__(self, obj, type=None):
        cls = Timestamp
        if self._name == "min":
            val = np.iinfo(np.int64).min + 1
        elif self._name == "max":
            val = np.iinfo(np.int64).max
        else:
            assert self._name == "resolution"
            val = 1
            cls = Timedelta

        if obj is None:
            # i.e. this is on the class, default to nanos
            return cls(val)
        elif self._name == "resolution":
            return Timedelta._from_value_and_reso(val, obj._creso)
        else:
            return Timestamp._from_value_and_reso(val, obj._creso, tz=None)

    def __set__(self, obj, value):
        raise AttributeError(f"{self._name} is not settable.")


# ----------------------------------------------------------------------

cdef class _Timestamp(ABCTimestamp):

    # higher than np.ndarray and np.matrix
    __array_priority__ = 100
    dayofweek = _Timestamp.day_of_week
    dayofyear = _Timestamp.day_of_year

    min = MinMaxReso("min")
    max = MinMaxReso("max")
    resolution = MinMaxReso("resolution")  # GH#21336, GH#21365

    @property
    def value(self) -> int:
        try:
            return convert_reso(self._value, self._creso, NPY_FR_ns, False)
        except OverflowError:
            raise OverflowError(
                "Cannot convert Timestamp to nanoseconds without overflow. "
                "Use `.asm8.view('i8')` to cast represent Timestamp in its own "
                f"unit (here, {self.unit})."
            )

    @property
    def unit(self) -> str:
        """
        The abbreviation associated with self._creso.

        Examples
        --------
        >>> pd.Timestamp("2020-01-01 12:34:56").unit
        's'

        >>> pd.Timestamp("2020-01-01 12:34:56.123").unit
        'ms'

        >>> pd.Timestamp("2020-01-01 12:34:56.123456").unit
        'us'

        >>> pd.Timestamp("2020-01-01 12:34:56.123456789").unit
        'ns'
        """
        return npy_unit_to_abbrev(self._creso)

    # -----------------------------------------------------------------
    # Constructors

    @classmethod
    def _from_value_and_reso(cls, int64_t value, NPY_DATETIMEUNIT reso, tzinfo tz):
        cdef:
            _TSObject obj = _TSObject()

        if value == NPY_NAT:
            return NaT

        if reso < NPY_DATETIMEUNIT.NPY_FR_s or reso > NPY_DATETIMEUNIT.NPY_FR_ns:
            raise NotImplementedError(
                "Only resolutions 's', 'ms', 'us', 'ns' are supported."
            )

        obj.value = value
        obj.creso = reso
        pandas_datetime_to_datetimestruct(value, reso, &obj.dts)
        maybe_localize_tso(obj, tz, reso)

        return create_timestamp_from_ts(
            value, obj.dts, tz=obj.tzinfo, fold=obj.fold, reso=reso
        )

    @classmethod
    def _from_dt64(cls, dt64: np.datetime64):
        # construct a Timestamp from a np.datetime64 object, keeping the
        #  resolution of the input.
        # This is herely mainly so we can incrementally implement non-nano
        #  (e.g. only tznaive at first)
        cdef:
            int64_t value
            NPY_DATETIMEUNIT reso

        reso = get_datetime64_unit(dt64)
        value = get_datetime64_value(dt64)
        return cls._from_value_and_reso(value, reso, None)

    # -----------------------------------------------------------------

    def __hash__(_Timestamp self):
        if self.nanosecond:
            return hash(self._value)
        if not (1 <= self.year <= 9999):
            # out of bounds for pydatetime
            return hash(self._value)
        if self.fold:
            return datetime.__hash__(self.replace(fold=0))
        return datetime.__hash__(self)

    def __richcmp__(_Timestamp self, object other, int op):
        cdef:
            _Timestamp ots

        if isinstance(other, _Timestamp):
            ots = other
        elif other is NaT:
            return op == Py_NE
        elif is_datetime64_object(other):
            ots = Timestamp(other)
        elif PyDateTime_Check(other):
            if self.nanosecond == 0:
                val = self.to_pydatetime()
                return PyObject_RichCompareBool(val, other, op)

            try:
                ots = type(self)(other)
            except ValueError:
                return self._compare_outside_nanorange(other, op)

        elif is_array(other):
            # avoid recursion error GH#15183
            if other.dtype.kind == "M":
                if self.tz is None:
                    return PyObject_RichCompare(self.asm8, other, op)
                elif op == Py_NE:
                    return np.ones(other.shape, dtype=np.bool_)
                elif op == Py_EQ:
                    return np.zeros(other.shape, dtype=np.bool_)
                raise TypeError(
                    "Cannot compare tz-naive and tz-aware timestamps"
                )
            elif other.dtype.kind == "O":
                # Operate element-wise
                return np.array(
                    [PyObject_RichCompare(self, x, op) for x in other],
                    dtype=bool,
                )
            elif op == Py_NE:
                return np.ones(other.shape, dtype=np.bool_)
            elif op == Py_EQ:
                return np.zeros(other.shape, dtype=np.bool_)
            return NotImplemented

        elif PyDate_Check(other):
            # returning NotImplemented defers to the `date` implementation
            #  which incorrectly drops tz and normalizes to midnight
            #  before comparing
            # We follow the stdlib datetime behavior of never being equal
            if op == Py_EQ:
                return False
            elif op == Py_NE:
                return True
            raise TypeError(
                "Cannot compare Timestamp with datetime.date. "
                "Use ts == pd.Timestamp(date) or ts.date() == date instead."
            )
        else:
            return NotImplemented

        if not self._can_compare(ots):
            if op == Py_NE or op == Py_EQ:
                return NotImplemented
            raise TypeError(
                "Cannot compare tz-naive and tz-aware timestamps"
            )
        if self._creso == ots._creso:
            return cmp_scalar(self._value, ots._value, op)
        return self._compare_mismatched_resos(ots, op)

    # TODO: copied from Timedelta; try to de-duplicate
    cdef bint _compare_mismatched_resos(self, _Timestamp other, int op):
        # Can't just dispatch to numpy as they silently overflow and get it wrong
        cdef:
            npy_datetimestruct dts_self
            npy_datetimestruct dts_other

        # dispatch to the datetimestruct utils instead of writing new ones!
        pandas_datetime_to_datetimestruct(self._value, self._creso, &dts_self)
        pandas_datetime_to_datetimestruct(other._value, other._creso, &dts_other)
        return cmp_dtstructs(&dts_self,  &dts_other, op)

    cdef bint _compare_outside_nanorange(_Timestamp self, datetime other,
                                         int op) except -1:
        cdef:
            datetime dtval = self.to_pydatetime(warn=False)

        if not self._can_compare(other):
            return NotImplemented

        if self.nanosecond == 0:
            return PyObject_RichCompareBool(dtval, other, op)

        # otherwise we have dtval < self
        if op == Py_NE:
            return True
        if op == Py_EQ:
            return False
        if op == Py_LE or op == Py_LT:
            return self.year <= other.year
        if op == Py_GE or op == Py_GT:
            return self.year >= other.year

    cdef bint _can_compare(self, datetime other):
        if self.tzinfo is not None:
            return other.tzinfo is not None
        return other.tzinfo is None

    @cython.overflowcheck(True)
    def __add__(self, other):
        cdef:
            int64_t nanos = 0

        if is_any_td_scalar(other):
            other = Timedelta(other)

            # TODO: share this with __sub__, Timedelta.__add__
            # Matching numpy, we cast to the higher resolution. Unlike numpy,
            #  we raise instead of silently overflowing during this casting.
            if self._creso < other._creso:
                self = (<_Timestamp>self)._as_creso(other._creso, round_ok=True)
            elif self._creso > other._creso:
                other = (<_Timedelta>other)._as_creso(self._creso, round_ok=True)

            nanos = other._value

            try:
                new_value = self._value+ nanos
                result = type(self)._from_value_and_reso(
                    new_value, reso=self._creso, tz=self.tzinfo
                )
            except OverflowError as err:
                # TODO: don't hard-code nanosecond here
                new_value = int(self._value) + int(nanos)
                raise OutOfBoundsDatetime(
                    f"Out of bounds nanosecond timestamp: {new_value}"
                ) from err

            return result

        elif is_integer_object(other):
            raise integer_op_not_supported(self)

        elif is_array(other):
            if other.dtype.kind in "iu":
                raise integer_op_not_supported(self)
            if other.dtype.kind == "m":
                if self.tz is None:
                    return self.asm8 + other
                return np.asarray(
                    [self + other[n] for n in range(len(other))],
                    dtype=object,
                )

        elif not isinstance(self, _Timestamp):
            # cython semantics, args have been switched and this is __radd__
            # TODO(cython3): remove this it moved to __radd__
            return other.__add__(self)

        return NotImplemented

    def __radd__(self, other):
        # Have to duplicate checks to avoid infinite recursion due to NotImplemented
        if is_any_td_scalar(other) or is_integer_object(other) or is_array(other):
            return self.__add__(other)
        return NotImplemented

    def __sub__(self, other):
        if other is NaT:
            return NaT

        elif is_any_td_scalar(other) or is_integer_object(other):
            neg_other = -other
            return self + neg_other

        elif is_array(other):
            if other.dtype.kind in "iu":
                raise integer_op_not_supported(self)
            if other.dtype.kind == "m":
                if self.tz is None:
                    return self.asm8 - other
                return np.asarray(
                    [self - other[n] for n in range(len(other))],
                    dtype=object,
                )
            return NotImplemented

        # coerce if necessary if we are a Timestamp-like
        if (PyDateTime_Check(self)
                and (PyDateTime_Check(other) or is_datetime64_object(other))):
            # both_timestamps is to determine whether Timedelta(self - other)
            # should raise the OOB error, or fall back returning a timedelta.
            # TODO(cython3): clean out the bits that moved to __rsub__
            both_timestamps = (isinstance(other, _Timestamp) and
                               isinstance(self, _Timestamp))
            if isinstance(self, _Timestamp):
                other = type(self)(other)
            else:
                self = type(other)(self)

            if (self.tzinfo is None) ^ (other.tzinfo is None):
                raise TypeError(
                    "Cannot subtract tz-naive and tz-aware datetime-like objects."
                )

            # Matching numpy, we cast to the higher resolution. Unlike numpy,
            #  we raise instead of silently overflowing during this casting.
            if self._creso < other._creso:
                self = (<_Timestamp>self)._as_creso(other._creso, round_ok=True)
            elif self._creso > other._creso:
                other = (<_Timestamp>other)._as_creso(self._creso, round_ok=True)

            # scalar Timestamp/datetime - Timestamp/datetime -> yields a
            # Timedelta
            try:
                res_value = self._value- other._value
                return Timedelta._from_value_and_reso(res_value, self._creso)
            except (OverflowError, OutOfBoundsDatetime, OutOfBoundsTimedelta) as err:
                if isinstance(other, _Timestamp):
                    if both_timestamps:
                        raise OutOfBoundsDatetime(
                            "Result is too large for pandas.Timedelta. Convert inputs "
                            "to datetime.datetime with 'Timestamp.to_pydatetime()' "
                            "before subtracting."
                        ) from err
                # We get here in stata tests, fall back to stdlib datetime
                #  method and return stdlib timedelta object
                pass
        elif is_datetime64_object(self):
            # GH#28286 cython semantics for __rsub__, `other` is actually
            #  the Timestamp
            # TODO(cython3): remove this, this moved to __rsub__
            return type(other)(self) - other

        return NotImplemented

    def __rsub__(self, other):
        if PyDateTime_Check(other):
            try:
                return type(self)(other) - self
            except (OverflowError, OutOfBoundsDatetime) as err:
                # We get here in stata tests, fall back to stdlib datetime
                #  method and return stdlib timedelta object
                pass
        elif is_datetime64_object(other):
            return type(self)(other) - self
        return NotImplemented

    # -----------------------------------------------------------------

    cdef int64_t _maybe_convert_value_to_local(self):
        """Convert UTC i8 value to local i8 value if tz exists"""
        cdef:
            int64_t val
            tzinfo own_tz = self.tzinfo
            npy_datetimestruct dts

        if own_tz is not None and not is_utc(own_tz):
            pydatetime_to_dtstruct(self, &dts)
            val = npy_datetimestruct_to_datetime(self._creso, &dts) + self.nanosecond
        else:
            val = self._value
        return val

    @cython.boundscheck(False)
    cdef bint _get_start_end_field(self, str field, freq):
        cdef:
            int64_t val
            dict kwds
            ndarray[uint8_t, cast=True] out
            int month_kw

        if freq:
            kwds = freq.kwds
            month_kw = kwds.get("startingMonth", kwds.get("month", 12))
            freqstr = freq.freqstr
        else:
            month_kw = 12
            freqstr = None

        val = self._maybe_convert_value_to_local()

        out = get_start_end_field(np.array([val], dtype=np.int64),
                                  field, freqstr, month_kw, self._creso)
        return out[0]

    @property
    def is_month_start(self) -> bool:
        """
        Check if the date is the first day of the month.

        Returns
        -------
        bool
            True if the date is the first day of the month.

        See Also
        --------
        Timestamp.is_month_end : Similar property indicating the last day of the month.

        Examples
        --------
        >>> ts = pd.Timestamp(2020, 3, 14)
        >>> ts.is_month_start
        False

        >>> ts = pd.Timestamp(2020, 1, 1)
        >>> ts.is_month_start
        True
        """
        return self.day == 1

    @property
    def is_month_end(self) -> bool:
        """
        Check if the date is the last day of the month.

        Returns
        -------
        bool
            True if the date is the last day of the month.

        See Also
        --------
        Timestamp.is_month_start : Similar property indicating month start.

        Examples
        --------
        >>> ts = pd.Timestamp(2020, 3, 14)
        >>> ts.is_month_end
        False

        >>> ts = pd.Timestamp(2020, 12, 31)
        >>> ts.is_month_end
        True
        """
        return self.day == self.days_in_month

    @property
    def is_quarter_start(self) -> bool:
        """
        Check if the date is the first day of the quarter.

        Returns
        -------
        bool
            True if date is first day of the quarter.

        See Also
        --------
        Timestamp.is_quarter_end : Similar property indicating the quarter end.
        Timestamp.quarter : Return the quarter of the date.

        Examples
        --------
        >>> ts = pd.Timestamp(2020, 3, 14)
        >>> ts.is_quarter_start
        False

        >>> ts = pd.Timestamp(2020, 4, 1)
        >>> ts.is_quarter_start
        True
        """
        return self.day == 1 and self.month % 3 == 1

    @property
    def is_quarter_end(self) -> bool:
        """
        Check if date is last day of the quarter.

        Returns
        -------
        bool
            True if date is last day of the quarter.

        See Also
        --------
        Timestamp.is_quarter_start : Similar property indicating the quarter start.
        Timestamp.quarter : Return the quarter of the date.

        Examples
        --------
        >>> ts = pd.Timestamp(2020, 3, 14)
        >>> ts.is_quarter_end
        False

        >>> ts = pd.Timestamp(2020, 3, 31)
        >>> ts.is_quarter_end
        True
        """
        return (self.month % 3) == 0 and self.day == self.days_in_month

    @property
    def is_year_start(self) -> bool:
        """
        Return True if date is first day of the year.

        Returns
        -------
        bool

        See Also
        --------
        Timestamp.is_year_end : Similar property indicating the end of the year.

        Examples
        --------
        >>> ts = pd.Timestamp(2020, 3, 14)
        >>> ts.is_year_start
        False

        >>> ts = pd.Timestamp(2020, 1, 1)
        >>> ts.is_year_start
        True
        """
        return self.day == self.month == 1

    @property
    def is_year_end(self) -> bool:
        """
        Return True if date is last day of the year.

        Returns
        -------
        bool

        See Also
        --------
        Timestamp.is_year_start : Similar property indicating the start of the year.

        Examples
        --------
        >>> ts = pd.Timestamp(2020, 3, 14)
        >>> ts.is_year_end
        False

        >>> ts = pd.Timestamp(2020, 12, 31)
        >>> ts.is_year_end
        True
        """
        return self.month == 12 and self.day == 31

    @cython.boundscheck(False)
    cdef _get_date_name_field(self, str field, object locale):
        cdef:
            int64_t val
            object[::1] out

        val = self._maybe_convert_value_to_local()

        out = get_date_name_field(np.array([val], dtype=np.int64),
                                  field, locale=locale, reso=self._creso)
        return out[0]

    def day_name(self, locale=None) -> str:
        """
        Return the day name of the Timestamp with specified locale.

        Parameters
        ----------
        locale : str, default None (English locale)
            Locale determining the language in which to return the day name.

        Returns
        -------
        str

        Examples
        --------
        >>> ts = pd.Timestamp('2020-03-14T15:32:52.192548651')
        >>> ts.day_name()
        'Saturday'

        Analogous for ``pd.NaT``:

        >>> pd.NaT.day_name()
        nan
        """
        return self._get_date_name_field("day_name", locale)

    def month_name(self, locale=None) -> str:
        """
        Return the month name of the Timestamp with specified locale.

        Parameters
        ----------
        locale : str, default None (English locale)
            Locale determining the language in which to return the month name.

        Returns
        -------
        str

        Examples
        --------
        >>> ts = pd.Timestamp('2020-03-14T15:32:52.192548651')
        >>> ts.month_name()
        'March'

        Analogous for ``pd.NaT``:

        >>> pd.NaT.month_name()
        nan
        """
        return self._get_date_name_field("month_name", locale)

    @property
    def is_leap_year(self) -> bool:
        """
        Return True if year is a leap year.

        Returns
        -------
        bool

        Examples
        --------
        >>> ts = pd.Timestamp(2020, 3, 14)
        >>> ts.is_leap_year
        True
        """
        return bool(ccalendar.is_leapyear(self.year))

    @property
    def day_of_week(self) -> int:
        """
        Return day of the week.

        Returns
        -------
        int

        Examples
        --------
        >>> ts = pd.Timestamp(2020, 3, 14)
        >>> ts.day_of_week
        5
        """
        return self.weekday()

    @property
    def day_of_year(self) -> int:
        """
        Return the day of the year.

        Returns
        -------
        int

        Examples
        --------
        >>> ts = pd.Timestamp(2020, 3, 14)
        >>> ts.day_of_year
        74
        """
        return ccalendar.get_day_of_year(self.year, self.month, self.day)

    @property
    def quarter(self) -> int:
        """
        Return the quarter of the year.

        Returns
        -------
        int

        Examples
        --------
        >>> ts = pd.Timestamp(2020, 3, 14)
        >>> ts.quarter
        1
        """
        return ((self.month - 1) // 3) + 1

    @property
    def week(self) -> int:
        """
        Return the week number of the year.

        Returns
        -------
        int

        Examples
        --------
        >>> ts = pd.Timestamp(2020, 3, 14)
        >>> ts.week
        11
        """
        return ccalendar.get_week_of_year(self.year, self.month, self.day)

    @property
    def days_in_month(self) -> int:
        """
        Return the number of days in the month.

        Returns
        -------
        int

        Examples
        --------
        >>> ts = pd.Timestamp(2020, 3, 14)
        >>> ts.days_in_month
        31
        """
        return ccalendar.get_days_in_month(self.year, self.month)

    # -----------------------------------------------------------------
    # Transformation Methods

    def normalize(self) -> "Timestamp":
        """
        Normalize Timestamp to midnight, preserving tz information.

        Examples
        --------
        >>> ts = pd.Timestamp(2020, 3, 14, 15, 30)
        >>> ts.normalize()
        Timestamp('2020-03-14 00:00:00')
        """
        cdef:
            local_val = self._maybe_convert_value_to_local()
            int64_t normalized
            int64_t ppd = periods_per_day(self._creso)
            _Timestamp ts

        normalized = normalize_i8_stamp(local_val, ppd)
        ts = type(self)._from_value_and_reso(normalized, reso=self._creso, tz=None)
        return ts.tz_localize(self.tzinfo)

    # -----------------------------------------------------------------
    # Pickle Methods

    def __reduce_ex__(self, protocol):
        # python 3.6 compat
        # https://bugs.python.org/issue28730
        # now __reduce_ex__ is defined and higher priority than __reduce__
        return self.__reduce__()

    def __setstate__(self, state):
        self._value= state[0]
        self.tzinfo = state[2]

        if len(state) == 3:
            # pre-non-nano pickle
            # TODO: no tests get here 2022-05-10
            reso = NPY_FR_ns
        else:
            reso = state[4]
        self._creso = reso

    def __reduce__(self):
        object_state = self._value, None, self.tzinfo, self._creso
        return (_unpickle_timestamp, object_state)

    # -----------------------------------------------------------------
    # Rendering Methods

    def isoformat(self, sep: str = "T", timespec: str = "auto") -> str:
        """
        Return the time formatted according to ISO 8601.

        The full format looks like 'YYYY-MM-DD HH:MM:SS.mmmmmmnnn'.
        By default, the fractional part is omitted if self.microsecond == 0
        and self.nanosecond == 0.

        If self.tzinfo is not None, the UTC offset is also attached, giving
        giving a full format of 'YYYY-MM-DD HH:MM:SS.mmmmmmnnn+HH:MM'.

        Parameters
        ----------
        sep : str, default 'T'
            String used as the separator between the date and time.

        timespec : str, default 'auto'
            Specifies the number of additional terms of the time to include.
            The valid values are 'auto', 'hours', 'minutes', 'seconds',
            'milliseconds', 'microseconds', and 'nanoseconds'.

        Returns
        -------
        str

        Examples
        --------
        >>> ts = pd.Timestamp('2020-03-14T15:32:52.192548651')
        >>> ts.isoformat()
        '2020-03-14T15:32:52.192548651'
        >>> ts.isoformat(timespec='microseconds')
        '2020-03-14T15:32:52.192548'
        """
        base_ts = "microseconds" if timespec == "nanoseconds" else timespec
        base = super(_Timestamp, self).isoformat(sep=sep, timespec=base_ts)
        # We need to replace the fake year 1970 with our real year
        base = f"{self.year:04d}-" + base.split("-", 1)[1]

        if self.nanosecond == 0 and timespec != "nanoseconds":
            return base

        if self.tzinfo is not None:
            base1, base2 = base[:-6], base[-6:]
        else:
            base1, base2 = base, ""

        if timespec == "nanoseconds" or (timespec == "auto" and self.nanosecond):
            if self.microsecond or timespec == "nanoseconds":
                base1 += f"{self.nanosecond:03d}"
            else:
                base1 += f".{self.nanosecond:09d}"

        return base1 + base2

    def __repr__(self) -> str:
        stamp = self._repr_base
        zone = None

        if self.tzinfo is not None:
            try:
                stamp += self.strftime("%z")
            except ValueError:
                year2000 = self.replace(year=2000)
                stamp += year2000.strftime("%z")

            zone = get_timezone(self.tzinfo)
            try:
                stamp += zone.strftime(" %%Z")
            except AttributeError:
                # e.g. tzlocal has no `strftime`
                pass

        tz = f", tz='{zone}'" if zone is not None else ""

        return f"Timestamp('{stamp}'{tz})"

    @property
    def _repr_base(self) -> str:
        return f"{self._date_repr} {self._time_repr}"

    @property
    def _date_repr(self) -> str:
        # Ideal here would be self.strftime("%Y-%m-%d"), but
        # the datetime strftime() methods require year >= 1900 and is slower
        return f"{self.year}-{self.month:02d}-{self.day:02d}"

    @property
    def _time_repr(self) -> str:
        result = f"{self.hour:02d}:{self.minute:02d}:{self.second:02d}"

        if self.nanosecond != 0:
            result += f".{self.nanosecond + 1000 * self.microsecond:09d}"
        elif self.microsecond != 0:
            result += f".{self.microsecond:06d}"

        return result

    @property
    def _short_repr(self) -> str:
        # format a Timestamp with only _date_repr if possible
        # otherwise _repr_base
        if (self.hour == 0 and
                self.minute == 0 and
                self.second == 0 and
                self.microsecond == 0 and
                self.nanosecond == 0):
            return self._date_repr
        return self._repr_base

    # -----------------------------------------------------------------
    # Conversion Methods

    @cython.cdivision(False)
    cdef _Timestamp _as_creso(self, NPY_DATETIMEUNIT creso, bint round_ok=True):
        cdef:
            int64_t value

        if creso == self._creso:
            return self

        try:
            value = convert_reso(self._value, self._creso, creso, round_ok=round_ok)
        except OverflowError as err:
            unit = npy_unit_to_abbrev(creso)
            raise OutOfBoundsDatetime(
                f"Cannot cast {self} to unit='{unit}' without overflow."
            ) from err

        return type(self)._from_value_and_reso(value, reso=creso, tz=self.tzinfo)

    def as_unit(self, str unit, bint round_ok=True):
        """
        Convert the underlying int64 representaton to the given unit.

        Parameters
        ----------
        unit : {"ns", "us", "ms", "s"}
        round_ok : bool, default True
            If False and the conversion requires rounding, raise.

        Returns
        -------
        Timestamp

        Examples
        --------
        >>> ts = pd.Timestamp('2023-01-01 00:00:00.01')
        >>> ts
        Timestamp('2023-01-01 00:00:00.010000')
        >>> ts.unit
        'ms'
        >>> ts = ts.as_unit('s')
        >>> ts
        Timestamp('2023-01-01 00:00:00')
        >>> ts.unit
        's'
        """
        dtype = np.dtype(f"M8[{unit}]")
        reso = get_unit_from_dtype(dtype)
        try:
            return self._as_creso(reso, round_ok=round_ok)
        except OverflowError as err:
            raise OutOfBoundsDatetime(
                f"Cannot cast {self} to unit='{unit}' without overflow."
            ) from err

    @property
    def asm8(self) -> np.datetime64:
        """
        Return numpy datetime64 format in nanoseconds.

        Examples
        --------
        >>> ts = pd.Timestamp(2020, 3, 14, 15)
        >>> ts.asm8
        numpy.datetime64('2020-03-14T15:00:00.000000')
        """
        return self.to_datetime64()

    def timestamp(self):
        """
        Return POSIX timestamp as float.

        Examples
        --------
        >>> ts = pd.Timestamp('2020-03-14T15:32:52.192548')
        >>> ts.timestamp()
        1584199972.192548
        """
        # GH 17329
        # Note: Naive timestamps will not match datetime.stdlib

        denom = periods_per_second(self._creso)

        return round(self._value/ denom, 6)

    cpdef datetime to_pydatetime(_Timestamp self, bint warn=True):
        """
        Convert a Timestamp object to a native Python datetime object.

        If warn=True, issue a warning if nanoseconds is nonzero.

        Examples
        --------
        >>> ts = pd.Timestamp('2020-03-14T15:32:52.192548')
        >>> ts.to_pydatetime()
        datetime.datetime(2020, 3, 14, 15, 32, 52, 192548)

        Analogous for ``pd.NaT``:

        >>> pd.NaT.to_pydatetime()
        NaT
        """
        if self.nanosecond != 0 and warn:
            warnings.warn("Discarding nonzero nanoseconds in conversion.",
                          UserWarning, stacklevel=find_stack_level())

        return datetime(self.year, self.month, self.day,
                        self.hour, self.minute, self.second,
                        self.microsecond, self.tzinfo, fold=self.fold)

    cpdef to_datetime64(self):
        """
        Return a numpy.datetime64 object with same precision.

        Examples
        --------
        >>> ts = pd.Timestamp(year=2023, month=1, day=1,
        ...                   hour=10, second=15)
        >>> ts
        Timestamp('2023-01-01 10:00:15')
        >>> ts.to_datetime64()
        numpy.datetime64('2023-01-01T10:00:15.000000')
        """
        # TODO: find a way to construct dt64 directly from _reso
        abbrev = npy_unit_to_abbrev(self._creso)
        return np.datetime64(self._value, abbrev)

    def to_numpy(self, dtype=None, copy=False) -> np.datetime64:
        """
        Convert the Timestamp to a NumPy datetime64.

        This is an alias method for `Timestamp.to_datetime64()`. The dtype and
        copy parameters are available here only for compatibility. Their values
        will not affect the return value.

        Returns
        -------
        numpy.datetime64

        See Also
        --------
        DatetimeIndex.to_numpy : Similar method for DatetimeIndex.

        Examples
        --------
        >>> ts = pd.Timestamp('2020-03-14T15:32:52.192548651')
        >>> ts.to_numpy()
        numpy.datetime64('2020-03-14T15:32:52.192548651')

        Analogous for ``pd.NaT``:

        >>> pd.NaT.to_numpy()
        numpy.datetime64('NaT')
        """
        if dtype is not None or copy is not False:
            raise ValueError(
                "Timestamp.to_numpy dtype and copy arguments are ignored."
            )
        return self.to_datetime64()

    def to_period(self, freq=None):
        """
        Return an period of which this timestamp is an observation.

        Examples
        --------
        >>> ts = pd.Timestamp('2020-03-14T15:32:52.192548651')
        >>> # Year end frequency
        >>> ts.to_period(freq='Y')
        Period('2020', 'A-DEC')

        >>> # Month end frequency
        >>> ts.to_period(freq='M')
        Period('2020-03', 'M')

        >>> # Weekly frequency
        >>> ts.to_period(freq='W')
        Period('2020-03-09/2020-03-15', 'W-SUN')

        >>> # Quarter end frequency
        >>> ts.to_period(freq='Q')
        Period('2020Q1', 'Q-DEC')
        """
        from pandas import Period

        if self.tz is not None:
            # GH#21333
            warnings.warn(
                "Converting to Period representation will drop timezone information.",
                UserWarning,
                stacklevel=find_stack_level(),
            )

        return Period(self, freq=freq)


# ----------------------------------------------------------------------

# Python front end to C extension type _Timestamp
# This serves as the box for datetime64


class Timestamp(_Timestamp):
    """
    Pandas replacement for python datetime.datetime object.

    Timestamp is the pandas equivalent of python's Datetime
    and is interchangeable with it in most cases. It's the type used
    for the entries that make up a DatetimeIndex, and other timeseries
    oriented data structures in pandas.

    Parameters
    ----------
    ts_input : datetime-like, str, int, float
        Value to be converted to Timestamp.
    year, month, day : int
    hour, minute, second, microsecond : int, optional, default 0
    tzinfo : datetime.tzinfo, optional, default None
    nanosecond : int, optional, default 0
    tz : str, pytz.timezone, dateutil.tz.tzfile or None
        Time zone for time which Timestamp will have.
    unit : str
        Unit used for conversion if ts_input is of type int or float. The
        valid values are 'D', 'h', 'm', 's', 'ms', 'us', and 'ns'. For
        example, 's' means seconds and 'ms' means milliseconds.

        For float inputs, the result will be stored in nanoseconds, and
        the unit attribute will be set as ``'ns'``.
    fold : {0, 1}, default None, keyword-only
        Due to daylight saving time, one wall clock time can occur twice
        when shifting from summer to winter time; fold describes whether the
        datetime-like corresponds  to the first (0) or the second time (1)
        the wall clock hits the ambiguous time.

    Notes
    -----
    There are essentially three calling conventions for the constructor. The
    primary form accepts four parameters. They can be passed by position or
    keyword.

    The other two forms mimic the parameters from ``datetime.datetime``. They
    can be passed by either position or keyword, but not both mixed together.

    Examples
    --------
    Using the primary calling convention:

    This converts a datetime-like string

    >>> pd.Timestamp('2017-01-01T12')
    Timestamp('2017-01-01 12:00:00')

    This converts a float representing a Unix epoch in units of seconds

    >>> pd.Timestamp(1513393355.5, unit='s')
    Timestamp('2017-12-16 03:02:35.500000')

    This converts an int representing a Unix-epoch in units of seconds
    and for a particular timezone

    >>> pd.Timestamp(1513393355, unit='s', tz='US/Pacific')
    Timestamp('2017-12-15 19:02:35-0800', tz='US/Pacific')

    Using the other two forms that mimic the API for ``datetime.datetime``:

    >>> pd.Timestamp(2017, 1, 1, 12)
    Timestamp('2017-01-01 12:00:00')

    >>> pd.Timestamp(year=2017, month=1, day=1, hour=12)
    Timestamp('2017-01-01 12:00:00')
    """

    @classmethod
    def fromordinal(cls, ordinal, tz=None):
        """
        Construct a timestamp from a a proleptic Gregorian ordinal.

        Parameters
        ----------
        ordinal : int
            Date corresponding to a proleptic Gregorian ordinal.
        tz : str, pytz.timezone, dateutil.tz.tzfile or None
            Time zone for the Timestamp.

        Notes
        -----
        By definition there cannot be any tz info on the ordinal itself.

        Examples
        --------
        >>> pd.Timestamp.fromordinal(737425)
        Timestamp('2020-01-01 00:00:00')
        """
        return cls(datetime.fromordinal(ordinal), tz=tz)

    @classmethod
    def now(cls, tz=None):
        """
        Return new Timestamp object representing current time local to tz.

        Parameters
        ----------
        tz : str or timezone object, default None
            Timezone to localize to.

        Examples
        --------
        >>> pd.Timestamp.now()  # doctest: +SKIP
        Timestamp('2020-11-16 22:06:16.378782')

        Analogous for ``pd.NaT``:

        >>> pd.NaT.now()
        NaT
        """
        if isinstance(tz, str):
            tz = maybe_get_tz(tz)
        return cls(datetime.now(tz))

    @classmethod
    def today(cls, tz=None):
        """
        Return the current time in the local timezone.

        This differs from datetime.today() in that it can be localized to a
        passed timezone.

        Parameters
        ----------
        tz : str or timezone object, default None
            Timezone to localize to.

        Examples
        --------
        >>> pd.Timestamp.today()    # doctest: +SKIP
        Timestamp('2020-11-16 22:37:39.969883')

        Analogous for ``pd.NaT``:

        >>> pd.NaT.today()
        NaT
        """
        return cls.now(tz)

    @classmethod
    def utcnow(cls):
        """
        Timestamp.utcnow()

        Return a new Timestamp representing UTC day and time.

        Examples
        --------
        >>> pd.Timestamp.utcnow()   # doctest: +SKIP
        Timestamp('2020-11-16 22:50:18.092888+0000', tz='UTC')
        """
        return cls.now(UTC)

    @classmethod
    def utcfromtimestamp(cls, ts):
        """
        Timestamp.utcfromtimestamp(ts)

        Construct a timezone-aware UTC datetime from a POSIX timestamp.

        Notes
        -----
        Timestamp.utcfromtimestamp behavior differs from datetime.utcfromtimestamp
        in returning a timezone-aware object.

        Examples
        --------
        >>> pd.Timestamp.utcfromtimestamp(1584199972)
        Timestamp('2020-03-14 15:32:52+0000', tz='UTC')
        """
        # GH#22451
        return cls.fromtimestamp(ts, tz="UTC")

    @classmethod
    def fromtimestamp(cls, ts, tz=None):
        """
        Timestamp.fromtimestamp(ts)

        Transform timestamp[, tz] to tz's local time from POSIX timestamp.

        Examples
        --------
        >>> pd.Timestamp.fromtimestamp(1584199972)  # doctest: +SKIP
        Timestamp('2020-03-14 15:32:52')

        Note that the output may change depending on your local time.
        """
        tz = maybe_get_tz(tz)
        return cls(datetime.fromtimestamp(ts, tz))

    def strftime(self, format):
        """
        Return a formatted string of the Timestamp.

        Parameters
        ----------
        format : str
            Format string to convert Timestamp to string.
            See strftime documentation for more information on the format string:
            https://docs.python.org/3/library/datetime.html#strftime-and-strptime-behavior.

        Examples
        --------
        >>> ts = pd.Timestamp('2020-03-14T15:32:52.192548651')
        >>> ts.strftime('%Y-%m-%d %X')
        '2020-03-14 15:32:52'
        """
        try:
            _dt = datetime(self.year, self.month, self.day,
                           self.hour, self.minute, self.second,
                           self.microsecond, self.tzinfo, fold=self.fold)
        except ValueError as err:
            raise NotImplementedError(
                "strftime not yet supported on Timestamps which "
                "are outside the range of Python's standard library. "
                "For now, please call the components you need (such as `.year` "
                "and `.month`) and construct your string from there."
            ) from err
        return _dt.strftime(format)

    def ctime(self):
        """
        Return ctime() style string.

        Examples
        --------
        >>> ts = pd.Timestamp('2023-01-01 10:00:00.00')
        >>> ts
        Timestamp('2023-01-01 10:00:00')
        >>> ts.ctime()
        'Sun Jan  1 10:00:00 2023'
        """
        try:
            _dt = datetime(self.year, self.month, self.day,
                           self.hour, self.minute, self.second,
                           self.microsecond, self.tzinfo, fold=self.fold)
        except ValueError as err:
            raise NotImplementedError(
                "ctime not yet supported on Timestamps which "
                "are outside the range of Python's standard library. "
                "For now, please call the components you need (such as `.year` "
                "and `.month`) and construct your string from there."
            ) from err
        return _dt.ctime()

    def date(self):
        """
        Return date object with same year, month and day.

        Examples
        --------
        >>> ts = pd.Timestamp('2023-01-01 10:00:00.00')
        >>> ts
        Timestamp('2023-01-01 10:00:00')
        >>> ts.date()
        datetime.date(2023, 1, 1)
        """
        try:
            _dt = dt.date(self.year, self.month, self.day)
        except ValueError as err:
            raise NotImplementedError(
                "date not yet supported on Timestamps which "
                "are outside the range of Python's standard library. "
            ) from err
        return _dt

    def dst(self):
        """
        Return the daylight saving time (DST) adjustment.

        Examples
        --------
        >>> ts = pd.Timestamp('2000-06-01 00:00:00', tz='Europe/Brussels')
        >>> ts
        Timestamp('2000-06-01 00:00:00+0200', tz='Europe/Brussels')
        >>> ts.dst()
        datetime.timedelta(seconds=3600)
        """
        return super().dst()

    def isocalendar(self):
        """
        Return a named tuple containing ISO year, week number, and weekday.

        Examples
        --------
        >>> ts = pd.Timestamp('2023-01-01 10:00:00')
        >>> ts
        Timestamp('2023-01-01 10:00:00')
        >>> ts.isocalendar()
        datetime.IsoCalendarDate(year=2022, week=52, weekday=7)
        """
        try:
            _dt = datetime(self.year, self.month, self.day,
                           self.hour, self.minute, self.second,
                           self.microsecond, self.tzinfo, fold=self.fold)
        except ValueError as err:
            raise NotImplementedError(
                "isocalendar not yet supported on Timestamps which "
                "are outside the range of Python's standard library. "
            ) from err
        return _dt.isocalendar()

<<<<<<< HEAD
    def time(self):
        """
        Return time object with same time but with tzinfo=None.

        Examples
        --------
        >>> ts = pd.Timestamp('2023-01-01 10:00:00')
        >>> ts
        Timestamp('2023-01-01 10:00:00')
        >>> ts.time()
        datetime.time(10, 0)
        """
        return super().time()

    def timetuple(self):
        """
        Return time tuple, compatible with time.localtime().

        Examples
        --------
        >>> ts = pd.Timestamp('2023-01-01 10:00:00')
        >>> ts
        Timestamp('2023-01-01 10:00:00')
        >>> ts.timetuple()
        time.struct_time(tm_year=2023, tm_mon=1, tm_mday=1,
        tm_hour=10, tm_min=0, tm_sec=0, tm_wday=6, tm_yday=1, tm_isdst=-1)
        """
        try:
            _dt = datetime(self.year, self.month, self.day,
                           self.hour, self.minute, self.second,
                           self.microsecond, self.tzinfo, fold=self.fold)
        except ValueError as err:
            raise NotImplementedError(
                "timetuple not yet supported on Timestamps which "
                "are outside the range of Python's standard library. "
            ) from err
        return _dt.timetuple()

    def timetz(self):
        """
        Return time object with same time and tzinfo.
=======
    def tzname(self):
        """
        Return time zone name.

        Examples
        --------
        >>> ts = pd.Timestamp('2023-01-01 10:00:00', tz='Europe/Brussels')
        >>> ts
        Timestamp('2023-01-01 10:00:00+0100', tz='Europe/Brussels')
        >>> ts.tzname()
        'CET'
        """
        return super().tzname()

    def utcoffset(self):
        """
        Return utc offset.
>>>>>>> 310b3765

        Examples
        --------
        >>> ts = pd.Timestamp('2023-01-01 10:00:00', tz='Europe/Brussels')
        >>> ts
        Timestamp('2023-01-01 10:00:00+0100', tz='Europe/Brussels')
<<<<<<< HEAD
        >>> ts.timetz()
        datetime.time(10, 0, tzinfo=<DstTzInfo 'Europe/Brussels' CET+1:00:00 STD>)
        """
        return super().timetz()

    def toordinal(self):
        """
        Return proleptic Gregorian ordinal. January 1 of year 1 is day 1.

        Examples
        --------
        >>> ts = pd.Timestamp('2023-01-01 10:00:50')
        >>> ts
        Timestamp('2023-01-01 10:00:50')
        >>> ts.toordinal()
        738521
        """
        try:
            _dt = datetime(self.year, self.month, self.day,
                           self.hour, self.minute, self.second,
                           self.microsecond, self.tzinfo, fold=self.fold)
        except ValueError as err:
            raise NotImplementedError(
                "toordinal not yet supported on Timestamps which "
                "are outside the range of Python's standard library. "
            ) from err
        return _dt.toordinal()
=======
        >>> ts.utcoffset()
        datetime.timedelta(seconds=3600)
        """
        return super().utcoffset()

    def utctimetuple(self):
        """
        Return UTC time tuple, compatible with time.localtime().

        Examples
        --------
        >>> ts = pd.Timestamp('2023-01-01 10:00:00', tz='Europe/Brussels')
        >>> ts
        Timestamp('2023-01-01 10:00:00+0100', tz='Europe/Brussels')
        >>> ts.utctimetuple()
        time.struct_time(tm_year=2023, tm_mon=1, tm_mday=1, tm_hour=9,
        tm_min=0, tm_sec=0, tm_wday=6, tm_yday=1, tm_isdst=0)
        """
        return super().utctimetuple()
>>>>>>> 310b3765

    # Issue 25016.
    @classmethod
    def strptime(cls, date_string, format):
        """
        Timestamp.strptime(string, format)

        Function is not implemented. Use pd.to_datetime().

        Examples
        --------
        >>> pd.Timestamp.strptime("2023-01-01", "%d/%m/%y")
        Traceback (most recent call last):
        NotImplementedError
        """
        raise NotImplementedError(
            "Timestamp.strptime() is not implemented. "
            "Use to_datetime() to parse date strings."
        )

    @classmethod
    def combine(cls, date, time):
        """
        Timestamp.combine(date, time)

        Combine date, time into datetime with same date and time fields.

        Examples
        --------
        >>> from datetime import date, time
        >>> pd.Timestamp.combine(date(2020, 3, 14), time(15, 30, 15))
        Timestamp('2020-03-14 15:30:15')
        """
        return cls(datetime.combine(date, time))

    def __new__(
        cls,
        object ts_input=_no_input,
        year=None,
        month=None,
        day=None,
        hour=None,
        minute=None,
        second=None,
        microsecond=None,
        tzinfo_type tzinfo=None,
        *,
        nanosecond=None,
        tz=None,
        unit=None,
        fold=None,
    ):
        # The parameter list folds together legacy parameter names (the first
        # four) and positional and keyword parameter names from pydatetime.
        #
        # There are three calling forms:
        #
        # - In the legacy form, the first parameter, ts_input, is required
        #   and may be datetime-like, str, int, or float. The second
        #   parameter, offset, is optional and may be str or DateOffset.
        #
        # - ints in the first, second, and third arguments indicate
        #   pydatetime positional arguments. Only the first 8 arguments
        #   (standing in for year, month, day, hour, minute, second,
        #   microsecond, tzinfo) may be non-None. As a shortcut, we just
        #   check that the second argument is an int.
        #
        # - Nones for the first four (legacy) arguments indicate pydatetime
        #   keyword arguments. year, month, and day are required. As a
        #   shortcut, we just check that the first argument was not passed.
        #
        # Mixing pydatetime positional and keyword arguments is forbidden!

        cdef:
            _TSObject ts
            tzinfo_type tzobj

        _date_attributes = [year, month, day, hour, minute, second,
                            microsecond, nanosecond]

        if tzinfo is not None:
            # GH#17690 tzinfo must be a datetime.tzinfo object, ensured
            #  by the cython annotation.
            if tz is not None:
                raise ValueError("Can provide at most one of tz, tzinfo")

            # User passed tzinfo instead of tz; avoid silently ignoring
            tz, tzinfo = tzinfo, None

        # Allow fold only for unambiguous input
        if fold is not None:
            if fold not in [0, 1]:
                raise ValueError(
                    "Valid values for the fold argument are None, 0, or 1."
                )

            if (ts_input is not _no_input and not (
                    PyDateTime_Check(ts_input) and
                    getattr(ts_input, "tzinfo", None) is None)):
                raise ValueError(
                    "Cannot pass fold with possibly unambiguous input: int, "
                    "float, numpy.datetime64, str, or timezone-aware "
                    "datetime-like. Pass naive datetime-like or build "
                    "Timestamp from components."
                )

            if tz is not None and PyTZInfo_Check(tz) and treat_tz_as_pytz(tz):
                raise ValueError(
                    "pytz timezones do not support fold. Please use dateutil "
                    "timezones."
                )

            if hasattr(ts_input, "fold"):
                ts_input = ts_input.replace(fold=fold)

        # GH 30543 if pd.Timestamp already passed, return it
        # check that only ts_input is passed
        # checking verbosely, because cython doesn't optimize
        # list comprehensions (as of cython 0.29.x)
        if (isinstance(ts_input, _Timestamp) and
                tz is None and unit is None and year is None and
                month is None and day is None and hour is None and
                minute is None and second is None and
                microsecond is None and nanosecond is None and
                tzinfo is None):
            return ts_input
        elif isinstance(ts_input, str):
            # User passed a date string to parse.
            # Check that the user didn't also pass a date attribute kwarg.
            if any(arg is not None for arg in _date_attributes):
                raise ValueError(
                    "Cannot pass a date attribute keyword "
                    "argument when passing a date string; 'tz' is keyword-only"
                )

        elif ts_input is _no_input:
            # GH 31200
            # When year, month or day is not given, we call the datetime
            # constructor to make sure we get the same error message
            # since Timestamp inherits datetime
            datetime_kwargs = {
                "hour": hour or 0,
                "minute": minute or 0,
                "second": second or 0,
                "microsecond": microsecond or 0,
                "fold": fold or 0
            }
            if year is not None:
                datetime_kwargs["year"] = year
            if month is not None:
                datetime_kwargs["month"] = month
            if day is not None:
                datetime_kwargs["day"] = day

            ts_input = datetime(**datetime_kwargs)

        elif is_integer_object(year):
            # User passed positional arguments:
            # Timestamp(year, month, day[, hour[, minute[, second[,
            # microsecond[, tzinfo]]]]])
            ts_input = datetime(ts_input, year, month, day or 0,
                                hour or 0, minute or 0, second or 0, fold=fold or 0)
            unit = None

        if getattr(ts_input, "tzinfo", None) is not None and tz is not None:
            raise ValueError("Cannot pass a datetime or Timestamp with tzinfo with "
                             "the tz parameter. Use tz_convert instead.")

        tzobj = maybe_get_tz(tz)
        if tzobj is not None and is_datetime64_object(ts_input):
            # GH#24559, GH#42288 As of 2.0 we treat datetime64 as
            #  wall-time (consistent with DatetimeIndex)
            return cls(ts_input).tz_localize(tzobj)

        if nanosecond is None:
            nanosecond = 0
        elif not (999 >= nanosecond >= 0):
            raise ValueError("nanosecond must be in 0..999")

        ts = convert_to_tsobject(ts_input, tzobj, unit, 0, 0, nanosecond)

        if ts.value == NPY_NAT:
            return NaT

        return create_timestamp_from_ts(ts.value, ts.dts, ts.tzinfo, ts.fold, ts.creso)

    def _round(self, freq, mode, ambiguous="raise", nonexistent="raise"):
        cdef:
            int64_t nanos

        freq = to_offset(freq)
        freq.nanos  # raises on non-fixed freq
        nanos = delta_to_nanoseconds(freq, self._creso)
        if nanos == 0:
            if freq.nanos == 0:
                raise ValueError("Division by zero in rounding")

            # e.g. self.unit == "s" and sub-second freq
            return self

        # TODO: problem if nanos==0

        if self.tz is not None:
            value = self.tz_localize(None)._value
        else:
            value = self._value

        value = np.array([value], dtype=np.int64)

        # Will only ever contain 1 element for timestamp
        try:
            r = round_nsint64(value, mode, nanos)[0]
        except OverflowError as err:
            raise OutOfBoundsDatetime(
                f"Cannot round {self} to freq={freq} without overflow"
            ) from err

        result = Timestamp._from_value_and_reso(r, self._creso, None)
        if self.tz is not None:
            result = result.tz_localize(
                self.tz, ambiguous=ambiguous, nonexistent=nonexistent
            )
        return result

    def round(self, freq, ambiguous="raise", nonexistent="raise"):
        """
        Round the Timestamp to the specified resolution.

        Parameters
        ----------
        freq : str
            Frequency string indicating the rounding resolution.
        ambiguous : bool or {'raise', 'NaT'}, default 'raise'
            The behavior is as follows:

            * bool contains flags to determine if time is dst or not (note
              that this flag is only applicable for ambiguous fall dst dates).
            * 'NaT' will return NaT for an ambiguous time.
            * 'raise' will raise an AmbiguousTimeError for an ambiguous time.

        nonexistent : {'raise', 'shift_forward', 'shift_backward, 'NaT', \
timedelta}, default 'raise'
            A nonexistent time does not exist in a particular timezone
            where clocks moved forward due to DST.

            * 'shift_forward' will shift the nonexistent time forward to the
              closest existing time.
            * 'shift_backward' will shift the nonexistent time backward to the
              closest existing time.
            * 'NaT' will return NaT where there are nonexistent times.
            * timedelta objects will shift nonexistent times by the timedelta.
            * 'raise' will raise an NonExistentTimeError if there are
              nonexistent times.

        Returns
        -------
        a new Timestamp rounded to the given resolution of `freq`

        Raises
        ------
        ValueError if the freq cannot be converted

        Notes
        -----
        If the Timestamp has a timezone, rounding will take place relative to the
        local ("wall") time and re-localized to the same timezone. When rounding
        near daylight savings time, use ``nonexistent`` and ``ambiguous`` to
        control the re-localization behavior.

        Examples
        --------
        Create a timestamp object:

        >>> ts = pd.Timestamp('2020-03-14T15:32:52.192548651')

        A timestamp can be rounded using multiple frequency units:

        >>> ts.round(freq='H') # hour
        Timestamp('2020-03-14 16:00:00')

        >>> ts.round(freq='T') # minute
        Timestamp('2020-03-14 15:33:00')

        >>> ts.round(freq='S') # seconds
        Timestamp('2020-03-14 15:32:52')

        >>> ts.round(freq='L') # milliseconds
        Timestamp('2020-03-14 15:32:52.193000')

        ``freq`` can also be a multiple of a single unit, like '5T' (i.e.  5 minutes):

        >>> ts.round(freq='5T')
        Timestamp('2020-03-14 15:35:00')

        or a combination of multiple units, like '1H30T' (i.e. 1 hour and 30 minutes):

        >>> ts.round(freq='1H30T')
        Timestamp('2020-03-14 15:00:00')

        Analogous for ``pd.NaT``:

        >>> pd.NaT.round()
        NaT

        When rounding near a daylight savings time transition, use ``ambiguous`` or
        ``nonexistent`` to control how the timestamp should be re-localized.

        >>> ts_tz = pd.Timestamp("2021-10-31 01:30:00").tz_localize("Europe/Amsterdam")

        >>> ts_tz.round("H", ambiguous=False)
        Timestamp('2021-10-31 02:00:00+0100', tz='Europe/Amsterdam')

        >>> ts_tz.round("H", ambiguous=True)
        Timestamp('2021-10-31 02:00:00+0200', tz='Europe/Amsterdam')
        """
        return self._round(
            freq, RoundTo.NEAREST_HALF_EVEN, ambiguous, nonexistent
        )

    def floor(self, freq, ambiguous="raise", nonexistent="raise"):
        """
        Return a new Timestamp floored to this resolution.

        Parameters
        ----------
        freq : str
            Frequency string indicating the flooring resolution.
        ambiguous : bool or {'raise', 'NaT'}, default 'raise'
            The behavior is as follows:

            * bool contains flags to determine if time is dst or not (note
              that this flag is only applicable for ambiguous fall dst dates).
            * 'NaT' will return NaT for an ambiguous time.
            * 'raise' will raise an AmbiguousTimeError for an ambiguous time.

        nonexistent : {'raise', 'shift_forward', 'shift_backward, 'NaT', \
timedelta}, default 'raise'
            A nonexistent time does not exist in a particular timezone
            where clocks moved forward due to DST.

            * 'shift_forward' will shift the nonexistent time forward to the
              closest existing time.
            * 'shift_backward' will shift the nonexistent time backward to the
              closest existing time.
            * 'NaT' will return NaT where there are nonexistent times.
            * timedelta objects will shift nonexistent times by the timedelta.
            * 'raise' will raise an NonExistentTimeError if there are
              nonexistent times.

        Raises
        ------
        ValueError if the freq cannot be converted.

        Notes
        -----
        If the Timestamp has a timezone, flooring will take place relative to the
        local ("wall") time and re-localized to the same timezone. When flooring
        near daylight savings time, use ``nonexistent`` and ``ambiguous`` to
        control the re-localization behavior.

        Examples
        --------
        Create a timestamp object:

        >>> ts = pd.Timestamp('2020-03-14T15:32:52.192548651')

        A timestamp can be floored using multiple frequency units:

        >>> ts.floor(freq='H') # hour
        Timestamp('2020-03-14 15:00:00')

        >>> ts.floor(freq='T') # minute
        Timestamp('2020-03-14 15:32:00')

        >>> ts.floor(freq='S') # seconds
        Timestamp('2020-03-14 15:32:52')

        >>> ts.floor(freq='N') # nanoseconds
        Timestamp('2020-03-14 15:32:52.192548651')

        ``freq`` can also be a multiple of a single unit, like '5T' (i.e.  5 minutes):

        >>> ts.floor(freq='5T')
        Timestamp('2020-03-14 15:30:00')

        or a combination of multiple units, like '1H30T' (i.e. 1 hour and 30 minutes):

        >>> ts.floor(freq='1H30T')
        Timestamp('2020-03-14 15:00:00')

        Analogous for ``pd.NaT``:

        >>> pd.NaT.floor()
        NaT

        When rounding near a daylight savings time transition, use ``ambiguous`` or
        ``nonexistent`` to control how the timestamp should be re-localized.

        >>> ts_tz = pd.Timestamp("2021-10-31 03:30:00").tz_localize("Europe/Amsterdam")

        >>> ts_tz.floor("2H", ambiguous=False)
        Timestamp('2021-10-31 02:00:00+0100', tz='Europe/Amsterdam')

        >>> ts_tz.floor("2H", ambiguous=True)
        Timestamp('2021-10-31 02:00:00+0200', tz='Europe/Amsterdam')
        """
        return self._round(freq, RoundTo.MINUS_INFTY, ambiguous, nonexistent)

    def ceil(self, freq, ambiguous="raise", nonexistent="raise"):
        """
        Return a new Timestamp ceiled to this resolution.

        Parameters
        ----------
        freq : str
            Frequency string indicating the ceiling resolution.
        ambiguous : bool or {'raise', 'NaT'}, default 'raise'
            The behavior is as follows:

            * bool contains flags to determine if time is dst or not (note
              that this flag is only applicable for ambiguous fall dst dates).
            * 'NaT' will return NaT for an ambiguous time.
            * 'raise' will raise an AmbiguousTimeError for an ambiguous time.

        nonexistent : {'raise', 'shift_forward', 'shift_backward, 'NaT', \
timedelta}, default 'raise'
            A nonexistent time does not exist in a particular timezone
            where clocks moved forward due to DST.

            * 'shift_forward' will shift the nonexistent time forward to the
              closest existing time.
            * 'shift_backward' will shift the nonexistent time backward to the
              closest existing time.
            * 'NaT' will return NaT where there are nonexistent times.
            * timedelta objects will shift nonexistent times by the timedelta.
            * 'raise' will raise an NonExistentTimeError if there are
              nonexistent times.

        Raises
        ------
        ValueError if the freq cannot be converted.

        Notes
        -----
        If the Timestamp has a timezone, ceiling will take place relative to the
        local ("wall") time and re-localized to the same timezone. When ceiling
        near daylight savings time, use ``nonexistent`` and ``ambiguous`` to
        control the re-localization behavior.

        Examples
        --------
        Create a timestamp object:

        >>> ts = pd.Timestamp('2020-03-14T15:32:52.192548651')

        A timestamp can be ceiled using multiple frequency units:

        >>> ts.ceil(freq='H') # hour
        Timestamp('2020-03-14 16:00:00')

        >>> ts.ceil(freq='T') # minute
        Timestamp('2020-03-14 15:33:00')

        >>> ts.ceil(freq='S') # seconds
        Timestamp('2020-03-14 15:32:53')

        >>> ts.ceil(freq='U') # microseconds
        Timestamp('2020-03-14 15:32:52.192549')

        ``freq`` can also be a multiple of a single unit, like '5T' (i.e.  5 minutes):

        >>> ts.ceil(freq='5T')
        Timestamp('2020-03-14 15:35:00')

        or a combination of multiple units, like '1H30T' (i.e. 1 hour and 30 minutes):

        >>> ts.ceil(freq='1H30T')
        Timestamp('2020-03-14 16:30:00')

        Analogous for ``pd.NaT``:

        >>> pd.NaT.ceil()
        NaT

        When rounding near a daylight savings time transition, use ``ambiguous`` or
        ``nonexistent`` to control how the timestamp should be re-localized.

        >>> ts_tz = pd.Timestamp("2021-10-31 01:30:00").tz_localize("Europe/Amsterdam")

        >>> ts_tz.ceil("H", ambiguous=False)
        Timestamp('2021-10-31 02:00:00+0100', tz='Europe/Amsterdam')

        >>> ts_tz.ceil("H", ambiguous=True)
        Timestamp('2021-10-31 02:00:00+0200', tz='Europe/Amsterdam')
        """
        return self._round(freq, RoundTo.PLUS_INFTY, ambiguous, nonexistent)

    @property
    def tz(self):
        """
        Alias for tzinfo.

        Examples
        --------
        >>> ts = pd.Timestamp(1584226800, unit='s', tz='Europe/Stockholm')
        >>> ts.tz
        <DstTzInfo 'Europe/Stockholm' CET+1:00:00 STD>
        """
        return self.tzinfo

    @tz.setter
    def tz(self, value):
        # GH 3746: Prevent localizing or converting the index by setting tz
        raise AttributeError(
            "Cannot directly set timezone. "
            "Use tz_localize() or tz_convert() as appropriate"
        )

    def tz_localize(self, tz, ambiguous="raise", nonexistent="raise"):
        """
        Localize the Timestamp to a timezone.

        Convert naive Timestamp to local time zone or remove
        timezone from timezone-aware Timestamp.

        Parameters
        ----------
        tz : str, pytz.timezone, dateutil.tz.tzfile or None
            Time zone for time which Timestamp will be converted to.
            None will remove timezone holding local time.

        ambiguous : bool, 'NaT', default 'raise'
            When clocks moved backward due to DST, ambiguous times may arise.
            For example in Central European Time (UTC+01), when going from
            03:00 DST to 02:00 non-DST, 02:30:00 local time occurs both at
            00:30:00 UTC and at 01:30:00 UTC. In such a situation, the
            `ambiguous` parameter dictates how ambiguous times should be
            handled.

            The behavior is as follows:

            * bool contains flags to determine if time is dst or not (note
              that this flag is only applicable for ambiguous fall dst dates).
            * 'NaT' will return NaT for an ambiguous time.
            * 'raise' will raise an AmbiguousTimeError for an ambiguous time.

        nonexistent : 'shift_forward', 'shift_backward, 'NaT', timedelta, \
default 'raise'
            A nonexistent time does not exist in a particular timezone
            where clocks moved forward due to DST.

            The behavior is as follows:

            * 'shift_forward' will shift the nonexistent time forward to the
              closest existing time.
            * 'shift_backward' will shift the nonexistent time backward to the
              closest existing time.
            * 'NaT' will return NaT where there are nonexistent times.
            * timedelta objects will shift nonexistent times by the timedelta.
            * 'raise' will raise an NonExistentTimeError if there are
              nonexistent times.

        Returns
        -------
        localized : Timestamp

        Raises
        ------
        TypeError
            If the Timestamp is tz-aware and tz is not None.

        Examples
        --------
        Create a naive timestamp object:

        >>> ts = pd.Timestamp('2020-03-14T15:32:52.192548651')
        >>> ts
        Timestamp('2020-03-14 15:32:52.192548651')

        Add 'Europe/Stockholm' as timezone:

        >>> ts.tz_localize(tz='Europe/Stockholm')
        Timestamp('2020-03-14 15:32:52.192548651+0100', tz='Europe/Stockholm')

        Analogous for ``pd.NaT``:

        >>> pd.NaT.tz_localize()
        NaT
        """
        if not isinstance(ambiguous, bool) and ambiguous not in {"NaT", "raise"}:
            raise ValueError(
                        "'ambiguous' parameter must be one of: "
                        "True, False, 'NaT', 'raise' (default)"
                    )

        nonexistent_options = ("raise", "NaT", "shift_forward", "shift_backward")
        if nonexistent not in nonexistent_options and not PyDelta_Check(nonexistent):
            raise ValueError(
                "The nonexistent argument must be one of 'raise', "
                "'NaT', 'shift_forward', 'shift_backward' or a timedelta object"
            )

        if self.tzinfo is None:
            # tz naive, localize
            tz = maybe_get_tz(tz)
            if not isinstance(ambiguous, str):
                ambiguous = [ambiguous]
            value = tz_localize_to_utc_single(self._value, tz,
                                              ambiguous=ambiguous,
                                              nonexistent=nonexistent,
                                              creso=self._creso)
        elif tz is None:
            # reset tz
            value = tz_convert_from_utc_single(self._value, self.tz, creso=self._creso)

        else:
            raise TypeError(
                "Cannot localize tz-aware Timestamp, use tz_convert for conversions"
            )

        out = type(self)._from_value_and_reso(value, self._creso, tz=tz)
        return out

    def tz_convert(self, tz):
        """
        Convert timezone-aware Timestamp to another time zone.

        Parameters
        ----------
        tz : str, pytz.timezone, dateutil.tz.tzfile or None
            Time zone for time which Timestamp will be converted to.
            None will remove timezone holding UTC time.

        Returns
        -------
        converted : Timestamp

        Raises
        ------
        TypeError
            If Timestamp is tz-naive.

        Examples
        --------
        Create a timestamp object with UTC timezone:

        >>> ts = pd.Timestamp('2020-03-14T15:32:52.192548651', tz='UTC')
        >>> ts
        Timestamp('2020-03-14 15:32:52.192548651+0000', tz='UTC')

        Change to Tokyo timezone:

        >>> ts.tz_convert(tz='Asia/Tokyo')
        Timestamp('2020-03-15 00:32:52.192548651+0900', tz='Asia/Tokyo')

        Can also use ``astimezone``:

        >>> ts.astimezone(tz='Asia/Tokyo')
        Timestamp('2020-03-15 00:32:52.192548651+0900', tz='Asia/Tokyo')

        Analogous for ``pd.NaT``:

        >>> pd.NaT.tz_convert(tz='Asia/Tokyo')
        NaT
        """
        if self.tzinfo is None:
            # tz naive, use tz_localize
            raise TypeError(
                "Cannot convert tz-naive Timestamp, use tz_localize to localize"
            )
        else:
            # Same UTC timestamp, different time zone
            tz = maybe_get_tz(tz)
            out = type(self)._from_value_and_reso(self._value, reso=self._creso, tz=tz)
            return out

    astimezone = tz_convert

    def replace(
        self,
        year=None,
        month=None,
        day=None,
        hour=None,
        minute=None,
        second=None,
        microsecond=None,
        nanosecond=None,
        tzinfo=object,
        fold=None,
    ):
        """
        Implements datetime.replace, handles nanoseconds.

        Parameters
        ----------
        year : int, optional
        month : int, optional
        day : int, optional
        hour : int, optional
        minute : int, optional
        second : int, optional
        microsecond : int, optional
        nanosecond : int, optional
        tzinfo : tz-convertible, optional
        fold : int, optional

        Returns
        -------
        Timestamp with fields replaced

        Examples
        --------
        Create a timestamp object:

        >>> ts = pd.Timestamp('2020-03-14T15:32:52.192548651', tz='UTC')
        >>> ts
        Timestamp('2020-03-14 15:32:52.192548651+0000', tz='UTC')

        Replace year and the hour:

        >>> ts.replace(year=1999, hour=10)
        Timestamp('1999-03-14 10:32:52.192548651+0000', tz='UTC')

        Replace timezone (not a conversion):

        >>> import pytz
        >>> ts.replace(tzinfo=pytz.timezone('US/Pacific'))
        Timestamp('2020-03-14 15:32:52.192548651-0700', tz='US/Pacific')

        Analogous for ``pd.NaT``:

        >>> pd.NaT.replace(tzinfo=pytz.timezone('US/Pacific'))
        NaT
        """

        cdef:
            npy_datetimestruct dts
            int64_t value
            object k, v
            datetime ts_input
            tzinfo_type tzobj
            _TSObject ts

        # set to naive if needed
        tzobj = self.tzinfo
        value = self._value

        # GH 37610. Preserve fold when replacing.
        if fold is None:
            fold = self.fold

        if tzobj is not None:
            value = tz_convert_from_utc_single(value, tzobj, creso=self._creso)

        # setup components
        pandas_datetime_to_datetimestruct(value, self._creso, &dts)
        dts.ps = self.nanosecond * 1000

        # replace
        def validate(k, v):
            """ validate integers """
            if not is_integer_object(v):
                raise ValueError(
                    f"value must be an integer, received {type(v)} for {k}"
                )
            return v

        if year is not None:
            dts.year = validate("year", year)
        if month is not None:
            dts.month = validate("month", month)
        if day is not None:
            dts.day = validate("day", day)
        if hour is not None:
            dts.hour = validate("hour", hour)
        if minute is not None:
            dts.min = validate("minute", minute)
        if second is not None:
            dts.sec = validate("second", second)
        if microsecond is not None:
            dts.us = validate("microsecond", microsecond)
        if nanosecond is not None:
            dts.ps = validate("nanosecond", nanosecond) * 1000
        if tzinfo is not object:
            tzobj = tzinfo

        # reconstruct & check bounds
        if tzobj is None:
            # We can avoid going through pydatetime paths, which is robust
            #  to datetimes outside of pydatetime range.
            ts = _TSObject()
            check_dts_bounds(&dts, self._creso)
            ts.value = npy_datetimestruct_to_datetime(self._creso, &dts)
            ts.dts = dts
            ts.creso = self._creso
            ts.fold = fold
            return create_timestamp_from_ts(
                ts.value, dts, tzobj, fold, reso=self._creso
            )

        elif tzobj is not None and treat_tz_as_pytz(tzobj):
            # replacing across a DST boundary may induce a new tzinfo object
            # see GH#18319
            ts_input = tzobj.localize(datetime(dts.year, dts.month, dts.day,
                                               dts.hour, dts.min, dts.sec,
                                               dts.us),
                                      is_dst=not bool(fold))
            tzobj = ts_input.tzinfo
        else:
            kwargs = {"year": dts.year, "month": dts.month, "day": dts.day,
                      "hour": dts.hour, "minute": dts.min, "second": dts.sec,
                      "microsecond": dts.us, "tzinfo": tzobj,
                      "fold": fold}
            ts_input = datetime(**kwargs)

        ts = convert_datetime_to_tsobject(
            ts_input, tzobj, nanos=dts.ps // 1000, reso=self._creso
        )
        return create_timestamp_from_ts(
            ts.value, dts, tzobj, fold, reso=self._creso
        )

    def to_julian_date(self) -> np.float64:
        """
        Convert TimeStamp to a Julian Date.

        0 Julian date is noon January 1, 4713 BC.

        Examples
        --------
        >>> ts = pd.Timestamp('2020-03-14T15:32:52')
        >>> ts.to_julian_date()
        2458923.147824074
        """
        year = self.year
        month = self.month
        day = self.day
        if month <= 2:
            year -= 1
            month += 12
        return (day +
                np.fix((153 * month - 457) / 5) +
                365 * year +
                np.floor(year / 4) -
                np.floor(year / 100) +
                np.floor(year / 400) +
                1721118.5 +
                (self.hour +
                 self.minute / 60.0 +
                 self.second / 3600.0 +
                 self.microsecond / 3600.0 / 1e+6 +
                 self.nanosecond / 3600.0 / 1e+9
                 ) / 24.0)

    def isoweekday(self):
        """
        Return the day of the week represented by the date.

        Monday == 1 ... Sunday == 7.

        Examples
        --------
        >>> ts = pd.Timestamp('2023-01-01 10:00:00')
        >>> ts
        Timestamp('2023-01-01 10:00:00')
        >>> ts.isoweekday()
        7
        """
        # same as super().isoweekday(), but that breaks because of how
        #  we have overridden year, see note in create_timestamp_from_ts

        return self.weekday() + 1

    def weekday(self):
        """
        Return the day of the week represented by the date.

        Monday == 0 ... Sunday == 6.

        Examples
        --------
        >>> ts = pd.Timestamp('2023-01-01')
        >>> ts
        Timestamp('2023-01-01  00:00:00')
        >>> ts.weekday()
        6
        """
        # same as super().weekday(), but that breaks because of how
        #  we have overridden year, see note in create_timestamp_from_ts
        return ccalendar.dayofweek(self.year, self.month, self.day)


# Aliases
Timestamp.weekofyear = Timestamp.week
Timestamp.daysinmonth = Timestamp.days_in_month


# ----------------------------------------------------------------------
# Scalar analogues to functions in vectorized.pyx


@cython.cdivision(False)
cdef int64_t normalize_i8_stamp(int64_t local_val, int64_t ppd) noexcept nogil:
    """
    Round the localized nanosecond timestamp down to the previous midnight.

    Parameters
    ----------
    local_val : int64_t
    ppd : int64_t
        Periods per day in the Timestamp's resolution.

    Returns
    -------
    int64_t
    """
    return local_val - (local_val % ppd)<|MERGE_RESOLUTION|>--- conflicted
+++ resolved
@@ -1600,7 +1600,49 @@
             ) from err
         return _dt.isocalendar()
 
-<<<<<<< HEAD
+    def tzname(self):
+        """
+        Return time zone name.
+
+        Examples
+        --------
+        >>> ts = pd.Timestamp('2023-01-01 10:00:00', tz='Europe/Brussels')
+        >>> ts
+        Timestamp('2023-01-01 10:00:00+0100', tz='Europe/Brussels')
+        >>> ts.tzname()
+        'CET'
+        """
+        return super().tzname()
+
+    def utcoffset(self):
+        """
+        Return utc offset.
+
+        Examples
+        --------
+        >>> ts = pd.Timestamp('2023-01-01 10:00:00', tz='Europe/Brussels')
+        >>> ts
+        Timestamp('2023-01-01 10:00:00+0100', tz='Europe/Brussels')
+        >>> ts.utcoffset()
+        datetime.timedelta(seconds=3600)
+        """
+        return super().utcoffset()
+
+    def utctimetuple(self):
+        """
+        Return UTC time tuple, compatible with time.localtime().
+
+        Examples
+        --------
+        >>> ts = pd.Timestamp('2023-01-01 10:00:00', tz='Europe/Brussels')
+        >>> ts
+        Timestamp('2023-01-01 10:00:00+0100', tz='Europe/Brussels')
+        >>> ts.utctimetuple()
+        time.struct_time(tm_year=2023, tm_mon=1, tm_mday=1, tm_hour=9,
+        tm_min=0, tm_sec=0, tm_wday=6, tm_yday=1, tm_isdst=0)
+        """
+        return super().utctimetuple()
+
     def time(self):
         """
         Return time object with same time but with tzinfo=None.
@@ -1642,32 +1684,12 @@
     def timetz(self):
         """
         Return time object with same time and tzinfo.
-=======
-    def tzname(self):
-        """
-        Return time zone name.
 
         Examples
         --------
         >>> ts = pd.Timestamp('2023-01-01 10:00:00', tz='Europe/Brussels')
         >>> ts
         Timestamp('2023-01-01 10:00:00+0100', tz='Europe/Brussels')
-        >>> ts.tzname()
-        'CET'
-        """
-        return super().tzname()
-
-    def utcoffset(self):
-        """
-        Return utc offset.
->>>>>>> 310b3765
-
-        Examples
-        --------
-        >>> ts = pd.Timestamp('2023-01-01 10:00:00', tz='Europe/Brussels')
-        >>> ts
-        Timestamp('2023-01-01 10:00:00+0100', tz='Europe/Brussels')
-<<<<<<< HEAD
         >>> ts.timetz()
         datetime.time(10, 0, tzinfo=<DstTzInfo 'Europe/Brussels' CET+1:00:00 STD>)
         """
@@ -1695,27 +1717,6 @@
                 "are outside the range of Python's standard library. "
             ) from err
         return _dt.toordinal()
-=======
-        >>> ts.utcoffset()
-        datetime.timedelta(seconds=3600)
-        """
-        return super().utcoffset()
-
-    def utctimetuple(self):
-        """
-        Return UTC time tuple, compatible with time.localtime().
-
-        Examples
-        --------
-        >>> ts = pd.Timestamp('2023-01-01 10:00:00', tz='Europe/Brussels')
-        >>> ts
-        Timestamp('2023-01-01 10:00:00+0100', tz='Europe/Brussels')
-        >>> ts.utctimetuple()
-        time.struct_time(tm_year=2023, tm_mon=1, tm_mday=1, tm_hour=9,
-        tm_min=0, tm_sec=0, tm_wday=6, tm_yday=1, tm_isdst=0)
-        """
-        return super().utctimetuple()
->>>>>>> 310b3765
 
     # Issue 25016.
     @classmethod
