"""
_Timestamp is a c-defined subclass of datetime.datetime

_Timestamp is PITA. Because we inherit from datetime, which has very specific
construction requirements, we need to do object instantiation in python
(see Timestamp class below). This will serve as a C extension type that
shadows the python class, where we do any heavy lifting.
"""

import warnings

cimport cython

import numpy as np

cimport numpy as cnp
from numpy cimport (
    int64_t,
    ndarray,
    uint8_t,
)

cnp.import_array()

from cpython.datetime cimport (  # alias tzinfo_type bc `tzinfo` is a kwarg below
    PyDate_Check,
    PyDateTime_Check,
    PyDelta_Check,
    PyTZInfo_Check,
    datetime,
    import_datetime,
    time as dt_time,
    tzinfo as tzinfo_type,
)
from cpython.object cimport (
    Py_EQ,
    Py_GE,
    Py_GT,
    Py_LE,
    Py_LT,
    Py_NE,
    PyObject_RichCompare,
    PyObject_RichCompareBool,
)

import_datetime()

import datetime as dt

from pandas._libs.tslibs cimport ccalendar
from pandas._libs.tslibs.base cimport ABCTimestamp

from pandas.util._exceptions import find_stack_level

from pandas._libs.tslibs.conversion cimport (
    _TSObject,
    convert_datetime_to_tsobject,
    convert_to_tsobject,
    maybe_localize_tso,
)
from pandas._libs.tslibs.dtypes cimport (
    npy_unit_to_abbrev,
    periods_per_day,
    periods_per_second,
)
from pandas._libs.tslibs.util cimport (
    is_array,
    is_datetime64_object,
    is_integer_object,
)

from pandas._libs.tslibs.fields import (
    RoundTo,
    get_date_name_field,
    get_start_end_field,
    round_nsint64,
)

from pandas._libs.tslibs.nattype cimport (
    NPY_NAT,
    c_NaT as NaT,
)
from pandas._libs.tslibs.np_datetime cimport (
    NPY_DATETIMEUNIT,
    NPY_FR_ns,
    check_dts_bounds,
    cmp_dtstructs,
    cmp_scalar,
    convert_reso,
    get_datetime64_unit,
    get_datetime64_value,
    get_unit_from_dtype,
    import_pandas_datetime,
    npy_datetimestruct,
    npy_datetimestruct_to_datetime,
    pandas_datetime_to_datetimestruct,
    pydatetime_to_dtstruct,
)

import_pandas_datetime()

from pandas._libs.tslibs.np_datetime import (
    OutOfBoundsDatetime,
    OutOfBoundsTimedelta,
)

from pandas._libs.tslibs.offsets cimport to_offset
from pandas._libs.tslibs.timedeltas cimport (
    _Timedelta,
    delta_to_nanoseconds,
    is_any_td_scalar,
)

from pandas._libs.tslibs.timedeltas import Timedelta

from pandas._libs.tslibs.timezones cimport (
    get_timezone,
    is_utc,
    maybe_get_tz,
    treat_tz_as_pytz,
    utc_stdlib as UTC,
)
from pandas._libs.tslibs.tzconversion cimport (
    tz_convert_from_utc_single,
    tz_localize_to_utc_single,
)

# ----------------------------------------------------------------------
# Constants
_zero_time = dt_time(0, 0)
_no_input = object()

# ----------------------------------------------------------------------


cdef _Timestamp create_timestamp_from_ts(
    int64_t value,
    npy_datetimestruct dts,
    tzinfo tz,
    bint fold,
    NPY_DATETIMEUNIT reso=NPY_FR_ns,
):
    """ convenience routine to construct a Timestamp from its parts """
    cdef:
        _Timestamp ts_base
        int64_t pass_year = dts.year

    # We pass year=1970/1972 here and set year below because with non-nanosecond
    #  resolution we may have datetimes outside of the stdlib pydatetime
    #  implementation bounds, which would raise.
    # NB: this means the C-API macro PyDateTime_GET_YEAR is unreliable.
    if 1 <= pass_year <= 9999:
        # we are in-bounds for pydatetime
        pass
    elif ccalendar.is_leapyear(dts.year):
        pass_year = 1972
    else:
        pass_year = 1970

    ts_base = _Timestamp.__new__(Timestamp, pass_year, dts.month,
                                 dts.day, dts.hour, dts.min,
                                 dts.sec, dts.us, tz, fold=fold)

    ts_base._value = value
    ts_base.year = dts.year
    ts_base.nanosecond = dts.ps // 1000
    ts_base._creso = reso

    return ts_base


def _unpickle_timestamp(value, freq, tz, reso=NPY_FR_ns):
    # GH#41949 dont warn on unpickle if we have a freq
    ts = Timestamp._from_value_and_reso(value, reso, tz)
    return ts


# ----------------------------------------------------------------------

def integer_op_not_supported(obj):
    # GH#22535 add/sub of integers and int-arrays is no longer allowed
    # Note we return rather than raise the exception so we can raise in
    #  the caller; mypy finds this more palatable.
    cls = type(obj).__name__

    # GH#30886 using an fstring raises SystemError
    int_addsub_msg = (
        f"Addition/subtraction of integers and integer-arrays with {cls} is "
        "no longer supported.  Instead of adding/subtracting `n`, "
        "use `n * obj.freq`"
    )
    return TypeError(int_addsub_msg)


class MinMaxReso:
    """
    We need to define min/max/resolution on both the Timestamp _instance_
    and Timestamp class.  On an instance, these depend on the object's _reso.
    On the class, we default to the values we would get with nanosecond _reso.

    See also: timedeltas.MinMaxReso
    """
    def __init__(self, name):
        self._name = name

    def __get__(self, obj, type=None):
        cls = Timestamp
        if self._name == "min":
            val = np.iinfo(np.int64).min + 1
        elif self._name == "max":
            val = np.iinfo(np.int64).max
        else:
            assert self._name == "resolution"
            val = 1
            cls = Timedelta

        if obj is None:
            # i.e. this is on the class, default to nanos
            return cls(val)
        elif self._name == "resolution":
            return Timedelta._from_value_and_reso(val, obj._creso)
        else:
            return Timestamp._from_value_and_reso(val, obj._creso, tz=None)

    def __set__(self, obj, value):
        raise AttributeError(f"{self._name} is not settable.")


# ----------------------------------------------------------------------

cdef class _Timestamp(ABCTimestamp):

    # higher than np.ndarray and np.matrix
    __array_priority__ = 100
    dayofweek = _Timestamp.day_of_week
    dayofyear = _Timestamp.day_of_year

    min = MinMaxReso("min")
    max = MinMaxReso("max")
    resolution = MinMaxReso("resolution")  # GH#21336, GH#21365

    @property
    def value(self) -> int:
        try:
            return convert_reso(self._value, self._creso, NPY_FR_ns, False)
        except OverflowError:
            raise OverflowError(
                "Cannot convert Timestamp to nanoseconds without overflow. "
                "Use `.asm8.view('i8')` to cast represent Timestamp in its own "
                f"unit (here, {self.unit})."
            )

    @property
    def unit(self) -> str:
        """
        The abbreviation associated with self._creso.

        Examples
        --------
        >>> pd.Timestamp("2020-01-01 12:34:56").unit
        's'

        >>> pd.Timestamp("2020-01-01 12:34:56.123").unit
        'ms'

        >>> pd.Timestamp("2020-01-01 12:34:56.123456").unit
        'us'

        >>> pd.Timestamp("2020-01-01 12:34:56.123456789").unit
        'ns'
        """
        return npy_unit_to_abbrev(self._creso)

    # -----------------------------------------------------------------
    # Constructors

    @classmethod
    def _from_value_and_reso(cls, int64_t value, NPY_DATETIMEUNIT reso, tzinfo tz):
        cdef:
            _TSObject obj = _TSObject()

        if value == NPY_NAT:
            return NaT

        if reso < NPY_DATETIMEUNIT.NPY_FR_s or reso > NPY_DATETIMEUNIT.NPY_FR_ns:
            raise NotImplementedError(
                "Only resolutions 's', 'ms', 'us', 'ns' are supported."
            )

        obj.value = value
        obj.creso = reso
        pandas_datetime_to_datetimestruct(value, reso, &obj.dts)
        maybe_localize_tso(obj, tz, reso)

        return create_timestamp_from_ts(
            value, obj.dts, tz=obj.tzinfo, fold=obj.fold, reso=reso
        )

    @classmethod
    def _from_dt64(cls, dt64: np.datetime64):
        # construct a Timestamp from a np.datetime64 object, keeping the
        #  resolution of the input.
        # This is herely mainly so we can incrementally implement non-nano
        #  (e.g. only tznaive at first)
        cdef:
            int64_t value
            NPY_DATETIMEUNIT reso

        reso = get_datetime64_unit(dt64)
        value = get_datetime64_value(dt64)
        return cls._from_value_and_reso(value, reso, None)

    # -----------------------------------------------------------------

    def __hash__(_Timestamp self):
        if self.nanosecond:
            return hash(self._value)
        if not (1 <= self.year <= 9999):
            # out of bounds for pydatetime
            return hash(self._value)
        if self.fold:
            return datetime.__hash__(self.replace(fold=0))
        return datetime.__hash__(self)

    def __richcmp__(_Timestamp self, object other, int op):
        cdef:
            _Timestamp ots

        if isinstance(other, _Timestamp):
            ots = other
        elif other is NaT:
            return op == Py_NE
        elif is_datetime64_object(other):
            ots = Timestamp(other)
        elif PyDateTime_Check(other):
            if self.nanosecond == 0:
                val = self.to_pydatetime()
                return PyObject_RichCompareBool(val, other, op)

            try:
                ots = type(self)(other)
            except ValueError:
                return self._compare_outside_nanorange(other, op)

        elif is_array(other):
            # avoid recursion error GH#15183
            if other.dtype.kind == "M":
                if self.tz is None:
                    return PyObject_RichCompare(self.asm8, other, op)
                elif op == Py_NE:
                    return np.ones(other.shape, dtype=np.bool_)
                elif op == Py_EQ:
                    return np.zeros(other.shape, dtype=np.bool_)
                raise TypeError(
                    "Cannot compare tz-naive and tz-aware timestamps"
                )
            elif other.dtype.kind == "O":
                # Operate element-wise
                return np.array(
                    [PyObject_RichCompare(self, x, op) for x in other],
                    dtype=bool,
                )
            elif op == Py_NE:
                return np.ones(other.shape, dtype=np.bool_)
            elif op == Py_EQ:
                return np.zeros(other.shape, dtype=np.bool_)
            return NotImplemented

        elif PyDate_Check(other):
            # returning NotImplemented defers to the `date` implementation
            #  which incorrectly drops tz and normalizes to midnight
            #  before comparing
            # We follow the stdlib datetime behavior of never being equal
            if op == Py_EQ:
                return False
            elif op == Py_NE:
                return True
            raise TypeError(
                "Cannot compare Timestamp with datetime.date. "
                "Use ts == pd.Timestamp(date) or ts.date() == date instead."
            )
        else:
            return NotImplemented

        if not self._can_compare(ots):
            if op == Py_NE or op == Py_EQ:
                return NotImplemented
            raise TypeError(
                "Cannot compare tz-naive and tz-aware timestamps"
            )
        if self._creso == ots._creso:
            return cmp_scalar(self._value, ots._value, op)
        return self._compare_mismatched_resos(ots, op)

    # TODO: copied from Timedelta; try to de-duplicate
    cdef bint _compare_mismatched_resos(self, _Timestamp other, int op):
        # Can't just dispatch to numpy as they silently overflow and get it wrong
        cdef:
            npy_datetimestruct dts_self
            npy_datetimestruct dts_other

        # dispatch to the datetimestruct utils instead of writing new ones!
        pandas_datetime_to_datetimestruct(self._value, self._creso, &dts_self)
        pandas_datetime_to_datetimestruct(other._value, other._creso, &dts_other)
        return cmp_dtstructs(&dts_self,  &dts_other, op)

    cdef bint _compare_outside_nanorange(_Timestamp self, datetime other,
                                         int op) except -1:
        cdef:
            datetime dtval = self.to_pydatetime(warn=False)

        if not self._can_compare(other):
            return NotImplemented

        if self.nanosecond == 0:
            return PyObject_RichCompareBool(dtval, other, op)

        # otherwise we have dtval < self
        if op == Py_NE:
            return True
        if op == Py_EQ:
            return False
        if op == Py_LE or op == Py_LT:
            return self.year <= other.year
        if op == Py_GE or op == Py_GT:
            return self.year >= other.year

    cdef bint _can_compare(self, datetime other):
        if self.tzinfo is not None:
            return other.tzinfo is not None
        return other.tzinfo is None

    @cython.overflowcheck(True)
    def __add__(self, other):
        cdef:
            int64_t nanos = 0

        if is_any_td_scalar(other):
            other = Timedelta(other)

            # TODO: share this with __sub__, Timedelta.__add__
            # Matching numpy, we cast to the higher resolution. Unlike numpy,
            #  we raise instead of silently overflowing during this casting.
            if self._creso < other._creso:
                self = (<_Timestamp>self)._as_creso(other._creso, round_ok=True)
            elif self._creso > other._creso:
                other = (<_Timedelta>other)._as_creso(self._creso, round_ok=True)

            nanos = other._value

            try:
                new_value = self._value+ nanos
                result = type(self)._from_value_and_reso(
                    new_value, reso=self._creso, tz=self.tzinfo
                )
            except OverflowError as err:
                # TODO: don't hard-code nanosecond here
                new_value = int(self._value) + int(nanos)
                raise OutOfBoundsDatetime(
                    f"Out of bounds nanosecond timestamp: {new_value}"
                ) from err

            return result

        elif is_integer_object(other):
            raise integer_op_not_supported(self)

        elif is_array(other):
            if other.dtype.kind in "iu":
                raise integer_op_not_supported(self)
            if other.dtype.kind == "m":
                if self.tz is None:
                    return self.asm8 + other
                return np.asarray(
                    [self + other[n] for n in range(len(other))],
                    dtype=object,
                )

        elif not isinstance(self, _Timestamp):
            # cython semantics, args have been switched and this is __radd__
            # TODO(cython3): remove this it moved to __radd__
            return other.__add__(self)

        return NotImplemented

    def __radd__(self, other):
        # Have to duplicate checks to avoid infinite recursion due to NotImplemented
        if is_any_td_scalar(other) or is_integer_object(other) or is_array(other):
            return self.__add__(other)
        return NotImplemented

    def __sub__(self, other):
        if other is NaT:
            return NaT

        elif is_any_td_scalar(other) or is_integer_object(other):
            neg_other = -other
            return self + neg_other

        elif is_array(other):
            if other.dtype.kind in "iu":
                raise integer_op_not_supported(self)
            if other.dtype.kind == "m":
                if self.tz is None:
                    return self.asm8 - other
                return np.asarray(
                    [self - other[n] for n in range(len(other))],
                    dtype=object,
                )
            return NotImplemented

        # coerce if necessary if we are a Timestamp-like
        if (PyDateTime_Check(self)
                and (PyDateTime_Check(other) or is_datetime64_object(other))):
            # both_timestamps is to determine whether Timedelta(self - other)
            # should raise the OOB error, or fall back returning a timedelta.
            # TODO(cython3): clean out the bits that moved to __rsub__
            both_timestamps = (isinstance(other, _Timestamp) and
                               isinstance(self, _Timestamp))
            if isinstance(self, _Timestamp):
                other = type(self)(other)
            else:
                self = type(other)(self)

            if (self.tzinfo is None) ^ (other.tzinfo is None):
                raise TypeError(
                    "Cannot subtract tz-naive and tz-aware datetime-like objects."
                )

            # Matching numpy, we cast to the higher resolution. Unlike numpy,
            #  we raise instead of silently overflowing during this casting.
            if self._creso < other._creso:
                self = (<_Timestamp>self)._as_creso(other._creso, round_ok=True)
            elif self._creso > other._creso:
                other = (<_Timestamp>other)._as_creso(self._creso, round_ok=True)

            # scalar Timestamp/datetime - Timestamp/datetime -> yields a
            # Timedelta
            try:
                res_value = self._value- other._value
                return Timedelta._from_value_and_reso(res_value, self._creso)
            except (OverflowError, OutOfBoundsDatetime, OutOfBoundsTimedelta) as err:
                if isinstance(other, _Timestamp):
                    if both_timestamps:
                        raise OutOfBoundsDatetime(
                            "Result is too large for pandas.Timedelta. Convert inputs "
                            "to datetime.datetime with 'Timestamp.to_pydatetime()' "
                            "before subtracting."
                        ) from err
                # We get here in stata tests, fall back to stdlib datetime
                #  method and return stdlib timedelta object
                pass
        elif is_datetime64_object(self):
            # GH#28286 cython semantics for __rsub__, `other` is actually
            #  the Timestamp
            # TODO(cython3): remove this, this moved to __rsub__
            return type(other)(self) - other

        return NotImplemented

    def __rsub__(self, other):
        if PyDateTime_Check(other):
            try:
                return type(self)(other) - self
            except (OverflowError, OutOfBoundsDatetime) as err:
                # We get here in stata tests, fall back to stdlib datetime
                #  method and return stdlib timedelta object
                pass
        elif is_datetime64_object(other):
            return type(self)(other) - self
        return NotImplemented

    # -----------------------------------------------------------------

    cdef int64_t _maybe_convert_value_to_local(self):
        """Convert UTC i8 value to local i8 value if tz exists"""
        cdef:
            int64_t val
            tzinfo own_tz = self.tzinfo
            npy_datetimestruct dts

        if own_tz is not None and not is_utc(own_tz):
            pydatetime_to_dtstruct(self, &dts)
            val = npy_datetimestruct_to_datetime(self._creso, &dts) + self.nanosecond
        else:
            val = self._value
        return val

    @cython.boundscheck(False)
    cdef bint _get_start_end_field(self, str field, freq):
        cdef:
            int64_t val
            dict kwds
            ndarray[uint8_t, cast=True] out
            int month_kw

        if freq:
            kwds = freq.kwds
            month_kw = kwds.get("startingMonth", kwds.get("month", 12))
            freqstr = freq.freqstr
        else:
            month_kw = 12
            freqstr = None

        val = self._maybe_convert_value_to_local()

        out = get_start_end_field(np.array([val], dtype=np.int64),
                                  field, freqstr, month_kw, self._creso)
        return out[0]

    @property
    def is_month_start(self) -> bool:
        """
        Check if the date is the first day of the month.

        Returns
        -------
        bool
            True if the date is the first day of the month.

        See Also
        --------
        Timestamp.is_month_end : Similar property indicating the last day of the month.

        Examples
        --------
        >>> ts = pd.Timestamp(2020, 3, 14)
        >>> ts.is_month_start
        False

        >>> ts = pd.Timestamp(2020, 1, 1)
        >>> ts.is_month_start
        True
        """
        return self.day == 1

    @property
    def is_month_end(self) -> bool:
        """
        Check if the date is the last day of the month.

        Returns
        -------
        bool
            True if the date is the last day of the month.

        See Also
        --------
        Timestamp.is_month_start : Similar property indicating month start.

        Examples
        --------
        >>> ts = pd.Timestamp(2020, 3, 14)
        >>> ts.is_month_end
        False

        >>> ts = pd.Timestamp(2020, 12, 31)
        >>> ts.is_month_end
        True
        """
        return self.day == self.days_in_month

    @property
    def is_quarter_start(self) -> bool:
        """
        Check if the date is the first day of the quarter.

        Returns
        -------
        bool
            True if date is first day of the quarter.

        See Also
        --------
        Timestamp.is_quarter_end : Similar property indicating the quarter end.
        Timestamp.quarter : Return the quarter of the date.

        Examples
        --------
        >>> ts = pd.Timestamp(2020, 3, 14)
        >>> ts.is_quarter_start
        False

        >>> ts = pd.Timestamp(2020, 4, 1)
        >>> ts.is_quarter_start
        True
        """
        return self.day == 1 and self.month % 3 == 1

    @property
    def is_quarter_end(self) -> bool:
        """
        Check if date is last day of the quarter.

        Returns
        -------
        bool
            True if date is last day of the quarter.

        See Also
        --------
        Timestamp.is_quarter_start : Similar property indicating the quarter start.
        Timestamp.quarter : Return the quarter of the date.

        Examples
        --------
        >>> ts = pd.Timestamp(2020, 3, 14)
        >>> ts.is_quarter_end
        False

        >>> ts = pd.Timestamp(2020, 3, 31)
        >>> ts.is_quarter_end
        True
        """
        return (self.month % 3) == 0 and self.day == self.days_in_month

    @property
    def is_year_start(self) -> bool:
        """
        Return True if date is first day of the year.

        Returns
        -------
        bool

        See Also
        --------
        Timestamp.is_year_end : Similar property indicating the end of the year.

        Examples
        --------
        >>> ts = pd.Timestamp(2020, 3, 14)
        >>> ts.is_year_start
        False

        >>> ts = pd.Timestamp(2020, 1, 1)
        >>> ts.is_year_start
        True
        """
        return self.day == self.month == 1

    @property
    def is_year_end(self) -> bool:
        """
        Return True if date is last day of the year.

        Returns
        -------
        bool

        See Also
        --------
        Timestamp.is_year_start : Similar property indicating the start of the year.

        Examples
        --------
        >>> ts = pd.Timestamp(2020, 3, 14)
        >>> ts.is_year_end
        False

        >>> ts = pd.Timestamp(2020, 12, 31)
        >>> ts.is_year_end
        True
        """
        return self.month == 12 and self.day == 31

    @cython.boundscheck(False)
    cdef _get_date_name_field(self, str field, object locale):
        cdef:
            int64_t val
            object[::1] out

        val = self._maybe_convert_value_to_local()

        out = get_date_name_field(np.array([val], dtype=np.int64),
                                  field, locale=locale, reso=self._creso)
        return out[0]

    def day_name(self, locale=None) -> str:
        """
        Return the day name of the Timestamp with specified locale.

        Parameters
        ----------
        locale : str, default None (English locale)
            Locale determining the language in which to return the day name.

        Returns
        -------
        str

        Examples
        --------
        >>> ts = pd.Timestamp('2020-03-14T15:32:52.192548651')
        >>> ts.day_name()
        'Saturday'

        Analogous for ``pd.NaT``:

        >>> pd.NaT.day_name()
        nan
        """
        return self._get_date_name_field("day_name", locale)

    def month_name(self, locale=None) -> str:
        """
        Return the month name of the Timestamp with specified locale.

        Parameters
        ----------
        locale : str, default None (English locale)
            Locale determining the language in which to return the month name.

        Returns
        -------
        str

        Examples
        --------
        >>> ts = pd.Timestamp('2020-03-14T15:32:52.192548651')
        >>> ts.month_name()
        'March'

        Analogous for ``pd.NaT``:

        >>> pd.NaT.month_name()
        nan
        """
        return self._get_date_name_field("month_name", locale)

    @property
    def is_leap_year(self) -> bool:
        """
        Return True if year is a leap year.

        Returns
        -------
        bool

        Examples
        --------
        >>> ts = pd.Timestamp(2020, 3, 14)
        >>> ts.is_leap_year
        True
        """
        return bool(ccalendar.is_leapyear(self.year))

    @property
    def day_of_week(self) -> int:
        """
        Return day of the week.

        Returns
        -------
        int

        Examples
        --------
        >>> ts = pd.Timestamp(2020, 3, 14)
        >>> ts.day_of_week
        5
        """
        return self.weekday()

    @property
    def day_of_year(self) -> int:
        """
        Return the day of the year.

        Returns
        -------
        int

        Examples
        --------
        >>> ts = pd.Timestamp(2020, 3, 14)
        >>> ts.day_of_year
        74
        """
        return ccalendar.get_day_of_year(self.year, self.month, self.day)

    @property
    def quarter(self) -> int:
        """
        Return the quarter of the year.

        Returns
        -------
        int

        Examples
        --------
        >>> ts = pd.Timestamp(2020, 3, 14)
        >>> ts.quarter
        1
        """
        return ((self.month - 1) // 3) + 1

    @property
    def week(self) -> int:
        """
        Return the week number of the year.

        Returns
        -------
        int

        Examples
        --------
        >>> ts = pd.Timestamp(2020, 3, 14)
        >>> ts.week
        11
        """
        return ccalendar.get_week_of_year(self.year, self.month, self.day)

    @property
    def days_in_month(self) -> int:
        """
        Return the number of days in the month.

        Returns
        -------
        int

        Examples
        --------
        >>> ts = pd.Timestamp(2020, 3, 14)
        >>> ts.days_in_month
        31
        """
        return ccalendar.get_days_in_month(self.year, self.month)

    # -----------------------------------------------------------------
    # Transformation Methods

    def normalize(self) -> "Timestamp":
        """
        Normalize Timestamp to midnight, preserving tz information.

        Examples
        --------
        >>> ts = pd.Timestamp(2020, 3, 14, 15, 30)
        >>> ts.normalize()
        Timestamp('2020-03-14 00:00:00')
        """
        cdef:
            local_val = self._maybe_convert_value_to_local()
            int64_t normalized
            int64_t ppd = periods_per_day(self._creso)
            _Timestamp ts

        normalized = normalize_i8_stamp(local_val, ppd)
        ts = type(self)._from_value_and_reso(normalized, reso=self._creso, tz=None)
        return ts.tz_localize(self.tzinfo)

    # -----------------------------------------------------------------
    # Pickle Methods

    def __reduce_ex__(self, protocol):
        # python 3.6 compat
        # https://bugs.python.org/issue28730
        # now __reduce_ex__ is defined and higher priority than __reduce__
        return self.__reduce__()

    def __setstate__(self, state):
        self._value= state[0]
        self.tzinfo = state[2]

        if len(state) == 3:
            # pre-non-nano pickle
            # TODO: no tests get here 2022-05-10
            reso = NPY_FR_ns
        else:
            reso = state[4]
        self._creso = reso

    def __reduce__(self):
        object_state = self._value, None, self.tzinfo, self._creso
        return (_unpickle_timestamp, object_state)

    # -----------------------------------------------------------------
    # Rendering Methods

    def isoformat(self, sep: str = "T", timespec: str = "auto") -> str:
        """
        Return the time formatted according to ISO 8601.

        The full format looks like 'YYYY-MM-DD HH:MM:SS.mmmmmmnnn'.
        By default, the fractional part is omitted if self.microsecond == 0
        and self.nanosecond == 0.

        If self.tzinfo is not None, the UTC offset is also attached, giving
        giving a full format of 'YYYY-MM-DD HH:MM:SS.mmmmmmnnn+HH:MM'.

        Parameters
        ----------
        sep : str, default 'T'
            String used as the separator between the date and time.

        timespec : str, default 'auto'
            Specifies the number of additional terms of the time to include.
            The valid values are 'auto', 'hours', 'minutes', 'seconds',
            'milliseconds', 'microseconds', and 'nanoseconds'.

        Returns
        -------
        str

        Examples
        --------
        >>> ts = pd.Timestamp('2020-03-14T15:32:52.192548651')
        >>> ts.isoformat()
        '2020-03-14T15:32:52.192548651'
        >>> ts.isoformat(timespec='microseconds')
        '2020-03-14T15:32:52.192548'
        """
        base_ts = "microseconds" if timespec == "nanoseconds" else timespec
        base = super(_Timestamp, self).isoformat(sep=sep, timespec=base_ts)
        # We need to replace the fake year 1970 with our real year
        base = f"{self.year:04d}-" + base.split("-", 1)[1]

        if self.nanosecond == 0 and timespec != "nanoseconds":
            return base

        if self.tzinfo is not None:
            base1, base2 = base[:-6], base[-6:]
        else:
            base1, base2 = base, ""

        if timespec == "nanoseconds" or (timespec == "auto" and self.nanosecond):
            if self.microsecond or timespec == "nanoseconds":
                base1 += f"{self.nanosecond:03d}"
            else:
                base1 += f".{self.nanosecond:09d}"

        return base1 + base2

    def __repr__(self) -> str:
        stamp = self._repr_base
        zone = None

        if self.tzinfo is not None:
            try:
                stamp += self.strftime("%z")
            except ValueError:
                year2000 = self.replace(year=2000)
                stamp += year2000.strftime("%z")

            zone = get_timezone(self.tzinfo)
            try:
                stamp += zone.strftime(" %%Z")
            except AttributeError:
                # e.g. tzlocal has no `strftime`
                pass

        tz = f", tz='{zone}'" if zone is not None else ""

        return f"Timestamp('{stamp}'{tz})"

    @property
    def _repr_base(self) -> str:
        return f"{self._date_repr} {self._time_repr}"

    @property
    def _date_repr(self) -> str:
        # Ideal here would be self.strftime("%Y-%m-%d"), but
        # the datetime strftime() methods require year >= 1900 and is slower
        return f"{self.year}-{self.month:02d}-{self.day:02d}"

    @property
    def _time_repr(self) -> str:
        result = f"{self.hour:02d}:{self.minute:02d}:{self.second:02d}"

        if self.nanosecond != 0:
            result += f".{self.nanosecond + 1000 * self.microsecond:09d}"
        elif self.microsecond != 0:
            result += f".{self.microsecond:06d}"

        return result

    @property
    def _short_repr(self) -> str:
        # format a Timestamp with only _date_repr if possible
        # otherwise _repr_base
        if (self.hour == 0 and
                self.minute == 0 and
                self.second == 0 and
                self.microsecond == 0 and
                self.nanosecond == 0):
            return self._date_repr
        return self._repr_base

    # -----------------------------------------------------------------
    # Conversion Methods

    @cython.cdivision(False)
    cdef _Timestamp _as_creso(self, NPY_DATETIMEUNIT creso, bint round_ok=True):
        cdef:
            int64_t value

        if creso == self._creso:
            return self

        try:
            value = convert_reso(self._value, self._creso, creso, round_ok=round_ok)
        except OverflowError as err:
            unit = npy_unit_to_abbrev(creso)
            raise OutOfBoundsDatetime(
                f"Cannot cast {self} to unit='{unit}' without overflow."
            ) from err

        return type(self)._from_value_and_reso(value, reso=creso, tz=self.tzinfo)

    def as_unit(self, str unit, bint round_ok=True):
        """
        Convert the underlying int64 representaton to the given unit.

        Parameters
        ----------
        unit : {"ns", "us", "ms", "s"}
        round_ok : bool, default True
            If False and the conversion requires rounding, raise.

        Returns
        -------
        Timestamp

        Examples
        --------
        >>> ts = pd.Timestamp('2023-01-01 00:00:00.01')
        >>> ts
        Timestamp('2023-01-01 00:00:00.010000')
        >>> ts.unit
        'ms'
        >>> ts = ts.as_unit('s')
        >>> ts
        Timestamp('2023-01-01 00:00:00')
        >>> ts.unit
        's'
        """
        dtype = np.dtype(f"M8[{unit}]")
        reso = get_unit_from_dtype(dtype)
        try:
            return self._as_creso(reso, round_ok=round_ok)
        except OverflowError as err:
            raise OutOfBoundsDatetime(
                f"Cannot cast {self} to unit='{unit}' without overflow."
            ) from err

    @property
    def asm8(self) -> np.datetime64:
        """
        Return numpy datetime64 format in nanoseconds.

        Examples
        --------
        >>> ts = pd.Timestamp(2020, 3, 14, 15)
        >>> ts.asm8
        numpy.datetime64('2020-03-14T15:00:00.000000')
        """
        return self.to_datetime64()

    def timestamp(self):
        """
        Return POSIX timestamp as float.

        Examples
        --------
        >>> ts = pd.Timestamp('2020-03-14T15:32:52.192548')
        >>> ts.timestamp()
        1584199972.192548
        """
        # GH 17329
        # Note: Naive timestamps will not match datetime.stdlib

        denom = periods_per_second(self._creso)

        return round(self._value/ denom, 6)

    cpdef datetime to_pydatetime(_Timestamp self, bint warn=True):
        """
        Convert a Timestamp object to a native Python datetime object.

        If warn=True, issue a warning if nanoseconds is nonzero.

        Examples
        --------
        >>> ts = pd.Timestamp('2020-03-14T15:32:52.192548')
        >>> ts.to_pydatetime()
        datetime.datetime(2020, 3, 14, 15, 32, 52, 192548)

        Analogous for ``pd.NaT``:

        >>> pd.NaT.to_pydatetime()
        NaT
        """
        if self.nanosecond != 0 and warn:
            warnings.warn("Discarding nonzero nanoseconds in conversion.",
                          UserWarning, stacklevel=find_stack_level())

        return datetime(self.year, self.month, self.day,
                        self.hour, self.minute, self.second,
                        self.microsecond, self.tzinfo, fold=self.fold)

    cpdef to_datetime64(self):
        """
        Return a numpy.datetime64 object with 'ns' precision.
        """
        # TODO: find a way to construct dt64 directly from _reso
        abbrev = npy_unit_to_abbrev(self._creso)
        return np.datetime64(self._value, abbrev)

    def to_numpy(self, dtype=None, copy=False) -> np.datetime64:
        """
        Convert the Timestamp to a NumPy datetime64.

        This is an alias method for `Timestamp.to_datetime64()`. The dtype and
        copy parameters are available here only for compatibility. Their values
        will not affect the return value.

        Returns
        -------
        numpy.datetime64

        See Also
        --------
        DatetimeIndex.to_numpy : Similar method for DatetimeIndex.

        Examples
        --------
        >>> ts = pd.Timestamp('2020-03-14T15:32:52.192548651')
        >>> ts.to_numpy()
        numpy.datetime64('2020-03-14T15:32:52.192548651')

        Analogous for ``pd.NaT``:

        >>> pd.NaT.to_numpy()
        numpy.datetime64('NaT')
        """
        if dtype is not None or copy is not False:
            raise ValueError(
                "Timestamp.to_numpy dtype and copy arguments are ignored."
            )
        return self.to_datetime64()

    def to_period(self, freq=None):
        """
        Return an period of which this timestamp is an observation.

        Examples
        --------
        >>> ts = pd.Timestamp('2020-03-14T15:32:52.192548651')
        >>> # Year end frequency
        >>> ts.to_period(freq='Y')
        Period('2020', 'A-DEC')

        >>> # Month end frequency
        >>> ts.to_period(freq='M')
        Period('2020-03', 'M')

        >>> # Weekly frequency
        >>> ts.to_period(freq='W')
        Period('2020-03-09/2020-03-15', 'W-SUN')

        >>> # Quarter end frequency
        >>> ts.to_period(freq='Q')
        Period('2020Q1', 'Q-DEC')
        """
        from pandas import Period

        if self.tz is not None:
            # GH#21333
            warnings.warn(
                "Converting to Period representation will drop timezone information.",
                UserWarning,
                stacklevel=find_stack_level(),
            )

        return Period(self, freq=freq)


# ----------------------------------------------------------------------

# Python front end to C extension type _Timestamp
# This serves as the box for datetime64


class Timestamp(_Timestamp):
    """
    Pandas replacement for python datetime.datetime object.

    Timestamp is the pandas equivalent of python's Datetime
    and is interchangeable with it in most cases. It's the type used
    for the entries that make up a DatetimeIndex, and other timeseries
    oriented data structures in pandas.

    Parameters
    ----------
    ts_input : datetime-like, str, int, float
        Value to be converted to Timestamp.
    year, month, day : int
    hour, minute, second, microsecond : int, optional, default 0
    tzinfo : datetime.tzinfo, optional, default None
    nanosecond : int, optional, default 0
    tz : str, pytz.timezone, dateutil.tz.tzfile or None
        Time zone for time which Timestamp will have.
    unit : str
        Unit used for conversion if ts_input is of type int or float. The
        valid values are 'D', 'h', 'm', 's', 'ms', 'us', and 'ns'. For
        example, 's' means seconds and 'ms' means milliseconds.

        For float inputs, the result will be stored in nanoseconds, and
        the unit attribute will be set as ``'ns'``.
    fold : {0, 1}, default None, keyword-only
        Due to daylight saving time, one wall clock time can occur twice
        when shifting from summer to winter time; fold describes whether the
        datetime-like corresponds  to the first (0) or the second time (1)
        the wall clock hits the ambiguous time.

    Notes
    -----
    There are essentially three calling conventions for the constructor. The
    primary form accepts four parameters. They can be passed by position or
    keyword.

    The other two forms mimic the parameters from ``datetime.datetime``. They
    can be passed by either position or keyword, but not both mixed together.

    Examples
    --------
    Using the primary calling convention:

    This converts a datetime-like string

    >>> pd.Timestamp('2017-01-01T12')
    Timestamp('2017-01-01 12:00:00')

    This converts a float representing a Unix epoch in units of seconds

    >>> pd.Timestamp(1513393355.5, unit='s')
    Timestamp('2017-12-16 03:02:35.500000')

    This converts an int representing a Unix-epoch in units of seconds
    and for a particular timezone

    >>> pd.Timestamp(1513393355, unit='s', tz='US/Pacific')
    Timestamp('2017-12-15 19:02:35-0800', tz='US/Pacific')

    Using the other two forms that mimic the API for ``datetime.datetime``:

    >>> pd.Timestamp(2017, 1, 1, 12)
    Timestamp('2017-01-01 12:00:00')

    >>> pd.Timestamp(year=2017, month=1, day=1, hour=12)
    Timestamp('2017-01-01 12:00:00')
    """

    @classmethod
    def fromordinal(cls, ordinal, tz=None):
        """
        Construct a timestamp from a a proleptic Gregorian ordinal.

        Parameters
        ----------
        ordinal : int
            Date corresponding to a proleptic Gregorian ordinal.
        tz : str, pytz.timezone, dateutil.tz.tzfile or None
            Time zone for the Timestamp.

        Notes
        -----
        By definition there cannot be any tz info on the ordinal itself.

        Examples
        --------
        >>> pd.Timestamp.fromordinal(737425)
        Timestamp('2020-01-01 00:00:00')
        """
        return cls(datetime.fromordinal(ordinal), tz=tz)

    @classmethod
    def now(cls, tz=None):
        """
        Return new Timestamp object representing current time local to tz.

        Parameters
        ----------
        tz : str or timezone object, default None
            Timezone to localize to.

        Examples
        --------
        >>> pd.Timestamp.now()  # doctest: +SKIP
        Timestamp('2020-11-16 22:06:16.378782')

        Analogous for ``pd.NaT``:

        >>> pd.NaT.now()
        NaT
        """
        if isinstance(tz, str):
            tz = maybe_get_tz(tz)
        return cls(datetime.now(tz))

    @classmethod
    def today(cls, tz=None):
        """
        Return the current time in the local timezone.

        This differs from datetime.today() in that it can be localized to a
        passed timezone.

        Parameters
        ----------
        tz : str or timezone object, default None
            Timezone to localize to.

        Examples
        --------
        >>> pd.Timestamp.today()    # doctest: +SKIP
        Timestamp('2020-11-16 22:37:39.969883')

        Analogous for ``pd.NaT``:

        >>> pd.NaT.today()
        NaT
        """
        return cls.now(tz)

    @classmethod
    def utcnow(cls):
        """
        Timestamp.utcnow()

        Return a new Timestamp representing UTC day and time.

        Examples
        --------
        >>> pd.Timestamp.utcnow()   # doctest: +SKIP
        Timestamp('2020-11-16 22:50:18.092888+0000', tz='UTC')
        """
        return cls.now(UTC)

    @classmethod
    def utcfromtimestamp(cls, ts):
        """
        Timestamp.utcfromtimestamp(ts)

        Construct a timezone-aware UTC datetime from a POSIX timestamp.

        Notes
        -----
        Timestamp.utcfromtimestamp behavior differs from datetime.utcfromtimestamp
        in returning a timezone-aware object.

        Examples
        --------
        >>> pd.Timestamp.utcfromtimestamp(1584199972)
        Timestamp('2020-03-14 15:32:52+0000', tz='UTC')
        """
        # GH#22451
        return cls.fromtimestamp(ts, tz="UTC")

    @classmethod
    def fromtimestamp(cls, ts, tz=None):
        """
        Timestamp.fromtimestamp(ts)

        Transform timestamp[, tz] to tz's local time from POSIX timestamp.

        Examples
        --------
        >>> pd.Timestamp.fromtimestamp(1584199972)  # doctest: +SKIP
        Timestamp('2020-03-14 15:32:52')

        Note that the output may change depending on your local time.
        """
        tz = maybe_get_tz(tz)
        return cls(datetime.fromtimestamp(ts, tz))

    def strftime(self, format):
        """
        Return a formatted string of the Timestamp.

        Parameters
        ----------
        format : str
            Format string to convert Timestamp to string.
            See strftime documentation for more information on the format string:
            https://docs.python.org/3/library/datetime.html#strftime-and-strptime-behavior.

        Examples
        --------
        >>> ts = pd.Timestamp('2020-03-14T15:32:52.192548651')
        >>> ts.strftime('%Y-%m-%d %X')
        '2020-03-14 15:32:52'
        """
        try:
            _dt = datetime(self.year, self.month, self.day,
                           self.hour, self.minute, self.second,
                           self.microsecond, self.tzinfo, fold=self.fold)
        except ValueError as err:
            raise NotImplementedError(
                "strftime not yet supported on Timestamps which "
                "are outside the range of Python's standard library. "
                "For now, please call the components you need (such as `.year` "
                "and `.month`) and construct your string from there."
            ) from err
        return _dt.strftime(format)

    def ctime(self):
        """
        Return ctime() style string.

        Examples
        --------
        >>> ts = pd.Timestamp('2023-01-01 10:00:00.00')
        >>> ts
        Timestamp('2023-01-01 10:00:00')
        >>> ts.ctime()
        'Sun Jan  1 10:00:00 2023'
        """
        try:
            _dt = datetime(self.year, self.month, self.day,
                           self.hour, self.minute, self.second,
                           self.microsecond, self.tzinfo, fold=self.fold)
        except ValueError as err:
            raise NotImplementedError(
                "ctime not yet supported on Timestamps which "
                "are outside the range of Python's standard library. "
                "For now, please call the components you need (such as `.year` "
                "and `.month`) and construct your string from there."
            ) from err
        return _dt.ctime()

<<<<<<< HEAD
    def tzname(self):
        """
        Return time zone name.

        Examples
        --------
        >>> ts = pd.Timestamp('2023-01-01 10:00:00', tz='Europe/Brussels')
        >>> ts
        Timestamp('2023-01-01 10:00:00+0100', tz='Europe/Brussels')
        >>> ts.tzname()
        'CET'
        """
        return super().tzname()

    def utcoffset(self):
        """
        Return utc offset.

        Examples
        --------
        >>> ts = pd.Timestamp('2023-01-01 10:00:00', tz='Europe/Brussels')
        >>> ts
        Timestamp('2023-01-01 10:00:00+0100', tz='Europe/Brussels')
        >>> ts.utcoffset()
        datetime.timedelta(seconds=3600)
        """
        return super().utcoffset()

    def utctimetuple(self):
        """
        Return UTC time tuple, compatible with time.localtime().

        Examples
        --------
        >>> ts = pd.Timestamp('2023-01-01 10:00:00', tz='Europe/Brussels')
        >>> ts
        Timestamp('2023-01-01 10:00:00+0100', tz='Europe/Brussels')
        >>> ts.utctimetuple()
        time.struct_time(tm_year=2023, tm_mon=1, tm_mday=1, tm_hour=9,
        tm_min=0, tm_sec=0, tm_wday=6, tm_yday=1, tm_isdst=0)
        """
        return super().utctimetuple()
=======
    def date(self):
        """
        Return date object with same year, month and day.

        Examples
        --------
        >>> ts = pd.Timestamp('2023-01-01 10:00:00.00')
        >>> ts
        Timestamp('2023-01-01 10:00:00')
        >>> ts.date()
        datetime.date(2023, 1, 1)
        """
        try:
            _dt = dt.date(self.year, self.month, self.day)
        except ValueError as err:
            raise NotImplementedError(
                "date not yet supported on Timestamps which "
                "are outside the range of Python's standard library. "
            ) from err
        return _dt

    def dst(self):
        """
        Return the daylight saving time (DST) adjustment.

        Examples
        --------
        >>> ts = pd.Timestamp('2000-06-01 00:00:00', tz='Europe/Brussels')
        >>> ts
        Timestamp('2000-06-01 00:00:00+0200', tz='Europe/Brussels')
        >>> ts.dst()
        datetime.timedelta(seconds=3600)
        """
        return super().dst()

    def isocalendar(self):
        """
        Return a named tuple containing ISO year, week number, and weekday.

        Examples
        --------
        >>> ts = pd.Timestamp('2023-01-01 10:00:00')
        >>> ts
        Timestamp('2023-01-01 10:00:00')
        >>> ts.isocalendar()
        datetime.IsoCalendarDate(year=2022, week=52, weekday=7)
        """
        try:
            _dt = datetime(self.year, self.month, self.day,
                           self.hour, self.minute, self.second,
                           self.microsecond, self.tzinfo, fold=self.fold)
        except ValueError as err:
            raise NotImplementedError(
                "isocalendar not yet supported on Timestamps which "
                "are outside the range of Python's standard library. "
            ) from err
        return _dt.isocalendar()
>>>>>>> 8cf7ac1a

    # Issue 25016.
    @classmethod
    def strptime(cls, date_string, format):
        """
        Timestamp.strptime(string, format)

        Function is not implemented. Use pd.to_datetime().

        Examples
        --------
        >>> pd.Timestamp.strptime("2023-01-01", "%d/%m/%y")
        Traceback (most recent call last):
        NotImplementedError
        """
        raise NotImplementedError(
            "Timestamp.strptime() is not implemented. "
            "Use to_datetime() to parse date strings."
        )

    @classmethod
    def combine(cls, date, time):
        """
        Timestamp.combine(date, time)

        Combine date, time into datetime with same date and time fields.

        Examples
        --------
        >>> from datetime import date, time
        >>> pd.Timestamp.combine(date(2020, 3, 14), time(15, 30, 15))
        Timestamp('2020-03-14 15:30:15')
        """
        return cls(datetime.combine(date, time))

    def __new__(
        cls,
        object ts_input=_no_input,
        year=None,
        month=None,
        day=None,
        hour=None,
        minute=None,
        second=None,
        microsecond=None,
        tzinfo_type tzinfo=None,
        *,
        nanosecond=None,
        tz=None,
        unit=None,
        fold=None,
    ):
        # The parameter list folds together legacy parameter names (the first
        # four) and positional and keyword parameter names from pydatetime.
        #
        # There are three calling forms:
        #
        # - In the legacy form, the first parameter, ts_input, is required
        #   and may be datetime-like, str, int, or float. The second
        #   parameter, offset, is optional and may be str or DateOffset.
        #
        # - ints in the first, second, and third arguments indicate
        #   pydatetime positional arguments. Only the first 8 arguments
        #   (standing in for year, month, day, hour, minute, second,
        #   microsecond, tzinfo) may be non-None. As a shortcut, we just
        #   check that the second argument is an int.
        #
        # - Nones for the first four (legacy) arguments indicate pydatetime
        #   keyword arguments. year, month, and day are required. As a
        #   shortcut, we just check that the first argument was not passed.
        #
        # Mixing pydatetime positional and keyword arguments is forbidden!

        cdef:
            _TSObject ts
            tzinfo_type tzobj

        _date_attributes = [year, month, day, hour, minute, second,
                            microsecond, nanosecond]

        if tzinfo is not None:
            # GH#17690 tzinfo must be a datetime.tzinfo object, ensured
            #  by the cython annotation.
            if tz is not None:
                raise ValueError("Can provide at most one of tz, tzinfo")

            # User passed tzinfo instead of tz; avoid silently ignoring
            tz, tzinfo = tzinfo, None

        # Allow fold only for unambiguous input
        if fold is not None:
            if fold not in [0, 1]:
                raise ValueError(
                    "Valid values for the fold argument are None, 0, or 1."
                )

            if (ts_input is not _no_input and not (
                    PyDateTime_Check(ts_input) and
                    getattr(ts_input, "tzinfo", None) is None)):
                raise ValueError(
                    "Cannot pass fold with possibly unambiguous input: int, "
                    "float, numpy.datetime64, str, or timezone-aware "
                    "datetime-like. Pass naive datetime-like or build "
                    "Timestamp from components."
                )

            if tz is not None and PyTZInfo_Check(tz) and treat_tz_as_pytz(tz):
                raise ValueError(
                    "pytz timezones do not support fold. Please use dateutil "
                    "timezones."
                )

            if hasattr(ts_input, "fold"):
                ts_input = ts_input.replace(fold=fold)

        # GH 30543 if pd.Timestamp already passed, return it
        # check that only ts_input is passed
        # checking verbosely, because cython doesn't optimize
        # list comprehensions (as of cython 0.29.x)
        if (isinstance(ts_input, _Timestamp) and
                tz is None and unit is None and year is None and
                month is None and day is None and hour is None and
                minute is None and second is None and
                microsecond is None and nanosecond is None and
                tzinfo is None):
            return ts_input
        elif isinstance(ts_input, str):
            # User passed a date string to parse.
            # Check that the user didn't also pass a date attribute kwarg.
            if any(arg is not None for arg in _date_attributes):
                raise ValueError(
                    "Cannot pass a date attribute keyword "
                    "argument when passing a date string; 'tz' is keyword-only"
                )

        elif ts_input is _no_input:
            # GH 31200
            # When year, month or day is not given, we call the datetime
            # constructor to make sure we get the same error message
            # since Timestamp inherits datetime
            datetime_kwargs = {
                "hour": hour or 0,
                "minute": minute or 0,
                "second": second or 0,
                "microsecond": microsecond or 0,
                "fold": fold or 0
            }
            if year is not None:
                datetime_kwargs["year"] = year
            if month is not None:
                datetime_kwargs["month"] = month
            if day is not None:
                datetime_kwargs["day"] = day

            ts_input = datetime(**datetime_kwargs)

        elif is_integer_object(year):
            # User passed positional arguments:
            # Timestamp(year, month, day[, hour[, minute[, second[,
            # microsecond[, tzinfo]]]]])
            ts_input = datetime(ts_input, year, month, day or 0,
                                hour or 0, minute or 0, second or 0, fold=fold or 0)
            unit = None

        if getattr(ts_input, "tzinfo", None) is not None and tz is not None:
            raise ValueError("Cannot pass a datetime or Timestamp with tzinfo with "
                             "the tz parameter. Use tz_convert instead.")

        tzobj = maybe_get_tz(tz)
        if tzobj is not None and is_datetime64_object(ts_input):
            # GH#24559, GH#42288 As of 2.0 we treat datetime64 as
            #  wall-time (consistent with DatetimeIndex)
            return cls(ts_input).tz_localize(tzobj)

        if nanosecond is None:
            nanosecond = 0
        elif not (999 >= nanosecond >= 0):
            raise ValueError("nanosecond must be in 0..999")

        ts = convert_to_tsobject(ts_input, tzobj, unit, 0, 0, nanosecond)

        if ts.value == NPY_NAT:
            return NaT

        return create_timestamp_from_ts(ts.value, ts.dts, ts.tzinfo, ts.fold, ts.creso)

    def _round(self, freq, mode, ambiguous="raise", nonexistent="raise"):
        cdef:
            int64_t nanos

        freq = to_offset(freq)
        freq.nanos  # raises on non-fixed freq
        nanos = delta_to_nanoseconds(freq, self._creso)
        if nanos == 0:
            if freq.nanos == 0:
                raise ValueError("Division by zero in rounding")

            # e.g. self.unit == "s" and sub-second freq
            return self

        # TODO: problem if nanos==0

        if self.tz is not None:
            value = self.tz_localize(None)._value
        else:
            value = self._value

        value = np.array([value], dtype=np.int64)

        # Will only ever contain 1 element for timestamp
        try:
            r = round_nsint64(value, mode, nanos)[0]
        except OverflowError as err:
            raise OutOfBoundsDatetime(
                f"Cannot round {self} to freq={freq} without overflow"
            ) from err

        result = Timestamp._from_value_and_reso(r, self._creso, None)
        if self.tz is not None:
            result = result.tz_localize(
                self.tz, ambiguous=ambiguous, nonexistent=nonexistent
            )
        return result

    def round(self, freq, ambiguous="raise", nonexistent="raise"):
        """
        Round the Timestamp to the specified resolution.

        Parameters
        ----------
        freq : str
            Frequency string indicating the rounding resolution.
        ambiguous : bool or {'raise', 'NaT'}, default 'raise'
            The behavior is as follows:

            * bool contains flags to determine if time is dst or not (note
              that this flag is only applicable for ambiguous fall dst dates).
            * 'NaT' will return NaT for an ambiguous time.
            * 'raise' will raise an AmbiguousTimeError for an ambiguous time.

        nonexistent : {'raise', 'shift_forward', 'shift_backward, 'NaT', \
timedelta}, default 'raise'
            A nonexistent time does not exist in a particular timezone
            where clocks moved forward due to DST.

            * 'shift_forward' will shift the nonexistent time forward to the
              closest existing time.
            * 'shift_backward' will shift the nonexistent time backward to the
              closest existing time.
            * 'NaT' will return NaT where there are nonexistent times.
            * timedelta objects will shift nonexistent times by the timedelta.
            * 'raise' will raise an NonExistentTimeError if there are
              nonexistent times.

        Returns
        -------
        a new Timestamp rounded to the given resolution of `freq`

        Raises
        ------
        ValueError if the freq cannot be converted

        Notes
        -----
        If the Timestamp has a timezone, rounding will take place relative to the
        local ("wall") time and re-localized to the same timezone. When rounding
        near daylight savings time, use ``nonexistent`` and ``ambiguous`` to
        control the re-localization behavior.

        Examples
        --------
        Create a timestamp object:

        >>> ts = pd.Timestamp('2020-03-14T15:32:52.192548651')

        A timestamp can be rounded using multiple frequency units:

        >>> ts.round(freq='H') # hour
        Timestamp('2020-03-14 16:00:00')

        >>> ts.round(freq='T') # minute
        Timestamp('2020-03-14 15:33:00')

        >>> ts.round(freq='S') # seconds
        Timestamp('2020-03-14 15:32:52')

        >>> ts.round(freq='L') # milliseconds
        Timestamp('2020-03-14 15:32:52.193000')

        ``freq`` can also be a multiple of a single unit, like '5T' (i.e.  5 minutes):

        >>> ts.round(freq='5T')
        Timestamp('2020-03-14 15:35:00')

        or a combination of multiple units, like '1H30T' (i.e. 1 hour and 30 minutes):

        >>> ts.round(freq='1H30T')
        Timestamp('2020-03-14 15:00:00')

        Analogous for ``pd.NaT``:

        >>> pd.NaT.round()
        NaT

        When rounding near a daylight savings time transition, use ``ambiguous`` or
        ``nonexistent`` to control how the timestamp should be re-localized.

        >>> ts_tz = pd.Timestamp("2021-10-31 01:30:00").tz_localize("Europe/Amsterdam")

        >>> ts_tz.round("H", ambiguous=False)
        Timestamp('2021-10-31 02:00:00+0100', tz='Europe/Amsterdam')

        >>> ts_tz.round("H", ambiguous=True)
        Timestamp('2021-10-31 02:00:00+0200', tz='Europe/Amsterdam')
        """
        return self._round(
            freq, RoundTo.NEAREST_HALF_EVEN, ambiguous, nonexistent
        )

    def floor(self, freq, ambiguous="raise", nonexistent="raise"):
        """
        Return a new Timestamp floored to this resolution.

        Parameters
        ----------
        freq : str
            Frequency string indicating the flooring resolution.
        ambiguous : bool or {'raise', 'NaT'}, default 'raise'
            The behavior is as follows:

            * bool contains flags to determine if time is dst or not (note
              that this flag is only applicable for ambiguous fall dst dates).
            * 'NaT' will return NaT for an ambiguous time.
            * 'raise' will raise an AmbiguousTimeError for an ambiguous time.

        nonexistent : {'raise', 'shift_forward', 'shift_backward, 'NaT', \
timedelta}, default 'raise'
            A nonexistent time does not exist in a particular timezone
            where clocks moved forward due to DST.

            * 'shift_forward' will shift the nonexistent time forward to the
              closest existing time.
            * 'shift_backward' will shift the nonexistent time backward to the
              closest existing time.
            * 'NaT' will return NaT where there are nonexistent times.
            * timedelta objects will shift nonexistent times by the timedelta.
            * 'raise' will raise an NonExistentTimeError if there are
              nonexistent times.

        Raises
        ------
        ValueError if the freq cannot be converted.

        Notes
        -----
        If the Timestamp has a timezone, flooring will take place relative to the
        local ("wall") time and re-localized to the same timezone. When flooring
        near daylight savings time, use ``nonexistent`` and ``ambiguous`` to
        control the re-localization behavior.

        Examples
        --------
        Create a timestamp object:

        >>> ts = pd.Timestamp('2020-03-14T15:32:52.192548651')

        A timestamp can be floored using multiple frequency units:

        >>> ts.floor(freq='H') # hour
        Timestamp('2020-03-14 15:00:00')

        >>> ts.floor(freq='T') # minute
        Timestamp('2020-03-14 15:32:00')

        >>> ts.floor(freq='S') # seconds
        Timestamp('2020-03-14 15:32:52')

        >>> ts.floor(freq='N') # nanoseconds
        Timestamp('2020-03-14 15:32:52.192548651')

        ``freq`` can also be a multiple of a single unit, like '5T' (i.e.  5 minutes):

        >>> ts.floor(freq='5T')
        Timestamp('2020-03-14 15:30:00')

        or a combination of multiple units, like '1H30T' (i.e. 1 hour and 30 minutes):

        >>> ts.floor(freq='1H30T')
        Timestamp('2020-03-14 15:00:00')

        Analogous for ``pd.NaT``:

        >>> pd.NaT.floor()
        NaT

        When rounding near a daylight savings time transition, use ``ambiguous`` or
        ``nonexistent`` to control how the timestamp should be re-localized.

        >>> ts_tz = pd.Timestamp("2021-10-31 03:30:00").tz_localize("Europe/Amsterdam")

        >>> ts_tz.floor("2H", ambiguous=False)
        Timestamp('2021-10-31 02:00:00+0100', tz='Europe/Amsterdam')

        >>> ts_tz.floor("2H", ambiguous=True)
        Timestamp('2021-10-31 02:00:00+0200', tz='Europe/Amsterdam')
        """
        return self._round(freq, RoundTo.MINUS_INFTY, ambiguous, nonexistent)

    def ceil(self, freq, ambiguous="raise", nonexistent="raise"):
        """
        Return a new Timestamp ceiled to this resolution.

        Parameters
        ----------
        freq : str
            Frequency string indicating the ceiling resolution.
        ambiguous : bool or {'raise', 'NaT'}, default 'raise'
            The behavior is as follows:

            * bool contains flags to determine if time is dst or not (note
              that this flag is only applicable for ambiguous fall dst dates).
            * 'NaT' will return NaT for an ambiguous time.
            * 'raise' will raise an AmbiguousTimeError for an ambiguous time.

        nonexistent : {'raise', 'shift_forward', 'shift_backward, 'NaT', \
timedelta}, default 'raise'
            A nonexistent time does not exist in a particular timezone
            where clocks moved forward due to DST.

            * 'shift_forward' will shift the nonexistent time forward to the
              closest existing time.
            * 'shift_backward' will shift the nonexistent time backward to the
              closest existing time.
            * 'NaT' will return NaT where there are nonexistent times.
            * timedelta objects will shift nonexistent times by the timedelta.
            * 'raise' will raise an NonExistentTimeError if there are
              nonexistent times.

        Raises
        ------
        ValueError if the freq cannot be converted.

        Notes
        -----
        If the Timestamp has a timezone, ceiling will take place relative to the
        local ("wall") time and re-localized to the same timezone. When ceiling
        near daylight savings time, use ``nonexistent`` and ``ambiguous`` to
        control the re-localization behavior.

        Examples
        --------
        Create a timestamp object:

        >>> ts = pd.Timestamp('2020-03-14T15:32:52.192548651')

        A timestamp can be ceiled using multiple frequency units:

        >>> ts.ceil(freq='H') # hour
        Timestamp('2020-03-14 16:00:00')

        >>> ts.ceil(freq='T') # minute
        Timestamp('2020-03-14 15:33:00')

        >>> ts.ceil(freq='S') # seconds
        Timestamp('2020-03-14 15:32:53')

        >>> ts.ceil(freq='U') # microseconds
        Timestamp('2020-03-14 15:32:52.192549')

        ``freq`` can also be a multiple of a single unit, like '5T' (i.e.  5 minutes):

        >>> ts.ceil(freq='5T')
        Timestamp('2020-03-14 15:35:00')

        or a combination of multiple units, like '1H30T' (i.e. 1 hour and 30 minutes):

        >>> ts.ceil(freq='1H30T')
        Timestamp('2020-03-14 16:30:00')

        Analogous for ``pd.NaT``:

        >>> pd.NaT.ceil()
        NaT

        When rounding near a daylight savings time transition, use ``ambiguous`` or
        ``nonexistent`` to control how the timestamp should be re-localized.

        >>> ts_tz = pd.Timestamp("2021-10-31 01:30:00").tz_localize("Europe/Amsterdam")

        >>> ts_tz.ceil("H", ambiguous=False)
        Timestamp('2021-10-31 02:00:00+0100', tz='Europe/Amsterdam')

        >>> ts_tz.ceil("H", ambiguous=True)
        Timestamp('2021-10-31 02:00:00+0200', tz='Europe/Amsterdam')
        """
        return self._round(freq, RoundTo.PLUS_INFTY, ambiguous, nonexistent)

    @property
    def tz(self):
        """
        Alias for tzinfo.

        Examples
        --------
        >>> ts = pd.Timestamp(1584226800, unit='s', tz='Europe/Stockholm')
        >>> ts.tz
        <DstTzInfo 'Europe/Stockholm' CET+1:00:00 STD>
        """
        return self.tzinfo

    @tz.setter
    def tz(self, value):
        # GH 3746: Prevent localizing or converting the index by setting tz
        raise AttributeError(
            "Cannot directly set timezone. "
            "Use tz_localize() or tz_convert() as appropriate"
        )

    def tz_localize(self, tz, ambiguous="raise", nonexistent="raise"):
        """
        Localize the Timestamp to a timezone.

        Convert naive Timestamp to local time zone or remove
        timezone from timezone-aware Timestamp.

        Parameters
        ----------
        tz : str, pytz.timezone, dateutil.tz.tzfile or None
            Time zone for time which Timestamp will be converted to.
            None will remove timezone holding local time.

        ambiguous : bool, 'NaT', default 'raise'
            When clocks moved backward due to DST, ambiguous times may arise.
            For example in Central European Time (UTC+01), when going from
            03:00 DST to 02:00 non-DST, 02:30:00 local time occurs both at
            00:30:00 UTC and at 01:30:00 UTC. In such a situation, the
            `ambiguous` parameter dictates how ambiguous times should be
            handled.

            The behavior is as follows:

            * bool contains flags to determine if time is dst or not (note
              that this flag is only applicable for ambiguous fall dst dates).
            * 'NaT' will return NaT for an ambiguous time.
            * 'raise' will raise an AmbiguousTimeError for an ambiguous time.

        nonexistent : 'shift_forward', 'shift_backward, 'NaT', timedelta, \
default 'raise'
            A nonexistent time does not exist in a particular timezone
            where clocks moved forward due to DST.

            The behavior is as follows:

            * 'shift_forward' will shift the nonexistent time forward to the
              closest existing time.
            * 'shift_backward' will shift the nonexistent time backward to the
              closest existing time.
            * 'NaT' will return NaT where there are nonexistent times.
            * timedelta objects will shift nonexistent times by the timedelta.
            * 'raise' will raise an NonExistentTimeError if there are
              nonexistent times.

        Returns
        -------
        localized : Timestamp

        Raises
        ------
        TypeError
            If the Timestamp is tz-aware and tz is not None.

        Examples
        --------
        Create a naive timestamp object:

        >>> ts = pd.Timestamp('2020-03-14T15:32:52.192548651')
        >>> ts
        Timestamp('2020-03-14 15:32:52.192548651')

        Add 'Europe/Stockholm' as timezone:

        >>> ts.tz_localize(tz='Europe/Stockholm')
        Timestamp('2020-03-14 15:32:52.192548651+0100', tz='Europe/Stockholm')

        Analogous for ``pd.NaT``:

        >>> pd.NaT.tz_localize()
        NaT
        """
        if not isinstance(ambiguous, bool) and ambiguous not in {"NaT", "raise"}:
            raise ValueError(
                        "'ambiguous' parameter must be one of: "
                        "True, False, 'NaT', 'raise' (default)"
                    )

        nonexistent_options = ("raise", "NaT", "shift_forward", "shift_backward")
        if nonexistent not in nonexistent_options and not PyDelta_Check(nonexistent):
            raise ValueError(
                "The nonexistent argument must be one of 'raise', "
                "'NaT', 'shift_forward', 'shift_backward' or a timedelta object"
            )

        if self.tzinfo is None:
            # tz naive, localize
            tz = maybe_get_tz(tz)
            if not isinstance(ambiguous, str):
                ambiguous = [ambiguous]
            value = tz_localize_to_utc_single(self._value, tz,
                                              ambiguous=ambiguous,
                                              nonexistent=nonexistent,
                                              creso=self._creso)
        elif tz is None:
            # reset tz
            value = tz_convert_from_utc_single(self._value, self.tz, creso=self._creso)

        else:
            raise TypeError(
                "Cannot localize tz-aware Timestamp, use tz_convert for conversions"
            )

        out = type(self)._from_value_and_reso(value, self._creso, tz=tz)
        return out

    def tz_convert(self, tz):
        """
        Convert timezone-aware Timestamp to another time zone.

        Parameters
        ----------
        tz : str, pytz.timezone, dateutil.tz.tzfile or None
            Time zone for time which Timestamp will be converted to.
            None will remove timezone holding UTC time.

        Returns
        -------
        converted : Timestamp

        Raises
        ------
        TypeError
            If Timestamp is tz-naive.

        Examples
        --------
        Create a timestamp object with UTC timezone:

        >>> ts = pd.Timestamp('2020-03-14T15:32:52.192548651', tz='UTC')
        >>> ts
        Timestamp('2020-03-14 15:32:52.192548651+0000', tz='UTC')

        Change to Tokyo timezone:

        >>> ts.tz_convert(tz='Asia/Tokyo')
        Timestamp('2020-03-15 00:32:52.192548651+0900', tz='Asia/Tokyo')

        Can also use ``astimezone``:

        >>> ts.astimezone(tz='Asia/Tokyo')
        Timestamp('2020-03-15 00:32:52.192548651+0900', tz='Asia/Tokyo')

        Analogous for ``pd.NaT``:

        >>> pd.NaT.tz_convert(tz='Asia/Tokyo')
        NaT
        """
        if self.tzinfo is None:
            # tz naive, use tz_localize
            raise TypeError(
                "Cannot convert tz-naive Timestamp, use tz_localize to localize"
            )
        else:
            # Same UTC timestamp, different time zone
            tz = maybe_get_tz(tz)
            out = type(self)._from_value_and_reso(self._value, reso=self._creso, tz=tz)
            return out

    astimezone = tz_convert

    def replace(
        self,
        year=None,
        month=None,
        day=None,
        hour=None,
        minute=None,
        second=None,
        microsecond=None,
        nanosecond=None,
        tzinfo=object,
        fold=None,
    ):
        """
        Implements datetime.replace, handles nanoseconds.

        Parameters
        ----------
        year : int, optional
        month : int, optional
        day : int, optional
        hour : int, optional
        minute : int, optional
        second : int, optional
        microsecond : int, optional
        nanosecond : int, optional
        tzinfo : tz-convertible, optional
        fold : int, optional

        Returns
        -------
        Timestamp with fields replaced

        Examples
        --------
        Create a timestamp object:

        >>> ts = pd.Timestamp('2020-03-14T15:32:52.192548651', tz='UTC')
        >>> ts
        Timestamp('2020-03-14 15:32:52.192548651+0000', tz='UTC')

        Replace year and the hour:

        >>> ts.replace(year=1999, hour=10)
        Timestamp('1999-03-14 10:32:52.192548651+0000', tz='UTC')

        Replace timezone (not a conversion):

        >>> import pytz
        >>> ts.replace(tzinfo=pytz.timezone('US/Pacific'))
        Timestamp('2020-03-14 15:32:52.192548651-0700', tz='US/Pacific')

        Analogous for ``pd.NaT``:

        >>> pd.NaT.replace(tzinfo=pytz.timezone('US/Pacific'))
        NaT
        """

        cdef:
            npy_datetimestruct dts
            int64_t value
            object k, v
            datetime ts_input
            tzinfo_type tzobj
            _TSObject ts

        # set to naive if needed
        tzobj = self.tzinfo
        value = self._value

        # GH 37610. Preserve fold when replacing.
        if fold is None:
            fold = self.fold

        if tzobj is not None:
            value = tz_convert_from_utc_single(value, tzobj, creso=self._creso)

        # setup components
        pandas_datetime_to_datetimestruct(value, self._creso, &dts)
        dts.ps = self.nanosecond * 1000

        # replace
        def validate(k, v):
            """ validate integers """
            if not is_integer_object(v):
                raise ValueError(
                    f"value must be an integer, received {type(v)} for {k}"
                )
            return v

        if year is not None:
            dts.year = validate("year", year)
        if month is not None:
            dts.month = validate("month", month)
        if day is not None:
            dts.day = validate("day", day)
        if hour is not None:
            dts.hour = validate("hour", hour)
        if minute is not None:
            dts.min = validate("minute", minute)
        if second is not None:
            dts.sec = validate("second", second)
        if microsecond is not None:
            dts.us = validate("microsecond", microsecond)
        if nanosecond is not None:
            dts.ps = validate("nanosecond", nanosecond) * 1000
        if tzinfo is not object:
            tzobj = tzinfo

        # reconstruct & check bounds
        if tzobj is None:
            # We can avoid going through pydatetime paths, which is robust
            #  to datetimes outside of pydatetime range.
            ts = _TSObject()
            check_dts_bounds(&dts, self._creso)
            ts.value = npy_datetimestruct_to_datetime(self._creso, &dts)
            ts.dts = dts
            ts.creso = self._creso
            ts.fold = fold
            return create_timestamp_from_ts(
                ts.value, dts, tzobj, fold, reso=self._creso
            )

        elif tzobj is not None and treat_tz_as_pytz(tzobj):
            # replacing across a DST boundary may induce a new tzinfo object
            # see GH#18319
            ts_input = tzobj.localize(datetime(dts.year, dts.month, dts.day,
                                               dts.hour, dts.min, dts.sec,
                                               dts.us),
                                      is_dst=not bool(fold))
            tzobj = ts_input.tzinfo
        else:
            kwargs = {"year": dts.year, "month": dts.month, "day": dts.day,
                      "hour": dts.hour, "minute": dts.min, "second": dts.sec,
                      "microsecond": dts.us, "tzinfo": tzobj,
                      "fold": fold}
            ts_input = datetime(**kwargs)

        ts = convert_datetime_to_tsobject(
            ts_input, tzobj, nanos=dts.ps // 1000, reso=self._creso
        )
        return create_timestamp_from_ts(
            ts.value, dts, tzobj, fold, reso=self._creso
        )

    def to_julian_date(self) -> np.float64:
        """
        Convert TimeStamp to a Julian Date.

        0 Julian date is noon January 1, 4713 BC.

        Examples
        --------
        >>> ts = pd.Timestamp('2020-03-14T15:32:52')
        >>> ts.to_julian_date()
        2458923.147824074
        """
        year = self.year
        month = self.month
        day = self.day
        if month <= 2:
            year -= 1
            month += 12
        return (day +
                np.fix((153 * month - 457) / 5) +
                365 * year +
                np.floor(year / 4) -
                np.floor(year / 100) +
                np.floor(year / 400) +
                1721118.5 +
                (self.hour +
                 self.minute / 60.0 +
                 self.second / 3600.0 +
                 self.microsecond / 3600.0 / 1e+6 +
                 self.nanosecond / 3600.0 / 1e+9
                 ) / 24.0)

    def isoweekday(self):
        """
        Return the day of the week represented by the date.

        Monday == 1 ... Sunday == 7.

        Examples
        --------
        >>> ts = pd.Timestamp('2023-01-01 10:00:00')
        >>> ts
        Timestamp('2023-01-01 10:00:00')
        >>> ts.isoweekday()
        7
        """
        # same as super().isoweekday(), but that breaks because of how
        #  we have overridden year, see note in create_timestamp_from_ts

        return self.weekday() + 1

    def weekday(self):
        """
        Return the day of the week represented by the date.

        Monday == 0 ... Sunday == 6.

        Examples
        --------
        >>> ts = pd.Timestamp('2023-01-01')
        >>> ts
        Timestamp('2023-01-01  00:00:00')
        >>> ts.weekday()
        6
        """
        # same as super().weekday(), but that breaks because of how
        #  we have overridden year, see note in create_timestamp_from_ts
        return ccalendar.dayofweek(self.year, self.month, self.day)


# Aliases
Timestamp.weekofyear = Timestamp.week
Timestamp.daysinmonth = Timestamp.days_in_month


# ----------------------------------------------------------------------
# Scalar analogues to functions in vectorized.pyx


@cython.cdivision(False)
cdef int64_t normalize_i8_stamp(int64_t local_val, int64_t ppd) noexcept nogil:
    """
    Round the localized nanosecond timestamp down to the previous midnight.

    Parameters
    ----------
    local_val : int64_t
    ppd : int64_t
        Periods per day in the Timestamp's resolution.

    Returns
    -------
    int64_t
    """
    return local_val - (local_val % ppd)<|MERGE_RESOLUTION|>--- conflicted
+++ resolved
@@ -1533,50 +1533,6 @@
             ) from err
         return _dt.ctime()
 
-<<<<<<< HEAD
-    def tzname(self):
-        """
-        Return time zone name.
-
-        Examples
-        --------
-        >>> ts = pd.Timestamp('2023-01-01 10:00:00', tz='Europe/Brussels')
-        >>> ts
-        Timestamp('2023-01-01 10:00:00+0100', tz='Europe/Brussels')
-        >>> ts.tzname()
-        'CET'
-        """
-        return super().tzname()
-
-    def utcoffset(self):
-        """
-        Return utc offset.
-
-        Examples
-        --------
-        >>> ts = pd.Timestamp('2023-01-01 10:00:00', tz='Europe/Brussels')
-        >>> ts
-        Timestamp('2023-01-01 10:00:00+0100', tz='Europe/Brussels')
-        >>> ts.utcoffset()
-        datetime.timedelta(seconds=3600)
-        """
-        return super().utcoffset()
-
-    def utctimetuple(self):
-        """
-        Return UTC time tuple, compatible with time.localtime().
-
-        Examples
-        --------
-        >>> ts = pd.Timestamp('2023-01-01 10:00:00', tz='Europe/Brussels')
-        >>> ts
-        Timestamp('2023-01-01 10:00:00+0100', tz='Europe/Brussels')
-        >>> ts.utctimetuple()
-        time.struct_time(tm_year=2023, tm_mon=1, tm_mday=1, tm_hour=9,
-        tm_min=0, tm_sec=0, tm_wday=6, tm_yday=1, tm_isdst=0)
-        """
-        return super().utctimetuple()
-=======
     def date(self):
         """
         Return date object with same year, month and day.
@@ -1634,7 +1590,49 @@
                 "are outside the range of Python's standard library. "
             ) from err
         return _dt.isocalendar()
->>>>>>> 8cf7ac1a
+
+    def tzname(self):
+        """
+        Return time zone name.
+
+        Examples
+        --------
+        >>> ts = pd.Timestamp('2023-01-01 10:00:00', tz='Europe/Brussels')
+        >>> ts
+        Timestamp('2023-01-01 10:00:00+0100', tz='Europe/Brussels')
+        >>> ts.tzname()
+        'CET'
+        """
+        return super().tzname()
+
+    def utcoffset(self):
+        """
+        Return utc offset.
+
+        Examples
+        --------
+        >>> ts = pd.Timestamp('2023-01-01 10:00:00', tz='Europe/Brussels')
+        >>> ts
+        Timestamp('2023-01-01 10:00:00+0100', tz='Europe/Brussels')
+        >>> ts.utcoffset()
+        datetime.timedelta(seconds=3600)
+        """
+        return super().utcoffset()
+
+    def utctimetuple(self):
+        """
+        Return UTC time tuple, compatible with time.localtime().
+
+        Examples
+        --------
+        >>> ts = pd.Timestamp('2023-01-01 10:00:00', tz='Europe/Brussels')
+        >>> ts
+        Timestamp('2023-01-01 10:00:00+0100', tz='Europe/Brussels')
+        >>> ts.utctimetuple()
+        time.struct_time(tm_year=2023, tm_mon=1, tm_mday=1, tm_hour=9,
+        tm_min=0, tm_sec=0, tm_wday=6, tm_yday=1, tm_isdst=0)
+        """
+        return super().utctimetuple()
 
     # Issue 25016.
     @classmethod
