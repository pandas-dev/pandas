"""
_Timestamp is a c-defined subclass of datetime.datetime

_Timestamp is PITA. Because we inherit from datetime, which has very specific
construction requirements, we need to do object instantiation in python
(see Timestamp class below). This will serve as a C extension type that
shadows the python class, where we do any heavy lifting.
"""
import warnings

import numpy as np
cimport numpy as cnp
from numpy cimport int64_t, int8_t, uint8_t, ndarray
cnp.import_array()

from cpython.object cimport (PyObject_RichCompareBool, PyObject_RichCompare,
                             Py_GT, Py_GE, Py_EQ, Py_NE, Py_LT, Py_LE)

from cpython.datetime cimport (datetime, time, PyDateTime_Check, PyDelta_Check,
                               PyTZInfo_Check, PyDateTime_IMPORT)
PyDateTime_IMPORT

from pandas._libs.tslibs.util cimport (
    is_datetime64_object, is_float_object, is_integer_object, is_offset_object,
    is_timedelta64_object, is_array,
)

from pandas._libs.tslibs.base cimport ABCTimestamp, is_tick_object

cimport pandas._libs.tslibs.ccalendar as ccalendar
from pandas._libs.tslibs.ccalendar import DAY_SECONDS
from pandas._libs.tslibs.conversion import normalize_i8_timestamps
from pandas._libs.tslibs.conversion cimport (
    _TSObject, convert_to_tsobject,
    convert_datetime_to_tsobject)
from pandas._libs.tslibs.fields import get_start_end_field, get_date_name_field
from pandas._libs.tslibs.nattype cimport NPY_NAT, c_NaT as NaT
from pandas._libs.tslibs.np_datetime cimport (
    check_dts_bounds, npy_datetimestruct, dt64_to_dtstruct,
    reverse_ops, cmp_scalar,
)
from pandas._libs.tslibs.np_datetime import OutOfBoundsDatetime
from pandas._libs.tslibs.offsets cimport to_offset
from pandas._libs.tslibs.timedeltas import Timedelta
from pandas._libs.tslibs.timezones cimport (
<<<<<<< HEAD
    is_utc, maybe_get_tz, treat_tz_as_pytz,
    get_timezone, tz_compare,
)
from pandas._libs.tslibs.timezones import UTC
from pandas._libs.tslibs.tzconversion cimport tz_convert_single
from pandas._libs.tslibs.tzconversion import tz_localize_to_utc
=======
    is_utc, maybe_get_tz, treat_tz_as_pytz, utc_pytz as UTC
)
from pandas._libs.tslibs.tzconversion import (
    tz_localize_to_utc, tz_convert_single)
>>>>>>> e9b019b6

# ----------------------------------------------------------------------
# Constants
_zero_time = time(0, 0)
_no_input = object()

# ----------------------------------------------------------------------


cdef inline object create_timestamp_from_ts(int64_t value,
                                            npy_datetimestruct dts,
                                            object tz, object freq, bint fold):
    """ convenience routine to construct a Timestamp from its parts """
    cdef _Timestamp ts_base
    ts_base = _Timestamp.__new__(Timestamp, dts.year, dts.month,
                                 dts.day, dts.hour, dts.min,
                                 dts.sec, dts.us, tz, fold=fold)
    ts_base.value = value
    ts_base.freq = freq
    ts_base.nanosecond = dts.ps // 1000

    return ts_base


class RoundTo:
    """
    enumeration defining the available rounding modes

    Attributes
    ----------
    MINUS_INFTY
        round towards -∞, or floor [2]_
    PLUS_INFTY
        round towards +∞, or ceil [3]_
    NEAREST_HALF_EVEN
        round to nearest, tie-break half to even [6]_
    NEAREST_HALF_MINUS_INFTY
        round to nearest, tie-break half to -∞ [5]_
    NEAREST_HALF_PLUS_INFTY
        round to nearest, tie-break half to +∞ [4]_


    References
    ----------
    .. [1] "Rounding - Wikipedia"
           https://en.wikipedia.org/wiki/Rounding
    .. [2] "Rounding down"
           https://en.wikipedia.org/wiki/Rounding#Rounding_down
    .. [3] "Rounding up"
           https://en.wikipedia.org/wiki/Rounding#Rounding_up
    .. [4] "Round half up"
           https://en.wikipedia.org/wiki/Rounding#Round_half_up
    .. [5] "Round half down"
           https://en.wikipedia.org/wiki/Rounding#Round_half_down
    .. [6] "Round half to even"
           https://en.wikipedia.org/wiki/Rounding#Round_half_to_even
    """
    @property
    def MINUS_INFTY(self) -> int:
        return 0

    @property
    def PLUS_INFTY(self) -> int:
        return 1

    @property
    def NEAREST_HALF_EVEN(self) -> int:
        return 2

    @property
    def NEAREST_HALF_PLUS_INFTY(self) -> int:
        return 3

    @property
    def NEAREST_HALF_MINUS_INFTY(self) -> int:
        return 4


cdef inline _floor_int64(values, unit):
    return values - np.remainder(values, unit)

cdef inline _ceil_int64(values, unit):
    return values + np.remainder(-values, unit)

cdef inline _rounddown_int64(values, unit):
    return _ceil_int64(values - unit//2, unit)

cdef inline _roundup_int64(values, unit):
    return _floor_int64(values + unit//2, unit)


def round_nsint64(values, mode, freq):
    """
    Applies rounding mode at given frequency

    Parameters
    ----------
    values : :obj:`ndarray`
    mode : instance of `RoundTo` enumeration
    freq : str, obj

    Returns
    -------
    :obj:`ndarray`
    """

    unit = to_offset(freq).nanos

    if mode == RoundTo.MINUS_INFTY:
        return _floor_int64(values, unit)
    elif mode == RoundTo.PLUS_INFTY:
        return _ceil_int64(values, unit)
    elif mode == RoundTo.NEAREST_HALF_MINUS_INFTY:
        return _rounddown_int64(values, unit)
    elif mode == RoundTo.NEAREST_HALF_PLUS_INFTY:
        return _roundup_int64(values, unit)
    elif mode == RoundTo.NEAREST_HALF_EVEN:
        # for odd unit there is no need of a tie break
        if unit % 2:
            return _rounddown_int64(values, unit)
        quotient, remainder = np.divmod(values, unit)
        mask = np.logical_or(
            remainder > (unit // 2),
            np.logical_and(remainder == (unit // 2), quotient % 2)
        )
        quotient[mask] += 1
        return quotient * unit

    # if/elif above should catch all rounding modes defined in enum 'RoundTo':
    # if flow of control arrives here, it is a bug
    raise ValueError("round_nsint64 called with an unrecognized rounding mode")


# ----------------------------------------------------------------------

class NullFrequencyError(ValueError):
    """
    Error raised when a null `freq` attribute is used in an operation
    that needs a non-null frequency, particularly `DatetimeIndex.shift`,
    `TimedeltaIndex.shift`, `PeriodIndex.shift`.
    """
    pass


def integer_op_not_supported(obj):
    # GH#22535 add/sub of integers and int-arrays is no longer allowed
    # Note we return rather than raise the exception so we can raise in
    #  the caller; mypy finds this more palatable.
    cls = type(obj).__name__

    # GH#30886 using an fstring raises SystemError
    int_addsub_msg = (
        "Addition/subtraction of integers and integer-arrays with {cls} is "
        "no longer supported.  Instead of adding/subtracting `n`, "
        "use `n * obj.freq`"
    ).format(cls=cls)
    return TypeError(int_addsub_msg)


# ----------------------------------------------------------------------

cdef class _Timestamp(ABCTimestamp):

    # higher than np.ndarray and np.matrix
    __array_priority__ = 100

    def __hash__(_Timestamp self):
        if self.nanosecond:
            return hash(self.value)
        return datetime.__hash__(self)

    def __richcmp__(_Timestamp self, object other, int op):
        cdef:
            _Timestamp ots
            int ndim

        if isinstance(other, _Timestamp):
            ots = other
        elif other is NaT:
            return op == Py_NE
        elif PyDateTime_Check(other):
            if self.nanosecond == 0:
                val = self.to_pydatetime()
                return PyObject_RichCompareBool(val, other, op)

            try:
                ots = type(self)(other)
            except ValueError:
                return self._compare_outside_nanorange(other, op)
        else:
            ndim = getattr(other, "ndim", -1)

            if ndim != -1:
                if ndim == 0:
                    if is_datetime64_object(other):
                        other = type(self)(other)
                    elif is_array(other):
                        # zero-dim array, occurs if try comparison with
                        #  datetime64 scalar on the left hand side
                        # Unfortunately, for datetime64 values, other.item()
                        #  incorrectly returns an integer, so we need to use
                        #  the numpy C api to extract it.
                        other = cnp.PyArray_ToScalar(cnp.PyArray_DATA(other),
                                                     other)
                        other = type(self)(other)
                    else:
                        return NotImplemented
                elif is_array(other):
                    # avoid recursion error GH#15183
                    if other.dtype.kind == "M":
                        if self.tz is None:
                            return PyObject_RichCompare(self.asm8, other, op)
                        raise TypeError(
                            "Cannot compare tz-naive and tz-aware timestamps"
                        )
                    if other.dtype.kind == "O":
                        # Operate element-wise
                        return np.array(
                            [PyObject_RichCompare(self, x, op) for x in other],
                            dtype=bool,
                        )
                    return PyObject_RichCompare(np.array([self]), other, op)
                return PyObject_RichCompare(other, self, reverse_ops[op])
            else:
                return NotImplemented

        self._assert_tzawareness_compat(other)
        return cmp_scalar(self.value, ots.value, op)

    def __reduce_ex__(self, protocol):
        # python 3.6 compat
        # https://bugs.python.org/issue28730
        # now __reduce_ex__ is defined and higher priority than __reduce__
        return self.__reduce__()

    def __repr__(self) -> str:
        stamp = self._repr_base
        zone = None

        try:
            stamp += self.strftime('%z')
            if self.tzinfo:
                zone = get_timezone(self.tzinfo)
        except ValueError:
            year2000 = self.replace(year=2000)
            stamp += year2000.strftime('%z')
            if self.tzinfo:
                zone = get_timezone(self.tzinfo)

        try:
            stamp += zone.strftime(' %%Z')
        except AttributeError:
            # e.g. tzlocal has no `strftime`
            pass

        tz = f", tz='{zone}'" if zone is not None else ""
        freq = "" if self.freq is None else f", freq='{self.freqstr}'"

        return f"Timestamp('{stamp}'{tz}{freq})"

    cdef bint _compare_outside_nanorange(_Timestamp self, datetime other,
                                         int op) except -1:
        cdef:
            datetime dtval = self.to_pydatetime()

        self._assert_tzawareness_compat(other)

        if self.nanosecond == 0:
            return PyObject_RichCompareBool(dtval, other, op)
        else:
            if op == Py_EQ:
                return False
            elif op == Py_NE:
                return True
            elif op == Py_LT:
                return dtval < other
            elif op == Py_LE:
                return dtval < other
            elif op == Py_GT:
                return dtval >= other
            elif op == Py_GE:
                return dtval >= other

    cdef _assert_tzawareness_compat(_Timestamp self, datetime other):
        if self.tzinfo is None:
            if other.tzinfo is not None:
                raise TypeError('Cannot compare tz-naive and tz-aware '
                                'timestamps')
        elif other.tzinfo is None:
            raise TypeError('Cannot compare tz-naive and tz-aware timestamps')

    cpdef datetime to_pydatetime(_Timestamp self, bint warn=True):
        """
        Convert a Timestamp object to a native Python datetime object.

        If warn=True, issue a warning if nanoseconds is nonzero.
        """
        if self.nanosecond != 0 and warn:
            warnings.warn("Discarding nonzero nanoseconds in conversion",
                          UserWarning, stacklevel=2)

        return datetime(self.year, self.month, self.day,
                        self.hour, self.minute, self.second,
                        self.microsecond, self.tzinfo)

    cpdef to_datetime64(self):
        """
        Return a numpy.datetime64 object with 'ns' precision.
        """
        return np.datetime64(self.value, 'ns')

    def to_numpy(self, dtype=None, copy=False) -> np.datetime64:
        """
        Convert the Timestamp to a NumPy datetime64.

        .. versionadded:: 0.25.0

        This is an alias method for `Timestamp.to_datetime64()`. The dtype and
        copy parameters are available here only for compatibility. Their values
        will not affect the return value.

        Returns
        -------
        numpy.datetime64

        See Also
        --------
        DatetimeIndex.to_numpy : Similar method for DatetimeIndex.
        """
        return self.to_datetime64()

    def __add__(self, other):
        cdef:
            int64_t other_int, nanos = 0

        if is_timedelta64_object(other):
            other_int = other.astype('timedelta64[ns]').view('i8')
            return type(self)(self.value + other_int, tz=self.tzinfo, freq=self.freq)

        elif is_integer_object(other):
            raise integer_op_not_supported(self)

        elif PyDelta_Check(other):
            # logic copied from delta_to_nanoseconds to prevent circular import
            if hasattr(other, 'delta'):
                # pd.Timedelta
                nanos = other.value
            elif PyDelta_Check(other):
                nanos = (other.days * 24 * 60 * 60 * 1000000 +
                         other.seconds * 1000000 +
                         other.microseconds) * 1000

            result = type(self)(self.value + nanos, tz=self.tzinfo, freq=self.freq)
            return result

        elif is_tick_object(other):
            try:
                nanos = other.nanos
            except OverflowError:
                raise OverflowError(
                    f"the add operation between {other} and {self} will overflow"
                )
            result = type(self)(self.value + nanos, tz=self.tzinfo, freq=self.freq)
            return result

        elif is_array(other):
            if other.dtype.kind in ['i', 'u']:
                raise integer_op_not_supported(self)
            if other.dtype.kind == "m":
                if self.tz is None:
                    return self.asm8 + other
                return np.asarray(
                    [self + other[n] for n in range(len(other))],
                    dtype=object,
                )

        return NotImplemented

    def __sub__(self, other):

        if (is_timedelta64_object(other) or is_integer_object(other) or
                PyDelta_Check(other) or is_tick_object(other)):
            neg_other = -other
            return self + neg_other

        elif is_array(other):
            if other.dtype.kind in ['i', 'u']:
                raise integer_op_not_supported(self)
            if other.dtype.kind == "m":
                if self.tz is None:
                    return self.asm8 - other
                return np.asarray(
                    [self - other[n] for n in range(len(other))],
                    dtype=object,
                )
            return NotImplemented

        if other is NaT:
            return NaT

        # coerce if necessary if we are a Timestamp-like
        if (PyDateTime_Check(self)
                and (PyDateTime_Check(other) or is_datetime64_object(other))):
            # both_timestamps is to determine whether Timedelta(self - other)
            # should raise the OOB error, or fall back returning a timedelta.
            both_timestamps = (isinstance(other, _Timestamp) and
                               isinstance(self, _Timestamp))
            if isinstance(self, _Timestamp):
                other = type(self)(other)
            else:
                self = type(other)(self)

            # validate tz's
            if not tz_compare(self.tzinfo, other.tzinfo):
                raise TypeError("Timestamp subtraction must have the "
                                "same timezones or no timezones")

            # scalar Timestamp/datetime - Timestamp/datetime -> yields a
            # Timedelta
            from pandas._libs.tslibs.timedeltas import Timedelta
            try:
                return Timedelta(self.value - other.value)
            except (OverflowError, OutOfBoundsDatetime) as err:
                if isinstance(other, _Timestamp):
                    if both_timestamps:
                        raise OutOfBoundsDatetime(
                            "Result is too large for pandas.Timedelta. Convert inputs "
                            "to datetime.datetime with 'Timestamp.to_pydatetime()' "
                            "before subtracting."
                        ) from err
                # We get here in stata tests, fall back to stdlib datetime
                #  method and return stdlib timedelta object
                pass
        elif is_datetime64_object(self):
            # GH#28286 cython semantics for __rsub__, `other` is actually
            #  the Timestamp
            return type(other)(self) - other

        return NotImplemented

    cdef int64_t _maybe_convert_value_to_local(self):
        """Convert UTC i8 value to local i8 value if tz exists"""
        cdef:
            int64_t val
        val = self.value
        if self.tz is not None and not is_utc(self.tz):
            val = tz_convert_single(self.value, UTC, self.tz)
        return val

    cpdef bint _get_start_end_field(self, str field):
        cdef:
            int64_t val
            dict kwds
            ndarray[uint8_t, cast=True] out
            int month_kw

        freq = self.freq
        if freq:
            kwds = freq.kwds
            month_kw = kwds.get('startingMonth', kwds.get('month', 12))
            freqstr = self.freqstr
        else:
            month_kw = 12
            freqstr = None

        val = self._maybe_convert_value_to_local()
        out = get_start_end_field(np.array([val], dtype=np.int64),
                                  field, freqstr, month_kw)
        return out[0]

    cpdef _get_date_name_field(self, object field, object locale):
        cdef:
            int64_t val
            object[:] out

        val = self._maybe_convert_value_to_local()
        out = get_date_name_field(np.array([val], dtype=np.int64),
                                  field, locale=locale)
        return out[0]

    @property
    def _repr_base(self) -> str:
        return f"{self._date_repr} {self._time_repr}"

    @property
    def _date_repr(self) -> str:
        # Ideal here would be self.strftime("%Y-%m-%d"), but
        # the datetime strftime() methods require year >= 1900
        return f'{self.year}-{self.month:02d}-{self.day:02d}'

    @property
    def _time_repr(self) -> str:
        result = f'{self.hour:02d}:{self.minute:02d}:{self.second:02d}'

        if self.nanosecond != 0:
            result += f'.{self.nanosecond + 1000 * self.microsecond:09d}'
        elif self.microsecond != 0:
            result += f'.{self.microsecond:06d}'

        return result

    @property
    def _short_repr(self) -> str:
        # format a Timestamp with only _date_repr if possible
        # otherwise _repr_base
        if (self.hour == 0 and
                self.minute == 0 and
                self.second == 0 and
                self.microsecond == 0 and
                self.nanosecond == 0):
            return self._date_repr
        return self._repr_base

    @property
    def asm8(self) -> np.datetime64:
        """
        Return numpy datetime64 format in nanoseconds.
        """
        return np.datetime64(self.value, 'ns')

    def timestamp(self):
        """Return POSIX timestamp as float."""
        # GH 17329
        # Note: Naive timestamps will not match datetime.stdlib
        return round(self.value / 1e9, 6)


# ----------------------------------------------------------------------

# Python front end to C extension type _Timestamp
# This serves as the box for datetime64


class Timestamp(_Timestamp):
    """
    Pandas replacement for python datetime.datetime object.

    Timestamp is the pandas equivalent of python's Datetime
    and is interchangeable with it in most cases. It's the type used
    for the entries that make up a DatetimeIndex, and other timeseries
    oriented data structures in pandas.

    Parameters
    ----------
    ts_input : datetime-like, str, int, float
        Value to be converted to Timestamp.
    freq : str, DateOffset
        Offset which Timestamp will have.
    tz : str, pytz.timezone, dateutil.tz.tzfile or None
        Time zone for time which Timestamp will have.
    unit : str
        Unit used for conversion if ts_input is of type int or float. The
        valid values are 'D', 'h', 'm', 's', 'ms', 'us', and 'ns'. For
        example, 's' means seconds and 'ms' means milliseconds.
    year, month, day : int
    hour, minute, second, microsecond : int, optional, default 0
    nanosecond : int, optional, default 0
        .. versionadded:: 0.23.0
    tzinfo : datetime.tzinfo, optional, default None
    fold : {0, 1}, default None, keyword-only
        Due to daylight saving time, one wall clock time can occur twice
        when shifting from summer to winter time; fold describes whether the
        datetime-like corresponds  to the first (0) or the second time (1)
        the wall clock hits the ambiguous time

        .. versionadded:: 1.1.0

    Notes
    -----
    There are essentially three calling conventions for the constructor. The
    primary form accepts four parameters. They can be passed by position or
    keyword.

    The other two forms mimic the parameters from ``datetime.datetime``. They
    can be passed by either position or keyword, but not both mixed together.

    Examples
    --------
    Using the primary calling convention:

    This converts a datetime-like string

    >>> pd.Timestamp('2017-01-01T12')
    Timestamp('2017-01-01 12:00:00')

    This converts a float representing a Unix epoch in units of seconds

    >>> pd.Timestamp(1513393355.5, unit='s')
    Timestamp('2017-12-16 03:02:35.500000')

    This converts an int representing a Unix-epoch in units of seconds
    and for a particular timezone

    >>> pd.Timestamp(1513393355, unit='s', tz='US/Pacific')
    Timestamp('2017-12-15 19:02:35-0800', tz='US/Pacific')

    Using the other two forms that mimic the API for ``datetime.datetime``:

    >>> pd.Timestamp(2017, 1, 1, 12)
    Timestamp('2017-01-01 12:00:00')

    >>> pd.Timestamp(year=2017, month=1, day=1, hour=12)
    Timestamp('2017-01-01 12:00:00')
    """

    @classmethod
    def fromordinal(cls, ordinal, freq=None, tz=None):
        """
        Timestamp.fromordinal(ordinal, freq=None, tz=None)

        Passed an ordinal, translate and convert to a ts.
        Note: by definition there cannot be any tz info on the ordinal itself.

        Parameters
        ----------
        ordinal : int
            Date corresponding to a proleptic Gregorian ordinal.
        freq : str, DateOffset
            Offset to apply to the Timestamp.
        tz : str, pytz.timezone, dateutil.tz.tzfile or None
            Time zone for the Timestamp.
        """
        return cls(datetime.fromordinal(ordinal),
                   freq=freq, tz=tz)

    @classmethod
    def now(cls, tz=None):
        """
        Timestamp.now(tz=None)

        Return new Timestamp object representing current time local to
        tz.

        Parameters
        ----------
        tz : str or timezone object, default None
            Timezone to localize to.
        """
        if isinstance(tz, str):
            tz = maybe_get_tz(tz)
        return cls(datetime.now(tz))

    @classmethod
    def today(cls, tz=None):
        """
        Timestamp.today(cls, tz=None)

        Return the current time in the local timezone.  This differs
        from datetime.today() in that it can be localized to a
        passed timezone.

        Parameters
        ----------
        tz : str or timezone object, default None
            Timezone to localize to.
        """
        return cls.now(tz)

    @classmethod
    def utcnow(cls):
        """
        Timestamp.utcnow()

        Return a new Timestamp representing UTC day and time.
        """
        return cls.now(UTC)

    @classmethod
    def utcfromtimestamp(cls, ts):
        """
        Timestamp.utcfromtimestamp(ts)

        Construct a naive UTC datetime from a POSIX timestamp.
        """
        return cls(datetime.utcfromtimestamp(ts))

    @classmethod
    def fromtimestamp(cls, ts):
        """
        Timestamp.fromtimestamp(ts)

        timestamp[, tz] -> tz's local time from POSIX timestamp.
        """
        return cls(datetime.fromtimestamp(ts))

    # Issue 25016.
    @classmethod
    def strptime(cls, date_string, format):
        """
        Timestamp.strptime(string, format)

        Function is not implemented. Use pd.to_datetime().
        """
        raise NotImplementedError(
            "Timestamp.strptime() is not implemented. "
            "Use to_datetime() to parse date strings."
        )

    @classmethod
    def combine(cls, date, time):
        """
        Timestamp.combine(date, time)

        date, time -> datetime with same date and time fields.
        """
        return cls(datetime.combine(date, time))

    def __new__(
        cls,
        object ts_input=_no_input,
        object freq=None,
        tz=None,
        unit=None,
        year=None,
        month=None,
        day=None,
        hour=None,
        minute=None,
        second=None,
        microsecond=None,
        nanosecond=None,
        tzinfo=None,
        *,
        fold=None
    ):
        # The parameter list folds together legacy parameter names (the first
        # four) and positional and keyword parameter names from pydatetime.
        #
        # There are three calling forms:
        #
        # - In the legacy form, the first parameter, ts_input, is required
        #   and may be datetime-like, str, int, or float. The second
        #   parameter, offset, is optional and may be str or DateOffset.
        #
        # - ints in the first, second, and third arguments indicate
        #   pydatetime positional arguments. Only the first 8 arguments
        #   (standing in for year, month, day, hour, minute, second,
        #   microsecond, tzinfo) may be non-None. As a shortcut, we just
        #   check that the second argument is an int.
        #
        # - Nones for the first four (legacy) arguments indicate pydatetime
        #   keyword arguments. year, month, and day are required. As a
        #   shortcut, we just check that the first argument was not passed.
        #
        # Mixing pydatetime positional and keyword arguments is forbidden!

        cdef _TSObject ts

        _date_attributes = [year, month, day, hour, minute, second,
                            microsecond, nanosecond]

        if tzinfo is not None:
            if not PyTZInfo_Check(tzinfo):
                # tzinfo must be a datetime.tzinfo object, GH#17690
                raise TypeError(
                    f"tzinfo must be a datetime.tzinfo object, not {type(tzinfo)}"
                )
            elif tz is not None:
                raise ValueError('Can provide at most one of tz, tzinfo')

            # User passed tzinfo instead of tz; avoid silently ignoring
            tz, tzinfo = tzinfo, None

        # Allow fold only for unambiguous input
        if fold is not None:
            if fold not in [0, 1]:
                raise ValueError(
                    "Valid values for the fold argument are None, 0, or 1."
                )

            if (ts_input is not _no_input and not (
                    PyDateTime_Check(ts_input) and
                    getattr(ts_input, 'tzinfo', None) is None)):
                raise ValueError(
                    "Cannot pass fold with possibly unambiguous input: int, "
                    "float, numpy.datetime64, str, or timezone-aware "
                    "datetime-like. Pass naive datetime-like or build "
                    "Timestamp from components."
                )

            if tz is not None and treat_tz_as_pytz(tz):
                raise ValueError(
                    "pytz timezones do not support fold. Please use dateutil "
                    "timezones."
                )

            if hasattr(ts_input, 'fold'):
                ts_input = ts_input.replace(fold=fold)

        # GH 30543 if pd.Timestamp already passed, return it
        # check that only ts_input is passed
        # checking verbosely, because cython doesn't optimize
        # list comprehensions (as of cython 0.29.x)
        if (isinstance(ts_input, Timestamp) and freq is None and
                tz is None and unit is None and year is None and
                month is None and day is None and hour is None and
                minute is None and second is None and
                microsecond is None and nanosecond is None and
                tzinfo is None):
            return ts_input
        elif isinstance(ts_input, str):
            # User passed a date string to parse.
            # Check that the user didn't also pass a date attribute kwarg.
            if any(arg is not None for arg in _date_attributes):
                raise ValueError(
                    "Cannot pass a date attribute keyword "
                    "argument when passing a date string"
                )

        elif ts_input is _no_input:
            # GH 31200
            # When year, month or day is not given, we call the datetime
            # constructor to make sure we get the same error message
            # since Timestamp inherits datetime
            datetime_kwargs = {
                "hour": hour or 0,
                "minute": minute or 0,
                "second": second or 0,
                "microsecond": microsecond or 0,
                "fold": fold or 0
            }
            if year is not None:
                datetime_kwargs["year"] = year
            if month is not None:
                datetime_kwargs["month"] = month
            if day is not None:
                datetime_kwargs["day"] = day

            ts_input = datetime(**datetime_kwargs)

        elif is_integer_object(freq):
            # User passed positional arguments:
            # Timestamp(year, month, day[, hour[, minute[, second[,
            # microsecond[, nanosecond[, tzinfo]]]]]])
            ts_input = datetime(ts_input, freq, tz, unit or 0,
                                year or 0, month or 0, day or 0, fold=fold or 0)
            nanosecond = hour
            tz = minute
            freq = None

        if getattr(ts_input, 'tzinfo', None) is not None and tz is not None:
            raise ValueError("Cannot pass a datetime or Timestamp with tzinfo with "
                             "the tz parameter. Use tz_convert instead.")

        ts = convert_to_tsobject(ts_input, tz, unit, 0, 0, nanosecond or 0)

        if ts.value == NPY_NAT:
            return NaT

        if freq is None:
            # GH 22311: Try to extract the frequency of a given Timestamp input
            freq = getattr(ts_input, 'freq', None)
        elif not is_offset_object(freq):
            freq = to_offset(freq)

        return create_timestamp_from_ts(ts.value, ts.dts, ts.tzinfo, freq, ts.fold)

    def _round(self, freq, mode, ambiguous='raise', nonexistent='raise'):
        if self.tz is not None:
            value = self.tz_localize(None).value
        else:
            value = self.value

        value = np.array([value], dtype=np.int64)

        # Will only ever contain 1 element for timestamp
        r = round_nsint64(value, mode, freq)[0]
        result = Timestamp(r, unit='ns')
        if self.tz is not None:
            result = result.tz_localize(
                self.tz, ambiguous=ambiguous, nonexistent=nonexistent
            )
        return result

    def round(self, freq, ambiguous='raise', nonexistent='raise'):
        """
        Round the Timestamp to the specified resolution.

        Parameters
        ----------
        freq : str
            Frequency string indicating the rounding resolution.
        ambiguous : bool or {'raise', 'NaT'}, default 'raise'
            The behavior is as follows:

            * bool contains flags to determine if time is dst or not (note
              that this flag is only applicable for ambiguous fall dst dates).
            * 'NaT' will return NaT for an ambiguous time.
            * 'raise' will raise an AmbiguousTimeError for an ambiguous time.

            .. versionadded:: 0.24.0
        nonexistent : {'raise', 'shift_forward', 'shift_backward, 'NaT', \
timedelta}, default 'raise'
            A nonexistent time does not exist in a particular timezone
            where clocks moved forward due to DST.

            * 'shift_forward' will shift the nonexistent time forward to the
              closest existing time.
            * 'shift_backward' will shift the nonexistent time backward to the
              closest existing time.
            * 'NaT' will return NaT where there are nonexistent times.
            * timedelta objects will shift nonexistent times by the timedelta.
            * 'raise' will raise an NonExistentTimeError if there are
              nonexistent times.

            .. versionadded:: 0.24.0

        Returns
        -------
        a new Timestamp rounded to the given resolution of `freq`

        Raises
        ------
        ValueError if the freq cannot be converted
        """
        return self._round(
            freq, RoundTo.NEAREST_HALF_EVEN, ambiguous, nonexistent
        )

    def floor(self, freq, ambiguous='raise', nonexistent='raise'):
        """
        return a new Timestamp floored to this resolution.

        Parameters
        ----------
        freq : str
            Frequency string indicating the flooring resolution.
        ambiguous : bool or {'raise', 'NaT'}, default 'raise'
            The behavior is as follows:

            * bool contains flags to determine if time is dst or not (note
              that this flag is only applicable for ambiguous fall dst dates).
            * 'NaT' will return NaT for an ambiguous time.
            * 'raise' will raise an AmbiguousTimeError for an ambiguous time.

            .. versionadded:: 0.24.0
        nonexistent : {'raise', 'shift_forward', 'shift_backward, 'NaT', \
timedelta}, default 'raise'
            A nonexistent time does not exist in a particular timezone
            where clocks moved forward due to DST.

            * 'shift_forward' will shift the nonexistent time forward to the
              closest existing time.
            * 'shift_backward' will shift the nonexistent time backward to the
              closest existing time.
            * 'NaT' will return NaT where there are nonexistent times.
            * timedelta objects will shift nonexistent times by the timedelta.
            * 'raise' will raise an NonExistentTimeError if there are
              nonexistent times.

            .. versionadded:: 0.24.0

        Raises
        ------
        ValueError if the freq cannot be converted.
        """
        return self._round(freq, RoundTo.MINUS_INFTY, ambiguous, nonexistent)

    def ceil(self, freq, ambiguous='raise', nonexistent='raise'):
        """
        return a new Timestamp ceiled to this resolution.

        Parameters
        ----------
        freq : str
            Frequency string indicating the ceiling resolution.
        ambiguous : bool or {'raise', 'NaT'}, default 'raise'
            The behavior is as follows:

            * bool contains flags to determine if time is dst or not (note
              that this flag is only applicable for ambiguous fall dst dates).
            * 'NaT' will return NaT for an ambiguous time.
            * 'raise' will raise an AmbiguousTimeError for an ambiguous time.

            .. versionadded:: 0.24.0
        nonexistent : {'raise', 'shift_forward', 'shift_backward, 'NaT', \
timedelta}, default 'raise'
            A nonexistent time does not exist in a particular timezone
            where clocks moved forward due to DST.

            * 'shift_forward' will shift the nonexistent time forward to the
              closest existing time.
            * 'shift_backward' will shift the nonexistent time backward to the
              closest existing time.
            * 'NaT' will return NaT where there are nonexistent times.
            * timedelta objects will shift nonexistent times by the timedelta.
            * 'raise' will raise an NonExistentTimeError if there are
              nonexistent times.

            .. versionadded:: 0.24.0

        Raises
        ------
        ValueError if the freq cannot be converted.
        """
        return self._round(freq, RoundTo.PLUS_INFTY, ambiguous, nonexistent)

    @property
    def tz(self):
        """
        Alias for tzinfo.
        """
        return self.tzinfo

    @tz.setter
    def tz(self, value):
        # GH 3746: Prevent localizing or converting the index by setting tz
        raise AttributeError(
            "Cannot directly set timezone. "
            "Use tz_localize() or tz_convert() as appropriate"
        )

    def __setstate__(self, state):
        self.value = state[0]
        self.freq = state[1]
        self.tzinfo = state[2]

    def __reduce__(self):
        object_state = self.value, self.freq, self.tzinfo
        return (Timestamp, object_state)

    def to_period(self, freq=None):
        """
        Return an period of which this timestamp is an observation.
        """
        from pandas import Period

        if self.tz is not None:
            # GH#21333
            warnings.warn(
                "Converting to Period representation will drop timezone information.",
                UserWarning,
            )

        if freq is None:
            freq = self.freq

        return Period(self, freq=freq)

    @property
    def dayofweek(self):
        """
        Return day of the week.
        """
        return self.weekday()

    def day_name(self, locale=None) -> str:
        """
        Return the day name of the Timestamp with specified locale.

        Parameters
        ----------
        locale : string, default None (English locale)
            Locale determining the language in which to return the day name.

        Returns
        -------
        day_name : string

        .. versionadded:: 0.23.0
        """
        return self._get_date_name_field('day_name', locale)

    def month_name(self, locale=None) -> str:
        """
        Return the month name of the Timestamp with specified locale.

        Parameters
        ----------
        locale : string, default None (English locale)
            Locale determining the language in which to return the month name.

        Returns
        -------
        month_name : string

        .. versionadded:: 0.23.0
        """
        return self._get_date_name_field('month_name', locale)

    @property
    def dayofyear(self):
        """
        Return the day of the year.
        """
        return ccalendar.get_day_of_year(self.year, self.month, self.day)

    @property
    def week(self) -> int:
        """
        Return the week number of the year.
        """
        return ccalendar.get_week_of_year(self.year, self.month, self.day)

    weekofyear = week

    @property
    def quarter(self) -> int:
        """
        Return the quarter of the year.
        """
        return ((self.month - 1) // 3) + 1

    @property
    def days_in_month(self):
        """
        Return the number of days in the month.
        """
        return ccalendar.get_days_in_month(self.year, self.month)

    daysinmonth = days_in_month

    @property
    def freqstr(self):
        """
        Return the total number of days in the month.
        """
        return getattr(self.freq, 'freqstr', self.freq)

    @property
    def is_month_start(self) -> bool:
        """
        Return True if date is first day of month.
        """
        if self.freq is None:
            # fast-path for non-business frequencies
            return self.day == 1
        return self._get_start_end_field('is_month_start')

    @property
    def is_month_end(self) -> bool:
        """
        Return True if date is last day of month.
        """
        if self.freq is None:
            # fast-path for non-business frequencies
            return self.day == self.days_in_month
        return self._get_start_end_field('is_month_end')

    @property
    def is_quarter_start(self) -> bool:
        """
        Return True if date is first day of the quarter.
        """
        if self.freq is None:
            # fast-path for non-business frequencies
            return self.day == 1 and self.month % 3 == 1
        return self._get_start_end_field('is_quarter_start')

    @property
    def is_quarter_end(self) -> bool:
        """
        Return True if date is last day of the quarter.
        """
        if self.freq is None:
            # fast-path for non-business frequencies
            return (self.month % 3) == 0 and self.day == self.days_in_month
        return self._get_start_end_field('is_quarter_end')

    @property
    def is_year_start(self) -> bool:
        """
        Return True if date is first day of the year.
        """
        if self.freq is None:
            # fast-path for non-business frequencies
            return self.day == self.month == 1
        return self._get_start_end_field('is_year_start')

    @property
    def is_year_end(self) -> bool:
        """
        Return True if date is last day of the year.
        """
        if self.freq is None:
            # fast-path for non-business frequencies
            return self.month == 12 and self.day == 31
        return self._get_start_end_field('is_year_end')

    @property
    def is_leap_year(self) -> bool:
        """
        Return True if year is a leap year.
        """
        return bool(ccalendar.is_leapyear(self.year))

    def tz_localize(self, tz, ambiguous='raise', nonexistent='raise'):
        """
        Convert naive Timestamp to local time zone, or remove
        timezone from tz-aware Timestamp.

        Parameters
        ----------
        tz : str, pytz.timezone, dateutil.tz.tzfile or None
            Time zone for time which Timestamp will be converted to.
            None will remove timezone holding local time.

        ambiguous : bool, 'NaT', default 'raise'
            When clocks moved backward due to DST, ambiguous times may arise.
            For example in Central European Time (UTC+01), when going from
            03:00 DST to 02:00 non-DST, 02:30:00 local time occurs both at
            00:30:00 UTC and at 01:30:00 UTC. In such a situation, the
            `ambiguous` parameter dictates how ambiguous times should be
            handled.

            The behavior is as follows:

            * bool contains flags to determine if time is dst or not (note
              that this flag is only applicable for ambiguous fall dst dates).
            * 'NaT' will return NaT for an ambiguous time.
            * 'raise' will raise an AmbiguousTimeError for an ambiguous time.

        nonexistent : 'shift_forward', 'shift_backward, 'NaT', timedelta, \
default 'raise'
            A nonexistent time does not exist in a particular timezone
            where clocks moved forward due to DST.

            The behavior is as follows:

            * 'shift_forward' will shift the nonexistent time forward to the
              closest existing time.
            * 'shift_backward' will shift the nonexistent time backward to the
              closest existing time.
            * 'NaT' will return NaT where there are nonexistent times.
            * timedelta objects will shift nonexistent times by the timedelta.
            * 'raise' will raise an NonExistentTimeError if there are
              nonexistent times.

            .. versionadded:: 0.24.0

        Returns
        -------
        localized : Timestamp

        Raises
        ------
        TypeError
            If the Timestamp is tz-aware and tz is not None.
        """
        if ambiguous == 'infer':
            raise ValueError('Cannot infer offset with only one time.')

        nonexistent_options = ('raise', 'NaT', 'shift_forward', 'shift_backward')
        if nonexistent not in nonexistent_options and not PyDelta_Check(nonexistent):
            raise ValueError(
                "The nonexistent argument must be one of 'raise', "
                "'NaT', 'shift_forward', 'shift_backward' or a timedelta object"
            )

        if self.tzinfo is None:
            # tz naive, localize
            tz = maybe_get_tz(tz)
            if not isinstance(ambiguous, str):
                ambiguous = [ambiguous]
            value = tz_localize_to_utc(np.array([self.value], dtype='i8'), tz,
                                       ambiguous=ambiguous,
                                       nonexistent=nonexistent)[0]
            return Timestamp(value, tz=tz, freq=self.freq)
        else:
            if tz is None:
                # reset tz
                value = tz_convert_single(self.value, UTC, self.tz)
                return Timestamp(value, tz=tz, freq=self.freq)
            else:
                raise TypeError(
                    "Cannot localize tz-aware Timestamp, use tz_convert for conversions"
                )

    def tz_convert(self, tz):
        """
        Convert tz-aware Timestamp to another time zone.

        Parameters
        ----------
        tz : str, pytz.timezone, dateutil.tz.tzfile or None
            Time zone for time which Timestamp will be converted to.
            None will remove timezone holding UTC time.

        Returns
        -------
        converted : Timestamp

        Raises
        ------
        TypeError
            If Timestamp is tz-naive.
        """
        if self.tzinfo is None:
            # tz naive, use tz_localize
            raise TypeError(
                "Cannot convert tz-naive Timestamp, use tz_localize to localize"
            )
        else:
            # Same UTC timestamp, different time zone
            return Timestamp(self.value, tz=tz, freq=self.freq)

    astimezone = tz_convert

    def replace(
        self,
        year=None,
        month=None,
        day=None,
        hour=None,
        minute=None,
        second=None,
        microsecond=None,
        nanosecond=None,
        tzinfo=object,
        fold=0,
    ):
        """
        implements datetime.replace, handles nanoseconds.

        Parameters
        ----------
        year : int, optional
        month : int, optional
        day : int, optional
        hour : int, optional
        minute : int, optional
        second : int, optional
        microsecond : int, optional
        nanosecond : int, optional
        tzinfo : tz-convertible, optional
        fold : int, optional, default is 0

        Returns
        -------
        Timestamp with fields replaced
        """

        cdef:
            npy_datetimestruct dts
            int64_t value, value_tz, offset
            object _tzinfo, result, k, v
            datetime ts_input

        # set to naive if needed
        _tzinfo = self.tzinfo
        value = self.value
        if _tzinfo is not None:
            value_tz = tz_convert_single(value, _tzinfo, UTC)
            value += value - value_tz

        # setup components
        dt64_to_dtstruct(value, &dts)
        dts.ps = self.nanosecond * 1000

        # replace
        def validate(k, v):
            """ validate integers """
            if not is_integer_object(v):
                raise ValueError(
                    f"value must be an integer, received {type(v)} for {k}"
                )
            return v

        if year is not None:
            dts.year = validate('year', year)
        if month is not None:
            dts.month = validate('month', month)
        if day is not None:
            dts.day = validate('day', day)
        if hour is not None:
            dts.hour = validate('hour', hour)
        if minute is not None:
            dts.min = validate('minute', minute)
        if second is not None:
            dts.sec = validate('second', second)
        if microsecond is not None:
            dts.us = validate('microsecond', microsecond)
        if nanosecond is not None:
            dts.ps = validate('nanosecond', nanosecond) * 1000
        if tzinfo is not object:
            _tzinfo = tzinfo

        # reconstruct & check bounds
        if _tzinfo is not None and treat_tz_as_pytz(_tzinfo):
            # replacing across a DST boundary may induce a new tzinfo object
            # see GH#18319
            ts_input = _tzinfo.localize(datetime(dts.year, dts.month, dts.day,
                                                 dts.hour, dts.min, dts.sec,
                                                 dts.us),
                                        is_dst=not bool(fold))
            _tzinfo = ts_input.tzinfo
        else:
            kwargs = {'year': dts.year, 'month': dts.month, 'day': dts.day,
                      'hour': dts.hour, 'minute': dts.min, 'second': dts.sec,
                      'microsecond': dts.us, 'tzinfo': _tzinfo,
                      'fold': fold}
            ts_input = datetime(**kwargs)

        ts = convert_datetime_to_tsobject(ts_input, _tzinfo)
        value = ts.value + (dts.ps // 1000)
        if value != NPY_NAT:
            check_dts_bounds(&dts)

        return create_timestamp_from_ts(value, dts, _tzinfo, self.freq, fold)

    def isoformat(self, sep='T'):
        base = super(_Timestamp, self).isoformat(sep=sep)
        if self.nanosecond == 0:
            return base

        if self.tzinfo is not None:
            base1, base2 = base[:-6], base[-6:]
        else:
            base1, base2 = base, ""

        if self.microsecond != 0:
            base1 += f"{self.nanosecond:03d}"
        else:
            base1 += f".{self.nanosecond:09d}"

        return base1 + base2

    def _has_time_component(self) -> bool:
        """
        Returns if the Timestamp has a time component
        in addition to the date part
        """
        return (self.time() != _zero_time
                or self.tzinfo is not None
                or self.nanosecond != 0)

    def to_julian_date(self):
        """
        Convert TimeStamp to a Julian Date.
        0 Julian date is noon January 1, 4713 BC.
        """
        year = self.year
        month = self.month
        day = self.day
        if month <= 2:
            year -= 1
            month += 12
        return (day +
                np.fix((153 * month - 457) / 5) +
                365 * year +
                np.floor(year / 4) -
                np.floor(year / 100) +
                np.floor(year / 400) +
                1721118.5 +
                (self.hour +
                 self.minute / 60.0 +
                 self.second / 3600.0 +
                 self.microsecond / 3600.0 / 1e+6 +
                 self.nanosecond / 3600.0 / 1e+9
                ) / 24.0)

    def normalize(self):
        """
        Normalize Timestamp to midnight, preserving tz information.
        """
        if self.tz is None or is_utc(self.tz):
            DAY_NS = DAY_SECONDS * 1_000_000_000
            normalized_value = self.value - (self.value % DAY_NS)
            return Timestamp(normalized_value).tz_localize(self.tz)
        normalized_value = normalize_i8_timestamps(
            np.array([self.value], dtype='i8'), tz=self.tz)[0]
        return Timestamp(normalized_value).tz_localize(self.tz)

    def __radd__(self, other):
        # __radd__ on cython extension types like _Timestamp is not used, so
        # define it here instead
        return self + other


# Add the min and max fields at the class level
cdef int64_t _NS_UPPER_BOUND = np.iinfo(np.int64).max
# the smallest value we could actually represent is
#   INT64_MIN + 1 == -9223372036854775807
# but to allow overflow free conversion with a microsecond resolution
# use the smallest value with a 0 nanosecond unit (0s in last 3 digits)
cdef int64_t _NS_LOWER_BOUND = -9_223_372_036_854_775_000

# Resolution is in nanoseconds
Timestamp.min = Timestamp(_NS_LOWER_BOUND)
Timestamp.max = Timestamp(_NS_UPPER_BOUND)
Timestamp.resolution = Timedelta(nanoseconds=1)  # GH#21336, GH#21365<|MERGE_RESOLUTION|>--- conflicted
+++ resolved
@@ -43,19 +43,11 @@
 from pandas._libs.tslibs.offsets cimport to_offset
 from pandas._libs.tslibs.timedeltas import Timedelta
 from pandas._libs.tslibs.timezones cimport (
-<<<<<<< HEAD
-    is_utc, maybe_get_tz, treat_tz_as_pytz,
+    is_utc, maybe_get_tz, treat_tz_as_pytz, utc_pytz as UTC,
     get_timezone, tz_compare,
 )
-from pandas._libs.tslibs.timezones import UTC
 from pandas._libs.tslibs.tzconversion cimport tz_convert_single
 from pandas._libs.tslibs.tzconversion import tz_localize_to_utc
-=======
-    is_utc, maybe_get_tz, treat_tz_as_pytz, utc_pytz as UTC
-)
-from pandas._libs.tslibs.tzconversion import (
-    tz_localize_to_utc, tz_convert_single)
->>>>>>> e9b019b6
 
 # ----------------------------------------------------------------------
 # Constants
