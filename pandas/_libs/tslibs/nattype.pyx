from cpython.datetime cimport (
    PyDate_Check,
    PyDateTime_Check,
    PyDelta_Check,
    datetime,
    import_datetime,
)

import_datetime()
from cpython.object cimport (
    Py_EQ,
    Py_NE,
    PyObject_RichCompare,
)

import numpy as np

cimport numpy as cnp
from numpy cimport int64_t

cnp.import_array()

cimport pandas._libs.tslibs.util as util

# ----------------------------------------------------------------------
# Constants
nat_strings = {"NaT", "nat", "NAT", "nan", "NaN", "NAN"}
cdef set c_nat_strings = nat_strings

cdef int64_t NPY_NAT = util.get_nat()
iNaT = NPY_NAT  # python-visible constant

# ----------------------------------------------------------------------


def _make_nan_func(func_name: str, doc: str):
    def f(*args, **kwargs):
        return np.nan
    f.__name__ = func_name
    f.__doc__ = doc
    return f


def _make_nat_func(func_name: str, doc: str):
    def f(*args, **kwargs):
        return c_NaT
    f.__name__ = func_name
    f.__doc__ = doc
    return f


def _make_error_func(func_name: str, cls):
    def f(*args, **kwargs):
        raise ValueError(f"NaTType does not support {func_name}")

    f.__name__ = func_name
    if isinstance(cls, str):
        # passed the literal docstring directly
        f.__doc__ = cls
    elif cls is not None:
        f.__doc__ = getattr(cls, func_name).__doc__
    return f


cdef _nat_divide_op(self, other):
    if PyDelta_Check(other) or cnp.is_timedelta64_object(other) or other is c_NaT:
        return np.nan
    if util.is_integer_object(other) or util.is_float_object(other):
        return c_NaT
    return NotImplemented


cdef _nat_rdivide_op(self, other):
    if PyDelta_Check(other):
        return np.nan
    return NotImplemented


def _nat_unpickle(*args):
    # return constant defined in the module
    return c_NaT

# ----------------------------------------------------------------------


cdef class _NaT(datetime):
    # cdef readonly:
    #    int64_t value

    # higher than np.ndarray and np.matrix
    __array_priority__ = 100

    def __richcmp__(_NaT self, object other, int op):
        if cnp.is_datetime64_object(other) or PyDateTime_Check(other):
            # We treat NaT as datetime-like for this comparison
            return op == Py_NE

        elif cnp.is_timedelta64_object(other) or PyDelta_Check(other):
            # We treat NaT as timedelta-like for this comparison
            return op == Py_NE

        elif util.is_array(other):
            if other.dtype.kind in "mM":
                result = np.empty(other.shape, dtype=np.bool_)
                result.fill(op == Py_NE)
            elif other.dtype.kind == "O":
                result = np.array([PyObject_RichCompare(self, x, op) for x in other])
            elif op == Py_EQ:
                result = np.zeros(other.shape, dtype=bool)
            elif op == Py_NE:
                result = np.ones(other.shape, dtype=bool)
            else:
                return NotImplemented
            return result

        elif PyDate_Check(other):
            # GH#39151 don't defer to datetime.date object
            if op == Py_EQ:
                return False
            if op == Py_NE:
                return True
            raise TypeError("Cannot compare NaT with datetime.date object")

        return NotImplemented

    def __add__(self, other):
        if PyDateTime_Check(other):
            return c_NaT
        elif PyDelta_Check(other):
            return c_NaT
        elif cnp.is_datetime64_object(other) or cnp.is_timedelta64_object(other):
            return c_NaT

        elif util.is_integer_object(other):
            # For Period compat
            return c_NaT

        elif util.is_array(other):
            if other.dtype.kind in "mM":
                # If we are adding to datetime64, we treat NaT as timedelta
                #  Either way, result dtype is datetime64
                result = np.empty(other.shape, dtype="datetime64[ns]")
                result.fill("NaT")
                return result
            raise TypeError(f"Cannot add NaT to ndarray with dtype {other.dtype}")

        # Includes Period, DateOffset going through here
        return NotImplemented

    def __radd__(self, other):
        return self.__add__(other)

    def __sub__(self, other):
        # Duplicate some logic from _Timestamp.__sub__ to avoid needing
        # to subclass; allows us to @final(_Timestamp.__sub__)

        if PyDateTime_Check(other):
            return c_NaT
        elif PyDelta_Check(other):
            return c_NaT
        elif cnp.is_datetime64_object(other) or cnp.is_timedelta64_object(other):
            return c_NaT

        elif util.is_integer_object(other):
            # For Period compat
            return c_NaT

        elif util.is_array(other):
            if other.dtype.kind == "m":
                # NaT - timedelta64 we treat NaT as datetime64, so result
                #  is datetime64
                result = np.empty(other.shape, dtype="datetime64[ns]")
                result.fill("NaT")
                return result

            elif other.dtype.kind == "M":
                # We treat NaT as a datetime, so regardless of whether this is
                #  NaT - other or other - NaT, the result is timedelta64
                result = np.empty(other.shape, dtype="timedelta64[ns]")
                result.fill("NaT")
                return result

            raise TypeError(
                f"Cannot subtract NaT from ndarray with dtype {other.dtype}"
            )

        # Includes Period, DateOffset going through here
        return NotImplemented

    def __rsub__(self, other):
        if util.is_array(other):
            if other.dtype.kind == "m":
                # timedelta64 - NaT we have to treat NaT as timedelta64
                #  for this to be meaningful, and the result is timedelta64
                result = np.empty(other.shape, dtype="timedelta64[ns]")
                result.fill("NaT")
                return result

            elif other.dtype.kind == "M":
                # We treat NaT as a datetime, so regardless of whether this is
                #  NaT - other or other - NaT, the result is timedelta64
                result = np.empty(other.shape, dtype="timedelta64[ns]")
                result.fill("NaT")
                return result
        # other cases are same, swap operands is allowed even though we subtract
        # because this is NaT
        return self.__sub__(other)

    def __pos__(self):
        return NaT

    def __neg__(self):
        return NaT

    def __truediv__(self, other):
        return _nat_divide_op(self, other)

    def __floordiv__(self, other):
        return _nat_divide_op(self, other)

    def __mul__(self, other):
        if util.is_integer_object(other) or util.is_float_object(other):
            return NaT
        return NotImplemented

    @property
    def asm8(self) -> np.datetime64:
        return np.datetime64(NPY_NAT, "ns")

    def to_datetime64(self) -> np.datetime64:
        """
        Return a NumPy datetime64 object with same precision.

        This method returns a numpy.datetime64 object with the same
        date and time information and precision as the pd.Timestamp object.

        See Also
        --------
        numpy.datetime64 : Class to represent dates and times with high precision.
        Timestamp.to_numpy : Alias for this method.
        Timestamp.asm8 : Alias for this method.
        pd.to_datetime : Convert argument to datetime.

        Examples
        --------
        >>> ts = pd.Timestamp(year=2023, month=1, day=1,
        ...                   hour=10, second=15)
        >>> ts
        Timestamp('2023-01-01 10:00:15')
        >>> ts.to_datetime64()
        numpy.datetime64('2023-01-01T10:00:15.000000')
        """
        return np.datetime64("NaT", "ns")

    def to_numpy(self, dtype=None, copy=False) -> np.datetime64 | np.timedelta64:
        """
        Convert the Timestamp to a NumPy datetime64.

        This is an alias method for `Timestamp.to_datetime64()`. The dtype and
        copy parameters are available here only for compatibility. Their values
        will not affect the return value.

        Parameters
        ----------
        dtype : dtype, optional
            Data type of the output, ignored in this method as the return type
            is always `numpy.datetime64`.
        copy : bool, default False
            Whether to ensure that the returned value is a new object. This
            parameter is also ignored as the method does not support copying.

        Returns
        -------
        numpy.datetime64

        See Also
        --------
        DatetimeIndex.to_numpy : Similar method for DatetimeIndex.

        Examples
        --------
        >>> ts = pd.Timestamp('2020-03-14T15:32:52.192548651')
        >>> ts.to_numpy()
        numpy.datetime64('2020-03-14T15:32:52.192548651')

        Analogous for ``pd.NaT``:

        >>> pd.NaT.to_numpy()
        numpy.datetime64('NaT')
        """
        if dtype is not None:
            # GH#44460
            dtype = np.dtype(dtype)
            if dtype.kind == "M":
                return np.datetime64("NaT").astype(dtype)
            elif dtype.kind == "m":
                return np.timedelta64("NaT").astype(dtype)
            else:
                raise ValueError(
                    "NaT.to_numpy dtype must be a datetime64 dtype, timedelta64 "
                    "dtype, or None."
                )
        return self.to_datetime64()

    def __repr__(self) -> str:
        return "NaT"

    def __str__(self) -> str:
        return "NaT"

    def isoformat(self, sep: str = "T", timespec: str = "auto") -> str:
        # This allows Timestamp(ts.isoformat()) to always correctly roundtrip.
        return "NaT"

    def __hash__(self) -> int:
        return NPY_NAT

    @property
    def is_leap_year(self) -> bool:
        return False

    @property
    def is_month_start(self) -> bool:
        return False

    @property
    def is_quarter_start(self) -> bool:
        return False

    @property
    def is_year_start(self) -> bool:
        return False

    @property
    def is_month_end(self) -> bool:
        return False

    @property
    def is_quarter_end(self) -> bool:
        return False

    @property
    def is_year_end(self) -> bool:
        return False


class NaTType(_NaT):
    """
    (N)ot-(A)-(T)ime, the time equivalent of NaN.

    NaT is used to denote missing or null values in datetime and timedelta objects
    in pandas. It functions similarly to how NaN is used for numerical data.
    Operations with NaT will generally propagate the NaT value, similar to NaN.
    NaT can be used in pandas data structures like Series and DataFrame
    to represent missing datetime values. It is useful in data analysis
    and time series analysis when working with incomplete or sparse
    time-based data. Pandas provides robust handling of NaT to ensure
    consistency and reliability in computations involving datetime objects.

    See Also
    --------
    NA : NA ("not available") missing value indicator.
    isna : Detect missing values (NaN or NaT) in an array-like object.
    notna : Detect non-missing values.
    numpy.nan : Floating point representation of Not a Number (NaN) for numerical data.

    Examples
    --------
    >>> pd.DataFrame([pd.Timestamp("2023"), np.nan], columns=["col_1"])
            col_1
    0  2023-01-01
    1         NaT
    """

    def __new__(cls):
        cdef _NaT base

        base = _NaT.__new__(cls, 1, 1, 1)
        base._value= NPY_NAT

        return base

    @property
    def value(self) -> int:
        return self._value

    def __reduce_ex__(self, protocol):
        # python 3.6 compat
        # https://bugs.python.org/issue28730
        # now __reduce_ex__ is defined and higher priority than __reduce__
        return self.__reduce__()

    def __reduce__(self):
        return (_nat_unpickle, (None, ))

    def __rtruediv__(self, other):
        return _nat_rdivide_op(self, other)

    def __rfloordiv__(self, other):
        return _nat_rdivide_op(self, other)

    def __rmul__(self, other):
        if util.is_integer_object(other) or util.is_float_object(other):
            return c_NaT
        return NotImplemented

    # ----------------------------------------------------------------------
    # inject the Timestamp field properties
    # these by definition return np.nan

    year = property(fget=lambda self: np.nan)
    quarter = property(fget=lambda self: np.nan)
    month = property(fget=lambda self: np.nan)
    day = property(fget=lambda self: np.nan)
    hour = property(fget=lambda self: np.nan)
    minute = property(fget=lambda self: np.nan)
    second = property(fget=lambda self: np.nan)
    millisecond = property(fget=lambda self: np.nan)
    microsecond = property(fget=lambda self: np.nan)
    nanosecond = property(fget=lambda self: np.nan)

    week = property(fget=lambda self: np.nan)
    dayofyear = property(fget=lambda self: np.nan)
    day_of_year = property(fget=lambda self: np.nan)
    weekofyear = property(fget=lambda self: np.nan)
    days_in_month = property(fget=lambda self: np.nan)
    daysinmonth = property(fget=lambda self: np.nan)
    dayofweek = property(fget=lambda self: np.nan)
    day_of_week = property(fget=lambda self: np.nan)

    # inject Timedelta properties
    days = property(fget=lambda self: np.nan)
    seconds = property(fget=lambda self: np.nan)
    microseconds = property(fget=lambda self: np.nan)
    nanoseconds = property(fget=lambda self: np.nan)

    # inject pd.Period properties
    qyear = property(fget=lambda self: np.nan)

    # ----------------------------------------------------------------------
    # GH9513 NaT methods (except to_datetime64) to raise, return np.nan, or
    # return NaT create functions that raise, for binding to NaTType
    # These are the ones that can get their docstrings from datetime.

    # nan methods
    weekday = _make_nan_func(
        "weekday",
        """
        Return the day of the week represented by the date.

        Monday == 0 ... Sunday == 6.

        See Also
        --------
        Timestamp.dayofweek : Return the day of the week with Monday=0, Sunday=6.
        Timestamp.isoweekday : Return the day of the week with Monday=1, Sunday=7.
        datetime.date.weekday : Equivalent method in datetime module.

        Examples
        --------
        >>> ts = pd.Timestamp('2023-01-01')
        >>> ts
        Timestamp('2023-01-01  00:00:00')
        >>> ts.weekday()
        6
        """,
    )
    isoweekday = _make_nan_func(
        "isoweekday",
        """
        Return the day of the week represented by the date.

        Monday == 1 ... Sunday == 7.

        See Also
        --------
        Timestamp.weekday : Return the day of the week with Monday=0, Sunday=6.
        Timestamp.isocalendar : Return a tuple containing ISO year, week number
            and weekday.
        datetime.date.isoweekday : Equivalent method in datetime module.

        Examples
        --------
        >>> ts = pd.Timestamp('2023-01-01 10:00:00')
        >>> ts
        Timestamp('2023-01-01 10:00:00')
        >>> ts.isoweekday()
        7
        """,
    )
    total_seconds = _make_nan_func(
        "total_seconds",
        """
        Total seconds in the duration.

<<<<<<< HEAD
        See Also
        --------
        Timedelta.seconds : Returns the seconds component of the timedelta.
        Timedelta.microseconds : Returns the microseconds component of the timedelta.
=======
        This method calculates the total duration in seconds by combining
        the days, seconds, and microseconds of the `Timedelta` object.

        See Also
        --------
        to_timedelta : Convert argument to timedelta.
        Timedelta : Represents a duration, the difference between two dates or times.
>>>>>>> 8b1b2114

        Examples
        --------
        >>> td = pd.Timedelta('1min')
        >>> td
        Timedelta('0 days 00:01:00')
        >>> td.total_seconds()
        60.0
        """,
    )
    month_name = _make_nan_func(
        "month_name",
        """
        Return the month name of the Timestamp with specified locale.

        This method returns the full name of the month corresponding to the
        `Timestamp`, such as 'January', 'February', etc. The month name can
        be returned in a specified locale if provided; otherwise, it defaults
        to the English locale.

        Parameters
        ----------
        locale : str, default None (English locale)
            Locale determining the language in which to return the month name.

        Returns
        -------
        str
            The full month name as a string.

        See Also
        --------
        Timestamp.day_name : Returns the name of the day of the week.
        Timestamp.strftime : Returns a formatted string of the Timestamp.
        datetime.datetime.strftime : Returns a string representing the date and time.

        Examples
        --------
        Get the month name in English (default):

        >>> ts = pd.Timestamp('2020-03-14T15:32:52.192548651')
        >>> ts.month_name()
        'March'

        Analogous for ``pd.NaT``:

        >>> pd.NaT.month_name()
        nan
        """,
    )
    day_name = _make_nan_func(
        "day_name",
        """
        Return the day name of the Timestamp with specified locale.

        Parameters
        ----------
        locale : str, default None (English locale)
            Locale determining the language in which to return the day name.

        Returns
        -------
        str

        See Also
        --------
        Timestamp.day_of_week : Return day of the week.
        Timestamp.day_of_year : Return day of the year.

        Examples
        --------
        >>> ts = pd.Timestamp('2020-03-14T15:32:52.192548651')
        >>> ts.day_name()
        'Saturday'

        Analogous for ``pd.NaT``:

        >>> pd.NaT.day_name()
        nan
        """,
    )
    # _nat_methods

    # "fromisocalendar" was introduced in 3.8
    fromisocalendar = _make_error_func("fromisocalendar", datetime)

    # ----------------------------------------------------------------------
    # The remaining methods have docstrings copy/pasted from the analogous
    # Timestamp methods.
    isocalendar = _make_error_func(
        "isocalendar",
        """
        Return a named tuple containing ISO year, week number, and weekday.

        See Also
        --------
        DatetimeIndex.isocalendar : Return a 3-tuple containing ISO year,
            week number, and weekday for the given DatetimeIndex object.
        datetime.date.isocalendar : The equivalent method for `datetime.date` objects.

        Examples
        --------
        >>> ts = pd.Timestamp('2023-01-01 10:00:00')
        >>> ts
        Timestamp('2023-01-01 10:00:00')
        >>> ts.isocalendar()
        datetime.IsoCalendarDate(year=2022, week=52, weekday=7)
        """
        )
    dst = _make_error_func(
        "dst",
        """
        Return the daylight saving time (DST) adjustment.

        This method returns the DST adjustment as a `datetime.timedelta` object
        if the Timestamp is timezone-aware and DST is applicable.

        See Also
        --------
        Timestamp.tz_localize : Localize the Timestamp to a timezone.
        Timestamp.tz_convert : Convert timezone-aware Timestamp to another time zone.

        Examples
        --------
        >>> ts = pd.Timestamp('2000-06-01 00:00:00', tz='Europe/Brussels')
        >>> ts
        Timestamp('2000-06-01 00:00:00+0200', tz='Europe/Brussels')
        >>> ts.dst()
        datetime.timedelta(seconds=3600)
        """
        )
    date = _make_nat_func(
        "date",
        """
        Returns `datetime.date` with the same year, month, and day.

        This method extracts the date component from the `Timestamp` and returns
        it as a `datetime.date` object, discarding the time information.

        Returns
        -------
        datetime.date
            The date part of the `Timestamp`.

        See Also
        --------
        Timestamp : Represents a single timestamp, similar to `datetime`.
        datetime.datetime.date : Extract the date component from a `datetime` object.

        Examples
        --------
        Extract the date from a Timestamp:

        >>> ts = pd.Timestamp('2023-01-01 10:00:00.00')
        >>> ts
        Timestamp('2023-01-01 10:00:00')
        >>> ts.date()
        datetime.date(2023, 1, 1)
        """
        )
    utctimetuple = _make_error_func(
        "utctimetuple",
        """
        Return UTC time tuple, compatible with `time.localtime()`.

        This method converts the Timestamp to UTC and returns a time tuple
        containing 9 components: year, month, day, hour, minute, second,
        weekday, day of year, and DST flag. This is particularly useful for
        converting a Timestamp to a format compatible with time module functions.

        Returns
        -------
        time.struct_time
            A time.struct_time object representing the UTC time.

        See Also
        --------
        datetime.datetime.utctimetuple :
            Return UTC time tuple, compatible with time.localtime().
        Timestamp.timetuple : Return time tuple of local time.
        time.struct_time : Time tuple structure used by time functions.

        Examples
        --------
        >>> ts = pd.Timestamp('2023-01-01 10:00:00', tz='Europe/Brussels')
        >>> ts
        Timestamp('2023-01-01 10:00:00+0100', tz='Europe/Brussels')
        >>> ts.utctimetuple()
        time.struct_time(tm_year=2023, tm_mon=1, tm_mday=1, tm_hour=9,
        tm_min=0, tm_sec=0, tm_wday=6, tm_yday=1, tm_isdst=0)
        """
        )
    utcoffset = _make_error_func(
        "utcoffset",
        """
        Return utc offset.

        This method returns the difference between UTC and the local time
        as a `timedelta` object. It is useful for understanding the time
        difference between the current timezone and UTC.

        Returns
        --------
        timedelta
            The difference between UTC and the local time as a `timedelta` object.

        See Also
        --------
        datetime.datetime.utcoffset :
            Standard library method to get the UTC offset of a datetime object.
        Timestamp.tzname : Return the name of the timezone.
        Timestamp.dst : Return the daylight saving time (DST) adjustment.

        Examples
        --------
        >>> ts = pd.Timestamp('2023-01-01 10:00:00', tz='Europe/Brussels')
        >>> ts
        Timestamp('2023-01-01 10:00:00+0100', tz='Europe/Brussels')
        >>> ts.utcoffset()
        datetime.timedelta(seconds=3600)
        """
        )
    tzname = _make_error_func(
        "tzname",
        """
        Return time zone name.

        This method returns the name of the Timestamp's time zone as a string.

        See Also
        --------
        Timestamp.tzinfo : Returns the timezone information of the Timestamp.
        Timestamp.tz_convert : Convert timezone-aware Timestamp to another time zone.

        Examples
        --------
        >>> ts = pd.Timestamp('2023-01-01 10:00:00', tz='Europe/Brussels')
        >>> ts
        Timestamp('2023-01-01 10:00:00+0100', tz='Europe/Brussels')
        >>> ts.tzname()
        'CET'
        """
        )
    time = _make_error_func(
        "time",
        """
        Return time object with same time but with tzinfo=None.

        This method extracts the time part of the `Timestamp` object, excluding any
        timezone information. It returns a `datetime.time` object which only represents
        the time (hours, minutes, seconds, and microseconds).

        See Also
        --------
        Timestamp.date : Return date object with same year, month and day.
        Timestamp.tz_convert : Convert timezone-aware Timestamp to another time zone.
        Timestamp.tz_localize : Localize the Timestamp to a timezone.

        Examples
        --------
        >>> ts = pd.Timestamp('2023-01-01 10:00:00')
        >>> ts
        Timestamp('2023-01-01 10:00:00')
        >>> ts.time()
        datetime.time(10, 0)
        """,
        )
    timetuple = _make_error_func(
        "timetuple",
        """
        Return time tuple, compatible with time.localtime().

        This method converts the `Timestamp` into a time tuple, which is compatible
        with functions like `time.localtime()`. The time tuple is a named tuple with
        attributes such as year, month, day, hour, minute, second, weekday,
        day of the year, and daylight savings indicator.

        See Also
        --------
        time.localtime : Converts a POSIX timestamp into a time tuple.
        Timestamp : The `Timestamp` that represents a specific point in time.
        datetime.datetime.timetuple : Equivalent method in the `datetime` module.

        Examples
        --------
        >>> ts = pd.Timestamp('2023-01-01 10:00:00')
        >>> ts
        Timestamp('2023-01-01 10:00:00')
        >>> ts.timetuple()
        time.struct_time(tm_year=2023, tm_mon=1, tm_mday=1,
        tm_hour=10, tm_min=0, tm_sec=0, tm_wday=6, tm_yday=1, tm_isdst=-1)
        """
        )
    timetz = _make_error_func(
        "timetz",
        """
        Return time object with same time and tzinfo.

        This method returns a datetime.time object with
        the time and tzinfo corresponding to the pd.Timestamp
        object, ignoring any information about the day/date.

        See Also
        --------
        datetime.datetime.timetz : Return datetime.time object with the
            same time attributes as the datetime object.
        datetime.time : Class to represent the time of day, independent
            of any particular day.
        datetime.datetime.tzinfo : Attribute of datetime.datetime objects
            representing the timezone of the datetime object.

        Examples
        --------
        >>> ts = pd.Timestamp('2023-01-01 10:00:00', tz='Europe/Brussels')
        >>> ts
        Timestamp('2023-01-01 10:00:00+0100', tz='Europe/Brussels')
        >>> ts.timetz()
        datetime.time(10, 0, tzinfo=<DstTzInfo 'Europe/Brussels' CET+1:00:00 STD>)
        """
        )
    toordinal = _make_error_func(
        "toordinal",
        """
        Return proleptic Gregorian ordinal. January 1 of year 1 is day 1.

        The proleptic Gregorian ordinal is a continuous count of days since
        January 1 of year 1, which is considered day 1. This method converts
        the `Timestamp` to its equivalent ordinal number, useful for date arithmetic
        and comparison operations.

        See Also
        --------
        datetime.datetime.toordinal : Equivalent method in the `datetime` module.
        Timestamp : The `Timestamp` that represents a specific point in time.
        Timestamp.fromordinal : Create a `Timestamp` from an ordinal.

        Examples
        --------
        >>> ts = pd.Timestamp('2023-01-01 10:00:50')
        >>> ts
        Timestamp('2023-01-01 10:00:50')
        >>> ts.toordinal()
        738521
        """
        )
    ctime = _make_error_func(
        "ctime",
        """
        Return a ctime() style string representing the Timestamp.

        This method returns a string representing the date and time
        in the format returned by the standard library's `time.ctime()`
        function, which is typically in the form 'Day Mon DD HH:MM:SS YYYY'.

        If the `Timestamp` is outside the range supported by Python's
        standard library, a `NotImplementedError` is raised.

        Returns
        -------
        str
            A string representing the Timestamp in ctime format.

        See Also
        --------
        time.ctime : Return a string representing time in ctime format.
        Timestamp : Represents a single timestamp, similar to `datetime`.
        datetime.datetime.ctime : Return a ctime style string from a datetime object.

        Examples
        --------
        >>> ts = pd.Timestamp('2023-01-01 10:00:00.00')
        >>> ts
        Timestamp('2023-01-01 10:00:00')
        >>> ts.ctime()
        'Sun Jan  1 10:00:00 2023'
        """,
    )

    strftime = _make_error_func(
        "strftime",
        """
        Return a formatted string of the Timestamp.

        Parameters
        ----------
        format : str
            Format string to convert Timestamp to string.
            See strftime documentation for more information on the format string:
            https://docs.python.org/3/library/datetime.html#strftime-and-strptime-behavior.

        See Also
        --------
        Timestamp.isoformat : Return the time formatted according to ISO 8601.
        pd.to_datetime : Convert argument to datetime.
        Period.strftime : Format a single Period.

        Examples
        --------
        >>> ts = pd.Timestamp('2020-03-14T15:32:52.192548651')
        >>> ts.strftime('%Y-%m-%d %X')
        '2020-03-14 15:32:52'
        """,
    )

    strptime = _make_error_func(
        "strptime",
        """
        Convert string argument to datetime.

        This method is not implemented; calling it will raise NotImplementedError.
        Use pd.to_datetime() instead.

        Parameters
        ----------
        date_string : str
            String to convert to a datetime.
        format : str, default None
            The format string to parse time, e.g. "%d/%m/%Y".

        See Also
        --------
        pd.to_datetime : Convert argument to datetime.
        datetime.datetime.strptime : Return a datetime corresponding to a string
            representing a date and time, parsed according to a separate
            format string.
        datetime.datetime.strftime : Return a string representing the date and
            time, controlled by an explicit format string.
        Timestamp.isoformat : Return the time formatted according to ISO 8601.

        Examples
        --------
        >>> pd.Timestamp.strptime("2023-01-01", "%d/%m/%y")
        Traceback (most recent call last):
        NotImplementedError
        """,
    )

    utcfromtimestamp = _make_error_func(
        "utcfromtimestamp",
        """
        Timestamp.utcfromtimestamp(ts)

        Construct a timezone-aware UTC datetime from a POSIX timestamp.

        This method creates a datetime object from a POSIX timestamp, keeping the
        Timestamp object's timezone.

        Parameters
        ----------
        ts : float
            POSIX timestamp.

        See Also
        --------
        Timezone.tzname : Return time zone name.
        Timestamp.utcnow : Return a new Timestamp representing UTC day and time.
        Timestamp.fromtimestamp : Transform timestamp[, tz] to tz's local
            time from POSIX timestamp.

        Notes
        -----
        Timestamp.utcfromtimestamp behavior differs from datetime.utcfromtimestamp
        in returning a timezone-aware object.

        Examples
        --------
        >>> pd.Timestamp.utcfromtimestamp(1584199972)
        Timestamp('2020-03-14 15:32:52+0000', tz='UTC')
        """,
    )
    fromtimestamp = _make_error_func(
        "fromtimestamp",
        """
        Create a `Timestamp` object from a POSIX timestamp.

        This method converts a POSIX timestamp (the number of seconds since
        January 1, 1970, 00:00:00 UTC) into a `Timestamp` object. The resulting
        `Timestamp` can be localized to a specific time zone if provided.

        Parameters
        ----------
        ts : float
            The POSIX timestamp to convert, representing seconds since
            the epoch (1970-01-01 00:00:00 UTC).
        tz : str, zoneinfo.ZoneInfo, pytz.timezone, dateutil.tz.tzfile, optional
            Time zone for the `Timestamp`. If not provided, the `Timestamp` will
            be timezone-naive (i.e., without time zone information).

        Returns
        -------
        Timestamp
            A `Timestamp` object representing the given POSIX timestamp.

        See Also
        --------
        Timestamp : Represents a single timestamp, similar to `datetime`.
        to_datetime : Converts various types of data to datetime.
        datetime.datetime.fromtimestamp : Returns a datetime from a POSIX timestamp.

        Examples
        --------
        Convert a POSIX timestamp to a `Timestamp`:

        >>> pd.Timestamp.fromtimestamp(1584199972)  # doctest: +SKIP
        Timestamp('2020-03-14 15:32:52')

        Note that the output may change depending on your local time and time zone:

        >>> pd.Timestamp.fromtimestamp(1584199972, tz='UTC')  # doctest: +SKIP
        Timestamp('2020-03-14 15:32:52+0000', tz='UTC')
        """,
    )
    combine = _make_error_func(
        "combine",
        """
        Timestamp.combine(date, time)

        Combine a date and time into a single Timestamp object.

        This method takes a `date` object and a `time` object
        and combines them into a single `Timestamp`
        that has the same date and time fields.

        Parameters
        ----------
        date : datetime.date
            The date part of the Timestamp.
        time : datetime.time
            The time part of the Timestamp.

        Returns
        -------
        Timestamp
            A new `Timestamp` object representing the combined date and time.

        See Also
        --------
        Timestamp : Represents a single timestamp, similar to `datetime`.
        to_datetime : Converts various types of data to datetime.

        Examples
        --------
        >>> from datetime import date, time
        >>> pd.Timestamp.combine(date(2020, 3, 14), time(15, 30, 15))
        Timestamp('2020-03-14 15:30:15')
        """,
    )
    utcnow = _make_error_func(
        "utcnow",
        """
        Timestamp.utcnow()

        Return a new Timestamp representing UTC day and time.

        See Also
        --------
        Timestamp : Constructs an arbitrary datetime.
        Timestamp.now : Return the current local date and time, which
            can be timezone-aware.
        Timestamp.today : Return the current local date and time with
            timezone information set to None.
        to_datetime : Convert argument to datetime.
        date_range : Return a fixed frequency DatetimeIndex.
        Timestamp.utctimetuple : Return UTC time tuple, compatible with
            time.localtime().

        Examples
        --------
        >>> pd.Timestamp.utcnow()   # doctest: +SKIP
        Timestamp('2020-11-16 22:50:18.092888+0000', tz='UTC')
        """,
    )

    timestamp = _make_error_func(
        "timestamp",
        """
        Return POSIX timestamp as float.

        This method converts the `Timestamp` object to a POSIX timestamp, which is
        the number of seconds since the Unix epoch (January 1, 1970). The returned
        value is a floating-point number, where the integer part represents the
        seconds, and the fractional part represents the microseconds.

        Returns
        -------
        float
            The POSIX timestamp representation of the `Timestamp` object.

        See Also
        --------
        Timestamp.fromtimestamp : Construct a `Timestamp` from a POSIX timestamp.
        datetime.datetime.timestamp : Equivalent method from the `datetime` module.
        Timestamp.to_pydatetime : Convert the `Timestamp` to a `datetime` object.
        Timestamp.to_datetime64 : Converts `Timestamp` to `numpy.datetime64`.

        Examples
        --------
        >>> ts = pd.Timestamp('2020-03-14T15:32:52.192548')
        >>> ts.timestamp()
        1584199972.192548
        """
    )

    # GH9513 NaT methods (except to_datetime64) to raise, return np.nan, or
    # return NaT create functions that raise, for binding to NaTType
    astimezone = _make_error_func(
        "astimezone",
        """
        Convert timezone-aware Timestamp to another time zone.

        This method is used to convert a timezone-aware Timestamp object to a
        different time zone. The original UTC time remains the same; only the
        time zone information is changed. If the Timestamp is timezone-naive, a
        TypeError is raised.

        Parameters
        ----------
        tz : str, zoneinfo.ZoneInfo, pytz.timezone, dateutil.tz.tzfile or None
            Time zone for time which Timestamp will be converted to.
            None will remove timezone holding UTC time.

        Returns
        -------
        converted : Timestamp

        Raises
        ------
        TypeError
            If Timestamp is tz-naive.

        See Also
        --------
        Timestamp.tz_localize : Localize the Timestamp to a timezone.
        DatetimeIndex.tz_convert : Convert a DatetimeIndex to another time zone.
        DatetimeIndex.tz_localize : Localize a DatetimeIndex to a specific time zone.
        datetime.datetime.astimezone : Convert a datetime object to another time zone.

        Examples
        --------
        Create a timestamp object with UTC timezone:

        >>> ts = pd.Timestamp('2020-03-14T15:32:52.192548651', tz='UTC')
        >>> ts
        Timestamp('2020-03-14 15:32:52.192548651+0000', tz='UTC')

        Change to Tokyo timezone:

        >>> ts.tz_convert(tz='Asia/Tokyo')
        Timestamp('2020-03-15 00:32:52.192548651+0900', tz='Asia/Tokyo')

        Can also use ``astimezone``:

        >>> ts.astimezone(tz='Asia/Tokyo')
        Timestamp('2020-03-15 00:32:52.192548651+0900', tz='Asia/Tokyo')

        Analogous for ``pd.NaT``:

        >>> pd.NaT.tz_convert(tz='Asia/Tokyo')
        NaT
        """,
    )
    fromordinal = _make_error_func(
        "fromordinal",
        """
        Construct a timestamp from a a proleptic Gregorian ordinal.

        This method creates a `Timestamp` object corresponding to the given
        proleptic Gregorian ordinal, which is a count of days from January 1,
        0001 (using the proleptic Gregorian calendar). The time part of the
        `Timestamp` is set to midnight (00:00:00) by default.

        Parameters
        ----------
        ordinal : int
            Date corresponding to a proleptic Gregorian ordinal.
        tz : str, zoneinfo.ZoneInfo, pytz.timezone, dateutil.tz.tzfile or None
            Time zone for the Timestamp.

        Returns
        -------
        Timestamp
            A `Timestamp` object representing the specified ordinal date.

        See Also
        --------
        Timestamp : Represents a single timestamp, similar to `datetime`.
        to_datetime : Converts various types of data to datetime.

        Notes
        -----
        By definition there cannot be any tz info on the ordinal itself.

        Examples
        --------
        Convert an ordinal to a `Timestamp`:

        >>> pd.Timestamp.fromordinal(737425)
        Timestamp('2020-01-01 00:00:00')

        Create a `Timestamp` from an ordinal with timezone information:

        >>> pd.Timestamp.fromordinal(737425, tz='UTC')
        Timestamp('2020-01-01 00:00:00+0000', tz='UTC')
        """,
    )

    # _nat_methods
    to_pydatetime = _make_nat_func(
        "to_pydatetime",
        """
        Convert a Timestamp object to a native Python datetime object.

        This method is useful for when you need to utilize a pandas Timestamp
        object in contexts where native Python datetime objects are expected
        or required. The conversion discards the nanoseconds component, and a
        warning can be issued in such cases if desired.

        Parameters
        ----------
        warn : bool, default True
            If True, issues a warning when the timestamp includes nonzero
            nanoseconds, as these will be discarded during the conversion.

        Returns
        -------
        datetime.datetime or NaT
            Returns a datetime.datetime object representing the timestamp,
            with year, month, day, hour, minute, second, and microsecond components.
            If the timestamp is NaT (Not a Time), returns NaT.

        See Also
        --------
        datetime.datetime : The standard Python datetime class that this method
            returns.
        Timestamp.timestamp : Convert a Timestamp object to POSIX timestamp.
        Timestamp.to_datetime64 : Convert a Timestamp object to numpy.datetime64.

        Examples
        --------
        >>> ts = pd.Timestamp('2020-03-14T15:32:52.192548')
        >>> ts.to_pydatetime()
        datetime.datetime(2020, 3, 14, 15, 32, 52, 192548)

        Analogous for ``pd.NaT``:

        >>> pd.NaT.to_pydatetime()
        NaT
        """,
    )

    now = _make_nat_func(
        "now",
        """
        Return new Timestamp object representing current time local to tz.

        This method returns a new `Timestamp` object that represents the current time.
        If a timezone is provided, the current time will be localized to that timezone.
        Otherwise, it returns the current local time.

        Parameters
        ----------
        tz : str or timezone object, default None
            Timezone to localize to.

        See Also
        --------
        to_datetime : Convert argument to datetime.
        Timestamp.utcnow : Return a new Timestamp representing UTC day and time.
        Timestamp.today : Return the current time in the local timezone.

        Examples
        --------
        >>> pd.Timestamp.now()  # doctest: +SKIP
        Timestamp('2020-11-16 22:06:16.378782')

        Analogous for ``pd.NaT``:

        >>> pd.NaT.now()
        NaT
        """,
    )
    today = _make_nat_func(
        "today",
        """
        Return the current time in the local timezone.

        This differs from datetime.today() in that it can be localized to a
        passed timezone.

        Parameters
        ----------
        tz : str or timezone object, default None
            Timezone to localize to.

        See Also
        --------
        datetime.datetime.today : Returns the current local date.
        Timestamp.now : Returns current time with optional timezone.
        Timestamp : A class representing a specific timestamp.

        Examples
        --------
        >>> pd.Timestamp.today()    # doctest: +SKIP
        Timestamp('2020-11-16 22:37:39.969883')

        Analogous for ``pd.NaT``:

        >>> pd.NaT.today()
        NaT
        """,
    )
    round = _make_nat_func(
        "round",
        """
        Round the Timestamp to the specified resolution.

        This method rounds the given Timestamp down to a specified frequency
        level. It is particularly useful in data analysis to normalize timestamps
        to regular frequency intervals. For instance, rounding to the nearest
        minute, hour, or day can help in time series comparisons or resampling
        operations.

        Parameters
        ----------
        freq : str
            Frequency string indicating the rounding resolution.
        ambiguous : bool or {'raise', 'NaT'}, default 'raise'
            The behavior is as follows:

            * bool contains flags to determine if time is dst or not (note
              that this flag is only applicable for ambiguous fall dst dates).
            * 'NaT' will return NaT for an ambiguous time.
            * 'raise' will raise a ValueError for an ambiguous time.

        nonexistent : {'raise', 'shift_forward', 'shift_backward', 'NaT', \
timedelta}, default 'raise'
            A nonexistent time does not exist in a particular timezone
            where clocks moved forward due to DST.

            * 'shift_forward' will shift the nonexistent time forward to the
              closest existing time.
            * 'shift_backward' will shift the nonexistent time backward to the
              closest existing time.
            * 'NaT' will return NaT where there are nonexistent times.
            * timedelta objects will shift nonexistent times by the timedelta.
            * 'raise' will raise a ValueError if there are
              nonexistent times.

        Returns
        -------
        a new Timestamp rounded to the given resolution of `freq`

        Raises
        ------
        ValueError if the freq cannot be converted

        See Also
        --------
        datetime.round : Similar behavior in native Python datetime module.
        Timestamp.floor : Round the Timestamp downward to the nearest multiple
            of the specified frequency.
        Timestamp.ceil : Round the Timestamp upward to the nearest multiple of
            the specified frequency.

        Notes
        -----
        If the Timestamp has a timezone, rounding will take place relative to the
        local ("wall") time and re-localized to the same timezone. When rounding
        near daylight savings time, use ``nonexistent`` and ``ambiguous`` to
        control the re-localization behavior.

        Examples
        --------
        Create a timestamp object:

        >>> ts = pd.Timestamp('2020-03-14T15:32:52.192548651')

        A timestamp can be rounded using multiple frequency units:

        >>> ts.round(freq='h')  # hour
        Timestamp('2020-03-14 16:00:00')

        >>> ts.round(freq='min')  # minute
        Timestamp('2020-03-14 15:33:00')

        >>> ts.round(freq='s')  # seconds
        Timestamp('2020-03-14 15:32:52')

        >>> ts.round(freq='ms')  # milliseconds
        Timestamp('2020-03-14 15:32:52.193000')

        ``freq`` can also be a multiple of a single unit, like '5min' (i.e.  5 minutes):

        >>> ts.round(freq='5min')
        Timestamp('2020-03-14 15:35:00')

        or a combination of multiple units, like '1h30min' (i.e. 1 hour and 30 minutes):

        >>> ts.round(freq='1h30min')
        Timestamp('2020-03-14 15:00:00')

        Analogous for ``pd.NaT``:

        >>> pd.NaT.round()
        NaT

        When rounding near a daylight savings time transition, use ``ambiguous`` or
        ``nonexistent`` to control how the timestamp should be re-localized.

        >>> ts_tz = pd.Timestamp("2021-10-31 01:30:00").tz_localize("Europe/Amsterdam")

        >>> ts_tz.round("h", ambiguous=False)
        Timestamp('2021-10-31 02:00:00+0100', tz='Europe/Amsterdam')

        >>> ts_tz.round("h", ambiguous=True)
        Timestamp('2021-10-31 02:00:00+0200', tz='Europe/Amsterdam')
        """,
    )
    floor = _make_nat_func(
        "floor",
        """
        Return a new Timestamp floored to this resolution.

        Parameters
        ----------
        freq : str
            Frequency string indicating the flooring resolution.
        ambiguous : bool or {'raise', 'NaT'}, default 'raise'
            The behavior is as follows:

            * bool contains flags to determine if time is dst or not (note
              that this flag is only applicable for ambiguous fall dst dates).
            * 'NaT' will return NaT for an ambiguous time.
            * 'raise' will raise a ValueError for an ambiguous time.

        nonexistent : {'raise', 'shift_forward', 'shift_backward', 'NaT', \
timedelta}, default 'raise'
            A nonexistent time does not exist in a particular timezone
            where clocks moved forward due to DST.

            * 'shift_forward' will shift the nonexistent time forward to the
              closest existing time.
            * 'shift_backward' will shift the nonexistent time backward to the
              closest existing time.
            * 'NaT' will return NaT where there are nonexistent times.
            * timedelta objects will shift nonexistent times by the timedelta.
            * 'raise' will raise a ValueError if there are
              nonexistent times.

        Raises
        ------
        ValueError if the freq cannot be converted.

        See Also
        --------
        Timestamp.ceil : Round up a Timestamp to the specified resolution.
        Timestamp.round : Round a Timestamp to the specified resolution.
        Series.dt.floor : Round down the datetime values in a Series.

        Notes
        -----
        If the Timestamp has a timezone, flooring will take place relative to the
        local ("wall") time and re-localized to the same timezone. When flooring
        near daylight savings time, use ``nonexistent`` and ``ambiguous`` to
        control the re-localization behavior.

        Examples
        --------
        Create a timestamp object:

        >>> ts = pd.Timestamp('2020-03-14T15:32:52.192548651')

        A timestamp can be floored using multiple frequency units:

        >>> ts.floor(freq='h')  # hour
        Timestamp('2020-03-14 15:00:00')

        >>> ts.floor(freq='min')  # minute
        Timestamp('2020-03-14 15:32:00')

        >>> ts.floor(freq='s')  # seconds
        Timestamp('2020-03-14 15:32:52')

        >>> ts.floor(freq='ns')  # nanoseconds
        Timestamp('2020-03-14 15:32:52.192548651')

        ``freq`` can also be a multiple of a single unit, like '5min' (i.e.  5 minutes):

        >>> ts.floor(freq='5min')
        Timestamp('2020-03-14 15:30:00')

        or a combination of multiple units, like '1h30min' (i.e. 1 hour and 30 minutes):

        >>> ts.floor(freq='1h30min')
        Timestamp('2020-03-14 15:00:00')

        Analogous for ``pd.NaT``:

        >>> pd.NaT.floor()
        NaT

        When rounding near a daylight savings time transition, use ``ambiguous`` or
        ``nonexistent`` to control how the timestamp should be re-localized.

        >>> ts_tz = pd.Timestamp("2021-10-31 03:30:00").tz_localize("Europe/Amsterdam")

        >>> ts_tz.floor("2h", ambiguous=False)
        Timestamp('2021-10-31 02:00:00+0100', tz='Europe/Amsterdam')

        >>> ts_tz.floor("2h", ambiguous=True)
        Timestamp('2021-10-31 02:00:00+0200', tz='Europe/Amsterdam')
        """,
    )
    ceil = _make_nat_func(
        "ceil",
        """
        Return a new Timestamp ceiled to this resolution.

        Parameters
        ----------
        freq : str
            Frequency string indicating the ceiling resolution.
        ambiguous : bool or {'raise', 'NaT'}, default 'raise'
            The behavior is as follows:

            * bool contains flags to determine if time is dst or not (note
              that this flag is only applicable for ambiguous fall dst dates).
            * 'NaT' will return NaT for an ambiguous time.
            * 'raise' will raise a ValueError for an ambiguous time.

        nonexistent : {'raise', 'shift_forward', 'shift_backward', 'NaT', \
timedelta}, default 'raise'
            A nonexistent time does not exist in a particular timezone
            where clocks moved forward due to DST.

            * 'shift_forward' will shift the nonexistent time forward to the
              closest existing time.
            * 'shift_backward' will shift the nonexistent time backward to the
              closest existing time.
            * 'NaT' will return NaT where there are nonexistent times.
            * timedelta objects will shift nonexistent times by the timedelta.
            * 'raise' will raise a ValueError if there are
              nonexistent times.

        Raises
        ------
        ValueError if the freq cannot be converted.

        See Also
        --------
        Timestamp.floor : Round down a Timestamp to the specified resolution.
        Timestamp.round : Round a Timestamp to the specified resolution.
        Series.dt.ceil : Ceil the datetime values in a Series.

        Notes
        -----
        If the Timestamp has a timezone, ceiling will take place relative to the
        local ("wall") time and re-localized to the same timezone. When ceiling
        near daylight savings time, use ``nonexistent`` and ``ambiguous`` to
        control the re-localization behavior.

        Examples
        --------
        Create a timestamp object:

        >>> ts = pd.Timestamp('2020-03-14T15:32:52.192548651')

        A timestamp can be ceiled using multiple frequency units:

        >>> ts.ceil(freq='h')  # hour
        Timestamp('2020-03-14 16:00:00')

        >>> ts.ceil(freq='min')  # minute
        Timestamp('2020-03-14 15:33:00')

        >>> ts.ceil(freq='s')  # seconds
        Timestamp('2020-03-14 15:32:53')

        >>> ts.ceil(freq='us')  # microseconds
        Timestamp('2020-03-14 15:32:52.192549')

        ``freq`` can also be a multiple of a single unit, like '5min' (i.e.  5 minutes):

        >>> ts.ceil(freq='5min')
        Timestamp('2020-03-14 15:35:00')

        or a combination of multiple units, like '1h30min' (i.e. 1 hour and 30 minutes):

        >>> ts.ceil(freq='1h30min')
        Timestamp('2020-03-14 16:30:00')

        Analogous for ``pd.NaT``:

        >>> pd.NaT.ceil()
        NaT

        When rounding near a daylight savings time transition, use ``ambiguous`` or
        ``nonexistent`` to control how the timestamp should be re-localized.

        >>> ts_tz = pd.Timestamp("2021-10-31 01:30:00").tz_localize("Europe/Amsterdam")

        >>> ts_tz.ceil("h", ambiguous=False)
        Timestamp('2021-10-31 02:00:00+0100', tz='Europe/Amsterdam')

        >>> ts_tz.ceil("h", ambiguous=True)
        Timestamp('2021-10-31 02:00:00+0200', tz='Europe/Amsterdam')
        """,
    )

    tz_convert = _make_nat_func(
        "tz_convert",
        """
        Convert timezone-aware Timestamp to another time zone.

        This method is used to convert a timezone-aware Timestamp object to a
        different time zone. The original UTC time remains the same; only the
        time zone information is changed. If the Timestamp is timezone-naive, a
        TypeError is raised.

        Parameters
        ----------
        tz : str, zoneinfo.ZoneInfo, pytz.timezone, dateutil.tz.tzfile or None
            Time zone for time which Timestamp will be converted to.
            None will remove timezone holding UTC time.

        Returns
        -------
        converted : Timestamp

        Raises
        ------
        TypeError
            If Timestamp is tz-naive.

        See Also
        --------
        Timestamp.tz_localize : Localize the Timestamp to a timezone.
        DatetimeIndex.tz_convert : Convert a DatetimeIndex to another time zone.
        DatetimeIndex.tz_localize : Localize a DatetimeIndex to a specific time zone.
        datetime.datetime.astimezone : Convert a datetime object to another time zone.

        Examples
        --------
        Create a timestamp object with UTC timezone:

        >>> ts = pd.Timestamp('2020-03-14T15:32:52.192548651', tz='UTC')
        >>> ts
        Timestamp('2020-03-14 15:32:52.192548651+0000', tz='UTC')

        Change to Tokyo timezone:

        >>> ts.tz_convert(tz='Asia/Tokyo')
        Timestamp('2020-03-15 00:32:52.192548651+0900', tz='Asia/Tokyo')

        Can also use ``astimezone``:

        >>> ts.astimezone(tz='Asia/Tokyo')
        Timestamp('2020-03-15 00:32:52.192548651+0900', tz='Asia/Tokyo')

        Analogous for ``pd.NaT``:

        >>> pd.NaT.tz_convert(tz='Asia/Tokyo')
        NaT
        """,
    )
    tz_localize = _make_nat_func(
        "tz_localize",
        """
        Localize the Timestamp to a timezone.

        Convert naive Timestamp to local time zone or remove
        timezone from timezone-aware Timestamp.

        Parameters
        ----------
        tz : str, zoneinfo.ZoneInfo, pytz.timezone, dateutil.tz.tzfile or None
            Time zone for time which Timestamp will be converted to.
            None will remove timezone holding local time.

        ambiguous : bool, 'NaT', default 'raise'
            When clocks moved backward due to DST, ambiguous times may arise.
            For example in Central European Time (UTC+01), when going from
            03:00 DST to 02:00 non-DST, 02:30:00 local time occurs both at
            00:30:00 UTC and at 01:30:00 UTC. In such a situation, the
            `ambiguous` parameter dictates how ambiguous times should be
            handled.

            The behavior is as follows:

            * bool contains flags to determine if time is dst or not (note
              that this flag is only applicable for ambiguous fall dst dates).
            * 'NaT' will return NaT for an ambiguous time.
            * 'raise' will raise a ValueError for an ambiguous time.

        nonexistent : 'shift_forward', 'shift_backward', 'NaT', timedelta, \
default 'raise'
            A nonexistent time does not exist in a particular timezone
            where clocks moved forward due to DST.

            The behavior is as follows:

            * 'shift_forward' will shift the nonexistent time forward to the
              closest existing time.
            * 'shift_backward' will shift the nonexistent time backward to the
              closest existing time.
            * 'NaT' will return NaT where there are nonexistent times.
            * timedelta objects will shift nonexistent times by the timedelta.
            * 'raise' will raise a ValueError if there are
              nonexistent times.

        Returns
        -------
        localized : Timestamp

        Raises
        ------
        TypeError
            If the Timestamp is tz-aware and tz is not None.

        See Also
        --------
        Timestamp.tzinfo : Returns the timezone information of the Timestamp.
        Timestamp.tz_convert : Convert timezone-aware Timestamp to another time zone.
        DatetimeIndex.tz_localize : Localize a DatetimeIndex to a specific time zone.
        datetime.datetime.astimezone : Convert a datetime object to another time zone.

        Examples
        --------
        Create a naive timestamp object:

        >>> ts = pd.Timestamp('2020-03-14T15:32:52.192548651')
        >>> ts
        Timestamp('2020-03-14 15:32:52.192548651')

        Add 'Europe/Stockholm' as timezone:

        >>> ts.tz_localize(tz='Europe/Stockholm')
        Timestamp('2020-03-14 15:32:52.192548651+0100', tz='Europe/Stockholm')

        Analogous for ``pd.NaT``:

        >>> pd.NaT.tz_localize()
        NaT
        """,
    )
    replace = _make_nat_func(
        "replace",
        """
        Implements datetime.replace, handles nanoseconds.

        This method creates a new `Timestamp` object by replacing the specified
        fields with new values. The new `Timestamp` retains the original fields
        that are not explicitly replaced. This method handles nanoseconds, and
        the `tzinfo` parameter allows for timezone replacement without conversion.

        Parameters
        ----------
        year : int, optional
            The year to replace. If `None`, the year is not changed.
        month : int, optional
            The month to replace. If `None`, the month is not changed.
        day : int, optional
            The day to replace. If `None`, the day is not changed.
        hour : int, optional
            The hour to replace. If `None`, the hour is not changed.
        minute : int, optional
            The minute to replace. If `None`, the minute is not changed.
        second : int, optional
            The second to replace. If `None`, the second is not changed.
        microsecond : int, optional
            The microsecond to replace. If `None`, the microsecond is not changed.
        nanosecond : int, optional
            The nanosecond to replace. If `None`, the nanosecond is not changed.
        tzinfo : tz-convertible, optional
            The timezone information to replace. If `None`, the timezone is not changed.
        fold : int, optional
            The fold information to replace. If `None`, the fold is not changed.

        Returns
        -------
        Timestamp
            A new `Timestamp` object with the specified fields replaced.

        See Also
        --------
        Timestamp : Represents a single timestamp, similar to `datetime`.
        to_datetime : Converts various types of data to datetime.

        Notes
        -----
        The `replace` method does not perform timezone conversions. If you need
        to convert the timezone, use the `tz_convert` method instead.

        Examples
        --------
        Create a timestamp object:

        >>> ts = pd.Timestamp('2020-03-14T15:32:52.192548651', tz='UTC')
        >>> ts
        Timestamp('2020-03-14 15:32:52.192548651+0000', tz='UTC')

        Replace year and the hour:

        >>> ts.replace(year=1999, hour=10)
        Timestamp('1999-03-14 10:32:52.192548651+0000', tz='UTC')

        Replace timezone (not a conversion):

        >>> import zoneinfo
        >>> ts.replace(tzinfo=zoneinfo.ZoneInfo('US/Pacific'))
        Timestamp('2020-03-14 15:32:52.192548651-0700', tz='US/Pacific')

        Analogous for ``pd.NaT``:

        >>> pd.NaT.replace(tzinfo=zoneinfo.ZoneInfo('US/Pacific'))
        NaT
        """,
    )

    @property
    def tz(self) -> None:
        return None

    @property
    def tzinfo(self) -> None:
        return None

    def as_unit(self, str unit, bint round_ok=True) -> "NaTType":
        """
        Convert the underlying int64 representation to the given unit.

        Parameters
        ----------
        unit : {"ns", "us", "ms", "s"}
        round_ok : bool, default True
            If False and the conversion requires rounding, raise.

        Returns
        -------
        Timestamp

        See Also
        --------
        Timestamp.asm8 : Return numpy datetime64 format with same precision.
        Timestamp.to_pydatetime : Convert Timestamp object to a native
            Python datetime object.
        to_timedelta : Convert argument into timedelta object,
            which can represent differences in times.

        Examples
        --------
        >>> ts = pd.Timestamp('2023-01-01 00:00:00.01')
        >>> ts
        Timestamp('2023-01-01 00:00:00.010000')
        >>> ts.unit
        'ms'
        >>> ts = ts.as_unit('s')
        >>> ts
        Timestamp('2023-01-01 00:00:00')
        >>> ts.unit
        's'
        """
        return c_NaT


c_NaT = NaTType()  # C-visible
NaT = c_NaT        # Python-visible


# ----------------------------------------------------------------------

cdef bint checknull_with_nat(object val):
    """
    Utility to check if a value is a nat or not.
    """
    return val is None or util.is_nan(val) or val is c_NaT


cdef bint is_dt64nat(object val):
    """
    Is this a np.datetime64 object np.datetime64("NaT").
    """
    if cnp.is_datetime64_object(val):
        return cnp.get_datetime64_value(val) == NPY_NAT
    return False


cdef bint is_td64nat(object val):
    """
    Is this a np.timedelta64 object np.timedelta64("NaT").
    """
    if cnp.is_timedelta64_object(val):
        return cnp.get_timedelta64_value(val) == NPY_NAT
    return False<|MERGE_RESOLUTION|>--- conflicted
+++ resolved
@@ -493,20 +493,15 @@
         """
         Total seconds in the duration.
 
-<<<<<<< HEAD
-        See Also
-        --------
+        This method calculates the total duration in seconds by combining
+        the days, seconds, and microseconds of the `Timedelta` object.
+
+        See Also
+        --------
+        to_timedelta : Convert argument to timedelta.
+        Timedelta : Represents a duration, the difference between two dates or times.
         Timedelta.seconds : Returns the seconds component of the timedelta.
         Timedelta.microseconds : Returns the microseconds component of the timedelta.
-=======
-        This method calculates the total duration in seconds by combining
-        the days, seconds, and microseconds of the `Timedelta` object.
-
-        See Also
-        --------
-        to_timedelta : Convert argument to timedelta.
-        Timedelta : Represents a duration, the difference between two dates or times.
->>>>>>> 8b1b2114
 
         Examples
         --------
