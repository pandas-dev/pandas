--- conflicted
+++ resolved
@@ -1069,7 +1069,6 @@
         token_filled = f'{seconds}.{nanoseconds}'
     return token_filled
 
-<<<<<<< HEAD
 cdef void _maybe_warn_about_dayfirst(format: str, bint dayfirst):
     """Warn if guessed datetime format doesn't respect dayfirst argument."""
     cdef:
@@ -1089,8 +1088,7 @@
                 "Pass `dayfirst=True` or specify a format to silence this warning.",
                 stacklevel=find_stack_level(),
             )
-=======
->>>>>>> 289f32df
+
 
 @cython.wraparound(False)
 @cython.boundscheck(False)
