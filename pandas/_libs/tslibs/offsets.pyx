--- conflicted
+++ resolved
@@ -17,11 +17,7 @@
 
 from util cimport is_string_object, is_integer_object
 
-<<<<<<< HEAD
-from ccalendar import MONTHS
-=======
 from ccalendar import MONTHS, DAYS
->>>>>>> 96439fb1
 from conversion cimport tz_convert_single, pydt_to_i8
 from frequencies cimport get_freq_code
 from nattype cimport NPY_NAT
@@ -32,11 +28,7 @@
 # ---------------------------------------------------------------------
 # Constants
 
-<<<<<<< HEAD
-# TODO: remove this; it is only used in tests
-=======
-
->>>>>>> 96439fb1
+
 class WeekDay(object):
     # TODO: Remove: This is not used outside of tests
     MON = 0
