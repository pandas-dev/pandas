import re
import time
import warnings

from pandas.util._exceptions import find_stack_level

cimport cython
from cpython.datetime cimport (
    PyDate_Check,
    PyDateTime_Check,
    PyDelta_Check,
    date,
    datetime,
    import_datetime,
    time as dt_time,
    timedelta,
)

import warnings

import_datetime()

import numpy as np

cimport numpy as cnp
from numpy cimport (
    int64_t,
    ndarray,
)

cnp.import_array()

# TODO: formalize having _libs.properties "above" tslibs in the dependency structure

from typing import ClassVar

from pandas._libs.properties import cache_readonly

from pandas._libs.tslibs cimport util
from pandas._libs.tslibs.util cimport (
    is_float_object,
    is_integer_object,
)

from pandas._libs.tslibs.ccalendar import (
    MONTH_ALIASES,
    int_to_weekday,
    weekday_to_int,
)
from pandas.util._exceptions import find_stack_level

from pandas._libs.tslibs.ccalendar cimport (
    MONTH_TO_CAL_NUM,
    dayofweek,
    get_days_in_month,
    get_firstbday,
    get_lastbday,
)
from pandas._libs.tslibs.conversion cimport localize_pydatetime
from pandas._libs.tslibs.dtypes cimport (
    c_OFFSET_RENAMED_FREQSTR,
    c_OFFSET_TO_PERIOD_FREQSTR,
    c_PERIOD_AND_OFFSET_DEPR_FREQSTR,
    c_PERIOD_TO_OFFSET_FREQSTR,
    periods_per_day,
)
from pandas._libs.tslibs.nattype cimport (
    NPY_NAT,
    c_NaT as NaT,
)
from pandas._libs.tslibs.np_datetime cimport (
    NPY_DATETIMEUNIT,
    get_unit_from_dtype,
    import_pandas_datetime,
    npy_datetimestruct,
    npy_datetimestruct_to_datetime,
    pandas_datetime_to_datetimestruct,
    pydate_to_dtstruct,
)

import_pandas_datetime()

from .dtypes cimport PeriodDtypeCode
from .timedeltas cimport (
    _Timedelta,
    delta_to_nanoseconds,
    is_any_td_scalar,
)

from .timedeltas import Timedelta

from .timestamps cimport _Timestamp

from .timestamps import Timestamp

# ---------------------------------------------------------------------
# Misc Helpers

cdef bint is_offset_object(object obj):
    return isinstance(obj, BaseOffset)


cdef bint is_tick_object(object obj):
    return isinstance(obj, Tick)


cdef bint _is_normalized(datetime dt):
    if dt.hour != 0 or dt.minute != 0 or dt.second != 0 or dt.microsecond != 0:
        # Regardless of whether dt is datetime vs Timestamp
        return False
    if isinstance(dt, _Timestamp):
        return dt.nanosecond == 0
    return True


def apply_wraps(func):
    # Note: normally we would use `@functools.wraps(func)`, but this does
    # not play nicely with cython class methods

    def wrapper(self, other):

        if other is NaT:
            return NaT
        elif (
            isinstance(other, BaseOffset)
            or PyDelta_Check(other)
            or cnp.is_timedelta64_object(other)
        ):
            # timedelta path
            return func(self, other)
        elif cnp.is_datetime64_object(other) or PyDate_Check(other):
            # PyDate_Check includes date, datetime
            other = Timestamp(other)
        else:
            # This will end up returning NotImplemented back in __add__
            raise ApplyTypeError

        tz = other.tzinfo
        nano = other.nanosecond

        if self._adjust_dst:
            other = other.tz_localize(None)

        result = func(self, other)

        result2 = Timestamp(result).as_unit(other.unit)
        if result == result2:
            # i.e. the conversion is non-lossy, not the case for e.g.
            #  test_milliseconds_combination
            result = result2

        if self._adjust_dst:
            result = result.tz_localize(tz)

        if self.normalize:
            result = result.normalize()

        # If the offset object does not have a nanoseconds component,
        # the result's nanosecond component may be lost.
        if not self.normalize and nano != 0 and not hasattr(self, "nanoseconds"):
            if result.nanosecond != nano:
                if result.tz is not None:
                    # convert to UTC
                    res = result.tz_localize(None)
                else:
                    res = result
                value = res.as_unit("ns")._value
                result = Timestamp(value + nano)

        if tz is not None and result.tzinfo is None:
            result = result.tz_localize(tz)

        return result

    # do @functools.wraps(func) manually since it doesn't work on cdef funcs
    wrapper.__name__ = func.__name__
    wrapper.__doc__ = func.__doc__
    return wrapper


cdef _wrap_timedelta_result(result):
    """
    Tick operations dispatch to their Timedelta counterparts.  Wrap the result
    of these operations in a Tick if possible.

    Parameters
    ----------
    result : object

    Returns
    -------
    object
    """
    if PyDelta_Check(result):
        # convert Timedelta back to a Tick
        return delta_to_tick(result)

    return result

# ---------------------------------------------------------------------
# Business Helpers


cdef _get_calendar(weekmask, holidays, calendar):
    """
    Generate busdaycalendar
    """
    if isinstance(calendar, np.busdaycalendar):
        if not holidays:
            holidays = tuple(calendar.holidays)
        elif not isinstance(holidays, tuple):
            holidays = tuple(holidays)
        else:
            # trust that calendar.holidays and holidays are
            # consistent
            pass
        return calendar, holidays

    if holidays is None:
        holidays = []
    try:
        holidays = holidays + calendar.holidays().tolist()
    except AttributeError:
        pass
    holidays = tuple(sorted(_to_dt64D(dt) for dt in holidays))

    kwargs = {"weekmask": weekmask}
    if holidays:
        kwargs["holidays"] = holidays

    busdaycalendar = np.busdaycalendar(**kwargs)
    return busdaycalendar, holidays


cdef _to_dt64D(dt):
    # Currently
    # > np.datetime64(dt.datetime(2013,5,1),dtype='datetime64[D]')
    # numpy.datetime64('2013-05-01T02:00:00.000000+0200')
    # Thus astype is needed to cast datetime to datetime64[D]
    if getattr(dt, "tzinfo", None) is not None:
        # Get the nanosecond timestamp,
        #  equiv `Timestamp(dt).value` or `dt.timestamp() * 10**9`
        # The `naive` must be the `dt` naive wall time
        #  instead of the naive absolute time (GH#49441)
        naive = dt.replace(tzinfo=None)
        dt = np.datetime64(naive, "D")
    else:
        dt = np.datetime64(dt)
    if dt.dtype.name != "datetime64[D]":
        dt = dt.astype("datetime64[D]")
    return dt


# ---------------------------------------------------------------------
# Validation


cdef _validate_business_time(t_input):
    if isinstance(t_input, str):
        try:
            t = time.strptime(t_input, "%H:%M")
            return dt_time(hour=t.tm_hour, minute=t.tm_min)
        except ValueError:
            raise ValueError("time data must match '%H:%M' format")
    elif isinstance(t_input, dt_time):
        if t_input.second != 0 or t_input.microsecond != 0:
            raise ValueError(
                "time data must be specified only with hour and minute")
        return t_input
    else:
        raise ValueError("time data must be string or datetime.time")


# ---------------------------------------------------------------------
# Constructor Helpers

_relativedelta_kwds = {"years", "months", "weeks", "days", "year", "month",
                       "day", "weekday", "hour", "minute", "second",
                       "microsecond", "millisecond", "nanosecond",
                       "nanoseconds", "hours", "minutes", "seconds",
                       "milliseconds", "microseconds"}


cdef _determine_offset(kwds):
    if not kwds:
        # GH 45643/45890: (historically) defaults to 1 day
        return timedelta(days=1), False

    if "millisecond" in kwds:
        raise NotImplementedError(
            "Using DateOffset to replace `millisecond` component in "
            "datetime object is not supported. Use "
            "`microsecond=timestamp.microsecond % 1000 + ms * 1000` "
            "instead."
        )

    nanos = {"nanosecond", "nanoseconds"}

    # nanos are handled by apply_wraps
    if all(k in nanos for k in kwds):
        return timedelta(days=0), False

    kwds_no_nanos = {k: v for k, v in kwds.items() if k not in nanos}

    kwds_use_relativedelta = {
        "year", "month", "day", "hour", "minute",
        "second", "microsecond", "weekday", "years", "months", "weeks", "days",
        "hours", "minutes", "seconds", "microseconds"
    }

    # "weeks" and "days" are left out despite being valid args for timedelta,
    # because (historically) timedelta is used only for sub-daily.
    kwds_use_timedelta = {
        "seconds", "microseconds", "milliseconds", "minutes", "hours",
    }

    if all(k in kwds_use_timedelta for k in kwds_no_nanos):
        # Sub-daily offset - use timedelta (tz-aware)
        # This also handles "milliseconds" (plur): see GH 49897
        return timedelta(**kwds_no_nanos), False

    # convert milliseconds to microseconds, so relativedelta can parse it
    if "milliseconds" in kwds_no_nanos:
        micro = kwds_no_nanos.pop("milliseconds") * 1000
        kwds_no_nanos["microseconds"] = kwds_no_nanos.get("microseconds", 0) + micro

    if all(k in kwds_use_relativedelta for k in kwds_no_nanos):
        from dateutil.relativedelta import relativedelta

        return relativedelta(**kwds_no_nanos), True

    raise ValueError(
        f"Invalid argument/s or bad combination of arguments: {list(kwds.keys())}"
    )

# ---------------------------------------------------------------------
# Mixins & Singletons


class ApplyTypeError(TypeError):
    # sentinel class for catching the apply error to return NotImplemented
    pass


# ---------------------------------------------------------------------
# Base Classes

cdef class BaseOffset:
    """
    Base class for DateOffset methods that are not overridden by subclasses.

    Parameters
    ----------
    n : int
        Number of multiples of the frequency.

    normalize : bool
        Whether the frequency can align with midnight.

    Examples
    --------
    >>> pd.offsets.Hour(5).n
    5
    >>> pd.offsets.Hour(5).normalize
    False
    """
    # ensure that reversed-ops with numpy scalars return NotImplemented
    __array_priority__ = 1000

    _day_opt = None
    _attributes = tuple(["n", "normalize"])
    _use_relativedelta = False
    _adjust_dst = True

    # cdef readonly:
    #    int64_t n
    #    bint normalize
    #    dict _cache

    def __init__(self, n=1, normalize=False):
        n = self._validate_n(n)
        self.n = n
        self.normalize = normalize
        self._cache = {}

    def __eq__(self, other) -> bool:
        if isinstance(other, str):
            try:
                # GH#23524 if to_offset fails, we are dealing with an
                #  incomparable type so == is False and != is True
                other = to_offset(other)
            except ValueError:
                # e.g. "infer"
                return False
        try:
            return self._params == other._params
        except AttributeError:
            # other is not a DateOffset object
            return False

    def __ne__(self, other):
        return not self == other

    def __hash__(self) -> int:
        return hash(self._params)

    @cache_readonly
    def _params(self):
        """
        Returns a tuple containing all of the attributes needed to evaluate
        equality between two DateOffset objects.
        """
        d = getattr(self, "__dict__", {})
        all_paras = d.copy()
        all_paras["n"] = self.n
        all_paras["normalize"] = self.normalize
        for attr in self._attributes:
            if hasattr(self, attr) and attr not in d:
                # cython attributes are not in __dict__
                all_paras[attr] = getattr(self, attr)

        if "holidays" in all_paras and not all_paras["holidays"]:
            all_paras.pop("holidays")
        exclude = {"kwds", "name", "calendar"}
        attrs = {(k, v) for k, v in all_paras.items()
                 if (k not in exclude) and (k[0] != "_")}
        params = tuple([str(type(self))] + sorted(attrs))
        return params

    @property
    def kwds(self) -> dict:
        """
        Return a dict of extra parameters for the offset.

        See Also
        --------
        tseries.offsets.DateOffset : The base class for all pandas date offsets.
        tseries.offsets.WeekOfMonth : Represents the week of the month.
        tseries.offsets.LastWeekOfMonth : Represents the last week of the month.

        Examples
        --------
        >>> pd.DateOffset(5).kwds
        {}

        >>> pd.offsets.FY5253Quarter().kwds
        {'weekday': 0,
         'startingMonth': 1,
         'qtr_with_extra_week': 1,
         'variation': 'nearest'}
        """
        # for backwards-compatibility
        kwds = {name: getattr(self, name, None) for name in self._attributes
                if name not in ["n", "normalize"]}
        return {name: kwds[name] for name in kwds if kwds[name] is not None}

    @property
    def base(self):
        """
        Returns a copy of the calling offset object with n=1 and all other
        attributes equal.
        """
        return type(self)(n=1, normalize=self.normalize, **self.kwds)

    def __add__(self, other):
        if util.is_array(other) and other.dtype == object:
            return np.array([self + x for x in other])

        try:
            return self._apply(other)
        except ApplyTypeError:
            return NotImplemented

    def __radd__(self, other):
        return self.__add__(other)

    def __sub__(self, other):
        if PyDateTime_Check(other):
            raise TypeError("Cannot subtract datetime from offset.")
        elif type(other) is type(self):
            return type(self)(self.n - other.n, normalize=self.normalize,
                              **self.kwds)
        else:
            # e.g. PeriodIndex
            return NotImplemented

    def __rsub__(self, other):
        return (-self).__add__(other)

    def __mul__(self, other):
        if util.is_array(other):
            return np.array([self * x for x in other])
        elif is_integer_object(other):
            return type(self)(n=other * self.n, normalize=self.normalize,
                              **self.kwds)
        elif isinstance(other, BaseOffset):
            # Otherwise raises RecurrsionError due to __rmul__
            raise TypeError(
                f"Cannot multiply {type(self).__name__} with "
                f"{type(other).__name__}."
            )
        return NotImplemented

    def __rmul__(self, other):
        return self.__mul__(other)

    def __neg__(self):
        # Note: we are deferring directly to __mul__ instead of __rmul__, as
        # that allows us to use methods that can go in a `cdef class`
        return self * -1

    def copy(self):
        # Note: we are deferring directly to __mul__ instead of __rmul__, as
        # that allows us to use methods that can go in a `cdef class`
        """
        Return a copy of the frequency.

        See Also
        --------
        tseries.offsets.Week.copy : Return a copy of Week offset.
        tseries.offsets.DateOffset.copy : Return a copy of date offset.
        tseries.offsets.MonthEnd.copy : Return a copy of MonthEnd offset.
        tseries.offsets.YearBegin.copy : Return a copy of YearBegin offset.

        Examples
        --------
        >>> freq = pd.DateOffset(1)
        >>> freq_copy = freq.copy()
        >>> freq is freq_copy
        False
        """
        return self * 1

    # ------------------------------------------------------------------
    # Name and Rendering Methods

    def __repr__(self) -> str:
        # _output_name used by B(Year|Quarter)(End|Begin) to
        #  expand "B" -> "Business"
        class_name = getattr(self, "_output_name", type(self).__name__)

        if abs(self.n) != 1:
            plural = "s"
        else:
            plural = ""

        n_str = ""
        if self.n != 1:
            n_str = f"{self.n} * "

        out = f"<{n_str}{class_name}{plural}{self._repr_attrs()}>"
        return out

    def _repr_attrs(self) -> str:
        exclude = {"n", "inc", "normalize"}
        attrs = []
        for attr in sorted(self._attributes):
            # _attributes instead of __dict__ because cython attrs are not in __dict__
            if attr.startswith("_") or attr == "kwds" or not hasattr(self, attr):
                # DateOffset may not have some of these attributes
                continue
            elif attr not in exclude:
                value = getattr(self, attr)
                attrs.append(f"{attr}={value}")

        out = ""
        if attrs:
            out += ": " + ", ".join(attrs)
        return out

    @property
    def name(self) -> str:
        """
        Return a string representing the base frequency.

        See Also
        --------
        tseries.offsets.Week : Represents a weekly offset.
        DateOffset : Base class for all other offset classes.
        tseries.offsets.Day : Represents a single day offset.
        tseries.offsets.MonthEnd : Represents a monthly offset that
            snaps to the end of the month.

        Examples
        --------
        >>> pd.offsets.Hour().name
        'h'

        >>> pd.offsets.Hour(5).name
        'h'
        """
        return self.rule_code

    @property
    def _prefix(self) -> str:
        raise NotImplementedError("Prefix not defined")

    @property
    def rule_code(self) -> str:
        """
        Return a string representing the base frequency.

        See Also
        --------
        tseries.offsets.Hour.rule_code :
            Returns a string representing the base frequency of 'h'.
        tseries.offsets.Day.rule_code :
            Returns a string representing the base frequency of 'D'.

        Examples
        --------
        >>> pd.offsets.Hour().rule_code
        'h'

        >>> pd.offsets.Week(5).rule_code
        'W'
        """
        return self._prefix

    @cache_readonly
    def freqstr(self) -> str:
        """
        Return a string representing the frequency.

        See Also
        --------
        tseries.offsets.BusinessDay.freqstr :
            Return a string representing an offset frequency in Business Days.
        tseries.offsets.BusinessHour.freqstr :
            Return a string representing an offset frequency in Business Hours.
        tseries.offsets.Week.freqstr :
            Return a string representing an offset frequency in Weeks.
        tseries.offsets.Hour.freqstr :
            Return a string representing an offset frequency in Hours.

        Examples
        --------
        >>> pd.DateOffset(5).freqstr
        '<5 * DateOffsets>'

        >>> pd.offsets.BusinessHour(2).freqstr
        '2bh'

        >>> pd.offsets.Nano().freqstr
        'ns'

        >>> pd.offsets.Nano(-3).freqstr
        '-3ns'
        """
        try:
            code = self.rule_code
        except NotImplementedError:
            return str(repr(self))

        if self.n != 1:
            fstr = f"{self.n}{code}"
        else:
            fstr = code

        try:
            if self._offset:
                fstr += self._offset_str()
        except AttributeError:
            # TODO: standardize `_offset` vs `offset` naming convention
            pass

        return fstr

    def _offset_str(self) -> str:
        return ""

    # ------------------------------------------------------------------

    def _apply(self, other):
        raise NotImplementedError("implemented by subclasses")

    def _apply_array(self, dtarr: np.ndarray) -> np.ndarray:
        # NB: _apply_array does not handle respecting `self.normalize`, the
        #  caller (DatetimeArray) handles that in post-processing.
        raise NotImplementedError(
            f"DateOffset subclass {type(self).__name__} "
            "does not have a vectorized implementation"
        )

    def rollback(self, dt) -> datetime:
        """
        Roll provided date backward to next offset only if not on offset.

        Returns
        -------
        TimeStamp
            Rolled timestamp if not on offset, otherwise unchanged timestamp.
        """
        dt = Timestamp(dt)
        if not self.is_on_offset(dt):
            dt = dt - type(self)(1, normalize=self.normalize, **self.kwds)
        return dt

    def rollforward(self, dt) -> datetime:
        """
        Roll provided date forward to next offset only if not on offset.

        Returns
        -------
        TimeStamp
            Rolled timestamp if not on offset, otherwise unchanged timestamp.
        """
        dt = Timestamp(dt)
        if not self.is_on_offset(dt):
            dt = dt + type(self)(1, normalize=self.normalize, **self.kwds)
        return dt

    def _get_offset_day(self, other: datetime) -> int:
        # subclass must implement `_day_opt`; calling from the base class
        # will implicitly assume day_opt = "business_end", see get_day_of_month.
        cdef:
            npy_datetimestruct dts
        pydate_to_dtstruct(other, &dts)
        return get_day_of_month(&dts, self._day_opt)

    def is_on_offset(self, dt: datetime) -> bool:
        """
        Return boolean whether a timestamp intersects with this frequency.

        This method determines if a given timestamp aligns with the start
        of a custom business month, as defined by this offset. It accounts
        for custom rules, such as skipping weekends or other non-business days,
        and checks whether the provided datetime falls on a valid business day
        that marks the beginning of the custom business month.

        Parameters
        ----------
        dt : datetime.datetime
            Timestamp to check intersections with frequency.

        See Also
        --------
        tseries.offsets.CustomBusinessMonthBegin : Represents the start of a custom
            business month.
        tseries.offsets.CustomBusinessMonthEnd : Represents the end of a custom
            business month.

        Examples
        --------
        >>> ts = pd.Timestamp(2022, 1, 1)
        >>> freq = pd.offsets.Day(1)
        >>> freq.is_on_offset(ts)
        True

        >>> ts = pd.Timestamp(2022, 8, 6)
        >>> ts.day_name()
        'Saturday'
        >>> freq = pd.offsets.BusinessDay(1)
        >>> freq.is_on_offset(ts)
        False
        """
        if self.normalize and not _is_normalized(dt):
            return False

        # Default (slow) method for determining if some date is a member of the
        # date range generated by this offset. Subclasses may have this
        # re-implemented in a nicer way.
        a = dt
        b = (dt + self) - self
        return a == b

    # ------------------------------------------------------------------

    # Staticmethod so we can call from Tick.__init__, will be unnecessary
    #  once BaseOffset is a cdef class and is inherited by Tick
    @staticmethod
    def _validate_n(n) -> int:
        """
        Require that `n` be an integer.

        Parameters
        ----------
        n : int

        Returns
        -------
        nint : int

        Raises
        ------
        TypeError if `int(n)` raises
        ValueError if n != int(n)
        """
        if cnp.is_timedelta64_object(n):
            raise TypeError(f"`n` argument must be an integer, got {type(n)}")
        try:
            nint = int(n)
        except (ValueError, TypeError):
            raise TypeError(f"`n` argument must be an integer, got {type(n)}")
        if n != nint:
            raise ValueError(f"`n` argument must be an integer, got {n}")
        return nint

    def __setstate__(self, state):
        """
        Reconstruct an instance from a pickled state
        """
        self.n = state.pop("n")
        self.normalize = state.pop("normalize")
        self._cache = state.pop("_cache", {})
        # At this point we expect state to be empty

    def __getstate__(self):
        """
        Return a picklable state
        """
        state = {}
        state["n"] = self.n
        state["normalize"] = self.normalize

        # we don't want to actually pickle the calendar object
        # as its a np.busyday; we recreate on deserialization
        state.pop("calendar", None)
        if "kwds" in state:
            state["kwds"].pop("calendar", None)

        return state

    @property
    def nanos(self):
        """
        Returns a integer of the total number of nanoseconds for fixed frequencies.

        Raises
        ------
        ValueError
            If the frequency is non-fixed.

        See Also
        --------
        tseries.offsets.Hour.nanos :
            Returns an integer of the total number of nanoseconds.
        tseries.offsets.Day.nanos :
            Returns an integer of the total number of nanoseconds.

        Examples
        --------
        >>> pd.offsets.Week(n=1).nanos
        ValueError: Week: weekday=None is a non-fixed frequency
        """
        raise ValueError(f"{self} is a non-fixed frequency")

    # ------------------------------------------------------------------

    def is_month_start(self, _Timestamp ts):
        """
        Return boolean whether a timestamp occurs on the month start.

        Parameters
        ----------
        ts : Timestamp
            The timestamp to check.

        See Also
        --------
        is_month_end : Return boolean whether a timestamp occurs on the month end.

        Examples
        --------
        >>> ts = pd.Timestamp(2022, 1, 1)
        >>> freq = pd.offsets.Hour(5)
        >>> freq.is_month_start(ts)
        True
        """
        return ts._get_start_end_field("is_month_start", self)

    def is_month_end(self, _Timestamp ts):
        """
        Return boolean whether a timestamp occurs on the month end.

        Parameters
        ----------
        ts : Timestamp
            The timestamp to check.

        See Also
        --------
        is_month_start : Return boolean whether a timestamp occurs on the month start.

        Examples
        --------
        >>> ts = pd.Timestamp(2022, 1, 1)
        >>> freq = pd.offsets.Hour(5)
        >>> freq.is_month_end(ts)
        False
        """
        return ts._get_start_end_field("is_month_end", self)

    def is_quarter_start(self, _Timestamp ts):
        """
        Return boolean whether a timestamp occurs on the quarter start.

        Parameters
        ----------
        ts : Timestamp
            The timestamp to check.

        See Also
        --------
        is_quarter_end : Return boolean whether a timestamp occurs on the quarter end.

        Examples
        --------
        >>> ts = pd.Timestamp(2022, 1, 1)
        >>> freq = pd.offsets.Hour(5)
        >>> freq.is_quarter_start(ts)
        True
        """
        return ts._get_start_end_field("is_quarter_start", self)

    def is_quarter_end(self, _Timestamp ts):
        """
        Return boolean whether a timestamp occurs on the quarter end.

        Parameters
        ----------
        ts : Timestamp
            The timestamp to check.

        See Also
        --------
        is_quarter_start : Return boolean whether a timestamp
            occurs on the quarter start.

        Examples
        --------
        >>> ts = pd.Timestamp(2022, 1, 1)
        >>> freq = pd.offsets.Hour(5)
        >>> freq.is_quarter_end(ts)
        False
        """
        return ts._get_start_end_field("is_quarter_end", self)

    def is_year_start(self, _Timestamp ts):
        """
        Return boolean whether a timestamp occurs on the year start.

        Parameters
        ----------
        ts : Timestamp
            The timestamp to check.

        See Also
        --------
        is_year_end : Return boolean whether a timestamp occurs on the year end.

        Examples
        --------
        >>> ts = pd.Timestamp(2022, 1, 1)
        >>> freq = pd.offsets.Hour(5)
        >>> freq.is_year_start(ts)
        True
        """
        return ts._get_start_end_field("is_year_start", self)

    def is_year_end(self, _Timestamp ts):
        """
        Return boolean whether a timestamp occurs on the year end.

        Parameters
        ----------
        ts : Timestamp
            The timestamp to check.

        See Also
        --------
        is_year_start : Return boolean whether a timestamp occurs on the year start.

        Examples
        --------
        >>> ts = pd.Timestamp(2022, 1, 1)
        >>> freq = pd.offsets.Hour(5)
        >>> freq.is_year_end(ts)
        False
        """
        return ts._get_start_end_field("is_year_end", self)


cdef class SingleConstructorOffset(BaseOffset):
    @classmethod
    def _from_name(cls, suffix=None):
        # default _from_name calls cls with no args
        if suffix:
            raise ValueError(f"Bad freq suffix {suffix}")
        return cls()

    def __reduce__(self):
        # This __reduce__ implementation is for all BaseOffset subclasses
        #  except for RelativeDeltaOffset
        # np.busdaycalendar objects do not pickle nicely, but we can reconstruct
        #  from attributes that do get pickled.
        tup = tuple(
            getattr(self, attr) if attr != "calendar" else None
            for attr in self._attributes
        )
        return type(self), tup


# ---------------------------------------------------------------------
# Tick Offsets

cdef class Tick(SingleConstructorOffset):
    _adjust_dst = False
    _prefix = "undefined"
    _attributes = tuple(["n", "normalize"])

    def __init__(self, n=1, normalize=False):
        n = self._validate_n(n)
        self.n = n
        self.normalize = False
        self._cache = {}
        if normalize:
            # GH#21427
            raise ValueError(
                "Tick offset with `normalize=True` are not allowed."
            )

    # Note: Without making this cpdef, we get AttributeError when calling
    #  from __mul__
    cpdef Tick _next_higher_resolution(Tick self):
        if type(self) is Hour:
            return Minute(self.n * 60)
        if type(self) is Minute:
            return Second(self.n * 60)
        if type(self) is Second:
            return Milli(self.n * 1000)
        if type(self) is Milli:
            return Micro(self.n * 1000)
        if type(self) is Micro:
            return Nano(self.n * 1000)
        raise ValueError("Could not convert to integer offset at any resolution")

    # --------------------------------------------------------------------

    def _repr_attrs(self) -> str:
        # Since cdef classes have no __dict__, we need to override
        return ""

    @cache_readonly
    def _as_pd_timedelta(self):
        return Timedelta(self)

    @property
    def nanos(self) -> int64_t:
        """
        Returns an integer of the total number of nanoseconds.

        See Also
        --------
        tseries.offsets.Hour.nanos :
            Returns an integer of the total number of nanoseconds.
        tseries.offsets.Day.nanos :
            Returns an integer of the total number of nanoseconds.

        Examples
        --------
        >>> pd.offsets.Hour(5).nanos
        18000000000000
        """
        return self.n * self._nanos_inc

    def is_on_offset(self, dt: datetime) -> bool:
        return True

    # This is identical to BaseOffset.__hash__, but has to be redefined here
    # for Python 3, because we've redefined __eq__.
    def __hash__(self) -> int:
        return hash(self._params)

    # --------------------------------------------------------------------
    # Comparison and Arithmetic Methods

    def __eq__(self, other):
        if isinstance(other, str):
            try:
                # GH#23524 if to_offset fails, we are dealing with an
                #  incomparable type so == is False and != is True
                other = to_offset(other)
            except ValueError:
                # e.g. "infer"
                return False
        return self._as_pd_timedelta == other

    def __ne__(self, other):
        return not (self == other)

    def __le__(self, other):
        return self._as_pd_timedelta.__le__(other)

    def __lt__(self, other):
        return self._as_pd_timedelta.__lt__(other)

    def __ge__(self, other):
        return self._as_pd_timedelta.__ge__(other)

    def __gt__(self, other):
        return self._as_pd_timedelta.__gt__(other)

    def __mul__(self, other):
        if is_float_object(other):
            n = other * self.n
            # If the new `n` is an integer, we can represent it using the
            #  same Tick subclass as self, otherwise we need to move up
            #  to a higher-resolution subclass
            if np.isclose(n % 1, 0):
                return type(self)(int(n))
            new_self = self._next_higher_resolution()
            return new_self * other
        return BaseOffset.__mul__(self, other)

    def __rmul__(self, other):
        return self.__mul__(other)

    def __truediv__(self, other):
        if not isinstance(self, Tick):
            # cython semantics mean the args are sometimes swapped
            result = other._as_pd_timedelta.__rtruediv__(self)
        else:
            result = self._as_pd_timedelta.__truediv__(other)
        return _wrap_timedelta_result(result)

    def __rtruediv__(self, other):
        result = self._as_pd_timedelta.__rtruediv__(other)
        return _wrap_timedelta_result(result)

    def __add__(self, other):
        if isinstance(other, Tick):
            if type(self) is type(other):
                return type(self)(self.n + other.n)
            else:
                return delta_to_tick(self._as_pd_timedelta + other._as_pd_timedelta)
        try:
            return self._apply(other)
        except ApplyTypeError:
            # Includes pd.Period
            return NotImplemented
        except OverflowError as err:
            raise OverflowError(
                f"the add operation between {self} and {other} will overflow"
            ) from err

    def __radd__(self, other):
        return self.__add__(other)

    def _apply(self, other):
        # Timestamp can handle tz and nano sec, thus no need to use apply_wraps
        if isinstance(other, _Timestamp):
            # GH#15126
            return other + self._as_pd_timedelta
        elif other is NaT:
            return NaT
        elif cnp.is_datetime64_object(other) or PyDate_Check(other):
            # PyDate_Check includes date, datetime
            return Timestamp(other) + self

        if cnp.is_timedelta64_object(other) or PyDelta_Check(other):
            return other + self._as_pd_timedelta

        raise ApplyTypeError(f"Unhandled type: {type(other).__name__}")

    # --------------------------------------------------------------------
    # Pickle Methods

    def __setstate__(self, state):
        self.n = state["n"]
        self.normalize = False


cdef class Day(SingleConstructorOffset):
    """
    Offset ``n`` days.

    Attributes
    ----------
    n : int, default 1
        The number of days represented.

    See Also
    --------
    :class:`~pandas.tseries.offsets.DateOffset` : Standard kind of date increment.

    Examples
    --------
    You can use the parameter ``n`` to represent a shift of n days.

    >>> from pandas.tseries.offsets import Day
    >>> ts = pd.Timestamp(2022, 12, 9, 15)
    >>> ts
    Timestamp('2022-12-09 15:00:00')

    >>> ts + Day()
    Timestamp('2022-12-10 15:00:00')
    >>> ts - Day(4)
    Timestamp('2022-12-05 15:00:00')

    >>> ts + Day(-4)
    Timestamp('2022-12-05 15:00:00')
    """
    _adjust_dst = True
    _attributes = tuple(["n", "normalize"])
    _nanos_inc = 24 * 3600 * 1_000_000_000
    _prefix = "D"
    _period_dtype_code = PeriodDtypeCode.D
    _creso = NPY_DATETIMEUNIT.NPY_FR_D

    def __init__(self, n=1, normalize=False):
        BaseOffset.__init__(self, n)
        if normalize:
            # GH#21427
            raise ValueError(
                "Day offset with `normalize=True` are not allowed."
            )

    def is_on_offset(self, dt) -> bool:
        return True

    @apply_wraps
    def _apply(self, other):
        if isinstance(other, Day):
            # TODO: why isn't this handled in __add__?
            return Day(self.n + other.n)
        return other + np.timedelta64(self.n, "D")

    def _apply_array(self, dtarr):
        return dtarr + np.timedelta64(self.n, "D")

    @cache_readonly
    def freqstr(self) -> str:
        """
        Return a string representing the frequency.

        Examples
        --------
        >>> pd.Day(5).freqstr
        '5D'

        >>> pd.offsets.Day(1).freqstr
        'D'
        """
        if self.n != 1:
            return str(self.n) + "D"
        return "D"

    # Having this here isn't strictly-correct post-GH#61985
    #  but this gets called in timedelta.get_unit_for_round in cases where
    #  Day unambiguously means 24h.
    @property
    def nanos(self) -> int64_t:
        """
        Returns an integer of the total number of nanoseconds.

        See Also
        --------
        tseries.offsets.Hour.nanos :
            Returns an integer of the total number of nanoseconds.
        tseries.offsets.Day.nanos :
            Returns an integer of the total number of nanoseconds.

        Examples
        --------
        >>> pd.offsets.Hour(5).nanos
        18000000000000
        """
        return self.n * self._nanos_inc


cdef class Hour(Tick):
    """
    Offset ``n`` hours.

    Attributes
    ----------
    n : int, default 1
        The number of hours represented.

    See Also
    --------
    :class:`~pandas.tseries.offsets.DateOffset` : Standard kind of date increment.

    Examples
    --------
    You can use the parameter ``n`` to represent a shift of n hours.

    >>> from pandas.tseries.offsets import Hour
    >>> ts = pd.Timestamp(2022, 12, 9, 15)
    >>> ts
    Timestamp('2022-12-09 15:00:00')

    >>> ts + Hour()
    Timestamp('2022-12-09 16:00:00')
    >>> ts - Hour(4)
    Timestamp('2022-12-09 11:00:00')

    >>> ts + Hour(-4)
    Timestamp('2022-12-09 11:00:00')
    """
    _nanos_inc = 3600 * 1_000_000_000
    _prefix = "h"
    _period_dtype_code = PeriodDtypeCode.H
    _creso = NPY_DATETIMEUNIT.NPY_FR_h


cdef class Minute(Tick):
    """
    Offset ``n`` minutes.

    Attributes
    ----------
    n : int, default 1
        The number of minutes represented.

    See Also
    --------
    :class:`~pandas.tseries.offsets.DateOffset` : Standard kind of date increment.

    Examples
    --------
    You can use the parameter ``n`` to represent a shift of n minutes.

    >>> from pandas.tseries.offsets import Minute
    >>> ts = pd.Timestamp(2022, 12, 9, 15)
    >>> ts
    Timestamp('2022-12-09 15:00:00')

    >>> ts + Minute(n=10)
    Timestamp('2022-12-09 15:10:00')
    >>> ts - Minute(n=10)
    Timestamp('2022-12-09 14:50:00')

    >>> ts + Minute(n=-10)
    Timestamp('2022-12-09 14:50:00')
    """
    _nanos_inc = 60 * 1_000_000_000
    _prefix = "min"
    _period_dtype_code = PeriodDtypeCode.T
    _creso = NPY_DATETIMEUNIT.NPY_FR_m


cdef class Second(Tick):
    """
    Offset ``n`` seconds.

    Attributes
    ----------
    n : int, default 1
        The number of seconds represented.

    See Also
    --------
    :class:`~pandas.tseries.offsets.DateOffset` : Standard kind of date increment.

    Examples
    --------
    You can use the parameter ``n`` to represent a shift of n seconds.

    >>> from pandas.tseries.offsets import Second
    >>> ts = pd.Timestamp(2022, 12, 9, 15)
    >>> ts
    Timestamp('2022-12-09 15:00:00')

    >>> ts + Second(n=10)
    Timestamp('2022-12-09 15:00:10')
    >>> ts - Second(n=10)
    Timestamp('2022-12-09 14:59:50')

    >>> ts + Second(n=-10)
    Timestamp('2022-12-09 14:59:50')
    """
    _nanos_inc = 1_000_000_000
    _prefix = "s"
    _period_dtype_code = PeriodDtypeCode.S
    _creso = NPY_DATETIMEUNIT.NPY_FR_s


cdef class Milli(Tick):
    """
    Offset ``n`` milliseconds.

    Attributes
    ----------
    n : int, default 1
        The number of milliseconds represented.

    See Also
    --------
    :class:`~pandas.tseries.offsets.DateOffset` : Standard kind of date increment.

    Examples
    --------
    You can use the parameter ``n`` to represent a shift of n milliseconds.

    >>> from pandas.tseries.offsets import Milli
    >>> ts = pd.Timestamp(2022, 12, 9, 15)
    >>> ts
    Timestamp('2022-12-09 15:00:00')

    >>> ts + Milli(n=10)
    Timestamp('2022-12-09 15:00:00.010000')

    >>> ts - Milli(n=10)
    Timestamp('2022-12-09 14:59:59.990000')

    >>> ts + Milli(n=-10)
    Timestamp('2022-12-09 14:59:59.990000')
    """
    _nanos_inc = 1_000_000
    _prefix = "ms"
    _period_dtype_code = PeriodDtypeCode.L
    _creso = NPY_DATETIMEUNIT.NPY_FR_ms


cdef class Micro(Tick):
    """
    Offset ``n`` microseconds.

    Attributes
    ----------
    n : int, default 1
        The number of microseconds represented.

    See Also
    --------
    :class:`~pandas.tseries.offsets.DateOffset` : Standard kind of date increment.

    Examples
    --------
    You can use the parameter ``n`` to represent a shift of n microseconds.

    >>> from pandas.tseries.offsets import Micro
    >>> ts = pd.Timestamp(2022, 12, 9, 15)
    >>> ts
    Timestamp('2022-12-09 15:00:00')

    >>> ts + Micro(n=1000)
    Timestamp('2022-12-09 15:00:00.001000')

    >>> ts - Micro(n=1000)
    Timestamp('2022-12-09 14:59:59.999000')

    >>> ts + Micro(n=-1000)
    Timestamp('2022-12-09 14:59:59.999000')
    """
    _nanos_inc = 1000
    _prefix = "us"
    _period_dtype_code = PeriodDtypeCode.U
    _creso = NPY_DATETIMEUNIT.NPY_FR_us


cdef class Nano(Tick):
    """
    Offset ``n`` nanoseconds.

    Attributes
    ----------
    n : int, default 1
        The number of nanoseconds represented.

    See Also
    --------
    :class:`~pandas.tseries.offsets.DateOffset` : Standard kind of date increment.

    Examples
    --------
    You can use the parameter ``n`` to represent a shift of n nanoseconds.

    >>> from pandas.tseries.offsets import Nano
    >>> ts = pd.Timestamp(2022, 12, 9, 15)
    >>> ts
    Timestamp('2022-12-09 15:00:00')

    >>> ts + Nano(n=1000)
    Timestamp('2022-12-09 15:00:00.000001')

    >>> ts - Nano(n=1000)
    Timestamp('2022-12-09 14:59:59.999999')

    >>> ts + Nano(n=-1000)
    Timestamp('2022-12-09 14:59:59.999999')
    """
    _nanos_inc = 1
    _prefix = "ns"
    _period_dtype_code = PeriodDtypeCode.N
    _creso = NPY_DATETIMEUNIT.NPY_FR_ns


def delta_to_tick(delta: timedelta) -> Tick:
    if delta.microseconds == 0 and getattr(delta, "nanoseconds", 0) == 0:
        # nanoseconds only for pd.Timedelta
        seconds = delta.days * 86400 + delta.seconds
        if seconds % 3600 == 0:
            return Hour(seconds / 3600)
        elif seconds % 60 == 0:
            return Minute(seconds / 60)
        else:
            return Second(seconds)
    else:
        nanos = delta_to_nanoseconds(delta)
        if nanos % 1_000_000 == 0:
            return Milli(nanos // 1_000_000)
        elif nanos % 1000 == 0:
            return Micro(nanos // 1000)
        else:  # pragma: no cover
            return Nano(nanos)


# --------------------------------------------------------------------

cdef class RelativeDeltaOffset(BaseOffset):
    """
    DateOffset subclass backed by a dateutil relativedelta object.
    """
    _attributes = tuple(["n", "normalize"] + list(_relativedelta_kwds))
    _adjust_dst = False

    def __init__(self, n=1, normalize=False, **kwds):
        BaseOffset.__init__(self, n, normalize)
        off, use_rd = _determine_offset(kwds)
        object.__setattr__(self, "_offset", off)
        object.__setattr__(self, "_use_relativedelta", use_rd)
        for key in kwds:
            val = kwds[key]
            object.__setattr__(self, key, val)

    def __getstate__(self):
        """
        Return a picklable state
        """
        # RelativeDeltaOffset (technically DateOffset) is the only non-cdef
        #  class, so the only one with __dict__
        state = self.__dict__.copy()
        state["n"] = self.n
        state["normalize"] = self.normalize
        return state

    def __setstate__(self, state):
        """
        Reconstruct an instance from a pickled state
        """

        if "offset" in state:
            # Older (<0.22.0) versions have offset attribute instead of _offset
            if "_offset" in state:  # pragma: no cover
                raise AssertionError("Unexpected key `_offset`")
            state["_offset"] = state.pop("offset")
            state["kwds"]["offset"] = state["_offset"]

        self.n = state.pop("n")
        self.normalize = state.pop("normalize")
        self._cache = state.pop("_cache", {})

        self.__dict__.update(state)

    @apply_wraps
    def _apply(self, other: datetime) -> datetime:
        other_nanos = 0
        if self._use_relativedelta:
            if isinstance(other, _Timestamp):
                other_nanos = other.nanosecond
                other = other.to_pydatetime(warn=False)

        if len(self.kwds) > 0:
            tzinfo = getattr(other, "tzinfo", None)
            if tzinfo is not None and self._use_relativedelta:
                # perform calculation in UTC
                other = other.replace(tzinfo=None)

            other = other + (self._offset * self.n)

            if hasattr(self, "nanoseconds"):
                other = self.n * Timedelta(nanoseconds=self.nanoseconds) + other
            if other_nanos != 0:
                other = Timedelta(nanoseconds=other_nanos) + other

            if tzinfo is not None and self._use_relativedelta:
                # bring tz back from UTC calculation
                other = localize_pydatetime(other, tzinfo)

            return Timestamp(other)
        else:
            return other + timedelta(self.n)

    @cache_readonly
    def _pd_timedelta(self) -> Timedelta:
        # components of _offset that can be cast to pd.Timedelta

        kwds = self.kwds
        relativedelta_fast = {
            "years",
            "months",
            "weeks",
            "days",
            "hours",
            "minutes",
            "seconds",
            "microseconds",
            "milliseconds",
        }
        # relativedelta/_offset path only valid for base DateOffset
        if self._use_relativedelta and set(kwds).issubset(relativedelta_fast):
            td_args = {
                "days",
                "hours",
                "minutes",
                "seconds",
                "microseconds",
                "milliseconds"
            }
            td_kwds = {
                key: val
                for key, val in kwds.items()
                if key in td_args
            }
            if "weeks" in kwds:
                days = td_kwds.get("days", 0)
                td_kwds["days"] = days + 7 * kwds["weeks"]

            if td_kwds:
                delta = Timedelta(**td_kwds)
                if "microseconds" in kwds:
                    delta = delta.as_unit("us")
                elif "milliseconds" in kwds:
                    delta = delta.as_unit("ms")
                else:
                    delta = delta.as_unit("s")
            else:
                delta = Timedelta(0).as_unit("s")

            return delta * self.n

        elif not self._use_relativedelta and hasattr(self, "_offset"):
            # timedelta
            num_nano = getattr(self, "nanoseconds", 0)
            if num_nano != 0:
                rem_nano = Timedelta(nanoseconds=num_nano)
                delta = Timedelta((self._offset + rem_nano) * self.n)
            else:
                delta = Timedelta(self._offset * self.n)
                if "microseconds" in kwds:
                    delta = delta.as_unit("us")
                elif "milliseconds" in kwds:
                    delta = delta.as_unit("ms")
                else:
                    delta = delta.as_unit("s")
            return delta

        else:
            # relativedelta with other keywords
            kwd = set(kwds) - relativedelta_fast
            raise NotImplementedError(
                "DateOffset with relativedelta "
                f"keyword(s) {kwd} not able to be "
                "applied vectorized"
            )

    def _apply_array(self, dtarr: np.ndarray) -> np.ndarray:
        reso = get_unit_from_dtype(dtarr.dtype)
        dt64other = np.asarray(dtarr)

        delta = self._pd_timedelta  # may raise NotImplementedError

        kwds = self.kwds
        months = (kwds.get("years", 0) * 12 + kwds.get("months", 0)) * self.n
        if months:
            shifted = shift_months(dt64other.view("i8"), months, reso=reso)
            dt64other = shifted.view(dtarr.dtype)
        return dt64other + delta

    def is_on_offset(self, dt: datetime) -> bool:
        if self.normalize and not _is_normalized(dt):
            return False
        return True


class OffsetMeta(type):
    """
    Metaclass that allows us to pretend that all BaseOffset subclasses
    inherit from DateOffset (which is needed for backward-compatibility).
    """

    @classmethod
    def __instancecheck__(cls, obj) -> bool:
        return isinstance(obj, BaseOffset)

    @classmethod
    def __subclasscheck__(cls, obj) -> bool:
        return issubclass(obj, BaseOffset)


# TODO: figure out a way to use a metaclass with a cdef class
class DateOffset(RelativeDeltaOffset, metaclass=OffsetMeta):
    """
    Standard kind of date increment used for a date range.

    Works exactly like the keyword argument form of relativedelta.
    Note that the positional argument form of relativedelta is not
    supported. Use of the keyword n is discouraged-- you would be better
    off specifying n in the keywords you use, but regardless it is
    there for you. n is needed for DateOffset subclasses.

    DateOffset works as follows.  Each offset specify a set of dates
    that conform to the DateOffset.  For example, Bday defines this
    set to be the set of dates that are weekdays (M-F).  To test if a
    date is in the set of a DateOffset dateOffset we can use the
    is_on_offset method: dateOffset.is_on_offset(date).

    If a date is not on a valid date, the rollback and rollforward
    methods can be used to roll the date to the nearest valid date
    before/after the date.

    DateOffsets can be created to move dates forward a given number of
    valid dates.  For example, Bday(2) can be added to a date to move
    it two business days forward.  If the date does not start on a
    valid date, first it is moved to a valid date.  Thus pseudo code
    is::

        def __add__(date):
          date = rollback(date) # does nothing if date is valid
          return date + <n number of periods>

    When a date offset is created for a negative number of periods,
    the date is first rolled forward.  The pseudo code is::

        def __add__(date):
          date = rollforward(date) # does nothing if date is valid
          return date + <n number of periods>

    Zero presents a problem.  Should it roll forward or back?  We
    arbitrarily have it rollforward:

    date + BDay(0) == BDay.rollforward(date)

    Since 0 is a bit weird, we suggest avoiding its use.

    Besides, adding a DateOffsets specified by the singular form of the date
    component can be used to replace certain component of the timestamp.

    Attributes
    ----------
    n : int, default 1
        The number of time periods the offset represents.
        If specified without a temporal pattern, defaults to n days.
    normalize : bool, default False
        Whether to round the result of a DateOffset addition down to the
        previous midnight.
    weekday : int {0, 1, ..., 6}, default 0

        A specific integer for the day of the week.

        - 0 is Monday
        - 1 is Tuesday
        - 2 is Wednesday
        - 3 is Thursday
        - 4 is Friday
        - 5 is Saturday
        - 6 is Sunday

        Instead Weekday type from dateutil.relativedelta can be used.

        - MO is Monday
        - TU is Tuesday
        - WE is Wednesday
        - TH is Thursday
        - FR is Friday
        - SA is Saturday
        - SU is Sunday.

    **kwds
        Temporal parameter that add to or replace the offset value.

        Parameters that **add** to the offset (like Timedelta):

        - years
        - months
        - weeks
        - days
        - hours
        - minutes
        - seconds
        - milliseconds
        - microseconds
        - nanoseconds

        Parameters that **replace** the offset value:

        - year
        - month
        - day
        - weekday
        - hour
        - minute
        - second
        - microsecond
        - nanosecond.

    See Also
    --------
    dateutil.relativedelta.relativedelta : The relativedelta type is designed
        to be applied to an existing datetime an can replace specific components of
        that datetime, or represents an interval of time.

    Examples
    --------
    >>> from pandas.tseries.offsets import DateOffset
    >>> ts = pd.Timestamp('2017-01-01 09:10:11')
    >>> ts + DateOffset(months=3)
    Timestamp('2017-04-01 09:10:11')

    >>> ts = pd.Timestamp('2017-01-01 09:10:11')
    >>> ts + DateOffset(months=2)
    Timestamp('2017-03-01 09:10:11')
    >>> ts + DateOffset(day=31)
    Timestamp('2017-01-31 09:10:11')

    >>> ts + pd.DateOffset(hour=8)
    Timestamp('2017-01-01 08:10:11')
    """
    def __setattr__(self, name, value):
        raise AttributeError("DateOffset objects are immutable.")

# --------------------------------------------------------------------


cdef class BusinessMixin(SingleConstructorOffset):
    """
    Mixin to business types to provide related functions.
    """

    cdef readonly:
        timedelta _offset
        # Only Custom subclasses use weekmask, holiday, calendar
        object weekmask, holidays, calendar

    def __init__(self, n=1, normalize=False, offset=timedelta(0)):
        BaseOffset.__init__(self, n, normalize)
        self._offset = offset

    cpdef _init_custom(self, weekmask, holidays, calendar):
        """
        Additional __init__ for Custom subclasses.
        """
        calendar, holidays = _get_calendar(
            weekmask=weekmask, holidays=holidays, calendar=calendar
        )
        # Custom offset instances are identified by the
        # following two attributes. See DateOffset._params()
        # holidays, weekmask
        self.weekmask = weekmask
        self.holidays = holidays
        self.calendar = calendar

    @property
    def offset(self):
        """
        Alias for self._offset.
        """
        # Alias for backward compat
        return self._offset

    def _repr_attrs(self) -> str:
        if self.offset:
            attrs = [f"offset={repr(self.offset)}"]
        else:
            attrs = []
        out = ""
        if attrs:
            out += ": " + ", ".join(attrs)
        return out

    cpdef __setstate__(self, state):
        # We need to use a cdef/cpdef method to set the readonly _offset attribute
        if "_offset" in state:
            self._offset = state.pop("_offset")
        elif "offset" in state:
            # Older (<0.22.0) versions have offset attribute instead of _offset
            self._offset = state.pop("offset")

        if self._prefix.startswith(("C", "c")):
            # i.e. this is a Custom class
            weekmask = state.pop("weekmask")
            holidays = state.pop("holidays")
            calendar, holidays = _get_calendar(weekmask=weekmask,
                                               holidays=holidays,
                                               calendar=None)
            self.weekmask = weekmask
            self.calendar = calendar
            self.holidays = holidays

        BaseOffset.__setstate__(self, state)


cdef class BusinessDay(BusinessMixin):
    """
    DateOffset subclass representing possibly n business days.

    Parameters
    ----------
    n : int, default 1
        The number of days represented.
    normalize : bool, default False
        Normalize start/end dates to midnight.
    offset : timedelta, default timedelta(0)
        Time offset to apply.

    Examples
    --------
    You can use the parameter ``n`` to represent a shift of n business days.

    >>> ts = pd.Timestamp(2022, 12, 9, 15)
    >>> ts.strftime('%a %d %b %Y %H:%M')
    'Fri 09 Dec 2022 15:00'
    >>> (ts + pd.offsets.BusinessDay(n=5)).strftime('%a %d %b %Y %H:%M')
    'Fri 16 Dec 2022 15:00'

    Passing the parameter ``normalize`` equal to True, you shift the start
    of the next business day to midnight.

    >>> ts = pd.Timestamp(2022, 12, 9, 15)
    >>> ts + pd.offsets.BusinessDay(normalize=True)
    Timestamp('2022-12-12 00:00:00')
    """
    _period_dtype_code = PeriodDtypeCode.B
    _prefix = "B"
    _attributes = tuple(["n", "normalize", "offset"])

    cpdef __setstate__(self, state):
        self.n = state.pop("n")
        self.normalize = state.pop("normalize")
        if "_offset" in state:
            self._offset = state.pop("_offset")
        elif "offset" in state:
            self._offset = state.pop("offset")
        self._cache = state.pop("_cache", {})

    def _offset_str(self) -> str:
        def get_str(td):
            off_str = ""
            if td.days > 0:
                off_str += str(td.days) + "D"
            if td.seconds > 0:
                s = td.seconds
                hrs = int(s / 3600)
                if hrs != 0:
                    off_str += str(hrs) + "h"
                    s -= hrs * 3600
                mts = int(s / 60)
                if mts != 0:
                    off_str += str(mts) + "Min"
                    s -= mts * 60
                if s != 0:
                    off_str += str(s) + "s"
            if td.microseconds > 0:
                off_str += str(td.microseconds) + "us"
            return off_str

        if PyDelta_Check(self.offset):
            zero = timedelta(0, 0, 0)
            if self.offset >= zero:
                off_str = "+" + get_str(self.offset)
            else:
                off_str = "-" + get_str(-self.offset)
            return off_str
        else:
            return "+" + repr(self.offset)

    @apply_wraps
    def _apply(self, other):
        if PyDateTime_Check(other):
            n = self.n
            wday = other.weekday()

            # avoid slowness below by operating on weeks first
            weeks = n // 5
            days = self._adjust_ndays(wday, weeks)

            result = other + timedelta(days=7 * weeks + days)
            if self.offset:
                result = result + self.offset
            return result

        elif is_any_td_scalar(other):
            td = Timedelta(self.offset) + other
            return BusinessDay(
                self.n, offset=td.to_pytimedelta(), normalize=self.normalize
            )
        else:
            raise ApplyTypeError(
                "Only know how to combine business day with datetime or timedelta."
            )

    @cython.wraparound(False)
    @cython.boundscheck(False)
    cdef ndarray _shift_bdays(
        self,
        ndarray i8other,
        NPY_DATETIMEUNIT reso=NPY_DATETIMEUNIT.NPY_FR_ns,
    ):
        """
        Implementation of BusinessDay.apply_offset.

        Parameters
        ----------
        i8other : const int64_t[:]
        reso : NPY_DATETIMEUNIT, default NPY_FR_ns

        Returns
        -------
        ndarray[int64_t]
        """
        cdef:
            int periods = self.n
            Py_ssize_t i, n = i8other.size
            ndarray result = cnp.PyArray_EMPTY(
                i8other.ndim, i8other.shape, cnp.NPY_INT64, 0
            )
            int64_t val, res_val
            int wday, days
            npy_datetimestruct dts
            int64_t DAY_PERIODS = periods_per_day(reso)
            cnp.broadcast mi = cnp.PyArray_MultiIterNew2(result, i8other)

        for i in range(n):
            # Analogous to: val = i8other[i]
            val = (<int64_t*>cnp.PyArray_MultiIter_DATA(mi, 1))[0]

            if val == NPY_NAT:
                res_val = NPY_NAT
            else:
                # The rest of this is effectively a copy of BusinessDay.apply
                weeks = periods // 5
                pandas_datetime_to_datetimestruct(val, reso, &dts)
                wday = dayofweek(dts.year, dts.month, dts.day)

                days = self._adjust_ndays(wday, weeks)
                res_val = val + (7 * weeks + days) * DAY_PERIODS

            # Analogous to: out[i] = res_val
            (<int64_t*>cnp.PyArray_MultiIter_DATA(mi, 0))[0] = res_val

            cnp.PyArray_MultiIter_NEXT(mi)

        return result

    cdef int _adjust_ndays(self, int wday, int weeks):
        cdef:
            int n = self.n
            int days

        if n <= 0 and wday > 4:
            # roll forward
            n += 1

        n -= 5 * weeks

        # n is always >= 0 at this point
        if n == 0 and wday > 4:
            # roll back
            days = 4 - wday
        elif wday > 4:
            # roll forward
            days = (7 - wday) + (n - 1)
        elif wday + n <= 4:
            # shift by n days without leaving the current week
            days = n
        else:
            # shift by n days plus 2 to get past the weekend
            days = n + 2
        return days

    def _apply_array(self, dtarr: np.ndarray) -> np.ndarray:
        i8other = dtarr.view("i8")
        reso = get_unit_from_dtype(dtarr.dtype)
        res = self._shift_bdays(i8other, reso=reso)
        if self.offset:
            res = res.view(dtarr.dtype) + Timedelta(self.offset)
        return res

    def is_on_offset(self, dt: datetime) -> bool:
        if self.normalize and not _is_normalized(dt):
            return False
        return dt.weekday() < 5


cdef class BusinessHour(BusinessMixin):
    """
    DateOffset subclass representing possibly n business hours.

    Parameters
    ----------
    n : int, default 1
        The number of hours represented.
    normalize : bool, default False
        Normalize start/end dates to midnight before generating date range.
    start : str, time, or list of str/time, default "09:00"
        Start time of your custom business hour in 24h format.
    end : str, time, or list of str/time, default: "17:00"
        End time of your custom business hour in 24h format.
    offset : timedelta, default timedelta(0)
        Time offset to apply.

    Examples
    --------
    You can use the parameter ``n`` to represent a shift of n hours.

    >>> ts = pd.Timestamp(2022, 12, 9, 8)
    >>> ts + pd.offsets.BusinessHour(n=5)
    Timestamp('2022-12-09 14:00:00')

    You can also change the start and the end of business hours.

    >>> ts = pd.Timestamp(2022, 8, 5, 16)
    >>> ts + pd.offsets.BusinessHour(start="11:00")
    Timestamp('2022-08-08 11:00:00')

    >>> from datetime import time as dt_time
    >>> ts = pd.Timestamp(2022, 8, 5, 22)
    >>> ts + pd.offsets.BusinessHour(end=dt_time(19, 0))
    Timestamp('2022-08-08 10:00:00')

    Passing the parameter ``normalize`` equal to True, you shift the start
    of the next business hour to midnight.

    >>> ts = pd.Timestamp(2022, 12, 9, 8)
    >>> ts + pd.offsets.BusinessHour(normalize=True)
    Timestamp('2022-12-09 00:00:00')

    You can divide your business day hours into several parts.

    >>> import datetime as dt
    >>> freq = pd.offsets.BusinessHour(start=["06:00", "10:00", "15:00"],
    ...                                end=["08:00", "12:00", "17:00"])
    >>> pd.date_range(dt.datetime(2022, 12, 9), dt.datetime(2022, 12, 13), freq=freq)
    DatetimeIndex(['2022-12-09 06:00:00', '2022-12-09 07:00:00',
                   '2022-12-09 10:00:00', '2022-12-09 11:00:00',
                   '2022-12-09 15:00:00', '2022-12-09 16:00:00',
                   '2022-12-12 06:00:00', '2022-12-12 07:00:00',
                   '2022-12-12 10:00:00', '2022-12-12 11:00:00',
                   '2022-12-12 15:00:00', '2022-12-12 16:00:00'],
                   dtype='datetime64[ns]', freq='bh')
    """

    _prefix = "bh"
    _anchor = 0
    _attributes = tuple(["n", "normalize", "start", "end", "offset"])
    _adjust_dst = False

    cdef readonly:
        tuple start, end

    def __init__(
            self, n=1, normalize=False, start="09:00", end="17:00", offset=timedelta(0)
    ):
        BusinessMixin.__init__(self, n, normalize, offset)

        # must be validated here to equality check
        if np.ndim(start) == 0:
            # i.e. not is_list_like
            start = [start]
        if not len(start):
            raise ValueError("Must include at least 1 start time")

        if np.ndim(end) == 0:
            # i.e. not is_list_like
            end = [end]
        if not len(end):
            raise ValueError("Must include at least 1 end time")

        start = np.array([_validate_business_time(x) for x in start])
        end = np.array([_validate_business_time(x) for x in end])

        # Validation of input
        if len(start) != len(end):
            raise ValueError("number of starting time and ending time must be the same")
        num_openings = len(start)

        # sort starting and ending time by starting time
        index = np.argsort(start)

        # convert to tuple so that start and end are hashable
        start = tuple(start[index])
        end = tuple(end[index])

        total_secs = 0
        for i in range(num_openings):
            total_secs += self._get_business_hours_by_sec(start[i], end[i])
            total_secs += self._get_business_hours_by_sec(
                end[i], start[(i + 1) % num_openings]
            )
        if total_secs != 24 * 60 * 60:
            raise ValueError(
                "invalid starting and ending time(s): "
                "opening hours should not touch or overlap with "
                "one another"
            )

        self.start = start
        self.end = end

    cpdef __setstate__(self, state):
        start = state.pop("start")
        start = (start,) if np.ndim(start) == 0 else tuple(start)
        end = state.pop("end")
        end = (end,) if np.ndim(end) == 0 else tuple(end)
        self.start = start
        self.end = end

        state.pop("kwds", {})
        state.pop("next_bday", None)
        BusinessMixin.__setstate__(self, state)

    def _repr_attrs(self) -> str:
        out = super()._repr_attrs()
        # Use python string formatting to be faster than strftime
        hours = ",".join(
            f"{st.hour:02d}:{st.minute:02d}-{en.hour:02d}:{en.minute:02d}"
            for st, en in zip(self.start, self.end, strict=True)
        )
        attrs = [f"{self._prefix}={hours}"]
        out += ": " + ", ".join(attrs)
        return out

    def _get_business_hours_by_sec(self, start, end):
        """
        Return business hours in a day by seconds.
        """
        # create dummy datetime to calculate business hours in a day
        dtstart = datetime(2014, 4, 1, start.hour, start.minute)
        day = 1 if start < end else 2
        until = datetime(2014, 4, day, end.hour, end.minute)
        return int((until - dtstart).total_seconds())

    def _get_closing_time(self, dt: datetime) -> datetime:
        """
        Get the closing time of a business hour interval by its opening time.

        Parameters
        ----------
        dt : datetime
            Opening time of a business hour interval.

        Returns
        -------
        result : datetime
            Corresponding closing time.
        """
        for i, st in enumerate(self.start):
            if st.hour == dt.hour and st.minute == dt.minute:
                return dt + timedelta(
                    seconds=self._get_business_hours_by_sec(st, self.end[i])
                )
        assert False

    @cache_readonly
    def next_bday(self):
        """
        Used for moving to next business day.
        """
        if self.n >= 0:
            nb_offset = 1
        else:
            nb_offset = -1
        if self._prefix.startswith(("c")):
            # CustomBusinessHour
            return CustomBusinessDay(
                n=nb_offset,
                weekmask=self.weekmask,
                holidays=self.holidays,
                calendar=self.calendar,
            )
        else:
            return BusinessDay(n=nb_offset)

    def _next_opening_time(self, other, sign=1):
        """
        If self.n and sign have the same sign, return the earliest opening time
        later than or equal to current time.
        Otherwise the latest opening time earlier than or equal to current
        time.

        Opening time always locates on BusinessDay.
        However, closing time may not if business hour extends over midnight.

        Parameters
        ----------
        other : datetime
            Current time.
        sign : int, default 1.
            Either 1 or -1. Going forward in time if it has the same sign as
            self.n. Going backward in time otherwise.

        Returns
        -------
        result : datetime
            Next opening time.
        """
        earliest_start = self.start[0]
        latest_start = self.start[-1]

        if self.n == 0:
            is_same_sign = sign > 0
        else:
            is_same_sign = self.n * sign >= 0

        if not self.next_bday.is_on_offset(other):
            # today is not business day
            other = other + sign * self.next_bday
            if is_same_sign:
                hour, minute = earliest_start.hour, earliest_start.minute
            else:
                hour, minute = latest_start.hour, latest_start.minute
        else:
            if is_same_sign:
                if latest_start < other.time():
                    # current time is after latest starting time in today
                    other = other + sign * self.next_bday
                    hour, minute = earliest_start.hour, earliest_start.minute
                else:
                    # find earliest starting time no earlier than current time
                    for st in self.start:
                        if other.time() <= st:
                            hour, minute = st.hour, st.minute
                            break
            else:
                if other.time() < earliest_start:
                    # current time is before earliest starting time in today
                    other = other + sign * self.next_bday
                    hour, minute = latest_start.hour, latest_start.minute
                else:
                    # find latest starting time no later than current time
                    for st in reversed(self.start):
                        if other.time() >= st:
                            hour, minute = st.hour, st.minute
                            break

        return datetime(other.year, other.month, other.day, hour, minute)

    def _prev_opening_time(self, other: datetime) -> datetime:
        """
        If n is positive, return the latest opening time earlier than or equal
        to current time.
        Otherwise the earliest opening time later than or equal to current
        time.

        Parameters
        ----------
        other : datetime
            Current time.

        Returns
        -------
        result : datetime
            Previous opening time.
        """
        return self._next_opening_time(other, sign=-1)

    @apply_wraps
    def rollback(self, dt: datetime) -> datetime:
        """
        Roll provided date backward to next offset only if not on offset.
        """
        if not self.is_on_offset(dt):
            if self.n >= 0:
                dt = self._prev_opening_time(dt)
            else:
                dt = self._next_opening_time(dt)
            return self._get_closing_time(dt)
        return dt

    @apply_wraps
    def rollforward(self, dt: datetime) -> datetime:
        """
        Roll provided date forward to next offset only if not on offset.
        """
        if not self.is_on_offset(dt):
            if self.n >= 0:
                return self._next_opening_time(dt)
            else:
                return self._prev_opening_time(dt)
        return dt

    @apply_wraps
    def _apply(self, other: datetime) -> datetime:
        # used for detecting edge condition
        nanosecond = getattr(other, "nanosecond", 0)
        # reset timezone and nanosecond
        # other may be a Timestamp, thus not use replace
        other = datetime(
            other.year,
            other.month,
            other.day,
            other.hour,
            other.minute,
            other.second,
            other.microsecond,
        )
        n = self.n

        # adjust other to reduce number of cases to handle
        if n >= 0:
            if other.time() in self.end or not self._is_on_offset(other):
                other = self._next_opening_time(other)
        else:
            if other.time() in self.start:
                # adjustment to move to previous business day
                other = other - timedelta(seconds=1)
            if not self._is_on_offset(other):
                other = self._next_opening_time(other)
                other = self._get_closing_time(other)

        # get total business hours by sec in one business day
        businesshours = sum(
            self._get_business_hours_by_sec(st, en)
            for st, en in zip(self.start, self.end, strict=True)
        )

        bd, r = divmod(abs(n * 60), businesshours // 60)
        if n < 0:
            bd, r = -bd, -r

        # adjust by business days first
        if bd != 0:
            if self._prefix.startswith("c"):
                # GH#30593 this is a Custom offset
                skip_bd = CustomBusinessDay(
                    n=bd,
                    weekmask=self.weekmask,
                    holidays=self.holidays,
                    calendar=self.calendar,
                )
            else:
                skip_bd = BusinessDay(n=bd)
            # midnight business hour may not on BusinessDay
            if not self.next_bday.is_on_offset(other):
                prev_open = self._prev_opening_time(other)
                remain = other - prev_open
                other = prev_open + skip_bd + remain
            else:
                other = other + skip_bd

        # remaining business hours to adjust
        bhour_remain = timedelta(minutes=r)

        if n >= 0:
            while bhour_remain != timedelta(0):
                # business hour left in this business time interval
                bhour = (
                    self._get_closing_time(self._prev_opening_time(other)) - other
                )
                if bhour_remain < bhour:
                    # finish adjusting if possible
                    other += bhour_remain
                    bhour_remain = timedelta(0)
                else:
                    # go to next business time interval
                    bhour_remain -= bhour
                    other = self._next_opening_time(other + bhour)
        else:
            while bhour_remain != timedelta(0):
                # business hour left in this business time interval
                bhour = self._next_opening_time(other) - other
                if (
                    bhour_remain > bhour
                    or bhour_remain == bhour
                    and nanosecond != 0
                ):
                    # finish adjusting if possible
                    other += bhour_remain
                    bhour_remain = timedelta(0)
                else:
                    # go to next business time interval
                    bhour_remain -= bhour
                    other = self._get_closing_time(
                        self._next_opening_time(
                            other + bhour - timedelta(seconds=1)
                        )
                    )

        return other

    def is_on_offset(self, dt: datetime) -> bool:
        if self.normalize and not _is_normalized(dt):
            return False

        if dt.tzinfo is not None:
            dt = datetime(
                dt.year, dt.month, dt.day, dt.hour, dt.minute, dt.second, dt.microsecond
            )
        # Valid bh can be on the different BusinessDay during midnight
        # Distinguish by the time spent from previous opening time
        return self._is_on_offset(dt)

    def _is_on_offset(self, dt: datetime) -> bool:
        """
        Slight speedups using calculated values.
        """
        # if self.normalize and not _is_normalized(dt):
        #     return False
        # Valid bh can be on the different BusinessDay during midnight
        # Distinguish by the time spent from previous opening time
        if self.n >= 0:
            op = self._prev_opening_time(dt)
        else:
            op = self._next_opening_time(dt)
        span = (dt - op).total_seconds()
        businesshours = 0
        for i, st in enumerate(self.start):
            if op.hour == st.hour and op.minute == st.minute:
                businesshours = self._get_business_hours_by_sec(st, self.end[i])
        if span <= businesshours:
            return True
        else:
            return False


cdef class WeekOfMonthMixin(SingleConstructorOffset):
    """
    Mixin for methods common to WeekOfMonth and LastWeekOfMonth.
    """

    cdef readonly:
        int weekday, week

    def __init__(self, n=1, normalize=False, weekday=0):
        BaseOffset.__init__(self, n, normalize)
        self.weekday = weekday

        if weekday < 0 or weekday > 6:
            raise ValueError(f"Day must be 0<=day<=6, got {weekday}")

    @apply_wraps
    def _apply(self, other: datetime) -> datetime:
        compare_day = self._get_offset_day(other)

        months = self.n
        months = roll_convention(other.day, months, compare_day)

        shifted = shift_month(other, months, "start")
        to_day = self._get_offset_day(shifted)
        return _shift_day(shifted, to_day - shifted.day)

    def is_on_offset(self, dt: datetime) -> bool:
        if self.normalize and not _is_normalized(dt):
            return False
        return dt.day == self._get_offset_day(dt)

    @property
    def rule_code(self) -> str:
        """
        Return a string representing the base frequency.

        See Also
        --------
        tseries.offsets.Hour.rule_code :
            Returns a string representing the base frequency of 'h'.
        tseries.offsets.Day.rule_code :
            Returns a string representing the base frequency of 'D'.

        Examples
        --------
        >>> pd.offsets.Week(5).rule_code
        'W'

        >>> pd.offsets.WeekOfMonth(n=1, week=0, weekday=0).rule_code
        'WOM-1MON'
        """
        weekday = int_to_weekday.get(self.weekday, "")
        if self.week == -1:
            # LastWeekOfMonth
            return f"{self._prefix}-{weekday}"
        return f"{self._prefix}-{self.week + 1}{weekday}"


# ----------------------------------------------------------------------
# Year-Based Offset Classes

cdef class YearOffset(SingleConstructorOffset):
    """
    DateOffset that just needs a month.
    """
    _attributes = tuple(["n", "normalize", "month"])

    _default_month: ClassVar[int]

    cdef readonly:
        int month

    def __init__(self, n=1, normalize=False, month=None):
        BaseOffset.__init__(self, n, normalize)

        month = month if month is not None else self._default_month
        self.month = month

        if month < 1 or month > 12:
            raise ValueError("Month must go from 1 to 12")

    cpdef __setstate__(self, state):
        self.month = state.pop("month")
        self.n = state.pop("n")
        self.normalize = state.pop("normalize")
        self._cache = {}

    @classmethod
    def _from_name(cls, suffix=None):
        kwargs = {}
        if suffix:
            kwargs["month"] = MONTH_TO_CAL_NUM[suffix]
        return cls(**kwargs)

    @property
    def rule_code(self) -> str:
        """
        Return a string representing the base frequency.

        See Also
        --------
        tseries.offsets.Hour.rule_code :
            Returns a string representing the base frequency of 'h'.
        tseries.offsets.Day.rule_code :
            Returns a string representing the base frequency of 'D'.

        Examples
        --------
        >>> pd.tseries.offsets.YearBegin(n=1, month=2).rule_code
        'YS-FEB'

        >>> pd.tseries.offsets.YearEnd(n=1, month=6).rule_code
        'YE-JUN'
        """
        month = MONTH_ALIASES[self.month]
        return f"{self._prefix}-{month}"

    def is_on_offset(self, dt: datetime) -> bool:
        if self.normalize and not _is_normalized(dt):
            return False
        return dt.month == self.month and dt.day == self._get_offset_day(dt)

    def _get_offset_day(self, other: datetime) -> int:
        # override BaseOffset method to use self.month instead of other.month
        cdef:
            npy_datetimestruct dts
        pydate_to_dtstruct(other, &dts)
        dts.month = self.month
        return get_day_of_month(&dts, self._day_opt)

    @apply_wraps
    def _apply(self, other: datetime) -> datetime:
        years = roll_qtrday(other, self.n, self.month, self._day_opt, modby=12)
        months = years * 12 + (self.month - other.month)
        return shift_month(other, months, self._day_opt)

    def _apply_array(self, dtarr: np.ndarray) -> np.ndarray:
        reso = get_unit_from_dtype(dtarr.dtype)
        shifted = shift_quarters(
            dtarr.view("i8"), self.n, self.month, self._day_opt, modby=12, reso=reso
        )
        return shifted


cdef class BYearEnd(YearOffset):
    """
    DateOffset increments between the last business day of the year.

    Attributes
    ----------
    n : int, default 1
        The number of years represented.
    normalize : bool, default False
        Normalize start/end dates to midnight before generating date range.
    month : int, default 12
        A specific integer for the month of the year.

    See Also
    --------
    :class:`~pandas.tseries.offsets.DateOffset` : Standard kind of date increment.

    Examples
    --------
    >>> from pandas.tseries.offsets import BYearEnd
    >>> ts = pd.Timestamp('2020-05-24 05:01:15')
    >>> ts - BYearEnd()
    Timestamp('2019-12-31 05:01:15')
    >>> ts + BYearEnd()
    Timestamp('2020-12-31 05:01:15')
    >>> ts + BYearEnd(3)
    Timestamp('2022-12-30 05:01:15')
    >>> ts + BYearEnd(-3)
    Timestamp('2017-12-29 05:01:15')
    >>> ts + BYearEnd(month=11)
    Timestamp('2020-11-30 05:01:15')
    """

    _outputName = "BusinessYearEnd"
    _default_month = 12
    _prefix = "BYE"
    _day_opt = "business_end"


cdef class BYearBegin(YearOffset):
    """
    DateOffset increments between the first business day of the year.

    Attributes
    ----------
    n : int, default 1
        The number of years represented.
    normalize : bool, default False
        Normalize start/end dates to midnight before generating date range.
    month : int, default 1
        A specific integer for the month of the year.

    See Also
    --------
    :class:`~pandas.tseries.offsets.DateOffset` : Standard kind of date increment.

    Examples
    --------
    >>> from pandas.tseries.offsets import BYearBegin
    >>> ts = pd.Timestamp('2020-05-24 05:01:15')
    >>> ts + BYearBegin()
    Timestamp('2021-01-01 05:01:15')
    >>> ts - BYearBegin()
    Timestamp('2020-01-01 05:01:15')
    >>> ts + BYearBegin(-1)
    Timestamp('2020-01-01 05:01:15')
    >>> ts + BYearBegin(2)
    Timestamp('2022-01-03 05:01:15')
    >>> ts + BYearBegin(month=11)
    Timestamp('2020-11-02 05:01:15')
    """

    _outputName = "BusinessYearBegin"
    _default_month = 1
    _prefix = "BYS"
    _day_opt = "business_start"

# The pair of classes `_YearEnd` and `YearEnd` exist because of
# https://github.com/cython/cython/issues/3873

cdef class _YearEnd(YearOffset):
    _default_month = 12
    _prefix = "YE"
    _day_opt = "end"

    cdef readonly:
        int _period_dtype_code

    def __init__(self, n=1, normalize=False, month=None):
        # Because YearEnd can be the freq for a Period, define its
        #  _period_dtype_code at construction for performance
        YearOffset.__init__(self, n, normalize, month)
        self._period_dtype_code = PeriodDtypeCode.A + self.month % 12


class YearEnd(_YearEnd):
    """
    DateOffset increments between calendar year end dates.

    YearEnd goes to the next date which is the end of the year.

    Parameters
    ----------
    n : int, default 1
        The number of years represented.
    normalize : bool, default False
        Normalize start/end dates to midnight before generating date range.
    month : int, default 12
        A specific integer for the month of the year.

    See Also
    --------
    :class:`~pandas.tseries.offsets.DateOffset` : Standard kind of date increment.

    Examples
    --------
    >>> ts = pd.Timestamp(2022, 1, 1)
    >>> ts + pd.offsets.YearEnd()
    Timestamp('2022-12-31 00:00:00')

    >>> ts = pd.Timestamp(2022, 12, 31)
    >>> ts + pd.offsets.YearEnd()
    Timestamp('2023-12-31 00:00:00')

    >>> ts = pd.Timestamp(2022, 1, 1)
    >>> ts + pd.offsets.YearEnd(month=2)
    Timestamp('2022-02-28 00:00:00')

    If you want to get the end of the current year:

    >>> ts = pd.Timestamp(2022, 12, 31)
    >>> pd.offsets.YearEnd().rollforward(ts)
    Timestamp('2022-12-31 00:00:00')
    """

    def __new__(cls, n=1, normalize=False, month=None):
        return _YearEnd.__new__(cls, n, normalize, month)


cdef class YearBegin(YearOffset):
    """
    DateOffset increments between calendar year begin dates.

    YearBegin goes to the next date which is the start of the year.

    Attributes
    ----------
    n : int, default 1
        The number of years represented.
    normalize : bool, default False
        Normalize start/end dates to midnight before generating date range.
    month : int, default 1
        A specific integer for the month of the year.

    See Also
    --------
    :class:`~pandas.tseries.offsets.DateOffset` : Standard kind of date increment.

    Examples
    --------
    >>> ts = pd.Timestamp(2022, 12, 1)
    >>> ts + pd.offsets.YearBegin()
    Timestamp('2023-01-01 00:00:00')

    >>> ts = pd.Timestamp(2023, 1, 1)
    >>> ts + pd.offsets.YearBegin()
    Timestamp('2024-01-01 00:00:00')

    >>> ts = pd.Timestamp(2022, 1, 1)
    >>> ts + pd.offsets.YearBegin(month=2)
    Timestamp('2022-02-01 00:00:00')

    If you want to get the start of the current year:

    >>> ts = pd.Timestamp(2023, 1, 1)
    >>> pd.offsets.YearBegin().rollback(ts)
    Timestamp('2023-01-01 00:00:00')
    """

    _default_month = 1
    _prefix = "YS"
    _day_opt = "start"


# ----------------------------------------------------------------------
# Quarter-Based Offset Classes

cdef class QuarterOffset(SingleConstructorOffset):
    _attributes = tuple(["n", "normalize", "startingMonth"])
    # TODO: Consider combining QuarterOffset and YearOffset __init__ at some
    #       point.  Also apply_index, is_on_offset, rule_code if
    #       startingMonth vs month attr names are resolved

    _default_starting_month: ClassVar[int]
    _from_name_starting_month: ClassVar[int]

    cdef readonly:
        int startingMonth

    def __init__(self, n=1, normalize=False, startingMonth=None):
        BaseOffset.__init__(self, n, normalize)

        if startingMonth is None:
            startingMonth = self._default_starting_month
        self.startingMonth = startingMonth

    cpdef __setstate__(self, state):
        self.startingMonth = state.pop("startingMonth")
        self.n = state.pop("n")
        self.normalize = state.pop("normalize")

    @classmethod
    def _from_name(cls, suffix=None):
        kwargs = {}
        if suffix:
            kwargs["startingMonth"] = MONTH_TO_CAL_NUM[suffix]
        else:
            if cls._from_name_starting_month is not None:
                kwargs["startingMonth"] = cls._from_name_starting_month
        return cls(**kwargs)

    @property
    def rule_code(self) -> str:
        month = MONTH_ALIASES[self.startingMonth]
        return f"{self._prefix}-{month}"

    def is_on_offset(self, dt: datetime) -> bool:
        if self.normalize and not _is_normalized(dt):
            return False
        mod_month = (dt.month - self.startingMonth) % 3
        return mod_month == 0 and dt.day == self._get_offset_day(dt)

    @apply_wraps
    def _apply(self, other: datetime) -> datetime:
        # months_since: find the calendar quarter containing other.month,
        # e.g. if other.month == 8, the calendar quarter is [Jul, Aug, Sep].
        # Then find the month in that quarter containing an is_on_offset date for
        # self.  `months_since` is the number of months to shift other.month
        # to get to this on-offset month.
        months_since = other.month % 3 - self.startingMonth % 3
        qtrs = roll_qtrday(
            other, self.n, self.startingMonth, day_opt=self._day_opt, modby=3
        )
        months = qtrs * 3 - months_since
        return shift_month(other, months, self._day_opt)

    def _apply_array(self, dtarr: np.ndarray) -> np.ndarray:
        reso = get_unit_from_dtype(dtarr.dtype)
        shifted = shift_quarters(
            dtarr.view("i8"),
            self.n,
            self.startingMonth,
            self._day_opt,
            modby=3,
            reso=reso,
        )
        return shifted


cdef class BQuarterEnd(QuarterOffset):
    """
    DateOffset increments between the last business day of each Quarter.

    startingMonth = 1 corresponds to dates like 1/31/2007, 4/30/2007, ...
    startingMonth = 2 corresponds to dates like 2/28/2007, 5/31/2007, ...
    startingMonth = 3 corresponds to dates like 3/30/2007, 6/29/2007, ...

    Attributes
    ----------
    n : int, default 1
        The number of quarters represented.
    normalize : bool, default False
        Normalize start/end dates to midnight before generating date range.
    startingMonth : int, default 3
        A specific integer for the month of the year from which we start quarters.

    See Also
    --------
    :class:`~pandas.tseries.offsets.DateOffset` : Standard kind of date increment.

    Examples
    --------
    >>> from pandas.tseries.offsets import BQuarterEnd
    >>> ts = pd.Timestamp('2020-05-24 05:01:15')
    >>> ts + BQuarterEnd()
    Timestamp('2020-06-30 05:01:15')
    >>> ts + BQuarterEnd(2)
    Timestamp('2020-09-30 05:01:15')
    >>> ts + BQuarterEnd(1, startingMonth=2)
    Timestamp('2020-05-29 05:01:15')
    >>> ts + BQuarterEnd(startingMonth=2)
    Timestamp('2020-05-29 05:01:15')
    """
    _output_name = "BusinessQuarterEnd"
    _default_starting_month = 3
    _from_name_starting_month = 12
    _prefix = "BQE"
    _day_opt = "business_end"


cdef class BQuarterBegin(QuarterOffset):
    """
    DateOffset increments between the first business day of each Quarter.

    startingMonth = 1 corresponds to dates like 1/01/2007, 4/01/2007, ...
    startingMonth = 2 corresponds to dates like 2/01/2007, 5/01/2007, ...
    startingMonth = 3 corresponds to dates like 3/01/2007, 6/01/2007, ...

    Attributes
    ----------
    n : int, default 1
        The number of quarters represented.
    normalize : bool, default False
        Normalize start/end dates to midnight before generating date range.
    startingMonth : int, default 3
        A specific integer for the month of the year from which we start quarters.

    See Also
    --------
    :class:`~pandas.tseries.offsets.DateOffset` : Standard kind of date increment.

    Examples
    --------
    >>> from pandas.tseries.offsets import BQuarterBegin
    >>> ts = pd.Timestamp('2020-05-24 05:01:15')
    >>> ts + BQuarterBegin()
    Timestamp('2020-06-01 05:01:15')
    >>> ts + BQuarterBegin(2)
    Timestamp('2020-09-01 05:01:15')
    >>> ts + BQuarterBegin(startingMonth=2)
    Timestamp('2020-08-03 05:01:15')
    >>> ts + BQuarterBegin(-1)
    Timestamp('2020-03-02 05:01:15')
    """
    _output_name = "BusinessQuarterBegin"
    _default_starting_month = 3
    _from_name_starting_month = 1
    _prefix = "BQS"
    _day_opt = "business_start"


cdef class QuarterEnd(QuarterOffset):
    """
    DateOffset increments between Quarter end dates.

    startingMonth = 1 corresponds to dates like 1/31/2007, 4/30/2007, ...
    startingMonth = 2 corresponds to dates like 2/28/2007, 5/31/2007, ...
    startingMonth = 3 corresponds to dates like 3/31/2007, 6/30/2007, ...

    Attributes
    ----------
    n : int, default 1
        The number of quarters represented.
    normalize : bool, default False
        Normalize start/end dates to midnight before generating date range.
    startingMonth : int, default 3
        A specific integer for the month of the year from which we start quarters.

    See Also
    --------
    :class:`~pandas.tseries.offsets.DateOffset` : Standard kind of date increment.

    Examples
    --------
    >>> ts = pd.Timestamp(2022, 1, 1)
    >>> ts + pd.offsets.QuarterEnd()
    Timestamp('2022-03-31 00:00:00')
    """
    _default_starting_month = 3
    _prefix = "QE"
    _day_opt = "end"

    cdef readonly:
        int _period_dtype_code

    def __init__(self, n=1, normalize=False, startingMonth=None):
        # Because QuarterEnd can be the freq for a Period, define its
        #  _period_dtype_code at construction for performance
        QuarterOffset.__init__(self, n, normalize, startingMonth)
        self._period_dtype_code = PeriodDtypeCode.Q_DEC + self.startingMonth % 12


cdef class QuarterBegin(QuarterOffset):
    """
    DateOffset increments between Quarter start dates.

    startingMonth = 1 corresponds to dates like 1/01/2007, 4/01/2007, ...
    startingMonth = 2 corresponds to dates like 2/01/2007, 5/01/2007, ...
    startingMonth = 3 corresponds to dates like 3/01/2007, 6/01/2007, ...

    Attributes
    ----------
    n : int, default 1
        The number of quarters represented.
    normalize : bool, default False
        Normalize start/end dates to midnight before generating date range.
    startingMonth : int, default 3
        A specific integer for the month of the year from which we start quarters.

    See Also
    --------
    :class:`~pandas.tseries.offsets.DateOffset` : Standard kind of date increment.

    Examples
    --------
    >>> ts = pd.Timestamp(2022, 1, 1)
    >>> ts + pd.offsets.QuarterBegin()
    Timestamp('2022-03-01 00:00:00')
    """
    _default_starting_month = 3
    _from_name_starting_month = 1
    _prefix = "QS"
    _day_opt = "start"


# ----------------------------------------------------------------------
# HalfYear-Based Offset Classes

cdef class HalfYearOffset(SingleConstructorOffset):
    _attributes = tuple(["n", "normalize", "startingMonth"])
    # TODO: Consider combining HalfYearOffset, QuarterOffset and YearOffset

    _default_starting_month: ClassVar[int]
    _from_name_starting_month: ClassVar[int]

    cdef readonly:
        int startingMonth

    def __init__(self, n=1, normalize=False, startingMonth=None):
        BaseOffset.__init__(self, n, normalize)

        if startingMonth is None:
            startingMonth = self._default_starting_month
        self.startingMonth = startingMonth

    cpdef __setstate__(self, state):
        self.startingMonth = state.pop("startingMonth")
        self.n = state.pop("n")
        self.normalize = state.pop("normalize")

    @classmethod
    def _from_name(cls, suffix=None):
        kwargs = {}
        if suffix:
            kwargs["startingMonth"] = MONTH_TO_CAL_NUM[suffix]
        else:
            if cls._from_name_starting_month is not None:
                kwargs["startingMonth"] = cls._from_name_starting_month
        return cls(**kwargs)

    @property
    def rule_code(self) -> str:
        month = MONTH_ALIASES[self.startingMonth]
        return f"{self._prefix}-{month}"

    def is_on_offset(self, dt: datetime) -> bool:
        if self.normalize and not _is_normalized(dt):
            return False
        mod_month = (dt.month - self.startingMonth) % 6
        return mod_month == 0 and dt.day == self._get_offset_day(dt)

    @apply_wraps
    def _apply(self, other: datetime) -> datetime:
        # months_since: find the calendar half containing other.month,
        # e.g. if other.month == 8, the calendar half is [Jul, Aug, Sep, ..., Dec].
        # Then find the month in that half containing an is_on_offset date for
        # self.  `months_since` is the number of months to shift other.month
        # to get to this on-offset month.
        months_since = other.month % 6 - self.startingMonth % 6
        hlvs = roll_qtrday(
            other, self.n, self.startingMonth, day_opt=self._day_opt, modby=6
        )
        months = hlvs * 6 - months_since
        return shift_month(other, months, self._day_opt)

    def _apply_array(self, dtarr: np.ndarray) -> np.ndarray:
        reso = get_unit_from_dtype(dtarr.dtype)
        shifted = shift_quarters(
            dtarr.view("i8"),
            self.n,
            self.startingMonth,
            self._day_opt,
            modby=6,
            reso=reso,
        )
        return shifted


cdef class BHalfYearEnd(HalfYearOffset):
    """
    DateOffset increments between the last business day of each half-year.

    startingMonth = 1 corresponds to dates like 1/31/2007, 7/31/2007, ...
    startingMonth = 2 corresponds to dates like 2/28/2007, 8/31/2007, ...
    startingMonth = 6 corresponds to dates like 6/30/2007, 12/31/2007, ...

    Attributes
    ----------
    n : int, default 1
        The number of half-years represented.
    normalize : bool, default False
        Normalize start/end dates to midnight before generating date range.
    startingMonth : int, default 6
        A specific integer for the month of the year from which we start half-years.

    See Also
    --------
    :class:`~pandas.tseries.offsets.DateOffset` : Standard kind of date increment.

    Examples
    --------
    >>> from pandas.tseries.offsets import BHalfYearEnd
    >>> ts = pd.Timestamp('2020-05-24 05:01:15')
    >>> ts + BHalfYearEnd()
    Timestamp('2020-06-30 05:01:15')
    >>> ts + BHalfYearEnd(2)
    Timestamp('2020-12-31 05:01:15')
    >>> ts + BHalfYearEnd(1, startingMonth=2)
    Timestamp('2020-08-31 05:01:15')
    >>> ts + BHalfYearEnd(startingMonth=2)
    Timestamp('2020-08-31 05:01:15')
    """
    _output_name = "BusinessHalfYearEnd"
    _default_starting_month = 6
    _from_name_starting_month = 12
    _prefix = "BHYE"
    _day_opt = "business_end"


cdef class BHalfYearBegin(HalfYearOffset):
    """
    DateOffset increments between the first business day of each half-year.

    startingMonth = 1 corresponds to dates like 1/01/2007, 7/01/2007, ...
    startingMonth = 2 corresponds to dates like 2/01/2007, 8/01/2007, ...
    startingMonth = 3 corresponds to dates like 3/01/2007, 9/01/2007, ...

    Attributes
    ----------
    n : int, default 1
        The number of half-years represented.
    normalize : bool, default False
        Normalize start/end dates to midnight before generating date range.
    startingMonth : int, default 1
        A specific integer for the month of the year from which we start half-years.

    See Also
    --------
    :class:`~pandas.tseries.offsets.DateOffset` : Standard kind of date increment.

    Examples
    --------
    >>> from pandas.tseries.offsets import BHalfYearBegin
    >>> ts = pd.Timestamp('2020-05-24 05:01:15')
    >>> ts + BHalfYearBegin()
    Timestamp('2020-07-01 05:01:15')
    >>> ts + BHalfYearBegin(2)
    Timestamp('2021-01-01 05:01:15')
    >>> ts + BHalfYearBegin(startingMonth=2)
    Timestamp('2020-08-03 05:01:15')
    >>> ts + BHalfYearBegin(-1)
    Timestamp('2020-01-01 05:01:15')
    """
    _output_name = "BusinessHalfYearBegin"
    _default_starting_month = 1
    _from_name_starting_month = 1
    _prefix = "BHYS"
    _day_opt = "business_start"


cdef class HalfYearEnd(HalfYearOffset):
    """
    DateOffset increments between half-year end dates.

    startingMonth = 1 corresponds to dates like 1/31/2007, 7/31/2007, ...
    startingMonth = 2 corresponds to dates like 2/28/2007, 8/31/2007, ...
    startingMonth = 6 corresponds to dates like 6/30/2007, 12/31/2007, ...

    Attributes
    ----------
    n : int, default 1
        The number of half-years represented.
    normalize : bool, default False
        Normalize start/end dates to midnight before generating date range.
    startingMonth : int, default 6
        A specific integer for the month of the year from which we start half-years.

    See Also
    --------
    :class:`~pandas.tseries.offsets.DateOffset` : Standard kind of date increment.

    Examples
    --------
    >>> ts = pd.Timestamp(2022, 1, 1)
    >>> ts + pd.offsets.HalfYearEnd()
    Timestamp('2022-06-30 00:00:00')
    """
    _default_starting_month = 6
    _from_name_starting_month = 12
    _prefix = "HYE"
    _day_opt = "end"


cdef class HalfYearBegin(HalfYearOffset):
    """
    DateOffset increments between half-year start dates.

    startingMonth = 1 corresponds to dates like 1/01/2007, 7/01/2007, ...
    startingMonth = 2 corresponds to dates like 2/01/2007, 8/01/2007, ...
    startingMonth = 3 corresponds to dates like 3/01/2007, 9/01/2007, ...

    Attributes
    ----------
    n : int, default 1
        The number of half-years represented.
    normalize : bool, default False
        Normalize start/end dates to midnight before generating date range.
    startingMonth : int, default 1
        A specific integer for the month of the year from which we start half-years.

    See Also
    --------
    :class:`~pandas.tseries.offsets.DateOffset` : Standard kind of date increment.

    Examples
    --------
    >>> ts = pd.Timestamp(2022, 2, 1)
    >>> ts + pd.offsets.HalfYearBegin()
    Timestamp('2022-07-01 00:00:00')
    """
    _default_starting_month = 1
    _from_name_starting_month = 1
    _prefix = "HYS"
    _day_opt = "start"


# ----------------------------------------------------------------------
# Month-Based Offset Classes

cdef class MonthOffset(SingleConstructorOffset):
    def is_on_offset(self, dt: datetime) -> bool:
        if self.normalize and not _is_normalized(dt):
            return False
        return dt.day == self._get_offset_day(dt)

    @apply_wraps
    def _apply(self, other: datetime) -> datetime:
        compare_day = self._get_offset_day(other)
        n = roll_convention(other.day, self.n, compare_day)
        return shift_month(other, n, self._day_opt)

    def _apply_array(self, dtarr: np.ndarray) -> np.ndarray:
        reso = get_unit_from_dtype(dtarr.dtype)
        shifted = shift_months(dtarr.view("i8"), self.n, self._day_opt, reso=reso)
        return shifted

    cpdef __setstate__(self, state):
        state.pop("_use_relativedelta", False)
        state.pop("offset", None)
        state.pop("_offset", None)
        state.pop("kwds", {})

        BaseOffset.__setstate__(self, state)


cdef class MonthEnd(MonthOffset):
    """
    DateOffset of one month end.

    MonthEnd goes to the next date which is an end of the month.

    Attributes
    ----------
    n : int, default 1
        The number of months represented.
    normalize : bool, default False
        Normalize start/end dates to midnight before generating date range.

    See Also
    --------
    :class:`~pandas.tseries.offsets.DateOffset` : Standard kind of date increment.

    Examples
    --------
    >>> ts = pd.Timestamp(2022, 1, 30)
    >>> ts + pd.offsets.MonthEnd()
    Timestamp('2022-01-31 00:00:00')

    >>> ts = pd.Timestamp(2022, 1, 31)
    >>> ts + pd.offsets.MonthEnd()
    Timestamp('2022-02-28 00:00:00')

    If you want to get the end of the current month:

    >>> ts = pd.Timestamp(2022, 1, 31)
    >>> pd.offsets.MonthEnd().rollforward(ts)
    Timestamp('2022-01-31 00:00:00')
    """
    _period_dtype_code = PeriodDtypeCode.M
    _prefix = "ME"
    _day_opt = "end"


cdef class MonthBegin(MonthOffset):
    """
    DateOffset of one month at beginning.

    MonthBegin goes to the next date which is a start of the month.

    Attributes
    ----------
    n : int, default 1
        The number of months represented.
    normalize : bool, default False
        Normalize start/end dates to midnight before generating date range.

    See Also
    --------
    :class:`~pandas.tseries.offsets.DateOffset` : Standard kind of date increment.

    Examples
    --------
    >>> ts = pd.Timestamp(2022, 11, 30)
    >>> ts + pd.offsets.MonthBegin()
    Timestamp('2022-12-01 00:00:00')

    >>> ts = pd.Timestamp(2022, 12, 1)
    >>> ts + pd.offsets.MonthBegin()
    Timestamp('2023-01-01 00:00:00')

    If you want to get the start of the current month:

    >>> ts = pd.Timestamp(2022, 12, 1)
    >>> pd.offsets.MonthBegin().rollback(ts)
    Timestamp('2022-12-01 00:00:00')
    """
    _prefix = "MS"
    _day_opt = "start"


cdef class BusinessMonthEnd(MonthOffset):
    """
    DateOffset increments between the last business day of the month.

    BusinessMonthEnd goes to the next date which is the last business day of the month.

    Attributes
    ----------
    n : int, default 1
        The number of months represented.
    normalize : bool, default False
        Normalize start/end dates to midnight before generating date range.

    See Also
    --------
    :class:`~pandas.tseries.offsets.DateOffset` : Standard kind of date increment.

    Examples
    --------
    >>> ts = pd.Timestamp(2022, 11, 29)
    >>> ts + pd.offsets.BMonthEnd()
    Timestamp('2022-11-30 00:00:00')

    >>> ts = pd.Timestamp(2022, 11, 30)
    >>> ts + pd.offsets.BMonthEnd()
    Timestamp('2022-12-30 00:00:00')

    If you want to get the end of the current business month:

    >>> ts = pd.Timestamp(2022, 11, 30)
    >>> pd.offsets.BMonthEnd().rollforward(ts)
    Timestamp('2022-11-30 00:00:00')
    """
    _prefix = "BME"
    _day_opt = "business_end"


cdef class BusinessMonthBegin(MonthOffset):
    """
    DateOffset of one month at the first business day.

    BusinessMonthBegin goes to the next date which is the first business day
    of the month.

    Attributes
    ----------
    n : int, default 1
        The number of months represented.
    normalize : bool, default False
        Normalize start/end dates to midnight before generating date range.

    See Also
    --------
    :class:`~pandas.tseries.offsets.DateOffset` : Standard kind of date increment.

    Examples
    --------
    >>> ts = pd.Timestamp(2022, 11, 30)
    >>> ts + pd.offsets.BMonthBegin()
    Timestamp('2022-12-01 00:00:00')

    >>> ts = pd.Timestamp(2022, 12, 1)
    >>> ts + pd.offsets.BMonthBegin()
    Timestamp('2023-01-02 00:00:00')

    If you want to get the start of the current business month:

    >>> ts = pd.Timestamp(2022, 12, 1)
    >>> pd.offsets.BMonthBegin().rollback(ts)
    Timestamp('2022-12-01 00:00:00')
    """
    _prefix = "BMS"
    _day_opt = "business_start"


# ---------------------------------------------------------------------
# Semi-Month Based Offsets

cdef class SemiMonthOffset(SingleConstructorOffset):
    _default_day_of_month = 15
    _min_day_of_month = 2
    _attributes = tuple(["n", "normalize", "day_of_month"])

    cdef readonly:
        int day_of_month

    def __init__(self, n=1, normalize=False, day_of_month=None):
        BaseOffset.__init__(self, n, normalize)

        if day_of_month is None:
            day_of_month = self._default_day_of_month

        self.day_of_month = int(day_of_month)
        if not self._min_day_of_month <= self.day_of_month <= 27:
            raise ValueError(
                "day_of_month must be "
                f"{self._min_day_of_month}<=day_of_month<=27, "
                f"got {self.day_of_month}"
            )

    cpdef __setstate__(self, state):
        self.n = state.pop("n")
        self.normalize = state.pop("normalize")
        self.day_of_month = state.pop("day_of_month")

    @classmethod
    def _from_name(cls, suffix=None):
        return cls(day_of_month=suffix)

    @property
    def rule_code(self) -> str:
        suffix = f"-{self.day_of_month}"
        return self._prefix + suffix

    @apply_wraps
    def _apply(self, other: datetime) -> datetime:
        is_start = isinstance(self, SemiMonthBegin)

        # shift `other` to self.day_of_month, incrementing `n` if necessary
        n = roll_convention(other.day, self.n, self.day_of_month)

        days_in_month = get_days_in_month(other.year, other.month)
        # For SemiMonthBegin on other.day == 1 and
        # SemiMonthEnd on other.day == days_in_month,
        # shifting `other` to `self.day_of_month` _always_ requires
        # incrementing/decrementing `n`, regardless of whether it is
        # initially positive.
        if is_start and (self.n <= 0 and other.day == 1):
            n -= 1
        elif (not is_start) and (self.n > 0 and other.day == days_in_month):
            n += 1

        if is_start:
            months = n // 2 + n % 2
            to_day = 1 if n % 2 else self.day_of_month
        else:
            months = n // 2
            to_day = 31 if n % 2 else self.day_of_month

        return shift_month(other, months, to_day)

    @cython.wraparound(False)
    @cython.boundscheck(False)
    def _apply_array(self, dtarr: np.ndarray) -> np.ndarray:
        cdef:
            ndarray i8other = dtarr.view("i8")
            Py_ssize_t i, count = dtarr.size
            int64_t val, res_val
            ndarray out = cnp.PyArray_EMPTY(
                i8other.ndim, i8other.shape, cnp.NPY_INT64, 0
            )
            npy_datetimestruct dts
            int months, to_day, nadj, n = self.n
            int days_in_month, day, anchor_dom = self.day_of_month
            bint is_start = isinstance(self, SemiMonthBegin)
            NPY_DATETIMEUNIT reso = get_unit_from_dtype(dtarr.dtype)
            cnp.broadcast mi = cnp.PyArray_MultiIterNew2(out, i8other)

        with nogil:
            for i in range(count):
                # Analogous to: val = i8other[i]
                val = (<int64_t*>cnp.PyArray_MultiIter_DATA(mi, 1))[0]

                if val == NPY_NAT:
                    res_val = NPY_NAT

                else:
                    pandas_datetime_to_datetimestruct(val, reso, &dts)
                    day = dts.day

                    # Adjust so that we are always looking at self.day_of_month,
                    #  incrementing/decrementing n if necessary.
                    nadj = roll_convention(day, n, anchor_dom)

                    days_in_month = get_days_in_month(dts.year, dts.month)
                    # For SemiMonthBegin on other.day == 1 and
                    #  SemiMonthEnd on other.day == days_in_month,
                    #  shifting `other` to `self.day_of_month` _always_ requires
                    #  incrementing/decrementing `n`, regardless of whether it is
                    #  initially positive.
                    if is_start and (n <= 0 and day == 1):
                        nadj -= 1
                    elif (not is_start) and (n > 0 and day == days_in_month):
                        nadj += 1

                    if is_start:
                        # See also: SemiMonthBegin._apply
                        months = nadj // 2 + nadj % 2
                        to_day = 1 if nadj % 2 else anchor_dom

                    else:
                        # See also: SemiMonthEnd._apply
                        months = nadj // 2
                        to_day = 31 if nadj % 2 else anchor_dom

                    dts.year = year_add_months(dts, months)
                    dts.month = month_add_months(dts, months)
                    days_in_month = get_days_in_month(dts.year, dts.month)
                    dts.day = min(to_day, days_in_month)

                    res_val = npy_datetimestruct_to_datetime(reso, &dts)

                # Analogous to: out[i] = res_val
                (<int64_t*>cnp.PyArray_MultiIter_DATA(mi, 0))[0] = res_val

                cnp.PyArray_MultiIter_NEXT(mi)

        return out


cdef class SemiMonthEnd(SemiMonthOffset):
    """
    Two DateOffset's per month repeating on the last day of the month & day_of_month.

    This offset allows for flexibility in generating date ranges or adjusting dates
    to the end of a month or a specific day in the month, such as the 15th or the last
    day of the month. It is useful for financial or scheduling applications where
    events occur bi-monthly.

    Attributes
    ----------
    n : int, default 1
        The number of months represented.
    normalize : bool, default False
        Normalize start/end dates to midnight before generating date range.
    day_of_month : int, {1, 3,...,27}, default 15
        A specific integer for the day of the month.

    See Also
    --------
    tseries.offsets.SemiMonthBegin : Offset for semi-monthly frequencies, starting at
        the beginning of the month.
    tseries.offsets.MonthEnd : Offset to the last calendar day of the month.
    tseries.offsets.MonthBegin : Offset to the first calendar day of the month.

    Examples
    --------
    >>> ts = pd.Timestamp(2022, 1, 14)
    >>> ts + pd.offsets.SemiMonthEnd()
    Timestamp('2022-01-15 00:00:00')

    >>> ts = pd.Timestamp(2022, 1, 15)
    >>> ts + pd.offsets.SemiMonthEnd()
    Timestamp('2022-01-31 00:00:00')

    >>> ts = pd.Timestamp(2022, 1, 31)
    >>> ts + pd.offsets.SemiMonthEnd()
    Timestamp('2022-02-15 00:00:00')

    If you want to get the result for the current month:

    >>> ts = pd.Timestamp(2022, 1, 15)
    >>> pd.offsets.SemiMonthEnd().rollforward(ts)
    Timestamp('2022-01-15 00:00:00')
    """
    _prefix = "SME"
    _min_day_of_month = 1

    def is_on_offset(self, dt: datetime) -> bool:
        if self.normalize and not _is_normalized(dt):
            return False
        days_in_month = get_days_in_month(dt.year, dt.month)
        return dt.day in (self.day_of_month, days_in_month)


cdef class SemiMonthBegin(SemiMonthOffset):
    """
    Two DateOffset's per month repeating on the first day of the month & day_of_month.

    This offset moves dates to the first day of the month and an additional specified
    day (typically the 15th by default), useful in scenarios where bi-monthly processing
    occurs on set days.

    Attributes
    ----------
    n : int, default 1
        The number of months represented.
    normalize : bool, default False
        Normalize start/end dates to midnight before generating date range.
    day_of_month : int, {1, 3,...,27}, default 15
        A specific integer for the day of the month.

    See Also
    --------
    tseries.offsets.SemiMonthEnd : Two DateOffset's per month repeating on the last day
        of the month & day_of_month.
    tseries.offsets.MonthEnd : Offset to the last calendar day of the month.
    tseries.offsets.MonthBegin : Offset to the first calendar day of the month.

    Examples
    --------
    >>> ts = pd.Timestamp(2022, 1, 1)
    >>> ts + pd.offsets.SemiMonthBegin()
    Timestamp('2022-01-15 00:00:00')
    """

    _prefix = "SMS"

    def is_on_offset(self, dt: datetime) -> bool:
        if self.normalize and not _is_normalized(dt):
            return False
        return dt.day in (1, self.day_of_month)


# ---------------------------------------------------------------------
# Week-Based Offset Classes


cdef class Week(SingleConstructorOffset):
    """
    Weekly offset.

    Attributes
    ----------
    n : int, default 1
        The number of weeks represented.
    normalize : bool, default False
        Normalize start/end dates to midnight before generating date range.
    weekday : int or None, default None
        Always generate specific day of week.
        0 for Monday and 6 for Sunday.

    See Also
    --------
    pd.tseries.offsets.WeekOfMonth :
     Describes monthly dates like, the Tuesday of the
     2nd week of each month.

    Examples
    --------

    >>> date_object = pd.Timestamp("2023-01-13")
    >>> date_object
    Timestamp('2023-01-13 00:00:00')

    >>> date_plus_one_week = date_object + pd.tseries.offsets.Week(n=1)
    >>> date_plus_one_week
    Timestamp('2023-01-20 00:00:00')

    >>> date_next_monday = date_object + pd.tseries.offsets.Week(weekday=0)
    >>> date_next_monday
    Timestamp('2023-01-16 00:00:00')

    >>> date_next_sunday = date_object + pd.tseries.offsets.Week(weekday=6)
    >>> date_next_sunday
    Timestamp('2023-01-15 00:00:00')
    """

    _inc = timedelta(weeks=1)
    _prefix = "W"
    _attributes = tuple(["n", "normalize", "weekday"])

    cdef readonly:
        object weekday  # int or None
        int _period_dtype_code

    def __init__(self, n=1, normalize=False, weekday=None):
        BaseOffset.__init__(self, n, normalize)
        self.weekday = weekday

        if self.weekday is not None:
            if self.weekday < 0 or self.weekday > 6:
                raise ValueError(f"Day must be 0<=day<=6, got {self.weekday}")

            self._period_dtype_code = PeriodDtypeCode.W_SUN + (weekday + 1) % 7

    cpdef __setstate__(self, state):
        self.n = state.pop("n")
        self.normalize = state.pop("normalize")
        self.weekday = state.pop("weekday")
        self._cache = state.pop("_cache", {})

    @apply_wraps
    def _apply(self, other):
        if self.weekday is None:
            return other + self.n * self._inc

        if not PyDateTime_Check(other):
            raise TypeError(
                f"Cannot add {type(other).__name__} to {type(self).__name__}"
            )

        k = self.n
        otherDay = other.weekday()
        if otherDay != self.weekday:
            other = other + timedelta((self.weekday - otherDay) % 7)
            if k > 0:
                k -= 1

        return other + timedelta(weeks=k)

    def _apply_array(self, dtarr: np.ndarray) -> np.ndarray:
        if self.weekday is None:
            td = timedelta(days=7 * self.n)
            unit = np.datetime_data(dtarr.dtype)[0]
            td64 = np.timedelta64(td, unit)
            return dtarr + td64
        else:
            reso = get_unit_from_dtype(dtarr.dtype)
            i8other = dtarr.view("i8")
            return self._end_apply_index(i8other, reso=reso)

    @cython.wraparound(False)
    @cython.boundscheck(False)
    cdef ndarray _end_apply_index(self, ndarray i8other, NPY_DATETIMEUNIT reso):
        """
        Add self to the given DatetimeIndex, specialized for case where
        self.weekday is non-null.

        Parameters
        ----------
        i8other : const int64_t[:]
        reso : NPY_DATETIMEUNIT

        Returns
        -------
        ndarray[int64_t]
        """
        cdef:
            Py_ssize_t i, count = i8other.size
            int64_t val, res_val
            ndarray out = cnp.PyArray_EMPTY(
                i8other.ndim, i8other.shape, cnp.NPY_INT64, 0
            )
            npy_datetimestruct dts
            int wday, days, weeks, n = self.n
            int anchor_weekday = self.weekday
            int64_t DAY_PERIODS = periods_per_day(reso)
            cnp.broadcast mi = cnp.PyArray_MultiIterNew2(out, i8other)

        with nogil:
            for i in range(count):
                # Analogous to: val = i8other[i]
                val = (<int64_t*>cnp.PyArray_MultiIter_DATA(mi, 1))[0]

                if val == NPY_NAT:
                    res_val = NPY_NAT
                else:
                    pandas_datetime_to_datetimestruct(val, reso, &dts)
                    wday = dayofweek(dts.year, dts.month, dts.day)

                    days = 0
                    weeks = n
                    if wday != anchor_weekday:
                        days = (anchor_weekday - wday) % 7
                        if weeks > 0:
                            weeks -= 1

                    res_val = val + (7 * weeks + days) * DAY_PERIODS

                # Analogous to: out[i] = res_val
                (<int64_t*>cnp.PyArray_MultiIter_DATA(mi, 0))[0] = res_val

                cnp.PyArray_MultiIter_NEXT(mi)

        return out

    def is_on_offset(self, dt: datetime) -> bool:
        if self.normalize and not _is_normalized(dt):
            return False
        elif self.weekday is None:
            return True
        return dt.weekday() == self.weekday

    @property
    def rule_code(self) -> str:
        """
        Return a string representing the base frequency.

        See Also
        --------
        tseries.offsets.Hour.name :
            Returns a string representing the base frequency of 'h'.
        tseries.offsets.Day.name :
            Returns a string representing the base frequency of 'D'.

        Examples
        --------
        >>> pd.offsets.Hour().rule_code
        'h'

        >>> pd.offsets.Week(5).rule_code
        'W'
        """
        suffix = ""
        if self.weekday is not None:
            weekday = int_to_weekday[self.weekday]
            suffix = f"-{weekday}"
        return self._prefix + suffix

    @classmethod
    def _from_name(cls, suffix=None):
        if not suffix:
            weekday = None
        else:
            weekday = weekday_to_int[suffix]
        return cls(weekday=weekday)


cdef class WeekOfMonth(WeekOfMonthMixin):
    """
    Describes monthly dates like "the Tuesday of the 2nd week of each month".

    This offset allows for generating or adjusting dates by specifying
    a particular week and weekday within a month. The week is zero-indexed,
    where 0 corresponds to the first week of the month, and weekday follows
    a Monday=0 convention.

    Attributes
    ----------
    n : int, default 1
        The number of months represented.
    normalize : bool, default False
        Normalize start/end dates to midnight before generating date range.
    week : int {0, 1, 2, 3, ...}, default 0
        A specific integer for the week of the month.
        e.g. 0 is 1st week of month, 1 is the 2nd week, etc.
    weekday : int {0, 1, ..., 6}, default 0
        A specific integer for the day of the week.

        - 0 is Monday
        - 1 is Tuesday
        - 2 is Wednesday
        - 3 is Thursday
        - 4 is Friday
        - 5 is Saturday
        - 6 is Sunday.

    See Also
    --------
    offsets.Week : Describes weekly frequency adjustments.
    offsets.MonthEnd : Describes month-end frequency adjustments.
    date_range : Generates a range of dates based on a specific frequency.

    Examples
    --------
    >>> ts = pd.Timestamp(2022, 1, 1)
    >>> ts + pd.offsets.WeekOfMonth()
    Timestamp('2022-01-03 00:00:00')
    """

    _prefix = "WOM"
    _attributes = tuple(["n", "normalize", "week", "weekday"])

    def __init__(self, n=1, normalize=False, week=0, weekday=0):
        WeekOfMonthMixin.__init__(self, n, normalize, weekday)
        self.week = week

        if self.week < 0 or self.week > 3:
            raise ValueError(f"Week must be 0<=week<=3, got {self.week}")

    cpdef __setstate__(self, state):
        self.n = state.pop("n")
        self.normalize = state.pop("normalize")
        self.weekday = state.pop("weekday")
        self.week = state.pop("week")

    def _get_offset_day(self, other: datetime) -> int:
        """
        Find the day in the same month as other that has the same
        weekday as self.weekday and is the self.week'th such day in the month.

        Parameters
        ----------
        other : datetime

        Returns
        -------
        day : int
        """
        mstart = datetime(other.year, other.month, 1)
        wday = mstart.weekday()
        shift_days = (self.weekday - wday) % 7
        return 1 + shift_days + self.week * 7

    @classmethod
    def _from_name(cls, suffix=None):
        if not suffix:
            raise ValueError(f"Prefix {repr(cls._prefix)} requires a suffix.")
        # only one digit weeks (1 --> week 0, 2 --> week 1, etc.)
        week = int(suffix[0]) - 1
        weekday = weekday_to_int[suffix[1:]]
        return cls(week=week, weekday=weekday)


cdef class LastWeekOfMonth(WeekOfMonthMixin):
    """
    Describes monthly dates in last week of month.

    For example "the last Tuesday of each month".

    Attributes
    ----------
    n : int, default 1
        The number of months represented.
    normalize : bool, default False
        Normalize start/end dates to midnight before generating date range.
    weekday : int {0, 1, ..., 6}, default 0
        A specific integer for the day of the week.

        - 0 is Monday
        - 1 is Tuesday
        - 2 is Wednesday
        - 3 is Thursday
        - 4 is Friday
        - 5 is Saturday
        - 6 is Sunday.

    See Also
    --------
    tseries.offsets.WeekOfMonth :
        Date offset for a specific weekday in a month.
    tseries.offsets.MonthEnd :
        Date offset for the end of the month.
    tseries.offsets.BMonthEnd :
        Date offset for the last business day of the month.

    Examples
    --------
    >>> ts = pd.Timestamp(2022, 1, 1)
    >>> ts + pd.offsets.LastWeekOfMonth()
    Timestamp('2022-01-31 00:00:00')
    """

    _prefix = "LWOM"
    _attributes = tuple(["n", "normalize", "weekday"])

    def __init__(self, n=1, normalize=False, weekday=0):
        WeekOfMonthMixin.__init__(self, n, normalize, weekday)
        self.week = -1

        if self.n == 0:
            raise ValueError("N cannot be 0")

    cpdef __setstate__(self, state):
        self.n = state.pop("n")
        self.normalize = state.pop("normalize")
        self.weekday = state.pop("weekday")
        self.week = -1

    def _get_offset_day(self, other: datetime) -> int:
        """
        Find the day in the same month as other that has the same
        weekday as self.weekday and is the last such day in the month.

        Parameters
        ----------
        other: datetime

        Returns
        -------
        day: int
        """
        dim = get_days_in_month(other.year, other.month)
        mend = datetime(other.year, other.month, dim)
        wday = mend.weekday()
        shift_days = (wday - self.weekday) % 7
        return dim - shift_days

    @classmethod
    def _from_name(cls, suffix=None):
        if not suffix:
            raise ValueError(f"Prefix {repr(cls._prefix)} requires a suffix.")
        weekday = weekday_to_int[suffix]
        return cls(weekday=weekday)


# ---------------------------------------------------------------------
# Special Offset Classes

cdef class FY5253Mixin(SingleConstructorOffset):
    cdef readonly:
        int startingMonth
        int weekday
        str variation

    def __init__(
        self, n=1, normalize=False, weekday=0, startingMonth=1, variation="nearest"
    ):
        BaseOffset.__init__(self, n, normalize)
        self.startingMonth = startingMonth
        self.weekday = weekday
        self.variation = variation

        if self.n == 0:
            raise ValueError("N cannot be 0")

        if self.variation not in ["nearest", "last"]:
            raise ValueError(f"{self.variation} is not a valid variation")

    cpdef __setstate__(self, state):
        self.n = state.pop("n")
        self.normalize = state.pop("normalize")
        self.weekday = state.pop("weekday")
        self.variation = state.pop("variation")

    # --------------------------------------------------------------------
    # Name-related methods

    @property
    def rule_code(self) -> str:
        prefix = self._prefix
        suffix = self.get_rule_code_suffix()
        return f"{prefix}-{suffix}"

    def _get_suffix_prefix(self) -> str:
        if self.variation == "nearest":
            return "N"
        else:
            return "L"

    def get_rule_code_suffix(self) -> str:
        prefix = self._get_suffix_prefix()
        month = MONTH_ALIASES[self.startingMonth]
        weekday = int_to_weekday[self.weekday]
        return f"{prefix}-{month}-{weekday}"


cdef class FY5253(FY5253Mixin):
    """
    Describes 52-53 week fiscal year. This is also known as a 4-4-5 calendar.

    It is used by companies that desire that their
    fiscal year always end on the same day of the week.

    It is a method of managing accounting periods.
    It is a common calendar structure for some industries,
    such as retail, manufacturing and parking industry.

    For more information see:
    https://en.wikipedia.org/wiki/4-4-5_calendar

    The year may either:

    - end on the last X day of the Y month.
    - end on the last X day closest to the last day of the Y month.

    X is a specific day of the week.
    Y is a certain month of the year

    Attributes
    ----------
    n : int
        The number of fiscal years represented.
    normalize : bool, default False
        Normalize start/end dates to midnight before generating date range.
    weekday : int {0, 1, ..., 6}, default 0
        A specific integer for the day of the week.

        - 0 is Monday
        - 1 is Tuesday
        - 2 is Wednesday
        - 3 is Thursday
        - 4 is Friday
        - 5 is Saturday
        - 6 is Sunday.

    startingMonth : int {1, 2, ... 12}, default 1
        The month in which the fiscal year ends.

    variation : str, default "nearest"
        Method of employing 4-4-5 calendar.

        There are two options:

        - "nearest" means year end is **weekday** closest to last day of month in year.
        - "last" means year end is final **weekday** of the final month in fiscal year.

    See Also
    --------
    :class:`~pandas.tseries.offsets.DateOffset` : Standard kind of date increment.

    Examples
    --------
    In the example below the default parameters give the next 52-53 week fiscal year.

    >>> ts = pd.Timestamp(2022, 1, 1)
    >>> ts + pd.offsets.FY5253()
    Timestamp('2022-01-31 00:00:00')

    By the parameter ``startingMonth`` we can specify
    the month in which fiscal years end.

    >>> ts = pd.Timestamp(2022, 1, 1)
    >>> ts + pd.offsets.FY5253(startingMonth=3)
    Timestamp('2022-03-28 00:00:00')

    52-53 week fiscal year can be specified by
    ``weekday`` and ``variation`` parameters.

    >>> ts = pd.Timestamp(2022, 1, 1)
    >>> ts + pd.offsets.FY5253(weekday=5, startingMonth=12, variation="last")
    Timestamp('2022-12-31 00:00:00')
    """

    _prefix = "RE"
    _attributes = tuple(["n", "normalize", "weekday", "startingMonth", "variation"])

    def is_on_offset(self, dt: datetime) -> bool:
        if self.normalize and not _is_normalized(dt):
            return False
        dt = datetime(dt.year, dt.month, dt.day)
        year_end = self.get_year_end(dt)

        if self.variation == "nearest":
            # We have to check the year end of "this" cal year AND the previous
            return year_end == dt or self.get_year_end(shift_month(dt, -1, None)) == dt
        else:
            return year_end == dt

    @apply_wraps
    def _apply(self, other: datetime) -> datetime:
        norm = Timestamp(other).normalize()

        n = self.n
        prev_year = self.get_year_end(datetime(other.year - 1, self.startingMonth, 1))
        cur_year = self.get_year_end(datetime(other.year, self.startingMonth, 1))
        next_year = self.get_year_end(datetime(other.year + 1, self.startingMonth, 1))

        prev_year = localize_pydatetime(prev_year, other.tzinfo)
        cur_year = localize_pydatetime(cur_year, other.tzinfo)
        next_year = localize_pydatetime(next_year, other.tzinfo)

        # Note: next_year.year == other.year + 1, so we will always
        # have other < next_year
        if norm == prev_year:
            n -= 1
        elif norm == cur_year:
            pass
        elif n > 0:
            if norm < prev_year:
                n -= 2
            elif prev_year < norm < cur_year:
                n -= 1
            elif cur_year < norm < next_year:
                pass
        else:
            if cur_year < norm < next_year:
                n += 1
            elif prev_year < norm < cur_year:
                pass
            elif (
                norm.year == prev_year.year
                and norm < prev_year
                and prev_year - norm <= timedelta(6)
            ):
                # GH#14774, error when next_year.year == cur_year.year
                # e.g. prev_year == datetime(2004, 1, 3),
                # other == datetime(2004, 1, 1)
                n -= 1
            else:
                assert False

        shifted = datetime(other.year + n, self.startingMonth, 1)
        result = self.get_year_end(shifted)
        result = datetime(
            result.year,
            result.month,
            result.day,
            other.hour,
            other.minute,
            other.second,
            other.microsecond,
        )
        return result

    def get_year_end(self, dt: datetime) -> datetime:
        assert dt.tzinfo is None

        dim = get_days_in_month(dt.year, self.startingMonth)
        target_date = datetime(dt.year, self.startingMonth, dim)
        wkday_diff = self.weekday - target_date.weekday()
        if wkday_diff == 0:
            # year_end is the same for "last" and "nearest" cases
            return target_date

        if self.variation == "last":
            days_forward = (wkday_diff % 7) - 7

            # days_forward is always negative, so we always end up
            # in the same year as dt
            return target_date + timedelta(days=days_forward)
        else:
            # variation == "nearest":
            days_forward = wkday_diff % 7
            if days_forward <= 3:
                # The upcoming self.weekday is closer than the previous one
                return target_date + timedelta(days_forward)
            else:
                # The previous self.weekday is closer than the upcoming one
                return target_date + timedelta(days_forward - 7)

    @classmethod
    def _parse_suffix(cls, varion_code, startingMonth_code, weekday_code):
        if varion_code == "N":
            variation = "nearest"
        elif varion_code == "L":
            variation = "last"
        else:
            raise ValueError(f"Unable to parse varion_code: {varion_code}")

        startingMonth = MONTH_TO_CAL_NUM[startingMonth_code]
        weekday = weekday_to_int[weekday_code]

        return {
            "weekday": weekday,
            "startingMonth": startingMonth,
            "variation": variation,
        }

    @classmethod
    def _from_name(cls, *args):
        return cls(**cls._parse_suffix(*args))


cdef class FY5253Quarter(FY5253Mixin):
    """
    DateOffset increments between business quarter dates for 52-53 week fiscal year.

    Also known as a 4-4-5 calendar.

    It is used by companies that desire that their
    fiscal year always end on the same day of the week.

    It is a method of managing accounting periods.
    It is a common calendar structure for some industries,
    such as retail, manufacturing and parking industry.

    For more information see:
    https://en.wikipedia.org/wiki/4-4-5_calendar

    The year may either:

    - end on the last X day of the Y month.
    - end on the last X day closest to the last day of the Y month.

    X is a specific day of the week.
    Y is a certain month of the year

    startingMonth = 1 corresponds to dates like 1/31/2007, 4/30/2007, ...
    startingMonth = 2 corresponds to dates like 2/28/2007, 5/31/2007, ...
    startingMonth = 3 corresponds to dates like 3/30/2007, 6/29/2007, ...

    Attributes
    ----------
    n : int
        The number of business quarters represented.
    normalize : bool, default False
        Normalize start/end dates to midnight before generating date range.
    weekday : int {0, 1, ..., 6}, default 0
        A specific integer for the day of the week.

        - 0 is Monday
        - 1 is Tuesday
        - 2 is Wednesday
        - 3 is Thursday
        - 4 is Friday
        - 5 is Saturday
        - 6 is Sunday.

    startingMonth : int {1, 2, ..., 12}, default 1
        The month in which fiscal years end.

    qtr_with_extra_week : int {1, 2, 3, 4}, default 1
        The quarter number that has the leap or 14 week when needed.

    variation : str, default "nearest"
        Method of employing 4-4-5 calendar.

        There are two options:

        - "nearest" means year end is **weekday** closest to last day of month in year.
        - "last" means year end is final **weekday** of the final month in fiscal year.

    See Also
    --------
    :class:`~pandas.tseries.offsets.DateOffset` : Standard kind of date increment.

    Examples
    --------
    In the example below the default parameters give
    the next business quarter for 52-53 week fiscal year.

    >>> ts = pd.Timestamp(2022, 1, 1)
    >>> ts + pd.offsets.FY5253Quarter()
    Timestamp('2022-01-31 00:00:00')

    By the parameter ``startingMonth`` we can specify
    the month in which fiscal years end.

    >>> ts = pd.Timestamp(2022, 1, 1)
    >>> ts + pd.offsets.FY5253Quarter(startingMonth=3)
    Timestamp('2022-03-28 00:00:00')

    Business quarters for 52-53 week fiscal year can be specified by
    ``weekday`` and ``variation`` parameters.

    >>> ts = pd.Timestamp(2022, 1, 1)
    >>> ts + pd.offsets.FY5253Quarter(weekday=5, startingMonth=12, variation="last")
    Timestamp('2022-04-02 00:00:00')
    """

    _prefix = "REQ"
    _attributes = tuple(
        [
            "n",
            "normalize",
            "weekday",
            "startingMonth",
            "qtr_with_extra_week",
            "variation",
        ]
    )

    cdef readonly:
        int qtr_with_extra_week

    def __init__(
        self,
        n=1,
        normalize=False,
        weekday=0,
        startingMonth=1,
        qtr_with_extra_week=1,
        variation="nearest",
    ):
        FY5253Mixin.__init__(
            self, n, normalize, weekday, startingMonth, variation
        )
        self.qtr_with_extra_week = qtr_with_extra_week

    cpdef __setstate__(self, state):
        FY5253Mixin.__setstate__(self, state)
        self.qtr_with_extra_week = state.pop("qtr_with_extra_week")

    @cache_readonly
    def _offset(self):
        return FY5253(
            startingMonth=self.startingMonth,
            weekday=self.weekday,
            variation=self.variation,
        )

    def _rollback_to_year(self, other: datetime):
        """
        Roll `other` back to the most recent date that was on a fiscal year
        end.

        Return the date of that year-end, the number of full quarters
        elapsed between that year-end and other, and the remaining Timedelta
        since the most recent quarter-end.

        Parameters
        ----------
        other : datetime or Timestamp

        Returns
        -------
        tuple of
        prev_year_end : Timestamp giving most recent fiscal year end
        num_qtrs : int
        tdelta : Timedelta
        """
        num_qtrs = 0

        norm = Timestamp(other).tz_localize(None)
        start = self._offset.rollback(norm)
        # Note: start <= norm and self._offset.is_on_offset(start)

        if start < norm:
            # roll adjustment
            qtr_lens = self.get_weeks(norm)

            # check that qtr_lens is consistent with self._offset addition
            end = _shift_day(start, days=7 * sum(qtr_lens))
            assert self._offset.is_on_offset(end), (start, end, qtr_lens)

            tdelta = norm - start
            for qlen in qtr_lens:
                if qlen * 7 <= tdelta.days:
                    num_qtrs += 1
                    tdelta -= (
                        <_Timedelta>Timedelta(days=qlen * 7)
                    )._as_creso(norm._creso)
                else:
                    break
        else:
            tdelta = Timedelta(0)

        # Note: we always have tdelta._value>= 0
        return start, num_qtrs, tdelta

    @apply_wraps
    def _apply(self, other: datetime) -> datetime:
        # Note: self.n == 0 is not allowed.

        n = self.n

        prev_year_end, num_qtrs, tdelta = self._rollback_to_year(other)
        res = prev_year_end
        n += num_qtrs
        if self.n <= 0 and tdelta._value > 0:
            n += 1

        # Possible speedup by handling years first.
        years = n // 4
        if years:
            res += self._offset * years
            n -= years * 4

        # Add an extra day to make *sure* we are getting the quarter lengths
        # for the upcoming year, not the previous year
        qtr_lens = self.get_weeks(res + Timedelta(days=1))

        # Note: we always have 0 <= n < 4
        weeks = sum(qtr_lens[:n])
        if weeks:
            res = _shift_day(res, days=weeks * 7)

        return res

    def get_weeks(self, dt: datetime):
        ret = [13] * 4

        year_has_extra_week = self.year_has_extra_week(dt)

        if year_has_extra_week:
            ret[self.qtr_with_extra_week - 1] = 14

        return ret

    def year_has_extra_week(self, dt: datetime) -> bool:
        # Avoid round-down errors --> normalize to get
        # e.g. '370D' instead of '360D23H'
        norm = Timestamp(dt).normalize().tz_localize(None)

        next_year_end = self._offset.rollforward(norm)
        prev_year_end = norm - self._offset
        weeks_in_year = (next_year_end - prev_year_end).days / 7
        assert weeks_in_year in [52, 53], weeks_in_year
        return weeks_in_year == 53

    def is_on_offset(self, dt: datetime) -> bool:
        if self.normalize and not _is_normalized(dt):
            return False
        if self._offset.is_on_offset(dt):
            return True

        next_year_end = dt - self._offset

        qtr_lens = self.get_weeks(dt)

        current = next_year_end
        for qtr_len in qtr_lens:
            current = _shift_day(current, days=qtr_len * 7)
            if dt == current:
                return True
        return False

    @property
    def rule_code(self) -> str:
        suffix = FY5253Mixin.rule_code.__get__(self)
        qtr = self.qtr_with_extra_week
        return f"{suffix}-{qtr}"

    @classmethod
    def _from_name(cls, *args):
        return cls(
            **dict(FY5253._parse_suffix(*args[:-1]), qtr_with_extra_week=int(args[-1]))
        )


cdef class Easter(SingleConstructorOffset):
    """
    DateOffset for the Easter holiday using logic defined in dateutil.

    Right now uses the revised method which is valid in years 1583-4099.

    Attributes
    ----------
    n : int, default 1
        The number of years represented.
    normalize : bool, default False
        Normalize start/end dates to midnight before generating date range.
    method : int, default 3
        The method used to calculate the date of Easter. Valid options are:
        - 1 (EASTER_JULIAN): Original calculation in Julian calendar
        - 2 (EASTER_ORTHODOX): Original method, date converted to Gregorian calendar
        - 3 (EASTER_WESTERN): Revised method, in Gregorian calendar
        These constants are defined in the `dateutil.easter` module.

    See Also
    --------
    :class:`~pandas.tseries.offsets.DateOffset` : Standard kind of date increment.

    Examples
    --------
    >>> ts = pd.Timestamp(2022, 1, 1)
    >>> ts + pd.offsets.Easter()
    Timestamp('2022-04-17 00:00:00')
    """

    _attributes = tuple(["n", "normalize", "method"])

    cdef readonly:
        int method

    from dateutil.easter import EASTER_WESTERN

    def __init__(self, n=1, normalize=False, method=EASTER_WESTERN):
        BaseOffset.__init__(self, n, normalize)

        self.method = method

        if method < 1 or method > 3:
            raise ValueError(f"Method must be 1<=method<=3, got {method}")

    cpdef __setstate__(self, state):
        from dateutil.easter import EASTER_WESTERN
        self.n = state.pop("n")
        self.normalize = state.pop("normalize")
        self.method = state.pop("method", EASTER_WESTERN)

    @apply_wraps
    def _apply(self, other: datetime) -> datetime:
        from dateutil.easter import easter

        current_easter = easter(other.year, method=self.method)
        current_easter = datetime(
            current_easter.year, current_easter.month, current_easter.day
        )
        current_easter = localize_pydatetime(current_easter, other.tzinfo)

        n = self.n
        if n >= 0 and other < current_easter:
            n -= 1
        elif n < 0 and other > current_easter:
            n += 1
        # TODO: Why does this handle the 0 case the opposite of others?

        # NOTE: easter returns a datetime.date so we have to convert to type of
        # other
        new = easter(other.year + n, method=self.method)
        new = datetime(
            new.year,
            new.month,
            new.day,
            other.hour,
            other.minute,
            other.second,
            other.microsecond,
        )
        return new

    def is_on_offset(self, dt: datetime) -> bool:
        if self.normalize and not _is_normalized(dt):
            return False

        from dateutil.easter import easter

        return date(dt.year, dt.month, dt.day) == easter(dt.year, method=self.method)


# ----------------------------------------------------------------------
# Custom Offset classes


cdef class CustomBusinessDay(BusinessDay):
    """
    DateOffset subclass representing possibly n custom business days.

    In CustomBusinessDay we can use custom weekmask, holidays, and calendar.

    Parameters
    ----------
    n : int, default 1
        The number of days represented.
    normalize : bool, default False
        Normalize start/end dates to midnight before generating date range.
    weekmask : str, Default 'Mon Tue Wed Thu Fri'
        Weekmask of valid business days, passed to ``numpy.busdaycalendar``.
    holidays : list
        List/array of dates to exclude from the set of valid business days,
        passed to ``numpy.busdaycalendar``.
    calendar : np.busdaycalendar
        Calendar to integrate.
    offset : timedelta, default timedelta(0)
        Time offset to apply.

    Examples
    --------
    In the example below the default parameters give the next business day.

    >>> ts = pd.Timestamp(2022, 8, 5, 16)
    >>> ts + pd.offsets.CustomBusinessDay()
    Timestamp('2022-08-08 16:00:00')

    Business days can be specified by ``weekmask`` parameter. To convert
    the returned datetime object to its string representation
    the function strftime() is used in the next example.

    >>> import datetime as dt
    >>> freq = pd.offsets.CustomBusinessDay(weekmask="Mon Wed Fri")
    >>> pd.date_range(dt.datetime(2022, 12, 10), dt.datetime(2022, 12, 21),
    ...               freq=freq).strftime('%a %d %b %Y %H:%M')
    Index(['Mon 12 Dec 2022 00:00', 'Wed 14 Dec 2022 00:00',
           'Fri 16 Dec 2022 00:00', 'Mon 19 Dec 2022 00:00',
           'Wed 21 Dec 2022 00:00'],
           dtype='object')

    Using NumPy business day calendar you can define custom holidays.

    >>> import datetime as dt
    >>> bdc = np.busdaycalendar(holidays=['2022-12-12', '2022-12-14'])
    >>> freq = pd.offsets.CustomBusinessDay(calendar=bdc)
    >>> pd.date_range(dt.datetime(2022, 12, 10), dt.datetime(2022, 12, 25), freq=freq)
    DatetimeIndex(['2022-12-13', '2022-12-15', '2022-12-16', '2022-12-19',
                   '2022-12-20', '2022-12-21', '2022-12-22', '2022-12-23'],
                   dtype='datetime64[ns]', freq='C')

    If you want to shift the result on n day you can use the parameter ``offset``.

    >>> pd.Timestamp(2022, 8, 5, 16) + pd.offsets.CustomBusinessDay(1)
    Timestamp('2022-08-08 16:00:00')

    >>> import datetime as dt
    >>> ts = pd.Timestamp(2022, 8, 5, 16)
    >>> ts + pd.offsets.CustomBusinessDay(1, offset=dt.timedelta(days=1))
    Timestamp('2022-08-09 16:00:00')
    """

    _prefix = "C"
    _attributes = tuple(
        ["n", "normalize", "weekmask", "holidays", "calendar", "offset"]
    )

    @property
    def _period_dtype_code(self):
        # GH#52534
        raise ValueError(f"{self.base} is not supported as period frequency")

    _apply_array = BaseOffset._apply_array

    def __init__(
        self,
        n=1,
        normalize=False,
        weekmask="Mon Tue Wed Thu Fri",
        holidays=None,
        calendar=None,
        offset=timedelta(0),
    ):
        BusinessDay.__init__(self, n, normalize, offset)
        self._init_custom(weekmask, holidays, calendar)

    cpdef __setstate__(self, state):
        self.holidays = state.pop("holidays")
        self.weekmask = state.pop("weekmask")
        BusinessDay.__setstate__(self, state)

    @apply_wraps
    def _apply(self, other):
        if self.n <= 0:
            roll = "forward"
        else:
            roll = "backward"

        if PyDateTime_Check(other):
            date_in = other
            np_dt = np.datetime64(date_in.date())

            np_incr_dt = np.busday_offset(
                np_dt, self.n, roll=roll, busdaycal=self.calendar
            )

            dt_date = np_incr_dt.astype(datetime)
            result = datetime.combine(dt_date, date_in.time())

            if self.offset:
                result = result + self.offset
            return result

        elif is_any_td_scalar(other):
            td = Timedelta(self.offset) + other
            return BDay(self.n, offset=td.to_pytimedelta(), normalize=self.normalize)
        else:
            raise ApplyTypeError(
                "Only know how to combine trading day with "
                "datetime, datetime64 or timedelta."
            )

    def is_on_offset(self, dt: datetime) -> bool:
        if self.normalize and not _is_normalized(dt):
            return False
        day64 = _to_dt64D(dt)
        return np.is_busday(day64, busdaycal=self.calendar)


cdef class CustomBusinessHour(BusinessHour):
    """
    DateOffset subclass representing possibly n custom business days.

    In CustomBusinessHour we can use custom weekmask, holidays, and calendar.

    Parameters
    ----------
    n : int, default 1
        The number of hours represented.
    normalize : bool, default False
        Normalize start/end dates to midnight before generating date range.
    weekmask : str, Default 'Mon Tue Wed Thu Fri'
        Weekmask of valid business days, passed to ``numpy.busdaycalendar``.
    holidays : list
        List/array of dates to exclude from the set of valid business days,
        passed to ``numpy.busdaycalendar``.
    calendar : np.busdaycalendar
        Calendar to integrate.
    start : str, time, or list of str/time, default "09:00"
        Start time of your custom business hour in 24h format.
    end : str, time, or list of str/time, default: "17:00"
        End time of your custom business hour in 24h format.
    offset : timedelta, default timedelta(0)
        Time offset to apply.

    Examples
    --------
    In the example below the default parameters give the next business hour.

    >>> ts = pd.Timestamp(2022, 8, 5, 16)
    >>> ts + pd.offsets.CustomBusinessHour()
    Timestamp('2022-08-08 09:00:00')

    We can also change the start and the end of business hours.

    >>> ts = pd.Timestamp(2022, 8, 5, 16)
    >>> ts + pd.offsets.CustomBusinessHour(start="11:00")
    Timestamp('2022-08-08 11:00:00')

    >>> from datetime import time as dt_time
    >>> ts = pd.Timestamp(2022, 8, 5, 16)
    >>> ts + pd.offsets.CustomBusinessHour(end=dt_time(19, 0))
    Timestamp('2022-08-05 17:00:00')

    >>> ts = pd.Timestamp(2022, 8, 5, 22)
    >>> ts + pd.offsets.CustomBusinessHour(end=dt_time(19, 0))
    Timestamp('2022-08-08 10:00:00')

    You can divide your business day hours into several parts.

    >>> import datetime as dt
    >>> freq = pd.offsets.CustomBusinessHour(start=["06:00", "10:00", "15:00"],
    ...                                      end=["08:00", "12:00", "17:00"])
    >>> pd.date_range(dt.datetime(2022, 12, 9), dt.datetime(2022, 12, 13), freq=freq)
    DatetimeIndex(['2022-12-09 06:00:00', '2022-12-09 07:00:00',
                   '2022-12-09 10:00:00', '2022-12-09 11:00:00',
                   '2022-12-09 15:00:00', '2022-12-09 16:00:00',
                   '2022-12-12 06:00:00', '2022-12-12 07:00:00',
                   '2022-12-12 10:00:00', '2022-12-12 11:00:00',
                   '2022-12-12 15:00:00', '2022-12-12 16:00:00'],
                   dtype='datetime64[ns]', freq='cbh')

    Business days can be specified by ``weekmask`` parameter. To convert
    the returned datetime object to its string representation
    the function strftime() is used in the next example.

    >>> import datetime as dt
    >>> freq = pd.offsets.CustomBusinessHour(weekmask="Mon Wed Fri",
    ...                                      start="10:00", end="13:00")
    >>> pd.date_range(dt.datetime(2022, 12, 10), dt.datetime(2022, 12, 18),
    ...               freq=freq).strftime('%a %d %b %Y %H:%M')
    Index(['Mon 12 Dec 2022 10:00', 'Mon 12 Dec 2022 11:00',
           'Mon 12 Dec 2022 12:00', 'Wed 14 Dec 2022 10:00',
           'Wed 14 Dec 2022 11:00', 'Wed 14 Dec 2022 12:00',
           'Fri 16 Dec 2022 10:00', 'Fri 16 Dec 2022 11:00',
           'Fri 16 Dec 2022 12:00'],
           dtype='object')

    Using NumPy business day calendar you can define custom holidays.

    >>> import datetime as dt
    >>> bdc = np.busdaycalendar(holidays=['2022-12-12', '2022-12-14'])
    >>> freq = pd.offsets.CustomBusinessHour(calendar=bdc, start="10:00", end="13:00")
    >>> pd.date_range(dt.datetime(2022, 12, 10), dt.datetime(2022, 12, 18), freq=freq)
    DatetimeIndex(['2022-12-13 10:00:00', '2022-12-13 11:00:00',
                   '2022-12-13 12:00:00', '2022-12-15 10:00:00',
                   '2022-12-15 11:00:00', '2022-12-15 12:00:00',
                   '2022-12-16 10:00:00', '2022-12-16 11:00:00',
                   '2022-12-16 12:00:00'],
                   dtype='datetime64[ns]', freq='cbh')
    """

    _prefix = "cbh"
    _anchor = 0
    _attributes = tuple(
        ["n", "normalize", "weekmask", "holidays", "calendar", "start", "end", "offset"]
    )

    def __init__(
        self,
        n=1,
        normalize=False,
        weekmask="Mon Tue Wed Thu Fri",
        holidays=None,
        calendar=None,
        start="09:00",
        end="17:00",
        offset=timedelta(0),
    ):
        BusinessHour.__init__(self, n, normalize, start=start, end=end, offset=offset)
        self._init_custom(weekmask, holidays, calendar)


cdef class _CustomBusinessMonth(BusinessMixin):
    _attributes = tuple(
        ["n", "normalize", "weekmask", "holidays", "calendar", "offset"]
    )

    def __init__(
        self,
        n=1,
        normalize=False,
        weekmask="Mon Tue Wed Thu Fri",
        holidays=None,
        calendar=None,
        offset=timedelta(0),
    ):
        BusinessMixin.__init__(self, n, normalize, offset)
        self._init_custom(weekmask, holidays, calendar)

    @cache_readonly
    def cbday_roll(self):
        """
        Define default roll function to be called in apply method.
        """
        cbday_kwds = self.kwds.copy()
        cbday_kwds["offset"] = timedelta(0)

        cbday = CustomBusinessDay(n=1, normalize=False, **cbday_kwds)

        if self._prefix.endswith("S"):
            # MonthBegin
            roll_func = cbday.rollforward
        else:
            # MonthEnd
            roll_func = cbday.rollback
        return roll_func

    @cache_readonly
    def m_offset(self):
        if self._prefix.endswith("S"):
            # MonthBegin
            moff = MonthBegin(n=1, normalize=False)
        else:
            # MonthEnd
            moff = MonthEnd(n=1, normalize=False)
        return moff

    @cache_readonly
    def month_roll(self):
        """
        Define default roll function to be called in apply method.
        """
        if self._prefix.endswith("S"):
            # MonthBegin
            roll_func = self.m_offset.rollback
        else:
            # MonthEnd
            roll_func = self.m_offset.rollforward
        return roll_func

    @apply_wraps
    def _apply(self, other: datetime) -> datetime:
        # First move to month offset
        cur_month_offset_date = self.month_roll(other)

        # Find this custom month offset
        compare_date = self.cbday_roll(cur_month_offset_date)
        n = roll_convention(other.day, self.n, compare_date.day)

        new = cur_month_offset_date + n * self.m_offset
        result = self.cbday_roll(new)

        if self.offset:
            result = result + self.offset
        return result


cdef class CustomBusinessMonthEnd(_CustomBusinessMonth):
    """
    DateOffset subclass representing custom business month(s).

    Increments between end of month dates.

    Parameters
    ----------
    n : int, default 1
        The number of months represented.
    normalize : bool, default False
        Normalize end dates to midnight before generating date range.
    weekmask : str, Default 'Mon Tue Wed Thu Fri'
        Weekmask of valid business days, passed to ``numpy.busdaycalendar``.
    holidays : list
        List/array of dates to exclude from the set of valid business days,
        passed to ``numpy.busdaycalendar``.
    calendar : np.busdaycalendar
        Calendar to integrate.
    offset : timedelta, default timedelta(0)
        Time offset to apply.

    See Also
    --------
    :class:`~pandas.tseries.offsets.DateOffset` : Standard kind of date increment.

    Examples
    --------
    In the example below we use the default parameters.

    >>> ts = pd.Timestamp(2022, 8, 5)
    >>> ts + pd.offsets.CustomBusinessMonthEnd()
    Timestamp('2022-08-31 00:00:00')

    Custom business month end can be specified by ``weekmask`` parameter.
    To convert the returned datetime object to its string representation
    the function strftime() is used in the next example.

    >>> import datetime as dt
    >>> freq = pd.offsets.CustomBusinessMonthEnd(weekmask="Wed Thu")
    >>> pd.date_range(dt.datetime(2022, 7, 10), dt.datetime(2022, 12, 18),
    ...               freq=freq).strftime('%a %d %b %Y %H:%M')
    Index(['Thu 28 Jul 2022 00:00', 'Wed 31 Aug 2022 00:00',
           'Thu 29 Sep 2022 00:00', 'Thu 27 Oct 2022 00:00',
           'Wed 30 Nov 2022 00:00'],
           dtype='object')

    Using NumPy business day calendar you can define custom holidays.

    >>> import datetime as dt
    >>> bdc = np.busdaycalendar(holidays=['2022-08-01', '2022-09-30',
    ...                                   '2022-10-31', '2022-11-01'])
    >>> freq = pd.offsets.CustomBusinessMonthEnd(calendar=bdc)
    >>> pd.date_range(dt.datetime(2022, 7, 10), dt.datetime(2022, 11, 10), freq=freq)
    DatetimeIndex(['2022-07-29', '2022-08-31', '2022-09-29', '2022-10-28'],
                   dtype='datetime64[ns]', freq='CBME')
    """

    _prefix = "CBME"


cdef class CustomBusinessMonthBegin(_CustomBusinessMonth):
    """
    DateOffset subclass representing custom business month(s).

    Increments between beginning of month dates.

    Parameters
    ----------
    n : int, default 1
        The number of months represented.
    normalize : bool, default False
        Normalize start dates to midnight before generating date range.
    weekmask : str, Default 'Mon Tue Wed Thu Fri'
        Weekmask of valid business days, passed to ``numpy.busdaycalendar``.
    holidays : list
        List/array of dates to exclude from the set of valid business days,
        passed to ``numpy.busdaycalendar``.
    calendar : np.busdaycalendar
        Calendar to integrate.
    offset : timedelta, default timedelta(0)
        Time offset to apply.

    See Also
    --------
    :class:`~pandas.tseries.offsets.DateOffset` : Standard kind of date increment.

    Examples
    --------
    In the example below we use the default parameters.

    >>> ts = pd.Timestamp(2022, 8, 5)
    >>> ts + pd.offsets.CustomBusinessMonthBegin()
    Timestamp('2022-09-01 00:00:00')

    Custom business month start can be specified by ``weekmask`` parameter.
    To convert the returned datetime object to its string representation
    the function strftime() is used in the next example.

    >>> import datetime as dt
    >>> freq = pd.offsets.CustomBusinessMonthBegin(weekmask="Wed Thu")
    >>> pd.date_range(dt.datetime(2022, 7, 10), dt.datetime(2022, 12, 18),
    ...               freq=freq).strftime('%a %d %b %Y %H:%M')
    Index(['Wed 03 Aug 2022 00:00', 'Thu 01 Sep 2022 00:00',
           'Wed 05 Oct 2022 00:00', 'Wed 02 Nov 2022 00:00',
           'Thu 01 Dec 2022 00:00'],
           dtype='object')

    Using NumPy business day calendar you can define custom holidays.

    >>> import datetime as dt
    >>> bdc = np.busdaycalendar(holidays=['2022-08-01', '2022-09-30',
    ...                                   '2022-10-31', '2022-11-01'])
    >>> freq = pd.offsets.CustomBusinessMonthBegin(calendar=bdc)
    >>> pd.date_range(dt.datetime(2022, 7, 10), dt.datetime(2022, 11, 10), freq=freq)
    DatetimeIndex(['2022-08-02', '2022-09-01', '2022-10-03', '2022-11-02'],
                   dtype='datetime64[ns]', freq='CBMS')
    """

    _prefix = "CBMS"


BDay = BusinessDay
BMonthEnd = BusinessMonthEnd
BMonthBegin = BusinessMonthBegin
CBMonthEnd = CustomBusinessMonthEnd
CBMonthBegin = CustomBusinessMonthBegin
CDay = CustomBusinessDay

# ----------------------------------------------------------------------
# to_offset helpers

prefix_mapping = {
    offset._prefix: offset
    for offset in [
        YearBegin,  # 'YS'
        YearEnd,  # 'YE'
        BYearBegin,  # 'BYS'
        BYearEnd,  # 'BYE'
        BusinessDay,  # 'B'
        BusinessMonthBegin,  # 'BMS'
        BusinessMonthEnd,  # 'BME'
        BQuarterEnd,  # 'BQE'
        BQuarterBegin,  # 'BQS'
        BHalfYearEnd,  # 'BHYE'
        BHalfYearBegin,  # 'BHYS'
        BusinessHour,  # 'bh'
        CustomBusinessDay,  # 'C'
        CustomBusinessMonthEnd,  # 'CBME'
        CustomBusinessMonthBegin,  # 'CBMS'
        CustomBusinessHour,  # 'cbh'
        MonthEnd,  # 'ME'
        MonthBegin,  # 'MS'
        Nano,  # 'ns'
        SemiMonthEnd,  # 'SME'
        SemiMonthBegin,  # 'SMS'
        Week,  # 'W'
        Second,  # 's'
        Minute,  # 'min'
        Micro,  # 'us'
        QuarterEnd,  # 'QE'
        QuarterBegin,  # 'QS'
        HalfYearEnd,  # 'HYE'
        HalfYearBegin,  # 'HYS'
        Milli,  # 'ms'
        Hour,  # 'h'
        Day,  # 'D'
        WeekOfMonth,  # 'WOM'
        LastWeekOfMonth,  # 'LWOM'
        FY5253,
        FY5253Quarter,
    ]
}

# hack to handle WOM-1MON
opattern = re.compile(
    r"([+\-]?\d*|[+\-]?\d*\.\d*)\s*([A-Za-z]+([\-][\dA-Za-z\-]+)?)"
)

_lite_rule_alias = {
    "W": "W-SUN",
    "QE": "QE-DEC",

    "YE": "YE-DEC",      # YearEnd(month=12),
    "YS": "YS-JAN",    # YearBegin(month=1),
    "BYE": "BYE-DEC",    # BYearEnd(month=12),
    "BYS": "BYS-JAN",  # BYearBegin(month=1),

    "Min": "min",
}

_dont_uppercase = {"min", "h", "bh", "cbh", "s", "ms", "us", "ns"}


INVALID_FREQ_ERR_MSG = "Invalid frequency: {0}"

# TODO: still needed?
# cache of previously seen offsets
_offset_map = {}


deprec_to_valid_alias = {
    "H": "h",
    "BH": "bh",
    "CBH": "cbh",
    "T": "min",
    "S": "s",
    "L": "ms",
    "U": "us",
    "N": "ns",
}


def raise_invalid_freq(freq: str, extra_message: str | None = None) -> None:
    msg = f"Invalid frequency: {freq}."
    if extra_message is not None:
<<<<<<< HEAD
        msg += f" {extra_message}"
    if freq in deprec_to_valid_alias:
        msg += f" Did you mean {deprec_to_valid_alias[freq]}?"
=======
        msg += " " + extra_message
    if freq in deprec_to_valid_alias:
        msg += " " + "Did you mean {deprec_to_valid_alias[name]}?"
>>>>>>> 931610a9
    raise ValueError(msg)


def _warn_about_deprecated_aliases(name: str, is_period: bool) -> str:
    if name in _lite_rule_alias:
        return name
    if name in c_PERIOD_AND_OFFSET_DEPR_FREQSTR:
        from pandas.errors import Pandas4Warning

        # https://github.com/pandas-dev/pandas/pull/59240
        warnings.warn(
            f"\'{name}\' is deprecated and will be removed "
            f"in a future version, please use "
            f"\'{c_PERIOD_AND_OFFSET_DEPR_FREQSTR.get(name)}\' "
            f"instead.",
            Pandas4Warning,
            stacklevel=find_stack_level(),
            )
        return c_PERIOD_AND_OFFSET_DEPR_FREQSTR[name]

    for _name in (name.lower(), name.upper()):
        if name == _name:
            continue
        if _name in c_PERIOD_AND_OFFSET_DEPR_FREQSTR.values():
            from pandas.errors import Pandas4Warning

            # https://github.com/pandas-dev/pandas/pull/59240
            warnings.warn(
                f"\'{name}\' is deprecated and will be removed "
                f"in a future version, please use "
                f"\'{_name}\' "
                f"instead.",
                Pandas4Warning,
                stacklevel=find_stack_level(),
                )
            return _name

    return name


def _validate_to_offset_alias(alias: str, is_period: bool) -> None:
    if not is_period:
        if alias.upper() in c_OFFSET_RENAMED_FREQSTR:
            raise ValueError(
                f"\'{alias}\' is no longer supported for offsets. Please "
                f"use \'{c_OFFSET_RENAMED_FREQSTR.get(alias.upper())}\' "
                f"instead."
            )
        if (alias.upper() != alias and
                alias.lower() not in {"s", "ms", "us", "ns"} and
                alias.upper().split("-")[0].endswith(("S", "E"))):
            raise ValueError(raise_invalid_freq(freq=alias))
    if (
        is_period and
        alias in c_OFFSET_TO_PERIOD_FREQSTR and
        alias != c_OFFSET_TO_PERIOD_FREQSTR[alias]
    ):
        alias_msg = c_OFFSET_TO_PERIOD_FREQSTR.get(alias)
        raise ValueError(
            f"for Period, please use \'{alias_msg}\' "
            f"instead of \'{alias}\'"
        )


# TODO: better name?
def _get_offset(name: str) -> BaseOffset:
    """
    Return DateOffset object associated with rule name.

    Examples
    --------
    _get_offset('EOM') --> BMonthEnd(1)
    """
    if name not in _offset_map:
        try:
            split = name.split("-")
            klass = prefix_mapping[split[0]]
            # handles case where there's no suffix (and will TypeError if too
            # many '-')
            offset = klass._from_name(*split[1:])
        except (ValueError, TypeError, KeyError) as err:
            # bad prefix or suffix
            raise_invalid_freq(
                freq=name,
                extra_message=f"Failed to parse with error message: {repr(err)}."
            )
        # cache
        _offset_map[name] = offset

    return _offset_map[name]


cpdef to_offset(freq, bint is_period=False):
    """
    Return DateOffset object from string or datetime.timedelta object.

    Parameters
    ----------
    freq : str, datetime.timedelta, BaseOffset or None
        The frequency represented.
    is_period : bool, default False
        Convert string denoting period frequency to corresponding offsets
        frequency if is_period=True.

    Returns
    -------
    BaseOffset subclass or None

    Raises
    ------
    ValueError
        If freq is an invalid frequency

    See Also
    --------
    BaseOffset : Standard kind of date increment used for a date range.

    Examples
    --------
    >>> from pandas.tseries.frequencies import to_offset
    >>> to_offset("5min")
    <5 * Minutes>

    >>> to_offset("1D1h")
    <25 * Hours>

    >>> to_offset("2W")
    <2 * Weeks: weekday=6>

    >>> to_offset("2B")
    <2 * BusinessDays>

    >>> to_offset(pd.Timedelta(days=1))
    <Day>

    >>> to_offset(pd.offsets.Hour())
    <Hour>

    Passing the parameter ``is_period`` equal to True, you can use a string
    denoting period frequency:

    >>> freq = to_offset(freq="ME", is_period=False)
    >>> freq.rule_code
    'ME'

    >>> freq = to_offset(freq="M", is_period=True)
    >>> freq.rule_code
    'ME'
    """
    if freq is None:
        return None

    if isinstance(freq, tuple):
        raise TypeError(
            f"to_offset does not support tuples {freq}, pass as a string instead"
        )

    if isinstance(freq, BaseOffset):
        result = freq

    elif PyDelta_Check(freq):
        result = delta_to_tick(freq)

    elif isinstance(freq, str):
        result = None
        stride_sign = None

        try:
            split = opattern.split(freq)
            if split[-1] != "" and not split[-1].isspace():
                # the last element must be blank
                raise ValueError("last element must be blank")

            tups = zip(split[0::4], split[1::4], split[2::4], strict=False)
            for n, (sep, stride, name) in enumerate(tups):
                name = _warn_about_deprecated_aliases(name, is_period)
                _validate_to_offset_alias(name, is_period)
                if is_period:
                    if name.upper() in c_PERIOD_TO_OFFSET_FREQSTR:
                        if name.upper() != name:
                            raise ValueError(
                                f"\'{name}\' is no longer supported, "
                                f"please use \'{name.upper()}\' instead.",
                            )
                        name = c_PERIOD_TO_OFFSET_FREQSTR[name.upper()]
                name = _lite_rule_alias.get(name, name)

                if sep != "" and not sep.isspace():
                    raise ValueError("separator must be spaces")
                if stride_sign is None:
                    stride_sign = -1 if stride.startswith("-") else 1
                if not stride:
                    stride = 1

                if name in {"D", "h", "min", "s", "ms", "us", "ns"}:
                    # For these prefixes, we have something like "3h" or
                    #  "2.5min", so we can construct a Timedelta with the
                    #  matching unit and get our offset from delta_to_tick
                    td = Timedelta(1, unit=name)
                    off = delta_to_tick(td)
                    offset = off * float(stride)
                    if n != 0:
                        # If n==0, then stride_sign is already incorporated
                        #  into the offset
                        offset *= stride_sign
                else:
                    stride = int(stride)
                    offset = _get_offset(name)
                    offset = offset * int(np.fabs(stride) * stride_sign)

                if result is None:
                    result = offset
                else:
                    result = result + offset
        except (ValueError, TypeError) as err:
            raise_invalid_freq(
                freq=freq,
                extra_message=f"Failed to parse with error message: {repr(err)}"
            )

        # TODO(3.0?) once deprecation of "d" is enforced, the check for it here
        #  can be removed
        if (
                isinstance(result, Hour)
                and result.n % 24 == 0
                and ("d" in freq or "D" in freq)
        ):
            # Since Day is no longer a Tick, delta_to_tick returns Hour above,
            #  so we convert back here.
            result = Day(result.n // 24)
    else:
        result = None

    if result is None:
        raise_invalid_freq(freq=freq)

    try:
        has_period_dtype_code = hasattr(result, "_period_dtype_code")
    except ValueError:
        has_period_dtype_code = False

    if is_period and not has_period_dtype_code:
        if isinstance(freq, str):
            raise ValueError(f"{result.name} is not supported as period frequency")
        else:
            raise ValueError(f"{freq} is not supported as period frequency")

    return result


# ----------------------------------------------------------------------
# RelativeDelta Arithmetic

cdef datetime _shift_day(datetime other, int days):
    """
    Increment the datetime `other` by the given number of days, retaining
    the time-portion of the datetime.  For tz-naive datetimes this is
    equivalent to adding a timedelta.  For tz-aware datetimes it is similar to
    dateutil's relativedelta.__add__, but handles pytz tzinfo objects.

    Parameters
    ----------
    other : datetime or Timestamp
    days : int

    Returns
    -------
    shifted: datetime or Timestamp
    """
    if other.tzinfo is None:
        return other + timedelta(days=days)

    tz = other.tzinfo
    naive = other.replace(tzinfo=None)
    shifted = naive + timedelta(days=days)
    return localize_pydatetime(shifted, tz)


cdef int year_add_months(npy_datetimestruct dts, int months) noexcept nogil:
    """
    New year number after shifting npy_datetimestruct number of months.
    """
    return dts.year + (dts.month + months - 1) // 12


cdef int month_add_months(npy_datetimestruct dts, int months) noexcept nogil:
    """
    New month number after shifting npy_datetimestruct
    number of months.
    """
    cdef:
        int new_month = (dts.month + months) % 12
    return 12 if new_month == 0 else new_month


@cython.wraparound(False)
@cython.boundscheck(False)
cdef ndarray shift_quarters(
    ndarray dtindex,
    int quarters,
    int q1start_month,
    str day_opt,
    int modby=3,
    NPY_DATETIMEUNIT reso=NPY_DATETIMEUNIT.NPY_FR_ns,
):
    """
    Given an int64 array representing nanosecond timestamps, shift all elements
    by the specified number of quarters using DateOffset semantics.

    Parameters
    ----------
    dtindex : int64_t[:] timestamps for input dates
    quarters : int number of quarters to shift
    q1start_month : int month in which Q1 begins by convention
    day_opt : {'start', 'end', 'business_start', 'business_end'}
    modby : int (3 for quarters, 12 for years)
    reso : NPY_DATETIMEUNIT, default NPY_FR_ns

    Returns
    -------
    out : ndarray[int64_t]
    """
    if day_opt not in ["start", "end", "business_start", "business_end"]:
        raise ValueError("day must be None, 'start', 'end', "
                         "'business_start', or 'business_end'")

    cdef:
        Py_ssize_t count = dtindex.size
        ndarray out = cnp.PyArray_EMPTY(dtindex.ndim, dtindex.shape, cnp.NPY_INT64, 0)
        Py_ssize_t i
        int64_t val, res_val
        int months_since, n
        npy_datetimestruct dts
        cnp.broadcast mi = cnp.PyArray_MultiIterNew2(out, dtindex)

    with nogil:
        for i in range(count):
            # Analogous to: val = dtindex[i]
            val = (<int64_t*>cnp.PyArray_MultiIter_DATA(mi, 1))[0]

            if val == NPY_NAT:
                res_val = NPY_NAT
            else:
                pandas_datetime_to_datetimestruct(val, reso, &dts)
                n = quarters

                months_since = (dts.month - q1start_month) % modby
                n = _roll_qtrday(&dts, n, months_since, day_opt)

                dts.year = year_add_months(dts, modby * n - months_since)
                dts.month = month_add_months(dts, modby * n - months_since)
                dts.day = get_day_of_month(&dts, day_opt)

                res_val = npy_datetimestruct_to_datetime(reso, &dts)

            # Analogous to: out[i] = res_val
            (<int64_t*>cnp.PyArray_MultiIter_DATA(mi, 0))[0] = res_val

            cnp.PyArray_MultiIter_NEXT(mi)

    return out


@cython.wraparound(False)
@cython.boundscheck(False)
def shift_months(
    ndarray dtindex,  # int64_t, arbitrary ndim
    int months,
    str day_opt=None,
    NPY_DATETIMEUNIT reso=NPY_DATETIMEUNIT.NPY_FR_ns,
):
    """
    Given an int64-based datetime index, shift all elements
    specified number of months using DateOffset semantics

    day_opt: {None, 'start', 'end', 'business_start', 'business_end'}
       * None: day of month
       * 'start' 1st day of month
       * 'end' last day of month
    """
    cdef:
        Py_ssize_t i
        npy_datetimestruct dts
        int count = dtindex.size
        ndarray out = cnp.PyArray_EMPTY(dtindex.ndim, dtindex.shape, cnp.NPY_INT64, 0)
        int months_to_roll
        int64_t val, res_val

        cnp.broadcast mi = cnp.PyArray_MultiIterNew2(out, dtindex)

    if day_opt is not None and day_opt not in {
            "start", "end", "business_start", "business_end"
    }:
        raise ValueError("day must be None, 'start', 'end', "
                         "'business_start', or 'business_end'")

    if day_opt is None:
        # TODO: can we combine this with the non-None case?
        with nogil:
            for i in range(count):
                # Analogous to: val = i8other[i]
                val = (<int64_t*>cnp.PyArray_MultiIter_DATA(mi, 1))[0]

                if val == NPY_NAT:
                    res_val = NPY_NAT
                else:
                    pandas_datetime_to_datetimestruct(val, reso, &dts)
                    dts.year = year_add_months(dts, months)
                    dts.month = month_add_months(dts, months)

                    dts.day = min(dts.day, get_days_in_month(dts.year, dts.month))
                    res_val = npy_datetimestruct_to_datetime(reso, &dts)

                # Analogous to: out[i] = res_val
                (<int64_t*>cnp.PyArray_MultiIter_DATA(mi, 0))[0] = res_val

                cnp.PyArray_MultiIter_NEXT(mi)

    else:
        with nogil:
            for i in range(count):

                # Analogous to: val = i8other[i]
                val = (<int64_t*>cnp.PyArray_MultiIter_DATA(mi, 1))[0]

                if val == NPY_NAT:
                    res_val = NPY_NAT
                else:
                    pandas_datetime_to_datetimestruct(val, reso, &dts)
                    months_to_roll = months

                    months_to_roll = _roll_qtrday(&dts, months_to_roll, 0, day_opt)

                    dts.year = year_add_months(dts, months_to_roll)
                    dts.month = month_add_months(dts, months_to_roll)
                    dts.day = get_day_of_month(&dts, day_opt)

                    res_val = npy_datetimestruct_to_datetime(reso, &dts)

                # Analogous to: out[i] = res_val
                (<int64_t*>cnp.PyArray_MultiIter_DATA(mi, 0))[0] = res_val

                cnp.PyArray_MultiIter_NEXT(mi)

    return out


def shift_month(stamp: datetime, months: int, day_opt: object = None) -> datetime:
    """
    Given a datetime (or Timestamp) `stamp`, an integer `months` and an
    option `day_opt`, return a new datetimelike that many months later,
    with day determined by `day_opt` using relativedelta semantics.

    Scalar analogue of shift_months.

    Parameters
    ----------
    stamp : datetime or Timestamp
    months : int
    day_opt : None, 'start', 'end', 'business_start', 'business_end', or int
        None: returned datetimelike has the same day as the input, or the
              last day of the month if the new month is too short
        'start': returned datetimelike has day=1
        'end': returned datetimelike has day on the last day of the month
        'business_start': returned datetimelike has day on the first
            business day of the month
        'business_end': returned datetimelike has day on the last
            business day of the month
        int: returned datetimelike has day equal to day_opt

    Returns
    -------
    shifted : datetime or Timestamp (same as input `stamp`)
    """
    cdef:
        int year, month, day
        int days_in_month, dy

    dy = (stamp.month + months) // 12
    month = (stamp.month + months) % 12

    if month == 0:
        month = 12
        dy -= 1
    year = stamp.year + dy

    if day_opt is None:
        days_in_month = get_days_in_month(year, month)
        day = min(stamp.day, days_in_month)
    elif day_opt == "start":
        day = 1
    elif day_opt == "end":
        day = get_days_in_month(year, month)
    elif day_opt == "business_start":
        # first business day of month
        day = get_firstbday(year, month)
    elif day_opt == "business_end":
        # last business day of month
        day = get_lastbday(year, month)
    elif is_integer_object(day_opt):
        days_in_month = get_days_in_month(year, month)
        day = min(day_opt, days_in_month)
    else:
        raise ValueError(day_opt)
    return stamp.replace(year=year, month=month, day=day)


cdef int get_day_of_month(npy_datetimestruct* dts, str day_opt) noexcept nogil:
    """
    Find the day in `other`'s month that satisfies a DateOffset's is_on_offset
    policy, as described by the `day_opt` argument.

    Parameters
    ----------
    dts : npy_datetimestruct*
    day_opt : {'start', 'end', 'business_start', 'business_end'}
        'start': returns 1
        'end': returns last day of the month
        'business_start': returns the first business day of the month
        'business_end': returns the last business day of the month

    Returns
    -------
    day_of_month : int

    Examples
    -------
    >>> other = datetime(2017, 11, 14)
    >>> get_day_of_month(other, 'start')
    1
    >>> get_day_of_month(other, 'end')
    30

    Notes
    -----
    Caller is responsible for ensuring one of the four accepted day_opt values
    is passed.
    """

    if day_opt == "start":
        return 1
    elif day_opt == "end":
        return get_days_in_month(dts.year, dts.month)
    elif day_opt == "business_start":
        # first business day of month
        return get_firstbday(dts.year, dts.month)
    else:
        # i.e. day_opt == "business_end":
        # last business day of month
        return get_lastbday(dts.year, dts.month)


cpdef int roll_convention(int other, int n, int compare) noexcept nogil:
    """
    Possibly increment or decrement the number of periods to shift
    based on rollforward/rollbackward conventions.

    Parameters
    ----------
    other : int, generally the day component of a datetime
    n : number of periods to increment, before adjusting for rolling
    compare : int, generally the day component of a datetime, in the same
              month as the datetime form which `other` was taken.

    Returns
    -------
    n : int number of periods to increment
    """
    if n > 0 and other < compare:
        n -= 1
    elif n <= 0 and other > compare:
        # as if rolled forward already
        n += 1
    return n


def roll_qtrday(other: datetime, n: int, month: int,
                day_opt: str, modby: int) -> int:
    """
    Possibly increment or decrement the number of periods to shift
    based on rollforward/rollbackward conventions.

    Parameters
    ----------
    other : datetime or Timestamp
    n : number of periods to increment, before adjusting for rolling
    month : int reference month giving the first month of the year
    day_opt : {'start', 'end', 'business_start', 'business_end'}
        The convention to use in finding the day in a given month against
        which to compare for rollforward/rollbackward decisions.
    modby : int 3 for quarters, 12 for years

    Returns
    -------
    n : int number of periods to increment

    See Also
    --------
    get_day_of_month : Find the day in a month provided an offset.
    """
    cdef:
        int months_since
        npy_datetimestruct dts

    if day_opt not in ["start", "end", "business_start", "business_end"]:
        raise ValueError(day_opt)

    pydate_to_dtstruct(other, &dts)

    if modby == 12:
        # We care about the month-of-year, not month-of-quarter, so skip mod
        months_since = other.month - month
    else:
        months_since = other.month % modby - month % modby

    return _roll_qtrday(&dts, n, months_since, day_opt)


cdef int _roll_qtrday(npy_datetimestruct* dts,
                      int n,
                      int months_since,
                      str day_opt) except? -1 nogil:
    """
    See roll_qtrday.__doc__
    """

    if n > 0:
        if months_since < 0 or (months_since == 0 and
                                dts.day < get_day_of_month(dts, day_opt)):
            # pretend to roll back if on same month but
            # before compare_day
            n -= 1
    else:
        if months_since > 0 or (months_since == 0 and
                                dts.day > get_day_of_month(dts, day_opt)):
            # make sure to roll forward, so negate
            n += 1
    return n<|MERGE_RESOLUTION|>--- conflicted
+++ resolved
@@ -5203,15 +5203,9 @@
 def raise_invalid_freq(freq: str, extra_message: str | None = None) -> None:
     msg = f"Invalid frequency: {freq}."
     if extra_message is not None:
-<<<<<<< HEAD
         msg += f" {extra_message}"
     if freq in deprec_to_valid_alias:
         msg += f" Did you mean {deprec_to_valid_alias[freq]}?"
-=======
-        msg += " " + extra_message
-    if freq in deprec_to_valid_alias:
-        msg += " " + "Did you mean {deprec_to_valid_alias[name]}?"
->>>>>>> 931610a9
     raise ValueError(msg)
 
 
