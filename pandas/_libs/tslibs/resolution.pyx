from enum import Enum

import numpy as np
from numpy cimport ndarray, int64_t, int32_t

from pandas._libs.tslibs.util cimport get_nat

from pandas._libs.tslibs.np_datetime cimport (
    npy_datetimestruct, dt64_to_dtstruct)
from pandas._libs.tslibs.frequencies cimport attrname_to_abbrevs
from pandas._libs.tslibs.timezones cimport (
    is_utc, is_tzlocal, maybe_get_tz, get_dst_info)
from pandas._libs.tslibs.ccalendar cimport get_days_in_month
from pandas._libs.tslibs.tzconversion cimport tz_convert_utc_to_tzlocal

# ----------------------------------------------------------------------
# Constants

cdef:
    int64_t NPY_NAT = get_nat()

    int RESO_NS = 0
    int RESO_US = 1
    int RESO_MS = 2
    int RESO_SEC = 3
    int RESO_MIN = 4
    int RESO_HR = 5
    int RESO_DAY = 6

reso_str_bump_map = {
    "D": "H",
    "H": "T",
    "T": "S",
    "S": "L",
    "L": "U",
    "U": "N",
    "N": None,
}

_freq_reso_map = {v: k for k, v in attrname_to_abbrevs.items()}

_reso_str_map = {
    RESO_NS: "nanosecond",
    RESO_US: "microsecond",
    RESO_MS: "millisecond",
    RESO_SEC: "second",
    RESO_MIN: "minute",
    RESO_HR: "hour",
    RESO_DAY: "day",
}

_str_reso_map = {v: k for k, v in _reso_str_map.items()}

# factor to multiply a value by to convert it to the next finer grained
# resolution
_reso_mult_map = {
    RESO_NS: None,
    RESO_US: 1000,
    RESO_MS: 1000,
    RESO_SEC: 1000,
    RESO_MIN: 60,
    RESO_HR: 60,
    RESO_DAY: 24,
}

# ----------------------------------------------------------------------

def resolution(const int64_t[:] stamps, tz=None):
    cdef:
        Py_ssize_t i, n = len(stamps)
        npy_datetimestruct dts
        int reso = RESO_DAY, curr_reso
<<<<<<< HEAD

    if tz is not None:
        tz = maybe_get_tz(tz)
    return Resolution(_reso_local(stamps, tz))


cdef _reso_local(const int64_t[:] stamps, object tz):
    cdef:
        Py_ssize_t i, n = len(stamps)
        int reso = RESO_DAY, curr_reso
=======
>>>>>>> fc41f92c
        ndarray[int64_t] trans
        int64_t[:] deltas
        Py_ssize_t[:] pos
        int64_t local_val, delta

    if tz is not None:
        tz = maybe_get_tz(tz)

    if is_utc(tz) or tz is None:
        for i in range(n):
            if stamps[i] == NPY_NAT:
                continue
            dt64_to_dtstruct(stamps[i], &dts)
            curr_reso = _reso_stamp(&dts)
            if curr_reso < reso:
                reso = curr_reso
    elif is_tzlocal(tz):
        for i in range(n):
            if stamps[i] == NPY_NAT:
                continue
            local_val = tz_convert_utc_to_tzlocal(stamps[i], tz)
            dt64_to_dtstruct(local_val, &dts)
            curr_reso = _reso_stamp(&dts)
            if curr_reso < reso:
                reso = curr_reso
    else:
        # Adjust datetime64 timestamp, recompute datetimestruct
        trans, deltas, typ = get_dst_info(tz)

        if typ not in ['pytz', 'dateutil']:
            # static/fixed; in this case we know that len(delta) == 1
            delta = deltas[0]
            for i in range(n):
                if stamps[i] == NPY_NAT:
                    continue
                dt64_to_dtstruct(stamps[i] + delta, &dts)
                curr_reso = _reso_stamp(&dts)
                if curr_reso < reso:
                    reso = curr_reso
        else:
            pos = trans.searchsorted(stamps, side='right') - 1
            for i in range(n):
                if stamps[i] == NPY_NAT:
                    continue
                dt64_to_dtstruct(stamps[i] + deltas[pos[i]], &dts)
                curr_reso = _reso_stamp(&dts)
                if curr_reso < reso:
                    reso = curr_reso

    return reso


cdef inline int _reso_stamp(npy_datetimestruct *dts):
    if dts.us != 0:
        if dts.us % 1000 == 0:
            return RESO_MS
        return RESO_US
    elif dts.sec != 0:
        return RESO_SEC
    elif dts.min != 0:
        return RESO_MIN
    elif dts.hour != 0:
        return RESO_HR
    return RESO_DAY


class Resolution(Enum):

    # Note: cython won't allow us to reference the cdef versions at the
    # module level
    RESO_NS = 0
    RESO_US = 1
    RESO_MS = 2
    RESO_SEC = 3
    RESO_MIN = 4
    RESO_HR = 5
    RESO_DAY = 6

    def __lt__(self, other):
        return self.value < other.value

    def __ge__(self, other):
        return self.value >= other.value

    @classmethod
    def get_str(cls, reso: "Resolution") -> str:
        """
        Return resolution str against resolution code.

        Examples
        --------
        >>> Resolution.get_str(Resolution.RESO_SEC)
        'second'
        """
        return _reso_str_map[reso.value]

    @classmethod
    def get_reso(cls, resostr: str) -> "Resolution":
        """
        Return resolution str against resolution code.

        Examples
        --------
        >>> Resolution.get_reso('second')
        2

        >>> Resolution.get_reso('second') == Resolution.RESO_SEC
        True
        """
        return cls(_str_reso_map[resostr])

    @classmethod
    def get_str_from_freq(cls, freq: str) -> str:
        """
        Return resolution str against frequency str.

        Examples
        --------
        >>> Resolution.get_str_from_freq('H')
        'hour'
        """
        return _freq_reso_map[freq]

    @classmethod
    def get_reso_from_freq(cls, freq: str) -> "Resolution":
        """
        Return resolution code against frequency str.

        Examples
        --------
        >>> Resolution.get_reso_from_freq('H')
        4

        >>> Resolution.get_reso_from_freq('H') == Resolution.RESO_HR
        True
        """
        return cls.get_reso(cls.get_str_from_freq(freq))

    @classmethod
    def get_stride_from_decimal(cls, value, freq):
        """
        Convert freq with decimal stride into a higher freq with integer stride

        Parameters
        ----------
        value : int or float
        freq : str
            Frequency string

        Raises
        ------
        ValueError
            If the float cannot be converted to an integer at any resolution.

        Examples
        --------
        >>> Resolution.get_stride_from_decimal(1.5, 'T')
        (90, 'S')

        >>> Resolution.get_stride_from_decimal(1.04, 'H')
        (3744, 'S')

        >>> Resolution.get_stride_from_decimal(1, 'D')
        (1, 'D')
        """
        if np.isclose(value % 1, 0):
            return int(value), freq
        else:
            start_reso = cls.get_reso_from_freq(freq)
            if start_reso.value == 0:
                raise ValueError(
                    "Could not convert to integer offset at any resolution"
                )

            next_value = _reso_mult_map[start_reso.value] * value
            next_name = reso_str_bump_map[freq]
            return cls.get_stride_from_decimal(next_value, next_name)


# ----------------------------------------------------------------------
# Frequency Inference

def month_position_check(fields, weekdays):
    cdef:
        int32_t daysinmonth, y, m, d
        bint calendar_end = True
        bint business_end = True
        bint calendar_start = True
        bint business_start = True
        bint cal
        int32_t[:] years
        int32_t[:] months
        int32_t[:] days

    years = fields['Y']
    months = fields['M']
    days = fields['D']

    for y, m, d, wd in zip(years, months, days, weekdays):
        if calendar_start:
            calendar_start &= d == 1
        if business_start:
            business_start &= d == 1 or (d <= 3 and wd == 0)

        if calendar_end or business_end:
            daysinmonth = get_days_in_month(y, m)
            cal = d == daysinmonth
            if calendar_end:
                calendar_end &= cal
            if business_end:
                business_end &= cal or (daysinmonth - d < 3 and wd == 4)
        elif not calendar_start and not business_start:
            break

    if calendar_end:
        return 'ce'
    elif business_end:
        return 'be'
    elif calendar_start:
        return 'cs'
    elif business_start:
        return 'bs'
    else:
        return None<|MERGE_RESOLUTION|>--- conflicted
+++ resolved
@@ -70,19 +70,6 @@
         Py_ssize_t i, n = len(stamps)
         npy_datetimestruct dts
         int reso = RESO_DAY, curr_reso
-<<<<<<< HEAD
-
-    if tz is not None:
-        tz = maybe_get_tz(tz)
-    return Resolution(_reso_local(stamps, tz))
-
-
-cdef _reso_local(const int64_t[:] stamps, object tz):
-    cdef:
-        Py_ssize_t i, n = len(stamps)
-        int reso = RESO_DAY, curr_reso
-=======
->>>>>>> fc41f92c
         ndarray[int64_t] trans
         int64_t[:] deltas
         Py_ssize_t[:] pos
@@ -132,7 +119,7 @@
                 if curr_reso < reso:
                     reso = curr_reso
 
-    return reso
+    return Resolution(reso)
 
 
 cdef inline int _reso_stamp(npy_datetimestruct *dts):
