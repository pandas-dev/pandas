import cython

from cpython.datetime cimport (
    date,
    datetime,
    time,
    tzinfo,
)

import numpy as np

cimport numpy as cnp
from numpy cimport (
    int64_t,
    intp_t,
    ndarray,
)

cnp.import_array()

from .dtypes import Resolution

from .ccalendar cimport DAY_NANOS
from .dtypes cimport c_Resolution
from .nattype cimport (
    NPY_NAT,
    c_NaT as NaT,
)
from .np_datetime cimport (
    dt64_to_dtstruct,
    npy_datetimestruct,
)
from .offsets cimport BaseOffset
from .period cimport get_period_ordinal
from .timestamps cimport create_timestamp_from_ts
from .timezones cimport (
    get_dst_info,
    is_tzlocal,
    is_utc,
    is_zoneinfo,
)
from .tzconversion cimport (
    bisect_right_i8,
    localize_tzinfo_api,
)


cdef const int64_t[::1] _deltas_placeholder = np.array([], dtype=np.int64)


@cython.freelist(16)
@cython.internal
@cython.final
cdef class Localizer:
    cdef:
        tzinfo tz
        bint use_utc, use_fixed, use_tzlocal, use_dst, use_pytz
        ndarray trans
        Py_ssize_t ntrans
        const int64_t[::1] deltas
        int64_t delta
        int64_t* tdata

    @cython.initializedcheck(False)
    @cython.boundscheck(False)
    def __cinit__(self, tzinfo tz):
        self.tz = tz
        self.use_utc = self.use_tzlocal = self.use_fixed = False
        self.use_dst = self.use_pytz = False
        self.ntrans = -1  # placeholder
        self.delta = -1  # placeholder
        self.deltas = _deltas_placeholder
        self.tdata = NULL

        if is_utc(tz) or tz is None:
            self.use_utc = True

        elif is_tzlocal(tz) or is_zoneinfo(tz):
            self.use_tzlocal = True

        else:
            trans, deltas, typ = get_dst_info(tz)
            self.trans = trans
            self.ntrans = trans.shape[0]
            self.deltas = deltas

            if typ != "pytz" and typ != "dateutil":
                # static/fixed; in this case we know that len(delta) == 1
                self.use_fixed = True
                self.delta = deltas[0]
            else:
                self.use_dst = True
                if typ == "pytz":
                    self.use_pytz = True

                self.tdata = <int64_t*>cnp.PyArray_DATA(self.trans)


@cython.boundscheck(False)
@cython.wraparound(False)
def tz_convert_from_utc(const int64_t[:] stamps, tzinfo tz):
    """
    Convert the values (in i8) from UTC to tz

    Parameters
    ----------
    stamps : ndarray[int64]
    tz : tzinfo

    Returns
    -------
    ndarray[int64]
    """
    cdef:
        Localizer info = Localizer(tz)
        int64_t utc_val, local_val
        Py_ssize_t pos, i, n = stamps.shape[0]

        int64_t[::1] result

    if tz is None or is_utc(tz) or stamps.size == 0:
        # Much faster than going through the "standard" pattern below
        return stamps.base.copy()

    result = np.empty(n, dtype=np.int64)

    for i in range(n):
        utc_val = stamps[i]
        if utc_val == NPY_NAT:
            result[i] = NPY_NAT
            continue

        if info.use_utc:
            local_val = utc_val
        elif info.use_tzlocal:
            local_val = utc_val + localize_tzinfo_api(utc_val, tz)
        elif info.use_fixed:
            local_val = utc_val + info.delta
        else:
            pos = bisect_right_i8(info.tdata, utc_val, info.ntrans) - 1
            local_val = utc_val + info.deltas[pos]

        result[i] = local_val

    return result.base


# -------------------------------------------------------------------------


@cython.wraparound(False)
@cython.boundscheck(False)
def ints_to_pydatetime(
    const int64_t[:] stamps,
    tzinfo tz=None,
    BaseOffset freq=None,
    bint fold=False,
    str box="datetime"
) -> np.ndarray:
    """
    Convert an i8 repr to an ndarray of datetimes, date, time or Timestamp.

    Parameters
    ----------
    stamps : array of i8
    tz : str, optional
         convert to this timezone
    freq : BaseOffset, optional
         freq to convert
    fold : bint, default is 0
        Due to daylight saving time, one wall clock time can occur twice
        when shifting from summer to winter time; fold describes whether the
        datetime-like corresponds  to the first (0) or the second time (1)
        the wall clock hits the ambiguous time

        .. versionadded:: 1.1.0
    box : {'datetime', 'timestamp', 'date', 'time'}, default 'datetime'
        * If datetime, convert to datetime.datetime
        * If date, convert to datetime.date
        * If time, convert to datetime.time
        * If Timestamp, convert to pandas.Timestamp

    Returns
    -------
    ndarray[object] of type specified by box
    """
    cdef:
        Localizer info = Localizer(tz)
        int64_t utc_val, local_val
        Py_ssize_t pos, i, n = stamps.shape[0]

        npy_datetimestruct dts
        tzinfo new_tz
        ndarray[object] result = np.empty(n, dtype=object)
        bint use_date = False, use_time = False, use_ts = False, use_pydt = False

    if box == "date":
        assert (tz is None), "tz should be None when converting to date"
        use_date = True
    elif box == "timestamp":
        use_ts = True
    elif box == "time":
        use_time = True
    elif box == "datetime":
        use_pydt = True
    else:
        raise ValueError(
            "box must be one of 'datetime', 'date', 'time' or 'timestamp'"
        )

    for i in range(n):
        utc_val = stamps[i]
        new_tz = tz

        if utc_val == NPY_NAT:
            result[i] = <object>NaT
            continue

        if info.use_utc:
            local_val = utc_val
        elif info.use_tzlocal:
            local_val = utc_val + localize_tzinfo_api(utc_val, tz)
        elif info.use_fixed:
            local_val = utc_val + info.delta
        else:
            pos = bisect_right_i8(info.tdata, utc_val, info.ntrans) - 1
            local_val = utc_val + info.deltas[pos]

            if info.use_pytz:
                # find right representation of dst etc in pytz timezone
                new_tz = tz._tzinfos[tz._transition_info[pos]]

        dt64_to_dtstruct(local_val, &dts)

        if use_ts:
            result[i] = create_timestamp_from_ts(utc_val, dts, new_tz, freq, fold)
        elif use_pydt:
            result[i] = datetime(
                dts.year, dts.month, dts.day, dts.hour, dts.min, dts.sec, dts.us,
                new_tz, fold=fold,
            )
        elif use_date:
            result[i] = date(dts.year, dts.month, dts.day)
        else:
            result[i] = time(dts.hour, dts.min, dts.sec, dts.us, new_tz, fold=fold)

    return result


# -------------------------------------------------------------------------


cdef inline c_Resolution _reso_stamp(npy_datetimestruct *dts):
    if dts.us != 0:
        if dts.us % 1000 == 0:
            return c_Resolution.RESO_MS
        return c_Resolution.RESO_US
    elif dts.sec != 0:
        return c_Resolution.RESO_SEC
    elif dts.min != 0:
        return c_Resolution.RESO_MIN
    elif dts.hour != 0:
        return c_Resolution.RESO_HR
    return c_Resolution.RESO_DAY


@cython.wraparound(False)
@cython.boundscheck(False)
def get_resolution(const int64_t[:] stamps, tzinfo tz=None) -> Resolution:
    cdef:
        Localizer info = Localizer(tz)
        int64_t utc_val, local_val
        Py_ssize_t pos, i, n = stamps.shape[0]

        npy_datetimestruct dts
        c_Resolution reso = c_Resolution.RESO_DAY, curr_reso

    for i in range(n):
        utc_val = stamps[i]
        if utc_val == NPY_NAT:
            continue

        if info.use_utc:
            local_val = utc_val
        elif info.use_tzlocal:
            local_val = utc_val + localize_tzinfo_api(utc_val, tz)
        elif info.use_fixed:
            local_val = utc_val + info.delta
        else:
            pos = bisect_right_i8(info.tdata, utc_val, info.ntrans) - 1
            local_val = utc_val + info.deltas[pos]

        dt64_to_dtstruct(local_val, &dts)
        curr_reso = _reso_stamp(&dts)
        if curr_reso < reso:
            reso = curr_reso

    return Resolution(reso)


# -------------------------------------------------------------------------


@cython.cdivision(False)
@cython.wraparound(False)
@cython.boundscheck(False)
cpdef ndarray[int64_t] normalize_i8_timestamps(const int64_t[:] stamps, tzinfo tz):
    """
    Normalize each of the (nanosecond) timezone aware timestamps in the given
    array by rounding down to the beginning of the day (i.e. midnight).
    This is midnight for timezone, `tz`.

    Parameters
    ----------
    stamps : int64 ndarray
    tz : tzinfo or None

    Returns
    -------
    result : int64 ndarray of converted of normalized nanosecond timestamps
    """
    cdef:
        Localizer info = Localizer(tz)
        int64_t utc_val, local_val
        Py_ssize_t pos, i, n = stamps.shape[0]

        int64_t[::1] result = np.empty(n, dtype=np.int64)

    for i in range(n):
        utc_val = stamps[i]
        if utc_val == NPY_NAT:
            result[i] = NPY_NAT
            continue

        if info.use_utc:
            local_val = utc_val
        elif info.use_tzlocal:
            local_val = utc_val + localize_tzinfo_api(utc_val, tz)
        elif info.use_fixed:
            local_val = utc_val + info.delta
        else:
            pos = bisect_right_i8(info.tdata, utc_val, info.ntrans) - 1
            local_val = utc_val + info.deltas[pos]

        result[i] = local_val - (local_val % DAY_NANOS)

    return result.base  # `.base` to access underlying ndarray


@cython.wraparound(False)
@cython.boundscheck(False)
def is_date_array_normalized(const int64_t[:] stamps, tzinfo tz=None) -> bool:
    """
    Check if all of the given (nanosecond) timestamps are normalized to
    midnight, i.e. hour == minute == second == 0.  If the optional timezone
    `tz` is not None, then this is midnight for this timezone.

    Parameters
    ----------
    stamps : int64 ndarray
    tz : tzinfo or None

    Returns
    -------
    is_normalized : bool True if all stamps are normalized
    """
    cdef:
        Localizer info = Localizer(tz)
        int64_t utc_val, local_val
        Py_ssize_t pos, i, n = stamps.shape[0]

    for i in range(n):
        utc_val = stamps[i]
        if info.use_utc:
            local_val = utc_val
        elif info.use_tzlocal:
            local_val = utc_val + localize_tzinfo_api(utc_val, tz)
        elif info.use_fixed:
            local_val = utc_val + info.delta
        else:
            pos = bisect_right_i8(info.tdata, utc_val, info.ntrans) - 1
            local_val = utc_val + info.deltas[pos]

        if local_val % DAY_NANOS != 0:
            return False

    return True


# -------------------------------------------------------------------------


@cython.wraparound(False)
@cython.boundscheck(False)
def dt64arr_to_periodarr(ndarray stamps, int freq, tzinfo tz):
    # stamps is int64_t, arbitrary ndim
    cdef:
        Localizer info = Localizer(tz)
<<<<<<< HEAD
        int64_t utc_val, local_val
        Py_ssize_t pos, i, n = stamps.shape[0]
=======
        Py_ssize_t pos, i, n = stamps.size
        int64_t utc_val, local_val, res_val
        int64_t* tdata = NULL
>>>>>>> 4e363740

        npy_datetimestruct dts
        ndarray result = cnp.PyArray_EMPTY(stamps.ndim, stamps.shape, cnp.NPY_INT64, 0)
        cnp.broadcast mi = cnp.PyArray_MultiIterNew2(result, stamps)

    for i in range(n):
        # Analogous to: utc_val = stamps[i]
        utc_val = (<int64_t*>cnp.PyArray_MultiIter_DATA(mi, 1))[0]

        if utc_val == NPY_NAT:
            res_val = NPY_NAT
        else:
<<<<<<< HEAD
            pos = bisect_right_i8(info.tdata, utc_val, info.ntrans) - 1
            local_val = utc_val + info.deltas[pos]
=======
            if info.use_utc:
                local_val = utc_val
            elif info.use_tzlocal:
                local_val = utc_val + localize_tzinfo_api(utc_val, tz)
            elif info.use_fixed:
                local_val = utc_val + info.delta
            else:
                pos = bisect_right_i8(tdata, utc_val, info.ntrans) - 1
                local_val = utc_val + info.deltas[pos]
>>>>>>> 4e363740

            dt64_to_dtstruct(local_val, &dts)
            res_val = get_period_ordinal(&dts, freq)

        # Analogous to: result[i] = res_val
        (<int64_t*>cnp.PyArray_MultiIter_DATA(mi, 0))[0] = res_val

        cnp.PyArray_MultiIter_NEXT(mi)

    return result<|MERGE_RESOLUTION|>--- conflicted
+++ resolved
@@ -396,14 +396,8 @@
     # stamps is int64_t, arbitrary ndim
     cdef:
         Localizer info = Localizer(tz)
-<<<<<<< HEAD
-        int64_t utc_val, local_val
-        Py_ssize_t pos, i, n = stamps.shape[0]
-=======
         Py_ssize_t pos, i, n = stamps.size
         int64_t utc_val, local_val, res_val
-        int64_t* tdata = NULL
->>>>>>> 4e363740
 
         npy_datetimestruct dts
         ndarray result = cnp.PyArray_EMPTY(stamps.ndim, stamps.shape, cnp.NPY_INT64, 0)
@@ -416,10 +410,6 @@
         if utc_val == NPY_NAT:
             res_val = NPY_NAT
         else:
-<<<<<<< HEAD
-            pos = bisect_right_i8(info.tdata, utc_val, info.ntrans) - 1
-            local_val = utc_val + info.deltas[pos]
-=======
             if info.use_utc:
                 local_val = utc_val
             elif info.use_tzlocal:
@@ -427,9 +417,8 @@
             elif info.use_fixed:
                 local_val = utc_val + info.delta
             else:
-                pos = bisect_right_i8(tdata, utc_val, info.ntrans) - 1
+                pos = bisect_right_i8(info.tdata, utc_val, info.ntrans) - 1
                 local_val = utc_val + info.deltas[pos]
->>>>>>> 4e363740
 
             dt64_to_dtstruct(local_val, &dts)
             res_val = get_period_ordinal(&dts, freq)
