--- conflicted
+++ resolved
@@ -228,11 +228,6 @@
     # this is where all of the error handling will take place.
     try:
         for i in range(n):
-<<<<<<< HEAD
-            result[i] = parse_timedelta_string(values[i])
-    except:
-        unit, stride = _base_and_stride(unit)
-=======
             if values[i] is NaT:
                 # we allow this check in the fast-path because NaT is a C-object
                 #  so this is an inexpensive check
@@ -240,8 +235,7 @@
             else:
                 result[i] = parse_timedelta_string(values[i])
     except (TypeError, ValueError):
->>>>>>> 96bf6610
-        unit = parse_timedelta_unit(unit)
+        unit, stride = _base_and_stride(unit)
         for i in range(n):
             try:
                 result[i] = convert_to_timedelta64(values[i], unit)
