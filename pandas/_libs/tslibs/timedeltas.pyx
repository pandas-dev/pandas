--- conflicted
+++ resolved
@@ -823,13 +823,8 @@
 
     def to_timedelta64(self):
         """
-<<<<<<< HEAD
 		Returns a numpy.timedelta64 object with 'ns' precision
 		"""
-=======
-	Returns a numpy.timedelta64 object with 'ns' precision
-	"""	
->>>>>>> 83b5fa46
         return np.timedelta64(self.value, 'ns')
 
     def total_seconds(self):
