# -*- coding: utf-8 -*-
import collections
import textwrap
import warnings

import sys
cdef bint PY3 = (sys.version_info[0] >= 3)

from cython import Py_ssize_t

from cpython cimport Py_NE, Py_EQ, PyObject_RichCompare

import numpy as np
cimport numpy as cnp
from numpy cimport int64_t
cnp.import_array()

from cpython.datetime cimport (datetime, timedelta,
                               PyDateTime_CheckExact,
                               PyDateTime_Check, PyDelta_Check,
                               PyDateTime_IMPORT)
PyDateTime_IMPORT


cimport util
from util cimport (is_timedelta64_object, is_datetime64_object,
                   is_integer_object, is_float_object,
                   is_string_object)

from np_datetime cimport (cmp_scalar, reverse_ops, td64_to_tdstruct,
                          pandas_timedeltastruct)

from nattype import nat_strings, NaT
from nattype cimport checknull_with_nat, NPY_NAT
from offsets cimport to_offset

# ----------------------------------------------------------------------
# Constants

cdef int64_t DAY_NS = 86400000000000LL

# components named tuple
Components = collections.namedtuple('Components', [
    'days', 'hours', 'minutes', 'seconds',
    'milliseconds', 'microseconds', 'nanoseconds'])

cdef dict timedelta_abbrevs = { 'D': 'd',
                                'd': 'd',
                                'days': 'd',
                                'day': 'd',
                                'hours': 'h',
                                'hour': 'h',
                                'hr': 'h',
                                'h': 'h',
                                'm': 'm',
                                'minute': 'm',
                                'min': 'm',
                                'minutes': 'm',
                                's': 's',
                                'seconds': 's',
                                'sec': 's',
                                'second': 's',
                                'ms': 'ms',
                                'milliseconds': 'ms',
                                'millisecond': 'ms',
                                'milli': 'ms',
                                'millis': 'ms',
                                'us': 'us',
                                'microseconds': 'us',
                                'microsecond': 'us',
                                'micro': 'us',
                                'micros': 'us',
                                'ns': 'ns',
                                'nanoseconds': 'ns',
                                'nano': 'ns',
                                'nanos': 'ns',
                                'nanosecond': 'ns'}

_no_input = object()


# ----------------------------------------------------------------------
# API

def ints_to_pytimedelta(int64_t[:] arr, box=False):
    """
    convert an i8 repr to an ndarray of timedelta or Timedelta (if box ==
    True)

    Parameters
    ----------
    arr : ndarray[int64_t]
    box : bool, default False

    Returns
    -------
    result : ndarray[object]
        array of Timedelta or timedeltas objects
    """
    cdef:
        Py_ssize_t i, n = len(arr)
        int64_t value
        object[:] result = np.empty(n, dtype=object)

    for i in range(n):

        value = arr[i]
        if value == NPY_NAT:
            result[i] = NaT
        else:
            if box:
                result[i] = Timedelta(value)
            else:
                result[i] = timedelta(microseconds=int(value) / 1000)

    return result.base  # .base to access underlying np.ndarray


# ----------------------------------------------------------------------

cpdef int64_t delta_to_nanoseconds(delta) except? -1:
    if hasattr(delta, 'nanos'):
        return delta.nanos
    if hasattr(delta, 'delta'):
        delta = delta.delta
    if is_timedelta64_object(delta):
        return delta.astype("timedelta64[ns]").item()
    if is_integer_object(delta):
        return delta
    if PyDelta_Check(delta):
        return (delta.days * 24 * 60 * 60 * 1000000 +
                delta.seconds * 1000000 +
                delta.microseconds) * 1000

    raise TypeError(type(delta))


cpdef convert_to_timedelta64(object ts, object unit):
    """
    Convert an incoming object to a timedelta64 if possible

    Handle these types of objects:
        - timedelta/Timedelta
        - timedelta64
        - an offset
        - np.int64 (with unit providing a possible modifier)
        - None/NaT

    Return an ns based int64

    # kludgy here until we have a timedelta scalar
    # handle the numpy < 1.7 case
    """
    if unit is None:
        unit='ns'
    if checknull_with_nat(ts):
        return np.timedelta64(NPY_NAT)
    elif isinstance(ts, Timedelta):
        # already in the proper format
        ts = np.timedelta64(ts.value)
    elif is_datetime64_object(ts):
        # only accept a NaT here
        if ts.astype('int64') == NPY_NAT:
            return np.timedelta64(NPY_NAT)
    elif is_timedelta64_object(ts):
        ts = ts.astype("m8[{unit}]".format(unit=unit.lower()))
    elif is_integer_object(ts):
        if ts == NPY_NAT:
            return np.timedelta64(NPY_NAT)
        else:
            if util.is_array(ts):
                ts = ts.astype('int64').item()
            if unit in ['Y', 'M', 'W']:
                ts = np.timedelta64(ts, unit)
            else:
                ts = cast_from_unit(ts, unit)
                ts = np.timedelta64(ts)
    elif is_float_object(ts):
        if util.is_array(ts):
            ts = ts.astype('int64').item()
        if unit in ['Y', 'M', 'W']:
            ts = np.timedelta64(int(ts), unit)
        else:
            ts = cast_from_unit(ts, unit)
            ts = np.timedelta64(ts)
    elif is_string_object(ts):
        if len(ts) > 0 and ts[0] == 'P':
            ts = parse_iso_format_string(ts)
        else:
            ts = parse_timedelta_string(ts)
        ts = np.timedelta64(ts)
    elif hasattr(ts, 'delta'):
        ts = np.timedelta64(delta_to_nanoseconds(ts), 'ns')

    if PyDelta_Check(ts):
        ts = np.timedelta64(delta_to_nanoseconds(ts), 'ns')
    elif not is_timedelta64_object(ts):
        raise ValueError("Invalid type for timedelta "
                         "scalar: {ts_type}".format(ts_type=type(ts)))
    return ts.astype('timedelta64[ns]')


<<<<<<< HEAD
cpdef array_to_timedelta64(object[:] values, unit=None, errors='raise'):
=======
def array_to_timedelta64(object[:] values, unit='ns', errors='raise'):
>>>>>>> de39bfc5
    """
    Convert an ndarray to an array of timedeltas. If errors == 'coerce',
    coerce non-convertible objects to NaT. Otherwise, raise.
    """

    cdef:
        Py_ssize_t i, n
        int64_t[:] iresult

    if errors not in ('ignore', 'raise', 'coerce'):
        raise ValueError("errors must be one of 'ignore', "
                         "'raise', or 'coerce'}")

    n = values.shape[0]
    result = np.empty(n, dtype='m8[ns]')
    iresult = result.view('i8')

    # Usually, we have all strings. If so, we hit the fast path.
    # If this path fails, we try conversion a different way, and
    # this is where all of the error handling will take place.
    try:
        for i in range(n):
            result[i] = parse_timedelta_string(values[i], specified_unit=unit)
    except:
        for i in range(n):
            try:
                result[i] = convert_to_timedelta64(values[i], unit)
            except ValueError:
                if errors == 'coerce':
                    result[i] = NPY_NAT
                else:
                    raise

    return iresult.base  # .base to access underlying np.ndarray


cdef inline int64_t cast_from_unit(object ts, object unit) except? -1:
    """ return a casting of the unit represented to nanoseconds
        round the fractional part of a float to our precision, p """
    cdef:
        int64_t m
        int p

    if unit == 'D' or unit == 'd':
        m = 1000000000L * 86400
        p = 9
    elif unit == 'h':
        m = 1000000000L * 3600
        p = 9
    elif unit == 'm':
        m = 1000000000L * 60
        p = 9
    elif unit == 's':
        m = 1000000000L
        p = 9
    elif unit == 'ms':
        m = 1000000L
        p = 6
    elif unit == 'us':
        m = 1000L
        p = 3
    elif unit == 'ns' or unit is None:
        m = 1L
        p = 0
    else:
        raise ValueError("cannot cast unit {unit}".format(unit=unit))

    # just give me the unit back
    if ts is None:
        return m

    # cast the unit, multiply base/frace separately
    # to avoid precision issues from float -> int
    base = <int64_t>ts
    frac = ts - base
    if p:
        frac = round(frac, p)
    return <int64_t>(base * m) + <int64_t>(frac * m)


cdef inline _decode_if_necessary(object ts):
    # decode ts if necessary
    if not isinstance(ts, unicode) and not PY3:
        ts = str(ts).decode('utf-8')

    return ts


cpdef inline parse_timedelta_string(object ts, specified_unit=None):
    """
    Parse a regular format timedelta string. Return an int64_t (in ns)
    or raise a ValueError on an invalid parse.
    """

    cdef:
        unicode c
        bint neg = 0, have_dot = 0, have_value = 0, have_hhmmss = 0
        object current_unit = None
        int64_t result = 0, m = 0, r
        list number = [], frac = [], unit = []

    # neg : tracks if we have a leading negative for the value
    # have_dot : tracks if we are processing a dot (either post hhmmss or
    #            inside an expression)
    # have_value : track if we have at least 1 leading unit
    # have_hhmmss : tracks if we have a regular format hh:mm:ss

    if len(ts) == 0 or ts in nat_strings:
        return NPY_NAT

    ts = _decode_if_necessary(ts)

    for c in ts:

        # skip whitespace / commas
        if c == ' ' or c == ',':
            pass

        # positive signs are ignored
        elif c == '+':
            pass

        # neg
        elif c == '-':

            if neg or have_value or have_hhmmss:
                raise ValueError("only leading negative signs are allowed")

            neg = 1

        # number (ascii codes)
        elif ord(c) >= 48 and ord(c) <= 57:

            if have_dot:

                # we found a dot, but now its just a fraction
                if len(unit):
                    number.append(c)
                    have_dot = 0
                else:
                    frac.append(c)

            elif not len(unit):
                number.append(c)

            else:
                r = timedelta_from_spec(number, frac, unit)
                unit, number, frac = [], [c], []

                result += timedelta_as_neg(r, neg)

        # hh:mm:ss.
        elif c == ':':

            # we flip this off if we have a leading value
            if have_value:
                neg = 0

            # we are in the pattern hh:mm:ss pattern
            if len(number):
                if current_unit is None:
                    current_unit = 'h'
                    m = 1000000000L * 3600
                elif current_unit == 'h':
                    current_unit = 'm'
                    m = 1000000000L * 60
                elif current_unit == 'm':
                    current_unit = 's'
                    m = 1000000000L
                r = <int64_t> int(''.join(number)) * m
                result += timedelta_as_neg(r, neg)
                have_hhmmss = 1
            else:
                raise ValueError("expecting hh:mm:ss format, "
                                 "received: {ts}".format(ts=ts))

            unit, number = [], []

        # after the decimal point
        elif c == '.':

            if len(number) and current_unit is not None:

                # by definition we had something like
                # so we need to evaluate the final field from a
                # hh:mm:ss (so current_unit is 'm')
                if current_unit != 'm':
                    raise ValueError("expected hh:mm:ss format before .")
                m = 1000000000L
                r = <int64_t> int(''.join(number)) * m
                result += timedelta_as_neg(r, neg)
                have_value = 1
                unit, number, frac = [], [], []

            have_dot = 1

        # unit
        else:
            unit.append(c)
            have_value = 1
            have_dot = 0

    # Consider units from outside
    if not unit:
        if specified_unit:
            unit = [specified_unit]
    else:
        if specified_unit:
            raise ValueError("units doubly specified")

    # we had a dot, but we have a fractional
    # value since we have an unit
    if have_dot and len(unit):
        r = timedelta_from_spec(number, frac, unit)
        result += timedelta_as_neg(r, neg)

    # we have a dot as part of a regular format
    # e.g. hh:mm:ss.fffffff
    elif have_dot:

        if ((len(number) or len(frac)) and not len(unit)
                and current_unit is None):
            raise ValueError("no units specified")

        if len(frac) > 0 and len(frac) <= 3:
            m = 10**(3 -len(frac)) * 1000L * 1000L
        elif len(frac) > 3 and len(frac) <= 6:
            m = 10**(6 -len(frac)) * 1000L
        else:
            m = 10**(9 -len(frac))

        r = <int64_t> int(''.join(frac)) * m
        result += timedelta_as_neg(r, neg)

    # we have a regular format
    # we must have seconds at this point (hence the unit is still 'm')
    elif current_unit is not None:
        if current_unit != 'm':
            raise ValueError("expected hh:mm:ss format")
        m = 1000000000L
        r = <int64_t> int(''.join(number)) * m
        result += timedelta_as_neg(r, neg)

    # we have a last abbreviation
    elif len(unit):
        if len(number):
            r = timedelta_from_spec(number, frac, unit)
            result += timedelta_as_neg(r, neg)
        else:
            raise ValueError("unit abbreviation w/o a number")

    # raise if we just have a number without units
    else:
        if have_value:
            raise ValueError("have leftover units")
        if len(number):
            raise ValueError("number string without units")

    return result


cdef inline int64_t timedelta_as_neg(int64_t value, bint neg):
    """

    Parameters
    ----------
    value : int64_t of the timedelta value
    neg : boolean if the a negative value
    """
    if neg:
        return -value
    return value


cdef inline timedelta_from_spec(object number, object frac, object unit):
    """

    Parameters
    ----------
    number : a list of number digits
    frac : a list of frac digits
    unit : a list of unit characters
    """
    cdef object n

    try:
        unit = ''.join(unit)
        unit = timedelta_abbrevs[unit.lower()]
    except KeyError:
        raise ValueError("invalid abbreviation: {unit}".format(unit=unit))

    n = ''.join(number) + '.' + ''.join(frac)
    return cast_from_unit(float(n), unit)


# ----------------------------------------------------------------------
# Timedelta ops utilities

cdef bint _validate_ops_compat(other):
    # return True if we are compat with operating
    if checknull_with_nat(other):
        return True
    elif PyDelta_Check(other) or is_timedelta64_object(other):
        return True
    elif is_string_object(other):
        return True
    elif hasattr(other, 'delta'):
        return True
    return False


def _op_unary_method(func, name):
    def f(self):
        return Timedelta(func(self.value), unit='ns')
    f.__name__ = name
    return f


def _binary_op_method_timedeltalike(op, name):
    # define a binary operation that only works if the other argument is
    # timedelta like or an array of timedeltalike
    def f(self, other):
        if hasattr(other, '_typ'):
            # Series, DataFrame, ...
            if other._typ == 'dateoffset' and hasattr(other, 'delta'):
                # Tick offset
                return op(self, other.delta)
            return NotImplemented

        elif other is NaT:
            return NaT

        elif is_timedelta64_object(other):
            # convert to Timedelta below; avoid catching this in
            # has-dtype check before then
            pass

        elif is_datetime64_object(other) or PyDateTime_CheckExact(other):
            # the PyDateTime_CheckExact case is for a datetime object that
            # is specifically *not* a Timestamp, as the Timestamp case will be
            # handled after `_validate_ops_compat` returns False below
            from timestamps import Timestamp
            return op(self, Timestamp(other))
            # We are implicitly requiring the canonical behavior to be
            # defined by Timestamp methods.

        elif hasattr(other, 'dtype'):
            # nd-array like
            if other.dtype.kind in ['m', 'M']:
                return op(self.to_timedelta64(), other)
            elif other.dtype.kind == 'O':
                return np.array([op(self, x) for x in other])
            else:
                return NotImplemented

        elif not _validate_ops_compat(other):
            return NotImplemented

        try:
            other = Timedelta(other)
        except ValueError:
            # failed to parse as timedelta
            return NotImplemented

        if other is NaT:
            # e.g. if original other was timedelta64('NaT')
            return NaT
        return Timedelta(op(self.value, other.value), unit='ns')

    f.__name__ = name
    return f


# ----------------------------------------------------------------------
# Timedelta Construction

cdef inline int64_t parse_iso_format_string(object ts) except? -1:
    """
    Extracts and cleanses the appropriate values from a match object with
    groups for each component of an ISO 8601 duration

    Parameters
    ----------
    ts:
        ISO 8601 Duration formatted string

    Returns
    -------
    ns: int64_t
        Precision in nanoseconds of matched ISO 8601 duration

    Raises
    ------
    ValueError
        If ``ts`` cannot be parsed
    """

    cdef:
        unicode c
        int64_t result = 0, r
        int p = 0
        object dec_unit = 'ms', err_msg
        bint have_dot = 0, have_value = 0, neg = 0
        list number = [], unit = []

    ts = _decode_if_necessary(ts)

    err_msg = "Invalid ISO 8601 Duration format - {}".format(ts)

    for c in ts:
        # number (ascii codes)
        if ord(c) >= 48 and ord(c) <= 57:

            have_value = 1
            if have_dot:
                if p == 3 and dec_unit != 'ns':
                    unit.append(dec_unit)
                    if dec_unit == 'ms':
                        dec_unit = 'us'
                    elif dec_unit == 'us':
                        dec_unit = 'ns'
                    p = 0
                p += 1

            if not len(unit):
                number.append(c)
            else:
                # if in days, pop trailing T
                if unit[-1] == 'T':
                    unit.pop()
                elif 'H' in unit or 'M' in unit:
                    if len(number) > 2:
                        raise ValueError(err_msg)
                r = timedelta_from_spec(number, '0', unit)
                result += timedelta_as_neg(r, neg)

                neg = 0
                unit, number = [], [c]
        else:
            if c == 'P':
                pass  # ignore leading character
            elif c == '-':
                if neg or have_value:
                    raise ValueError(err_msg)
                else:
                    neg = 1
            elif c in ['D', 'T', 'H', 'M']:
                unit.append(c)
            elif c == '.':
                # append any seconds
                if len(number):
                    r = timedelta_from_spec(number, '0', 'S')
                    result += timedelta_as_neg(r, neg)
                    unit, number = [], []
                have_dot = 1
            elif c == 'S':
                if have_dot:  # ms, us, or ns
                    if not len(number) or p > 3:
                        raise ValueError(err_msg)
                    # pad to 3 digits as required
                    pad = 3 - p
                    while pad > 0:
                        number.append('0')
                        pad -= 1

                    r = timedelta_from_spec(number, '0', dec_unit)
                    result += timedelta_as_neg(r, neg)
                else:  # seconds
                    if len(number) <= 2:
                        r = timedelta_from_spec(number, '0', 'S')
                        result += timedelta_as_neg(r, neg)
                    else:
                        raise ValueError(err_msg)
            else:
                raise ValueError(err_msg)

    if not have_value:
        # Received string only - never parsed any values
        raise ValueError(err_msg)

    return result


cdef _to_py_int_float(v):
    # Note: This used to be defined inside Timedelta.__new__
    # but cython will not allow `cdef` functions to be defined dynamically.
    if is_integer_object(v):
        return int(v)
    elif is_float_object(v):
        return float(v)
    raise TypeError("Invalid type {typ}. Must be int or "
                    "float.".format(typ=type(v)))


# Similar to Timestamp/datetime, this is a construction requirement for
# timedeltas that we need to do object instantiation in python. This will
# serve as a C extension type that shadows the Python class, where we do any
# heavy lifting.
cdef class _Timedelta(timedelta):
    cdef readonly:
        int64_t value      # nanoseconds
        object freq        # frequency reference
        bint is_populated  # are my components populated
        int64_t _d, _h, _m, _s, _ms, _us, _ns

    # higher than np.ndarray and np.matrix
    __array_priority__ = 100

    def __hash__(_Timedelta self):
        if self._has_ns():
            return hash(self.value)
        else:
            return timedelta.__hash__(self)

    def __richcmp__(_Timedelta self, object other, int op):
        cdef:
            _Timedelta ots
            int ndim

        if isinstance(other, _Timedelta):
            ots = other
        elif PyDelta_Check(other):
            ots = Timedelta(other)
        else:
            ndim = getattr(other, "ndim", -1)

            if ndim != -1:
                if ndim == 0:
                    if is_timedelta64_object(other):
                        other = Timedelta(other)
                    else:
                        return NotImplemented
                if util.is_array(other):
                    return PyObject_RichCompare(np.array([self]), other, op)
                return PyObject_RichCompare(other, self, reverse_ops[op])
            else:
                return NotImplemented

        return cmp_scalar(self.value, ots.value, op)

    cpdef bint _has_ns(self):
        return self.value % 1000 != 0

    def _ensure_components(_Timedelta self):
        """
        compute the components
        """
        if self.is_populated:
            return

        cdef:
            pandas_timedeltastruct tds

        td64_to_tdstruct(self.value, &tds)
        self._d = tds.days
        self._h = tds.hrs
        self._m = tds.min
        self._s = tds.sec
        self._ms = tds.ms
        self._us = tds.us
        self._ns = tds.ns
        self._seconds = tds.seconds
        self._microseconds = tds.microseconds

        self.is_populated = 1

    cpdef timedelta to_pytimedelta(_Timedelta self):
        """
        return an actual datetime.timedelta object
        note: we lose nanosecond resolution if any
        """
        return timedelta(microseconds=int(self.value) / 1000)

    def to_timedelta64(self):
        """ Returns a numpy.timedelta64 object with 'ns' precision """
        return np.timedelta64(self.value, 'ns')

    def total_seconds(self):
        """
        Total duration of timedelta in seconds (to ns precision)
        """
        return self.value / 1e9

    def view(self, dtype):
        """ array view compat """
        return np.timedelta64(self.value).view(dtype)

    @property
    def components(self):
        """ Return a Components NamedTuple-like """
        self._ensure_components()
        # return the named tuple
        return Components(self._d, self._h, self._m, self._s,
                          self._ms, self._us, self._ns)

    @property
    def delta(self):
        """
        Return the timedelta in nanoseconds (ns), for internal compatibility.

        Returns
        -------
        int
            Timedelta in nanoseconds.

        Examples
        --------
        >>> td = pd.Timedelta('1 days 42 ns')
        >>> td.delta
        86400000000042

        >>> td = pd.Timedelta('3 s')
        >>> td.delta
        3000000000

        >>> td = pd.Timedelta('3 ms 5 us')
        >>> td.delta
        3005000

        >>> td = pd.Timedelta(42, unit='ns')
        >>> td.delta
        42
        """
        return self.value

    @property
    def asm8(self):
        """
        Return a numpy timedelta64 array scalar view.

        Provides access to the array scalar view (i.e. a combination of the
        value and the units) associated with the numpy.timedelta64().view(),
        including a 64-bit integer representation of the timedelta in
        nanoseconds (Python int compatible).

        Returns
        -------
        numpy timedelta64 array scalar view
            Array scalar view of the timedelta in nanoseconds.

        Examples
        --------
        >>> td = pd.Timedelta('1 days 2 min 3 us 42 ns')
        >>> td.asm8
        numpy.timedelta64(86520000003042,'ns')

        >>> td = pd.Timedelta('2 min 3 s')
        >>> td.asm8
        numpy.timedelta64(123000000000,'ns')

        >>> td = pd.Timedelta('3 ms 5 us')
        >>> td.asm8
        numpy.timedelta64(3005000,'ns')

        >>> td = pd.Timedelta(42, unit='ns')
        >>> td.asm8
        numpy.timedelta64(42,'ns')
        """
        return np.int64(self.value).view('m8[ns]')

    @property
    def resolution(self):
        """
        Return a string representing the lowest timedelta resolution.

        Each timedelta has a defined resolution that represents the lowest OR
        most granular level of precision. Each level of resolution is
        represented by a short string as defined below:

        Resolution:     Return value

        * Days:         'D'
        * Hours:        'H'
        * Minutes:      'T'
        * Seconds:      'S'
        * Milliseconds: 'L'
        * Microseconds: 'U'
        * Nanoseconds:  'N'

        Returns
        -------
        str
            Timedelta resolution.

        Examples
        --------
        >>> td = pd.Timedelta('1 days 2 min 3 us 42 ns')
        >>> td.resolution
        'N'

        >>> td = pd.Timedelta('1 days 2 min 3 us')
        >>> td.resolution
        'U'

        >>> td = pd.Timedelta('2 min 3 s')
        >>> td.resolution
        'S'

        >>> td = pd.Timedelta(36, unit='us')
        >>> td.resolution
        'U'
        """

        self._ensure_components()
        if self._ns:
            return "N"
        elif self._us:
            return "U"
        elif self._ms:
            return "L"
        elif self._s:
            return "S"
        elif self._m:
            return "T"
        elif self._h:
            return "H"
        else:
            return "D"

    @property
    def nanoseconds(self):
        """
        Return the number of nanoseconds (n), where 0 <= n < 1 microsecond.

        Returns
        -------
        int
            Number of nanoseconds.

        See Also
        --------
        Timedelta.components : Return all attributes with assigned values
            (i.e. days, hours, minutes, seconds, milliseconds, microseconds,
            nanoseconds).

        Examples
        --------
        **Using string input**

        >>> td = pd.Timedelta('1 days 2 min 3 us 42 ns')
        >>> td.nanoseconds
        42

        **Using integer input**

        >>> td = pd.Timedelta(42, unit='ns')
        >>> td.nanoseconds
        42
        """
        self._ensure_components()
        return self._ns

    def _repr_base(self, format=None):
        """

        Parameters
        ----------
        format : None|all|sub_day|long

        Returns
        -------
        converted : string of a Timedelta

        """
        cdef object sign, seconds_pretty, subs, fmt, comp_dict

        self._ensure_components()

        if self._d < 0:
            sign = " +"
        else:
            sign = " "

        if format == 'all':
            fmt = ("{days} days{sign}{hours:02}:{minutes:02}:{seconds:02}."
                   "{milliseconds:03}{microseconds:03}{nanoseconds:03}")
        else:
            # if we have a partial day
            subs = (self._h or self._m or self._s or
                    self._ms or self._us or self._ns)

            # by default not showing nano
            if self._ms or self._us or self._ns:
                seconds_fmt = "{seconds:02}.{milliseconds:03}{microseconds:03}"
            else:
                seconds_fmt = "{seconds:02}"

            if format == 'sub_day' and not self._d:
                fmt = "{hours:02}:{minutes:02}:" + seconds_fmt
            elif subs or format == 'long':
                fmt = "{days} days{sign}{hours:02}:{minutes:02}:" + seconds_fmt
            else:
                fmt = "{days} days"

        comp_dict = self.components._asdict()
        comp_dict['sign'] = sign

        return fmt.format(**comp_dict)

    def __repr__(self):
        return "Timedelta('{val}')".format(val=self._repr_base(format='long'))

    def __str__(self):
        return self._repr_base(format='long')

    def __bool__(self):
        return self.value != 0

    def isoformat(self):
        """
        Format Timedelta as ISO 8601 Duration like
        ``P[n]Y[n]M[n]DT[n]H[n]M[n]S``, where the ``[n]`` s are replaced by the
        values. See https://en.wikipedia.org/wiki/ISO_8601#Durations

        .. versionadded:: 0.20.0

        Returns
        -------
        formatted : str

        Notes
        -----
        The longest component is days, whose value may be larger than
        365.
        Every component is always included, even if its value is 0.
        Pandas uses nanosecond precision, so up to 9 decimal places may
        be included in the seconds component.
        Trailing 0's are removed from the seconds component after the decimal.
        We do not 0 pad components, so it's `...T5H...`, not `...T05H...`

        Examples
        --------
        >>> td = pd.Timedelta(days=6, minutes=50, seconds=3,
        ...                   milliseconds=10, microseconds=10, nanoseconds=12)
        >>> td.isoformat()
        'P6DT0H50M3.010010012S'
        >>> pd.Timedelta(hours=1, seconds=10).isoformat()
        'P0DT0H0M10S'
        >>> pd.Timedelta(hours=1, seconds=10).isoformat()
        'P0DT0H0M10S'
        >>> pd.Timedelta(days=500.5).isoformat()
        'P500DT12H0MS'

        See Also
        --------
        Timestamp.isoformat
        """
        components = self.components
        seconds = '{}.{:0>3}{:0>3}{:0>3}'.format(components.seconds,
                                                 components.milliseconds,
                                                 components.microseconds,
                                                 components.nanoseconds)
        # Trim unnecessary 0s, 1.000000000 -> 1
        seconds = seconds.rstrip('0').rstrip('.')
        tpl = ('P{td.days}DT{td.hours}H{td.minutes}M{seconds}S'
               .format(td=components, seconds=seconds))
        return tpl


# Python front end to C extension type _Timedelta
# This serves as the box for timedelta64

class Timedelta(_Timedelta):
    """
    Represents a duration, the difference between two dates or times.

    Timedelta is the pandas equivalent of python's ``datetime.timedelta``
    and is interchangeable with it in most cases.

    Parameters
    ----------
    value : Timedelta, timedelta, np.timedelta64, string, or integer
    unit : string, {'ns', 'us', 'ms', 's', 'm', 'h', 'D'}, optional
        Denote the unit of the input, if input is an integer. Default 'ns'.
    days, seconds, microseconds,
    milliseconds, minutes, hours, weeks : numeric, optional
        Values for construction in compat with datetime.timedelta.
        np ints and floats will be coerced to python ints and floats.

    Notes
    -----
    The ``.value`` attribute is always in ns.

    """
    def __new__(cls, object value=_no_input, unit=None, **kwargs):
        cdef _Timedelta td_base

        if value is _no_input:
            if not len(kwargs):
                raise ValueError("cannot construct a Timedelta without a "
                                 "value/unit or descriptive keywords "
                                 "(days,seconds....)")

            kwargs = {key: _to_py_int_float(kwargs[key]) for key in kwargs}

            nano = kwargs.pop('nanoseconds', 0)
            try:
                value = nano + convert_to_timedelta64(timedelta(**kwargs),
                                                      'ns')
            except TypeError as e:
                raise ValueError("cannot construct a Timedelta from the "
                                 "passed arguments, allowed keywords are "
                                 "[weeks, days, hours, minutes, seconds, "
                                 "milliseconds, microseconds, nanoseconds]")

        if isinstance(value, Timedelta):
            value = value.value
        elif is_string_object(value):
            if len(value) > 0 and value[0] == 'P':
                value = parse_iso_format_string(value)
            else:
                value = parse_timedelta_string(value, specified_unit=unit)
            value = np.timedelta64(value)
        elif PyDelta_Check(value):
            value = convert_to_timedelta64(value, 'ns')
        elif is_timedelta64_object(value):
            if unit is not None:
                value = value.astype('timedelta64[{0}]'.format(unit))
            value = value.astype('timedelta64[ns]')
        elif hasattr(value, 'delta'):
            value = np.timedelta64(delta_to_nanoseconds(value.delta), 'ns')
        elif is_integer_object(value) or is_float_object(value):
            # unit=None is de-facto 'ns'
            value = convert_to_timedelta64(value, unit)
        elif checknull_with_nat(value):
            return NaT
        else:
            raise ValueError(
                "Value must be Timedelta, string, integer, "
                "float, timedelta or convertible")

        if is_timedelta64_object(value):
            value = value.view('i8')

        # nat
        if value == NPY_NAT:
            return NaT

        # make timedelta happy
        td_base = _Timedelta.__new__(cls, microseconds=int(value) / 1000)
        td_base.value = value
        td_base.is_populated = 0
        return td_base

    def __setstate__(self, state):
        (value) = state
        self.value = value

    def __reduce__(self):
        object_state = self.value,
        return (Timedelta, object_state)

    def _round(self, freq, rounder):
        cdef:
            int64_t result, unit

        unit = to_offset(freq).nanos
        result = unit * rounder(self.value / float(unit))
        return Timedelta(result, unit='ns')

    def round(self, freq):
        """
        Round the Timedelta to the specified resolution

        Returns
        -------
        a new Timedelta rounded to the given resolution of `freq`

        Parameters
        ----------
        freq : a freq string indicating the rounding resolution

        Raises
        ------
        ValueError if the freq cannot be converted
        """
        return self._round(freq, np.round)

    def floor(self, freq):
        """
        return a new Timedelta floored to this resolution

        Parameters
        ----------
        freq : a freq string indicating the flooring resolution
        """
        return self._round(freq, np.floor)

    def ceil(self, freq):
        """
        return a new Timedelta ceiled to this resolution

        Parameters
        ----------
        freq : a freq string indicating the ceiling resolution
        """
        return self._round(freq, np.ceil)

    # ----------------------------------------------------------------
    # Arithmetic Methods
    # TODO: Can some of these be defined in the cython class?

    __inv__ = _op_unary_method(lambda x: -x, '__inv__')
    __neg__ = _op_unary_method(lambda x: -x, '__neg__')
    __pos__ = _op_unary_method(lambda x: x, '__pos__')
    __abs__ = _op_unary_method(lambda x: abs(x), '__abs__')

    __add__ = _binary_op_method_timedeltalike(lambda x, y: x + y, '__add__')
    __radd__ = _binary_op_method_timedeltalike(lambda x, y: x + y, '__radd__')
    __sub__ = _binary_op_method_timedeltalike(lambda x, y: x - y, '__sub__')
    __rsub__ = _binary_op_method_timedeltalike(lambda x, y: y - x, '__rsub__')

    def __mul__(self, other):
        if hasattr(other, '_typ'):
            # Series, DataFrame, ...
            if other._typ == 'dateoffset' and hasattr(other, 'delta'):
                # Tick offset; this op will raise TypeError
                return other.delta * self
            return NotImplemented

        elif util.is_nan(other):
            # i.e. np.nan, but also catch np.float64("NaN") which would
            #  otherwise get caught by the hasattr(other, "dtype") branch
            #  incorrectly return a np.timedelta64 object.
            return NaT

        elif hasattr(other, 'dtype'):
            # ndarray-like
            return other * self.to_timedelta64()

        elif other is NaT:
            raise TypeError('Cannot multiply Timedelta with NaT')

        elif not (is_integer_object(other) or is_float_object(other)):
            # only integers and floats allowed
            return NotImplemented

        return Timedelta(other * self.value, unit='ns')

    __rmul__ = __mul__

    def __truediv__(self, other):
        if hasattr(other, '_typ'):
            # Series, DataFrame, ...
            if other._typ == 'dateoffset' and hasattr(other, 'delta'):
                # Tick offset
                return self / other.delta
            return NotImplemented

        elif is_timedelta64_object(other):
            # convert to Timedelta below
            pass

        elif util.is_nan(other):
            # i.e. np.nan, but also catch np.float64("NaN") which would
            #  otherwise get caught by the hasattr(other, "dtype") branch
            #  incorrectly return a np.timedelta64 object.
            return NaT

        elif hasattr(other, 'dtype'):
            return self.to_timedelta64() / other

        elif is_integer_object(other) or is_float_object(other):
            # integers or floats
            return Timedelta(self.value / other, unit='ns')

        elif not _validate_ops_compat(other):
            return NotImplemented

        other = Timedelta(other)
        if other is NaT:
            return np.nan
        return self.value / float(other.value)

    def __rtruediv__(self, other):
        if hasattr(other, '_typ'):
            # Series, DataFrame, ...
            if other._typ == 'dateoffset' and hasattr(other, 'delta'):
                # Tick offset
                return other.delta / self
            return NotImplemented

        elif is_timedelta64_object(other):
            # convert to Timedelta below
            pass

        elif hasattr(other, 'dtype'):
            return other / self.to_timedelta64()

        elif not _validate_ops_compat(other):
            return NotImplemented

        other = Timedelta(other)
        if other is NaT:
            return NaT
        return float(other.value) / self.value

    if not PY3:
        __div__ = __truediv__
        __rdiv__ = __rtruediv__

    def __floordiv__(self, other):
        # numpy does not implement floordiv for timedelta64 dtype, so we cannot
        # just defer
        if hasattr(other, '_typ'):
            # Series, DataFrame, ...
            if other._typ == 'dateoffset' and hasattr(other, 'delta'):
                # Tick offset
                return self // other.delta
            return NotImplemented

        elif is_timedelta64_object(other):
            # convert to Timedelta below
            pass

        elif hasattr(other, 'dtype'):
            if other.dtype.kind == 'm':
                # also timedelta-like
                return _broadcast_floordiv_td64(self.value, other, _floordiv)
            elif other.dtype.kind in ['i', 'u', 'f']:
                if other.ndim == 0:
                    return Timedelta(self.value // other)
                else:
                    return self.to_timedelta64() // other

            raise TypeError('Invalid dtype {dtype} for '
                            '{op}'.format(dtype=other.dtype,
                                          op='__floordiv__'))

        elif is_integer_object(other) or is_float_object(other):
            return Timedelta(self.value // other, unit='ns')

        elif not _validate_ops_compat(other):
            return NotImplemented

        other = Timedelta(other)
        if other is NaT:
            return np.nan
        return self.value // other.value

    def __rfloordiv__(self, other):
        # numpy does not implement floordiv for timedelta64 dtype, so we cannot
        # just defer
        if hasattr(other, '_typ'):
            # Series, DataFrame, ...
            if other._typ == 'dateoffset' and hasattr(other, 'delta'):
                # Tick offset
                return other.delta // self
            return NotImplemented

        elif is_timedelta64_object(other):
            # convert to Timedelta below
            pass

        elif hasattr(other, 'dtype'):
            if other.dtype.kind == 'm':
                # also timedelta-like
                return _broadcast_floordiv_td64(self.value, other, _rfloordiv)
            elif other.dtype.kind == 'i':
                # Backwards compatibility
                # GH-19761
                msg = textwrap.dedent("""\
                Floor division between integer array and Timedelta is
                deprecated. Use 'array // timedelta.value' instead.
                If you want to obtain epochs from an array of timestamps,
                you can rather use
                '(array - pd.Timestamp("1970-01-01")) // pd.Timedelta("1s")'.
                """)
                warnings.warn(msg, FutureWarning)
                return other // self.value
            raise TypeError('Invalid dtype {dtype} for '
                            '{op}'.format(dtype=other.dtype,
                                          op='__floordiv__'))

        elif is_float_object(other) and util.is_nan(other):
            # i.e. np.nan
            return NotImplemented

        elif not _validate_ops_compat(other):
            return NotImplemented

        other = Timedelta(other)
        if other is NaT:
            return np.nan
        return other.value // self.value

    def __mod__(self, other):
        # Naive implementation, room for optimization
        return self.__divmod__(other)[1]

    def __rmod__(self, other):
        # Naive implementation, room for optimization
        if hasattr(other, 'dtype') and other.dtype.kind == 'i':
            # TODO: Remove this check with backwards-compat shim
            # for integer / Timedelta is removed.
            raise TypeError("Invalid type {dtype} for "
                            "{op}".format(dtype=other.dtype, op='__mod__'))
        return self.__rdivmod__(other)[1]

    def __divmod__(self, other):
        # Naive implementation, room for optimization
        div = self // other
        return div, self - div * other

    def __rdivmod__(self, other):
        # Naive implementation, room for optimization
        if hasattr(other, 'dtype') and other.dtype.kind == 'i':
            # TODO: Remove this check with backwards-compat shim
            # for integer / Timedelta is removed.
            raise TypeError("Invalid type {dtype} for "
                            "{op}".format(dtype=other.dtype, op='__mod__'))
        div = other // self
        return div, other - div * self


cdef _floordiv(int64_t value, right):
    return value // right


cdef _rfloordiv(int64_t value, right):
    # analogous to referencing operator.div, but there is no operator.rfloordiv
    return right // value


cdef _broadcast_floordiv_td64(int64_t value, object other,
                              object (*operation)(int64_t value,
                                                  object right)):
    """Boilerplate code shared by Timedelta.__floordiv__ and
    Timedelta.__rfloordiv__ because np.timedelta64 does not implement these.

    Parameters
    ----------
    value : int64_t; `self.value` from a Timedelta object
    other : object
    operation : function, either _floordiv or _rfloordiv

    Returns
    -------
    result : varies based on `other`
    """
    # assumes other.dtype.kind == 'm', i.e. other is timedelta-like
    cdef:
        int ndim = getattr(other, 'ndim', -1)

    # We need to watch out for np.timedelta64('NaT').
    mask = other.view('i8') == NPY_NAT

    if ndim == 0:
        if mask:
            return np.nan

        return operation(value, other.astype('m8[ns]').astype('i8'))

    else:
        res = operation(value, other.astype('m8[ns]').astype('i8'))

        if mask.any():
            res = res.astype('f8')
            res[mask] = np.nan
        return res


# resolution in ns
Timedelta.min = Timedelta(np.iinfo(np.int64).min + 1)
Timedelta.max = Timedelta(np.iinfo(np.int64).max)<|MERGE_RESOLUTION|>--- conflicted
+++ resolved
@@ -200,11 +200,7 @@
     return ts.astype('timedelta64[ns]')
 
 
-<<<<<<< HEAD
 cpdef array_to_timedelta64(object[:] values, unit=None, errors='raise'):
-=======
-def array_to_timedelta64(object[:] values, unit='ns', errors='raise'):
->>>>>>> de39bfc5
     """
     Convert an ndarray to an array of timedeltas. If errors == 'coerce',
     coerce non-convertible objects to NaT. Otherwise, raise.
