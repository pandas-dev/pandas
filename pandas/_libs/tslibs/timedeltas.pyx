import collections
import re
import warnings

from pandas.util._decorators import set_module
from pandas.util._exceptions import find_stack_level

cimport cython
from cpython.object cimport (
    Py_EQ,
    Py_GE,
    Py_GT,
    Py_LE,
    Py_LT,
    Py_NE,
    PyObject,
    PyObject_RichCompare,
)

import numpy as np

cimport numpy as cnp
from numpy cimport (
    int64_t,
    ndarray,
)

cnp.import_array()

from cpython.datetime cimport (
    PyDateTime_Check,
    PyDelta_Check,
    import_datetime,
    timedelta,
)

import_datetime()


cimport pandas._libs.tslibs.util as util
from pandas._libs.missing cimport checknull_with_nat_and_na
from pandas._libs.tslibs.base cimport ABCTimestamp
from pandas._libs.tslibs.conversion cimport (
    cast_from_unit,
)
from pandas._libs.tslibs.dtypes cimport (
    c_DEPR_UNITS,
    get_supported_reso,
    is_supported_unit,
    npy_unit_to_abbrev,
)
from pandas._libs.tslibs.nattype cimport (
    NPY_NAT,
    c_NaT as NaT,
    c_nat_strings as nat_strings,
    checknull_with_nat,
)
from pandas._libs.tslibs.np_datetime cimport (
    NPY_DATETIMEUNIT,
    NPY_FR_ns,
    cmp_dtstructs,
    cmp_scalar,
    convert_reso,
    get_datetime64_unit,
    get_unit_from_dtype,
    import_pandas_datetime,
    npy_datetimestruct,
    pandas_datetime_to_datetimestruct,
    pandas_timedelta_to_timedeltastruct,
    pandas_timedeltastruct,
)

import_pandas_datetime()

from pandas._libs.tslibs.np_datetime import (
    OutOfBoundsDatetime,
    OutOfBoundsTimedelta,
)

from pandas._libs.tslibs.offsets cimport is_tick_object

from pandas._libs.tslibs.offsets import Day

from pandas._libs.tslibs.util cimport (
    is_array,
    is_bool_object,
    is_float_object,
    is_integer_object,
)

from pandas._libs.tslibs.fields import (
    RoundTo,
    round_nsint64,
)

# ----------------------------------------------------------------------
# Constants

# components named tuple
Components = collections.namedtuple(
    "Components",
    [
        "days",
        "hours",
        "minutes",
        "seconds",
        "milliseconds",
        "microseconds",
        "nanoseconds",
    ],
)

# This should be kept consistent with UnitChoices in pandas/_libs/tslibs/timedeltas.pyi
cdef dict timedelta_abbrevs = {
    "Y": "Y",
    "y": "Y",
    "M": "M",
    "W": "W",
    "w": "W",
    "D": "D",
    "d": "D",
    "days": "D",
    "day": "D",
    "hours": "h",
    "hour": "h",
    "hr": "h",
    "h": "h",
    "m": "m",
    "minute": "m",
    "min": "m",
    "minutes": "m",
    "s": "s",
    "seconds": "s",
    "sec": "s",
    "second": "s",
    "ms": "ms",
    "milliseconds": "ms",
    "millisecond": "ms",
    "milli": "ms",
    "millis": "ms",
    "us": "us",
    "microseconds": "us",
    "microsecond": "us",
    "µs": "us",
    "micro": "us",
    "micros": "us",
    "ns": "ns",
    "nanoseconds": "ns",
    "nano": "ns",
    "nanos": "ns",
    "nanosecond": "ns",
}

_no_input = object()

# ----------------------------------------------------------------------
# API


@cython.boundscheck(False)
@cython.wraparound(False)
def ints_to_pytimedelta(ndarray m8values, box=False):
    """
    convert an i8 repr to an ndarray of timedelta or Timedelta (if box ==
    True)

    Parameters
    ----------
    arr : ndarray[timedelta64]
    box : bool, default False

    Returns
    -------
    result : ndarray[object]
        array of Timedelta or timedeltas objects
    """
    cdef:
        NPY_DATETIMEUNIT reso = get_unit_from_dtype(m8values.dtype)
        Py_ssize_t i, n = m8values.size
        int64_t value
        object res_val

        # Note that `result` (and thus `result_flat`) is C-order and
        #  `it` iterates C-order as well, so the iteration matches
        #  See discussion at
        #  github.com/pandas-dev/pandas/pull/46886#discussion_r860261305
        ndarray result = cnp.PyArray_EMPTY(
            m8values.ndim, m8values.shape, cnp.NPY_OBJECT, 0
        )
        object[::1] res_flat = result.ravel()     # should NOT be a copy

        ndarray arr = m8values.view("i8")
        cnp.flatiter it = cnp.PyArray_IterNew(arr)

    for i in range(n):
        # Analogous to: value = arr[i]
        value = (<int64_t*>cnp.PyArray_ITER_DATA(it))[0]

        if value == NPY_NAT:
            res_val = <object>NaT
        else:
            if box:
                res_val = _timedelta_from_value_and_reso(Timedelta, value, reso=reso)
            elif reso == NPY_DATETIMEUNIT.NPY_FR_ns:
                res_val = timedelta(microseconds=int(value) / 1000)
            elif reso == NPY_DATETIMEUNIT.NPY_FR_us:
                res_val = timedelta(microseconds=value)
            elif reso == NPY_DATETIMEUNIT.NPY_FR_ms:
                res_val = timedelta(milliseconds=value)
            elif reso == NPY_DATETIMEUNIT.NPY_FR_s:
                res_val = timedelta(seconds=value)
            elif reso == NPY_DATETIMEUNIT.NPY_FR_m:
                res_val = timedelta(minutes=value)
            elif reso == NPY_DATETIMEUNIT.NPY_FR_h:
                res_val = timedelta(hours=value)
            elif reso == NPY_DATETIMEUNIT.NPY_FR_D:
                res_val = timedelta(days=value)
            elif reso == NPY_DATETIMEUNIT.NPY_FR_W:
                res_val = timedelta(weeks=value)
            else:
                # Month, Year, NPY_FR_GENERIC, pico, femto, atto
                raise NotImplementedError(reso)

        # Note: we can index result directly instead of using PyArray_MultiIter_DATA
        #  like we do for the other functions because result is known C-contiguous
        #  and is the first argument to PyArray_MultiIterNew2.  The usual pattern
        #  does not seem to work with object dtype.
        #  See discussion at
        #  github.com/pandas-dev/pandas/pull/46886#discussion_r860261305
        res_flat[i] = res_val

        cnp.PyArray_ITER_NEXT(it)

    return result


# ----------------------------------------------------------------------


cpdef int64_t delta_to_nanoseconds(
    delta,
    NPY_DATETIMEUNIT reso=NPY_FR_ns,
    bint round_ok=True,
) except? -1:
    # Note: this will raise on timedelta64 with Y or M unit

    cdef:
        NPY_DATETIMEUNIT in_reso
        int64_t n

    if is_tick_object(delta):
        n = delta.n
        in_reso = delta._creso

    elif isinstance(delta, _Timedelta):
        n = delta._value
        in_reso = delta._creso

    elif cnp.is_timedelta64_object(delta):
        in_reso = get_datetime64_unit(delta)
        if in_reso == NPY_DATETIMEUNIT.NPY_FR_Y or in_reso == NPY_DATETIMEUNIT.NPY_FR_M:
            raise ValueError(
                "delta_to_nanoseconds does not support Y or M units, "
                "as their duration in nanoseconds is ambiguous."
            )
        n = cnp.get_timedelta64_value(delta)

    elif PyDelta_Check(delta):
        in_reso = NPY_DATETIMEUNIT.NPY_FR_us
        try:
            n = (
                delta.days * 24 * 3600 * 1_000_000
                + delta.seconds * 1_000_000
                + delta.microseconds
                )
        except OverflowError as err:
            raise OutOfBoundsTimedelta(*err.args) from err

    else:
        raise TypeError(type(delta))

    try:
        return convert_reso(n, in_reso, reso, round_ok=round_ok)
    except (OutOfBoundsDatetime, OverflowError) as err:
        # Catch OutOfBoundsDatetime bc convert_reso can call check_dts_bounds
        #  for Y/M-resolution cases
        unit_str = npy_unit_to_abbrev(reso)
        raise OutOfBoundsTimedelta(
            f"Cannot cast {str(delta)} to unit={unit_str} without overflow."
        ) from err


cdef int64_t _numeric_to_td64ns(
    object item, str unit, NPY_DATETIMEUNIT out_reso=NPY_FR_ns
):
    # caller is responsible for checking
    #  assert unit not in ["Y", "y", "M"]
    #  assert is_integer_object(item) or is_float_object(item)
    if is_integer_object(item) and item == NPY_NAT:
        return NPY_NAT

    try:
        ival = cast_from_unit(item, unit, out_reso)
    except OutOfBoundsDatetime as err:
        abbrev = npy_unit_to_abbrev(out_reso)
        raise OutOfBoundsTimedelta(
            f"Cannot cast {item} from {unit} to '{abbrev}' without overflow."
        ) from err

    return ival


# TODO: de-duplicate with DatetimeParseState
cdef class ResoState:
    cdef:
        NPY_DATETIMEUNIT creso
        bint creso_ever_changed

    def __cinit__(self, NPY_DATETIMEUNIT creso):
        self.creso = creso
        self.creso_ever_changed = False

    cdef bint update_creso(self, NPY_DATETIMEUNIT item_reso) noexcept:
        # Return a bool indicating whether we bumped to a higher resolution
        if self.creso == NPY_DATETIMEUNIT.NPY_FR_GENERIC:
            self.creso = item_reso
        elif item_reso > self.creso:
            self.creso = item_reso
            self.creso_ever_changed = True
            return True
        return False


@cython.boundscheck(False)
@cython.wraparound(False)
def array_to_timedelta64(
    ndarray values,
    str unit=None,
    str errors="raise",
    NPY_DATETIMEUNIT creso=NPY_DATETIMEUNIT.NPY_FR_GENERIC,
) -> ndarray:
    # values is object-dtype, may be 2D
    """
    Convert an ndarray to an array of timedeltas. If errors == 'coerce',
    coerce non-convertible objects to NaT. Otherwise, raise.

    Returns
    -------
    np.ndarray[timedelta64ns]
    """
    # Caller is responsible for checking
    assert unit not in ["Y", "y", "M"]

    cdef:
        Py_ssize_t i, n = values.size
        ndarray result = np.empty((<object>values).shape, dtype="m8[ns]")
        object item
        int64_t ival
        cnp.broadcast mi = cnp.PyArray_MultiIterNew2(result, values)
        cnp.flatiter it
        str parsed_unit = parse_timedelta_unit(unit or "ns")
        NPY_DATETIMEUNIT item_reso
        ResoState state = ResoState(creso)
        bint infer_reso = creso == NPY_DATETIMEUNIT.NPY_FR_GENERIC
        ndarray iresult = result.view("i8")

    if values.descr.type_num != cnp.NPY_OBJECT:
        # raise here otherwise we segfault below
        raise TypeError("array_to_timedelta64 'values' must have object dtype")

    if errors not in {"ignore", "raise", "coerce"}:
        raise ValueError("errors must be one of {'ignore', 'raise', or 'coerce'}")

    if unit is not None and errors != "coerce":
        it = cnp.PyArray_IterNew(values)
        for i in range(n):
            # Analogous to: item = values[i]
            item = cnp.PyArray_GETITEM(values, cnp.PyArray_ITER_DATA(it))
            if isinstance(item, str):
                raise ValueError(
                    "unit must not be specified if the input contains a str"
                )
            cnp.PyArray_ITER_NEXT(it)

    for i in range(n):
        item = <object>(<PyObject**>cnp.PyArray_MultiIter_DATA(mi, 1))[0]

        try:
            if checknull_with_nat_and_na(item):
                ival = NPY_NAT

            elif cnp.is_timedelta64_object(item):
                # TODO: de-duplicate this with Timedelta.__new__
                ival = cnp.get_timedelta64_value(item)
                dt64_reso = get_datetime64_unit(item)
                if not (
                    is_supported_unit(dt64_reso) or
                    dt64_reso in [
                        NPY_DATETIMEUNIT.NPY_FR_m,
                        NPY_DATETIMEUNIT.NPY_FR_h,
                        NPY_DATETIMEUNIT.NPY_FR_D,
                        NPY_DATETIMEUNIT.NPY_FR_W,
                        NPY_DATETIMEUNIT.NPY_FR_GENERIC
                    ]
                ):
                    err = npy_unit_to_abbrev(dt64_reso)
                    raise ValueError(
                        f"Unit {err} is not supported. "
                        "Only unambiguous timedelta values durations are supported. "
                        "Allowed units are 'W', 'D', 'h', 'm', 's', 'ms', 'us', 'ns'")

                item_reso = get_supported_reso(dt64_reso)
                state.update_creso(item_reso)
                if infer_reso:
                    creso = state.creso
                if dt64_reso != NPY_DATETIMEUNIT.NPY_FR_GENERIC:
                    try:
                        ival = convert_reso(
                            ival,
                            dt64_reso,
                            creso,
                            round_ok=True,
                        )
                    except (OverflowError, OutOfBoundsDatetime) as err:
                        raise OutOfBoundsTimedelta(item) from err
                else:
                    # e.g. NaT
                    pass

            elif isinstance(item, _Timedelta):
                item_reso = item._creso
                state.update_creso(item_reso)
                if infer_reso:
                    creso = state.creso

                ival = (<_Timedelta>item)._as_creso(creso)._value

            elif PyDelta_Check(item):
                # i.e. isinstance(item, timedelta)
                item_reso = NPY_DATETIMEUNIT.NPY_FR_us
                state.update_creso(item_reso)
                if infer_reso:
                    creso = state.creso
                ival = delta_to_nanoseconds(item, reso=creso)

            elif isinstance(item, str):
                if (
                    (len(item) > 0 and item[0] == "P")
                    or (len(item) > 1 and item[:2] == "-P")
                ):
                    ival = parse_iso_format_string(item)
                else:
                    ival = parse_timedelta_string(item)
                if (
                    (infer_reso or creso == NPY_DATETIMEUNIT.NPY_FR_us)
                    and not needs_nano_unit(ival, item)
                ):
                    item_reso = NPY_DATETIMEUNIT.NPY_FR_us
                    ival = ival // 1000
                else:
                    item_reso = NPY_FR_ns

                if ival != NPY_NAT:
                    state.update_creso(item_reso)
                    if infer_reso:
                        creso = state.creso

            elif is_tick_object(item):
                item_reso = get_supported_reso(item._creso)
                state.update_creso(item_reso)
                if infer_reso:
                    creso = state.creso
                ival = delta_to_nanoseconds(item, reso=creso)

            elif is_integer_object(item) or is_float_object(item):
                ival = _numeric_to_td64ns(item, parsed_unit, NPY_FR_ns)

                item_reso = NPY_FR_ns
                state.update_creso(item_reso)
                if infer_reso:
                    creso = state.creso

            else:
                raise TypeError(f"Invalid type for timedelta scalar: {type(item)}")

        except ValueError as err:
            if errors == "coerce":
                ival = NPY_NAT
            elif "unit abbreviation w/o a number" in str(err):
                # re-raise with more pertinent message
                msg = f"Could not convert '{item}' to NumPy timedelta"
                raise ValueError(msg) from err
            else:
                raise

        (<int64_t*>cnp.PyArray_MultiIter_DATA(mi, 0))[0] = ival

        cnp.PyArray_MultiIter_NEXT(mi)

    if infer_reso:
        if state.creso_ever_changed:
            # We encountered mismatched resolutions, need to re-parse with
            #  the correct one.
            return array_to_timedelta64(
                values,
                unit=unit,
                errors=errors,
                creso=state.creso,
            )
        elif creso == NPY_DATETIMEUNIT.NPY_FR_GENERIC:
            # i.e. we never encountered anything non-NaT, default to "s". This
            # ensures that insert and concat-like operations with NaT
            # do not upcast units
            result = iresult.view("m8[s]")
        else:
            # Otherwise we can use the single reso that we encountered and avoid
            #  a second pass.
            abbrev = npy_unit_to_abbrev(state.creso)
            result = iresult.view(f"m8[{abbrev}]")
    else:
        abbrev = npy_unit_to_abbrev(creso)
        result = result.view(f"m8[{abbrev}]")
    return result


@cython.cpow(True)
cdef int64_t parse_timedelta_string(str ts) except? -1:
    """
    Parse a regular format timedelta string. Return an int64_t (in ns)
    or raise a ValueError on an invalid parse.
    """

    cdef:
        str c
        bint neg = 0, have_dot = 0, have_value = 0, have_hhmmss = 0
        str current_unit = None
        int64_t result = 0, m = 0, r
        list number = [], frac = [], unit = []

    # neg : tracks if we have a leading negative for the value
    # have_dot : tracks if we are processing a dot (either post hhmmss or
    #            inside an expression)
    # have_value : track if we have at least 1 leading unit
    # have_hhmmss : tracks if we have a regular format hh:mm:ss

    if len(ts) == 0 or ts in nat_strings:
        return NPY_NAT

    for c in ts:

        # skip whitespace / commas
        if c == " " or c == ",":
            pass

        # positive signs are ignored
        elif c == "+":
            pass

        # neg
        elif c == "-":

            if neg or have_value or have_hhmmss:
                raise ValueError("only leading negative signs are allowed")

            neg = 1

        # number (ascii codes)
        elif ord(c) >= 48 and ord(c) <= 57:

            if have_dot:

                # we found a dot, but now its just a fraction
                if len(unit):
                    number.append(c)
                    have_dot = 0
                else:
                    frac.append(c)

            elif not len(unit):
                number.append(c)

            else:
                r = timedelta_from_spec(number, frac, unit)
                unit, number, frac = [], [c], []

                result += timedelta_as_neg(r, neg)

        # hh:mm:ss.
        elif c == ":":

            # we flip this off if we have a leading value
            if have_value:
                neg = 0

            # we are in the pattern hh:mm:ss pattern
            if len(number):
                if current_unit is None:
                    current_unit = "h"
                    m = 1000000000 * 3600
                elif current_unit == "h":
                    current_unit = "m"
                    m = 1000000000 * 60
                elif current_unit == "m":
                    current_unit = "s"
                    m = 1000000000
                r = <int64_t>int("".join(number)) * m
                result += timedelta_as_neg(r, neg)
                have_hhmmss = 1
            else:
                raise ValueError(f"expecting hh:mm:ss format, received: {ts}")

            unit, number = [], []

        # after the decimal point
        elif c == ".":

            if len(number) and current_unit is not None:

                # by definition we had something like
                # so we need to evaluate the final field from a
                # hh:mm:ss (so current_unit is 'm')
                if current_unit != "m":
                    raise ValueError("expected hh:mm:ss format before .")
                m = 1000000000
                r = <int64_t>int("".join(number)) * m
                result += timedelta_as_neg(r, neg)
                have_value = 1
                unit, number, frac = [], [], []

            have_dot = 1

        # unit
        else:
            unit.append(c)
            have_value = 1
            have_dot = 0

    # we had a dot, but we have a fractional
    # value since we have an unit
    if have_dot and len(unit):
        r = timedelta_from_spec(number, frac, unit)
        result += timedelta_as_neg(r, neg)

    # we have a dot as part of a regular format
    # e.g. hh:mm:ss.fffffff
    elif have_dot:

        if ((len(number) or len(frac)) and not len(unit)
                and current_unit is None):
            raise ValueError("no units specified")

        if len(frac) > 0 and len(frac) <= 3:
            m = 10**(3 -len(frac)) * 1000 * 1000
        elif len(frac) > 3 and len(frac) <= 6:
            m = 10**(6 -len(frac)) * 1000
        elif len(frac) > 6 and len(frac) <= 9:
            m = 10**(9 -len(frac))
        else:
            m = 1
            frac = frac[:9]
        r = <int64_t>int("".join(frac)) * m
        result += timedelta_as_neg(r, neg)

    # we have a regular format
    # we must have seconds at this point (hence the unit is still 'm')
    elif current_unit is not None:
        if current_unit != "m":
            raise ValueError("expected hh:mm:ss format")
        m = 1000000000
        r = <int64_t>int("".join(number)) * m
        result += timedelta_as_neg(r, neg)

    # we have a last abbreviation
    elif len(unit):
        if len(number):
            r = timedelta_from_spec(number, frac, unit)
            result += timedelta_as_neg(r, neg)
        else:
            raise ValueError("unit abbreviation w/o a number")

    # we only have symbols and no numbers
    elif len(number) == 0:
        raise ValueError("symbols w/o a number")

    # treat as nanoseconds
    # but only if we don't have anything else
    else:
        if have_value:
            raise ValueError("have leftover units")
        if len(number):
            r = timedelta_from_spec(number, frac, "ns")
            result += timedelta_as_neg(r, neg)

    return result


cdef int64_t timedelta_as_neg(int64_t value, bint neg):
    """

    Parameters
    ----------
    value : int64_t of the timedelta value
    neg : bool if the a negative value
    """
    if neg:
        return -value
    return value


cdef timedelta_from_spec(object number, object frac, object unit):
    """

    Parameters
    ----------
    number : a list of number digits
    frac : a list of frac digits
    unit : a list of unit characters
    """
    cdef:
        str n

    unit = "".join(unit)
    if unit in ["M", "Y", "y"]:
        raise ValueError(
            "Units 'M', 'Y' and 'y' do not represent unambiguous timedelta "
            "values and are not supported."
        )

    unit = parse_timedelta_unit(unit)

    n = "".join(number) + "." + "".join(frac)
    return cast_from_unit(float(n), unit)


cdef bint needs_nano_unit(int64_t ival, str item):
    """
    Check if a passed string `item` needs to be stored with nano unit or can
    use microsecond instead. Needs nanoseconds if:

    - if the parsed value in nanoseconds has sub-microseconds content -> certainly
      needs nano
    - if the seconds part in the string contains more than 6 decimals, i.e. has
      trailing zeros beyond the microsecond part (e.g. "0.123456000 s") -> treat
      as nano for consistency
    - if the string explicitly contains an entry for nanoseconds (e.g. "1000 ns")
    """
    # TODO: more performant way of doing this check?
    if ival % 1000 != 0:
        return True
    return re.search(r"\.\d{7}", item) or "ns" in item or "nano" in item.lower()


cpdef inline str parse_timedelta_unit(str unit):
    """
    Parameters
    ----------
    unit : str or None

    Returns
    -------
    str
        Canonical unit string.

    Raises
    ------
    ValueError : on non-parseable input
    """
    if unit is None:
        return "ns"
    elif unit == "M":
        return unit
    elif unit in c_DEPR_UNITS:
        from pandas.errors import Pandas4Warning

        # https://github.com/pandas-dev/pandas/pull/59240
        warnings.warn(
            f"\'{unit}\' is deprecated and will be removed in a "
            f"future version. Please use \'{c_DEPR_UNITS.get(unit)}\' "
            f"instead of \'{unit}\'.",
            Pandas4Warning,
            stacklevel=find_stack_level(),
        )
        unit = c_DEPR_UNITS[unit]
    try:
        return timedelta_abbrevs[unit.lower()]
    except KeyError:
        raise ValueError(f"invalid unit abbreviation: {unit}")

# ----------------------------------------------------------------------
# Timedelta ops utilities

cdef bint _validate_ops_compat(other):
    # return True if we are compat with operating
    if checknull_with_nat(other):
        return True
    elif is_any_td_scalar(other):
        return True
    elif isinstance(other, str):
        return True
    return False


def _op_unary_method(func, name):
    def f(self):
        new_value = func(self._value)
        return _timedelta_from_value_and_reso(Timedelta, new_value, self._creso)
    f.__name__ = name
    return f


def _binary_op_method_timedeltalike(op, name):
    # define a binary operation that only works if the other argument is
    # timedelta like or an array of timedeltalike
    def f(self, other):
        if other is NaT:
            return NaT

        elif cnp.is_datetime64_object(other) or (
            PyDateTime_Check(other) and not isinstance(other, ABCTimestamp)
        ):
            # this case is for a datetime object that is specifically
            # *not* a Timestamp, as the Timestamp case will be
            # handled after `_validate_ops_compat` returns False below
            from pandas._libs.tslibs.timestamps import Timestamp
            return op(self, Timestamp(other))
            # We are implicitly requiring the canonical behavior to be
            # defined by Timestamp methods.

        elif is_array(other):
            if other.ndim == 0:
                # see also: item_from_zerodim
                item = cnp.PyArray_ToScalar(cnp.PyArray_DATA(other), other)
                return f(self, item)

            elif other.dtype.kind in "mM":
                return op(self.to_timedelta64(), other)
            elif other.dtype.kind == "O":
                return np.array([op(self, x) for x in other])
            else:
                return NotImplemented

        elif not _validate_ops_compat(other):
            # Includes any of our non-cython classes
            return NotImplemented

        try:
            other = _wrapped_to_timedelta(other)
        except ValueError:
            # failed to parse as timedelta
            return NotImplemented

        if other is NaT:
            # e.g. if original other was timedelta64('NaT')
            return NaT

        # Matching numpy, we cast to the higher resolution. Unlike numpy,
        #  we raise instead of silently overflowing during this casting.
        if self._creso < other._creso:
            self = (<_Timedelta>self)._as_creso(other._creso, round_ok=True)
        elif self._creso > other._creso:
            other = (<_Timedelta>other)._as_creso(self._creso, round_ok=True)

        res = op(self._value, other._value)
        if res == NPY_NAT:
            # e.g. test_implementation_limits
            # TODO: more generally could do an overflowcheck in op?
            return NaT

        return _timedelta_from_value_and_reso(Timedelta, res, reso=self._creso)

    f.__name__ = name
    return f


# ----------------------------------------------------------------------
# Timedelta Construction

cpdef disallow_ambiguous_unit(unit):
    if unit in {"Y", "y", "M"}:
        raise ValueError(
            "Units 'M', 'Y', and 'y' are no longer supported, as they do not "
            "represent unambiguous timedelta values durations."
        )


cdef int64_t parse_iso_format_string(str ts) except? -1:
    """
    Extracts and cleanses the appropriate values from a match object with
    groups for each component of an ISO 8601 duration

    Parameters
    ----------
    ts: str
        ISO 8601 Duration formatted string

    Returns
    -------
    ns: int64_t
        Precision in nanoseconds of matched ISO 8601 duration

    Raises
    ------
    ValueError
        If ``ts`` cannot be parsed
    """

    cdef:
        unicode c
        int64_t result = 0, r
        int p = 0, sign = 1
        object dec_unit = "ms", err_msg
        bint have_dot = 0, have_value = 0, neg = 0
        list number = [], unit = []

    err_msg = f"Invalid ISO 8601 Duration format - {ts}"

    if ts[0] == "-":
        sign = -1
        ts = ts[1:]

    for c in ts:
        # number (ascii codes)
        if 48 <= ord(c) <= 57:

            have_value = 1
            if have_dot:
                if p == 3 and dec_unit != "ns":
                    unit.append(dec_unit)
                    if dec_unit == "ms":
                        dec_unit = "us"
                    elif dec_unit == "us":
                        dec_unit = "ns"
                    p = 0
                p += 1

            if not len(unit):
                number.append(c)
            else:
                r = timedelta_from_spec(number, "0", unit)
                result += timedelta_as_neg(r, neg)

                neg = 0
                unit, number = [], [c]
        else:
            if c == "P" or c == "T":
                pass  # ignore marking characters P and T
            elif c == "-":
                if neg or have_value:
                    raise ValueError(err_msg)
                else:
                    neg = 1
            elif c == "+":
                pass
            elif c in ["W", "D", "H", "M"]:
                if c in ["H", "M"] and len(number) > 2:
                    raise ValueError(err_msg)
                if c in ["M", "H"]:
                    c = c.replace("M", "min").replace("H", "h")
                unit.append(c)
                r = timedelta_from_spec(number, "0", unit)
                result += timedelta_as_neg(r, neg)

                neg = 0
                unit, number = [], []
            elif c == ".":
                # append any seconds
                if len(number):
                    r = timedelta_from_spec(number, "0", "s")
                    result += timedelta_as_neg(r, neg)
                    unit, number = [], []
                have_dot = 1
            elif c == "S":
                if have_dot:  # ms, us, or ns
                    if not len(number) or p > 3:
                        raise ValueError(err_msg)
                    # pad to 3 digits as required
                    pad = 3 - p
                    while pad > 0:
                        number.append("0")
                        pad -= 1

                    r = timedelta_from_spec(number, "0", dec_unit)
                    result += timedelta_as_neg(r, neg)
                else:  # seconds
                    r = timedelta_from_spec(number, "0", "s")
                    result += timedelta_as_neg(r, neg)
            else:
                raise ValueError(err_msg)

    if not have_value:
        # Received string only - never parsed any values
        raise ValueError(err_msg)

    return sign*result


cdef _to_py_int_float(v):
    # Note: This used to be defined inside Timedelta.__new__
    # but cython will not allow `cdef` functions to be defined dynamically.
    if is_integer_object(v):
        return int(v)
    elif is_float_object(v):
        return float(v)
    raise TypeError(f"Invalid type {type(v)}. Must be int or float.")


def _timedelta_unpickle(value, reso):
    return _timedelta_from_value_and_reso(Timedelta, value, reso)


cdef _timedelta_from_value_and_reso(cls, int64_t value, NPY_DATETIMEUNIT reso):
    # Could make this a classmethod if/when cython supports cdef classmethods
    cdef:
        _Timedelta td_base

    assert value != NPY_NAT
    # For millisecond and second resos, we cannot actually pass int(value) because
    #  many cases would fall outside of the pytimedelta implementation bounds.
    #  We pass 0 instead, and override seconds, microseconds, days.
    #  In principle we could pass 0 for ns and us too.
    if reso == NPY_FR_ns:
        td_base = _Timedelta.__new__(cls, microseconds=int(value) // 1000)
    elif reso == NPY_DATETIMEUNIT.NPY_FR_us:
        td_base = _Timedelta.__new__(cls, microseconds=int(value))
    elif reso == NPY_DATETIMEUNIT.NPY_FR_ms:
<<<<<<< HEAD
        if value > -86_399_999_913_600_000 and value < 86_400_000_000_000_000:
=======
        if -86_399_999_913_600_000 <= value < 86_400_000_000_000_000:
>>>>>>> 39ac242c
            # i.e. we are in range for pytimedelta. By passing the
            #  'correct' value here we can
            #   make pydatetime + Timedelta operations work correctly,
            #  xref GH#53643
            td_base = _Timedelta.__new__(cls, milliseconds=value)
        else:
            td_base = _Timedelta.__new__(cls, milliseconds=0)
    elif reso == NPY_DATETIMEUNIT.NPY_FR_s:
<<<<<<< HEAD
        if value > -86_399_999_913_600 and value < 86_400_000_000_000:
=======
        if -86_399_999_913_600 <= value < 86_400_000_000_000:
>>>>>>> 39ac242c
            # i.e. we are in range for pytimedelta. By passing the
            #  'correct' value here we can
            #   make pydatetime + Timedelta operations work correctly,
            #  xref GH#53643
            td_base = _Timedelta.__new__(cls, seconds=value)
        else:
            td_base = _Timedelta.__new__(cls, seconds=0)
    # Other resolutions are disabled but could potentially be implemented here:
    # elif reso == NPY_DATETIMEUNIT.NPY_FR_m:
    #    td_base = _Timedelta.__new__(Timedelta, minutes=int(value))
    # elif reso == NPY_DATETIMEUNIT.NPY_FR_h:
    #    td_base = _Timedelta.__new__(Timedelta, hours=int(value))
    # elif reso == NPY_DATETIMEUNIT.NPY_FR_D:
    #    td_base = _Timedelta.__new__(Timedelta, days=int(value))
    else:
        raise NotImplementedError(
            "Only resolutions 's', 'ms', 'us', 'ns' are supported."
        )

    td_base._value = value
    td_base._is_populated = 0
    td_base._creso = reso
    return td_base


class MinMaxReso:
    """
    We need to define min/max/resolution on both the Timedelta _instance_
    and Timedelta class.  On an instance, these depend on the object's _reso.
    On the class, we default to the values we would get with nanosecond _reso.
    """
    def __init__(self, name, docstring):
        self._name = name
        self.__doc__ = docstring

    def __get__(self, obj, type=None):
        if self._name == "min":
            val = np.iinfo(np.int64).min + 1
        elif self._name == "max":
            val = np.iinfo(np.int64).max
        else:
            assert self._name == "resolution"
            val = 1

        if obj is None:
            # i.e. this is on the class, default to nanos
            result = Timedelta(val)
        else:
            result = Timedelta._from_value_and_reso(val, obj._creso)

        result.__doc__ = self.__doc__

        return result

    def __set__(self, obj, value):
        raise AttributeError(f"{self._name} is not settable.")


# Similar to Timestamp/datetime, this is a construction requirement for
# timedeltas that we need to do object instantiation in python. This will
# serve as a C extension type that shadows the Python class, where we do any
# heavy lifting.
cdef class _Timedelta(timedelta):
    # cdef readonly:
    #    int64_t value      # nanoseconds
    #    bint _is_populated  # are my components populated
    #    int64_t _d, _h, _m, _s, _ms, _us, _ns
    #    NPY_DATETIMEUNIT _reso

    # higher than np.ndarray and np.matrix
    __array_priority__ = 100

    _docstring_min = """
    Returns the minimum bound possible for Timedelta.

    This property provides access to the smallest possible value that
    can be represented by a Timedelta object.

    Returns
    -------
    Timedelta

    See Also
    --------
    Timedelta.max: Returns the maximum bound possible for Timedelta.
    Timedelta.resolution: Returns the smallest possible difference between
        non-equal Timedelta objects.

    Examples
    --------
    >>> pd.Timedelta.min
    -106752 days +00:12:43.145224193
    """

    _docstring_max = """
    Returns the maximum bound possible for Timedelta.

    This property provides access to the largest possible value that
    can be represented by a Timedelta object.

    Returns
    -------
    Timedelta

    See Also
    --------
    Timedelta.min: Returns the minimum bound possible for Timedelta.
    Timedelta.resolution: Returns the smallest possible difference between
        non-equal Timedelta objects.

    Examples
    --------
    >>> pd.Timedelta.max
    106751 days 23:47:16.854775807
    """

    _docstring_reso = """
    Returns the smallest possible difference between non-equal Timedelta objects.

    The resolution value is determined by the underlying representation of time
    units and is equivalent to Timedelta(nanoseconds=1).

    Returns
    -------
    Timedelta

    See Also
    --------
    Timedelta.max: Returns the maximum bound possible for Timedelta.
    Timedelta.min: Returns the minimum bound possible for Timedelta.

    Examples
    --------
    >>> pd.Timedelta.resolution
    0 days 00:00:00.000000001
    """

    min = MinMaxReso("min", _docstring_min)
    max = MinMaxReso("max", _docstring_max)
    resolution = MinMaxReso("resolution", _docstring_reso)

    @property
    def value(self):
        """
        Return the value of Timedelta object in nanoseconds.

        Return the total seconds, milliseconds and microseconds
        of the timedelta as nanoseconds.

        Returns
        -------
        int

        See Also
        --------
        Timedelta.unit : Return the unit of Timedelta object.

        Examples
        --------
        >>> pd.Timedelta(1, "us").value
        1000
        """
        try:
            return convert_reso(self._value, self._creso, NPY_FR_ns, False)
        except OverflowError:
            raise OverflowError(
                "Cannot convert Timedelta to nanoseconds without overflow. "
                "Use `.asm8.view('i8')` to cast represent Timedelta in its own "
                f"unit (here, {self.unit})."
            )

    @property
    def _unit(self) -> str:
        """
        The abbreviation associated with self._creso.
        """
        return npy_unit_to_abbrev(self._creso)

    @property
    def days(self) -> int:  # TODO(cython3): make cdef property
        """
        Returns the days of the timedelta.

        The `days` attribute of a `pandas.Timedelta` object provides the number
        of days represented by the `Timedelta`. This is useful for extracting
        the day component from a `Timedelta` that may also include hours, minutes,
        seconds, and smaller time units. This attribute simplifies the process
        of working with durations where only the day component is of interest.

        Returns
        -------
        int

        See Also
        --------
        Timedelta.seconds : Returns the seconds component of the timedelta.
        Timedelta.microseconds : Returns the microseconds component of the timedelta.
        Timedelta.total_seconds : Returns the total duration in seconds.

        Examples
        --------
        >>> td = pd.Timedelta(1, "d")
        >>> td.days
        1

        >>> td = pd.Timedelta('4 min 3 us 42 ns')
        >>> td.days
        0
        """
        # NB: using the python C-API PyDateTime_DELTA_GET_DAYS will fail
        #  (or be incorrect)
        self._ensure_components()
        return self._d

    @property
    def seconds(self) -> int:  # TODO(cython3): make cdef property
        """
        Return the total hours, minutes, and seconds of the timedelta as seconds.

        Timedelta.seconds = hours * 3600 + minutes * 60 + seconds.

        Returns
        -------
        int
            Number of seconds.

        See Also
        --------
        Timedelta.components : Return all attributes with assigned values
            (i.e. days, hours, minutes, seconds, milliseconds, microseconds,
            nanoseconds).
        Timedelta.total_seconds : Express the Timedelta as total number of seconds.

        Examples
        --------
        **Using string input**

        >>> td = pd.Timedelta('1 days 2 min 3 us 42 ns')
        >>> td.seconds
        120

        **Using integer input**

        >>> td = pd.Timedelta(42, unit='s')
        >>> td.seconds
        42
        """
        # NB: using the python C-API PyDateTime_DELTA_GET_SECONDS will fail
        #  (or be incorrect)
        self._ensure_components()
        return self._h * 3600 + self._m * 60 + self._s

    @property
    def microseconds(self) -> int:  # TODO(cython3): make cdef property
        # NB: using the python C-API PyDateTime_DELTA_GET_MICROSECONDS will fail
        #  (or be incorrect)
        """
        Return the number of microseconds (n), where 0 <= n < 1 millisecond.

        Timedelta.microseconds = milliseconds * 1000 + microseconds.

        Returns
        -------
        int
            Number of microseconds.

        See Also
        --------
        Timedelta.components : Return all attributes with assigned values
            (i.e. days, hours, minutes, seconds, milliseconds, microseconds,
            nanoseconds).

        Examples
        --------
        **Using string input**

        >>> td = pd.Timedelta('1 days 2 min 3 us')

        >>> td.microseconds
        3

        **Using integer input**

        >>> td = pd.Timedelta(42, unit='us')
        >>> td.microseconds
        42
        """
        self._ensure_components()
        return self._ms * 1000 + self._us

    def total_seconds(self) -> float:
        """
        Total seconds in the duration.

        This method calculates the total duration in seconds by combining
        the days, seconds, and microseconds of the `Timedelta` object.

        See Also
        --------
        to_timedelta : Convert argument to timedelta.
        Timedelta : Represents a duration, the difference between two dates or times.
        Timedelta.seconds : Returns the seconds component of the timedelta.
        Timedelta.microseconds : Returns the microseconds component of the timedelta.

        Examples
        --------
        >>> td = pd.Timedelta('1min')
        >>> td
        Timedelta('0 days 00:01:00')
        >>> td.total_seconds()
        60.0
        """
        # We need to override bc we overrode days/seconds/microseconds
        # TODO: add nanos/1e9?
        return self.days * 24 * 3600 + self.seconds + self.microseconds / 1_000_000

    @property
    def unit(self) -> str:
        """
        Return the unit of Timedelta object.

        The unit of Timedelta object is nanosecond, i.e., 'ns' by default.

        Returns
        -------
        str

        See Also
        --------
        Timedelta.value : Return the value of Timedelta object in nanoseconds.
        Timedelta.as_unit : Convert the underlying int64 representation to
            the given unit.

        Examples
        --------
        >>> td = pd.Timedelta(42, unit='us')
        'ns'
        """
        return npy_unit_to_abbrev(self._creso)

    def __hash__(_Timedelta self):
        if self._has_ns():
            # Note: this does *not* satisfy the invariance
            #  td1 == td2 \\Rightarrow hash(td1) == hash(td2)
            #  if td1 and td2 have different _resos. timedelta64 also has this
            #  non-invariant behavior.
            #  see GH#44504
            return hash(self._value)
        elif self._is_in_pytimedelta_bounds() and (
            self._creso == NPY_FR_ns or self._creso == NPY_DATETIMEUNIT.NPY_FR_us
        ):
            # If we can defer to timedelta.__hash__, do so, as that
            #  ensures the hash is invariant to our _reso.
            # We can only defer for ns and us, as for these two resos we
            #  call _Timedelta.__new__ with the correct input in
            #  _timedelta_from_value_and_reso; so timedelta.__hash__
            #  will be correct
            return timedelta.__hash__(self)
        else:
            # We want to ensure that two equivalent Timedelta objects
            #  have the same hash.  So we try downcasting to the next-lowest
            #  resolution.
            try:
                obj = (<_Timedelta>self)._as_creso(<NPY_DATETIMEUNIT>(self._creso + 1))
            except OutOfBoundsTimedelta:
                # Doesn't fit, so we're off the hook
                return hash(self._value)
            else:
                return hash(obj)

    def __richcmp__(_Timedelta self, object other, int op):
        cdef:
            _Timedelta ots

        if isinstance(other, _Timedelta):
            ots = other
        elif is_any_td_scalar(other):
            try:
                ots = Timedelta(other)
            except OutOfBoundsTimedelta as err:
                # GH#49021 pytimedelta.max overflows
                if not PyDelta_Check(other):
                    # TODO: handle this case
                    raise
                ltup = (self.days, self.seconds, self.microseconds, self.nanoseconds)
                rtup = (other.days, other.seconds, other.microseconds, 0)
                if op == Py_EQ:
                    return ltup == rtup
                elif op == Py_NE:
                    return ltup != rtup
                elif op == Py_LT:
                    return ltup < rtup
                elif op == Py_LE:
                    return ltup <= rtup
                elif op == Py_GT:
                    return ltup > rtup
                elif op == Py_GE:
                    return ltup >= rtup

        elif other is NaT:
            return op == Py_NE

        elif util.is_array(other):
            if other.dtype.kind == "m":
                return PyObject_RichCompare(self.asm8, other, op)
            elif other.dtype.kind == "O":
                # operate element-wise
                return np.array(
                    [PyObject_RichCompare(self, x, op) for x in other],
                    dtype=bool,
                )
            if op == Py_EQ:
                return np.zeros(other.shape, dtype=bool)
            elif op == Py_NE:
                return np.ones(other.shape, dtype=bool)
            return NotImplemented  # let other raise TypeError

        else:
            return NotImplemented

        if self._creso == ots._creso:
            return cmp_scalar(self._value, ots._value, op)
        return self._compare_mismatched_resos(ots, op)

    # TODO: reuse/share with Timestamp
    cdef bint _compare_mismatched_resos(self, _Timedelta other, op):
        # Can't just dispatch to numpy as they silently overflow and get it wrong
        cdef:
            npy_datetimestruct dts_self
            npy_datetimestruct dts_other

        # dispatch to the datetimestruct utils instead of writing new ones!
        pandas_datetime_to_datetimestruct(self._value, self._creso, &dts_self)
        pandas_datetime_to_datetimestruct(other._value, other._creso, &dts_other)
        return cmp_dtstructs(&dts_self,  &dts_other, op)

    cdef bint _has_ns(self):
        if self._creso == NPY_FR_ns:
            return self._value % 1000 != 0
        elif self._creso < NPY_FR_ns:
            # i.e. seconds, millisecond, microsecond
            return False
        else:
            raise NotImplementedError(self._creso)

    cdef bint _is_in_pytimedelta_bounds(self):
        """
        Check if we are within the bounds of datetime.timedelta.
        """
        self._ensure_components()
        return -999999999 <= self._d and self._d <= 999999999

    cdef _ensure_components(_Timedelta self):
        """
        compute the components
        """
        if self._is_populated:
            return

        cdef:
            pandas_timedeltastruct tds

        pandas_timedelta_to_timedeltastruct(self._value, self._creso, &tds)
        self._d = tds.days
        self._h = tds.hrs
        self._m = tds.min
        self._s = tds.sec
        self._ms = tds.ms
        self._us = tds.us
        self._ns = tds.ns
        self._seconds = tds.seconds
        self._microseconds = tds.microseconds

        self._is_populated = 1

    cpdef timedelta to_pytimedelta(_Timedelta self):
        """
        Convert a pandas Timedelta object into a python ``datetime.timedelta`` object.

        Timedelta objects are internally saved as numpy datetime64[ns] dtype.
        Use to_pytimedelta() to convert to object dtype.

        Returns
        -------
        datetime.timedelta or numpy.array of datetime.timedelta

        See Also
        --------
        to_timedelta : Convert argument to Timedelta type.

        Notes
        -----
        Any nanosecond resolution will be lost.

        Examples
        --------
        >>> td = pd.Timedelta('3D')
        >>> td
        Timedelta('3 days 00:00:00')
        >>> td.to_pytimedelta()
        datetime.timedelta(days=3)
        """
        if self._creso == NPY_FR_ns:
            us, remainder = divmod(self._value, 1000)
            if remainder >= 500:
                us += 1
            return timedelta(microseconds=us)

        # TODO(@WillAyd): is this the right way to use components?
        self._ensure_components()
        return timedelta(
            days=self._d, seconds=self._seconds, microseconds=self._microseconds
        )

    def to_timedelta64(self) -> np.timedelta64:
        """
        Return a numpy.timedelta64 object with 'ns' precision.

        Since NumPy uses ``timedelta64`` objects for its time operations, converting
        a pandas ``Timedelta`` into a NumPy ``timedelta64`` provides seamless
        integration between the two libraries, especially when working in environments
        that heavily rely on NumPy for array-based calculations.

        See Also
        --------
        to_timedelta : Convert argument to timedelta.
        numpy.timedelta64 : A NumPy object for time duration.
        Timedelta : Represents a duration, the difference between two dates
            or times.

        Examples
        --------
        >>> td = pd.Timedelta('3D')
        >>> td
        Timedelta('3 days 00:00:00')
        >>> td.to_timedelta64()
        numpy.timedelta64(259200000000000,'ns')
        """
        cdef:
            str abbrev = npy_unit_to_abbrev(self._creso)
        # TODO: way to create an np.timedelta64 obj with the reso directly
        #  instead of having to get the abbrev?
        return np.timedelta64(self._value, abbrev)

    def to_numpy(self, dtype=None, copy=False) -> np.timedelta64:
        """
        Convert the Timedelta to a NumPy timedelta64.

        This is an alias method for `Timedelta.to_timedelta64()`.

        Parameters
        ----------
        dtype : NoneType
            It is available here only for compatibility. Its value will not
            affect the return value.
        copy : bool, default False
            It is available here only for compatibility. Its value will not
            affect the return value.

        Returns
        -------
        numpy.timedelta64

        See Also
        --------
        Series.to_numpy : Similar method for Series.

        Examples
        --------
        >>> td = pd.Timedelta('3D')
        >>> td
        Timedelta('3 days 00:00:00')
        >>> td.to_numpy()
        numpy.timedelta64(259200000000000,'ns')
        """
        if dtype is not None or copy is not False:
            raise ValueError(
                "Timedelta.to_numpy dtype and copy arguments are ignored"
            )
        return self.to_timedelta64()

    def view(self, dtype):
        """
        Array view compatibility.

        This method allows you to reinterpret the underlying data of a Timedelta
        object as a different dtype. The `view` method provides a way to reinterpret
        the internal representation of the `Timedelta` object without modifying its
        data. This is particularly useful when you need to work with the underlying
        data directly, such as for performance optimizations or interfacing with
        low-level APIs. The returned value is typically the number of nanoseconds
        since the epoch, represented as an integer or another specified dtype.

        Parameters
        ----------
        dtype : str or dtype
            The dtype to view the underlying data as.

        See Also
        --------
        Timedelta.asm8 : Return a numpy timedelta64 array scalar view.
        numpy.ndarray.view : Returns a view of an array with the same data.
        Timedelta.to_numpy : Converts the Timedelta to a NumPy timedelta64.
        Timedelta.total_seconds : Returns the total duration of the Timedelta
            object in seconds.

        Examples
        --------
        >>> td = pd.Timedelta('3D')
        >>> td
        Timedelta('3 days 00:00:00')
        >>> td.view(int)
        259200000000000
        """
        return np.timedelta64(self._value).view(dtype)

    @property
    def components(self):
        """
        Return a components namedtuple-like.

        Each component represents a different time unit, allowing you to access the
        breakdown of the total duration in terms of days, hours, minutes, seconds,
        milliseconds, microseconds, and nanoseconds.

        See Also
        --------
        Timedelta.total_seconds : Returns the total duration of the Timedelta in
            seconds.
        to_timedelta : Convert argument to Timedelta.
        Timedelta : Represents a duration, the difference between two dates or times.

        Examples
        --------
        >>> td = pd.Timedelta('2 day 4 min 3 us 42 ns')
        >>> td.components
        Components(days=2, hours=0, minutes=4, seconds=0, milliseconds=0,
            microseconds=3, nanoseconds=42)
        """
        self._ensure_components()
        # return the named tuple
        return Components(self._d, self._h, self._m, self._s,
                          self._ms, self._us, self._ns)

    @property
    def asm8(self) -> np.timedelta64:
        """
        Return a numpy timedelta64 array scalar view.

        Provides access to the array scalar view (i.e. a combination of the
        value and the units) associated with the numpy.timedelta64().view(),
        including a 64-bit integer representation of the timedelta in
        nanoseconds (Python int compatible).

        Returns
        -------
        numpy timedelta64 array scalar view
            Array scalar view of the timedelta in nanoseconds.

        See Also
        --------
            Timedelta.total_seconds : Return the total seconds in the duration.
            Timedelta.components : Return a namedtuple of the Timedelta's components.
            Timedelta.to_timedelta64 : Convert the Timedelta to a numpy.timedelta64.

        Examples
        --------
        >>> td = pd.Timedelta('1 days 2 min 3 us 42 ns')
        >>> td.asm8
        numpy.timedelta64(86520000003042,'ns')

        >>> td = pd.Timedelta('2 min 3 s')
        >>> td.asm8
        numpy.timedelta64(123000000000,'ns')

        >>> td = pd.Timedelta('3 ms 5 us')
        >>> td.asm8
        numpy.timedelta64(3005000,'ns')

        >>> td = pd.Timedelta(42, unit='ns')
        >>> td.asm8
        numpy.timedelta64(42,'ns')
        """
        return self.to_timedelta64()

    @property
    def resolution_string(self) -> str:
        """
        Return a string representing the lowest timedelta resolution.

        Each timedelta has a defined resolution that represents the lowest OR
        most granular level of precision. Each level of resolution is
        represented by a short string as defined below:

        Resolution:     Return value

        * Days:         'D'
        * Hours:        'h'
        * Minutes:      'min'
        * Seconds:      's'
        * Milliseconds: 'ms'
        * Microseconds: 'us'
        * Nanoseconds:  'ns'

        Returns
        -------
        str
            Timedelta resolution.

        Examples
        --------
        >>> td = pd.Timedelta('1 days 2 min 3 us 42 ns')
        >>> td.resolution_string
        'ns'

        >>> td = pd.Timedelta('1 days 2 min 3 us')
        >>> td.resolution_string
        'us'

        >>> td = pd.Timedelta('2 min 3 s')
        >>> td.resolution_string
        's'

        >>> td = pd.Timedelta(36, unit='us')
        >>> td.resolution_string
        'us'
        """
        self._ensure_components()
        if self._ns:
            return "ns"
        elif self._us:
            return "us"
        elif self._ms:
            return "ms"
        elif self._s:
            return "s"
        elif self._m:
            return "min"
        elif self._h:
            return "h"
        else:
            return "D"

    @property
    def nanoseconds(self):
        """
        Return the number of nanoseconds (n), where 0 <= n < 1 microsecond.

        Returns
        -------
        int
            Number of nanoseconds.

        See Also
        --------
        Timedelta.components : Return all attributes with assigned values
            (i.e. days, hours, minutes, seconds, milliseconds, microseconds,
            nanoseconds).

        Examples
        --------
        **Using string input**

        >>> td = pd.Timedelta('1 days 2 min 3 us 42 ns')

        >>> td.nanoseconds
        42

        **Using integer input**

        >>> td = pd.Timedelta(42, unit='ns')
        >>> td.nanoseconds
        42
        """
        self._ensure_components()
        return self._ns

    def _repr_base(self, format=None) -> str:
        """

        Parameters
        ----------
        format : None|all|sub_day|long

        Returns
        -------
        converted : string of a Timedelta

        """
        cdef:
            str sign, fmt
            dict comp_dict
            object subs

        self._ensure_components()

        if self._d < 0:
            sign = " +"
        else:
            sign = " "

        if format == "all":
            fmt = ("{days} days{sign}{hours:02}:{minutes:02}:{seconds:02}."
                   "{milliseconds:03}{microseconds:03}{nanoseconds:03}")
        else:
            # if we have a partial day
            subs = (self._h or self._m or self._s or
                    self._ms or self._us or self._ns)

            if self._ms or self._us or self._ns:
                seconds_fmt = "{seconds:02}.{milliseconds:03}{microseconds:03}"
                if self._ns:
                    # GH#9309
                    seconds_fmt += "{nanoseconds:03}"
            else:
                seconds_fmt = "{seconds:02}"

            if format == "sub_day" and not self._d:
                fmt = "{hours:02}:{minutes:02}:" + seconds_fmt
            elif subs or format == "long":
                fmt = "{days} days{sign}{hours:02}:{minutes:02}:" + seconds_fmt
            else:
                fmt = "{days} days"

        comp_dict = self.components._asdict()
        comp_dict["sign"] = sign

        return fmt.format(**comp_dict)

    def __repr__(self) -> str:
        repr_based = self._repr_base(format="long")
        return f"Timedelta('{repr_based}')"

    def __str__(self) -> str:
        return self._repr_base(format="long")

    def __bool__(self) -> bool:
        return self._value!= 0

    def isoformat(self) -> str:
        """
        Format the Timedelta as ISO 8601 Duration.

        ``P[n]Y[n]M[n]DT[n]H[n]M[n]S``, where the ``[n]`` s are replaced by the
        values. See Wikipedia:
        `ISO 8601 § Durations <https://en.wikipedia.org/wiki/ISO_8601#Durations>`_.

        Returns
        -------
        str

        See Also
        --------
        Timestamp.isoformat : Function is used to convert the given
            Timestamp object into the ISO format.

        Notes
        -----
        The longest component is days, whose value may be larger than
        365.
        Every component is always included, even if its value is 0.
        Pandas uses nanosecond precision, so up to 9 decimal places may
        be included in the seconds component.
        Trailing 0's are removed from the seconds component after the decimal.
        We do not 0 pad components, so it's `...T5H...`, not `...T05H...`

        Examples
        --------
        >>> td = pd.Timedelta(days=6, minutes=50, seconds=3,
        ...                   milliseconds=10, microseconds=10, nanoseconds=12)

        >>> td.isoformat()
        'P6DT0H50M3.010010012S'
        >>> pd.Timedelta(hours=1, seconds=10).isoformat()
        'P0DT1H0M10S'
        >>> pd.Timedelta(days=500.5).isoformat()
        'P500DT12H0M0S'
        """
        components = self.components
        seconds = (f"{components.seconds}."
                   f"{components.milliseconds:0>3}"
                   f"{components.microseconds:0>3}"
                   f"{components.nanoseconds:0>3}")
        # Trim unnecessary 0s, 1.000000000 -> 1
        seconds = seconds.rstrip("0").rstrip(".")
        tpl = (f"P{components.days}DT{components.hours}"
               f"H{components.minutes}M{seconds}S")
        return tpl

    # ----------------------------------------------------------------
    # Constructors

    @classmethod
    def _from_value_and_reso(cls, int64_t value, NPY_DATETIMEUNIT reso):
        # exposing as classmethod for testing
        return _timedelta_from_value_and_reso(cls, value, reso)

    def as_unit(self, str unit, bint round_ok=True):
        """
        Convert the underlying int64 representation to the given unit.

        Parameters
        ----------
        unit : {"ns", "us", "ms", "s"}
        round_ok : bool, default True
            If False and the conversion requires rounding, raise.

        Returns
        -------
        Timedelta

        See Also
        --------
        Timedelta : Represents a duration, the difference between two dates or times.
        to_timedelta : Convert argument to timedelta.
        Timedelta.asm8 : Return a numpy timedelta64 array scalar view.

        Examples
        --------
        >>> td = pd.Timedelta('1001ms')
        >>> td
        Timedelta('0 days 00:00:01.001000')
        >>> td.as_unit('s')
        Timedelta('0 days 00:00:01')
        """
        dtype = np.dtype(f"m8[{unit}]")
        reso = get_unit_from_dtype(dtype)
        return self._as_creso(reso, round_ok=round_ok)

    @cython.cdivision(False)
    cdef _Timedelta _as_creso(self, NPY_DATETIMEUNIT reso, bint round_ok=True):
        cdef:
            int64_t value

        if reso == self._creso:
            return self

        try:
            value = convert_reso(self._value, self._creso, reso, round_ok=round_ok)
        except OverflowError as err:
            unit = npy_unit_to_abbrev(reso)
            raise OutOfBoundsTimedelta(
                f"Cannot cast {self} to unit='{unit}' without overflow."
            ) from err

        return type(self)._from_value_and_reso(value, reso=reso)

    cpdef _maybe_cast_to_matching_resos(self, _Timedelta other):
        """
        If _resos do not match, cast to the higher resolution, raising on overflow.
        """
        if self._creso > other._creso:
            other = other._as_creso(self._creso)
        elif self._creso < other._creso:
            self = self._as_creso(other._creso)
        return self, other


# Python front end to C extension type _Timedelta
# This serves as the box for timedelta64
@set_module("pandas")
class Timedelta(_Timedelta):
    """
    Represents a duration, the difference between two dates or times.

    Timedelta is the pandas equivalent of python's ``datetime.timedelta``
    and is interchangeable with it in most cases.

    Parameters
    ----------
    value : Timedelta, timedelta, np.timedelta64, str, int or float
        Input value.
    unit : str, default 'ns'
        If input is an integer, denote the unit of the input.
        If input is a float, denote the unit of the integer parts.
        The decimal parts with resolution lower than 1 nanosecond are ignored.

        Possible values:

        * 'W', or 'D'
        * 'days', or 'day'
        * 'hours', 'hour', 'hr', or 'h'
        * 'minutes', 'minute', 'min', or 'm'
        * 'seconds', 'second', 'sec', or 's'
        * 'milliseconds', 'millisecond', 'millis', 'milli', or 'ms'
        * 'microseconds', 'microsecond', 'micros', 'micro', or 'us'
        * 'nanoseconds', 'nanosecond', 'nanos', 'nano', or 'ns'.

        .. deprecated:: 3.0.0

            Allowing the values `w`, `d`, `MIN`, `MS`, `US` and `NS` to denote units
            are deprecated in favour of the values `W`, `D`, `min`, `ms`, `us` and `ns`.

    **kwargs
        Available kwargs: {days, seconds, microseconds,
        milliseconds, minutes, hours, weeks}.
        Values for construction in compat with datetime.timedelta.
        Numpy ints and floats will be coerced to python ints and floats.

    See Also
    --------
    Timestamp : Represents a single timestamp in time.
    TimedeltaIndex : Immutable Index of timedelta64 data.
    DateOffset : Standard kind of date increment used for a date range.
    to_timedelta : Convert argument to timedelta.
    datetime.timedelta : Represents a duration in the datetime module.
    numpy.timedelta64 : Represents a duration compatible with NumPy.

    Notes
    -----
    The constructor may take in either both values of value and unit or
    kwargs as above. Either one of them must be used during initialization

    The ``.value`` attribute is always in ns.

    If the precision is higher than nanoseconds, the precision of the duration is
    truncated to nanoseconds.

    Examples
    --------
    Here we initialize Timedelta object with both value and unit

    >>> td = pd.Timedelta(1, "D")
    >>> td
    Timedelta('1 days 00:00:00')

    Here we initialize the Timedelta object with kwargs

    >>> td2 = pd.Timedelta(days=1)
    >>> td2
    Timedelta('1 days 00:00:00')

    We see that either way we get the same result
    """

    _req_any_kwargs_new = {"weeks", "days", "hours", "minutes", "seconds",
                           "milliseconds", "microseconds", "nanoseconds"}

    def __new__(cls, object value=_no_input, unit=None, **kwargs):
        unsupported_kwargs = set(kwargs)
        unsupported_kwargs.difference_update(cls._req_any_kwargs_new)
        if unsupported_kwargs or (
            value is _no_input and
            not cls._req_any_kwargs_new.intersection(kwargs)
        ):
            raise ValueError(
                # GH#53801
                "cannot construct a Timedelta from the passed arguments, "
                "allowed keywords are "
                "[weeks, days, hours, minutes, seconds, "
                "milliseconds, microseconds, nanoseconds]"
            )

        if (
            unit is not None
            and not (is_float_object(value) or is_integer_object(value))
        ):
            # GH#53198
            warnings.warn(
                "The 'unit' keyword is only used when the Timedelta input is "
                f"an integer or float, not {type(value).__name__}. "
                "To specify the storage unit of the output use `td.as_unit(unit)`",
                UserWarning,
                stacklevel=find_stack_level(),
            )

        if value is _no_input:
            if not len(kwargs):
                raise ValueError("cannot construct a Timedelta without a "
                                 "value/unit or descriptive keywords "
                                 "(days,seconds....)")

            kwargs = {key: _to_py_int_float(kwargs[key]) for key in kwargs}

            # GH43764, convert any input to nanoseconds first and then
            # create the timedelta. This ensures that any potential
            # nanosecond contributions from kwargs parsed as floats
            # are taken into consideration.
            seconds = int((
                (
                    (kwargs.get("days", 0) + kwargs.get("weeks", 0) * 7) * 24
                    + kwargs.get("hours", 0)
                ) * 3600
                + kwargs.get("minutes", 0) * 60
                + kwargs.get("seconds", 0)
                ) * 1_000_000_000
            )

            ns = kwargs.get("nanoseconds", 0)
            us = kwargs.get("microseconds", 0)
            ms = kwargs.get("milliseconds", 0)
            try:
                value = np.timedelta64(
                    int(ns)
                    + int(us * 1_000)
                    + int(ms * 1_000_000)
                    + seconds, "ns"
                )
            except OverflowError as err:
                # GH#55503
                msg = (
                    f"seconds={seconds}, milliseconds={ms}, "
                    f"microseconds={us}, nanoseconds={ns}"
                )
                raise OutOfBoundsTimedelta(msg) from err

            if (
                "nanoseconds" not in kwargs
                and cnp.get_timedelta64_value(value) % 1000 == 0
            ):
                # If possible, give a microsecond unit
                value = value.astype("m8[us]")

        disallow_ambiguous_unit(unit)

        cdef:
            int64_t new_value

        # GH 30543 if pd.Timedelta already passed, return it
        # check that only value is passed
        if isinstance(value, _Timedelta):
            # 'unit' is benign in this case, but e.g. days or seconds
            #  doesn't make sense here.
            if len(kwargs):
                # GH#48898
                raise ValueError(
                    "Cannot pass both a Timedelta input and timedelta keyword "
                    "arguments, got "
                    f"{list(kwargs.keys())}"
                )
            return value
        elif isinstance(value, str):
            if unit is not None:
                raise ValueError("unit must not be specified if the value is a str")
            if (len(value) > 0 and value[0] == "P") or (
                len(value) > 1 and value[:2] == "-P"
            ):
                ival = parse_iso_format_string(value)
            else:
                ival = parse_timedelta_string(value)

            if not needs_nano_unit(ival, value):
                # If we don't specifically need nanosecond resolution, default
                #  to microsecond like we do for datetimes
                value = np.timedelta64(ival // 1000, "us")
                return cls(value)
            else:
                value = np.timedelta64(ival, "ns")
        elif PyDelta_Check(value):
            # pytimedelta object -> microsecond resolution
            new_value = delta_to_nanoseconds(
                value, reso=NPY_DATETIMEUNIT.NPY_FR_us
            )
            return cls._from_value_and_reso(
                new_value, reso=NPY_DATETIMEUNIT.NPY_FR_us
            )
        elif cnp.is_timedelta64_object(value):
            # Retain the resolution if possible, otherwise cast to the nearest
            #  supported resolution.
            new_value = cnp.get_timedelta64_value(value)
            if new_value == NPY_NAT:
                # i.e. np.timedelta64("NaT")
                return NaT

            reso = get_datetime64_unit(value)
            if not (is_supported_unit(reso) or
                    reso in [NPY_DATETIMEUNIT.NPY_FR_m,
                             NPY_DATETIMEUNIT.NPY_FR_h,
                             NPY_DATETIMEUNIT.NPY_FR_D,
                             NPY_DATETIMEUNIT.NPY_FR_W,
                             NPY_DATETIMEUNIT.NPY_FR_GENERIC]):
                err = npy_unit_to_abbrev(reso)
                raise ValueError(
                    f"Unit {err} is not supported. "
                    "Only unambiguous timedelta values durations are supported. "
                    "Allowed units are 'W', 'D', 'h', 'm', 's', 'ms', 'us', 'ns'")

            new_reso = get_supported_reso(reso)
            if reso != NPY_DATETIMEUNIT.NPY_FR_GENERIC:
                try:
                    new_value = convert_reso(
                        new_value,
                        reso,
                        new_reso,
                        round_ok=True,
                    )
                except (OverflowError, OutOfBoundsDatetime) as err:
                    raise OutOfBoundsTimedelta(value) from err
            return cls._from_value_and_reso(new_value, reso=new_reso)

        elif is_tick_object(value):
            new_reso = get_supported_reso(value._creso)
            new_value = delta_to_nanoseconds(value, reso=new_reso)
            return cls._from_value_and_reso(new_value, reso=new_reso)

        elif checknull_with_nat_and_na(value):
            return NaT

        elif is_integer_object(value):
            # unit=None is de-facto 'ns'
            if value != NPY_NAT:
                unit = parse_timedelta_unit(unit)
                if unit != "ns":
                    # Return with the closest-to-supported unit by going through
                    #  the timedelta64 path
                    td = np.timedelta64(value, unit)
                    return cls(td)
                value = _numeric_to_td64ns(value, unit)

        elif is_float_object(value):
            # unit=None is de-facto 'ns'
            unit = parse_timedelta_unit(unit)
            value = _numeric_to_td64ns(value, unit)

        else:
            raise ValueError(
                "Value must be Timedelta, string, integer, "
                f"float, timedelta or convertible, not {type(value).__name__}"
            )

        if cnp.is_timedelta64_object(value):
            value = value.view("i8")

        # nat
        if value == NPY_NAT:
            return NaT

        return _timedelta_from_value_and_reso(cls, value, NPY_FR_ns)

    def __setstate__(self, state):
        if len(state) == 1:
            # older pickle, only supported nanosecond
            value = state[0]
            reso = NPY_FR_ns
        else:
            value, reso = state
        self._value= value
        self._creso = reso

    def __reduce__(self):
        object_state = self._value, self._creso
        return (_timedelta_unpickle, object_state)

    @cython.cdivision(True)
    def _round(self, freq, mode):
        cdef:
            int64_t result, unit
            ndarray[int64_t] arr

        unit = get_unit_for_round(freq, self._creso)

        arr = np.array([self._value], dtype="i8")
        try:
            result = round_nsint64(arr, mode, unit)[0]
        except OverflowError as err:
            raise OutOfBoundsTimedelta(
                f"Cannot round {self} to freq={freq} without overflow"
            ) from err
        return Timedelta._from_value_and_reso(result, self._creso)

    def round(self, freq):
        """
        Round the Timedelta to the specified resolution.

        Parameters
        ----------
        freq : str
            Frequency string indicating the rounding resolution.
            It uses the same units as class constructor :class:`~pandas.Timedelta`.

        Returns
        -------
        a new Timedelta rounded to the given resolution of `freq`

        Raises
        ------
        ValueError if the freq cannot be converted

        See Also
        --------
            Timedelta.floor : Floor the Timedelta to the specified resolution.
            Timedelta.round : Round the Timedelta to the nearest specified resolution.
            Timestamp.ceil : Similar method for Timestamp objects.

        Examples
        --------
        >>> td = pd.Timedelta('1001ms')
        >>> td
        Timedelta('0 days 00:00:01.001000')
        >>> td.round('s')
        Timedelta('0 days 00:00:01')
        """
        return self._round(freq, RoundTo.NEAREST_HALF_EVEN)

    def floor(self, freq):
        """
        Return a new Timedelta floored to this resolution.

        Parameters
        ----------
        freq : str
            Frequency string indicating the flooring resolution.
            It uses the same units as class constructor :class:`~pandas.Timedelta`.

        Returns
        -------
        Timedelta
            A new Timedelta object floored to the specified resolution.

        See Also
        --------
            Timestamp.ceil : Round the Timestamp up to the nearest specified resolution.
            Timestamp.round : Round the Timestamp to the nearest specified resolution.

        Examples
        --------
        >>> td = pd.Timedelta('1001ms')
        >>> td
        Timedelta('0 days 00:00:01.001000')
        >>> td.floor('s')
        Timedelta('0 days 00:00:01')
        """
        return self._round(freq, RoundTo.MINUS_INFTY)

    def ceil(self, freq):
        """
        Return a new Timedelta ceiled to this resolution.

        Parameters
        ----------
        freq : str
            Frequency string indicating the ceiling resolution. Must be a fixed
            frequency like 's' (second) not 'ME' (month end). See
            :ref:`frequency aliases <timeseries.offset_aliases>` for
            a list of possible `freq` values.

        Returns
        -------
        Timedelta
            A new Timedelta object ceiled to the specified resolution.

        See Also
        --------
            Timedelta.floor : Floor the Timedelta to the specified resolution.
            Timedelta.round : Round the Timedelta to the nearest specified resolution.

        Examples
        --------
        >>> td = pd.Timedelta('1001ms')
        >>> td
        Timedelta('0 days 00:00:01.001000')
        >>> td.ceil('s')
        Timedelta('0 days 00:00:02')
        """
        return self._round(freq, RoundTo.PLUS_INFTY)

    # ----------------------------------------------------------------
    # Arithmetic Methods
    # TODO: Can some of these be defined in the cython class?

    __neg__ = _op_unary_method(lambda x: -x, "__neg__")
    __pos__ = _op_unary_method(lambda x: x, "__pos__")
    __abs__ = _op_unary_method(lambda x: abs(x), "__abs__")

    __add__ = _binary_op_method_timedeltalike(lambda x, y: x + y, "__add__")
    __radd__ = _binary_op_method_timedeltalike(lambda x, y: x + y, "__radd__")
    __sub__ = _binary_op_method_timedeltalike(lambda x, y: x - y, "__sub__")
    __rsub__ = _binary_op_method_timedeltalike(lambda x, y: y - x, "__rsub__")

    def __mul__(self, other):
        if is_integer_object(other) or is_float_object(other):
            if util.is_nan(other):
                # np.nan * timedelta -> np.timedelta64("NaT"), in this case NaT
                return NaT

            return _timedelta_from_value_and_reso(
                Timedelta,
                <int64_t>(other * self._value),
                reso=self._creso,
            )

        elif is_array(other):
            if other.ndim == 0:
                # see also: item_from_zerodim
                item = cnp.PyArray_ToScalar(cnp.PyArray_DATA(other), other)
                return self.__mul__(item)
            return other * self.to_timedelta64()

        elif is_bool_object(other):
            # GH#62316
            raise TypeError(
                "Cannot multiply Timedelta by bool. "
                "Explicitly cast to integer instead."
            )

        return NotImplemented

    __rmul__ = __mul__

    def __truediv__(self, other):
        if _should_cast_to_timedelta(other):
            # We interpret NaT as timedelta64("NaT")
            other = _wrapped_to_timedelta(other)
            if other is NaT:
                return np.nan
            if other._creso != self._creso:
                self, other = self._maybe_cast_to_matching_resos(other)
            return self._value/ float(other._value)

        elif is_integer_object(other) or is_float_object(other):
            # integers or floats
            if util.is_nan(other):
                return NaT
            # We want NumPy numeric scalars to behave like Python scalars
            # post NEP 50
            if isinstance(other, cnp.integer):
                other = int(other)
            if isinstance(other, cnp.floating):
                other = float(other)
            return Timedelta._from_value_and_reso(
                <int64_t>(self._value/ other), self._creso
            )

        elif is_array(other):
            if other.ndim == 0:
                # see also: item_from_zerodim
                item = cnp.PyArray_ToScalar(cnp.PyArray_DATA(other), other)
                return self.__truediv__(item)
            return self.to_timedelta64() / other

        return NotImplemented

    def __rtruediv__(self, other):
        if _should_cast_to_timedelta(other):
            # We interpret NaT as timedelta64("NaT")
            other = _wrapped_to_timedelta(other)
            if other is NaT:
                return np.nan
            if self._creso != other._creso:
                self, other = self._maybe_cast_to_matching_resos(other)
            return float(other._value) / self._value

        elif is_array(other):
            if other.ndim == 0:
                # see also: item_from_zerodim
                item = cnp.PyArray_ToScalar(cnp.PyArray_DATA(other), other)
                return self.__rtruediv__(item)
            elif other.dtype.kind == "O":
                # GH#31869
                return np.array([x / self for x in other])

            # TODO: if other.dtype.kind == "m" and other.dtype != self.asm8.dtype
            #  then should disallow for consistency with scalar behavior; requires
            #  deprecation cycle. (or changing scalar behavior)
            return other / self.to_timedelta64()

        return NotImplemented

    def __floordiv__(self, other):
        # numpy does not implement floordiv for timedelta64 dtype, so we cannot
        # just defer
        if _should_cast_to_timedelta(other):
            # We interpret NaT as timedelta64("NaT")
            other = _wrapped_to_timedelta(other)
            if other is NaT:
                return np.nan
            if self._creso != other._creso:
                self, other = self._maybe_cast_to_matching_resos(other)
            return self._value// other._value

        elif is_integer_object(other) or is_float_object(other):
            if util.is_nan(other):
                return NaT
            # We want NumPy numeric scalars to behave like Python scalars
            # post NEP 50
            if isinstance(other, cnp.integer):
                other = int(other)
            if isinstance(other, cnp.floating):
                other = float(other)
            return type(self)._from_value_and_reso(self._value// other, self._creso)

        elif is_array(other):
            if other.ndim == 0:
                # see also: item_from_zerodim
                item = cnp.PyArray_ToScalar(cnp.PyArray_DATA(other), other)
                return self.__floordiv__(item)

            if other.dtype.kind == "m":
                # also timedelta-like
                with warnings.catch_warnings():
                    warnings.filterwarnings(
                        "ignore",
                        "invalid value encountered in floor_divide",
                        RuntimeWarning
                    )
                    result = self.asm8 // other
                mask = other.view("i8") == NPY_NAT
                if mask.any():
                    # We differ from numpy here
                    result = result.astype("f8")
                    result[mask] = np.nan
                return result

            elif other.dtype.kind in "iuf":
                if other.ndim == 0:
                    return self // other.item()
                else:
                    return self.to_timedelta64() // other

            raise TypeError(f"Invalid dtype {other.dtype} for __floordiv__")

        return NotImplemented

    def __rfloordiv__(self, other):
        # numpy does not implement floordiv for timedelta64 dtype, so we cannot
        # just defer
        if _should_cast_to_timedelta(other):
            # We interpret NaT as timedelta64("NaT")
            other = _wrapped_to_timedelta(other)
            if other is NaT:
                return np.nan
            if self._creso != other._creso:
                self, other = self._maybe_cast_to_matching_resos(other)
            return other._value// self._value

        elif is_array(other):
            if other.ndim == 0:
                # see also: item_from_zerodim
                item = cnp.PyArray_ToScalar(cnp.PyArray_DATA(other), other)
                return self.__rfloordiv__(item)

            if other.dtype.kind == "m":
                # also timedelta-like
                with warnings.catch_warnings():
                    warnings.filterwarnings(
                        "ignore",
                        "invalid value encountered in floor_divide",
                        RuntimeWarning
                    )
                    result = other // self.asm8
                mask = other.view("i8") == NPY_NAT
                if mask.any():
                    # We differ from numpy here
                    result = result.astype("f8")
                    result[mask] = np.nan
                return result

            # Includes integer array // Timedelta, disallowed in GH#19761
            raise TypeError(f"Invalid dtype {other.dtype} for __floordiv__")

        return NotImplemented

    def __mod__(self, other):
        # Naive implementation, room for optimization
        return self.__divmod__(other)[1]

    def __rmod__(self, other):
        # Naive implementation, room for optimization
        return self.__rdivmod__(other)[1]

    def __divmod__(self, other):
        # Naive implementation, room for optimization
        div = self // other
        return div, self - div * other

    def __rdivmod__(self, other):
        # Naive implementation, room for optimization
        div = other // self
        return div, other - div * self


def truediv_object_array(ndarray left, ndarray right):
    cdef:
        ndarray[object] result = np.empty((<object>left).shape, dtype=object)
        object td64  # really timedelta64 if we find a way to declare that
        object obj, res_value
        _Timedelta td
        Py_ssize_t i

    for i in range(len(left)):
        td64 = left[i]
        obj = right[i]

        if cnp.get_timedelta64_value(td64) == NPY_NAT:
            # td here should be interpreted as a td64 NaT
            if _should_cast_to_timedelta(obj):
                _wrapped_to_timedelta(obj)  # deprecate if allowing string
                res_value = np.nan
            else:
                # if its a number then let numpy handle division, otherwise
                #  numpy will raise
                res_value = td64 / obj
        else:
            td = Timedelta(td64)
            res_value = td / obj

        result[i] = res_value

    return result


def floordiv_object_array(ndarray left, ndarray right):
    cdef:
        ndarray[object] result = np.empty((<object>left).shape, dtype=object)
        object td64  # really timedelta64 if we find a way to declare that
        object obj, res_value
        _Timedelta td
        Py_ssize_t i

    for i in range(len(left)):
        td64 = left[i]
        obj = right[i]

        if cnp.get_timedelta64_value(td64) == NPY_NAT:
            # td here should be interpreted as a td64 NaT
            if _should_cast_to_timedelta(obj):
                _wrapped_to_timedelta(obj)  # deprecate allowing string
                res_value = np.nan
            else:
                # if its a number then let numpy handle division, otherwise
                #  numpy will raise
                res_value = td64 // obj
        else:
            td = Timedelta(td64)
            res_value = td // obj

        result[i] = res_value

    return result


cdef bint is_any_td_scalar(object obj):
    """
    Cython equivalent for `isinstance(obj, (timedelta, np.timedelta64, Tick))`

    Parameters
    ----------
    obj : object

    Returns
    -------
    bool
    """
    return (
        PyDelta_Check(obj) or cnp.is_timedelta64_object(obj) or is_tick_object(obj)
    )


cdef inline _wrapped_to_timedelta(object other):
    # Helper for deprecating cases where we cast str to Timedelta
    td = Timedelta(other)
    if isinstance(other, str):
        from pandas.errors import Pandas4Warning
        warnings.warn(
            # GH#59653
            "Scalar operations between Timedelta and string are "
            "deprecated and will raise in a future version. "
            "Explicitly cast to Timedelta first.",
            Pandas4Warning,
            stacklevel=find_stack_level(),
        )
        # When this is enforced, remove str from _should_cast_to_timedelta
    return td


cdef bint _should_cast_to_timedelta(object obj):
    """
    Should we treat this object as a Timedelta for the purpose of a binary op
    """
    return (
        is_any_td_scalar(obj) or obj is None or obj is NaT or isinstance(obj, str)
    )


cpdef int64_t get_unit_for_round(freq, NPY_DATETIMEUNIT creso) except? -1:
    from pandas._libs.tslibs.offsets import to_offset

    freq = to_offset(freq)
    if isinstance(freq, Day):
        # In the "round" context, Day unambiguously means 24h, not calendar-day
        freq = Timedelta(days=freq.n)
    else:
        freq.nanos  # raises on non-fixed freq
    return delta_to_nanoseconds(freq, creso)<|MERGE_RESOLUTION|>--- conflicted
+++ resolved
@@ -1023,11 +1023,7 @@
     elif reso == NPY_DATETIMEUNIT.NPY_FR_us:
         td_base = _Timedelta.__new__(cls, microseconds=int(value))
     elif reso == NPY_DATETIMEUNIT.NPY_FR_ms:
-<<<<<<< HEAD
-        if value > -86_399_999_913_600_000 and value < 86_400_000_000_000_000:
-=======
         if -86_399_999_913_600_000 <= value < 86_400_000_000_000_000:
->>>>>>> 39ac242c
             # i.e. we are in range for pytimedelta. By passing the
             #  'correct' value here we can
             #   make pydatetime + Timedelta operations work correctly,
@@ -1036,11 +1032,7 @@
         else:
             td_base = _Timedelta.__new__(cls, milliseconds=0)
     elif reso == NPY_DATETIMEUNIT.NPY_FR_s:
-<<<<<<< HEAD
-        if value > -86_399_999_913_600 and value < 86_400_000_000_000:
-=======
         if -86_399_999_913_600 <= value < 86_400_000_000_000:
->>>>>>> 39ac242c
             # i.e. we are in range for pytimedelta. By passing the
             #  'correct' value here we can
             #   make pydatetime + Timedelta operations work correctly,
