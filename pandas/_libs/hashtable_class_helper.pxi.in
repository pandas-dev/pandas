--- conflicted
+++ resolved
@@ -254,17 +254,10 @@
         StringVectorData data
 
     def __cinit__(self):
-<<<<<<< HEAD
         self.data.size = 0
         self.data.capacity = _INIT_VEC_CAP
         self.data.data = <char **>malloc(self.data.capacity * sizeof(char *))
-        if not self.data.data:
-=======
-        self.data.n = 0
-        self.data.m = _INIT_VEC_CAP
-        self.data.data = <char **>malloc(self.data.m * sizeof(char *))
         if self.data.data is NULL:
->>>>>>> 0f7ded2a
             raise MemoryError()
 
     cdef resize(self):
@@ -276,13 +269,8 @@
         self.data.capacity = max(self.data.capacity * 4, _INIT_VEC_CAP)
 
         orig_data = self.data.data
-<<<<<<< HEAD
         self.data.data = <char **>malloc(self.data.capacity * sizeof(char *))
-        if not self.data.data:
-=======
-        self.data.data = <char **>malloc(self.data.m * sizeof(char *))
         if self.data.data is NULL:
->>>>>>> 0f7ded2a
             raise MemoryError()
         for i in range(orig_capacity):
             self.data.data[i] = orig_data[i]
