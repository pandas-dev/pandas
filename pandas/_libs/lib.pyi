--- conflicted
+++ resolved
@@ -149,19 +149,11 @@
 # TODO: restrict `arr`?
 def ensure_string_array(
     arr,
-<<<<<<< HEAD
-    na_value: object = np.nan,
-    coerce: str = "all",
-    copy: bool = True,
-    skipna: bool = True,
-) -> np.ndarray: ...  # np.ndarray[object]
-=======
     na_value: object = ...,
-    convert_na_value: bool = ...,
+    coerce: str = ...,
     copy: bool = ...,
     skipna: bool = ...,
 ) -> npt.NDArray[np.object_]: ...
->>>>>>> 0eeda645
 def infer_datetimelike_array(
     arr: npt.NDArray[np.object_],
 ) -> tuple[str, bool]: ...
