--- conflicted
+++ resolved
@@ -144,10 +144,7 @@
         SKIP_LINE
         FINISHED
 
-    ctypedef enum TokenizerError:
-        TOKENIZER_OK,
-        ERROR_OVERFLOW,
-        ERROR_INVALID_CHARS
+    enum: ERROR_OVERFLOW, ERROR_INVALID_CHARS
 
     ctypedef enum BadLineHandleMethod:
         ERROR,
@@ -279,15 +276,8 @@
     int tokenize_all_rows(parser_t *self, const char *encoding_errors) nogil
     int tokenize_nrows(parser_t *self, size_t nrows, const char *encoding_errors) nogil
 
-<<<<<<< HEAD
-    int64_t str_to_int64(char *p_item, int64_t int_min,
-                         int64_t int_max, TokenizerError *error, char tsep) nogil
-    uint64_t str_to_uint64(uint_state *state, char *p_item, int64_t int_max,
-                           uint64_t uint_max, TokenizerError *error, char tsep) nogil
-=======
     int64_t str_to_int64(char *p_item,  int *error, char tsep) nogil
     uint64_t str_to_uint64(uint_state *state, char *p_item, int *error, char tsep) nogil
->>>>>>> 531c0e36
 
     double xstrtod(const char *p, char **q, char decimal,
                    char sci, char tsep, int skip_trailing,
@@ -1797,7 +1787,7 @@
                            const kh_str_starts_t *na_hashset,
                            uint64_t *data, uint_state *state) nogil:
     cdef:
-        TokenizerError error = TOKENIZER_OK
+        int error = 0
         Py_ssize_t i, lines = line_end - line_start
         coliter_t it
         const char *word = NULL
@@ -1830,7 +1820,7 @@
                 int64_t line_start, int64_t line_end,
                 bint na_filter, kh_str_starts_t *na_hashset, bint raise_on_float):
     cdef:
-        TokenizerError error = TOKENIZER_OK
+        int error = 0
         int na_count = 0
         Py_ssize_t lines
         coliter_t it
@@ -1857,13 +1847,13 @@
     return result, na_count
 
 
-cdef TokenizerError _try_int64_nogil(parser_t *parser, int64_t col,
-                                     int64_t line_start,
-                                     int64_t line_end, bint na_filter,
-                                     const kh_str_starts_t *na_hashset, int64_t NA,
-                                     int64_t *data, int *na_count) nogil:
+cdef int _try_int64_nogil(parser_t *parser, int64_t col,
+                          int64_t line_start,
+                          int64_t line_end, bint na_filter,
+                          const kh_str_starts_t *na_hashset, int64_t NA,
+                          int64_t *data, int *na_count) nogil:
     cdef:
-        TokenizerError error = TOKENIZER_OK
+        int error = 0
         Py_ssize_t i, lines = line_end - line_start
         coliter_t it
         const char *word = NULL
@@ -1880,26 +1870,14 @@
                 data[i] = NA
                 continue
 
-<<<<<<< HEAD
-            data[i] = str_to_int64(word, INT64_MIN, INT64_MAX,
-                                   &error, parser.thousands)
-            if error != TOKENIZER_OK:
-=======
             data[i] = str_to_int64(word, &error, parser.thousands)
             if error != 0:
->>>>>>> 531c0e36
                 return error
     else:
         for i in range(lines):
             COLITER_NEXT(it, word)
-<<<<<<< HEAD
-            data[i] = str_to_int64(word, INT64_MIN, INT64_MAX,
-                                   &error, parser.thousands)
-            if error != TOKENIZER_OK:
-=======
             data[i] = str_to_int64(word, &error, parser.thousands)
             if error != 0:
->>>>>>> 531c0e36
                 return error
 
     return error
