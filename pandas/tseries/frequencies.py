from __future__ import annotations

from typing import TYPE_CHECKING

import numpy as np

from pandas._libs import lib
from pandas._libs.algos import unique_deltas
from pandas._libs.tslibs import (
    Timestamp,
    get_unit_from_dtype,
    periods_per_day,
    tz_convert_from_utc,
)
from pandas._libs.tslibs.ccalendar import (
    DAYS,
    MONTH_ALIASES,
    MONTH_NUMBERS,
    MONTHS,
    int_to_weekday,
)
from pandas._libs.tslibs.dtypes import (
    OFFSET_TO_PERIOD_FREQSTR,
    freq_to_period_freqstr,
)
from pandas._libs.tslibs.fields import (
    build_field_sarray,
    month_position_check,
)
from pandas._libs.tslibs.offsets import (
    DateOffset,
    Day,
    to_offset,
)
from pandas._libs.tslibs.parsing import get_rule_month
from pandas.util._decorators import cache_readonly

from pandas.core.dtypes.common import is_numeric_dtype
from pandas.core.dtypes.dtypes import (
    DatetimeTZDtype,
    PeriodDtype,
)
from pandas.core.dtypes.generic import (
    ABCIndex,
    ABCSeries,
)

from pandas.core.algorithms import unique

if TYPE_CHECKING:
    from pandas._typing import npt

    from pandas import (
        DatetimeIndex,
        Series,
        TimedeltaIndex,
    )
    from pandas.core.arrays.datetimelike import DatetimeLikeArrayMixin
# ---------------------------------------------------------------------
<<<<<<< HEAD
# Offset related functions
=======
# Offset names ("time rules") and related functions

_offset_to_period_map = {
    "WEEKDAY": "D",
    "EOM": "M",
    "BM": "M",
    "BQS": "Q",
    "QS": "Q",
    "BQ": "Q",
    "BA": "A",
    "AS": "A",
    "BAS": "A",
    "MS": "M",
    "D": "D",
    "B": "B",
    "min": "min",
    "s": "s",
    "ms": "ms",
    "us": "us",
    "ns": "ns",
    "H": "H",
    "Q": "Q",
    "A": "A",
    "W": "W",
    "M": "M",
    "Y": "A",
    "BY": "A",
    "YS": "A",
    "BYS": "A",
}
>>>>>>> 4f1a086f

_need_suffix = ["QS", "BQ", "BQS", "YS", "AS", "BY", "BA", "BYS", "BAS"]

for _prefix in _need_suffix:
    for _m in MONTHS:
        key = f"{_prefix}-{_m}"
        OFFSET_TO_PERIOD_FREQSTR[key] = OFFSET_TO_PERIOD_FREQSTR[_prefix]

for _prefix in ["A", "Q"]:
    for _m in MONTHS:
        _alias = f"{_prefix}-{_m}"
        OFFSET_TO_PERIOD_FREQSTR[_alias] = _alias

for _d in DAYS:
    OFFSET_TO_PERIOD_FREQSTR[f"W-{_d}"] = f"W-{_d}"


def get_period_alias(offset_str: str) -> str | None:
    """
    Alias to closest period strings BQ->Q etc.
    """
    return OFFSET_TO_PERIOD_FREQSTR.get(offset_str, None)


# ---------------------------------------------------------------------
# Period codes


def infer_freq(
    index: DatetimeIndex | TimedeltaIndex | Series | DatetimeLikeArrayMixin,
) -> str | None:
    """
    Infer the most likely frequency given the input index.

    Parameters
    ----------
    index : DatetimeIndex, TimedeltaIndex, Series or array-like
      If passed a Series will use the values of the series (NOT THE INDEX).

    Returns
    -------
    str or None
        None if no discernible frequency.

    Raises
    ------
    TypeError
        If the index is not datetime-like.
    ValueError
        If there are fewer than three values.

    Examples
    --------
    >>> idx = pd.date_range(start='2020/12/01', end='2020/12/30', periods=30)
    >>> pd.infer_freq(idx)
    'D'
    """
    from pandas.core.api import DatetimeIndex

    if isinstance(index, ABCSeries):
        values = index._values
        if not (
            lib.is_np_dtype(values.dtype, "mM")
            or isinstance(values.dtype, DatetimeTZDtype)
            or values.dtype == object
        ):
            raise TypeError(
                "cannot infer freq from a non-convertible dtype "
                f"on a Series of {index.dtype}"
            )
        index = values

    inferer: _FrequencyInferer

    if not hasattr(index, "dtype"):
        pass
    elif isinstance(index.dtype, PeriodDtype):
        raise TypeError(
            "PeriodIndex given. Check the `freq` attribute "
            "instead of using infer_freq."
        )
    elif lib.is_np_dtype(index.dtype, "m"):
        # Allow TimedeltaIndex and TimedeltaArray
        inferer = _TimedeltaFrequencyInferer(index)
        return inferer.get_freq()

    elif is_numeric_dtype(index.dtype):
        raise TypeError(
            f"cannot infer freq from a non-convertible index of dtype {index.dtype}"
        )

    if not isinstance(index, DatetimeIndex):
        index = DatetimeIndex(index)

    inferer = _FrequencyInferer(index)
    return inferer.get_freq()


class _FrequencyInferer:
    """
    Not sure if I can avoid the state machine here
    """

    def __init__(self, index) -> None:
        self.index = index
        self.i8values = index.asi8

        # For get_unit_from_dtype we need the dtype to the underlying ndarray,
        #  which for tz-aware is not the same as index.dtype
        if isinstance(index, ABCIndex):
            # error: Item "ndarray[Any, Any]" of "Union[ExtensionArray,
            # ndarray[Any, Any]]" has no attribute "_ndarray"
            self._creso = get_unit_from_dtype(
                index._data._ndarray.dtype  # type: ignore[union-attr]
            )
        else:
            # otherwise we have DTA/TDA
            self._creso = get_unit_from_dtype(index._ndarray.dtype)

        # This moves the values, which are implicitly in UTC, to the
        # the timezone so they are in local time
        if hasattr(index, "tz"):
            if index.tz is not None:
                self.i8values = tz_convert_from_utc(
                    self.i8values, index.tz, reso=self._creso
                )

        if len(index) < 3:
            raise ValueError("Need at least 3 dates to infer frequency")

        self.is_monotonic = (
            self.index._is_monotonic_increasing or self.index._is_monotonic_decreasing
        )

    @cache_readonly
    def deltas(self) -> npt.NDArray[np.int64]:
        return unique_deltas(self.i8values)

    @cache_readonly
    def deltas_asi8(self) -> npt.NDArray[np.int64]:
        # NB: we cannot use self.i8values here because we may have converted
        #  the tz in __init__
        return unique_deltas(self.index.asi8)

    @cache_readonly
    def is_unique(self) -> bool:
        return len(self.deltas) == 1

    @cache_readonly
    def is_unique_asi8(self) -> bool:
        return len(self.deltas_asi8) == 1

    def get_freq(self) -> str | None:
        """
        Find the appropriate frequency string to describe the inferred
        frequency of self.i8values

        Returns
        -------
        str or None
        """
        if not self.is_monotonic or not self.index._is_unique:
            return None

        delta = self.deltas[0]
        ppd = periods_per_day(self._creso)
        if delta and _is_multiple(delta, ppd):
            return self._infer_daily_rule()

        # Business hourly, maybe. 17: one day / 65: one weekend
        if self.hour_deltas in ([1, 17], [1, 65], [1, 17, 65]):
            return "BH"

        # Possibly intraday frequency.  Here we use the
        # original .asi8 values as the modified values
        # will not work around DST transitions.  See #8772
        if not self.is_unique_asi8:
            return None

        delta = self.deltas_asi8[0]
        pph = ppd // 24
        ppm = pph // 60
        pps = ppm // 60
        if _is_multiple(delta, pph):
            # Hours
            return _maybe_add_count("H", delta / pph)
        elif _is_multiple(delta, ppm):
            # Minutes
            return _maybe_add_count("min", delta / ppm)
        elif _is_multiple(delta, pps):
            # Seconds
            return _maybe_add_count("s", delta / pps)
        elif _is_multiple(delta, (pps // 1000)):
            # Milliseconds
            return _maybe_add_count("ms", delta / (pps // 1000))
        elif _is_multiple(delta, (pps // 1_000_000)):
            # Microseconds
            return _maybe_add_count("us", delta / (pps // 1_000_000))
        else:
            # Nanoseconds
            return _maybe_add_count("ns", delta)

    @cache_readonly
    def day_deltas(self) -> list[int]:
        ppd = periods_per_day(self._creso)
        return [x / ppd for x in self.deltas]

    @cache_readonly
    def hour_deltas(self) -> list[int]:
        pph = periods_per_day(self._creso) // 24
        return [x / pph for x in self.deltas]

    @cache_readonly
    def fields(self) -> np.ndarray:  # structured array of fields
        return build_field_sarray(self.i8values, reso=self._creso)

    @cache_readonly
    def rep_stamp(self) -> Timestamp:
        return Timestamp(self.i8values[0])

    def month_position_check(self) -> str | None:
        return month_position_check(self.fields, self.index.dayofweek)

    @cache_readonly
    def mdiffs(self) -> npt.NDArray[np.int64]:
        nmonths = self.fields["Y"] * 12 + self.fields["M"]
        return unique_deltas(nmonths.astype("i8"))

    @cache_readonly
    def ydiffs(self) -> npt.NDArray[np.int64]:
        return unique_deltas(self.fields["Y"].astype("i8"))

    def _infer_daily_rule(self) -> str | None:
        annual_rule = self._get_annual_rule()
        if annual_rule:
            nyears = self.ydiffs[0]
            month = MONTH_ALIASES[self.rep_stamp.month]
            alias = f"{annual_rule}-{month}"
            return _maybe_add_count(alias, nyears)

        quarterly_rule = self._get_quarterly_rule()
        if quarterly_rule:
            nquarters = self.mdiffs[0] / 3
            mod_dict = {0: 12, 2: 11, 1: 10}
            month = MONTH_ALIASES[mod_dict[self.rep_stamp.month % 3]]
            alias = f"{quarterly_rule}-{month}"
            return _maybe_add_count(alias, nquarters)

        monthly_rule = self._get_monthly_rule()
        if monthly_rule:
            return _maybe_add_count(monthly_rule, self.mdiffs[0])

        if self.is_unique:
            return self._get_daily_rule()

        if self._is_business_daily():
            return "B"

        wom_rule = self._get_wom_rule()
        if wom_rule:
            return wom_rule

        return None

    def _get_daily_rule(self) -> str | None:
        ppd = periods_per_day(self._creso)
        days = self.deltas[0] / ppd
        if days % 7 == 0:
            # Weekly
            wd = int_to_weekday[self.rep_stamp.weekday()]
            alias = f"W-{wd}"
            return _maybe_add_count(alias, days / 7)
        else:
            return _maybe_add_count("D", days)

    def _get_annual_rule(self) -> str | None:
        if len(self.ydiffs) > 1:
            return None

        if len(unique(self.fields["M"])) > 1:
            return None

        pos_check = self.month_position_check()

        if pos_check is None:
            return None
        else:
            return {"cs": "AS", "bs": "BAS", "ce": "A", "be": "BA"}.get(pos_check)

    def _get_quarterly_rule(self) -> str | None:
        if len(self.mdiffs) > 1:
            return None

        if not self.mdiffs[0] % 3 == 0:
            return None

        pos_check = self.month_position_check()

        if pos_check is None:
            return None
        else:
            return {"cs": "QS", "bs": "BQS", "ce": "Q", "be": "BQ"}.get(pos_check)

    def _get_monthly_rule(self) -> str | None:
        if len(self.mdiffs) > 1:
            return None
        pos_check = self.month_position_check()

        if pos_check is None:
            return None
        else:
            return {"cs": "MS", "bs": "BMS", "ce": "ME", "be": "BM"}.get(pos_check)

    def _is_business_daily(self) -> bool:
        # quick check: cannot be business daily
        if self.day_deltas != [1, 3]:
            return False

        # probably business daily, but need to confirm
        first_weekday = self.index[0].weekday()
        shifts = np.diff(self.i8values)
        ppd = periods_per_day(self._creso)
        shifts = np.floor_divide(shifts, ppd)
        weekdays = np.mod(first_weekday + np.cumsum(shifts), 7)

        return bool(
            np.all(
                ((weekdays == 0) & (shifts == 3))
                | ((weekdays > 0) & (weekdays <= 4) & (shifts == 1))
            )
        )

    def _get_wom_rule(self) -> str | None:
        weekdays = unique(self.index.weekday)
        if len(weekdays) > 1:
            return None

        week_of_months = unique((self.index.day - 1) // 7)
        # Only attempt to infer up to WOM-4. See #9425
        week_of_months = week_of_months[week_of_months < 4]
        if len(week_of_months) == 0 or len(week_of_months) > 1:
            return None

        # get which week
        week = week_of_months[0] + 1
        wd = int_to_weekday[weekdays[0]]

        return f"WOM-{week}{wd}"


class _TimedeltaFrequencyInferer(_FrequencyInferer):
    def _infer_daily_rule(self):
        if self.is_unique:
            return self._get_daily_rule()


def _is_multiple(us, mult: int) -> bool:
    return us % mult == 0


def _maybe_add_count(base: str, count: float) -> str:
    if count != 1:
        assert count == int(count)
        count = int(count)
        return f"{count}{base}"
    else:
        return base


# ----------------------------------------------------------------------
# Frequency comparison


def is_subperiod(source, target) -> bool:
    """
    Returns True if downsampling is possible between source and target
    frequencies

    Parameters
    ----------
    source : str or DateOffset
        Frequency converting from
    target : str or DateOffset
        Frequency converting to

    Returns
    -------
    bool
    """
    if target is None or source is None:
        return False
    source = _maybe_coerce_freq(source)
    target = _maybe_coerce_freq(target)

    if _is_annual(target):
        if _is_quarterly(source):
            return _quarter_months_conform(
                get_rule_month(source), get_rule_month(target)
            )
        return source in {"D", "C", "B", "M", "H", "min", "s", "ms", "us", "ns"}
    elif _is_quarterly(target):
        return source in {"D", "C", "B", "M", "H", "min", "s", "ms", "us", "ns"}
    elif _is_monthly(target):
        return source in {"D", "C", "B", "H", "min", "s", "ms", "us", "ns"}
    elif _is_weekly(target):
        return source in {target, "D", "C", "B", "H", "min", "s", "ms", "us", "ns"}
    elif target == "B":
        return source in {"B", "H", "min", "s", "ms", "us", "ns"}
    elif target == "C":
        return source in {"C", "H", "min", "s", "ms", "us", "ns"}
    elif target == "D":
        return source in {"D", "H", "min", "s", "ms", "us", "ns"}
    elif target == "H":
        return source in {"H", "min", "s", "ms", "us", "ns"}
    elif target == "min":
        return source in {"min", "s", "ms", "us", "ns"}
    elif target == "s":
        return source in {"s", "ms", "us", "ns"}
    elif target == "ms":
        return source in {"ms", "us", "ns"}
    elif target == "us":
        return source in {"us", "ns"}
    elif target == "ns":
        return source in {"ns"}
    else:
        return False


def is_superperiod(source, target) -> bool:
    """
    Returns True if upsampling is possible between source and target
    frequencies

    Parameters
    ----------
    source : str or DateOffset
        Frequency converting from
    target : str or DateOffset
        Frequency converting to

    Returns
    -------
    bool
    """
    if target is None or source is None:
        return False
    source = _maybe_coerce_freq(source)
    target = _maybe_coerce_freq(target)

    if _is_annual(source):
        if _is_annual(target):
            return get_rule_month(source) == get_rule_month(target)

        if _is_quarterly(target):
            smonth = get_rule_month(source)
            tmonth = get_rule_month(target)
            return _quarter_months_conform(smonth, tmonth)
        return target in {"D", "C", "B", "M", "H", "min", "s", "ms", "us", "ns"}
    elif _is_quarterly(source):
        return target in {"D", "C", "B", "M", "H", "min", "s", "ms", "us", "ns"}
    elif _is_monthly(source):
        return target in {"D", "C", "B", "H", "min", "s", "ms", "us", "ns"}
    elif _is_weekly(source):
        return target in {source, "D", "C", "B", "H", "min", "s", "ms", "us", "ns"}
    elif source == "B":
        return target in {"D", "C", "B", "H", "min", "s", "ms", "us", "ns"}
    elif source == "C":
        return target in {"D", "C", "B", "H", "min", "s", "ms", "us", "ns"}
    elif source == "D":
        return target in {"D", "C", "B", "H", "min", "s", "ms", "us", "ns"}
    elif source == "H":
        return target in {"H", "min", "s", "ms", "us", "ns"}
    elif source == "min":
        return target in {"min", "s", "ms", "us", "ns"}
    elif source == "s":
        return target in {"s", "ms", "us", "ns"}
    elif source == "ms":
        return target in {"ms", "us", "ns"}
    elif source == "us":
        return target in {"us", "ns"}
    elif source == "ns":
        return target in {"ns"}
    else:
        return False


def _maybe_coerce_freq(code) -> str:
    """we might need to coerce a code to a rule_code
    and uppercase it

    Parameters
    ----------
    source : str or DateOffset
        Frequency converting from

    Returns
    -------
    str
    """
    assert code is not None
    if isinstance(code, DateOffset):
<<<<<<< HEAD
        code = freq_to_period_freqstr(1, code.name)
    return code.upper()
=======
        code = code.rule_code
    if code in {"min", "s", "ms", "us", "ns"}:
        return code
    else:
        return code.upper()
>>>>>>> 4f1a086f


def _quarter_months_conform(source: str, target: str) -> bool:
    snum = MONTH_NUMBERS[source]
    tnum = MONTH_NUMBERS[target]
    return snum % 3 == tnum % 3


def _is_annual(rule: str) -> bool:
    rule = rule.upper()
    return rule == "A" or rule.startswith("A-")


def _is_quarterly(rule: str) -> bool:
    rule = rule.upper()
    return rule == "Q" or rule.startswith(("Q-", "BQ"))


def _is_monthly(rule: str) -> bool:
    rule = rule.upper()
    return rule in ("M", "BM")


def _is_weekly(rule: str) -> bool:
    rule = rule.upper()
    return rule == "W" or rule.startswith("W-")


__all__ = [
    "Day",
    "get_period_alias",
    "infer_freq",
    "is_subperiod",
    "is_superperiod",
    "to_offset",
]<|MERGE_RESOLUTION|>--- conflicted
+++ resolved
@@ -57,40 +57,7 @@
     )
     from pandas.core.arrays.datetimelike import DatetimeLikeArrayMixin
 # ---------------------------------------------------------------------
-<<<<<<< HEAD
 # Offset related functions
-=======
-# Offset names ("time rules") and related functions
-
-_offset_to_period_map = {
-    "WEEKDAY": "D",
-    "EOM": "M",
-    "BM": "M",
-    "BQS": "Q",
-    "QS": "Q",
-    "BQ": "Q",
-    "BA": "A",
-    "AS": "A",
-    "BAS": "A",
-    "MS": "M",
-    "D": "D",
-    "B": "B",
-    "min": "min",
-    "s": "s",
-    "ms": "ms",
-    "us": "us",
-    "ns": "ns",
-    "H": "H",
-    "Q": "Q",
-    "A": "A",
-    "W": "W",
-    "M": "M",
-    "Y": "A",
-    "BY": "A",
-    "YS": "A",
-    "BYS": "A",
-}
->>>>>>> 4f1a086f
 
 _need_suffix = ["QS", "BQ", "BQS", "YS", "AS", "BY", "BA", "BYS", "BAS"]
 
@@ -592,16 +559,11 @@
     """
     assert code is not None
     if isinstance(code, DateOffset):
-<<<<<<< HEAD
         code = freq_to_period_freqstr(1, code.name)
-    return code.upper()
-=======
-        code = code.rule_code
     if code in {"min", "s", "ms", "us", "ns"}:
         return code
     else:
         return code.upper()
->>>>>>> 4f1a086f
 
 
 def _quarter_months_conform(source: str, target: str) -> bool:
