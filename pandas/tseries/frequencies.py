--- conflicted
+++ resolved
@@ -20,15 +20,7 @@
     to_offset,
 )
 from pandas._libs.tslibs.parsing import get_rule_month
-<<<<<<< HEAD
-from pandas._libs.tslibs.resolution import (
-    Resolution,
-    month_position_check,
-    reso_str_bump_map,
-)
-=======
 from pandas._libs.tslibs.resolution import month_position_check
->>>>>>> 043b6092
 from pandas._libs.tslibs.timezones import UTC
 from pandas._libs.tslibs.tzconversion import tz_convert
 from pandas.util._decorators import cache_readonly
@@ -100,76 +92,9 @@
 
 def get_period_alias(offset_str: str) -> Optional[str]:
     """
-<<<<<<< HEAD
-    if freq is None:
-        return None
-
-    if isinstance(freq, DateOffset):
-        return freq
-
-    if isinstance(freq, tuple):
-        name = freq[0]
-        stride = freq[1]
-        if isinstance(stride, str):
-            name, stride = stride, name
-        name, _ = libfreqs.base_and_stride(name)
-        delta = _get_offset(name) * stride
-
-    elif isinstance(freq, timedelta):
-        delta = None
-        freq = Timedelta(freq)
-        try:
-            for name in freq.components._fields:
-                offset = _name_to_offset_map[name]
-                stride = getattr(freq.components, name)
-                if stride != 0:
-                    offset = stride * offset
-                    if delta is None:
-                        delta = offset
-                    else:
-                        delta = delta + offset
-        except ValueError as err:
-            raise ValueError(libfreqs.INVALID_FREQ_ERR_MSG.format(freq)) from err
-
-    else:
-        delta = None
-        stride_sign = None
-        try:
-            split = re.split(libfreqs.opattern, freq)
-            if split[-1] != "" and not split[-1].isspace():
-                # the last element must be blank
-                raise ValueError("last element must be blank")
-            for sep, stride, name in zip(split[0::4], split[1::4], split[2::4]):
-                if sep != "" and not sep.isspace():
-                    raise ValueError("separator must be spaces")
-                prefix = libfreqs._lite_rule_alias.get(name) or name
-                if stride_sign is None:
-                    stride_sign = -1 if stride.startswith("-") else 1
-                if not stride:
-                    stride = 1
-                if prefix in reso_str_bump_map:
-                    stride, name = Resolution.get_stride_from_decimal(
-                        float(stride), prefix
-                    )
-                stride = int(stride)
-                offset = _get_offset(name)
-                offset = offset * int(np.fabs(stride) * stride_sign)
-                if delta is None:
-                    delta = offset
-                else:
-                    delta = delta + offset
-        except (ValueError, TypeError) as err:
-            raise ValueError(libfreqs.INVALID_FREQ_ERR_MSG.format(freq)) from err
-
-    if delta is None:
-        raise ValueError(libfreqs.INVALID_FREQ_ERR_MSG.format(freq))
-
-    return delta
-=======
     Alias to closest period strings BQ->Q etc.
     """
     return _offset_to_period_map.get(offset_str, None)
->>>>>>> 043b6092
 
 
 def get_offset(name: str) -> DateOffset:
