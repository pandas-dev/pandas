--- conflicted
+++ resolved
@@ -13,11 +13,6 @@
     is_datetime64_dtype)
 
 from pandas.tseries.offsets import DateOffset
-<<<<<<< HEAD
-from pandas.util._decorators import deprecate_kwarg
-=======
-import pandas.tseries.offsets as offsets
->>>>>>> 3198b9df
 
 from pandas._libs.tslib import Timedelta
 
