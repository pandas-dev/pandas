--- conflicted
+++ resolved
@@ -190,151 +190,10 @@
     Timestamp('2017-03-01 09:10:11')
     """
 
-<<<<<<< HEAD
-    @cache_readonly
-    def _params(self):
-        # TODO: see if we can just write cache_readonly(BaseOffset._params.__get__)
-        return BaseOffset._params.__get__(self)
-
-    @cache_readonly
-    def freqstr(self):
-        # TODO: see if we can just write cache_readonly(BaseOffset.freqstr.__get__)
-        return BaseOffset.freqstr.__get__(self)
-
-
-class SingleConstructorMixin:
-    @classmethod
-    def _from_name(cls, suffix=None):
-        # default _from_name calls cls with no args
-        if suffix:
-            raise ValueError(f"Bad freq suffix {suffix}")
-        return cls()
-
-    @cache_readonly
-    def _params(self):
-        # TODO: see if we can just write cache_readonly(BaseOffset._params.__get__)
-        return BaseOffset._params.__get__(self)
-
-    @cache_readonly
-    def freqstr(self):
-        # TODO: see if we can just write cache_readonly(BaseOffset.freqstr.__get__)
-        return BaseOffset.freqstr.__get__(self)
-
-
-class SingleConstructorOffset(SingleConstructorMixin, BaseOffset):
     pass
-=======
-    _attributes = frozenset(["n", "normalize"] + list(liboffsets.relativedelta_kwds))
-    _adjust_dst = False
-
-    def __init__(self, n=1, normalize=False, **kwds):
-        BaseOffset.__init__(self, n, normalize)
-
-        off, use_rd = liboffsets._determine_offset(kwds)
-        object.__setattr__(self, "_offset", off)
-        object.__setattr__(self, "_use_relativedelta", use_rd)
-        for key in kwds:
-            val = kwds[key]
-            object.__setattr__(self, key, val)
-
-    @apply_wraps
-    def apply(self, other):
-        if self._use_relativedelta:
-            other = as_datetime(other)
-
-        if len(self.kwds) > 0:
-            tzinfo = getattr(other, "tzinfo", None)
-            if tzinfo is not None and self._use_relativedelta:
-                # perform calculation in UTC
-                other = other.replace(tzinfo=None)
-
-            if self.n > 0:
-                for i in range(self.n):
-                    other = other + self._offset
-            else:
-                for i in range(-self.n):
-                    other = other - self._offset
-
-            if tzinfo is not None and self._use_relativedelta:
-                # bring tz back from UTC calculation
-                other = conversion.localize_pydatetime(other, tzinfo)
-
-            return Timestamp(other)
-        else:
-            return other + timedelta(self.n)
-
-    @apply_index_wraps
-    def apply_index(self, i):
-        """
-        Vectorized apply of DateOffset to DatetimeIndex,
-        raises NotImplementedError for offsets without a
-        vectorized implementation.
-
-        Parameters
-        ----------
-        i : DatetimeIndex
-
-        Returns
-        -------
-        y : DatetimeIndex
-        """
-        kwds = self.kwds
-        relativedelta_fast = {
-            "years",
-            "months",
-            "weeks",
-            "days",
-            "hours",
-            "minutes",
-            "seconds",
-            "microseconds",
-        }
-        # relativedelta/_offset path only valid for base DateOffset
-        if self._use_relativedelta and set(kwds).issubset(relativedelta_fast):
-
-            months = (kwds.get("years", 0) * 12 + kwds.get("months", 0)) * self.n
-            if months:
-                shifted = liboffsets.shift_months(i.asi8, months)
-                i = type(i)(shifted, dtype=i.dtype)
-
-            weeks = (kwds.get("weeks", 0)) * self.n
-            if weeks:
-                # integer addition on PeriodIndex is deprecated,
-                #   so we directly use _time_shift instead
-                asper = i.to_period("W")
-                shifted = asper._time_shift(weeks)
-                i = shifted.to_timestamp() + i.to_perioddelta("W")
-
-            timedelta_kwds = {
-                k: v
-                for k, v in kwds.items()
-                if k in ["days", "hours", "minutes", "seconds", "microseconds"]
-            }
-            if timedelta_kwds:
-                delta = Timedelta(**timedelta_kwds)
-                i = i + (self.n * delta)
-            return i
-        elif not self._use_relativedelta and hasattr(self, "_offset"):
-            # timedelta
-            return i + (self._offset * self.n)
-        else:
-            # relativedelta with other keywords
-            kwd = set(kwds) - relativedelta_fast
-            raise NotImplementedError(
-                "DateOffset with relativedelta "
-                f"keyword(s) {kwd} not able to be "
-                "applied vectorized"
-            )
-
-    def is_on_offset(self, dt):
-        if self.normalize and not is_normalized(dt):
-            return False
-        # TODO, see #1395
-        return True
->>>>>>> 7c46c68a
-
-
-class BusinessDay(BusinessMixin, SingleConstructorOffset):
+
+
+class BusinessDay(BusinessMixin):
     """
     DateOffset subclass representing possibly n business days.
     """
@@ -824,7 +683,7 @@
 # Month-Based Offset Classes
 
 
-class MonthEnd(SingleConstructorMixin, liboffsets.MonthOffset):
+class MonthEnd(liboffsets.MonthOffset):
     """
     DateOffset of one month end.
     """
@@ -833,7 +692,7 @@
     _day_opt = "end"
 
 
-class MonthBegin(SingleConstructorMixin, liboffsets.MonthOffset):
+class MonthBegin(liboffsets.MonthOffset):
     """
     DateOffset of one month at beginning.
     """
@@ -842,7 +701,7 @@
     _day_opt = "start"
 
 
-class BusinessMonthEnd(SingleConstructorMixin, liboffsets.MonthOffset):
+class BusinessMonthEnd(liboffsets.MonthOffset):
     """
     DateOffset increments between business EOM dates.
     """
@@ -851,7 +710,7 @@
     _day_opt = "business_end"
 
 
-class BusinessMonthBegin(SingleConstructorMixin, liboffsets.MonthOffset):
+class BusinessMonthBegin(liboffsets.MonthOffset):
     """
     DateOffset of one business month at beginning.
     """
@@ -861,9 +720,7 @@
 
 
 @doc(bound="bound")
-class _CustomBusinessMonth(
-    CustomMixin, BusinessMixin, SingleConstructorMixin, liboffsets.MonthOffset
-):
+class _CustomBusinessMonth(CustomMixin, BusinessMixin, liboffsets.MonthOffset):
     """
     DateOffset subclass representing custom business month(s).
 
