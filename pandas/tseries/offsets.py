from datetime import date, datetime, timedelta
import operator

from dateutil.easter import easter
import numpy as np

from pandas._libs.tslibs import (
    Timedelta,
    Timestamp,
    ccalendar,
    conversion,
    frequencies as libfrequencies,
    offsets as liboffsets,
)
from pandas._libs.tslibs.offsets import (  # noqa:F401
    ApplyTypeError,
    BaseOffset,
    BQuarterBegin,
    BQuarterEnd,
    BusinessMixin,
<<<<<<< HEAD
=======
    BusinessMonthBegin,
    BusinessMonthEnd,
    BYearBegin,
    BYearEnd,
    CustomMixin,
>>>>>>> a087f3e5
    Day,
    Hour,
    Micro,
    Milli,
    Minute,
    MonthBegin,
    MonthEnd,
    Nano,
    QuarterBegin,
    QuarterEnd,
    Second,
    SingleConstructorOffset,
    Tick,
    YearBegin,
    YearEnd,
    apply_index_wraps,
    apply_wraps,
    as_datetime,
    is_normalized,
    shift_month,
    to_dt64D,
)
from pandas.errors import AbstractMethodError
from pandas.util._decorators import cache_readonly, doc

__all__ = [
    "Day",
    "BusinessDay",
    "BDay",
    "CustomBusinessDay",
    "CDay",
    "CBMonthEnd",
    "CBMonthBegin",
    "MonthBegin",
    "BMonthBegin",
    "MonthEnd",
    "BMonthEnd",
    "SemiMonthEnd",
    "SemiMonthBegin",
    "BusinessHour",
    "CustomBusinessHour",
    "YearBegin",
    "BYearBegin",
    "YearEnd",
    "BYearEnd",
    "QuarterBegin",
    "BQuarterBegin",
    "QuarterEnd",
    "BQuarterEnd",
    "LastWeekOfMonth",
    "FY5253Quarter",
    "FY5253",
    "Week",
    "WeekOfMonth",
    "Easter",
    "Hour",
    "Minute",
    "Second",
    "Milli",
    "Micro",
    "Nano",
    "DateOffset",
]


# ---------------------------------------------------------------------
# DateOffset


class OffsetMeta(type):
    """
    Metaclass that allows us to pretend that all BaseOffset subclasses
    inherit from DateOffset (which is needed for backward-compatibility).
    """

    @classmethod
    def __instancecheck__(cls, obj) -> bool:
        return isinstance(obj, BaseOffset)

    @classmethod
    def __subclasscheck__(cls, obj) -> bool:
        return issubclass(obj, BaseOffset)


class DateOffset(BaseOffset, metaclass=OffsetMeta):
    """
    Standard kind of date increment used for a date range.

    Works exactly like relativedelta in terms of the keyword args you
    pass in, use of the keyword n is discouraged-- you would be better
    off specifying n in the keywords you use, but regardless it is
    there for you. n is needed for DateOffset subclasses.

    DateOffset work as follows.  Each offset specify a set of dates
    that conform to the DateOffset.  For example, Bday defines this
    set to be the set of dates that are weekdays (M-F).  To test if a
    date is in the set of a DateOffset dateOffset we can use the
    is_on_offset method: dateOffset.is_on_offset(date).

    If a date is not on a valid date, the rollback and rollforward
    methods can be used to roll the date to the nearest valid date
    before/after the date.

    DateOffsets can be created to move dates forward a given number of
    valid dates.  For example, Bday(2) can be added to a date to move
    it two business days forward.  If the date does not start on a
    valid date, first it is moved to a valid date.  Thus pseudo code
    is:

    def __add__(date):
      date = rollback(date) # does nothing if date is valid
      return date + <n number of periods>

    When a date offset is created for a negative number of periods,
    the date is first rolled forward.  The pseudo code is:

    def __add__(date):
      date = rollforward(date) # does nothing is date is valid
      return date + <n number of periods>

    Zero presents a problem.  Should it roll forward or back?  We
    arbitrarily have it rollforward:

    date + BDay(0) == BDay.rollforward(date)

    Since 0 is a bit weird, we suggest avoiding its use.

    Parameters
    ----------
    n : int, default 1
        The number of time periods the offset represents.
    normalize : bool, default False
        Whether to round the result of a DateOffset addition down to the
        previous midnight.
    **kwds
        Temporal parameter that add to or replace the offset value.

        Parameters that **add** to the offset (like Timedelta):

        - years
        - months
        - weeks
        - days
        - hours
        - minutes
        - seconds
        - microseconds
        - nanoseconds

        Parameters that **replace** the offset value:

        - year
        - month
        - day
        - weekday
        - hour
        - minute
        - second
        - microsecond
        - nanosecond.

    See Also
    --------
    dateutil.relativedelta.relativedelta : The relativedelta type is designed
        to be applied to an existing datetime an can replace specific components of
        that datetime, or represents an interval of time.

    Examples
    --------
    >>> from pandas.tseries.offsets import DateOffset
    >>> ts = pd.Timestamp('2017-01-01 09:10:11')
    >>> ts + DateOffset(months=3)
    Timestamp('2017-04-01 09:10:11')

    >>> ts = pd.Timestamp('2017-01-01 09:10:11')
    >>> ts + DateOffset(months=2)
    Timestamp('2017-03-01 09:10:11')
    """

    _attributes = frozenset(["n", "normalize"] + list(liboffsets.relativedelta_kwds))
    _adjust_dst = False

    def __init__(self, n=1, normalize=False, **kwds):
        BaseOffset.__init__(self, n, normalize)

        off, use_rd = liboffsets._determine_offset(kwds)
        object.__setattr__(self, "_offset", off)
        object.__setattr__(self, "_use_relativedelta", use_rd)
        for key in kwds:
            val = kwds[key]
            object.__setattr__(self, key, val)

    @apply_wraps
    def apply(self, other):
        if self._use_relativedelta:
            other = as_datetime(other)

        if len(self.kwds) > 0:
            tzinfo = getattr(other, "tzinfo", None)
            if tzinfo is not None and self._use_relativedelta:
                # perform calculation in UTC
                other = other.replace(tzinfo=None)

            if self.n > 0:
                for i in range(self.n):
                    other = other + self._offset
            else:
                for i in range(-self.n):
                    other = other - self._offset

            if tzinfo is not None and self._use_relativedelta:
                # bring tz back from UTC calculation
                other = conversion.localize_pydatetime(other, tzinfo)

            return Timestamp(other)
        else:
            return other + timedelta(self.n)

    @apply_index_wraps
    def apply_index(self, i):
        """
        Vectorized apply of DateOffset to DatetimeIndex,
        raises NotImplementedError for offsets without a
        vectorized implementation.

        Parameters
        ----------
        i : DatetimeIndex

        Returns
        -------
        y : DatetimeIndex
        """
        kwds = self.kwds
        relativedelta_fast = {
            "years",
            "months",
            "weeks",
            "days",
            "hours",
            "minutes",
            "seconds",
            "microseconds",
        }
        # relativedelta/_offset path only valid for base DateOffset
        if self._use_relativedelta and set(kwds).issubset(relativedelta_fast):

            months = (kwds.get("years", 0) * 12 + kwds.get("months", 0)) * self.n
            if months:
                shifted = liboffsets.shift_months(i.asi8, months)
                i = type(i)(shifted, dtype=i.dtype)

            weeks = (kwds.get("weeks", 0)) * self.n
            if weeks:
                # integer addition on PeriodIndex is deprecated,
                #   so we directly use _time_shift instead
                asper = i.to_period("W")
                shifted = asper._time_shift(weeks)
                i = shifted.to_timestamp() + i.to_perioddelta("W")

            timedelta_kwds = {
                k: v
                for k, v in kwds.items()
                if k in ["days", "hours", "minutes", "seconds", "microseconds"]
            }
            if timedelta_kwds:
                delta = Timedelta(**timedelta_kwds)
                i = i + (self.n * delta)
            return i
        elif not self._use_relativedelta and hasattr(self, "_offset"):
            # timedelta
            return i + (self._offset * self.n)
        else:
            # relativedelta with other keywords
            kwd = set(kwds) - relativedelta_fast
            raise NotImplementedError(
                "DateOffset with relativedelta "
                f"keyword(s) {kwd} not able to be "
                "applied vectorized"
            )

    def is_on_offset(self, dt):
        if self.normalize and not is_normalized(dt):
            return False
        # TODO, see #1395
        return True


class BusinessDay(BusinessMixin):
    """
    DateOffset subclass representing possibly n business days.
    """

    _prefix = "B"
    _attributes = frozenset(["n", "normalize", "offset"])

    def __reduce__(self):
        tup = (self.n, self.normalize, self.offset)
        return type(self), tup

    def _offset_str(self) -> str:
        def get_str(td):
            off_str = ""
            if td.days > 0:
                off_str += str(td.days) + "D"
            if td.seconds > 0:
                s = td.seconds
                hrs = int(s / 3600)
                if hrs != 0:
                    off_str += str(hrs) + "H"
                    s -= hrs * 3600
                mts = int(s / 60)
                if mts != 0:
                    off_str += str(mts) + "Min"
                    s -= mts * 60
                if s != 0:
                    off_str += str(s) + "s"
            if td.microseconds > 0:
                off_str += str(td.microseconds) + "us"
            return off_str

        if isinstance(self.offset, timedelta):
            zero = timedelta(0, 0, 0)
            if self.offset >= zero:
                off_str = "+" + get_str(self.offset)
            else:
                off_str = "-" + get_str(-self.offset)
            return off_str
        else:
            return "+" + repr(self.offset)

    @apply_wraps
    def apply(self, other):
        if isinstance(other, datetime):
            n = self.n
            wday = other.weekday()

            # avoid slowness below by operating on weeks first
            weeks = n // 5
            if n <= 0 and wday > 4:
                # roll forward
                n += 1

            n -= 5 * weeks

            # n is always >= 0 at this point
            if n == 0 and wday > 4:
                # roll back
                days = 4 - wday
            elif wday > 4:
                # roll forward
                days = (7 - wday) + (n - 1)
            elif wday + n <= 4:
                # shift by n days without leaving the current week
                days = n
            else:
                # shift by n days plus 2 to get past the weekend
                days = n + 2

            result = other + timedelta(days=7 * weeks + days)
            if self.offset:
                result = result + self.offset
            return result

        elif isinstance(other, (timedelta, Tick)):
            return BDay(self.n, offset=self.offset + other, normalize=self.normalize)
        else:
            raise ApplyTypeError(
                "Only know how to combine business day with datetime or timedelta."
            )

    @apply_index_wraps
    def apply_index(self, i):
        time = i.to_perioddelta("D")
        # to_period rolls forward to next BDay; track and
        # reduce n where it does when rolling forward
        asper = i.to_period("B")

        if self.n > 0:
            shifted = (i.to_perioddelta("B") - time).asi8 != 0

            # Integer-array addition is deprecated, so we use
            # _time_shift directly
            roll = np.where(shifted, self.n - 1, self.n)
            shifted = asper._addsub_int_array(roll, operator.add)
        else:
            # Integer addition is deprecated, so we use _time_shift directly
            roll = self.n
            shifted = asper._time_shift(roll)

        result = shifted.to_timestamp() + time
        return result

    def is_on_offset(self, dt: datetime) -> bool:
        if self.normalize and not is_normalized(dt):
            return False
        return dt.weekday() < 5


class BusinessHour(liboffsets.BusinessHourMixin):
    """
    DateOffset subclass representing possibly n business hours.
    """

    _prefix = "BH"
    _anchor = 0
    _attributes = frozenset(["n", "normalize", "start", "end", "offset"])

    @cache_readonly
    def next_bday(self):
        """
        Used for moving to next business day.
        """
        if self.n >= 0:
            nb_offset = 1
        else:
            nb_offset = -1
        if self._prefix.startswith("C"):
            # CustomBusinessHour
            return CustomBusinessDay(
                n=nb_offset,
                weekmask=self.weekmask,
                holidays=self.holidays,
                calendar=self.calendar,
            )
        else:
            return BusinessDay(n=nb_offset)

    def _next_opening_time(self, other, sign=1):
        """
        If self.n and sign have the same sign, return the earliest opening time
        later than or equal to current time.
        Otherwise the latest opening time earlier than or equal to current
        time.

        Opening time always locates on BusinessDay.
        However, closing time may not if business hour extends over midnight.

        Parameters
        ----------
        other : datetime
            Current time.
        sign : int, default 1.
            Either 1 or -1. Going forward in time if it has the same sign as
            self.n. Going backward in time otherwise.

        Returns
        -------
        result : datetime
            Next opening time.
        """
        earliest_start = self.start[0]
        latest_start = self.start[-1]

        if not self.next_bday.is_on_offset(other):
            # today is not business day
            other = other + sign * self.next_bday
            if self.n * sign >= 0:
                hour, minute = earliest_start.hour, earliest_start.minute
            else:
                hour, minute = latest_start.hour, latest_start.minute
        else:
            if self.n * sign >= 0:
                if latest_start < other.time():
                    # current time is after latest starting time in today
                    other = other + sign * self.next_bday
                    hour, minute = earliest_start.hour, earliest_start.minute
                else:
                    # find earliest starting time no earlier than current time
                    for st in self.start:
                        if other.time() <= st:
                            hour, minute = st.hour, st.minute
                            break
            else:
                if other.time() < earliest_start:
                    # current time is before earliest starting time in today
                    other = other + sign * self.next_bday
                    hour, minute = latest_start.hour, latest_start.minute
                else:
                    # find latest starting time no later than current time
                    for st in reversed(self.start):
                        if other.time() >= st:
                            hour, minute = st.hour, st.minute
                            break

        return datetime(other.year, other.month, other.day, hour, minute)

    def _prev_opening_time(self, other):
        """
        If n is positive, return the latest opening time earlier than or equal
        to current time.
        Otherwise the earliest opening time later than or equal to current
        time.

        Parameters
        ----------
        other : datetime
            Current time.

        Returns
        -------
        result : datetime
            Previous opening time.
        """
        return self._next_opening_time(other, sign=-1)

    @apply_wraps
    def rollback(self, dt):
        """
        Roll provided date backward to next offset only if not on offset.
        """
        if not self.is_on_offset(dt):
            if self.n >= 0:
                dt = self._prev_opening_time(dt)
            else:
                dt = self._next_opening_time(dt)
            return self._get_closing_time(dt)
        return dt

    @apply_wraps
    def rollforward(self, dt):
        """
        Roll provided date forward to next offset only if not on offset.
        """
        if not self.is_on_offset(dt):
            if self.n >= 0:
                return self._next_opening_time(dt)
            else:
                return self._prev_opening_time(dt)
        return dt

    @apply_wraps
    def apply(self, other):
        if isinstance(other, datetime):
            # used for detecting edge condition
            nanosecond = getattr(other, "nanosecond", 0)
            # reset timezone and nanosecond
            # other may be a Timestamp, thus not use replace
            other = datetime(
                other.year,
                other.month,
                other.day,
                other.hour,
                other.minute,
                other.second,
                other.microsecond,
            )
            n = self.n

            # adjust other to reduce number of cases to handle
            if n >= 0:
                if other.time() in self.end or not self._is_on_offset(other):
                    other = self._next_opening_time(other)
            else:
                if other.time() in self.start:
                    # adjustment to move to previous business day
                    other = other - timedelta(seconds=1)
                if not self._is_on_offset(other):
                    other = self._next_opening_time(other)
                    other = self._get_closing_time(other)

            # get total business hours by sec in one business day
            businesshours = sum(
                self._get_business_hours_by_sec(st, en)
                for st, en in zip(self.start, self.end)
            )

            bd, r = divmod(abs(n * 60), businesshours // 60)
            if n < 0:
                bd, r = -bd, -r

            # adjust by business days first
            if bd != 0:
                if self._prefix.startswith("C"):
                    # GH#30593 this is a CustomFooOffset
                    skip_bd = CustomBusinessDay(
                        n=bd,
                        weekmask=self.weekmask,
                        holidays=self.holidays,
                        calendar=self.calendar,
                    )
                else:
                    skip_bd = BusinessDay(n=bd)
                # midnight business hour may not on BusinessDay
                if not self.next_bday.is_on_offset(other):
                    prev_open = self._prev_opening_time(other)
                    remain = other - prev_open
                    other = prev_open + skip_bd + remain
                else:
                    other = other + skip_bd

            # remaining business hours to adjust
            bhour_remain = timedelta(minutes=r)

            if n >= 0:
                while bhour_remain != timedelta(0):
                    # business hour left in this business time interval
                    bhour = (
                        self._get_closing_time(self._prev_opening_time(other)) - other
                    )
                    if bhour_remain < bhour:
                        # finish adjusting if possible
                        other += bhour_remain
                        bhour_remain = timedelta(0)
                    else:
                        # go to next business time interval
                        bhour_remain -= bhour
                        other = self._next_opening_time(other + bhour)
            else:
                while bhour_remain != timedelta(0):
                    # business hour left in this business time interval
                    bhour = self._next_opening_time(other) - other
                    if (
                        bhour_remain > bhour
                        or bhour_remain == bhour
                        and nanosecond != 0
                    ):
                        # finish adjusting if possible
                        other += bhour_remain
                        bhour_remain = timedelta(0)
                    else:
                        # go to next business time interval
                        bhour_remain -= bhour
                        other = self._get_closing_time(
                            self._next_opening_time(
                                other + bhour - timedelta(seconds=1)
                            )
                        )

            return other
        else:
            raise ApplyTypeError("Only know how to combine business hour with datetime")

    def is_on_offset(self, dt):
        if self.normalize and not is_normalized(dt):
            return False

        if dt.tzinfo is not None:
            dt = datetime(
                dt.year, dt.month, dt.day, dt.hour, dt.minute, dt.second, dt.microsecond
            )
        # Valid BH can be on the different BusinessDay during midnight
        # Distinguish by the time spent from previous opening time
        return self._is_on_offset(dt)

    def _is_on_offset(self, dt):
        """
        Slight speedups using calculated values.
        """
        # if self.normalize and not is_normalized(dt):
        #     return False
        # Valid BH can be on the different BusinessDay during midnight
        # Distinguish by the time spent from previous opening time
        if self.n >= 0:
            op = self._prev_opening_time(dt)
        else:
            op = self._next_opening_time(dt)
        span = (dt - op).total_seconds()
        businesshours = 0
        for i, st in enumerate(self.start):
            if op.hour == st.hour and op.minute == st.minute:
                businesshours = self._get_business_hours_by_sec(st, self.end[i])
        if span <= businesshours:
            return True
        else:
            return False


class CustomBusinessDay(liboffsets.CustomBusinessMixin, BusinessDay):
    """
    DateOffset subclass representing custom business days excluding holidays.

    Parameters
    ----------
    n : int, default 1
    normalize : bool, default False
        Normalize start/end dates to midnight before generating date range.
    weekmask : str, Default 'Mon Tue Wed Thu Fri'
        Weekmask of valid business days, passed to ``numpy.busdaycalendar``.
    holidays : list
        List/array of dates to exclude from the set of valid business days,
        passed to ``numpy.busdaycalendar``.
    calendar : pd.HolidayCalendar or np.busdaycalendar
    offset : timedelta, default timedelta(0)
    """

    _prefix = "C"
    _attributes = frozenset(
        ["n", "normalize", "weekmask", "holidays", "calendar", "offset"]
    )

    def __reduce__(self):
        # np.holidaycalendar cant be pickled, so pass None there and
        #  it will be re-constructed within __init__
        tup = (self.n, self.normalize, self.weekmask, self.holidays, None, self.offset)
        return type(self), tup

    @apply_wraps
    def apply(self, other):
        if self.n <= 0:
            roll = "forward"
        else:
            roll = "backward"

        if isinstance(other, datetime):
            date_in = other
            np_dt = np.datetime64(date_in.date())

            np_incr_dt = np.busday_offset(
                np_dt, self.n, roll=roll, busdaycal=self.calendar
            )

            dt_date = np_incr_dt.astype(datetime)
            result = datetime.combine(dt_date, date_in.time())

            if self.offset:
                result = result + self.offset
            return result

        elif isinstance(other, (timedelta, Tick)):
            return BDay(self.n, offset=self.offset + other, normalize=self.normalize)
        else:
            raise ApplyTypeError(
                "Only know how to combine trading day with "
                "datetime, datetime64 or timedelta."
            )

    def apply_index(self, i):
        raise NotImplementedError

    def is_on_offset(self, dt: datetime) -> bool:
        if self.normalize and not is_normalized(dt):
            return False
        day64 = to_dt64D(dt)
        return np.is_busday(day64, busdaycal=self.calendar)


class CustomBusinessHour(liboffsets.CustomBusinessMixin, BusinessHour):
    """
    DateOffset subclass representing possibly n custom business days.
    """

    _prefix = "CBH"
    _anchor = 0
    _attributes = frozenset(
        ["n", "normalize", "weekmask", "holidays", "calendar", "start", "end", "offset"]
    )

    def __init__(
        self,
        n=1,
        normalize=False,
        weekmask="Mon Tue Wed Thu Fri",
        holidays=None,
        calendar=None,
        start="09:00",
        end="17:00",
        offset=timedelta(0),
    ):
        BusinessHour.__init__(self, n, normalize, start=start, end=end, offset=offset)
        liboffsets.CustomBusinessMixin.__init__(
            self, n, normalize, weekmask, holidays, calendar, offset
        )


# ---------------------------------------------------------------------
# Month-Based Offset Classes


@doc(bound="bound")
class _CustomBusinessMonth(liboffsets.CustomBusinessMixin, liboffsets.MonthOffset):
    """
    DateOffset subclass representing custom business month(s).

    Increments between {bound} of month dates.

    Parameters
    ----------
    n : int, default 1
        The number of months represented.
    normalize : bool, default False
        Normalize start/end dates to midnight before generating date range.
    weekmask : str, Default 'Mon Tue Wed Thu Fri'
        Weekmask of valid business days, passed to ``numpy.busdaycalendar``.
    holidays : list
        List/array of dates to exclude from the set of valid business days,
        passed to ``numpy.busdaycalendar``.
    calendar : pd.HolidayCalendar or np.busdaycalendar
        Calendar to integrate.
    offset : timedelta, default timedelta(0)
        Time offset to apply.
    """

    _attributes = frozenset(
        ["n", "normalize", "weekmask", "holidays", "calendar", "offset"]
    )

    is_on_offset = BaseOffset.is_on_offset  # override MonthOffset method
    apply_index = BaseOffset.apply_index  # override MonthOffset method

    def __reduce__(self):
        # None for self.calendar bc np.busdaycalendar doesnt pickle nicely
        return (
            type(self),
            (self.n, self.normalize, self.weekmask, self.holidays, None, self.offset),
        )

    @cache_readonly
    def cbday_roll(self):
        """
        Define default roll function to be called in apply method.
        """
        cbday = CustomBusinessDay(n=self.n, normalize=False, **self.kwds)

        if self._prefix.endswith("S"):
            # MonthBegin
            roll_func = cbday.rollforward
        else:
            # MonthEnd
            roll_func = cbday.rollback
        return roll_func

    @cache_readonly
    def m_offset(self):
        if self._prefix.endswith("S"):
            # MonthBegin
            moff = MonthBegin(n=1, normalize=False)
        else:
            # MonthEnd
            moff = MonthEnd(n=1, normalize=False)
        return moff

    @cache_readonly
    def month_roll(self):
        """
        Define default roll function to be called in apply method.
        """
        if self._prefix.endswith("S"):
            # MonthBegin
            roll_func = self.m_offset.rollback
        else:
            # MonthEnd
            roll_func = self.m_offset.rollforward
        return roll_func

    @apply_wraps
    def apply(self, other):
        # First move to month offset
        cur_month_offset_date = self.month_roll(other)

        # Find this custom month offset
        compare_date = self.cbday_roll(cur_month_offset_date)
        n = liboffsets.roll_convention(other.day, self.n, compare_date.day)

        new = cur_month_offset_date + n * self.m_offset
        result = self.cbday_roll(new)
        return result


@doc(_CustomBusinessMonth, bound="end")
class CustomBusinessMonthEnd(_CustomBusinessMonth):
    _prefix = "CBM"


@doc(_CustomBusinessMonth, bound="beginning")
class CustomBusinessMonthBegin(_CustomBusinessMonth):
    _prefix = "CBMS"


# ---------------------------------------------------------------------
# Semi-Month Based Offset Classes


class SemiMonthOffset(SingleConstructorOffset):
    _default_day_of_month = 15
    _min_day_of_month = 2
    _attributes = frozenset(["n", "normalize", "day_of_month"])

    def __init__(self, n=1, normalize=False, day_of_month=None):
        BaseOffset.__init__(self, n, normalize)

        if day_of_month is None:
            day_of_month = self._default_day_of_month

        object.__setattr__(self, "day_of_month", int(day_of_month))
        if not self._min_day_of_month <= self.day_of_month <= 27:
            raise ValueError(
                "day_of_month must be "
                f"{self._min_day_of_month}<=day_of_month<=27, "
                f"got {self.day_of_month}"
            )

    @classmethod
    def _from_name(cls, suffix=None):
        return cls(day_of_month=suffix)

    @property
    def rule_code(self) -> str:
        suffix = f"-{self.day_of_month}"
        return self._prefix + suffix

    @apply_wraps
    def apply(self, other):
        # shift `other` to self.day_of_month, incrementing `n` if necessary
        n = liboffsets.roll_convention(other.day, self.n, self.day_of_month)

        days_in_month = ccalendar.get_days_in_month(other.year, other.month)

        # For SemiMonthBegin on other.day == 1 and
        # SemiMonthEnd on other.day == days_in_month,
        # shifting `other` to `self.day_of_month` _always_ requires
        # incrementing/decrementing `n`, regardless of whether it is
        # initially positive.
        if type(self) is SemiMonthBegin and (self.n <= 0 and other.day == 1):
            n -= 1
        elif type(self) is SemiMonthEnd and (self.n > 0 and other.day == days_in_month):
            n += 1

        return self._apply(n, other)

    def _apply(self, n, other):
        """
        Handle specific apply logic for child classes.
        """
        raise AbstractMethodError(self)

    @apply_index_wraps
    def apply_index(self, i):
        # determine how many days away from the 1st of the month we are
        dti = i
        days_from_start = i.to_perioddelta("M").asi8
        delta = Timedelta(days=self.day_of_month - 1).value

        # get boolean array for each element before the day_of_month
        before_day_of_month = days_from_start < delta

        # get boolean array for each element after the day_of_month
        after_day_of_month = days_from_start > delta

        # determine the correct n for each date in i
        roll = self._get_roll(i, before_day_of_month, after_day_of_month)

        # isolate the time since it will be striped away one the next line
        time = i.to_perioddelta("D")

        # apply the correct number of months

        # integer-array addition on PeriodIndex is deprecated,
        #  so we use _addsub_int_array directly
        asper = i.to_period("M")

        shifted = asper._addsub_int_array(roll // 2, operator.add)
        i = type(dti)(shifted.to_timestamp())

        # apply the correct day
        i = self._apply_index_days(i, roll)

        return i + time

    def _get_roll(self, i, before_day_of_month, after_day_of_month):
        """
        Return an array with the correct n for each date in i.

        The roll array is based on the fact that i gets rolled back to
        the first day of the month.
        """
        raise AbstractMethodError(self)

    def _apply_index_days(self, i, roll):
        """
        Apply the correct day for each date in i.
        """
        raise AbstractMethodError(self)


class SemiMonthEnd(SemiMonthOffset):
    """
    Two DateOffset's per month repeating on the last
    day of the month and day_of_month.

    Parameters
    ----------
    n : int
    normalize : bool, default False
    day_of_month : int, {1, 3,...,27}, default 15
    """

    _prefix = "SM"
    _min_day_of_month = 1

    def is_on_offset(self, dt: datetime) -> bool:
        if self.normalize and not is_normalized(dt):
            return False
        days_in_month = ccalendar.get_days_in_month(dt.year, dt.month)
        return dt.day in (self.day_of_month, days_in_month)

    def _apply(self, n, other):
        months = n // 2
        day = 31 if n % 2 else self.day_of_month
        return shift_month(other, months, day)

    def _get_roll(self, i, before_day_of_month, after_day_of_month):
        n = self.n
        is_month_end = i.is_month_end
        if n > 0:
            roll_end = np.where(is_month_end, 1, 0)
            roll_before = np.where(before_day_of_month, n, n + 1)
            roll = roll_end + roll_before
        elif n == 0:
            roll_after = np.where(after_day_of_month, 2, 0)
            roll_before = np.where(~after_day_of_month, 1, 0)
            roll = roll_before + roll_after
        else:
            roll = np.where(after_day_of_month, n + 2, n + 1)
        return roll

    def _apply_index_days(self, i, roll):
        """
        Add days portion of offset to DatetimeIndex i.

        Parameters
        ----------
        i : DatetimeIndex
        roll : ndarray[int64_t]

        Returns
        -------
        result : DatetimeIndex
        """
        nanos = (roll % 2) * Timedelta(days=self.day_of_month).value
        i += nanos.astype("timedelta64[ns]")
        return i + Timedelta(days=-1)


class SemiMonthBegin(SemiMonthOffset):
    """
    Two DateOffset's per month repeating on the first
    day of the month and day_of_month.

    Parameters
    ----------
    n : int
    normalize : bool, default False
    day_of_month : int, {2, 3,...,27}, default 15
    """

    _prefix = "SMS"

    def is_on_offset(self, dt: datetime) -> bool:
        if self.normalize and not is_normalized(dt):
            return False
        return dt.day in (1, self.day_of_month)

    def _apply(self, n, other):
        months = n // 2 + n % 2
        day = 1 if n % 2 else self.day_of_month
        return shift_month(other, months, day)

    def _get_roll(self, i, before_day_of_month, after_day_of_month):
        n = self.n
        is_month_start = i.is_month_start
        if n > 0:
            roll = np.where(before_day_of_month, n, n + 1)
        elif n == 0:
            roll_start = np.where(is_month_start, 0, 1)
            roll_after = np.where(after_day_of_month, 1, 0)
            roll = roll_start + roll_after
        else:
            roll_after = np.where(after_day_of_month, n + 2, n + 1)
            roll_start = np.where(is_month_start, -1, 0)
            roll = roll_after + roll_start
        return roll

    def _apply_index_days(self, i, roll):
        """
        Add days portion of offset to DatetimeIndex i.

        Parameters
        ----------
        i : DatetimeIndex
        roll : ndarray[int64_t]

        Returns
        -------
        result : DatetimeIndex
        """
        nanos = (roll % 2) * Timedelta(days=self.day_of_month - 1).value
        return i + nanos.astype("timedelta64[ns]")


# ---------------------------------------------------------------------
# Week-Based Offset Classes


class Week(SingleConstructorOffset):
    """
    Weekly offset.

    Parameters
    ----------
    weekday : int, default None
        Always generate specific day of week. 0 for Monday.
    """

    _inc = timedelta(weeks=1)
    _prefix = "W"
    _attributes = frozenset(["n", "normalize", "weekday"])

    def __init__(self, n=1, normalize=False, weekday=None):
        BaseOffset.__init__(self, n, normalize)
        object.__setattr__(self, "weekday", weekday)

        if self.weekday is not None:
            if self.weekday < 0 or self.weekday > 6:
                raise ValueError(f"Day must be 0<=day<=6, got {self.weekday}")

    def is_anchored(self) -> bool:
        return self.n == 1 and self.weekday is not None

    @apply_wraps
    def apply(self, other):
        if self.weekday is None:
            return other + self.n * self._inc

        if not isinstance(other, datetime):
            raise TypeError(
                f"Cannot add {type(other).__name__} to {type(self).__name__}"
            )

        k = self.n
        otherDay = other.weekday()
        if otherDay != self.weekday:
            other = other + timedelta((self.weekday - otherDay) % 7)
            if k > 0:
                k -= 1

        return other + timedelta(weeks=k)

    @apply_index_wraps
    def apply_index(self, i):
        if self.weekday is None:
            # integer addition on PeriodIndex is deprecated,
            #  so we use _time_shift directly
            asper = i.to_period("W")

            shifted = asper._time_shift(self.n)
            return shifted.to_timestamp() + i.to_perioddelta("W")
        else:
            return self._end_apply_index(i)

    def _end_apply_index(self, dtindex):
        """
        Add self to the given DatetimeIndex, specialized for case where
        self.weekday is non-null.

        Parameters
        ----------
        dtindex : DatetimeIndex

        Returns
        -------
        result : DatetimeIndex
        """
        off = dtindex.to_perioddelta("D")

        base, mult = libfrequencies.get_freq_code(self.freqstr)
        base_period = dtindex.to_period(base)

        if self.n > 0:
            # when adding, dates on end roll to next
            normed = dtindex - off + Timedelta(1, "D") - Timedelta(1, "ns")
            roll = np.where(
                base_period.to_timestamp(how="end") == normed, self.n, self.n - 1
            )
            # integer-array addition on PeriodIndex is deprecated,
            #  so we use _addsub_int_array directly
            shifted = base_period._addsub_int_array(roll, operator.add)
            base = shifted.to_timestamp(how="end")
        else:
            # integer addition on PeriodIndex is deprecated,
            #  so we use _time_shift directly
            roll = self.n
            base = base_period._time_shift(roll).to_timestamp(how="end")

        return base + off + Timedelta(1, "ns") - Timedelta(1, "D")

    def is_on_offset(self, dt: datetime) -> bool:
        if self.normalize and not is_normalized(dt):
            return False
        elif self.weekday is None:
            return True
        return dt.weekday() == self.weekday

    @property
    def rule_code(self) -> str:
        suffix = ""
        if self.weekday is not None:
            weekday = ccalendar.int_to_weekday[self.weekday]
            suffix = f"-{weekday}"
        return self._prefix + suffix

    @classmethod
    def _from_name(cls, suffix=None):
        if not suffix:
            weekday = None
        else:
            weekday = ccalendar.weekday_to_int[suffix]
        return cls(weekday=weekday)


class WeekOfMonth(liboffsets.WeekOfMonthMixin):
    """
    Describes monthly dates like "the Tuesday of the 2nd week of each month".

    Parameters
    ----------
    n : int
    week : int {0, 1, 2, 3, ...}, default 0
        A specific integer for the week of the month.
        e.g. 0 is 1st week of month, 1 is the 2nd week, etc.
    weekday : int {0, 1, ..., 6}, default 0
        A specific integer for the day of the week.

        - 0 is Monday
        - 1 is Tuesday
        - 2 is Wednesday
        - 3 is Thursday
        - 4 is Friday
        - 5 is Saturday
        - 6 is Sunday.
    """

    _prefix = "WOM"
    _attributes = frozenset(["n", "normalize", "week", "weekday"])

    def __init__(self, n=1, normalize=False, week=0, weekday=0):
        liboffsets.WeekOfMonthMixin.__init__(self, n, normalize, weekday)
        object.__setattr__(self, "week", week)

        if self.week < 0 or self.week > 3:
            raise ValueError(f"Week must be 0<=week<=3, got {self.week}")

    def _get_offset_day(self, other: datetime) -> int:
        """
        Find the day in the same month as other that has the same
        weekday as self.weekday and is the self.week'th such day in the month.

        Parameters
        ----------
        other : datetime

        Returns
        -------
        day : int
        """
        mstart = datetime(other.year, other.month, 1)
        wday = mstart.weekday()
        shift_days = (self.weekday - wday) % 7
        return 1 + shift_days + self.week * 7

    @classmethod
    def _from_name(cls, suffix=None):
        if not suffix:
            raise ValueError(f"Prefix {repr(cls._prefix)} requires a suffix.")
        # TODO: handle n here...
        # only one digit weeks (1 --> week 0, 2 --> week 1, etc.)
        week = int(suffix[0]) - 1
        weekday = ccalendar.weekday_to_int[suffix[1:]]
        return cls(week=week, weekday=weekday)


class LastWeekOfMonth(liboffsets.WeekOfMonthMixin):
    """
    Describes monthly dates in last week of month like "the last Tuesday of
    each month".

    Parameters
    ----------
    n : int, default 1
    weekday : int {0, 1, ..., 6}, default 0
        A specific integer for the day of the week.

        - 0 is Monday
        - 1 is Tuesday
        - 2 is Wednesday
        - 3 is Thursday
        - 4 is Friday
        - 5 is Saturday
        - 6 is Sunday.
    """

    _prefix = "LWOM"
    _attributes = frozenset(["n", "normalize", "weekday"])

    def __init__(self, n=1, normalize=False, weekday=0):
        liboffsets.WeekOfMonthMixin.__init__(self, n, normalize, weekday)

        if self.n == 0:
            raise ValueError("N cannot be 0")
        object.__setattr__(self, "week", -1)

    def _get_offset_day(self, other: datetime) -> int:
        """
        Find the day in the same month as other that has the same
        weekday as self.weekday and is the last such day in the month.

        Parameters
        ----------
        other: datetime

        Returns
        -------
        day: int
        """
        dim = ccalendar.get_days_in_month(other.year, other.month)
        mend = datetime(other.year, other.month, dim)
        wday = mend.weekday()
        shift_days = (wday - self.weekday) % 7
        return dim - shift_days

    @classmethod
    def _from_name(cls, suffix=None):
        if not suffix:
            raise ValueError(f"Prefix {repr(cls._prefix)} requires a suffix.")
        # TODO: handle n here...
        weekday = ccalendar.weekday_to_int[suffix]
        return cls(weekday=weekday)


# ---------------------------------------------------------------------
# Special Offset Classes


class FY5253(liboffsets.FY5253Mixin):
    """
    Describes 52-53 week fiscal year. This is also known as a 4-4-5 calendar.

    It is used by companies that desire that their
    fiscal year always end on the same day of the week.

    It is a method of managing accounting periods.
    It is a common calendar structure for some industries,
    such as retail, manufacturing and parking industry.

    For more information see:
    https://en.wikipedia.org/wiki/4-4-5_calendar

    The year may either:

    - end on the last X day of the Y month.
    - end on the last X day closest to the last day of the Y month.

    X is a specific day of the week.
    Y is a certain month of the year

    Parameters
    ----------
    n : int
    weekday : int {0, 1, ..., 6}, default 0
        A specific integer for the day of the week.

        - 0 is Monday
        - 1 is Tuesday
        - 2 is Wednesday
        - 3 is Thursday
        - 4 is Friday
        - 5 is Saturday
        - 6 is Sunday.

    startingMonth : int {1, 2, ... 12}, default 1
        The month in which the fiscal year ends.

    variation : str, default "nearest"
        Method of employing 4-4-5 calendar.

        There are two options:

        - "nearest" means year end is **weekday** closest to last day of month in year.
        - "last" means year end is final **weekday** of the final month in fiscal year.
    """

    _prefix = "RE"
    _attributes = frozenset(["weekday", "startingMonth", "variation"])

    def __reduce__(self):
        tup = (self.n, self.normalize, self.weekday, self.startingMonth, self.variation)
        return type(self), tup

    def is_on_offset(self, dt: datetime) -> bool:
        if self.normalize and not is_normalized(dt):
            return False
        dt = datetime(dt.year, dt.month, dt.day)
        year_end = self.get_year_end(dt)

        if self.variation == "nearest":
            # We have to check the year end of "this" cal year AND the previous
            return year_end == dt or self.get_year_end(shift_month(dt, -1, None)) == dt
        else:
            return year_end == dt

    @apply_wraps
    def apply(self, other):
        norm = Timestamp(other).normalize()

        n = self.n
        prev_year = self.get_year_end(datetime(other.year - 1, self.startingMonth, 1))
        cur_year = self.get_year_end(datetime(other.year, self.startingMonth, 1))
        next_year = self.get_year_end(datetime(other.year + 1, self.startingMonth, 1))

        prev_year = conversion.localize_pydatetime(prev_year, other.tzinfo)
        cur_year = conversion.localize_pydatetime(cur_year, other.tzinfo)
        next_year = conversion.localize_pydatetime(next_year, other.tzinfo)

        # Note: next_year.year == other.year + 1, so we will always
        # have other < next_year
        if norm == prev_year:
            n -= 1
        elif norm == cur_year:
            pass
        elif n > 0:
            if norm < prev_year:
                n -= 2
            elif prev_year < norm < cur_year:
                n -= 1
            elif cur_year < norm < next_year:
                pass
        else:
            if cur_year < norm < next_year:
                n += 1
            elif prev_year < norm < cur_year:
                pass
            elif (
                norm.year == prev_year.year
                and norm < prev_year
                and prev_year - norm <= timedelta(6)
            ):
                # GH#14774, error when next_year.year == cur_year.year
                # e.g. prev_year == datetime(2004, 1, 3),
                # other == datetime(2004, 1, 1)
                n -= 1
            else:
                assert False

        shifted = datetime(other.year + n, self.startingMonth, 1)
        result = self.get_year_end(shifted)
        result = datetime(
            result.year,
            result.month,
            result.day,
            other.hour,
            other.minute,
            other.second,
            other.microsecond,
        )
        return result

    def get_year_end(self, dt):
        assert dt.tzinfo is None

        dim = ccalendar.get_days_in_month(dt.year, self.startingMonth)
        target_date = datetime(dt.year, self.startingMonth, dim)
        wkday_diff = self.weekday - target_date.weekday()
        if wkday_diff == 0:
            # year_end is the same for "last" and "nearest" cases
            return target_date

        if self.variation == "last":
            days_forward = (wkday_diff % 7) - 7

            # days_forward is always negative, so we always end up
            # in the same year as dt
            return target_date + timedelta(days=days_forward)
        else:
            # variation == "nearest":
            days_forward = wkday_diff % 7
            if days_forward <= 3:
                # The upcoming self.weekday is closer than the previous one
                return target_date + timedelta(days_forward)
            else:
                # The previous self.weekday is closer than the upcoming one
                return target_date + timedelta(days_forward - 7)

    @classmethod
    def _parse_suffix(cls, varion_code, startingMonth_code, weekday_code):
        if varion_code == "N":
            variation = "nearest"
        elif varion_code == "L":
            variation = "last"
        else:
            raise ValueError(f"Unable to parse varion_code: {varion_code}")

        startingMonth = ccalendar.MONTH_TO_CAL_NUM[startingMonth_code]
        weekday = ccalendar.weekday_to_int[weekday_code]

        return {
            "weekday": weekday,
            "startingMonth": startingMonth,
            "variation": variation,
        }

    @classmethod
    def _from_name(cls, *args):
        return cls(**cls._parse_suffix(*args))


class FY5253Quarter(liboffsets.FY5253Mixin):
    """
    DateOffset increments between business quarter dates
    for 52-53 week fiscal year (also known as a 4-4-5 calendar).

    It is used by companies that desire that their
    fiscal year always end on the same day of the week.

    It is a method of managing accounting periods.
    It is a common calendar structure for some industries,
    such as retail, manufacturing and parking industry.

    For more information see:
    https://en.wikipedia.org/wiki/4-4-5_calendar

    The year may either:

    - end on the last X day of the Y month.
    - end on the last X day closest to the last day of the Y month.

    X is a specific day of the week.
    Y is a certain month of the year

    startingMonth = 1 corresponds to dates like 1/31/2007, 4/30/2007, ...
    startingMonth = 2 corresponds to dates like 2/28/2007, 5/31/2007, ...
    startingMonth = 3 corresponds to dates like 3/30/2007, 6/29/2007, ...

    Parameters
    ----------
    n : int
    weekday : int {0, 1, ..., 6}, default 0
        A specific integer for the day of the week.

        - 0 is Monday
        - 1 is Tuesday
        - 2 is Wednesday
        - 3 is Thursday
        - 4 is Friday
        - 5 is Saturday
        - 6 is Sunday.

    startingMonth : int {1, 2, ..., 12}, default 1
        The month in which fiscal years end.

    qtr_with_extra_week : int {1, 2, 3, 4}, default 1
        The quarter number that has the leap or 14 week when needed.

    variation : str, default "nearest"
        Method of employing 4-4-5 calendar.

        There are two options:

        - "nearest" means year end is **weekday** closest to last day of month in year.
        - "last" means year end is final **weekday** of the final month in fiscal year.
    """

    _prefix = "REQ"
    _attributes = frozenset(
        ["weekday", "startingMonth", "qtr_with_extra_week", "variation"]
    )

    def __init__(
        self,
        n=1,
        normalize=False,
        weekday=0,
        startingMonth=1,
        qtr_with_extra_week=1,
        variation="nearest",
    ):
        liboffsets.FY5253Mixin.__init__(
            self, n, normalize, weekday, startingMonth, variation
        )
        object.__setattr__(self, "qtr_with_extra_week", qtr_with_extra_week)

    def __reduce__(self):
        tup = (
            self.n,
            self.normalize,
            self.weekday,
            self.startingMonth,
            self.qtr_with_extra_week,
            self.variation,
        )
        return type(self), tup

    @cache_readonly
    def _offset(self):
        return FY5253(
            startingMonth=self.startingMonth,
            weekday=self.weekday,
            variation=self.variation,
        )

    def _rollback_to_year(self, other):
        """
        Roll `other` back to the most recent date that was on a fiscal year
        end.

        Return the date of that year-end, the number of full quarters
        elapsed between that year-end and other, and the remaining Timedelta
        since the most recent quarter-end.

        Parameters
        ----------
        other : datetime or Timestamp

        Returns
        -------
        tuple of
        prev_year_end : Timestamp giving most recent fiscal year end
        num_qtrs : int
        tdelta : Timedelta
        """
        num_qtrs = 0

        norm = Timestamp(other).tz_localize(None)
        start = self._offset.rollback(norm)
        # Note: start <= norm and self._offset.is_on_offset(start)

        if start < norm:
            # roll adjustment
            qtr_lens = self.get_weeks(norm)

            # check that qtr_lens is consistent with self._offset addition
            end = liboffsets.shift_day(start, days=7 * sum(qtr_lens))
            assert self._offset.is_on_offset(end), (start, end, qtr_lens)

            tdelta = norm - start
            for qlen in qtr_lens:
                if qlen * 7 <= tdelta.days:
                    num_qtrs += 1
                    tdelta -= Timedelta(days=qlen * 7)
                else:
                    break
        else:
            tdelta = Timedelta(0)

        # Note: we always have tdelta.value >= 0
        return start, num_qtrs, tdelta

    @apply_wraps
    def apply(self, other):
        # Note: self.n == 0 is not allowed.
        n = self.n

        prev_year_end, num_qtrs, tdelta = self._rollback_to_year(other)
        res = prev_year_end
        n += num_qtrs
        if self.n <= 0 and tdelta.value > 0:
            n += 1

        # Possible speedup by handling years first.
        years = n // 4
        if years:
            res += self._offset * years
            n -= years * 4

        # Add an extra day to make *sure* we are getting the quarter lengths
        # for the upcoming year, not the previous year
        qtr_lens = self.get_weeks(res + Timedelta(days=1))

        # Note: we always have 0 <= n < 4
        weeks = sum(qtr_lens[:n])
        if weeks:
            res = liboffsets.shift_day(res, days=weeks * 7)

        return res

    def get_weeks(self, dt):
        ret = [13] * 4

        year_has_extra_week = self.year_has_extra_week(dt)

        if year_has_extra_week:
            ret[self.qtr_with_extra_week - 1] = 14

        return ret

    def year_has_extra_week(self, dt: datetime) -> bool:
        # Avoid round-down errors --> normalize to get
        # e.g. '370D' instead of '360D23H'
        norm = Timestamp(dt).normalize().tz_localize(None)

        next_year_end = self._offset.rollforward(norm)
        prev_year_end = norm - self._offset
        weeks_in_year = (next_year_end - prev_year_end).days / 7
        assert weeks_in_year in [52, 53], weeks_in_year
        return weeks_in_year == 53

    def is_on_offset(self, dt: datetime) -> bool:
        if self.normalize and not is_normalized(dt):
            return False
        if self._offset.is_on_offset(dt):
            return True

        next_year_end = dt - self._offset

        qtr_lens = self.get_weeks(dt)

        current = next_year_end
        for qtr_len in qtr_lens:
            current = liboffsets.shift_day(current, days=qtr_len * 7)
            if dt == current:
                return True
        return False

    @property
    def rule_code(self) -> str:
        suffix = liboffsets.FY5253Mixin.rule_code.__get__(self)
        qtr = self.qtr_with_extra_week
        return f"{suffix}-{qtr}"

    @classmethod
    def _from_name(cls, *args):
        return cls(
            **dict(FY5253._parse_suffix(*args[:-1]), qtr_with_extra_week=int(args[-1]))
        )


class Easter(SingleConstructorOffset):
    """
    DateOffset for the Easter holiday using logic defined in dateutil.

    Right now uses the revised method which is valid in years 1583-4099.
    """

    @apply_wraps
    def apply(self, other):
        current_easter = easter(other.year)
        current_easter = datetime(
            current_easter.year, current_easter.month, current_easter.day
        )
        current_easter = conversion.localize_pydatetime(current_easter, other.tzinfo)

        n = self.n
        if n >= 0 and other < current_easter:
            n -= 1
        elif n < 0 and other > current_easter:
            n += 1
        # TODO: Why does this handle the 0 case the opposite of others?

        # NOTE: easter returns a datetime.date so we have to convert to type of
        # other
        new = easter(other.year + n)
        new = datetime(
            new.year,
            new.month,
            new.day,
            other.hour,
            other.minute,
            other.second,
            other.microsecond,
        )
        return new

    def is_on_offset(self, dt: datetime) -> bool:
        if self.normalize and not is_normalized(dt):
            return False
        return date(dt.year, dt.month, dt.day) == easter(dt.year)


# ---------------------------------------------------------------------

BDay = BusinessDay
BMonthEnd = BusinessMonthEnd
BMonthBegin = BusinessMonthBegin
CBMonthEnd = CustomBusinessMonthEnd
CBMonthBegin = CustomBusinessMonthBegin
CDay = CustomBusinessDay

prefix_mapping = {
    offset._prefix: offset
    for offset in [
        YearBegin,  # 'AS'
        YearEnd,  # 'A'
        BYearBegin,  # 'BAS'
        BYearEnd,  # 'BA'
        BusinessDay,  # 'B'
        BusinessMonthBegin,  # 'BMS'
        BusinessMonthEnd,  # 'BM'
        BQuarterEnd,  # 'BQ'
        BQuarterBegin,  # 'BQS'
        BusinessHour,  # 'BH'
        CustomBusinessDay,  # 'C'
        CustomBusinessMonthEnd,  # 'CBM'
        CustomBusinessMonthBegin,  # 'CBMS'
        CustomBusinessHour,  # 'CBH'
        MonthEnd,  # 'M'
        MonthBegin,  # 'MS'
        Nano,  # 'N'
        SemiMonthEnd,  # 'SM'
        SemiMonthBegin,  # 'SMS'
        Week,  # 'W'
        Second,  # 'S'
        Minute,  # 'T'
        Micro,  # 'U'
        QuarterEnd,  # 'Q'
        QuarterBegin,  # 'QS'
        Milli,  # 'L'
        Hour,  # 'H'
        Day,  # 'D'
        WeekOfMonth,  # 'WOM'
        FY5253,
        FY5253Quarter,
    ]
}<|MERGE_RESOLUTION|>--- conflicted
+++ resolved
@@ -18,14 +18,10 @@
     BQuarterBegin,
     BQuarterEnd,
     BusinessMixin,
-<<<<<<< HEAD
-=======
     BusinessMonthBegin,
     BusinessMonthEnd,
     BYearBegin,
     BYearEnd,
-    CustomMixin,
->>>>>>> a087f3e5
     Day,
     Hour,
     Micro,
