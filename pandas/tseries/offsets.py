from datetime import date, datetime, timedelta
import operator

from dateutil.easter import easter
import numpy as np

from pandas._libs.tslibs import (
    Timedelta,
    Timestamp,
    ccalendar,
    conversion,
    frequencies as libfrequencies,
    offsets as liboffsets,
)
from pandas._libs.tslibs.offsets import (  # noqa:F401
    ApplyTypeError,
    BaseOffset,
    BQuarterBegin,
    BQuarterEnd,
    BusinessMixin,
    BusinessMonthBegin,
    BusinessMonthEnd,
    BYearBegin,
    BYearEnd,
    Day,
    Hour,
    Micro,
    Milli,
    Minute,
    MonthBegin,
    MonthEnd,
    Nano,
    QuarterBegin,
    QuarterEnd,
    Second,
    SingleConstructorOffset,
    Tick,
    YearBegin,
    YearEnd,
    apply_index_wraps,
    apply_wraps,
    as_datetime,
    is_normalized,
    shift_month,
    to_dt64D,
)
from pandas.errors import AbstractMethodError
from pandas.util._decorators import cache_readonly, doc

__all__ = [
    "Day",
    "BusinessDay",
    "BDay",
    "CustomBusinessDay",
    "CDay",
    "CBMonthEnd",
    "CBMonthBegin",
    "MonthBegin",
    "BMonthBegin",
    "MonthEnd",
    "BMonthEnd",
    "SemiMonthEnd",
    "SemiMonthBegin",
    "BusinessHour",
    "CustomBusinessHour",
    "YearBegin",
    "BYearBegin",
    "YearEnd",
    "BYearEnd",
    "QuarterBegin",
    "BQuarterBegin",
    "QuarterEnd",
    "BQuarterEnd",
    "LastWeekOfMonth",
    "FY5253Quarter",
    "FY5253",
    "Week",
    "WeekOfMonth",
    "Easter",
    "Hour",
    "Minute",
    "Second",
    "Milli",
    "Micro",
    "Nano",
    "DateOffset",
]


# ---------------------------------------------------------------------
# DateOffset


class OffsetMeta(type):
    """
    Metaclass that allows us to pretend that all BaseOffset subclasses
    inherit from DateOffset (which is needed for backward-compatibility).
    """

    @classmethod
    def __instancecheck__(cls, obj) -> bool:
        return isinstance(obj, BaseOffset)

    @classmethod
    def __subclasscheck__(cls, obj) -> bool:
        return issubclass(obj, BaseOffset)


class DateOffset(BaseOffset, metaclass=OffsetMeta):
    """
    Standard kind of date increment used for a date range.

    Works exactly like relativedelta in terms of the keyword args you
    pass in, use of the keyword n is discouraged-- you would be better
    off specifying n in the keywords you use, but regardless it is
    there for you. n is needed for DateOffset subclasses.

    DateOffset work as follows.  Each offset specify a set of dates
    that conform to the DateOffset.  For example, Bday defines this
    set to be the set of dates that are weekdays (M-F).  To test if a
    date is in the set of a DateOffset dateOffset we can use the
    is_on_offset method: dateOffset.is_on_offset(date).

    If a date is not on a valid date, the rollback and rollforward
    methods can be used to roll the date to the nearest valid date
    before/after the date.

    DateOffsets can be created to move dates forward a given number of
    valid dates.  For example, Bday(2) can be added to a date to move
    it two business days forward.  If the date does not start on a
    valid date, first it is moved to a valid date.  Thus pseudo code
    is:

    def __add__(date):
      date = rollback(date) # does nothing if date is valid
      return date + <n number of periods>

    When a date offset is created for a negative number of periods,
    the date is first rolled forward.  The pseudo code is:

    def __add__(date):
      date = rollforward(date) # does nothing is date is valid
      return date + <n number of periods>

    Zero presents a problem.  Should it roll forward or back?  We
    arbitrarily have it rollforward:

    date + BDay(0) == BDay.rollforward(date)

    Since 0 is a bit weird, we suggest avoiding its use.

    Parameters
    ----------
    n : int, default 1
        The number of time periods the offset represents.
    normalize : bool, default False
        Whether to round the result of a DateOffset addition down to the
        previous midnight.
    **kwds
        Temporal parameter that add to or replace the offset value.

        Parameters that **add** to the offset (like Timedelta):

        - years
        - months
        - weeks
        - days
        - hours
        - minutes
        - seconds
        - microseconds
        - nanoseconds

        Parameters that **replace** the offset value:

        - year
        - month
        - day
        - weekday
        - hour
        - minute
        - second
        - microsecond
        - nanosecond.

    See Also
    --------
    dateutil.relativedelta.relativedelta : The relativedelta type is designed
        to be applied to an existing datetime an can replace specific components of
        that datetime, or represents an interval of time.

    Examples
    --------
    >>> from pandas.tseries.offsets import DateOffset
    >>> ts = pd.Timestamp('2017-01-01 09:10:11')
    >>> ts + DateOffset(months=3)
    Timestamp('2017-04-01 09:10:11')

    >>> ts = pd.Timestamp('2017-01-01 09:10:11')
    >>> ts + DateOffset(months=2)
    Timestamp('2017-03-01 09:10:11')
    """

    _attributes = frozenset(["n", "normalize"] + list(liboffsets.relativedelta_kwds))
    _adjust_dst = False

    def __init__(self, n=1, normalize=False, **kwds):
        BaseOffset.__init__(self, n, normalize)

        off, use_rd = liboffsets._determine_offset(kwds)
        object.__setattr__(self, "_offset", off)
        object.__setattr__(self, "_use_relativedelta", use_rd)
        for key in kwds:
            val = kwds[key]
            object.__setattr__(self, key, val)

    @apply_wraps
    def apply(self, other):
        if self._use_relativedelta:
            other = as_datetime(other)

        if len(self.kwds) > 0:
            tzinfo = getattr(other, "tzinfo", None)
            if tzinfo is not None and self._use_relativedelta:
                # perform calculation in UTC
                other = other.replace(tzinfo=None)

            if self.n > 0:
                for i in range(self.n):
                    other = other + self._offset
            else:
                for i in range(-self.n):
                    other = other - self._offset

            if tzinfo is not None and self._use_relativedelta:
                # bring tz back from UTC calculation
                other = conversion.localize_pydatetime(other, tzinfo)

            return Timestamp(other)
        else:
            return other + timedelta(self.n)

    @apply_index_wraps
    def apply_index(self, i):
        """
        Vectorized apply of DateOffset to DatetimeIndex,
        raises NotImplementedError for offsets without a
        vectorized implementation.

        Parameters
        ----------
        i : DatetimeIndex

        Returns
        -------
        y : DatetimeIndex
        """
        kwds = self.kwds
        relativedelta_fast = {
            "years",
            "months",
            "weeks",
            "days",
            "hours",
            "minutes",
            "seconds",
            "microseconds",
        }
        # relativedelta/_offset path only valid for base DateOffset
        if self._use_relativedelta and set(kwds).issubset(relativedelta_fast):

            months = (kwds.get("years", 0) * 12 + kwds.get("months", 0)) * self.n
            if months:
                shifted = liboffsets.shift_months(i.asi8, months)
                i = type(i)(shifted, dtype=i.dtype)

            weeks = (kwds.get("weeks", 0)) * self.n
            if weeks:
                # integer addition on PeriodIndex is deprecated,
                #   so we directly use _time_shift instead
                asper = i.to_period("W")
                shifted = asper._time_shift(weeks)
                i = shifted.to_timestamp() + i.to_perioddelta("W")

            timedelta_kwds = {
                k: v
                for k, v in kwds.items()
                if k in ["days", "hours", "minutes", "seconds", "microseconds"]
            }
            if timedelta_kwds:
                delta = Timedelta(**timedelta_kwds)
                i = i + (self.n * delta)
            return i
        elif not self._use_relativedelta and hasattr(self, "_offset"):
            # timedelta
            return i + (self._offset * self.n)
        else:
            # relativedelta with other keywords
            kwd = set(kwds) - relativedelta_fast
            raise NotImplementedError(
                "DateOffset with relativedelta "
                f"keyword(s) {kwd} not able to be "
                "applied vectorized"
            )

    def is_on_offset(self, dt):
        if self.normalize and not is_normalized(dt):
            return False
        # TODO, see #1395
        return True

    def _repr_attrs(self) -> str:
        # The DateOffset class differs from other classes in that members
        #  of self._attributes may not be defined, so we have to use __dict__
        #  instead.
        exclude = {"n", "inc", "normalize"}
        attrs = []
        for attr in sorted(self.__dict__):
            if attr.startswith("_") or attr == "kwds":
                continue
            elif attr not in exclude:
                value = getattr(self, attr)
                attrs.append(f"{attr}={value}")

        out = ""
        if attrs:
            out += ": " + ", ".join(attrs)
        return out

<<<<<<< HEAD
=======
    @cache_readonly
    def _params(self):
        """
        Returns a tuple containing all of the attributes needed to evaluate
        equality between two DateOffset objects.
        """
        # The DateOffset class differs from other classes in that members
        #  of self._attributes may not be defined, so we have to use __dict__
        #  instead.
        all_paras = self.__dict__.copy()
        all_paras["n"] = self.n
        all_paras["normalize"] = self.normalize
        for key in self.__dict__:
            if key not in all_paras:
                # cython attributes are not in __dict__
                all_paras[key] = getattr(self, key)

        if "holidays" in all_paras and not all_paras["holidays"]:
            all_paras.pop("holidays")
        exclude = ["kwds", "name", "calendar"]
        attrs = [
            (k, v) for k, v in all_paras.items() if (k not in exclude) and (k[0] != "_")
        ]
        attrs = sorted(set(attrs))
        params = tuple([str(type(self))] + attrs)
        return params


>>>>>>> 014d8eab
class BusinessDay(BusinessMixin):
    """
    DateOffset subclass representing possibly n business days.
    """

    _prefix = "B"
    _attributes = frozenset(["n", "normalize", "offset"])

    def __reduce__(self):
        tup = (self.n, self.normalize, self.offset)
        return type(self), tup

    def _offset_str(self) -> str:
        def get_str(td):
            off_str = ""
            if td.days > 0:
                off_str += str(td.days) + "D"
            if td.seconds > 0:
                s = td.seconds
                hrs = int(s / 3600)
                if hrs != 0:
                    off_str += str(hrs) + "H"
                    s -= hrs * 3600
                mts = int(s / 60)
                if mts != 0:
                    off_str += str(mts) + "Min"
                    s -= mts * 60
                if s != 0:
                    off_str += str(s) + "s"
            if td.microseconds > 0:
                off_str += str(td.microseconds) + "us"
            return off_str

        if isinstance(self.offset, timedelta):
            zero = timedelta(0, 0, 0)
            if self.offset >= zero:
                off_str = "+" + get_str(self.offset)
            else:
                off_str = "-" + get_str(-self.offset)
            return off_str
        else:
            return "+" + repr(self.offset)

    @apply_wraps
    def apply(self, other):
        if isinstance(other, datetime):
            n = self.n
            wday = other.weekday()

            # avoid slowness below by operating on weeks first
            weeks = n // 5
            if n <= 0 and wday > 4:
                # roll forward
                n += 1

            n -= 5 * weeks

            # n is always >= 0 at this point
            if n == 0 and wday > 4:
                # roll back
                days = 4 - wday
            elif wday > 4:
                # roll forward
                days = (7 - wday) + (n - 1)
            elif wday + n <= 4:
                # shift by n days without leaving the current week
                days = n
            else:
                # shift by n days plus 2 to get past the weekend
                days = n + 2

            result = other + timedelta(days=7 * weeks + days)
            if self.offset:
                result = result + self.offset
            return result

        elif isinstance(other, (timedelta, Tick)):
            return BDay(self.n, offset=self.offset + other, normalize=self.normalize)
        else:
            raise ApplyTypeError(
                "Only know how to combine business day with datetime or timedelta."
            )

    @apply_index_wraps
    def apply_index(self, i):
        time = i.to_perioddelta("D")
        # to_period rolls forward to next BDay; track and
        # reduce n where it does when rolling forward
        asper = i.to_period("B")

        if self.n > 0:
            shifted = (i.to_perioddelta("B") - time).asi8 != 0

            # Integer-array addition is deprecated, so we use
            # _time_shift directly
            roll = np.where(shifted, self.n - 1, self.n)
            shifted = asper._addsub_int_array(roll, operator.add)
        else:
            # Integer addition is deprecated, so we use _time_shift directly
            roll = self.n
            shifted = asper._time_shift(roll)

        result = shifted.to_timestamp() + time
        return result

    def is_on_offset(self, dt: datetime) -> bool:
        if self.normalize and not is_normalized(dt):
            return False
        return dt.weekday() < 5


class BusinessHour(liboffsets.BusinessHourMixin):
    """
    DateOffset subclass representing possibly n business hours.
    """

    _prefix = "BH"
    _anchor = 0
    _attributes = frozenset(["n", "normalize", "start", "end", "offset"])

    @cache_readonly
    def next_bday(self):
        """
        Used for moving to next business day.
        """
        if self.n >= 0:
            nb_offset = 1
        else:
            nb_offset = -1
        if self._prefix.startswith("C"):
            # CustomBusinessHour
            return CustomBusinessDay(
                n=nb_offset,
                weekmask=self.weekmask,
                holidays=self.holidays,
                calendar=self.calendar,
            )
        else:
            return BusinessDay(n=nb_offset)

    def _next_opening_time(self, other, sign=1):
        """
        If self.n and sign have the same sign, return the earliest opening time
        later than or equal to current time.
        Otherwise the latest opening time earlier than or equal to current
        time.

        Opening time always locates on BusinessDay.
        However, closing time may not if business hour extends over midnight.

        Parameters
        ----------
        other : datetime
            Current time.
        sign : int, default 1.
            Either 1 or -1. Going forward in time if it has the same sign as
            self.n. Going backward in time otherwise.

        Returns
        -------
        result : datetime
            Next opening time.
        """
        earliest_start = self.start[0]
        latest_start = self.start[-1]

        if not self.next_bday.is_on_offset(other):
            # today is not business day
            other = other + sign * self.next_bday
            if self.n * sign >= 0:
                hour, minute = earliest_start.hour, earliest_start.minute
            else:
                hour, minute = latest_start.hour, latest_start.minute
        else:
            if self.n * sign >= 0:
                if latest_start < other.time():
                    # current time is after latest starting time in today
                    other = other + sign * self.next_bday
                    hour, minute = earliest_start.hour, earliest_start.minute
                else:
                    # find earliest starting time no earlier than current time
                    for st in self.start:
                        if other.time() <= st:
                            hour, minute = st.hour, st.minute
                            break
            else:
                if other.time() < earliest_start:
                    # current time is before earliest starting time in today
                    other = other + sign * self.next_bday
                    hour, minute = latest_start.hour, latest_start.minute
                else:
                    # find latest starting time no later than current time
                    for st in reversed(self.start):
                        if other.time() >= st:
                            hour, minute = st.hour, st.minute
                            break

        return datetime(other.year, other.month, other.day, hour, minute)

    def _prev_opening_time(self, other):
        """
        If n is positive, return the latest opening time earlier than or equal
        to current time.
        Otherwise the earliest opening time later than or equal to current
        time.

        Parameters
        ----------
        other : datetime
            Current time.

        Returns
        -------
        result : datetime
            Previous opening time.
        """
        return self._next_opening_time(other, sign=-1)

    @apply_wraps
    def rollback(self, dt):
        """
        Roll provided date backward to next offset only if not on offset.
        """
        if not self.is_on_offset(dt):
            if self.n >= 0:
                dt = self._prev_opening_time(dt)
            else:
                dt = self._next_opening_time(dt)
            return self._get_closing_time(dt)
        return dt

    @apply_wraps
    def rollforward(self, dt):
        """
        Roll provided date forward to next offset only if not on offset.
        """
        if not self.is_on_offset(dt):
            if self.n >= 0:
                return self._next_opening_time(dt)
            else:
                return self._prev_opening_time(dt)
        return dt

    @apply_wraps
    def apply(self, other):
        if isinstance(other, datetime):
            # used for detecting edge condition
            nanosecond = getattr(other, "nanosecond", 0)
            # reset timezone and nanosecond
            # other may be a Timestamp, thus not use replace
            other = datetime(
                other.year,
                other.month,
                other.day,
                other.hour,
                other.minute,
                other.second,
                other.microsecond,
            )
            n = self.n

            # adjust other to reduce number of cases to handle
            if n >= 0:
                if other.time() in self.end or not self._is_on_offset(other):
                    other = self._next_opening_time(other)
            else:
                if other.time() in self.start:
                    # adjustment to move to previous business day
                    other = other - timedelta(seconds=1)
                if not self._is_on_offset(other):
                    other = self._next_opening_time(other)
                    other = self._get_closing_time(other)

            # get total business hours by sec in one business day
            businesshours = sum(
                self._get_business_hours_by_sec(st, en)
                for st, en in zip(self.start, self.end)
            )

            bd, r = divmod(abs(n * 60), businesshours // 60)
            if n < 0:
                bd, r = -bd, -r

            # adjust by business days first
            if bd != 0:
                if self._prefix.startswith("C"):
                    # GH#30593 this is a CustomFooOffset
                    skip_bd = CustomBusinessDay(
                        n=bd,
                        weekmask=self.weekmask,
                        holidays=self.holidays,
                        calendar=self.calendar,
                    )
                else:
                    skip_bd = BusinessDay(n=bd)
                # midnight business hour may not on BusinessDay
                if not self.next_bday.is_on_offset(other):
                    prev_open = self._prev_opening_time(other)
                    remain = other - prev_open
                    other = prev_open + skip_bd + remain
                else:
                    other = other + skip_bd

            # remaining business hours to adjust
            bhour_remain = timedelta(minutes=r)

            if n >= 0:
                while bhour_remain != timedelta(0):
                    # business hour left in this business time interval
                    bhour = (
                        self._get_closing_time(self._prev_opening_time(other)) - other
                    )
                    if bhour_remain < bhour:
                        # finish adjusting if possible
                        other += bhour_remain
                        bhour_remain = timedelta(0)
                    else:
                        # go to next business time interval
                        bhour_remain -= bhour
                        other = self._next_opening_time(other + bhour)
            else:
                while bhour_remain != timedelta(0):
                    # business hour left in this business time interval
                    bhour = self._next_opening_time(other) - other
                    if (
                        bhour_remain > bhour
                        or bhour_remain == bhour
                        and nanosecond != 0
                    ):
                        # finish adjusting if possible
                        other += bhour_remain
                        bhour_remain = timedelta(0)
                    else:
                        # go to next business time interval
                        bhour_remain -= bhour
                        other = self._get_closing_time(
                            self._next_opening_time(
                                other + bhour - timedelta(seconds=1)
                            )
                        )

            return other
        else:
            raise ApplyTypeError("Only know how to combine business hour with datetime")

    def is_on_offset(self, dt):
        if self.normalize and not is_normalized(dt):
            return False

        if dt.tzinfo is not None:
            dt = datetime(
                dt.year, dt.month, dt.day, dt.hour, dt.minute, dt.second, dt.microsecond
            )
        # Valid BH can be on the different BusinessDay during midnight
        # Distinguish by the time spent from previous opening time
        return self._is_on_offset(dt)

    def _is_on_offset(self, dt):
        """
        Slight speedups using calculated values.
        """
        # if self.normalize and not is_normalized(dt):
        #     return False
        # Valid BH can be on the different BusinessDay during midnight
        # Distinguish by the time spent from previous opening time
        if self.n >= 0:
            op = self._prev_opening_time(dt)
        else:
            op = self._next_opening_time(dt)
        span = (dt - op).total_seconds()
        businesshours = 0
        for i, st in enumerate(self.start):
            if op.hour == st.hour and op.minute == st.minute:
                businesshours = self._get_business_hours_by_sec(st, self.end[i])
        if span <= businesshours:
            return True
        else:
            return False


class CustomBusinessDay(liboffsets.CustomBusinessMixin, BusinessDay):
    """
    DateOffset subclass representing custom business days excluding holidays.

    Parameters
    ----------
    n : int, default 1
    normalize : bool, default False
        Normalize start/end dates to midnight before generating date range.
    weekmask : str, Default 'Mon Tue Wed Thu Fri'
        Weekmask of valid business days, passed to ``numpy.busdaycalendar``.
    holidays : list
        List/array of dates to exclude from the set of valid business days,
        passed to ``numpy.busdaycalendar``.
    calendar : pd.HolidayCalendar or np.busdaycalendar
    offset : timedelta, default timedelta(0)
    """

    _prefix = "C"
    _attributes = frozenset(
        ["n", "normalize", "weekmask", "holidays", "calendar", "offset"]
    )

    def __reduce__(self):
        # np.holidaycalendar cant be pickled, so pass None there and
        #  it will be re-constructed within __init__
        tup = (self.n, self.normalize, self.weekmask, self.holidays, None, self.offset)
        return type(self), tup

    @apply_wraps
    def apply(self, other):
        if self.n <= 0:
            roll = "forward"
        else:
            roll = "backward"

        if isinstance(other, datetime):
            date_in = other
            np_dt = np.datetime64(date_in.date())

            np_incr_dt = np.busday_offset(
                np_dt, self.n, roll=roll, busdaycal=self.calendar
            )

            dt_date = np_incr_dt.astype(datetime)
            result = datetime.combine(dt_date, date_in.time())

            if self.offset:
                result = result + self.offset
            return result

        elif isinstance(other, (timedelta, Tick)):
            return BDay(self.n, offset=self.offset + other, normalize=self.normalize)
        else:
            raise ApplyTypeError(
                "Only know how to combine trading day with "
                "datetime, datetime64 or timedelta."
            )

    def apply_index(self, i):
        raise NotImplementedError

    def is_on_offset(self, dt: datetime) -> bool:
        if self.normalize and not is_normalized(dt):
            return False
        day64 = to_dt64D(dt)
        return np.is_busday(day64, busdaycal=self.calendar)


class CustomBusinessHour(liboffsets.CustomBusinessMixin, BusinessHour):
    """
    DateOffset subclass representing possibly n custom business days.
    """

    _prefix = "CBH"
    _anchor = 0
    _attributes = frozenset(
        ["n", "normalize", "weekmask", "holidays", "calendar", "start", "end", "offset"]
    )

    def __init__(
        self,
        n=1,
        normalize=False,
        weekmask="Mon Tue Wed Thu Fri",
        holidays=None,
        calendar=None,
        start="09:00",
        end="17:00",
        offset=timedelta(0),
    ):
        BusinessHour.__init__(self, n, normalize, start=start, end=end, offset=offset)
        liboffsets.CustomBusinessMixin.__init__(
            self, n, normalize, weekmask, holidays, calendar, offset
        )

    def __reduce__(self):
        # None for self.calendar bc np.busdaycalendar doesnt pickle nicely
        return (
            type(self),
            (
                self.n,
                self.normalize,
                self.weekmask,
                self.holidays,
                None,
                self.start,
                self.end,
                self.offset,
            ),
        )


# ---------------------------------------------------------------------
# Month-Based Offset Classes


@doc(bound="bound")
class _CustomBusinessMonth(liboffsets.CustomBusinessMixin, liboffsets.MonthOffset):
    """
    DateOffset subclass representing custom business month(s).

    Increments between {bound} of month dates.

    Parameters
    ----------
    n : int, default 1
        The number of months represented.
    normalize : bool, default False
        Normalize start/end dates to midnight before generating date range.
    weekmask : str, Default 'Mon Tue Wed Thu Fri'
        Weekmask of valid business days, passed to ``numpy.busdaycalendar``.
    holidays : list
        List/array of dates to exclude from the set of valid business days,
        passed to ``numpy.busdaycalendar``.
    calendar : pd.HolidayCalendar or np.busdaycalendar
        Calendar to integrate.
    offset : timedelta, default timedelta(0)
        Time offset to apply.
    """

    _attributes = frozenset(
        ["n", "normalize", "weekmask", "holidays", "calendar", "offset"]
    )

    is_on_offset = BaseOffset.is_on_offset  # override MonthOffset method
    apply_index = BaseOffset.apply_index  # override MonthOffset method

    def __reduce__(self):
        # None for self.calendar bc np.busdaycalendar doesnt pickle nicely
        return (
            type(self),
            (self.n, self.normalize, self.weekmask, self.holidays, None, self.offset),
        )

    @cache_readonly
    def cbday_roll(self):
        """
        Define default roll function to be called in apply method.
        """
        cbday = CustomBusinessDay(n=self.n, normalize=False, **self.kwds)

        if self._prefix.endswith("S"):
            # MonthBegin
            roll_func = cbday.rollforward
        else:
            # MonthEnd
            roll_func = cbday.rollback
        return roll_func

    @cache_readonly
    def m_offset(self):
        if self._prefix.endswith("S"):
            # MonthBegin
            moff = MonthBegin(n=1, normalize=False)
        else:
            # MonthEnd
            moff = MonthEnd(n=1, normalize=False)
        return moff

    @cache_readonly
    def month_roll(self):
        """
        Define default roll function to be called in apply method.
        """
        if self._prefix.endswith("S"):
            # MonthBegin
            roll_func = self.m_offset.rollback
        else:
            # MonthEnd
            roll_func = self.m_offset.rollforward
        return roll_func

    @apply_wraps
    def apply(self, other):
        # First move to month offset
        cur_month_offset_date = self.month_roll(other)

        # Find this custom month offset
        compare_date = self.cbday_roll(cur_month_offset_date)
        n = liboffsets.roll_convention(other.day, self.n, compare_date.day)

        new = cur_month_offset_date + n * self.m_offset
        result = self.cbday_roll(new)
        return result


@doc(_CustomBusinessMonth, bound="end")
class CustomBusinessMonthEnd(_CustomBusinessMonth):
    _prefix = "CBM"


@doc(_CustomBusinessMonth, bound="beginning")
class CustomBusinessMonthBegin(_CustomBusinessMonth):
    _prefix = "CBMS"


# ---------------------------------------------------------------------
# Semi-Month Based Offset Classes


class SemiMonthOffset(SingleConstructorOffset):
    _default_day_of_month = 15
    _min_day_of_month = 2
    _attributes = frozenset(["n", "normalize", "day_of_month"])

    def __init__(self, n=1, normalize=False, day_of_month=None):
        BaseOffset.__init__(self, n, normalize)

        if day_of_month is None:
            day_of_month = self._default_day_of_month

        object.__setattr__(self, "day_of_month", int(day_of_month))
        if not self._min_day_of_month <= self.day_of_month <= 27:
            raise ValueError(
                "day_of_month must be "
                f"{self._min_day_of_month}<=day_of_month<=27, "
                f"got {self.day_of_month}"
            )

    @classmethod
    def _from_name(cls, suffix=None):
        return cls(day_of_month=suffix)

    @property
    def rule_code(self) -> str:
        suffix = f"-{self.day_of_month}"
        return self._prefix + suffix

    @apply_wraps
    def apply(self, other):
        # shift `other` to self.day_of_month, incrementing `n` if necessary
        n = liboffsets.roll_convention(other.day, self.n, self.day_of_month)

        days_in_month = ccalendar.get_days_in_month(other.year, other.month)

        # For SemiMonthBegin on other.day == 1 and
        # SemiMonthEnd on other.day == days_in_month,
        # shifting `other` to `self.day_of_month` _always_ requires
        # incrementing/decrementing `n`, regardless of whether it is
        # initially positive.
        if type(self) is SemiMonthBegin and (self.n <= 0 and other.day == 1):
            n -= 1
        elif type(self) is SemiMonthEnd and (self.n > 0 and other.day == days_in_month):
            n += 1

        return self._apply(n, other)

    def _apply(self, n, other):
        """
        Handle specific apply logic for child classes.
        """
        raise AbstractMethodError(self)

    @apply_index_wraps
    def apply_index(self, i):
        # determine how many days away from the 1st of the month we are
        dti = i
        days_from_start = i.to_perioddelta("M").asi8
        delta = Timedelta(days=self.day_of_month - 1).value

        # get boolean array for each element before the day_of_month
        before_day_of_month = days_from_start < delta

        # get boolean array for each element after the day_of_month
        after_day_of_month = days_from_start > delta

        # determine the correct n for each date in i
        roll = self._get_roll(i, before_day_of_month, after_day_of_month)

        # isolate the time since it will be striped away one the next line
        time = i.to_perioddelta("D")

        # apply the correct number of months

        # integer-array addition on PeriodIndex is deprecated,
        #  so we use _addsub_int_array directly
        asper = i.to_period("M")

        shifted = asper._addsub_int_array(roll // 2, operator.add)
        i = type(dti)(shifted.to_timestamp())

        # apply the correct day
        i = self._apply_index_days(i, roll)

        return i + time

    def _get_roll(self, i, before_day_of_month, after_day_of_month):
        """
        Return an array with the correct n for each date in i.

        The roll array is based on the fact that i gets rolled back to
        the first day of the month.
        """
        raise AbstractMethodError(self)

    def _apply_index_days(self, i, roll):
        """
        Apply the correct day for each date in i.
        """
        raise AbstractMethodError(self)


class SemiMonthEnd(SemiMonthOffset):
    """
    Two DateOffset's per month repeating on the last
    day of the month and day_of_month.

    Parameters
    ----------
    n : int
    normalize : bool, default False
    day_of_month : int, {1, 3,...,27}, default 15
    """

    _prefix = "SM"
    _min_day_of_month = 1

    def is_on_offset(self, dt: datetime) -> bool:
        if self.normalize and not is_normalized(dt):
            return False
        days_in_month = ccalendar.get_days_in_month(dt.year, dt.month)
        return dt.day in (self.day_of_month, days_in_month)

    def _apply(self, n, other):
        months = n // 2
        day = 31 if n % 2 else self.day_of_month
        return shift_month(other, months, day)

    def _get_roll(self, i, before_day_of_month, after_day_of_month):
        n = self.n
        is_month_end = i.is_month_end
        if n > 0:
            roll_end = np.where(is_month_end, 1, 0)
            roll_before = np.where(before_day_of_month, n, n + 1)
            roll = roll_end + roll_before
        elif n == 0:
            roll_after = np.where(after_day_of_month, 2, 0)
            roll_before = np.where(~after_day_of_month, 1, 0)
            roll = roll_before + roll_after
        else:
            roll = np.where(after_day_of_month, n + 2, n + 1)
        return roll

    def _apply_index_days(self, i, roll):
        """
        Add days portion of offset to DatetimeIndex i.

        Parameters
        ----------
        i : DatetimeIndex
        roll : ndarray[int64_t]

        Returns
        -------
        result : DatetimeIndex
        """
        nanos = (roll % 2) * Timedelta(days=self.day_of_month).value
        i += nanos.astype("timedelta64[ns]")
        return i + Timedelta(days=-1)


class SemiMonthBegin(SemiMonthOffset):
    """
    Two DateOffset's per month repeating on the first
    day of the month and day_of_month.

    Parameters
    ----------
    n : int
    normalize : bool, default False
    day_of_month : int, {2, 3,...,27}, default 15
    """

    _prefix = "SMS"

    def is_on_offset(self, dt: datetime) -> bool:
        if self.normalize and not is_normalized(dt):
            return False
        return dt.day in (1, self.day_of_month)

    def _apply(self, n, other):
        months = n // 2 + n % 2
        day = 1 if n % 2 else self.day_of_month
        return shift_month(other, months, day)

    def _get_roll(self, i, before_day_of_month, after_day_of_month):
        n = self.n
        is_month_start = i.is_month_start
        if n > 0:
            roll = np.where(before_day_of_month, n, n + 1)
        elif n == 0:
            roll_start = np.where(is_month_start, 0, 1)
            roll_after = np.where(after_day_of_month, 1, 0)
            roll = roll_start + roll_after
        else:
            roll_after = np.where(after_day_of_month, n + 2, n + 1)
            roll_start = np.where(is_month_start, -1, 0)
            roll = roll_after + roll_start
        return roll

    def _apply_index_days(self, i, roll):
        """
        Add days portion of offset to DatetimeIndex i.

        Parameters
        ----------
        i : DatetimeIndex
        roll : ndarray[int64_t]

        Returns
        -------
        result : DatetimeIndex
        """
        nanos = (roll % 2) * Timedelta(days=self.day_of_month - 1).value
        return i + nanos.astype("timedelta64[ns]")


# ---------------------------------------------------------------------
# Week-Based Offset Classes


class Week(SingleConstructorOffset):
    """
    Weekly offset.

    Parameters
    ----------
    weekday : int, default None
        Always generate specific day of week. 0 for Monday.
    """

    _inc = timedelta(weeks=1)
    _prefix = "W"
    _attributes = frozenset(["n", "normalize", "weekday"])

    def __init__(self, n=1, normalize=False, weekday=None):
        BaseOffset.__init__(self, n, normalize)
        object.__setattr__(self, "weekday", weekday)

        if self.weekday is not None:
            if self.weekday < 0 or self.weekday > 6:
                raise ValueError(f"Day must be 0<=day<=6, got {self.weekday}")

    def is_anchored(self) -> bool:
        return self.n == 1 and self.weekday is not None

    @apply_wraps
    def apply(self, other):
        if self.weekday is None:
            return other + self.n * self._inc

        if not isinstance(other, datetime):
            raise TypeError(
                f"Cannot add {type(other).__name__} to {type(self).__name__}"
            )

        k = self.n
        otherDay = other.weekday()
        if otherDay != self.weekday:
            other = other + timedelta((self.weekday - otherDay) % 7)
            if k > 0:
                k -= 1

        return other + timedelta(weeks=k)

    @apply_index_wraps
    def apply_index(self, i):
        if self.weekday is None:
            # integer addition on PeriodIndex is deprecated,
            #  so we use _time_shift directly
            asper = i.to_period("W")

            shifted = asper._time_shift(self.n)
            return shifted.to_timestamp() + i.to_perioddelta("W")
        else:
            return self._end_apply_index(i)

    def _end_apply_index(self, dtindex):
        """
        Add self to the given DatetimeIndex, specialized for case where
        self.weekday is non-null.

        Parameters
        ----------
        dtindex : DatetimeIndex

        Returns
        -------
        result : DatetimeIndex
        """
        off = dtindex.to_perioddelta("D")

        base, mult = libfrequencies.get_freq_code(self.freqstr)
        base_period = dtindex.to_period(base)

        if self.n > 0:
            # when adding, dates on end roll to next
            normed = dtindex - off + Timedelta(1, "D") - Timedelta(1, "ns")
            roll = np.where(
                base_period.to_timestamp(how="end") == normed, self.n, self.n - 1
            )
            # integer-array addition on PeriodIndex is deprecated,
            #  so we use _addsub_int_array directly
            shifted = base_period._addsub_int_array(roll, operator.add)
            base = shifted.to_timestamp(how="end")
        else:
            # integer addition on PeriodIndex is deprecated,
            #  so we use _time_shift directly
            roll = self.n
            base = base_period._time_shift(roll).to_timestamp(how="end")

        return base + off + Timedelta(1, "ns") - Timedelta(1, "D")

    def is_on_offset(self, dt: datetime) -> bool:
        if self.normalize and not is_normalized(dt):
            return False
        elif self.weekday is None:
            return True
        return dt.weekday() == self.weekday

    @property
    def rule_code(self) -> str:
        suffix = ""
        if self.weekday is not None:
            weekday = ccalendar.int_to_weekday[self.weekday]
            suffix = f"-{weekday}"
        return self._prefix + suffix

    @classmethod
    def _from_name(cls, suffix=None):
        if not suffix:
            weekday = None
        else:
            weekday = ccalendar.weekday_to_int[suffix]
        return cls(weekday=weekday)


class WeekOfMonth(liboffsets.WeekOfMonthMixin):
    """
    Describes monthly dates like "the Tuesday of the 2nd week of each month".

    Parameters
    ----------
    n : int
    week : int {0, 1, 2, 3, ...}, default 0
        A specific integer for the week of the month.
        e.g. 0 is 1st week of month, 1 is the 2nd week, etc.
    weekday : int {0, 1, ..., 6}, default 0
        A specific integer for the day of the week.

        - 0 is Monday
        - 1 is Tuesday
        - 2 is Wednesday
        - 3 is Thursday
        - 4 is Friday
        - 5 is Saturday
        - 6 is Sunday.
    """

    _prefix = "WOM"
    _attributes = frozenset(["n", "normalize", "week", "weekday"])

    def __init__(self, n=1, normalize=False, week=0, weekday=0):
        liboffsets.WeekOfMonthMixin.__init__(self, n, normalize, weekday)
        object.__setattr__(self, "week", week)

        if self.week < 0 or self.week > 3:
            raise ValueError(f"Week must be 0<=week<=3, got {self.week}")

    def __reduce__(self):
        return type(self), (self.n, self.normalize, self.week, self.weekday)

    def _get_offset_day(self, other: datetime) -> int:
        """
        Find the day in the same month as other that has the same
        weekday as self.weekday and is the self.week'th such day in the month.

        Parameters
        ----------
        other : datetime

        Returns
        -------
        day : int
        """
        mstart = datetime(other.year, other.month, 1)
        wday = mstart.weekday()
        shift_days = (self.weekday - wday) % 7
        return 1 + shift_days + self.week * 7

    @classmethod
    def _from_name(cls, suffix=None):
        if not suffix:
            raise ValueError(f"Prefix {repr(cls._prefix)} requires a suffix.")
        # TODO: handle n here...
        # only one digit weeks (1 --> week 0, 2 --> week 1, etc.)
        week = int(suffix[0]) - 1
        weekday = ccalendar.weekday_to_int[suffix[1:]]
        return cls(week=week, weekday=weekday)


class LastWeekOfMonth(liboffsets.WeekOfMonthMixin):
    """
    Describes monthly dates in last week of month like "the last Tuesday of
    each month".

    Parameters
    ----------
    n : int, default 1
    weekday : int {0, 1, ..., 6}, default 0
        A specific integer for the day of the week.

        - 0 is Monday
        - 1 is Tuesday
        - 2 is Wednesday
        - 3 is Thursday
        - 4 is Friday
        - 5 is Saturday
        - 6 is Sunday.
    """

    _prefix = "LWOM"
    _attributes = frozenset(["n", "normalize", "weekday"])

    def __init__(self, n=1, normalize=False, weekday=0):
        liboffsets.WeekOfMonthMixin.__init__(self, n, normalize, weekday)

        if self.n == 0:
            raise ValueError("N cannot be 0")
        object.__setattr__(self, "week", -1)

    def __reduce__(self):
        return type(self), (self.n, self.normalize, self.weekday)

    def _get_offset_day(self, other: datetime) -> int:
        """
        Find the day in the same month as other that has the same
        weekday as self.weekday and is the last such day in the month.

        Parameters
        ----------
        other: datetime

        Returns
        -------
        day: int
        """
        dim = ccalendar.get_days_in_month(other.year, other.month)
        mend = datetime(other.year, other.month, dim)
        wday = mend.weekday()
        shift_days = (wday - self.weekday) % 7
        return dim - shift_days

    @classmethod
    def _from_name(cls, suffix=None):
        if not suffix:
            raise ValueError(f"Prefix {repr(cls._prefix)} requires a suffix.")
        # TODO: handle n here...
        weekday = ccalendar.weekday_to_int[suffix]
        return cls(weekday=weekday)


# ---------------------------------------------------------------------
# Special Offset Classes


class FY5253(liboffsets.FY5253Mixin):
    """
    Describes 52-53 week fiscal year. This is also known as a 4-4-5 calendar.

    It is used by companies that desire that their
    fiscal year always end on the same day of the week.

    It is a method of managing accounting periods.
    It is a common calendar structure for some industries,
    such as retail, manufacturing and parking industry.

    For more information see:
    https://en.wikipedia.org/wiki/4-4-5_calendar

    The year may either:

    - end on the last X day of the Y month.
    - end on the last X day closest to the last day of the Y month.

    X is a specific day of the week.
    Y is a certain month of the year

    Parameters
    ----------
    n : int
    weekday : int {0, 1, ..., 6}, default 0
        A specific integer for the day of the week.

        - 0 is Monday
        - 1 is Tuesday
        - 2 is Wednesday
        - 3 is Thursday
        - 4 is Friday
        - 5 is Saturday
        - 6 is Sunday.

    startingMonth : int {1, 2, ... 12}, default 1
        The month in which the fiscal year ends.

    variation : str, default "nearest"
        Method of employing 4-4-5 calendar.

        There are two options:

        - "nearest" means year end is **weekday** closest to last day of month in year.
        - "last" means year end is final **weekday** of the final month in fiscal year.
    """

    _prefix = "RE"
    _attributes = frozenset(["weekday", "startingMonth", "variation"])

    def __reduce__(self):
        tup = (self.n, self.normalize, self.weekday, self.startingMonth, self.variation)
        return type(self), tup

    def is_on_offset(self, dt: datetime) -> bool:
        if self.normalize and not is_normalized(dt):
            return False
        dt = datetime(dt.year, dt.month, dt.day)
        year_end = self.get_year_end(dt)

        if self.variation == "nearest":
            # We have to check the year end of "this" cal year AND the previous
            return year_end == dt or self.get_year_end(shift_month(dt, -1, None)) == dt
        else:
            return year_end == dt

    @apply_wraps
    def apply(self, other):
        norm = Timestamp(other).normalize()

        n = self.n
        prev_year = self.get_year_end(datetime(other.year - 1, self.startingMonth, 1))
        cur_year = self.get_year_end(datetime(other.year, self.startingMonth, 1))
        next_year = self.get_year_end(datetime(other.year + 1, self.startingMonth, 1))

        prev_year = conversion.localize_pydatetime(prev_year, other.tzinfo)
        cur_year = conversion.localize_pydatetime(cur_year, other.tzinfo)
        next_year = conversion.localize_pydatetime(next_year, other.tzinfo)

        # Note: next_year.year == other.year + 1, so we will always
        # have other < next_year
        if norm == prev_year:
            n -= 1
        elif norm == cur_year:
            pass
        elif n > 0:
            if norm < prev_year:
                n -= 2
            elif prev_year < norm < cur_year:
                n -= 1
            elif cur_year < norm < next_year:
                pass
        else:
            if cur_year < norm < next_year:
                n += 1
            elif prev_year < norm < cur_year:
                pass
            elif (
                norm.year == prev_year.year
                and norm < prev_year
                and prev_year - norm <= timedelta(6)
            ):
                # GH#14774, error when next_year.year == cur_year.year
                # e.g. prev_year == datetime(2004, 1, 3),
                # other == datetime(2004, 1, 1)
                n -= 1
            else:
                assert False

        shifted = datetime(other.year + n, self.startingMonth, 1)
        result = self.get_year_end(shifted)
        result = datetime(
            result.year,
            result.month,
            result.day,
            other.hour,
            other.minute,
            other.second,
            other.microsecond,
        )
        return result

    def get_year_end(self, dt):
        assert dt.tzinfo is None

        dim = ccalendar.get_days_in_month(dt.year, self.startingMonth)
        target_date = datetime(dt.year, self.startingMonth, dim)
        wkday_diff = self.weekday - target_date.weekday()
        if wkday_diff == 0:
            # year_end is the same for "last" and "nearest" cases
            return target_date

        if self.variation == "last":
            days_forward = (wkday_diff % 7) - 7

            # days_forward is always negative, so we always end up
            # in the same year as dt
            return target_date + timedelta(days=days_forward)
        else:
            # variation == "nearest":
            days_forward = wkday_diff % 7
            if days_forward <= 3:
                # The upcoming self.weekday is closer than the previous one
                return target_date + timedelta(days_forward)
            else:
                # The previous self.weekday is closer than the upcoming one
                return target_date + timedelta(days_forward - 7)

    @classmethod
    def _parse_suffix(cls, varion_code, startingMonth_code, weekday_code):
        if varion_code == "N":
            variation = "nearest"
        elif varion_code == "L":
            variation = "last"
        else:
            raise ValueError(f"Unable to parse varion_code: {varion_code}")

        startingMonth = ccalendar.MONTH_TO_CAL_NUM[startingMonth_code]
        weekday = ccalendar.weekday_to_int[weekday_code]

        return {
            "weekday": weekday,
            "startingMonth": startingMonth,
            "variation": variation,
        }

    @classmethod
    def _from_name(cls, *args):
        return cls(**cls._parse_suffix(*args))


class FY5253Quarter(liboffsets.FY5253Mixin):
    """
    DateOffset increments between business quarter dates
    for 52-53 week fiscal year (also known as a 4-4-5 calendar).

    It is used by companies that desire that their
    fiscal year always end on the same day of the week.

    It is a method of managing accounting periods.
    It is a common calendar structure for some industries,
    such as retail, manufacturing and parking industry.

    For more information see:
    https://en.wikipedia.org/wiki/4-4-5_calendar

    The year may either:

    - end on the last X day of the Y month.
    - end on the last X day closest to the last day of the Y month.

    X is a specific day of the week.
    Y is a certain month of the year

    startingMonth = 1 corresponds to dates like 1/31/2007, 4/30/2007, ...
    startingMonth = 2 corresponds to dates like 2/28/2007, 5/31/2007, ...
    startingMonth = 3 corresponds to dates like 3/30/2007, 6/29/2007, ...

    Parameters
    ----------
    n : int
    weekday : int {0, 1, ..., 6}, default 0
        A specific integer for the day of the week.

        - 0 is Monday
        - 1 is Tuesday
        - 2 is Wednesday
        - 3 is Thursday
        - 4 is Friday
        - 5 is Saturday
        - 6 is Sunday.

    startingMonth : int {1, 2, ..., 12}, default 1
        The month in which fiscal years end.

    qtr_with_extra_week : int {1, 2, 3, 4}, default 1
        The quarter number that has the leap or 14 week when needed.

    variation : str, default "nearest"
        Method of employing 4-4-5 calendar.

        There are two options:

        - "nearest" means year end is **weekday** closest to last day of month in year.
        - "last" means year end is final **weekday** of the final month in fiscal year.
    """

    _prefix = "REQ"
    _attributes = frozenset(
        ["weekday", "startingMonth", "qtr_with_extra_week", "variation"]
    )

    def __init__(
        self,
        n=1,
        normalize=False,
        weekday=0,
        startingMonth=1,
        qtr_with_extra_week=1,
        variation="nearest",
    ):
        liboffsets.FY5253Mixin.__init__(
            self, n, normalize, weekday, startingMonth, variation
        )
        object.__setattr__(self, "qtr_with_extra_week", qtr_with_extra_week)

    def __reduce__(self):
        tup = (
            self.n,
            self.normalize,
            self.weekday,
            self.startingMonth,
            self.qtr_with_extra_week,
            self.variation,
        )
        return type(self), tup

    @cache_readonly
    def _offset(self):
        return FY5253(
            startingMonth=self.startingMonth,
            weekday=self.weekday,
            variation=self.variation,
        )

    def _rollback_to_year(self, other):
        """
        Roll `other` back to the most recent date that was on a fiscal year
        end.

        Return the date of that year-end, the number of full quarters
        elapsed between that year-end and other, and the remaining Timedelta
        since the most recent quarter-end.

        Parameters
        ----------
        other : datetime or Timestamp

        Returns
        -------
        tuple of
        prev_year_end : Timestamp giving most recent fiscal year end
        num_qtrs : int
        tdelta : Timedelta
        """
        num_qtrs = 0

        norm = Timestamp(other).tz_localize(None)
        start = self._offset.rollback(norm)
        # Note: start <= norm and self._offset.is_on_offset(start)

        if start < norm:
            # roll adjustment
            qtr_lens = self.get_weeks(norm)

            # check that qtr_lens is consistent with self._offset addition
            end = liboffsets.shift_day(start, days=7 * sum(qtr_lens))
            assert self._offset.is_on_offset(end), (start, end, qtr_lens)

            tdelta = norm - start
            for qlen in qtr_lens:
                if qlen * 7 <= tdelta.days:
                    num_qtrs += 1
                    tdelta -= Timedelta(days=qlen * 7)
                else:
                    break
        else:
            tdelta = Timedelta(0)

        # Note: we always have tdelta.value >= 0
        return start, num_qtrs, tdelta

    @apply_wraps
    def apply(self, other):
        # Note: self.n == 0 is not allowed.
        n = self.n

        prev_year_end, num_qtrs, tdelta = self._rollback_to_year(other)
        res = prev_year_end
        n += num_qtrs
        if self.n <= 0 and tdelta.value > 0:
            n += 1

        # Possible speedup by handling years first.
        years = n // 4
        if years:
            res += self._offset * years
            n -= years * 4

        # Add an extra day to make *sure* we are getting the quarter lengths
        # for the upcoming year, not the previous year
        qtr_lens = self.get_weeks(res + Timedelta(days=1))

        # Note: we always have 0 <= n < 4
        weeks = sum(qtr_lens[:n])
        if weeks:
            res = liboffsets.shift_day(res, days=weeks * 7)

        return res

    def get_weeks(self, dt):
        ret = [13] * 4

        year_has_extra_week = self.year_has_extra_week(dt)

        if year_has_extra_week:
            ret[self.qtr_with_extra_week - 1] = 14

        return ret

    def year_has_extra_week(self, dt: datetime) -> bool:
        # Avoid round-down errors --> normalize to get
        # e.g. '370D' instead of '360D23H'
        norm = Timestamp(dt).normalize().tz_localize(None)

        next_year_end = self._offset.rollforward(norm)
        prev_year_end = norm - self._offset
        weeks_in_year = (next_year_end - prev_year_end).days / 7
        assert weeks_in_year in [52, 53], weeks_in_year
        return weeks_in_year == 53

    def is_on_offset(self, dt: datetime) -> bool:
        if self.normalize and not is_normalized(dt):
            return False
        if self._offset.is_on_offset(dt):
            return True

        next_year_end = dt - self._offset

        qtr_lens = self.get_weeks(dt)

        current = next_year_end
        for qtr_len in qtr_lens:
            current = liboffsets.shift_day(current, days=qtr_len * 7)
            if dt == current:
                return True
        return False

    @property
    def rule_code(self) -> str:
        suffix = liboffsets.FY5253Mixin.rule_code.__get__(self)
        qtr = self.qtr_with_extra_week
        return f"{suffix}-{qtr}"

    @classmethod
    def _from_name(cls, *args):
        return cls(
            **dict(FY5253._parse_suffix(*args[:-1]), qtr_with_extra_week=int(args[-1]))
        )


class Easter(SingleConstructorOffset):
    """
    DateOffset for the Easter holiday using logic defined in dateutil.

    Right now uses the revised method which is valid in years 1583-4099.
    """

    @apply_wraps
    def apply(self, other):
        current_easter = easter(other.year)
        current_easter = datetime(
            current_easter.year, current_easter.month, current_easter.day
        )
        current_easter = conversion.localize_pydatetime(current_easter, other.tzinfo)

        n = self.n
        if n >= 0 and other < current_easter:
            n -= 1
        elif n < 0 and other > current_easter:
            n += 1
        # TODO: Why does this handle the 0 case the opposite of others?

        # NOTE: easter returns a datetime.date so we have to convert to type of
        # other
        new = easter(other.year + n)
        new = datetime(
            new.year,
            new.month,
            new.day,
            other.hour,
            other.minute,
            other.second,
            other.microsecond,
        )
        return new

    def is_on_offset(self, dt: datetime) -> bool:
        if self.normalize and not is_normalized(dt):
            return False
        return date(dt.year, dt.month, dt.day) == easter(dt.year)


# ---------------------------------------------------------------------

BDay = BusinessDay
BMonthEnd = BusinessMonthEnd
BMonthBegin = BusinessMonthBegin
CBMonthEnd = CustomBusinessMonthEnd
CBMonthBegin = CustomBusinessMonthBegin
CDay = CustomBusinessDay

prefix_mapping = {
    offset._prefix: offset
    for offset in [
        YearBegin,  # 'AS'
        YearEnd,  # 'A'
        BYearBegin,  # 'BAS'
        BYearEnd,  # 'BA'
        BusinessDay,  # 'B'
        BusinessMonthBegin,  # 'BMS'
        BusinessMonthEnd,  # 'BM'
        BQuarterEnd,  # 'BQ'
        BQuarterBegin,  # 'BQS'
        BusinessHour,  # 'BH'
        CustomBusinessDay,  # 'C'
        CustomBusinessMonthEnd,  # 'CBM'
        CustomBusinessMonthBegin,  # 'CBMS'
        CustomBusinessHour,  # 'CBH'
        MonthEnd,  # 'M'
        MonthBegin,  # 'MS'
        Nano,  # 'N'
        SemiMonthEnd,  # 'SM'
        SemiMonthBegin,  # 'SMS'
        Week,  # 'W'
        Second,  # 'S'
        Minute,  # 'T'
        Micro,  # 'U'
        QuarterEnd,  # 'Q'
        QuarterBegin,  # 'QS'
        Milli,  # 'L'
        Hour,  # 'H'
        Day,  # 'D'
        WeekOfMonth,  # 'WOM'
        FY5253,
        FY5253Quarter,
    ]
}<|MERGE_RESOLUTION|>--- conflicted
+++ resolved
@@ -327,8 +327,6 @@
             out += ": " + ", ".join(attrs)
         return out
 
-<<<<<<< HEAD
-=======
     @cache_readonly
     def _params(self):
         """
@@ -357,7 +355,6 @@
         return params
 
 
->>>>>>> 014d8eab
 class BusinessDay(BusinessMixin):
     """
     DateOffset subclass representing possibly n business days.
@@ -644,7 +641,7 @@
             # adjust by business days first
             if bd != 0:
                 if self._prefix.startswith("C"):
-                    # GH#30593 this is a CustomFooOffset
+                    # GH#30593 this is a Custom class
                     skip_bd = CustomBusinessDay(
                         n=bd,
                         weekmask=self.weekmask,
@@ -738,7 +735,7 @@
             return False
 
 
-class CustomBusinessDay(liboffsets.CustomBusinessMixin, BusinessDay):
+class CustomBusinessDay(BusinessDay):
     """
     DateOffset subclass representing custom business days excluding holidays.
 
@@ -767,6 +764,18 @@
         tup = (self.n, self.normalize, self.weekmask, self.holidays, None, self.offset)
         return type(self), tup
 
+    def __init__(
+        self,
+        n=1,
+        normalize=False,
+        weekmask="Mon Tue Wed Thu Fri",
+        holidays=None,
+        calendar=None,
+        offset=timedelta(0),
+    ):
+        BusinessDay.__init__(self, n, normalize, offset)
+        self._init_custom(weekmask, holidays, calendar)
+
     @apply_wraps
     def apply(self, other):
         if self.n <= 0:
@@ -807,7 +816,7 @@
         return np.is_busday(day64, busdaycal=self.calendar)
 
 
-class CustomBusinessHour(liboffsets.CustomBusinessMixin, BusinessHour):
+class CustomBusinessHour(BusinessHour):
     """
     DateOffset subclass representing possibly n custom business days.
     """
@@ -830,9 +839,7 @@
         offset=timedelta(0),
     ):
         BusinessHour.__init__(self, n, normalize, start=start, end=end, offset=offset)
-        liboffsets.CustomBusinessMixin.__init__(
-            self, n, normalize, weekmask, holidays, calendar, offset
-        )
+        self._init_custom(weekmask, holidays, calendar)
 
     def __reduce__(self):
         # None for self.calendar bc np.busdaycalendar doesnt pickle nicely
@@ -856,7 +863,7 @@
 
 
 @doc(bound="bound")
-class _CustomBusinessMonth(liboffsets.CustomBusinessMixin, liboffsets.MonthOffset):
+class _CustomBusinessMonth(BusinessMixin, liboffsets.MonthOffset):
     """
     DateOffset subclass representing custom business month(s).
 
@@ -885,6 +892,18 @@
 
     is_on_offset = BaseOffset.is_on_offset  # override MonthOffset method
     apply_index = BaseOffset.apply_index  # override MonthOffset method
+
+    def __init__(
+        self,
+        n=1,
+        normalize=False,
+        weekmask="Mon Tue Wed Thu Fri",
+        holidays=None,
+        calendar=None,
+        offset=timedelta(0),
+    ):
+        BusinessMixin.__init__(self, n, normalize, offset)
+        self._init_custom(weekmask, holidays, calendar)
 
     def __reduce__(self):
         # None for self.calendar bc np.busdaycalendar doesnt pickle nicely
