"""Tests suite for Period handling.

Parts derived from scikits.timeseries code, original authors:
- Pierre Gerard-Marchant & Matt Knox
- pierregm_at_uga_dot_edu - mattknow_ca_at_hotmail_dot_com

"""

from unittest import TestCase
from datetime import datetime, date, timedelta
import unittest

from numpy.ma.testutils import assert_equal

from pandas import Timestamp
from pandas.tseries.frequencies import MONTHS, DAYS
from pandas.tseries.period import Period, PeriodIndex, period_range
from pandas.tseries.index import DatetimeIndex, date_range
from pandas.tseries.tools import to_datetime
import pandas.tseries.period as pmod

import pandas.core.datetools as datetools
import pandas as pd
import numpy as np
from numpy.random import randn

from pandas import Series, TimeSeries, DataFrame
from pandas.util.testing import assert_series_equal, assert_almost_equal
import pandas.util.testing as tm


class TestPeriodProperties(TestCase):
    "Test properties such as year, month, weekday, etc...."
    #
    def __init__(self, *args, **kwds):
        TestCase.__init__(self, *args, **kwds)

    def test_quarterly_negative_ordinals(self):
        p = Period(ordinal=-1, freq='Q-DEC')
        self.assertEquals(p.year, 1969)
        self.assertEquals(p.quarter, 4)

        p = Period(ordinal=-2, freq='Q-DEC')
        self.assertEquals(p.year, 1969)
        self.assertEquals(p.quarter, 3)

        p = Period(ordinal=-2, freq='M')
        self.assertEquals(p.year, 1969)
        self.assertEquals(p.month, 11)

    def test_period_cons_quarterly(self):
        # bugs in scikits.timeseries
        for month in MONTHS:
            freq = 'Q-%s' % month
            exp = Period('1989Q3', freq=freq)
            self.assert_('1989Q3' in str(exp))
            stamp = exp.to_timestamp('D', how='end')
            p = Period(stamp, freq=freq)
            self.assertEquals(p, exp)

    def test_period_cons_annual(self):
        # bugs in scikits.timeseries
        for month in MONTHS:
            freq = 'A-%s' % month
            exp = Period('1989', freq=freq)
            stamp = exp.to_timestamp('D', how='end') + timedelta(days=30)
            p = Period(stamp, freq=freq)
            self.assertEquals(p, exp + 1)

    def test_period_cons_weekly(self):
        for num in range(10, 17):
            daystr = '2011-02-%d' % num
            for day in DAYS:
                freq = 'W-%s' % day

                result = Period(daystr, freq=freq)
                expected = Period(daystr, freq='D').asfreq(freq)
                self.assertEquals(result, expected)

    def test_period_constructor(self):
        i1 = Period('1/1/2005', freq='M')
        i2 = Period('Jan 2005')

        self.assertEquals(i1, i2)

        i1 = Period('2005', freq='A')
        i2 = Period('2005')
        i3 = Period('2005', freq='a')

        self.assertEquals(i1, i2)
        self.assertEquals(i1, i3)

        i4 = Period('2005', freq='M')
        i5 = Period('2005', freq='m')

        self.assert_(i1 != i4)
        self.assertEquals(i4, i5)

        i1 = Period.now('Q')
        i2 = Period(datetime.now(), freq='Q')
        i3 = Period.now('q')

        self.assertEquals(i1, i2)
        self.assertEquals(i1, i3)

        # Biz day construction, roll forward if non-weekday
        i1 = Period('3/10/12', freq='B')
        i2 = Period('3/12/12', freq='D')
        self.assertEquals(i1, i2.asfreq('B'))

        i3 = Period('3/10/12', freq='b')
        self.assertEquals(i1, i3)

        i1 = Period(year=2005, quarter=1, freq='Q')
        i2 = Period('1/1/2005', freq='Q')
        self.assertEquals(i1, i2)

        i1 = Period(year=2005, quarter=3, freq='Q')
        i2 = Period('9/1/2005', freq='Q')
        self.assertEquals(i1, i2)

        i1 = Period(year=2005, month=3, day=1, freq='D')
        i2 = Period('3/1/2005', freq='D')
        self.assertEquals(i1, i2)

        i3 = Period(year=2005, month=3, day=1, freq='d')
        self.assertEquals(i1, i3)

        i1 = Period(year=2012, month=3, day=10, freq='B')
        i2 = Period('3/12/12', freq='B')
        self.assertEquals(i1, i2)

        i1 = Period('2005Q1')
        i2 = Period(year=2005, quarter=1, freq='Q')
        i3 = Period('2005q1')
        self.assertEquals(i1, i2)
        self.assertEquals(i1, i3)

        i1 = Period('05Q1')
        self.assertEquals(i1, i2)
        lower = Period('05q1')
        self.assertEquals(i1, lower)

        i1 = Period('1Q2005')
        self.assertEquals(i1, i2)
        lower = Period('1q2005')
        self.assertEquals(i1, lower)

        i1 = Period('1Q05')
        self.assertEquals(i1, i2)
        lower = Period('1q05')
        self.assertEquals(i1, lower)

        i1 = Period('4Q1984')
        self.assertEquals(i1.year, 1984)
        lower = Period('4q1984')
        self.assertEquals(i1, lower)

        i1 = Period('1982', freq='min')
        i2 = Period('1982', freq='MIN')
        self.assertEquals(i1, i2)
        i2 = Period('1982', freq=('Min', 1))
        self.assertEquals(i1, i2)

        expected = Period('2007-01', freq='M')
        i1 = Period('200701', freq='M')
        self.assertEqual(i1, expected)

        i1 = Period('200701', freq='M')
        self.assertEqual(i1, expected)

        i1 = Period(200701, freq='M')
        self.assertEqual(i1, expected)

        i1 = Period(ordinal=200701, freq='M')
        self.assertEqual(i1.year, 18695)

        i1 = Period(datetime(2007, 1, 1), freq='M')
        i2 = Period('200701', freq='M')
        self.assertEqual(i1, i2)

        i1 = Period(date(2007, 1, 1), freq='M')
        i2 = Period(datetime(2007, 1, 1), freq='M')
        self.assertEqual(i1, i2)

        # microsecond periods
        expected = Period('2007-01', freq='U')
        i1 = Period('200701', freq='U')
        self.assertEqual(i1, expected)

        i1 = Period('200701', freq='U')
        self.assertEqual(i1, expected)

        i1 = Period(200701, freq='U')
        self.assertEqual(i1, expected)

        i1 = Period(ordinal=200701, freq='U')
        self.assertEqual(i1.year, 18695)

        i1 = Period(datetime(2007, 1, 1), freq='U')
        i2 = Period('200701', freq='U')
        self.assertEqual(i1, i2)

        i1 = Period(date(2007, 1, 1), freq='U')
        i2 = Period(datetime(2007, 1, 1), freq='U')
        self.assertEqual(i1, i2)

        # errors
        self.assertRaises(ValueError, Period, ordinal=200701)

        self.assertRaises(KeyError, Period, '2007-1-1', freq='L')

    def test_freq_str(self):
        i1 = Period('1982', freq='Min')
        self.assert_(i1.freq[0] != '1')

    def test_repr(self):
        p = Period('Jan-2000')
        self.assert_('2000-01' in repr(p))

        p = Period('2000-12-15')
        self.assert_('2000-12-15' in repr(p))

    def test_strftime(self):
        p = Period('2000-1-1 12:34:12', freq='S')
        s = p.strftime('%Y-%m-%d %H:%M:%S')
        self.assertEqual(s, '2000-01-01 12:34:12')

        p = Period('2001-1-1 12:34:12', freq='U')
        s = p.strftime('%Y-%m-%d %H:%M:%S.%u')
        self.assertEqual(s, '2000-01-01 12:34:12.000000')

    def test_sub_delta(self):
        left, right = Period('2011', freq='A'), Period('2007', freq='A')
        result = left - right
        self.assertEqual(result, 4)

        self.assertRaises(ValueError, left.__sub__,
                          Period('2007-01', freq='M'))

    def test_to_timestamp(self):
        p = Period('1982', freq='A')
        start_ts = p.to_timestamp(how='S')
        aliases = ['s', 'StarT', 'BEGIn']
        for a in aliases:
            self.assertEquals(start_ts, p.to_timestamp('D', how=a))

        end_ts = p.to_timestamp(how='E')
        aliases = ['e', 'end', 'FINIsH']
        for a in aliases:
            self.assertEquals(end_ts, p.to_timestamp('D', how=a))

<<<<<<< HEAD
        from_lst = ['A', 'Q', 'M', 'W', 'B', 'D', 'H', 'Min', 'S', 'U']

        for fcode in from_lst:
=======
        from_lst = ['A', 'Q', 'M', 'W', 'B',
                    'D', 'H', 'Min', 'S']

        def _ex(p):
            return Timestamp((p + 1).start_time.value - 1)

        for i, fcode in enumerate(from_lst):
>>>>>>> 2b281378
            p = Period('1982', freq=fcode)
            result = p.to_timestamp().to_period(fcode)
            self.assertEquals(result, p)

            self.assertEquals(p.start_time, p.to_timestamp(how='S'))

            self.assertEquals(p.end_time, _ex(p))

        # Frequency other than daily

        p = Period('1985', freq='A')

        result = p.to_timestamp('H', how='end')
        expected = datetime(1985, 12, 31, 23)
        self.assertEquals(result, expected)

        result = p.to_timestamp('T', how='end')
        expected = datetime(1985, 12, 31, 23, 59)
        self.assertEquals(result, expected)

        result = p.to_timestamp(how='end')
        expected = datetime(1985, 12, 31)
        self.assertEquals(result, expected)

        result = p.to_timestamp('U', how='end')
        expected = datetime(1985, 12, 31, 23, 59, 59, 999999)
        self.assertEquals(result, expected)

        expected = datetime(1985, 1, 1)

        for freq in ('H', 'T', 'S', 'U'):
            result = p.to_timestamp(freq, how='start')
            self.assertEquals(result, expected)

        self.assertRaises(ValueError, p.to_timestamp, '5t')

    def test_start_time(self):
        freq_lst = ['A', 'Q', 'M', 'D', 'H', 'T', 'S', 'U']
        xp = datetime(2012, 1, 1)

        for f in freq_lst:
            p = Period('2012', freq=f)
            self.assertEquals(p.start_time, xp)

        self.assertEquals(Period('2012', freq='B').start_time,
                          datetime(2011, 12, 30))
        self.assertEquals(Period('2012', freq='W').start_time,
                          datetime(2011, 12, 26))

    def test_end_time(self):
        p = Period('2012', freq='A')

        def _ex(*args):
            return Timestamp(Timestamp(datetime(*args)).value - 1)

        xp = _ex(2013, 1, 1)
        self.assertEquals(xp, p.end_time)

        p = Period('2012', freq='Q')
        xp = _ex(2012, 4, 1)
        self.assertEquals(xp, p.end_time)

        p = Period('2012', freq='M')
        xp = _ex(2012, 2, 1)
        self.assertEquals(xp, p.end_time)

<<<<<<< HEAD
        xp = datetime(2012, 1, 1)

        freq_lst = ['D', 'H', 'T', 'S', 'U']

        for f in freq_lst:
            p = Period('2012', freq=f)
            self.assertEquals(p.end_time, xp)
=======
        xp = _ex(2012, 1, 2)
        p = Period('2012', freq='D')
        self.assertEquals(p.end_time, xp)
>>>>>>> 2b281378

        xp = _ex(2012, 1, 1, 1)
        p = Period('2012', freq='H')
        self.assertEquals(p.end_time, xp)

        xp = _ex(2012, 1, 2)
        self.assertEquals(Period('2012', freq='B').end_time, xp)

        xp = _ex(2012, 1, 2)
        self.assertEquals(Period('2012', freq='W').end_time, xp)

    def test_properties_annually(self):
        # Test properties on Periods with annually frequency.
        a_date = Period(freq='A', year=2007)
        assert_equal(a_date.year, 2007)

    def test_properties_quarterly(self):
        # Test properties on Periods with daily frequency.
        qedec_date = Period(freq="Q-DEC", year=2007, quarter=1)
        qejan_date = Period(freq="Q-JAN", year=2007, quarter=1)
        qejun_date = Period(freq="Q-JUN", year=2007, quarter=1)
        #
        for x in range(3):
            for qd in (qedec_date, qejan_date, qejun_date):
                assert_equal((qd + x).qyear, 2007)
                assert_equal((qd + x).quarter, x + 1)

    def test_properties_monthly(self):
        # Test properties on Periods with daily frequency.
        m_date = Period(freq='M', year=2007, month=1)
        for x in range(11):
            m_ival_x = m_date + x
            assert_equal(m_ival_x.year, 2007)
            if 1 <= x + 1 <= 3:
                assert_equal(m_ival_x.quarter, 1)
            elif 4 <= x + 1 <= 6:
                assert_equal(m_ival_x.quarter, 2)
            elif 7 <= x + 1 <= 9:
                assert_equal(m_ival_x.quarter, 3)
            elif 10 <= x + 1 <= 12:
                assert_equal(m_ival_x.quarter, 4)
                assert_equal(m_ival_x.month, x + 1)

    def test_properties_weekly(self):
        # Test properties on Periods with daily frequency.
        w_date = Period(freq='WK', year=2007, month=1, day=7)
        #
        assert_equal(w_date.year, 2007)
        assert_equal(w_date.quarter, 1)
        assert_equal(w_date.month, 1)
        assert_equal(w_date.week, 1)
        assert_equal((w_date - 1).week, 52)

    def test_properties_daily(self):
        # Test properties on Periods with daily frequency.
        b_date = Period(freq='B', year=2007, month=1, day=1)
        #
        assert_equal(b_date.year, 2007)
        assert_equal(b_date.quarter, 1)
        assert_equal(b_date.month, 1)
        assert_equal(b_date.day, 1)
        assert_equal(b_date.weekday, 0)
        assert_equal(b_date.dayofyear, 1)
        #
        d_date = Period(freq='D', year=2007, month=1, day=1)
        #
        assert_equal(d_date.year, 2007)
        assert_equal(d_date.quarter, 1)
        assert_equal(d_date.month, 1)
        assert_equal(d_date.day, 1)
        assert_equal(d_date.weekday, 0)
        assert_equal(d_date.dayofyear, 1)

    def test_properties_hourly(self):
        # Test properties on Periods with hourly frequency.
        h_date = Period(freq='H', year=2007, month=1, day=1, hour=0)
        #
        assert_equal(h_date.year, 2007)
        assert_equal(h_date.quarter, 1)
        assert_equal(h_date.month, 1)
        assert_equal(h_date.day, 1)
        assert_equal(h_date.weekday, 0)
        assert_equal(h_date.dayofyear, 1)
        assert_equal(h_date.hour, 0)
        #

    def test_properties_minutely(self):
        # Test properties on Periods with minutely frequency.
        t_date = Period(freq='Min', year=2007, month=1, day=1, hour=0,
                        minute=0)
        #
        assert_equal(t_date.quarter, 1)
        assert_equal(t_date.month, 1)
        assert_equal(t_date.day, 1)
        assert_equal(t_date.weekday, 0)
        assert_equal(t_date.dayofyear, 1)
        assert_equal(t_date.hour, 0)
        assert_equal(t_date.minute, 0)

    def test_properties_secondly(self):
        # Test properties on Periods with secondly frequency.
        s_date = Period(freq='Min', year=2007, month=1, day=1,
                        hour=0, minute=0, second=0)
        #
        assert_equal(s_date.year, 2007)
        assert_equal(s_date.quarter, 1)
        assert_equal(s_date.month, 1)
        assert_equal(s_date.day, 1)
        assert_equal(s_date.weekday, 0)
        assert_equal(s_date.dayofyear, 1)
        assert_equal(s_date.hour, 0)
        assert_equal(s_date.minute, 0)
        assert_equal(s_date.second, 0)

    def test_properties_microsecondly(self):
        u_date = Period(freq='U', year=2007, month=1, day=1, hour=0, minute=0,
                        second=5, microsecond=10)
        #
        assert_equal(u_date.year, 2007)
        assert_equal(u_date.quarter, 1)
        assert_equal(u_date.month, 1)
        assert_equal(u_date.day, 1)
        assert_equal(u_date.weekday, 0)
        assert_equal(u_date.dayofyear, 1)
        assert_equal(u_date.hour, 0)
        assert_equal(u_date.minute, 0)
        assert_equal(u_date.second, 5)
        assert_equal(u_date.microsecond, 10)

    def test_pnow(self):
        dt = datetime.now()

        val = pmod.pnow('D')
        exp = Period(dt, freq='D')
        self.assertEquals(val, exp)

    def test_constructor_corner(self):
        self.assertRaises(ValueError, Period, year=2007, month=1,
                          freq='2M')

        self.assertRaises(ValueError, Period, datetime.now())
        self.assertRaises(ValueError, Period, 1.6, freq='D')
        self.assertRaises(ValueError, Period, ordinal=1.6, freq='D')
        self.assertRaises(ValueError, Period, ordinal=2, value=1, freq='D')
        self.assertRaises(ValueError, Period)
        self.assertRaises(ValueError, Period, month=1)

        p = Period('2007-01-01', freq='D')

        result = Period(p, freq='A')
        exp = Period('2007', freq='A')
        self.assertEquals(result, exp)

    def test_constructor_infer_freq(self):
        p = Period('2007-01-01')
        self.assertEqual(p.freq, 'D')

        p = Period('2007-01-01 07')
        self.assertEqual(p.freq, 'H')

        p = Period('2007-01-01 07:10')
        self.assertEqual(p.freq, 'T')

        p = Period('2007-01-01 07:10:15')
        self.assertEqual(p.freq, 'S')

        p = Period('2007-01-01 07:10:15.123456')
        self.assertEqual(p.freq, 'U')

    def test_comparisons(self):
        p = Period('2007-01-01')
        self.assertEquals(p, p)
        self.assertNotEqual(p, 1)


def noWrap(item):
    return item


class TestFreqConversion(TestCase):
    "Test frequency conversion of date objects"

    def __init__(self, *args, **kwds):
        TestCase.__init__(self, *args, **kwds)

    def test_asfreq_corner(self):
        val = Period(freq='A', year=2007)
        self.assertRaises(ValueError, val.asfreq, '5t')

    def test_conv_annual(self):
        # frequency conversion tests: from Annual Frequency

        ival_A = Period(freq='A', year=2007)

        ival_AJAN = Period(freq="A-JAN", year=2007)
        ival_AJUN = Period(freq="A-JUN", year=2007)
        ival_ANOV = Period(freq="A-NOV", year=2007)

        ival_A_to_Q_start = Period(freq='Q', year=2007, quarter=1)
        ival_A_to_Q_end = Period(freq='Q', year=2007, quarter=4)
        ival_A_to_M_start = Period(freq='M', year=2007, month=1)
        ival_A_to_M_end = Period(freq='M', year=2007, month=12)
        ival_A_to_W_start = Period(freq='WK', year=2007, month=1, day=1)
        ival_A_to_W_end = Period(freq='WK', year=2007, month=12, day=31)
        ival_A_to_B_start = Period(freq='B', year=2007, month=1, day=1)
        ival_A_to_B_end = Period(freq='B', year=2007, month=12, day=31)
        ival_A_to_D_start = Period(freq='D', year=2007, month=1, day=1)
        ival_A_to_D_end = Period(freq='D', year=2007, month=12, day=31)
        ival_A_to_H_start = Period(freq='H', year=2007, month=1, day=1,
                                   hour=0)
        ival_A_to_H_end = Period(freq='H', year=2007, month=12, day=31,
                                 hour=23)
        ival_A_to_T_start = Period(freq='Min', year=2007, month=1, day=1,
                                   hour=0, minute=0)
        ival_A_to_T_end = Period(freq='Min', year=2007, month=12, day=31,
                                 hour=23, minute=59)
        ival_A_to_S_start = Period(freq='S', year=2007, month=1, day=1,
                                   hour=0, minute=0, second=0)
        ival_A_to_S_end = Period(freq='S', year=2007, month=12, day=31,
                                 hour=23, minute=59, second=59)
        ival_A_to_U_start = Period(freq='U', year=2007, month=1, day=1,
                                   hour=0, minute=0, second=0, microsecond=0)
        ival_A_to_U_end = Period(freq='U', year=2007, month=12, day=31,
                                 hour=23, minute=59, second=59, microsecond=999999)

        ival_AJAN_to_D_end = Period(freq='D', year=2007, month=1, day=31)
        ival_AJAN_to_D_start = Period(freq='D', year=2006, month=2, day=1)
        ival_AJUN_to_D_end = Period(freq='D', year=2007, month=6, day=30)
        ival_AJUN_to_D_start = Period(freq='D', year=2006, month=7, day=1)
        ival_ANOV_to_D_end = Period(freq='D', year=2007, month=11, day=30)
        ival_ANOV_to_D_start = Period(freq='D', year=2006, month=12, day=1)

        assert_equal(ival_A.asfreq('Q', 'S'), ival_A_to_Q_start)
        assert_equal(ival_A.asfreq('Q', 'e'), ival_A_to_Q_end)
        assert_equal(ival_A.asfreq('M', 's'), ival_A_to_M_start)
        assert_equal(ival_A.asfreq('M', 'E'), ival_A_to_M_end)
        assert_equal(ival_A.asfreq('WK', 'S'), ival_A_to_W_start)
        assert_equal(ival_A.asfreq('WK', 'E'), ival_A_to_W_end)
        assert_equal(ival_A.asfreq('B', 'S'), ival_A_to_B_start)
        assert_equal(ival_A.asfreq('B', 'E'), ival_A_to_B_end)
        assert_equal(ival_A.asfreq('D', 'S'), ival_A_to_D_start)
        assert_equal(ival_A.asfreq('D', 'E'), ival_A_to_D_end)
        assert_equal(ival_A.asfreq('H', 'S'), ival_A_to_H_start)
        assert_equal(ival_A.asfreq('H', 'E'), ival_A_to_H_end)
        assert_equal(ival_A.asfreq('min', 'S'), ival_A_to_T_start)
        assert_equal(ival_A.asfreq('min', 'E'), ival_A_to_T_end)
        assert_equal(ival_A.asfreq('T', 'S'), ival_A_to_T_start)
        assert_equal(ival_A.asfreq('T', 'E'), ival_A_to_T_end)
        assert_equal(ival_A.asfreq('S', 'S'), ival_A_to_S_start)
        assert_equal(ival_A.asfreq('S', 'E'), ival_A_to_S_end)
        assert_equal(ival_A.asfreq('U', 'S'), ival_A_to_U_start)
        assert_equal(ival_A.asfreq('U', 'E'), ival_A_to_U_end)

        assert_equal(ival_AJAN.asfreq('D', 'S'), ival_AJAN_to_D_start)
        assert_equal(ival_AJAN.asfreq('D', 'E'), ival_AJAN_to_D_end)

        assert_equal(ival_AJUN.asfreq('D', 'S'), ival_AJUN_to_D_start)
        assert_equal(ival_AJUN.asfreq('D', 'E'), ival_AJUN_to_D_end)

        assert_equal(ival_ANOV.asfreq('D', 'S'), ival_ANOV_to_D_start)
        assert_equal(ival_ANOV.asfreq('D', 'E'), ival_ANOV_to_D_end)

        assert_equal(ival_A.asfreq('A'), ival_A)

    def test_conv_quarterly(self):
        # frequency conversion tests: from Quarterly Frequency

        ival_Q = Period(freq='Q', year=2007, quarter=1)
        ival_Q_end_of_year = Period(freq='Q', year=2007, quarter=4)

        ival_QEJAN = Period(freq="Q-JAN", year=2007, quarter=1)
        ival_QEJUN = Period(freq="Q-JUN", year=2007, quarter=1)

        ival_Q_to_A = Period(freq='A', year=2007)
        ival_Q_to_M_start = Period(freq='M', year=2007, month=1)
        ival_Q_to_M_end = Period(freq='M', year=2007, month=3)
        ival_Q_to_W_start = Period(freq='WK', year=2007, month=1, day=1)
        ival_Q_to_W_end = Period(freq='WK', year=2007, month=3, day=31)
        ival_Q_to_B_start = Period(freq='B', year=2007, month=1, day=1)
        ival_Q_to_B_end = Period(freq='B', year=2007, month=3, day=30)
        ival_Q_to_D_start = Period(freq='D', year=2007, month=1, day=1)
        ival_Q_to_D_end = Period(freq='D', year=2007, month=3, day=31)
        ival_Q_to_H_start = Period(freq='H', year=2007, month=1, day=1,
                                   hour=0)
        ival_Q_to_H_end = Period(freq='H', year=2007, month=3, day=31,
                                 hour=23)
        ival_Q_to_T_start = Period(freq='Min', year=2007, month=1, day=1,
                                   hour=0, minute=0)
        ival_Q_to_T_end = Period(freq='Min', year=2007, month=3, day=31,
                                 hour=23, minute=59)
        ival_Q_to_S_start = Period(freq='S', year=2007, month=1, day=1,
                                   hour=0, minute=0, second=0)
        ival_Q_to_S_end = Period(freq='S', year=2007, month=3, day=31,
                                 hour=23, minute=59, second=59)
        ival_Q_to_U_start = Period(freq='U', year=2007, month=1, day=1,
                                   hour=0, minute=0, second=0, microsecond=0)
        ival_Q_to_U_end = Period(freq='U', year=2007, month=3, day=31,
                                 hour=23, minute=59, second=59,
                                 microsecond=999999)

        ival_QEJAN_to_D_start = Period(freq='D', year=2006, month=2, day=1)
        ival_QEJAN_to_D_end = Period(freq='D', year=2006, month=4, day=30)

        ival_QEJUN_to_D_start = Period(freq='D', year=2006, month=7, day=1)
        ival_QEJUN_to_D_end = Period(freq='D', year=2006, month=9, day=30)

        assert_equal(ival_Q.asfreq('A'), ival_Q_to_A)
        assert_equal(ival_Q_end_of_year.asfreq('A'), ival_Q_to_A)

        assert_equal(ival_Q.asfreq('M', 'S'), ival_Q_to_M_start)
        assert_equal(ival_Q.asfreq('M', 'E'), ival_Q_to_M_end)
        assert_equal(ival_Q.asfreq('WK', 'S'), ival_Q_to_W_start)
        assert_equal(ival_Q.asfreq('WK', 'E'), ival_Q_to_W_end)
        assert_equal(ival_Q.asfreq('B', 'S'), ival_Q_to_B_start)
        assert_equal(ival_Q.asfreq('B', 'E'), ival_Q_to_B_end)
        assert_equal(ival_Q.asfreq('D', 'S'), ival_Q_to_D_start)
        assert_equal(ival_Q.asfreq('D', 'E'), ival_Q_to_D_end)
        assert_equal(ival_Q.asfreq('H', 'S'), ival_Q_to_H_start)
        assert_equal(ival_Q.asfreq('H', 'E'), ival_Q_to_H_end)
        assert_equal(ival_Q.asfreq('Min', 'S'), ival_Q_to_T_start)
        assert_equal(ival_Q.asfreq('Min', 'E'), ival_Q_to_T_end)
        assert_equal(ival_Q.asfreq('S', 'S'), ival_Q_to_S_start)
        assert_equal(ival_Q.asfreq('S', 'E'), ival_Q_to_S_end)
        assert_equal(ival_Q.asfreq('U', 'S'), ival_Q_to_U_start)
        assert_equal(ival_Q.asfreq('U', 'E'), ival_Q_to_U_end)

        assert_equal(ival_QEJAN.asfreq('D', 'S'), ival_QEJAN_to_D_start)
        assert_equal(ival_QEJAN.asfreq('D', 'E'), ival_QEJAN_to_D_end)
        assert_equal(ival_QEJUN.asfreq('D', 'S'), ival_QEJUN_to_D_start)
        assert_equal(ival_QEJUN.asfreq('D', 'E'), ival_QEJUN_to_D_end)

        assert_equal(ival_Q.asfreq('Q'), ival_Q)

    def test_conv_monthly(self):
        # frequency conversion tests: from Monthly Frequency

        ival_M = Period(freq='M', year=2007, month=1)
        ival_M_end_of_year = Period(freq='M', year=2007, month=12)
        ival_M_end_of_quarter = Period(freq='M', year=2007, month=3)
        ival_M_to_A = Period(freq='A', year=2007)
        ival_M_to_Q = Period(freq='Q', year=2007, quarter=1)
        ival_M_to_W_start = Period(freq='WK', year=2007, month=1, day=1)
        ival_M_to_W_end = Period(freq='WK', year=2007, month=1, day=31)
        ival_M_to_B_start = Period(freq='B', year=2007, month=1, day=1)
        ival_M_to_B_end = Period(freq='B', year=2007, month=1, day=31)
        ival_M_to_D_start = Period(freq='D', year=2007, month=1, day=1)
        ival_M_to_D_end = Period(freq='D', year=2007, month=1, day=31)
        ival_M_to_H_start = Period(freq='H', year=2007, month=1, day=1,
                                   hour=0)
        ival_M_to_H_end = Period(freq='H', year=2007, month=1, day=31,
                                 hour=23)
        ival_M_to_T_start = Period(freq='Min', year=2007, month=1, day=1,
                                   hour=0, minute=0)
        ival_M_to_T_end = Period(freq='Min', year=2007, month=1, day=31,
                                 hour=23, minute=59)
        ival_M_to_S_start = Period(freq='S', year=2007, month=1, day=1,
                                   hour=0, minute=0, second=0)
        ival_M_to_S_end = Period(freq='S', year=2007, month=1, day=31,
                                 hour=23, minute=59, second=59)
        ival_M_to_U_start = Period(freq='U', year=2007, month=1, day=1,
                                   hour=0, minute=0, second=0, microsecond=0)
        ival_M_to_U_end = Period(freq='U', year=2007, month=1, day=31,
                                 hour=23, minute=59, second=59,
                                 microsecond=999999)

        assert_equal(ival_M.asfreq('A'), ival_M_to_A)
        assert_equal(ival_M_end_of_year.asfreq('A'), ival_M_to_A)
        assert_equal(ival_M.asfreq('Q'), ival_M_to_Q)
        assert_equal(ival_M_end_of_quarter.asfreq('Q'), ival_M_to_Q)

        assert_equal(ival_M.asfreq('WK', 'S'), ival_M_to_W_start)
        assert_equal(ival_M.asfreq('WK', 'E'), ival_M_to_W_end)
        assert_equal(ival_M.asfreq('B', 'S'), ival_M_to_B_start)
        assert_equal(ival_M.asfreq('B', 'E'), ival_M_to_B_end)
        assert_equal(ival_M.asfreq('D', 'S'), ival_M_to_D_start)
        assert_equal(ival_M.asfreq('D', 'E'), ival_M_to_D_end)
        assert_equal(ival_M.asfreq('H', 'S'), ival_M_to_H_start)
        assert_equal(ival_M.asfreq('H', 'E'), ival_M_to_H_end)
        assert_equal(ival_M.asfreq('Min', 'S'), ival_M_to_T_start)
        assert_equal(ival_M.asfreq('Min', 'E'), ival_M_to_T_end)
        assert_equal(ival_M.asfreq('S', 'S'), ival_M_to_S_start)
        assert_equal(ival_M.asfreq('S', 'E'), ival_M_to_S_end)
        assert_equal(ival_M.asfreq('U', 'S'), ival_M_to_U_start)
        assert_equal(ival_M.asfreq('U', 'E'), ival_M_to_U_end)

        assert_equal(ival_M.asfreq('M'), ival_M)

    def test_conv_weekly(self):
        # frequency conversion tests: from Weekly Frequency

        ival_W = Period(freq='WK', year=2007, month=1, day=1)

        ival_WSUN = Period(freq='WK', year=2007, month=1, day=7)
        ival_WSAT = Period(freq='WK-SAT', year=2007, month=1, day=6)
        ival_WFRI = Period(freq='WK-FRI', year=2007, month=1, day=5)
        ival_WTHU = Period(freq='WK-THU', year=2007, month=1, day=4)
        ival_WWED = Period(freq='WK-WED', year=2007, month=1, day=3)
        ival_WTUE = Period(freq='WK-TUE', year=2007, month=1, day=2)
        ival_WMON = Period(freq='WK-MON', year=2007, month=1, day=1)

        ival_WSUN_to_D_start = Period(freq='D', year=2007, month=1, day=1)
        ival_WSUN_to_D_end = Period(freq='D', year=2007, month=1, day=7)
        ival_WSAT_to_D_start = Period(freq='D', year=2006, month=12, day=31)
        ival_WSAT_to_D_end = Period(freq='D', year=2007, month=1, day=6)
        ival_WFRI_to_D_start = Period(freq='D', year=2006, month=12, day=30)
        ival_WFRI_to_D_end = Period(freq='D', year=2007, month=1, day=5)
        ival_WTHU_to_D_start = Period(freq='D', year=2006, month=12, day=29)
        ival_WTHU_to_D_end = Period(freq='D', year=2007, month=1, day=4)
        ival_WWED_to_D_start = Period(freq='D', year=2006, month=12, day=28)
        ival_WWED_to_D_end = Period(freq='D', year=2007, month=1, day=3)
        ival_WTUE_to_D_start = Period(freq='D', year=2006, month=12, day=27)
        ival_WTUE_to_D_end = Period(freq='D', year=2007, month=1, day=2)
        ival_WMON_to_D_start = Period(freq='D', year=2006, month=12, day=26)
        ival_WMON_to_D_end = Period(freq='D', year=2007, month=1, day=1)

        ival_W_end_of_year = Period(freq='WK', year=2007, month=12, day=31)
        ival_W_end_of_quarter = Period(freq='WK', year=2007, month=3, day=31)
        ival_W_end_of_month = Period(freq='WK', year=2007, month=1, day=31)
        ival_W_to_A = Period(freq='A', year=2007)
        ival_W_to_Q = Period(freq='Q', year=2007, quarter=1)
        ival_W_to_M = Period(freq='M', year=2007, month=1)

        if Period(freq='D', year=2007, month=12, day=31).weekday == 6:
            ival_W_to_A_end_of_year = Period(freq='A', year=2007)
        else:
            ival_W_to_A_end_of_year = Period(freq='A', year=2008)

        if Period(freq='D', year=2007, month=3, day=31).weekday == 6:
            ival_W_to_Q_end_of_quarter = Period(freq='Q', year=2007,
                                                quarter=1)
        else:
            ival_W_to_Q_end_of_quarter = Period(freq='Q', year=2007,
                                                quarter=2)

        if Period(freq='D', year=2007, month=1, day=31).weekday == 6:
            ival_W_to_M_end_of_month = Period(freq='M', year=2007, month=1)
        else:
            ival_W_to_M_end_of_month = Period(freq='M', year=2007, month=2)

        ival_W_to_B_start = Period(freq='B', year=2007, month=1, day=1)
        ival_W_to_B_end = Period(freq='B', year=2007, month=1, day=5)
        ival_W_to_D_start = Period(freq='D', year=2007, month=1, day=1)
        ival_W_to_D_end = Period(freq='D', year=2007, month=1, day=7)
        ival_W_to_H_start = Period(freq='H', year=2007, month=1, day=1,
                                   hour=0)
        ival_W_to_H_end = Period(freq='H', year=2007, month=1, day=7,
                                 hour=23)
        ival_W_to_T_start = Period(freq='Min', year=2007, month=1, day=1,
                                   hour=0, minute=0)
        ival_W_to_T_end = Period(freq='Min', year=2007, month=1, day=7,
                                 hour=23, minute=59)
        ival_W_to_S_start = Period(freq='S', year=2007, month=1, day=1,
                                   hour=0, minute=0, second=0)
        ival_W_to_S_end = Period(freq='S', year=2007, month=1, day=7,
                                 hour=23, minute=59, second=59)
        ival_W_to_U_start = Period(freq='U', year=2007, month=1, day=1,
                                   hour=0, minute=0, second=0, microsecond=0)
        ival_W_to_U_end = Period(freq='U', year=2007, month=1, day=7,
                                 hour=23, minute=59, second=59,
                                 microsecond=999999)

        assert_equal(ival_W.asfreq('A'), ival_W_to_A)
        assert_equal(ival_W_end_of_year.asfreq('A'),
                     ival_W_to_A_end_of_year)
        assert_equal(ival_W.asfreq('Q'), ival_W_to_Q)
        assert_equal(ival_W_end_of_quarter.asfreq('Q'),
                     ival_W_to_Q_end_of_quarter)
        assert_equal(ival_W.asfreq('M'), ival_W_to_M)
        assert_equal(ival_W_end_of_month.asfreq('M'),
                     ival_W_to_M_end_of_month)

        assert_equal(ival_W.asfreq('B', 'S'), ival_W_to_B_start)
        assert_equal(ival_W.asfreq('B', 'E'), ival_W_to_B_end)

        assert_equal(ival_W.asfreq('D', 'S'), ival_W_to_D_start)
        assert_equal(ival_W.asfreq('D', 'E'), ival_W_to_D_end)

        assert_equal(ival_WSUN.asfreq('D', 'S'), ival_WSUN_to_D_start)
        assert_equal(ival_WSUN.asfreq('D', 'E'), ival_WSUN_to_D_end)
        assert_equal(ival_WSAT.asfreq('D', 'S'), ival_WSAT_to_D_start)
        assert_equal(ival_WSAT.asfreq('D', 'E'), ival_WSAT_to_D_end)
        assert_equal(ival_WFRI.asfreq('D', 'S'), ival_WFRI_to_D_start)
        assert_equal(ival_WFRI.asfreq('D', 'E'), ival_WFRI_to_D_end)
        assert_equal(ival_WTHU.asfreq('D', 'S'), ival_WTHU_to_D_start)
        assert_equal(ival_WTHU.asfreq('D', 'E'), ival_WTHU_to_D_end)
        assert_equal(ival_WWED.asfreq('D', 'S'), ival_WWED_to_D_start)
        assert_equal(ival_WWED.asfreq('D', 'E'), ival_WWED_to_D_end)
        assert_equal(ival_WTUE.asfreq('D', 'S'), ival_WTUE_to_D_start)
        assert_equal(ival_WTUE.asfreq('D', 'E'), ival_WTUE_to_D_end)
        assert_equal(ival_WMON.asfreq('D', 'S'), ival_WMON_to_D_start)
        assert_equal(ival_WMON.asfreq('D', 'E'), ival_WMON_to_D_end)

        assert_equal(ival_W.asfreq('H', 'S'), ival_W_to_H_start)
        assert_equal(ival_W.asfreq('H', 'E'), ival_W_to_H_end)
        assert_equal(ival_W.asfreq('Min', 'S'), ival_W_to_T_start)
        assert_equal(ival_W.asfreq('Min', 'E'), ival_W_to_T_end)
        assert_equal(ival_W.asfreq('S', 'S'), ival_W_to_S_start)
        assert_equal(ival_W.asfreq('S', 'E'), ival_W_to_S_end)

        # print 'w to u freq start', ival_W.asfreq('U', 'S').ordinal
        # print 'w to u start', ival_W_to_U_start.ordinal
        # print 'ordinals equal', ival_W.asfreq('U', 'S').ordinal == ival_W_to_U_start.ordinal

        print 'w to u freq end', ival_W.asfreq('U', 'E').ordinal
        print 'w to u end', ival_W_to_U_end.ordinal
        print 'ordinals equal', ival_W.asfreq('U', 'E').ordinal == ival_W_to_U_end.ordinal
        print 'ordinals diff', ival_W_to_U_end.ordinal - ival_W.asfreq('U', 'E').ordinal
        print 'ordinals us equal', ival_W.asfreq('U', 'E').microsecond == ival_W_to_U_end.microsecond
        print 'w to u us', ival_W_to_U_end.microsecond
        print 'w to u freq us', ival_W.asfreq('U', 'E').microsecond

        assert_equal(ival_W.asfreq('U', 'S'), ival_W_to_U_start)
        assert_equal(ival_W.asfreq('U', 'E'), ival_W_to_U_end)

        assert_equal(ival_W.asfreq('WK'), ival_W)

    def test_conv_business(self):
        # frequency conversion tests: from Business Frequency"

        ival_B = Period(freq='B', year=2007, month=1, day=1)
        ival_B_end_of_year = Period(freq='B', year=2007, month=12, day=31)
        ival_B_end_of_quarter = Period(freq='B', year=2007, month=3, day=30)
        ival_B_end_of_month = Period(freq='B', year=2007, month=1, day=31)
        ival_B_end_of_week = Period(freq='B', year=2007, month=1, day=5)

        ival_B_to_A = Period(freq='A', year=2007)
        ival_B_to_Q = Period(freq='Q', year=2007, quarter=1)
        ival_B_to_M = Period(freq='M', year=2007, month=1)
        ival_B_to_W = Period(freq='WK', year=2007, month=1, day=7)
        ival_B_to_D = Period(freq='D', year=2007, month=1, day=1)
        ival_B_to_H_start = Period(freq='H', year=2007, month=1, day=1,
                                   hour=0)
        ival_B_to_H_end = Period(freq='H', year=2007, month=1, day=1,
                                 hour=23)
        ival_B_to_T_start = Period(freq='Min', year=2007, month=1, day=1,
                                   hour=0, minute=0)
        ival_B_to_T_end = Period(freq='Min', year=2007, month=1, day=1,
                                 hour=23, minute=59)
        ival_B_to_S_start = Period(freq='S', year=2007, month=1, day=1,
                                   hour=0, minute=0, second=0)
        ival_B_to_S_end = Period(freq='S', year=2007, month=1, day=1,
                                 hour=23, minute=59, second=59)
        ival_B_to_U_start = Period(freq='U', year=2007, month=1, day=1,
                                   hour=0, minute=0, second=0, microsecond=0)
        ival_B_to_U_end = Period(freq='U', year=2007, month=1, day=1,
                                 hour=23, minute=59, second=59,
                                 microsecond=999999)

        assert_equal(ival_B.asfreq('A'), ival_B_to_A)
        assert_equal(ival_B_end_of_year.asfreq('A'), ival_B_to_A)
        assert_equal(ival_B.asfreq('Q'), ival_B_to_Q)
        assert_equal(ival_B_end_of_quarter.asfreq('Q'), ival_B_to_Q)
        assert_equal(ival_B.asfreq('M'), ival_B_to_M)
        assert_equal(ival_B_end_of_month.asfreq('M'), ival_B_to_M)
        assert_equal(ival_B.asfreq('WK'), ival_B_to_W)
        assert_equal(ival_B_end_of_week.asfreq('WK'), ival_B_to_W)

        assert_equal(ival_B.asfreq('D'), ival_B_to_D)

        assert_equal(ival_B.asfreq('H', 'S'), ival_B_to_H_start)
        assert_equal(ival_B.asfreq('H', 'E'), ival_B_to_H_end)
        assert_equal(ival_B.asfreq('Min', 'S'), ival_B_to_T_start)
        assert_equal(ival_B.asfreq('Min', 'E'), ival_B_to_T_end)
        assert_equal(ival_B.asfreq('S', 'S'), ival_B_to_S_start)
        assert_equal(ival_B.asfreq('S', 'E'), ival_B_to_S_end)
        assert_equal(ival_B.asfreq('U', 'S'), ival_B_to_U_start)
        assert_equal(ival_B.asfreq('U', 'E'), ival_B_to_U_end)

        assert_equal(ival_B.asfreq('B'), ival_B)

    def test_conv_daily(self):
        # frequency conversion tests: from Business Frequency"

        ival_D = Period(freq='D', year=2007, month=1, day=1)
        ival_D_end_of_year = Period(freq='D', year=2007, month=12, day=31)
        ival_D_end_of_quarter = Period(freq='D', year=2007, month=3, day=31)
        ival_D_end_of_month = Period(freq='D', year=2007, month=1, day=31)
        ival_D_end_of_week = Period(freq='D', year=2007, month=1, day=7)

        ival_D_friday = Period(freq='D', year=2007, month=1, day=5)
        ival_D_saturday = Period(freq='D', year=2007, month=1, day=6)
        ival_D_sunday = Period(freq='D', year=2007, month=1, day=7)
        ival_D_monday = Period(freq='D', year=2007, month=1, day=8)

        ival_B_friday = Period(freq='B', year=2007, month=1, day=5)
        ival_B_monday = Period(freq='B', year=2007, month=1, day=8)

        ival_D_to_A = Period(freq='A', year=2007)

        ival_Deoq_to_AJAN = Period(freq='A-JAN', year=2008)
        ival_Deoq_to_AJUN = Period(freq='A-JUN', year=2007)
        ival_Deoq_to_ADEC = Period(freq='A-DEC', year=2007)

        ival_D_to_QEJAN = Period(freq="Q-JAN", year=2007, quarter=4)
        ival_D_to_QEJUN = Period(freq="Q-JUN", year=2007, quarter=3)
        ival_D_to_QEDEC = Period(freq="Q-DEC", year=2007, quarter=1)

        ival_D_to_M = Period(freq='M', year=2007, month=1)
        ival_D_to_W = Period(freq='WK', year=2007, month=1, day=7)

        ival_D_to_H_start = Period(freq='H', year=2007, month=1, day=1,
                                   hour=0)
        ival_D_to_H_end = Period(freq='H', year=2007, month=1, day=1,
                                 hour=23)
        ival_D_to_T_start = Period(freq='Min', year=2007, month=1, day=1,
                                   hour=0, minute=0)
        ival_D_to_T_end = Period(freq='Min', year=2007, month=1, day=1,
                                 hour=23, minute=59)
        ival_D_to_S_start = Period(freq='S', year=2007, month=1, day=1,
                                   hour=0, minute=0, second=0)
        ival_D_to_S_end = Period(freq='S', year=2007, month=1, day=1,
                                 hour=23, minute=59, second=59)
        ival_D_to_U_start = Period(freq='U', year=2007, month=1, day=1,
                                   hour=0, minute=0, second=0, microsecond=0)
        ival_D_to_U_end = Period(freq='U', year=2007, month=1, day=1,
                                 hour=23, minute=59, second=59,
                                 microsecond=999999)

        assert_equal(ival_D.asfreq('A'), ival_D_to_A)

        assert_equal(ival_D_end_of_quarter.asfreq('A-JAN'),
                     ival_Deoq_to_AJAN)
        assert_equal(ival_D_end_of_quarter.asfreq('A-JUN'),
                     ival_Deoq_to_AJUN)
        assert_equal(ival_D_end_of_quarter.asfreq('A-DEC'),
                     ival_Deoq_to_ADEC)

        assert_equal(ival_D_end_of_year.asfreq('A'), ival_D_to_A)
        assert_equal(ival_D_end_of_quarter.asfreq('Q'), ival_D_to_QEDEC)
        assert_equal(ival_D.asfreq("Q-JAN"), ival_D_to_QEJAN)
        assert_equal(ival_D.asfreq("Q-JUN"), ival_D_to_QEJUN)
        assert_equal(ival_D.asfreq("Q-DEC"), ival_D_to_QEDEC)
        assert_equal(ival_D.asfreq('M'), ival_D_to_M)
        assert_equal(ival_D_end_of_month.asfreq('M'), ival_D_to_M)
        assert_equal(ival_D.asfreq('WK'), ival_D_to_W)
        assert_equal(ival_D_end_of_week.asfreq('WK'), ival_D_to_W)

        assert_equal(ival_D_friday.asfreq('B'), ival_B_friday)
        assert_equal(ival_D_saturday.asfreq('B', 'S'), ival_B_friday)
        assert_equal(ival_D_saturday.asfreq('B', 'E'), ival_B_monday)
        assert_equal(ival_D_sunday.asfreq('B', 'S'), ival_B_friday)
        assert_equal(ival_D_sunday.asfreq('B', 'E'), ival_B_monday)

        assert_equal(ival_D.asfreq('H', 'S'), ival_D_to_H_start)
        assert_equal(ival_D.asfreq('H', 'E'), ival_D_to_H_end)
        assert_equal(ival_D.asfreq('Min', 'S'), ival_D_to_T_start)
        assert_equal(ival_D.asfreq('Min', 'E'), ival_D_to_T_end)
        assert_equal(ival_D.asfreq('S', 'S'), ival_D_to_S_start)
        assert_equal(ival_D.asfreq('S', 'E'), ival_D_to_S_end)
        assert_equal(ival_D.asfreq('U', 'S'), ival_D_to_U_start)
        assert_equal(ival_D.asfreq('U', 'E'), ival_D_to_U_end)

        assert_equal(ival_D.asfreq('D'), ival_D)

    def test_conv_hourly(self):
        # frequency conversion tests: from Hourly Frequency"

        ival_H = Period(freq='H', year=2007, month=1, day=1, hour=0)
        ival_H_end_of_year = Period(freq='H', year=2007, month=12, day=31,
                                    hour=23)
        ival_H_end_of_quarter = Period(freq='H', year=2007, month=3, day=31,
                                       hour=23)
        ival_H_end_of_month = Period(freq='H', year=2007, month=1, day=31,
                                     hour=23)
        ival_H_end_of_week = Period(freq='H', year=2007, month=1, day=7,
                                    hour=23)
        ival_H_end_of_day = Period(freq='H', year=2007, month=1, day=1,
                                   hour=23)
        ival_H_end_of_bus = Period(freq='H', year=2007, month=1, day=1,
                                   hour=23)

        ival_H_to_A = Period(freq='A', year=2007)
        ival_H_to_Q = Period(freq='Q', year=2007, quarter=1)
        ival_H_to_M = Period(freq='M', year=2007, month=1)
        ival_H_to_W = Period(freq='WK', year=2007, month=1, day=7)
        ival_H_to_D = Period(freq='D', year=2007, month=1, day=1)
        ival_H_to_B = Period(freq='B', year=2007, month=1, day=1)

        ival_H_to_T_start = Period(freq='Min', year=2007, month=1, day=1,
                                   hour=0, minute=0)
        ival_H_to_T_end = Period(freq='Min', year=2007, month=1, day=1,
                                 hour=0, minute=59)
        ival_H_to_S_start = Period(freq='S', year=2007, month=1, day=1,
                                   hour=0, minute=0, second=0)
        ival_H_to_S_end = Period(freq='S', year=2007, month=1, day=1,
                                 hour=0, minute=59, second=59)
        ival_H_to_U_start = Period(freq='U', year=2007, month=1, day=1,
                                   hour=0, minute=0, second=0, microsecond=0)
        ival_H_to_U_end = Period(freq='U', year=2007, month=1, day=1,
                                 hour=0, minute=59, second=59,
                                 microsecond=999999)

        assert_equal(ival_H.asfreq('A'), ival_H_to_A)
        assert_equal(ival_H_end_of_year.asfreq('A'), ival_H_to_A)
        assert_equal(ival_H.asfreq('Q'), ival_H_to_Q)
        assert_equal(ival_H_end_of_quarter.asfreq('Q'), ival_H_to_Q)
        assert_equal(ival_H.asfreq('M'), ival_H_to_M)
        assert_equal(ival_H_end_of_month.asfreq('M'), ival_H_to_M)
        assert_equal(ival_H.asfreq('WK'), ival_H_to_W)
        assert_equal(ival_H_end_of_week.asfreq('WK'), ival_H_to_W)
        assert_equal(ival_H.asfreq('D'), ival_H_to_D)
        assert_equal(ival_H_end_of_day.asfreq('D'), ival_H_to_D)
        assert_equal(ival_H.asfreq('B'), ival_H_to_B)
        assert_equal(ival_H_end_of_bus.asfreq('B'), ival_H_to_B)

        assert_equal(ival_H.asfreq('Min', 'S'), ival_H_to_T_start)
        assert_equal(ival_H.asfreq('Min', 'E'), ival_H_to_T_end)
        assert_equal(ival_H.asfreq('S', 'S'), ival_H_to_S_start)
        assert_equal(ival_H.asfreq('S', 'E'), ival_H_to_S_end)
        assert_equal(ival_H.asfreq('U', 'S'), ival_H_to_U_start)
        assert_equal(ival_H.asfreq('U', 'E'), ival_H_to_U_end)

        assert_equal(ival_H.asfreq('H'), ival_H)

    def test_conv_minutely(self):
        # frequency conversion tests: from Minutely Frequency"

        ival_T = Period(freq='Min', year=2007, month=1, day=1,
                        hour=0, minute=0)
        ival_T_end_of_year = Period(freq='Min', year=2007, month=12, day=31,
                                    hour=23, minute=59)
        ival_T_end_of_quarter = Period(freq='Min', year=2007, month=3, day=31,
                                       hour=23, minute=59)
        ival_T_end_of_month = Period(freq='Min', year=2007, month=1, day=31,
                                     hour=23, minute=59)
        ival_T_end_of_week = Period(freq='Min', year=2007, month=1, day=7,
                                    hour=23, minute=59)
        ival_T_end_of_day = Period(freq='Min', year=2007, month=1, day=1,
                                   hour=23, minute=59)
        ival_T_end_of_bus = Period(freq='Min', year=2007, month=1, day=1,
                                   hour=23, minute=59)
        ival_T_end_of_hour = Period(freq='Min', year=2007, month=1, day=1,
                                    hour=0, minute=59)

        ival_T_to_A = Period(freq='A', year=2007)
        ival_T_to_Q = Period(freq='Q', year=2007, quarter=1)
        ival_T_to_M = Period(freq='M', year=2007, month=1)
        ival_T_to_W = Period(freq='WK', year=2007, month=1, day=7)
        ival_T_to_D = Period(freq='D', year=2007, month=1, day=1)
        ival_T_to_B = Period(freq='B', year=2007, month=1, day=1)
        ival_T_to_H = Period(freq='H', year=2007, month=1, day=1, hour=0)

        ival_T_to_S_start = Period(freq='S', year=2007, month=1, day=1,
                                   hour=0, minute=0, second=0)
        ival_T_to_S_end = Period(freq='S', year=2007, month=1, day=1,
                                 hour=0, minute=0, second=59)
        ival_T_to_U_start = Period(freq='U', year=2007, month=1, day=1,
                                   hour=0, minute=0, second=0, microsecond=0)
        ival_T_to_U_end = Period(freq='U', year=2007, month=1, day=1,
                                 hour=0, minute=0, second=59,
                                 microsecond=999999)

        assert_equal(ival_T.asfreq('A'), ival_T_to_A)
        assert_equal(ival_T_end_of_year.asfreq('A'), ival_T_to_A)
        assert_equal(ival_T.asfreq('Q'), ival_T_to_Q)
        assert_equal(ival_T_end_of_quarter.asfreq('Q'), ival_T_to_Q)
        assert_equal(ival_T.asfreq('M'), ival_T_to_M)
        assert_equal(ival_T_end_of_month.asfreq('M'), ival_T_to_M)
        assert_equal(ival_T.asfreq('WK'), ival_T_to_W)
        assert_equal(ival_T_end_of_week.asfreq('WK'), ival_T_to_W)
        assert_equal(ival_T.asfreq('D'), ival_T_to_D)
        assert_equal(ival_T_end_of_day.asfreq('D'), ival_T_to_D)
        assert_equal(ival_T.asfreq('B'), ival_T_to_B)
        assert_equal(ival_T_end_of_bus.asfreq('B'), ival_T_to_B)
        assert_equal(ival_T.asfreq('H'), ival_T_to_H)
        assert_equal(ival_T_end_of_hour.asfreq('H'), ival_T_to_H)

        assert_equal(ival_T.asfreq('S', 'S'), ival_T_to_S_start)
        assert_equal(ival_T.asfreq('S', 'E'), ival_T_to_S_end)

        assert_equal(ival_T.asfreq('U', 'S'), ival_T_to_U_start)
        assert_equal(ival_T.asfreq('U', 'E'), ival_T_to_U_end)

        assert_equal(ival_T.asfreq('Min'), ival_T)

    def test_conv_secondly(self):
        # frequency conversion tests: from Secondly Frequency"

        ival_S = Period(freq='S', year=2007, month=1, day=1,
                        hour=0, minute=0, second=0)
        ival_S_end_of_year = Period(freq='S', year=2007, month=12, day=31,
                                    hour=23, minute=59, second=59)
        ival_S_end_of_quarter = Period(freq='S', year=2007, month=3, day=31,
                                       hour=23, minute=59, second=59)
        ival_S_end_of_month = Period(freq='S', year=2007, month=1, day=31,
                                     hour=23, minute=59, second=59)
        ival_S_end_of_week = Period(freq='S', year=2007, month=1, day=7,
                                    hour=23, minute=59, second=59)
        ival_S_end_of_day = Period(freq='S', year=2007, month=1, day=1,
                                   hour=23, minute=59, second=59)
        ival_S_end_of_bus = Period(freq='S', year=2007, month=1, day=1,
                                   hour=23, minute=59, second=59)
        ival_S_end_of_hour = Period(freq='S', year=2007, month=1, day=1,
                                    hour=0, minute=59, second=59)
        ival_S_end_of_minute = Period(freq='S', year=2007, month=1, day=1,
                                      hour=0, minute=0, second=59)

        ival_S_to_A = Period(freq='A', year=2007)
        ival_S_to_Q = Period(freq='Q', year=2007, quarter=1)
        ival_S_to_M = Period(freq='M', year=2007, month=1)
        ival_S_to_W = Period(freq='WK', year=2007, month=1, day=7)
        ival_S_to_D = Period(freq='D', year=2007, month=1, day=1)
        ival_S_to_B = Period(freq='B', year=2007, month=1, day=1)
        ival_S_to_H = Period(freq='H', year=2007, month=1, day=1,
                             hour=0)
        ival_S_to_T = Period(freq='Min', year=2007, month=1, day=1,
                             hour=0, minute=0)

        assert_equal(ival_S.asfreq('A'), ival_S_to_A)
        assert_equal(ival_S_end_of_year.asfreq('A'), ival_S_to_A)
        assert_equal(ival_S.asfreq('Q'), ival_S_to_Q)
        assert_equal(ival_S_end_of_quarter.asfreq('Q'), ival_S_to_Q)
        assert_equal(ival_S.asfreq('M'), ival_S_to_M)
        assert_equal(ival_S_end_of_month.asfreq('M'), ival_S_to_M)
        assert_equal(ival_S.asfreq('WK'), ival_S_to_W)
        assert_equal(ival_S_end_of_week.asfreq('WK'), ival_S_to_W)
        assert_equal(ival_S.asfreq('D'), ival_S_to_D)
        assert_equal(ival_S_end_of_day.asfreq('D'), ival_S_to_D)
        assert_equal(ival_S.asfreq('B'), ival_S_to_B)
        assert_equal(ival_S_end_of_bus.asfreq('B'), ival_S_to_B)
        assert_equal(ival_S.asfreq('H'), ival_S_to_H)
        assert_equal(ival_S_end_of_hour.asfreq('H'), ival_S_to_H)
        assert_equal(ival_S.asfreq('Min'), ival_S_to_T)
        assert_equal(ival_S_end_of_minute.asfreq('Min'), ival_S_to_T)

        assert_equal(ival_S.asfreq('S'), ival_S)

    def test_conv_microsecondly(self):
        ival_U = Period(freq='U', year=2007, month=1, day=1, hour=0, minute=0,
                        second=0, microsecond=0)
        ival_U_end_of_year = Period(freq='U', year=2007, month=12, day=31,
                                    hour=23, minute=59, second=59,
                                    microsecond=999999)
        ival_U_end_of_quarter = Period(freq='U', year=2007, month=3, day=31,
                                       hour=23, minute=59, second=59,
                                       microsecond=999999)
        ival_U_end_of_month = Period(freq='U', year=2007, month=1, day=31,
                                     hour=23, minute=59, second=59,
                                     microsecond=999999)
        ival_U_end_of_week = Period(freq='U', year=2007, month=1, day=7,
                                    hour=23, minute=59, second=59,
                                    microsecond=999999)
        ival_U_end_of_day = Period(freq='U', year=2007, month=1, day=1,
                                   hour=23, minute=59, second=59,
                                   microsecond=999999)
        ival_U_end_of_bus = Period(freq='U', year=2007, month=1, day=1,
                                   hour=23, minute=59, second=59,
                                   microsecond=999999)
        ival_U_end_of_hour = Period(freq='U', year=2007, month=1, day=1,
                                    hour=0, minute=59, second=59,
                                    microsecond=999999)
        ival_U_end_of_minute = Period(freq='U', year=2007, month=1, day=1,
                                      hour=0, minute=0, second=59,
                                      microsecond=999999)
        ival_U_end_of_second = Period(freq='U', year=2007, month=1, day=1,
                                      hour=0, minute=0, second=0,
                                      microsecond=999999)

        ival_U_to_A = Period(freq='A', year=2007)
        ival_U_to_Q = Period(freq='Q', year=2007, quarter=1)
        ival_U_to_M = Period(freq='M', year=2007, month=1)
        ival_U_to_W = Period(freq='WK', year=2007, month=1, day=7)
        ival_U_to_D = Period(freq='D', year=2007, month=1, day=1)
        ival_U_to_B = Period(freq='B', year=2007, month=1, day=1)
        ival_U_to_H = Period(freq='H', year=2007, month=1, day=1,
                             hour=0)
        ival_U_to_T = Period(freq='Min', year=2007, month=1, day=1,
                             hour=0, minute=0)
        ival_U_to_S = Period(freq='S', year=2007, month=1, day=1,
                             hour=0, minute=0)

        assert_equal(ival_U.asfreq('A'), ival_U_to_A)
        assert_equal(ival_U_end_of_year.asfreq('A'), ival_U_to_A)

        assert_equal(ival_U.asfreq('Q'), ival_U_to_Q)
        assert_equal(ival_U_end_of_quarter.asfreq('Q'), ival_U_to_Q)

        assert_equal(ival_U.asfreq('M'), ival_U_to_M)
        assert_equal(ival_U_end_of_month.asfreq('M'), ival_U_to_M)

        assert_equal(ival_U.asfreq('WK'), ival_U_to_W)
        assert_equal(ival_U_end_of_week.asfreq('WK'), ival_U_to_W)

        assert_equal(ival_U.asfreq('D'), ival_U_to_D)
        assert_equal(ival_U_end_of_day.asfreq('D'), ival_U_to_D)

        assert_equal(ival_U.asfreq('B'), ival_U_to_B)
        assert_equal(ival_U_end_of_bus.asfreq('B'), ival_U_to_B)

        assert_equal(ival_U.asfreq('H'), ival_U_to_H)
        assert_equal(ival_U_end_of_hour.asfreq('H'), ival_U_to_H)
        assert_equal(ival_U.asfreq('Min'), ival_U_to_T)
        assert_equal(ival_U_end_of_minute.asfreq('Min'), ival_U_to_T)

        assert_equal(ival_U.asfreq('S'), ival_U_to_S)
        assert_equal(ival_U_end_of_second.asfreq('S'), ival_U_to_S)

        assert_equal(ival_U.asfreq('U'), ival_U)


class TestPeriodIndex(TestCase):
    def __init__(self, *args, **kwds):
        TestCase.__init__(self, *args, **kwds)

    def setUp(self):
        pass

    def test_make_time_series(self):
        index = PeriodIndex(freq='A', start='1/1/2001', end='12/1/2009')
        series = Series(1, index=index)
        self.assert_(isinstance(series, TimeSeries))

    def test_astype(self):
        idx = period_range('1990', '2009', freq='A')

        result = idx.astype('i8')
        self.assert_(np.array_equal(result, idx.values))

    def test_constructor_use_start_freq(self):
        # GH #1118
        p = Period('4/2/2012', freq='B')
        index = PeriodIndex(start=p, periods=10)
        expected = PeriodIndex(start='4/2/2012', periods=10, freq='B')
        self.assert_(index.equals(expected))

    def test_constructor_field_arrays(self):
        # GH #1264

        years = np.arange(1990, 2010).repeat(4)[2:-2]
        quarters = np.tile(np.arange(1, 5), 20)[2:-2]

        index = PeriodIndex(year=years, quarter=quarters, freq='Q-DEC')
        expected = period_range('1990Q3', '2009Q2', freq='Q-DEC')
        self.assert_(index.equals(expected))

        self.assertRaises(ValueError, PeriodIndex, year=years,
                          quarter=quarters, freq='2Q-DEC')

        index = PeriodIndex(year=years, quarter=quarters)
        self.assert_(index.equals(expected))

        years = [2007, 2007, 2007]
        months = [1, 2]
        self.assertRaises(ValueError, PeriodIndex, year=years, month=months,
                          freq='M')
        self.assertRaises(ValueError, PeriodIndex, year=years, month=months,
                          freq='2M')
        self.assertRaises(ValueError, PeriodIndex, year=years, month=months,
                          freq='M', start=Period('2007-01', freq='M'))

        years = [2007, 2007, 2007]
        months = [1, 2, 3]
        idx = PeriodIndex(year=years, month=months, freq='M')
        exp = period_range('2007-01', periods=3, freq='M')
        self.assert_(idx.equals(exp))

    def test_constructor_U(self):
        pass
    #     # U was used as undefined period
    #     self.assertRaises(KeyError, period_range, '2007-1-1', periods=500,
    #                       freq='U')

    def test_constructor_arrays_negative_year(self):
        years = np.arange(1960, 2000).repeat(4)
        quarters = np.tile(range(1, 5), 40)

        pindex = PeriodIndex(year=years, quarter=quarters)

        self.assert_(np.array_equal(pindex.year, years))
        self.assert_(np.array_equal(pindex.quarter, quarters))

    def test_constructor_invalid_quarters(self):
        self.assertRaises(ValueError, PeriodIndex, year=range(2000, 2004),
                          quarter=range(4), freq='Q-DEC')

    def test_constructor_corner(self):
        self.assertRaises(ValueError, PeriodIndex, periods=10, freq='A')

        start = Period('2007', freq='A-JUN')
        end = Period('2010', freq='A-DEC')
        self.assertRaises(ValueError, PeriodIndex, start=start, end=end)
        self.assertRaises(ValueError, PeriodIndex, start=start)
        self.assertRaises(ValueError, PeriodIndex, end=end)

        result = period_range('2007-01', periods=10.5, freq='M')
        exp = period_range('2007-01', periods=10, freq='M')
        self.assert_(result.equals(exp))

    def test_constructor_fromarraylike(self):
        idx = period_range('2007-01', periods=20, freq='M')

        self.assertRaises(ValueError, PeriodIndex, idx.values)
        self.assertRaises(ValueError, PeriodIndex, list(idx.values))
        self.assertRaises(ValueError, PeriodIndex,
                          data=Period('2007', freq='A'))

        result = PeriodIndex(iter(idx))
        self.assert_(result.equals(idx))

        result = PeriodIndex(idx)
        self.assert_(result.equals(idx))

        result = PeriodIndex(idx, freq='M')
        self.assert_(result.equals(idx))

        result = PeriodIndex(idx, freq='D')
        exp = idx.asfreq('D', 'e')
        self.assert_(result.equals(exp))

    def test_constructor_datetime64arr(self):
        vals = np.arange(100000, 100000 + 10000, 100, dtype=np.int64)
        vals = vals.view(np.dtype('M8[us]'))

        self.assertRaises(ValueError, PeriodIndex, vals, freq='D')

    def test_comp_period(self):
        idx = period_range('2007-01', periods=20, freq='M')

        result = idx < idx[10]
        exp = idx.values < idx.values[10]
        self.assert_(np.array_equal(result, exp))

    def test_getitem_ndim2(self):
        idx = period_range('2007-01', periods=3, freq='M')

        result = idx[:, None]
        # MPL kludge
        self.assert_(type(result) == PeriodIndex)

    def test_getitem_partial(self):
        rng = period_range('2007-01', periods=50, freq='M')
        ts = Series(np.random.randn(len(rng)), rng)

        self.assertRaises(KeyError, ts.__getitem__, '2006')

        result = ts['2008']
        self.assert_((result.index.year == 2008).all())

        result = ts['2008':'2009']
        self.assertEquals(len(result), 24)

    def test_getitem_datetime(self):
        rng = period_range(start='2012-01-01', periods=10, freq='W-MON')
        ts = Series(range(len(rng)), index=rng)

        dt1 = datetime(2011, 10, 2)
        dt4 = datetime(2012, 4, 20)

        rs = ts[dt1:dt4]
        assert_series_equal(rs, ts)

    def test_sub(self):
        rng = period_range('2007-01', periods=50)

        result = rng - 5
        exp = rng + (-5)
        self.assert_(result.equals(exp))

    def test_periods_number_check(self):
        self.assertRaises(ValueError, period_range, '2011-1-1', '2012-1-1',
                          'B')

    def test_to_timestamp(self):
        index = PeriodIndex(freq='A', start='1/1/2001', end='12/1/2009')
        series = Series(1, index=index, name='foo')

        exp_index = date_range('1/1/2001', end='12/31/2009', freq='A-DEC')
        result = series.to_timestamp(how='end')
        self.assert_(result.index.equals(exp_index))
        self.assertEquals(result.name, 'foo')

        exp_index = date_range('1/1/2001', end='1/1/2009', freq='AS-DEC')
        result = series.to_timestamp(how='start')
        self.assert_(result.index.equals(exp_index))

        def _get_with_delta(delta, freq='A-DEC'):
            return date_range(to_datetime('1/1/2001') + delta,
                              to_datetime('12/31/2009') + delta, freq=freq)

        delta = timedelta(hours=23)
        result = series.to_timestamp('H', 'end')
        exp_index = _get_with_delta(delta)
        self.assert_(result.index.equals(exp_index))

        delta = timedelta(hours=23, minutes=59)
        result = series.to_timestamp('T', 'end')
        exp_index = _get_with_delta(delta)
        self.assert_(result.index.equals(exp_index))

        result = series.to_timestamp('S', 'end')
        delta = timedelta(hours=23, minutes=59, seconds=59)
        exp_index = _get_with_delta(delta)
        self.assert_(result.index.equals(exp_index))

        result = series.to_timestamp('U', 'end')
        delta = timedelta(hours=23, minutes=59, seconds=59, microseconds=999999)
        exp_index = _get_with_delta(delta)
        self.assert_(result.index.equals(exp_index))

        self.assertRaises(ValueError, index.to_timestamp, '5t')

        index = PeriodIndex(freq='H', start='1/1/2001', end='1/2/2001')
        series = Series(1, index=index, name='foo')

        exp_index = date_range('1/1/2001 00:59:59', end='1/2/2001 00:59:59',
                               freq='H')
        result = series.to_timestamp(how='end')
        self.assert_(result.index.equals(exp_index))
        self.assertEquals(result.name, 'foo')

    def test_to_timestamp_quarterly_bug(self):
        years = np.arange(1960, 2000).repeat(4)
        quarters = np.tile(range(1, 5), 40)

        pindex = PeriodIndex(year=years, quarter=quarters)

        stamps = pindex.to_timestamp('D', 'end')
        expected = DatetimeIndex([x.to_timestamp('D', 'end') for x in pindex])
        self.assert_(stamps.equals(expected))

    def test_to_timestamp_preserve_name(self):
        index = PeriodIndex(freq='A', start='1/1/2001', end='12/1/2009',
                            name='foo')
        self.assertEquals(index.name, 'foo')

        conv = index.to_timestamp('D')
        self.assertEquals(conv.name, 'foo')

    def test_as_frame_columns(self):
        rng = period_range('1/1/2000', periods=5)
        df = DataFrame(randn(10, 5), columns=rng)

        ts = df[rng[0]]
        assert_series_equal(ts, df.ix[:, 0])

        # GH # 1211
        repr(df)

        ts = df['1/1/2000']
        assert_series_equal(ts, df.ix[:, 0])

    def test_nested_dict_frame_constructor(self):
        rng = period_range('1/1/2000', periods=5)
        df = DataFrame(randn(10, 5), columns=rng)

        data = {}
        for col in df.columns:
            for row in df.index:
                data.setdefault(col, {})[row] = df.get_value(row, col)

        result = DataFrame(data, columns=rng)
        tm.assert_frame_equal(result, df)

        data = {}
        for col in df.columns:
            for row in df.index:
                data.setdefault(row, {})[col] = df.get_value(row, col)

        result = DataFrame(data, index=rng).T
        tm.assert_frame_equal(result, df)

    def test_frame_to_time_stamp(self):
        K = 5
        index = PeriodIndex(freq='A', start='1/1/2001', end='12/1/2009')
        df = DataFrame(randn(len(index), K), index=index)
        df['mix'] = 'a'

        exp_index = date_range('1/1/2001', end='12/31/2009', freq='A-DEC')
        result = df.to_timestamp('D', 'end')
        self.assert_(result.index.equals(exp_index))
        assert_almost_equal(result.values, df.values)

        exp_index = date_range('1/1/2001', end='1/1/2009', freq='AS-DEC')
        result = df.to_timestamp('D', 'start')
        self.assert_(result.index.equals(exp_index))

        def _get_with_delta(delta, freq='A-DEC'):
            return date_range(to_datetime('1/1/2001') + delta,
                              to_datetime('12/31/2009') + delta, freq=freq)

        delta = timedelta(hours=23)
        result = df.to_timestamp('H', 'end')
        exp_index = _get_with_delta(delta)
        self.assert_(result.index.equals(exp_index))

        delta = timedelta(hours=23, minutes=59)
        result = df.to_timestamp('T', 'end')
        exp_index = _get_with_delta(delta)
        self.assert_(result.index.equals(exp_index))

        result = df.to_timestamp('S', 'end')
        delta = timedelta(hours=23, minutes=59, seconds=59)
        exp_index = _get_with_delta(delta)
        self.assert_(result.index.equals(exp_index))

        result = df.to_timestamp('U', 'end')
        delta = timedelta(hours=23, minutes=59, seconds=59, microseconds=999999)
        exp_index = _get_with_delta(delta)
        self.assert_(result.index.equals(exp_index))

        # columns
        df = df.T

        exp_index = date_range('1/1/2001', end='12/31/2009', freq='A-DEC')
        result = df.to_timestamp('D', 'end', axis=1)
        self.assert_(result.columns.equals(exp_index))
        assert_almost_equal(result.values, df.values)

        exp_index = date_range('1/1/2001', end='1/1/2009', freq='AS-DEC')
        result = df.to_timestamp('D', 'start', axis=1)
        self.assert_(result.columns.equals(exp_index))

        delta = timedelta(hours=23)
        result = df.to_timestamp('H', 'end', axis=1)
        exp_index = _get_with_delta(delta)
        self.assert_(result.columns.equals(exp_index))

        delta = timedelta(hours=23, minutes=59)
        result = df.to_timestamp('T', 'end', axis=1)
        exp_index = _get_with_delta(delta)
        self.assert_(result.columns.equals(exp_index))

        result = df.to_timestamp('S', 'end', axis=1)
        delta = timedelta(hours=23, minutes=59, seconds=59)
        exp_index = _get_with_delta(delta)
        self.assert_(result.columns.equals(exp_index))

        result = df.to_timestamp('U', 'end', axis=1)
        delta = timedelta(hours=23, minutes=59, seconds=59, microseconds=999999)
        exp_index = _get_with_delta(delta)
        self.assert_(result.columns.equals(exp_index))

        # invalid axis
        self.assertRaises(ValueError, df.to_timestamp, axis=2)

    def test_index_duplicate_periods(self):
        # monotonic
        idx = PeriodIndex([2000, 2007, 2007, 2009, 2009], freq='A-JUN')
        ts = Series(np.random.randn(len(idx)), index=idx)

        result = ts[2007]
        expected = ts[1:3]
        assert_series_equal(result, expected)
        result[:] = 1
        self.assert_((ts[1:3] == 1).all())

        # not monotonic
        idx = PeriodIndex([2000, 2007, 2007, 2009, 2007], freq='A-JUN')
        ts = Series(np.random.randn(len(idx)), index=idx)

        result = ts[2007]
        expected = ts[idx == 2007]
        assert_series_equal(result, expected)

    def test_constructor(self):
        pi = PeriodIndex(freq='A', start='1/1/2001', end='12/1/2009')
        assert_equal(len(pi), 9)

        pi = PeriodIndex(freq='Q', start='1/1/2001', end='12/1/2009')
        assert_equal(len(pi), 4 * 9)

        pi = PeriodIndex(freq='M', start='1/1/2001', end='12/1/2009')
        assert_equal(len(pi), 12 * 9)

        pi = PeriodIndex(freq='D', start='1/1/2001', end='12/31/2009')
        assert_equal(len(pi), 365 * 9 + 2)

        pi = PeriodIndex(freq='B', start='1/1/2001', end='12/31/2009')
        assert_equal(len(pi), 261 * 9)

        pi = PeriodIndex(freq='H', start='1/1/2001', end='12/31/2001 23:00')
        assert_equal(len(pi), 365 * 24)

        pi = PeriodIndex(freq='Min', start='1/1/2001', end='1/1/2001 23:59')
        assert_equal(len(pi), 24 * 60)

        pi = PeriodIndex(freq='S', start='1/1/2001', end='1/1/2001 23:59:59')
        assert_equal(len(pi), 24 * 60 * 60)

        pi = self.assertRaises(MemoryError, PeriodIndex, freq='U', start='1/1/2001',
                        end='1/1/2001 23:59:59.999999')
        # assert_equal(len(pi), 24 * 60 * 60 * 1000000)

        start = Period('02-Apr-2005', 'B')
        i1 = PeriodIndex(start=start, periods=20)
        assert_equal(len(i1), 20)
        assert_equal(i1.freq, start.freq)
        assert_equal(i1[0], start)

        end_intv = Period('2006-12-31', 'W')
        i1 = PeriodIndex(end=end_intv, periods=10)
        assert_equal(len(i1), 10)
        assert_equal(i1.freq, end_intv.freq)
        assert_equal(i1[-1], end_intv)

        end_intv = Period('2006-12-31', '1w')
        i2 = PeriodIndex(end=end_intv, periods=10)
        assert_equal(len(i1), len(i2))
        self.assert_((i1 == i2).all())
        assert_equal(i1.freq, i2.freq)

        end_intv = Period('2006-12-31', ('w', 1))
        i2 = PeriodIndex(end=end_intv, periods=10)
        assert_equal(len(i1), len(i2))
        self.assert_((i1 == i2).all())
        assert_equal(i1.freq, i2.freq)

        try:
            PeriodIndex(start=start, end=end_intv)
            raise AssertionError('Cannot allow mixed freq for start and end')
        except ValueError:
            pass

        end_intv = Period('2005-05-01', 'B')
        i1 = PeriodIndex(start=start, end=end_intv)

        try:
            PeriodIndex(start=start)
            msg = 'Must specify periods if missing start or end'
            raise AssertionError(msg)
        except ValueError:
            pass

        # infer freq from first element
        i2 = PeriodIndex([end_intv, Period('2005-05-05', 'B')])
        assert_equal(len(i2), 2)
        assert_equal(i2[0], end_intv)

        i2 = PeriodIndex(np.array([end_intv, Period('2005-05-05', 'B')]))
        assert_equal(len(i2), 2)
        assert_equal(i2[0], end_intv)

        # Mixed freq should fail
        vals = [end_intv, Period('2006-12-31', 'w')]
        self.assertRaises(ValueError, PeriodIndex, vals)
        vals = np.array(vals)
        self.assertRaises(ValueError, PeriodIndex, vals)

    def test_shift(self):
        pi1 = PeriodIndex(freq='A', start='1/1/2001', end='12/1/2009')
        pi2 = PeriodIndex(freq='A', start='1/1/2002', end='12/1/2010')

        self.assert_(pi1.shift(0).equals(pi1))

        assert_equal(len(pi1), len(pi2))
        assert_equal(pi1.shift(1).values, pi2.values)

        pi1 = PeriodIndex(freq='A', start='1/1/2001', end='12/1/2009')
        pi2 = PeriodIndex(freq='A', start='1/1/2000', end='12/1/2008')
        assert_equal(len(pi1), len(pi2))
        assert_equal(pi1.shift(-1).values, pi2.values)

        pi1 = PeriodIndex(freq='M', start='1/1/2001', end='12/1/2009')
        pi2 = PeriodIndex(freq='M', start='2/1/2001', end='1/1/2010')
        assert_equal(len(pi1), len(pi2))
        assert_equal(pi1.shift(1).values, pi2.values)

        pi1 = PeriodIndex(freq='M', start='1/1/2001', end='12/1/2009')
        pi2 = PeriodIndex(freq='M', start='12/1/2000', end='11/1/2009')
        assert_equal(len(pi1), len(pi2))
        assert_equal(pi1.shift(-1).values, pi2.values)

        pi1 = PeriodIndex(freq='D', start='1/1/2001', end='12/1/2009')
        pi2 = PeriodIndex(freq='D', start='1/2/2001', end='12/2/2009')
        assert_equal(len(pi1), len(pi2))
        assert_equal(pi1.shift(1).values, pi2.values)

        pi1 = PeriodIndex(freq='D', start='1/1/2001', end='12/1/2009')
        pi2 = PeriodIndex(freq='D', start='12/31/2000', end='11/30/2009')
        assert_equal(len(pi1), len(pi2))
        assert_equal(pi1.shift(-1).values, pi2.values)

        # fails on cpcloud's machine due to not enough memory
        # pi1 = PeriodIndex(freq='U', start='1/1/2001', end='12/1/2009')
        # pi2 = PeriodIndex(freq='U', start='12/31/2000', end='11/30/2009')
        # assert_equal(len(pi1), len(pi2))
        # assert_equal(pi1.shift(-1).values, pi2.values)

    def test_asfreq(self):
        pi1 = PeriodIndex(freq='A', start='1/1/2001', end='1/1/2001')
        pi2 = PeriodIndex(freq='Q', start='1/1/2001', end='1/1/2001')
        pi3 = PeriodIndex(freq='M', start='1/1/2001', end='1/1/2001')
        pi4 = PeriodIndex(freq='D', start='1/1/2001', end='1/1/2001')
        pi5 = PeriodIndex(freq='H', start='1/1/2001', end='1/1/2001 00:00')
        pi6 = PeriodIndex(freq='Min', start='1/1/2001', end='1/1/2001 00:00')
        pi7 = PeriodIndex(freq='S', start='1/1/2001', end='1/1/2001 00:00:00')
        pi8 = PeriodIndex(freq='U', start='1/1/2001',
                          end='1/1/2001 00:00:00.000000')

        self.assertEquals(pi1.asfreq('Q', 'S'), pi2)
        self.assertEquals(pi1.asfreq('Q', 's'), pi2)
        self.assertEquals(pi1.asfreq('M', 'start'), pi3)
        self.assertEquals(pi1.asfreq('D', 'StarT'), pi4)
        self.assertEquals(pi1.asfreq('H', 'beGIN'), pi5)
        self.assertEquals(pi1.asfreq('Min', 'S'), pi6)
        self.assertEquals(pi1.asfreq('S', 'S'), pi7)
        self.assertEquals(pi1.asfreq('U', 'S'), pi8)

        self.assertEquals(pi2.asfreq('A', 'S'), pi1)
        self.assertEquals(pi2.asfreq('M', 'S'), pi3)
        self.assertEquals(pi2.asfreq('D', 'S'), pi4)
        self.assertEquals(pi2.asfreq('H', 'S'), pi5)
        self.assertEquals(pi2.asfreq('Min', 'S'), pi6)
        self.assertEquals(pi2.asfreq('S', 'S'), pi7)
        self.assertEquals(pi2.asfreq('U', 'S'), pi8)

        self.assertEquals(pi3.asfreq('A', 'S'), pi1)
        self.assertEquals(pi3.asfreq('Q', 'S'), pi2)
        self.assertEquals(pi3.asfreq('D', 'S'), pi4)
        self.assertEquals(pi3.asfreq('H', 'S'), pi5)
        self.assertEquals(pi3.asfreq('Min', 'S'), pi6)
        self.assertEquals(pi3.asfreq('S', 'S'), pi7)
        self.assertEquals(pi3.asfreq('U', 'S'), pi8)

        self.assertEquals(pi4.asfreq('A', 'S'), pi1)
        self.assertEquals(pi4.asfreq('Q', 'S'), pi2)
        self.assertEquals(pi4.asfreq('M', 'S'), pi3)
        self.assertEquals(pi4.asfreq('H', 'S'), pi5)
        self.assertEquals(pi4.asfreq('Min', 'S'), pi6)
        self.assertEquals(pi4.asfreq('S', 'S'), pi7)
        self.assertEquals(pi4.asfreq('U', 'S'), pi8)

        self.assertEquals(pi5.asfreq('A', 'S'), pi1)
        self.assertEquals(pi5.asfreq('Q', 'S'), pi2)
        self.assertEquals(pi5.asfreq('M', 'S'), pi3)
        self.assertEquals(pi5.asfreq('D', 'S'), pi4)
        self.assertEquals(pi5.asfreq('Min', 'S'), pi6)
        self.assertEquals(pi5.asfreq('S', 'S'), pi7)
        self.assertEquals(pi5.asfreq('U', 'S'), pi8)

        self.assertEquals(pi6.asfreq('A', 'S'), pi1)
        self.assertEquals(pi6.asfreq('Q', 'S'), pi2)
        self.assertEquals(pi6.asfreq('M', 'S'), pi3)
        self.assertEquals(pi6.asfreq('D', 'S'), pi4)
        self.assertEquals(pi6.asfreq('H', 'S'), pi5)
        self.assertEquals(pi6.asfreq('S', 'S'), pi7)
        self.assertEquals(pi6.asfreq('U', 'S'), pi8)

        self.assertEquals(pi7.asfreq('A', 'S'), pi1)
        self.assertEquals(pi7.asfreq('Q', 'S'), pi2)
        self.assertEquals(pi7.asfreq('M', 'S'), pi3)
        self.assertEquals(pi7.asfreq('D', 'S'), pi4)
        self.assertEquals(pi7.asfreq('H', 'S'), pi5)
        self.assertEquals(pi7.asfreq('Min', 'S'), pi6)
        self.assertEquals(pi7.asfreq('U', 'S'), pi8)

        self.assertEquals(pi8.asfreq('A', 'S'), pi1)
        self.assertEquals(pi8.asfreq('Q', 'S'), pi2)
        self.assertEquals(pi8.asfreq('M', 'S'), pi3)
        self.assertEquals(pi8.asfreq('D', 'S'), pi4)
        self.assertEquals(pi8.asfreq('H', 'S'), pi5)
        self.assertEquals(pi8.asfreq('Min', 'S'), pi6)
        self.assertEquals(pi8.asfreq('S', 'S'), pi7)

        self.assertRaises(ValueError, pi7.asfreq, 'T', 'foo')
        self.assertRaises(ValueError, pi1.asfreq, '5t')

    def test_ts_repr(self):
        index = PeriodIndex(freq='A', start='1/1/2001', end='12/31/2010')
        ts = Series(np.random.randn(len(index)), index=index)
        repr(ts)

    def test_asfreq_ts(self):
        index = PeriodIndex(freq='A', start='1/1/2001', end='12/31/2010')
        ts = Series(np.random.randn(len(index)), index=index)
        df = DataFrame(np.random.randn(len(index), 3), index=index)

        result = ts.asfreq('D', how='end')
        df_result = df.asfreq('D', how='end')
        exp_index = index.asfreq('D', how='end')
        self.assert_(len(result) == len(ts))
        self.assert_(result.index.equals(exp_index))
        self.assert_(df_result.index.equals(exp_index))

        result = ts.asfreq('D', how='start')
        self.assert_(len(result) == len(ts))
        self.assert_(result.index.equals(index.asfreq('D', how='start')))

    def test_badinput(self):
        self.assertRaises(datetools.DateParseError, Period, '1/1/-2000', 'A')
        # self.assertRaises(datetools.DateParseError, Period, '-2000', 'A')
        # self.assertRaises(datetools.DateParseError, Period, '0', 'A')

    def test_negative_ordinals(self):
        p = Period(ordinal=-1000, freq='A')

        p = Period(ordinal=0, freq='A')

        idx = PeriodIndex(ordinal=[-1, 0, 1], freq='A')
        idx = PeriodIndex(ordinal=np.array([-1, 0, 1]), freq='A')

    def test_dti_to_period(self):
        dti = DatetimeIndex(start='1/1/2005', end='12/1/2005', freq='M')
        pi1 = dti.to_period()
        pi2 = dti.to_period(freq='D')

        self.assertEquals(pi1[0], Period('Jan 2005', freq='M'))
        self.assertEquals(pi2[0], Period('1/31/2005', freq='D'))

        self.assertEquals(pi1[-1], Period('Nov 2005', freq='M'))
        self.assertEquals(pi2[-1], Period('11/30/2005', freq='D'))

    def test_pindex_slice_index(self):
        pi = PeriodIndex(start='1/1/10', end='12/31/12', freq='M')
        s = Series(np.random.rand(len(pi)), index=pi)
        res = s['2010']
        exp = s[0:12]
        assert_series_equal(res, exp)
        res = s['2011']
        exp = s[12:24]
        assert_series_equal(res, exp)

    def test_pindex_qaccess(self):
        pi = PeriodIndex(['2Q05', '3Q05', '4Q05', '1Q06', '2Q06'], freq='Q')
        s = Series(np.random.rand(len(pi)), index=pi).cumsum()
        # Todo: fix these accessors!
        self.assert_(s['05Q4'] == s[2])

    def test_period_dt64_round_trip(self):
        dti = date_range('1/1/2000', '1/7/2002', freq='B')
        pi = dti.to_period()
        self.assert_(pi.to_timestamp().equals(dti))

        dti = date_range('1/1/2000', '1/7/2002', freq='B')
        pi = dti.to_period(freq='H')
        self.assert_(pi.to_timestamp().equals(dti))

    def test_to_period_quarterly(self):
        # make sure we can make the round trip
        for month in MONTHS:
            freq = 'Q-%s' % month
            rng = period_range('1989Q3', '1991Q3', freq=freq)
            stamps = rng.to_timestamp()
            result = stamps.to_period(freq)
            self.assert_(rng.equals(result))

    def test_to_period_quarterlyish(self):
        offsets = ['BQ', 'QS', 'BQS']
        for off in offsets:
            rng = date_range('01-Jan-2012', periods=8, freq=off)
            prng = rng.to_period()
            self.assert_(prng.freq == 'Q-DEC')

    def test_to_period_annualish(self):
        offsets = ['BA', 'AS', 'BAS']
        for off in offsets:
            rng = date_range('01-Jan-2012', periods=8, freq=off)
            prng = rng.to_period()
            self.assert_(prng.freq == 'A-DEC')

    def test_to_period_monthish(self):
        offsets = ['MS', 'EOM', 'BM']
        for off in offsets:
            rng = date_range('01-Jan-2012', periods=8, freq=off)
            prng = rng.to_period()
            self.assert_(prng.freq == 'M')

    def test_no_multiples(self):
        self.assertRaises(ValueError, period_range, '1989Q3', periods=10,
                          freq='2Q')

        self.assertRaises(ValueError, period_range, '1989', periods=10,
                          freq='2A')
        self.assertRaises(ValueError, Period, '1989', freq='2A')

    # def test_pindex_multiples(self):
    #     pi = PeriodIndex(start='1/1/10', end='12/31/12', freq='2M')
    #     self.assertEquals(pi[0], Period('1/1/10', '2M'))
    #     self.assertEquals(pi[1], Period('3/1/10', '2M'))

    #     self.assertEquals(pi[0].asfreq('6M'), pi[2].asfreq('6M'))
    #     self.assertEquals(pi[0].asfreq('A'), pi[2].asfreq('A'))

    #     self.assertEquals(pi[0].asfreq('M', how='S'),
    #                       Period('Jan 2010', '1M'))
    #     self.assertEquals(pi[0].asfreq('M', how='E'),
    #                       Period('Feb 2010', '1M'))
    #     self.assertEquals(pi[1].asfreq('M', how='S'),
    #                       Period('Mar 2010', '1M'))

    #     i = Period('1/1/2010 12:05:18', '5S')
    #     self.assertEquals(i, Period('1/1/2010 12:05:15', '5S'))

    #     i = Period('1/1/2010 12:05:18', '5S')
    #     self.assertEquals(i.asfreq('1S', how='E'),
    #                       Period('1/1/2010 12:05:19', '1S'))

    def test_iteration(self):
        index = PeriodIndex(start='1/1/10', periods=4, freq='B')

        result = list(index)
        self.assert_(isinstance(result[0], Period))
        self.assert_(result[0].freq == index.freq)

    def test_take(self):
        index = PeriodIndex(start='1/1/10', end='12/31/12', freq='D')

        taken = index.take([5, 6, 8, 12])
        taken2 = index[[5, 6, 8, 12]]
        self.assert_(isinstance(taken, PeriodIndex))
        self.assert_(taken.freq == index.freq)
        self.assert_(isinstance(taken2, PeriodIndex))
        self.assert_(taken2.freq == index.freq)

    def test_joins(self):
        index = period_range('1/1/2000', '1/20/2000', freq='D')

        for kind in ['inner', 'outer', 'left', 'right']:
            joined = index.join(index[:-5], how=kind)

            self.assert_(isinstance(joined, PeriodIndex))
            self.assertEqual(joined.freq, index.freq)

    def test_align_series(self):
        rng = period_range('1/1/2000', '1/1/2010', freq='A')
        ts = Series(np.random.randn(len(rng)), index=rng)

        result = ts + ts[::2]
        expected = ts + ts
        expected[1::2] = np.nan
        assert_series_equal(result, expected)

        result = ts + _permute(ts[::2])
        assert_series_equal(result, expected)

        # it works!
        for kind in ['inner', 'outer', 'left', 'right']:
            ts.align(ts[::2], join=kind)

        self.assertRaises(Exception, ts.__add__,
                          ts.asfreq('D', how='end'))

    def test_align_frame(self):
        rng = period_range('1/1/2000', '1/1/2010', freq='A')
        ts = DataFrame(np.random.randn(len(rng), 3), index=rng)

        result = ts + ts[::2]
        expected = ts + ts
        expected.values[1::2] = np.nan
        tm.assert_frame_equal(result, expected)

        result = ts + _permute(ts[::2])
        tm.assert_frame_equal(result, expected)

    def test_union(self):
        index = period_range('1/1/2000', '1/20/2000', freq='D')

        result = index[:-5].union(index[10:])
        self.assert_(result.equals(index))

        # not in order
        result = _permute(index[:-5]).union(_permute(index[10:]))
        self.assert_(result.equals(index))

        # raise if different frequencies
        index = period_range('1/1/2000', '1/20/2000', freq='D')
        index2 = period_range('1/1/2000', '1/20/2000', freq='W-WED')
        self.assertRaises(Exception, index.union, index2)

        self.assertRaises(ValueError, index.join, index.to_timestamp())

    def test_intersection(self):
        index = period_range('1/1/2000', '1/20/2000', freq='D')

        result = index[:-5].intersection(index[10:])
        self.assert_(result.equals(index[10:-5]))

        # not in order
        left = _permute(index[:-5])
        right = _permute(index[10:])
        result = left.intersection(right).order()
        self.assert_(result.equals(index[10:-5]))

        # raise if different frequencies
        index = period_range('1/1/2000', '1/20/2000', freq='D')
        index2 = period_range('1/1/2000', '1/20/2000', freq='W-WED')
        self.assertRaises(Exception, index.intersection, index2)

    def test_fields(self):
        # year, month, day, hour, minute
        # second, weekofyear, week, dayofweek, weekday, dayofyear, quarter
        # qyear
        pi = PeriodIndex(freq='A', start='1/1/2001', end='12/1/2005')
        self._check_all_fields(pi)

        pi = PeriodIndex(freq='Q', start='1/1/2001', end='12/1/2002')
        self._check_all_fields(pi)

        pi = PeriodIndex(freq='M', start='1/1/2001', end='1/1/2002')
        self._check_all_fields(pi)

        pi = PeriodIndex(freq='D', start='12/1/2001', end='6/1/2001')
        self._check_all_fields(pi)

        pi = PeriodIndex(freq='B', start='12/1/2001', end='6/1/2001')
        self._check_all_fields(pi)

        pi = PeriodIndex(freq='H', start='12/31/2001', end='1/1/2002 23:00')
        self._check_all_fields(pi)

        pi = PeriodIndex(freq='Min', start='12/31/2001', end='1/1/2002 00:20')
        self._check_all_fields(pi)

        pi = PeriodIndex(freq='S', start='12/31/2001 00:00:00',
                        end='12/31/2001 00:05:00')
        self._check_all_fields(pi)

        pi = PeriodIndex(freq='U', start='12/31/2001 00:00:00.000000',
                        end='12/31/2001 00:05:00.000000')
        self._check_all_fields(pi)

        end_intv = Period('2006-12-31', 'W')
        i1 = PeriodIndex(end=end_intv, periods=10)
        self._check_all_fields(pi)

    def _check_all_fields(self, periodindex):
        fields = ['year', 'month', 'day', 'hour', 'minute',
                  'second', 'weekofyear', 'week', 'dayofweek',
                  'weekday', 'dayofyear', 'quarter', 'qyear', 'microsecond']

        periods = list(periodindex)

        for field in fields:
            field_idx = getattr(periodindex, field)
            assert_equal(len(periodindex), len(field_idx))
            for x, val in zip(periods, field_idx):
                assert_equal(getattr(x, field), val)

    def test_is_full(self):
        index = PeriodIndex([2005, 2007, 2009], freq='A')
        self.assert_(not index.is_full)

        index = PeriodIndex([2005, 2006, 2007], freq='A')
        self.assert_(index.is_full)

        index = PeriodIndex([2005, 2005, 2007], freq='A')
        self.assert_(not index.is_full)

        index = PeriodIndex([2005, 2005, 2006], freq='A')
        self.assert_(index.is_full)

        index = PeriodIndex([2006, 2005, 2005], freq='A')
        self.assertRaises(ValueError, getattr, index, 'is_full')

        self.assert_(index[:0].is_full)

    def test_map(self):
        index = PeriodIndex([2005, 2007, 2009], freq='A')
        result = index.map(lambda x: x + 1)
        expected = index + 1
        self.assert_(result.equals(expected))

        result = index.map(lambda x: x.ordinal)
        exp = [x.ordinal for x in index]
        self.assert_(np.array_equal(result, exp))

    def test_convert_array_of_periods(self):
        rng = period_range('1/1/2000', periods=20, freq='D')
        periods = list(rng)

        result = pd.Index(periods)
        self.assert_(isinstance(result, PeriodIndex))

    def test_with_multi_index(self):
        # #1705
        index = date_range('1/1/2012', periods=4, freq='12H')
        index_as_arrays = [index.to_period(freq='D'), index.hour]

        s = Series([0, 1, 2, 3], index_as_arrays)

        self.assert_(isinstance(s.index.levels[0], PeriodIndex))

        self.assert_(isinstance(s.index.values[0][0], Period))

    def test_to_datetime_1703(self):
        index = period_range('1/1/2012', periods=4, freq='D')

        result = index.to_datetime()
        self.assertEquals(result[0], Timestamp('1/1/2012'))

    def test_append_concat(self):
        # #1815
        d1 = date_range('12/31/1990', '12/31/1999', freq='A-DEC')
        d2 = date_range('12/31/2000', '12/31/2009', freq='A-DEC')

        s1 = Series(np.random.randn(10), d1)
        s2 = Series(np.random.randn(10), d2)

        s1 = s1.to_period()
        s2 = s2.to_period()

        # drops index
        result = pd.concat([s1, s2])
        self.assert_(isinstance(result.index, PeriodIndex))
        self.assertEquals(result.index[0], s1.index[0])


def _permute(obj):
    return obj.take(np.random.permutation(len(obj)))


class TestMethods(TestCase):
    "Base test class for MaskedArrays."

    def __init__(self, *args, **kwds):
        TestCase.__init__(self, *args, **kwds)

    def test_add(self):
        dt1 = Period(freq='D', year=2008, month=1, day=1)
        dt2 = Period(freq='D', year=2008, month=1, day=2)
        assert_equal(dt1 + 1, dt2)
        #
        self.assertRaises(TypeError, dt1.__add__, "str")
        self.assertRaises(TypeError, dt1.__add__, dt2)


class TestPeriodRepresentation(unittest.TestCase):
    """
    Wish to match NumPy units
    """

    def test_annual(self):
        self._check_freq('A', 1970)

    def test_monthly(self):
        self._check_freq('M', '1970-01')

    def test_weekly(self):
        self._check_freq('W-THU', '1970-01-01')

    def test_daily(self):
        self._check_freq('D', '1970-01-01')

    def test_business_daily(self):
        self._check_freq('B', '1970-01-01')

    def test_hourly(self):
        self._check_freq('H', '1970-01-01')

    def test_minutely(self):
        self._check_freq('T', '1970-01-01')

    def test_secondly(self):
        self._check_freq('S', '1970-01-01')

    def test_microsecondly(self):
        self._check_freq('U', '1970-01-01')

    def _check_freq(self, freq, base_date):
        rng = PeriodIndex(start=base_date, periods=10, freq=freq)
        exp = np.arange(10, dtype=np.int64)
        self.assert_(np.array_equal(rng.values, exp))

    def test_negone_ordinals(self):
        freqs = ['A', 'M', 'Q', 'D', 'H', 'T', 'S', 'U']

        period = Period(ordinal=-1, freq='D')
        for freq in freqs:
            repr(period.asfreq(freq))

        for freq in freqs:
            period = Period(ordinal=-1, freq=freq)
            repr(period)
            self.assertEquals(period.year, 1969)

        period = Period(ordinal=-1, freq='B')
        repr(period)
        period = Period(ordinal=-1, freq='W')
        repr(period)


if __name__ == '__main__':
    import nose
    nose.runmodule(argv=[__file__, '-vvs', '-x', '--pdb', '--pdb-failure'],
                   exit=False)<|MERGE_RESOLUTION|>--- conflicted
+++ resolved
@@ -250,11 +250,6 @@
         for a in aliases:
             self.assertEquals(end_ts, p.to_timestamp('D', how=a))
 
-<<<<<<< HEAD
-        from_lst = ['A', 'Q', 'M', 'W', 'B', 'D', 'H', 'Min', 'S', 'U']
-
-        for fcode in from_lst:
-=======
         from_lst = ['A', 'Q', 'M', 'W', 'B',
                     'D', 'H', 'Min', 'S']
 
@@ -262,7 +257,6 @@
             return Timestamp((p + 1).start_time.value - 1)
 
         for i, fcode in enumerate(from_lst):
->>>>>>> 2b281378
             p = Period('1982', freq=fcode)
             result = p.to_timestamp().to_period(fcode)
             self.assertEquals(result, p)
@@ -329,19 +323,9 @@
         xp = _ex(2012, 2, 1)
         self.assertEquals(xp, p.end_time)
 
-<<<<<<< HEAD
-        xp = datetime(2012, 1, 1)
-
-        freq_lst = ['D', 'H', 'T', 'S', 'U']
-
-        for f in freq_lst:
-            p = Period('2012', freq=f)
-            self.assertEquals(p.end_time, xp)
-=======
         xp = _ex(2012, 1, 2)
         p = Period('2012', freq='D')
         self.assertEquals(p.end_time, xp)
->>>>>>> 2b281378
 
         xp = _ex(2012, 1, 1, 1)
         p = Period('2012', freq='H')
