--- conflicted
+++ resolved
@@ -11,11 +11,8 @@
 _np_version_under1p14 = _nlv < LooseVersion('1.14')
 _np_version_under1p15 = _nlv < LooseVersion('1.15')
 _np_version_under1p16 = _nlv < LooseVersion('1.16')
-<<<<<<< HEAD
-=======
 _np_version_under1p17 = _nlv < LooseVersion('1.17')
 _is_numpy_dev = '.dev' in str(_nlv)
->>>>>>> 3937fbc5
 
 
 if _nlv < '1.13.3':
