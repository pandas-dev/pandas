--- conflicted
+++ resolved
@@ -18,13 +18,10 @@
 PYPY = platform.python_implementation() == "PyPy"
 WASM = (sys.platform == "emscripten") or (platform.machine() in ["wasm32", "wasm64"])
 ISMUSL = "musl" in (sysconfig.get_config_var("HOST_GNU_TYPE") or "")
-<<<<<<< HEAD
-REF_COUNT = 2 if PY311 else 3
+REF_COUNT = 2
 # hopefully there is a workaround in Python 3.14.1
 WARNING_CHECK_BROKEN = PY314
-=======
-REF_COUNT = 2
->>>>>>> 3c14b71c
+
 
 __all__ = [
     "IS64",
