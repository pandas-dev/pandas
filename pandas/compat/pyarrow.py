""" support pyarrow compatibility across versions """

from __future__ import annotations

from pandas.util.version import Version

try:
    import pyarrow as pa

    pa_installed = True
    _palv = Version(Version(pa.__version__).base_version)
    pa_version_under10p1 = _palv < Version("10.0.1")
    pa_version_under11p0 = _palv < Version("11.0.0")
    pa_version_under12p0 = _palv < Version("12.0.0")
    pa_version_under13p0 = _palv < Version("13.0.0")
    pa_version_under14p0 = _palv < Version("14.0.0")
except ImportError:
<<<<<<< HEAD
    pa_installed = False
    pa_version_under7p0 = True
    pa_version_under8p0 = True
    pa_version_under9p0 = True
    pa_version_under10p0 = True
=======
    pa_version_under10p1 = True
>>>>>>> 03a49813
    pa_version_under11p0 = True
    pa_version_under12p0 = True
    pa_version_under13p0 = True
    pa_version_under14p0 = True<|MERGE_RESOLUTION|>--- conflicted
+++ resolved
@@ -15,15 +15,12 @@
     pa_version_under13p0 = _palv < Version("13.0.0")
     pa_version_under14p0 = _palv < Version("14.0.0")
 except ImportError:
-<<<<<<< HEAD
     pa_installed = False
     pa_version_under7p0 = True
     pa_version_under8p0 = True
     pa_version_under9p0 = True
     pa_version_under10p0 = True
-=======
     pa_version_under10p1 = True
->>>>>>> 03a49813
     pa_version_under11p0 = True
     pa_version_under12p0 = True
     pa_version_under13p0 = True
