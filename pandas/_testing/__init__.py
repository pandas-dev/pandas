--- conflicted
+++ resolved
@@ -1059,22 +1059,14 @@
     if (
         isinstance(left, ExtensionArray)
         and is_string_dtype(left.dtype)
-<<<<<<< HEAD
-        and left.dtype.storage in ("pyarrow", "pyarrow_numpy")
-=======
         and left.dtype.storage in ("pyarrow", "pyarrow_numpy")  # type: ignore[attr-defined]
->>>>>>> d22adf6a
     ):
         # https://github.com/pandas-dev/pandas/pull/43930#discussion_r736862669
         left = cast("ArrowExtensionArray", left)
         if (
             isinstance(right, ExtensionArray)
             and is_string_dtype(right.dtype)
-<<<<<<< HEAD
-            and right.dtype.storage in ("pyarrow", "pyarrow_numpy")
-=======
             and right.dtype.storage in ("pyarrow", "pyarrow_numpy")  # type: ignore[attr-defined]
->>>>>>> d22adf6a
         ):
             right = cast("ArrowExtensionArray", right)
             left_pa_data = left._pa_array
