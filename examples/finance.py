"""
Some examples playing around with yahoo finance data
"""

from datetime import datetime

import matplotlib.finance as fin
import numpy as np
from pylab import show


<<<<<<< HEAD
from pandas import Index, DataMatrix
=======
from pandas import Index, DataFrame
>>>>>>> 2d5e3d08
from pandas.core.datetools import BMonthEnd
from pandas import ols

startDate = datetime(2008, 1, 1)
endDate = datetime(2009, 9, 1)

def getQuotes(symbol, start, end):
    quotes = fin.quotes_historical_yahoo(symbol, start, end)
    dates, open, close, high, low, volume = zip(*quotes)

    data = {
        'open' : open,
        'close' : close,
        'high' : high,
        'low' : low,
        'volume' : volume
    }

    dates = Index([datetime.fromordinal(int(d)) for d in dates])
<<<<<<< HEAD
    return DataMatrix(data, index=dates)
=======
    return DataFrame(data, index=dates)
>>>>>>> 2d5e3d08

msft = getQuotes('MSFT', startDate, endDate)
aapl = getQuotes('AAPL', startDate, endDate)
goog = getQuotes('GOOG', startDate, endDate)
ibm = getQuotes('IBM', startDate, endDate)

<<<<<<< HEAD
px = DataMatrix({'MSFT' : msft['close'],
                 'IBM' : ibm['close'],
                 'GOOG' : goog['close'],
                 'AAPL' : aapl['close']})
=======
px = DataFrame({'MSFT' : msft['close'],
                'IBM' : ibm['close'],
                'GOOG' : goog['close'],
                'AAPL' : aapl['close']})
>>>>>>> 2d5e3d08
returns = px / px.shift(1) - 1

# Select dates

subIndex = ibm.index[(ibm['close'] > 95) & (ibm['close'] < 100)]
msftOnSameDates = msft.reindex(subIndex)

# Insert columns

msft['hi-lo spread'] = msft['high'] - msft['low']
ibm['hi-lo spread'] = ibm['high'] - ibm['low']

# Aggregate monthly

def toMonthly(frame, how):
    offset = BMonthEnd()

    return frame.groupby(offset.rollforward).aggregate(how)

msftMonthly = toMonthly(msft, np.mean)
ibmMonthly = toMonthly(ibm, np.mean)

# Statistics

<<<<<<< HEAD
stdev = DataMatrix({
=======
stdev = DataFrame({
>>>>>>> 2d5e3d08
    'MSFT' : msft.std(),
    'IBM'  : ibm.std()
})

# Arithmetic

ratios = ibm / msft

# Works with different indices

ratio = ibm / ibmMonthly
monthlyRatio = ratio.reindex(ibmMonthly.index)

# Ratio relative to past month average

filledRatio = ibm / ibmMonthly.reindex(ibm.index, fillMethod='pad')<|MERGE_RESOLUTION|>--- conflicted
+++ resolved
@@ -9,11 +9,7 @@
 from pylab import show
 
 
-<<<<<<< HEAD
-from pandas import Index, DataMatrix
-=======
 from pandas import Index, DataFrame
->>>>>>> 2d5e3d08
 from pandas.core.datetools import BMonthEnd
 from pandas import ols
 
@@ -33,28 +29,17 @@
     }
 
     dates = Index([datetime.fromordinal(int(d)) for d in dates])
-<<<<<<< HEAD
-    return DataMatrix(data, index=dates)
-=======
     return DataFrame(data, index=dates)
->>>>>>> 2d5e3d08
 
 msft = getQuotes('MSFT', startDate, endDate)
 aapl = getQuotes('AAPL', startDate, endDate)
 goog = getQuotes('GOOG', startDate, endDate)
 ibm = getQuotes('IBM', startDate, endDate)
 
-<<<<<<< HEAD
-px = DataMatrix({'MSFT' : msft['close'],
-                 'IBM' : ibm['close'],
-                 'GOOG' : goog['close'],
-                 'AAPL' : aapl['close']})
-=======
 px = DataFrame({'MSFT' : msft['close'],
                 'IBM' : ibm['close'],
                 'GOOG' : goog['close'],
                 'AAPL' : aapl['close']})
->>>>>>> 2d5e3d08
 returns = px / px.shift(1) - 1
 
 # Select dates
@@ -79,11 +64,7 @@
 
 # Statistics
 
-<<<<<<< HEAD
-stdev = DataMatrix({
-=======
 stdev = DataFrame({
->>>>>>> 2d5e3d08
     'MSFT' : msft.std(),
     'IBM'  : ibm.std()
 })
