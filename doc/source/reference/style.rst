--- conflicted
+++ resolved
@@ -54,11 +54,7 @@
    Styler.highlight_null
    Styler.highlight_max
    Styler.highlight_min
-<<<<<<< HEAD
-   Styler.highlight_null
    Styler.highlight_between
-=======
->>>>>>> 154026cc
    Styler.background_gradient
    Styler.bar
 
