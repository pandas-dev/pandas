--- conflicted
+++ resolved
@@ -199,13 +199,8 @@
       ...:     return s * dx
       ...: cpdef np.ndarray[double] apply_integrate_f(np.ndarray col_a, np.ndarray col_b,
       ...:                                            np.ndarray col_N):
-<<<<<<< HEAD
-      ...:     assert (col_a.dtype == float
-      ...:             and col_b.dtype == float and col_N.dtype == int)
-=======
       ...:     assert (col_a.dtype == np.float_
       ...:             and col_b.dtype == np.float_ and col_N.dtype == np.int_)
->>>>>>> 7abac277
       ...:     cdef Py_ssize_t i, n = len(col_N)
       ...:     assert (len(col_a) == len(col_b) == n)
       ...:     cdef np.ndarray[double] res = np.empty(n)
