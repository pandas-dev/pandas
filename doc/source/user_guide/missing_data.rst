.. _missing_data:

{{ header }}

*************************
Working with missing data
*************************

Values considered "missing"
~~~~~~~~~~~~~~~~~~~~~~~~~~~

pandas uses different sentinel values to represent a missing (also referred to as NA)
depending on the data type.

``numpy.nan`` for NumPy data types. The disadvantage of using NumPy data types
is that the original data type will be coerced to ``np.float64`` or ``object``.

.. ipython:: python

   pd.Series([1, 2], dtype=np.int64).reindex([0, 1, 2])
   pd.Series([True, False], dtype=np.bool_).reindex([0, 1, 2])

:class:`NaT` for NumPy ``np.datetime64``, ``np.timedelta64``, and :class:`PeriodDtype`. For typing applications,
use :class:`api.types.NaTType`.

.. ipython:: python

   pd.Series([1, 2], dtype=np.dtype("timedelta64[ns]")).reindex([0, 1, 2])
   pd.Series([1, 2], dtype=np.dtype("datetime64[ns]")).reindex([0, 1, 2])
   pd.Series(["2020", "2020"], dtype=pd.PeriodDtype("D")).reindex([0, 1, 2])

:class:`NA` for :class:`StringDtype`, :class:`Int64Dtype` (and other bit widths),
:class:`Float64Dtype`(and other bit widths), :class:`BooleanDtype` and :class:`ArrowDtype`.
These types will maintain the original data type of the data.
For typing applications, use :class:`api.types.NAType`.

.. ipython:: python

   pd.Series([1, 2], dtype="Int64").reindex([0, 1, 2])
   pd.Series([True, False], dtype="boolean[pyarrow]").reindex([0, 1, 2])

To detect these missing value, use the :func:`isna` or :func:`notna` methods.

.. ipython:: python

   ser = pd.Series([pd.Timestamp("2020-01-01"), pd.NaT])
   ser
   pd.isna(ser)


.. note::

   :func:`isna` or :func:`notna` will also consider ``None`` a missing value.

   .. ipython:: python

      ser = pd.Series([1, None], dtype=object)
      ser
      pd.isna(ser)

.. warning::

   Equality compaisons between ``np.nan``, :class:`NaT`, and :class:`NA`
   do not act like ``None``

   .. ipython:: python

      None == None  # noqa: E711
      np.nan == np.nan
      pd.NaT == pd.NaT
      pd.NA == pd.NA

   Therefore, an equality comparison between a :class:`DataFrame` or :class:`Series`
   with one of these missing values does not provide the same information as
   :func:`isna` or :func:`notna`.

   .. ipython:: python

      ser = pd.Series([True, None], dtype="boolean[pyarrow]")
      ser == pd.NA
      pd.isna(ser)


.. _missing_data.NA:

:class:`NA` semantics
~~~~~~~~~~~~~~~~~~~~~

.. warning::

   Experimental: the behaviour of :class:`NA`` can still change without warning.

Starting from pandas 1.0, an experimental :class:`NA` value (singleton) is
available to represent scalar missing values. The goal of :class:`NA` is provide a
"missing" indicator that can be used consistently across data types
(instead of ``np.nan``, ``None`` or ``pd.NaT`` depending on the data type).

For example, when having missing values in a :class:`Series` with the nullable integer
dtype, it will use :class:`NA`:

.. ipython:: python

    s = pd.Series([1, 2, None], dtype="Int64")
    s
    s[2]
    s[2] is pd.NA

Currently, pandas does not yet use those data types using :class:`NA` by default
a :class:`DataFrame` or :class:`Series`, so you need to specify
the dtype explicitly. An easy way to convert to those dtypes is explained in the
:ref:`conversion section <missing_data.NA.conversion>`.

Propagation in arithmetic and comparison operations
---------------------------------------------------

In general, missing values *propagate* in operations involving :class:`NA`. When
one of the operands is unknown, the outcome of the operation is also unknown.

For example, :class:`NA` propagates in arithmetic operations, similarly to
``np.nan``:

.. ipython:: python

   pd.NA + 1
   "a" * pd.NA

There are a few special cases when the result is known, even when one of the
operands is ``NA``.

.. ipython:: python

   pd.NA ** 0
   1 ** pd.NA

In equality and comparison operations, :class:`NA` also propagates. This deviates
from the behaviour of ``np.nan``, where comparisons with ``np.nan`` always
return ``False``.

.. ipython:: python

   pd.NA == 1
   pd.NA == pd.NA
   pd.NA < 2.5

To check if a value is equal to :class:`NA`, use :func:`isna`

.. ipython:: python

   pd.isna(pd.NA)


.. note::

   An exception on this basic propagation rule are *reductions* (such as the
   mean or the minimum), where pandas defaults to skipping missing values. See the
   :ref:`calculation section <missing_data.calculations>` for more.

Logical operations
------------------

For logical operations, :class:`NA` follows the rules of the
`three-valued logic <https://en.wikipedia.org/wiki/Three-valued_logic>`__ (or
*Kleene logic*, similarly to R, SQL and Julia). This logic means to only
propagate missing values when it is logically required.

For example, for the logical "or" operation (``|``), if one of the operands
is ``True``, we already know the result will be ``True``, regardless of the
other value (so regardless the missing value would be ``True`` or ``False``).
In this case, :class:`NA` does not propagate:

.. ipython:: python

   True | False
   True | pd.NA
   pd.NA | True

On the other hand, if one of the operands is ``False``, the result depends
on the value of the other operand. Therefore, in this case :class:`NA`
propagates:

.. ipython:: python

   False | True
   False | False
   False | pd.NA

The behaviour of the logical "and" operation (``&``) can be derived using
similar logic (where now :class:`NA` will not propagate if one of the operands
is already ``False``):

.. ipython:: python

   False & True
   False & False
   False & pd.NA

.. ipython:: python

   True & True
   True & False
   True & pd.NA


``NA`` in a boolean context
---------------------------

Since the actual value of an NA is unknown, it is ambiguous to convert NA
to a boolean value.

.. ipython:: python
   :okexcept:

   bool(pd.NA)

This also means that :class:`NA` cannot be used in a context where it is
evaluated to a boolean, such as ``if condition: ...`` where ``condition`` can
potentially be :class:`NA`. In such cases, :func:`isna` can be used to check
for :class:`NA` or ``condition`` being :class:`NA` can be avoided, for example by
filling missing values beforehand.

A similar situation occurs when using :class:`Series` or :class:`DataFrame` objects in ``if``
statements, see :ref:`gotchas.truth`.

NumPy ufuncs
------------

:attr:`pandas.NA` implements NumPy's ``__array_ufunc__`` protocol. Most ufuncs
work with ``NA``, and generally return ``NA``:

.. ipython:: python

   np.log(pd.NA)
   np.add(pd.NA, 1)

.. warning::

   Currently, ufuncs involving an ndarray and ``NA`` will return an
   object-dtype filled with NA values.

   .. ipython:: python

      a = np.array([1, 2, 3])
      np.greater(a, pd.NA)

   The return type here may change to return a different array type
   in the future.

See :ref:`dsintro.numpy_interop` for more on ufuncs.

.. _missing_data.NA.conversion:

Conversion
^^^^^^^^^^

If you have a :class:`DataFrame` or :class:`Series` using ``np.nan``,
:meth:`Series.convert_dtypes` and :meth:`DataFrame.convert_dtypes`
in :class:`DataFrame` that can convert data to use the data types that use :class:`NA`
such as :class:`Int64Dtype` or :class:`ArrowDtype`. This is especially helpful after reading
in data sets from IO methods where data types were inferred.

In this example, while the dtypes of all columns are changed, we show the results for
the first 10 columns.

.. ipython:: python

   import io
   data = io.StringIO("a,b\n,True\n2,")
   df = pd.read_csv(data)
   df.dtypes
   df_conv = df.convert_dtypes()
   df_conv
   df_conv.dtypes

.. _missing.inserting:

Inserting missing data
~~~~~~~~~~~~~~~~~~~~~~

You can insert missing values by simply assigning to a :class:`Series` or :class:`DataFrame`.
The missing value sentinel used will be chosen based on the dtype.

.. ipython:: python

   ser = pd.Series([1., 2., 3.])
   ser.loc[0] = None
   ser

   ser = pd.Series([pd.Timestamp("2021"), pd.Timestamp("2021")])
   ser.iloc[0] = np.nan
   ser

   ser = pd.Series([True, False], dtype="boolean[pyarrow]")
   ser.iloc[0] = None
   ser

For ``object`` types, pandas will use the value given:

.. ipython:: python

   s = pd.Series(["a", "b", "c"], dtype=object)
   s.loc[0] = None
   s.loc[1] = np.nan
   s

.. _missing_data.calculations:

Calculations with missing data
~~~~~~~~~~~~~~~~~~~~~~~~~~~~~~

Missing values propagate through arithmetic operations between pandas objects.

.. ipython:: python

   ser1 = pd.Series([np.nan, np.nan, 2, 3])
   ser2 = pd.Series([np.nan, 1, np.nan, 4])
   ser1
   ser2
   ser1 + ser2

The descriptive statistics and computational methods discussed in the
:ref:`data structure overview <basics.stats>` (and listed :ref:`here
<api.series.stats>` and :ref:`here <api.dataframe.stats>`) are all
account for missing data.

When summing data, NA values or empty data will be treated as zero.

.. ipython:: python

   pd.Series([np.nan]).sum()
   pd.Series([], dtype="float64").sum()

When taking the product, NA values or empty data will be treated as 1.

.. ipython:: python

   pd.Series([np.nan]).prod()
   pd.Series([], dtype="float64").prod()

Cumulative methods like :meth:`~DataFrame.cumsum` and :meth:`~DataFrame.cumprod`
ignore NA values by default preserve them in the result. This behavior can be changed
with ``skipna``

* Cumulative methods like :meth:`~DataFrame.cumsum` and :meth:`~DataFrame.cumprod` ignore NA values by default, but preserve them in the resulting arrays. To override this behaviour and include NA values, use ``skipna=False``.


.. ipython:: python

   ser = pd.Series([1, np.nan, 3, np.nan])
   ser
   ser.cumsum()
   ser.cumsum(skipna=False)

.. _missing_data.dropna:

Dropping missing data
~~~~~~~~~~~~~~~~~~~~~

:meth:`~DataFrame.dropna` dropa rows or columns with missing data.

.. ipython:: python

   df = pd.DataFrame([[np.nan, 1, 2], [1, 2, np.nan], [1, 2, 3]])
   df
   df.dropna()
   df.dropna(axis=1)

   ser = pd.Series([1, pd.NA], dtype="int64[pyarrow]")
   ser.dropna()

Filling missing data
~~~~~~~~~~~~~~~~~~~~

.. _missing_data.fillna:

Filling by value
----------------

:meth:`~DataFrame.fillna` replaces NA values with non-NA data.

Replace NA with a scalar value

.. ipython:: python

   data = {"np": [1.0, np.nan, np.nan, 2], "arrow": pd.array([1.0, pd.NA, pd.NA, 2], dtype="float64[pyarrow]")}
   df = pd.DataFrame(data)
   df
   df.fillna(0)

Fill gaps forward or backward

.. ipython:: python

   df.ffill()
   df.bfill()

.. _missing_data.fillna.limit:

Limit the number of NA values filled

.. ipython:: python

   df.ffill(limit=1)

NA values can be replaced with corresponding value from a :class:`Series`` or :class:`DataFrame``
where the index and column aligns between the original object and the filled object.

.. ipython:: python

   dff = pd.DataFrame(np.arange(30, dtype=np.float64).reshape(10, 3), columns=list("ABC"))
   dff.iloc[3:5, 0] = np.nan
   dff.iloc[4:6, 1] = np.nan
   dff.iloc[5:8, 2] = np.nan
   dff
   dff.fillna(dff.mean())

.. note::

   :meth:`DataFrame.where` can also be used to fill NA values.Same result as above.

   .. ipython:: python

      dff.where(pd.notna(dff), dff.mean(), axis="columns")


.. _missing_data.interpolate:

Interpolation
-------------

:meth:`DataFrame.interpolate` and :meth:`Series.interpolate` fills NA values
using various interpolation methods.

.. ipython:: python

   df = pd.DataFrame(
       {
           "A": [1, 2.1, np.nan, 4.7, 5.6, 6.8],
           "B": [0.25, np.nan, np.nan, 4, 12.2, 14.4],
       }
   )
   df
   df.interpolate()

   idx = pd.date_range("2020-01-01", periods=10, freq="D")
   data = np.random.default_rng(2).integers(0, 10, 10).astype(np.float64)
   ts = pd.Series(data, index=idx)
   ts.iloc[[1, 2, 5, 6, 9]] = np.nan

   ts
   @savefig series_before_interpolate.png
   ts.plot()

.. ipython:: python

   ts.interpolate()
   @savefig series_interpolate.png
   ts.interpolate().plot()

Interpolation relative to a :class:`Timestamp` in the :class:`DatetimeIndex`
is available by setting ``method="time"``

.. ipython:: python

   ts2 = ts.iloc[[0, 1, 3, 7, 9]]
   ts2
   ts2.interpolate()
   ts2.interpolate(method="time")

For a floating-point index, use ``method='values'``:

.. ipython:: python

   idx = [0.0, 1.0, 10.0]
   ser = pd.Series([0.0, np.nan, 10.0], idx)
   ser
   ser.interpolate()
   ser.interpolate(method="values")

If you have scipy_ installed, you can pass the name of a 1-d interpolation routine to ``method``.
as specified in the scipy interpolation documentation_ and reference guide_.
The appropriate interpolation method will depend on the data type.

.. tip::

   If you are dealing with a time series that is growing at an increasing rate,
   use ``method='barycentric'``.

   If you have values approximating a cumulative distribution function,
   use ``method='pchip'``.

   To fill missing values with goal of smooth plotting use ``method='akima'``.

   .. ipython:: python

      df = pd.DataFrame(
         {
            "A": [1, 2.1, np.nan, 4.7, 5.6, 6.8],
            "B": [0.25, np.nan, np.nan, 4, 12.2, 14.4],
         }
      )
      df
      df.interpolate(method="barycentric")
      df.interpolate(method="pchip")
      df.interpolate(method="akima")

When interpolating via a polynomial or spline approximation, you must also specify
the degree or order of the approximation:

.. ipython:: python

   df.interpolate(method="spline", order=2)
   df.interpolate(method="polynomial", order=2)

Comparing several methods.

.. ipython:: python

   np.random.seed(2)

   ser = pd.Series(np.arange(1, 10.1, 0.25) ** 2 + np.random.randn(37))
   missing = np.array([4, 13, 14, 15, 16, 17, 18, 20, 29])
   ser.iloc[missing] = np.nan
   methods = ["linear", "quadratic", "cubic"]

   df = pd.DataFrame({m: ser.interpolate(method=m) for m in methods})
   @savefig compare_interpolations.png
   df.plot()

Interpolating new observations from expanding data with :meth:`Series.reindex`.

.. ipython:: python

   ser = pd.Series(np.sort(np.random.uniform(size=100)))

   # interpolate at new_index
   new_index = ser.index.union(pd.Index([49.25, 49.5, 49.75, 50.25, 50.5, 50.75]))
   interp_s = ser.reindex(new_index).interpolate(method="pchip")
   interp_s.loc[49:51]

.. _scipy: https://scipy.org/
.. _documentation: https://docs.scipy.org/doc/scipy/reference/interpolate.html#univariate-interpolation
.. _guide: https://docs.scipy.org/doc/scipy/tutorial/interpolate.html

.. _missing_data.interp_limits:

Interpolation limits
^^^^^^^^^^^^^^^^^^^^

:meth:`~DataFrame.interpolate` accepts a ``limit`` keyword
argument to limit the number of consecutive ``NaN`` values
filled since the last valid observation

.. ipython:: python

   ser = pd.Series([np.nan, np.nan, 5, np.nan, np.nan, np.nan, 13, np.nan, np.nan])
   ser
   ser.interpolate()
   ser.interpolate(limit=1)

By default, ``NaN`` values are filled in a ``forward`` direction. Use
``limit_direction`` parameter to fill ``backward`` or from ``both`` directions.

.. ipython:: python

   ser.interpolate(limit=1, limit_direction="backward")
   ser.interpolate(limit=1, limit_direction="both")
   ser.interpolate(limit_direction="both")

By default, ``NaN`` values are filled whether they are surrounded by
existing valid values or outside existing valid values. The ``limit_area``
parameter restricts filling to either inside or outside values.

.. ipython:: python

   # fill one consecutive inside value in both directions
   ser.interpolate(limit_direction="both", limit_area="inside", limit=1)

   # fill all consecutive outside values backward
   ser.interpolate(limit_direction="backward", limit_area="outside")

   # fill all consecutive outside values in both directions
   ser.interpolate(limit_direction="both", limit_area="outside")

.. _missing_data.replace:

Replacing values
----------------

:meth:`Series.replace` and :meth:`DataFrame.replace` can be used similar to
:meth:`Series.fillna` and :meth:`DataFrame.fillna` to replace or insert missing values.

.. ipython:: python

   df = pd.DataFrame(np.eye(3))
   df
   df_missing = df.replace(0, np.nan)
   df_missing
   df_filled = df_missing.replace(np.nan, 2)
   df_filled

Replacing more than one value is possible by passing a list.

.. ipython:: python

   df_filled.replace([1, 44], [2, 28])

Replacing using a mapping dict.

.. ipython:: python

   df_filled.replace({1: 44, 2: 28})

.. _missing_data.replace_expression:

Regular expression replacement
^^^^^^^^^^^^^^^^^^^^^^^^^^^^^^

.. note::

   Python strings prefixed with the ``r`` character such as ``r'hello world'``
   are `"raw" strings <https://docs.python.org/3/reference/lexical_analysis.html#string-and-bytes-literals>`_.
   They have different semantics regarding backslashes than strings without this prefix.
   Backslashes in raw strings  will be interpreted as an escaped backslash, e.g., ``r'\' == '\\'``.

Replace the '.' with ``NaN``

.. ipython:: python

   d = {"a": list(range(4)), "b": list("ab.."), "c": ["a", "b", np.nan, "d"]}
   df = pd.DataFrame(d)
   df.replace(".", np.nan)

Replace the '.' with ``NaN`` with regular expression that removes surrounding whitespace

.. ipython:: python

   df.replace(r"\s*\.\s*", np.nan, regex=True)

Replace with a list of regexes.

.. ipython:: python

   df.replace([r"\.", r"(a)"], ["dot", r"\1stuff"], regex=True)

Replace with a regex in a mapping dict.

.. ipython:: python

   df.replace({"b": r"\s*\.\s*"}, {"b": np.nan}, regex=True)

Pass nested dictionaries of regular expressions that use the ``regex`` keyword.

.. ipython:: python

   df.replace({"b": {"b": r""}}, regex=True)
   df.replace(regex={"b": {r"\s*\.\s*": np.nan}})
   df.replace({"b": r"\s*(\.)\s*"}, {"b": r"\1ty"}, regex=True)

Pass a list of regular expressions that will replace matches with a scalar.

.. ipython:: python

   df.replace([r"\s*\.\s*", r"a|b"], np.nan, regex=True)

All of the regular expression examples can also be passed with the
``to_replace`` argument as the ``regex`` argument. In this case the ``value``
argument must be passed explicitly by name or ``regex`` must be a nested
dictionary.

.. ipython:: python

   df.replace(regex=[r"\s*\.\s*", r"a|b"], value=np.nan)

.. note::

<<<<<<< HEAD
   Anywhere in the above ``replace`` examples that you see a regular expression
   a compiled regular expression is valid as well.

Numeric replacement
~~~~~~~~~~~~~~~~~~~

:meth:`~DataFrame.replace` is similar to :meth:`~DataFrame.fillna`.

.. ipython:: python

   df = pd.DataFrame(np.random.randn(10, 2))
   df[np.random.rand(df.shape[0]) > 0.5] = 1.5
   df.replace(1.5, np.nan)

Replacing more than one value is possible by passing a list.

.. ipython:: python

   df00 = df.iloc[0, 0]
   df.replace([1.5, df00], [np.nan, "a"])
   df[1].dtype

Missing data casting rules and indexing
---------------------------------------

While pandas supports storing arrays of integer and boolean type, these types
are not capable of storing missing data. Until we can switch to using a native
NA type in NumPy, we've established some "casting rules". When a reindexing
operation introduces missing data, the Series will be cast according to the
rules introduced in the table below.

.. csv-table::
    :header: "data type", "Cast to"
    :widths: 40, 40

    integer, float
    boolean, object
    float, no cast
    object, no cast

For example:

.. ipython:: python

   s = pd.Series(np.random.randn(5), index=[0, 2, 4, 6, 7])
   s > 0
   (s > 0).dtype
   crit = (s > 0).reindex(list(range(8)))
   crit
   crit.dtype

Ordinarily NumPy will complain if you try to use an object array (even if it
contains boolean values) instead of a boolean array to get or set values from
an ndarray (e.g. selecting values based on some criteria). If a boolean vector
contains NAs, an exception will be generated:

.. ipython:: python
   :okexcept:

   reindexed = s.reindex(list(range(8))).fillna(0)
   reindexed[crit]

However, these can be filled in using :meth:`~DataFrame.fillna` and it will work fine:

.. ipython:: python
   :okwarning:

   reindexed[crit.fillna(False)]
   reindexed[crit.fillna(True)]

pandas provides a nullable integer dtype, but you must explicitly request it
when creating the series or column. Notice that we use a capital "I" in
the ``dtype="Int64"``.

.. ipython:: python

   s = pd.Series([0, 1, np.nan, 3, 4], dtype="Int64")
   s

See :ref:`integer_na` for more.


.. _missing_data.NA:

Experimental ``NA`` scalar to denote missing values
~~~~~~~~~~~~~~~~~~~~~~~~~~~~~~~~~~~~~~~~~~~~~~~~~~~

.. warning::

   Experimental: the behaviour of ``pd.NA`` can still change without warning.

Starting from pandas 1.0, an experimental ``pd.NA`` value (singleton) is
available to represent scalar missing values. At this moment, it is used in
the nullable :doc:`integer <integer_na>`, boolean and
:ref:`dedicated string <text.types>` data types as the missing value indicator.

The goal of ``pd.NA`` is provide a "missing" indicator that can be used
consistently across data types (instead of ``np.nan``, ``None`` or ``pd.NaT``
depending on the data type).

For example, when having missing values in a Series with the nullable integer
dtype, it will use ``pd.NA``:

.. ipython:: python

    s = pd.Series([1, 2, None], dtype="Int64")
    s
    s[2]
    s[2] is pd.NA

Currently, pandas does not yet use those data types by default (when creating
a DataFrame or Series, or when reading in data), so you need to specify
the dtype explicitly.  An easy way to convert to those dtypes is explained
:ref:`here <missing_data.NA.conversion>`.

Propagation in arithmetic and comparison operations
---------------------------------------------------

In general, missing values *propagate* in operations involving ``pd.NA``. When
one of the operands is unknown, the outcome of the operation is also unknown.

For example, ``pd.NA`` propagates in arithmetic operations, similarly to
``np.nan``:

.. ipython:: python

   pd.NA + 1
   "a" * pd.NA

There are a few special cases when the result is known, even when one of the
operands is ``NA``.

.. ipython:: python

   pd.NA ** 0
   1 ** pd.NA

In equality and comparison operations, ``pd.NA`` also propagates. This deviates
from the behaviour of ``np.nan``, where comparisons with ``np.nan`` always
return ``False``.

.. ipython:: python

   pd.NA == 1
   pd.NA == pd.NA
   pd.NA < 2.5

To check if a value is equal to ``pd.NA``, the :func:`isna` function can be
used:

.. ipython:: python

   pd.isna(pd.NA)

An exception on this basic propagation rule are *reductions* (such as the
mean or the minimum), where pandas defaults to skipping missing values. See
:ref:`above <missing_data.calculations>` for more.

Logical operations
------------------

For logical operations, ``pd.NA`` follows the rules of the
`three-valued logic <https://en.wikipedia.org/wiki/Three-valued_logic>`__ (or
*Kleene logic*, similarly to R, SQL and Julia). This logic means to only
propagate missing values when it is logically required.

For example, for the logical "or" operation (``|``), if one of the operands
is ``True``, we already know the result will be ``True``, regardless of the
other value (so regardless the missing value would be ``True`` or ``False``).
In this case, ``pd.NA`` does not propagate:

.. ipython:: python

   True | False
   True | pd.NA
   pd.NA | True

On the other hand, if one of the operands is ``False``, the result depends
on the value of the other operand. Therefore, in this case ``pd.NA``
propagates:

.. ipython:: python

   False | True
   False | False
   False | pd.NA

The behaviour of the logical "and" operation (``&``) can be derived using
similar logic (where now ``pd.NA`` will not propagate if one of the operands
is already ``False``):

.. ipython:: python

   False & True
   False & False
   False & pd.NA

.. ipython:: python

   True & True
   True & False
   True & pd.NA


``NA`` in a boolean context
---------------------------

Since the actual value of an NA is unknown, it is ambiguous to convert NA
to a boolean value. The following raises an error:

.. ipython:: python
   :okexcept:

   bool(pd.NA)

This also means that ``pd.NA`` cannot be used in a context where it is
evaluated to a boolean, such as ``if condition: ...`` where ``condition`` can
potentially be ``pd.NA``. In such cases, :func:`isna` can be used to check
for ``pd.NA`` or ``condition`` being ``pd.NA`` can be avoided, for example by
filling missing values beforehand.

A similar situation occurs when using Series or DataFrame objects in ``if``
statements, see :ref:`gotchas.truth`.

NumPy ufuncs
------------

:attr:`pandas.NA` implements NumPy's ``__array_ufunc__`` protocol. Most ufuncs
work with ``NA``, and generally return ``NA``:

.. ipython:: python

   np.log(pd.NA)
   np.add(pd.NA, 1)

.. warning::

   Currently, ufuncs involving an ndarray and ``NA`` will return an
   object-dtype filled with NA values.

   .. ipython:: python

      a = np.array([1, 2, 3])
      np.greater(a, pd.NA)

   The return type here may change to return a different array type
   in the future.

See :ref:`dsintro.numpy_interop` for more on ufuncs.

.. _missing_data.NA.conversion:

Conversion
----------

If you have a DataFrame or Series using traditional types that have missing data
represented using ``np.nan``, there are convenience methods
:meth:`~Series.convert_dtypes` in Series and :meth:`~DataFrame.convert_dtypes`
in DataFrame that can convert data to use the newer dtypes for integers, strings and
booleans listed :ref:`here <basics.dtypes>`. This is especially helpful after reading
in data sets when letting the readers such as :meth:`read_csv` and :meth:`read_excel`
infer default dtypes.

In this example, while the dtypes of all columns are changed, we show the results for
the first 10 columns.

.. ipython:: python

   bb = pd.read_csv("data/baseball.csv", index_col="id")
   bb[bb.columns[:10]].dtypes

.. ipython:: python

   bbn = bb.convert_dtypes()
   bbn[bbn.columns[:10]].dtypes
=======
   A regular expression object from ``re.compile`` is a valid input as well.
>>>>>>> 9268055a
<|MERGE_RESOLUTION|>--- conflicted
+++ resolved
@@ -673,282 +673,4 @@
 
 .. note::
 
-<<<<<<< HEAD
-   Anywhere in the above ``replace`` examples that you see a regular expression
-   a compiled regular expression is valid as well.
-
-Numeric replacement
-~~~~~~~~~~~~~~~~~~~
-
-:meth:`~DataFrame.replace` is similar to :meth:`~DataFrame.fillna`.
-
-.. ipython:: python
-
-   df = pd.DataFrame(np.random.randn(10, 2))
-   df[np.random.rand(df.shape[0]) > 0.5] = 1.5
-   df.replace(1.5, np.nan)
-
-Replacing more than one value is possible by passing a list.
-
-.. ipython:: python
-
-   df00 = df.iloc[0, 0]
-   df.replace([1.5, df00], [np.nan, "a"])
-   df[1].dtype
-
-Missing data casting rules and indexing
----------------------------------------
-
-While pandas supports storing arrays of integer and boolean type, these types
-are not capable of storing missing data. Until we can switch to using a native
-NA type in NumPy, we've established some "casting rules". When a reindexing
-operation introduces missing data, the Series will be cast according to the
-rules introduced in the table below.
-
-.. csv-table::
-    :header: "data type", "Cast to"
-    :widths: 40, 40
-
-    integer, float
-    boolean, object
-    float, no cast
-    object, no cast
-
-For example:
-
-.. ipython:: python
-
-   s = pd.Series(np.random.randn(5), index=[0, 2, 4, 6, 7])
-   s > 0
-   (s > 0).dtype
-   crit = (s > 0).reindex(list(range(8)))
-   crit
-   crit.dtype
-
-Ordinarily NumPy will complain if you try to use an object array (even if it
-contains boolean values) instead of a boolean array to get or set values from
-an ndarray (e.g. selecting values based on some criteria). If a boolean vector
-contains NAs, an exception will be generated:
-
-.. ipython:: python
-   :okexcept:
-
-   reindexed = s.reindex(list(range(8))).fillna(0)
-   reindexed[crit]
-
-However, these can be filled in using :meth:`~DataFrame.fillna` and it will work fine:
-
-.. ipython:: python
-   :okwarning:
-
-   reindexed[crit.fillna(False)]
-   reindexed[crit.fillna(True)]
-
-pandas provides a nullable integer dtype, but you must explicitly request it
-when creating the series or column. Notice that we use a capital "I" in
-the ``dtype="Int64"``.
-
-.. ipython:: python
-
-   s = pd.Series([0, 1, np.nan, 3, 4], dtype="Int64")
-   s
-
-See :ref:`integer_na` for more.
-
-
-.. _missing_data.NA:
-
-Experimental ``NA`` scalar to denote missing values
-~~~~~~~~~~~~~~~~~~~~~~~~~~~~~~~~~~~~~~~~~~~~~~~~~~~
-
-.. warning::
-
-   Experimental: the behaviour of ``pd.NA`` can still change without warning.
-
-Starting from pandas 1.0, an experimental ``pd.NA`` value (singleton) is
-available to represent scalar missing values. At this moment, it is used in
-the nullable :doc:`integer <integer_na>`, boolean and
-:ref:`dedicated string <text.types>` data types as the missing value indicator.
-
-The goal of ``pd.NA`` is provide a "missing" indicator that can be used
-consistently across data types (instead of ``np.nan``, ``None`` or ``pd.NaT``
-depending on the data type).
-
-For example, when having missing values in a Series with the nullable integer
-dtype, it will use ``pd.NA``:
-
-.. ipython:: python
-
-    s = pd.Series([1, 2, None], dtype="Int64")
-    s
-    s[2]
-    s[2] is pd.NA
-
-Currently, pandas does not yet use those data types by default (when creating
-a DataFrame or Series, or when reading in data), so you need to specify
-the dtype explicitly.  An easy way to convert to those dtypes is explained
-:ref:`here <missing_data.NA.conversion>`.
-
-Propagation in arithmetic and comparison operations
----------------------------------------------------
-
-In general, missing values *propagate* in operations involving ``pd.NA``. When
-one of the operands is unknown, the outcome of the operation is also unknown.
-
-For example, ``pd.NA`` propagates in arithmetic operations, similarly to
-``np.nan``:
-
-.. ipython:: python
-
-   pd.NA + 1
-   "a" * pd.NA
-
-There are a few special cases when the result is known, even when one of the
-operands is ``NA``.
-
-.. ipython:: python
-
-   pd.NA ** 0
-   1 ** pd.NA
-
-In equality and comparison operations, ``pd.NA`` also propagates. This deviates
-from the behaviour of ``np.nan``, where comparisons with ``np.nan`` always
-return ``False``.
-
-.. ipython:: python
-
-   pd.NA == 1
-   pd.NA == pd.NA
-   pd.NA < 2.5
-
-To check if a value is equal to ``pd.NA``, the :func:`isna` function can be
-used:
-
-.. ipython:: python
-
-   pd.isna(pd.NA)
-
-An exception on this basic propagation rule are *reductions* (such as the
-mean or the minimum), where pandas defaults to skipping missing values. See
-:ref:`above <missing_data.calculations>` for more.
-
-Logical operations
-------------------
-
-For logical operations, ``pd.NA`` follows the rules of the
-`three-valued logic <https://en.wikipedia.org/wiki/Three-valued_logic>`__ (or
-*Kleene logic*, similarly to R, SQL and Julia). This logic means to only
-propagate missing values when it is logically required.
-
-For example, for the logical "or" operation (``|``), if one of the operands
-is ``True``, we already know the result will be ``True``, regardless of the
-other value (so regardless the missing value would be ``True`` or ``False``).
-In this case, ``pd.NA`` does not propagate:
-
-.. ipython:: python
-
-   True | False
-   True | pd.NA
-   pd.NA | True
-
-On the other hand, if one of the operands is ``False``, the result depends
-on the value of the other operand. Therefore, in this case ``pd.NA``
-propagates:
-
-.. ipython:: python
-
-   False | True
-   False | False
-   False | pd.NA
-
-The behaviour of the logical "and" operation (``&``) can be derived using
-similar logic (where now ``pd.NA`` will not propagate if one of the operands
-is already ``False``):
-
-.. ipython:: python
-
-   False & True
-   False & False
-   False & pd.NA
-
-.. ipython:: python
-
-   True & True
-   True & False
-   True & pd.NA
-
-
-``NA`` in a boolean context
----------------------------
-
-Since the actual value of an NA is unknown, it is ambiguous to convert NA
-to a boolean value. The following raises an error:
-
-.. ipython:: python
-   :okexcept:
-
-   bool(pd.NA)
-
-This also means that ``pd.NA`` cannot be used in a context where it is
-evaluated to a boolean, such as ``if condition: ...`` where ``condition`` can
-potentially be ``pd.NA``. In such cases, :func:`isna` can be used to check
-for ``pd.NA`` or ``condition`` being ``pd.NA`` can be avoided, for example by
-filling missing values beforehand.
-
-A similar situation occurs when using Series or DataFrame objects in ``if``
-statements, see :ref:`gotchas.truth`.
-
-NumPy ufuncs
-------------
-
-:attr:`pandas.NA` implements NumPy's ``__array_ufunc__`` protocol. Most ufuncs
-work with ``NA``, and generally return ``NA``:
-
-.. ipython:: python
-
-   np.log(pd.NA)
-   np.add(pd.NA, 1)
-
-.. warning::
-
-   Currently, ufuncs involving an ndarray and ``NA`` will return an
-   object-dtype filled with NA values.
-
-   .. ipython:: python
-
-      a = np.array([1, 2, 3])
-      np.greater(a, pd.NA)
-
-   The return type here may change to return a different array type
-   in the future.
-
-See :ref:`dsintro.numpy_interop` for more on ufuncs.
-
-.. _missing_data.NA.conversion:
-
-Conversion
-----------
-
-If you have a DataFrame or Series using traditional types that have missing data
-represented using ``np.nan``, there are convenience methods
-:meth:`~Series.convert_dtypes` in Series and :meth:`~DataFrame.convert_dtypes`
-in DataFrame that can convert data to use the newer dtypes for integers, strings and
-booleans listed :ref:`here <basics.dtypes>`. This is especially helpful after reading
-in data sets when letting the readers such as :meth:`read_csv` and :meth:`read_excel`
-infer default dtypes.
-
-In this example, while the dtypes of all columns are changed, we show the results for
-the first 10 columns.
-
-.. ipython:: python
-
-   bb = pd.read_csv("data/baseball.csv", index_col="id")
-   bb[bb.columns[:10]].dtypes
-
-.. ipython:: python
-
-   bbn = bb.convert_dtypes()
-   bbn[bbn.columns[:10]].dtypes
-=======
-   A regular expression object from ``re.compile`` is a valid input as well.
->>>>>>> 9268055a
+   A regular expression object from ``re.compile`` is a valid input as well.