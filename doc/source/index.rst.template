:notoc:

.. pandas documentation master file, created by

.. module:: pandas

********************
pandas documentation
********************

**Date**: |today| **Version**: |version|

**Download documentation**: `Zipped HTML <pandas.zip>`__

**Previous versions**: Documentation of previous pandas versions is available at
`pandas.pydata.org <https://pandas.pydata.org/>`__.

**Useful links**:
`Binary Installers <https://pypi.org/project/pandas>`__ |
`Source Repository <https://github.com/pandas-dev/pandas>`__ |
`Issues & Ideas <https://github.com/pandas-dev/pandas/issues>`__ |
`Q&A Support <https://stackoverflow.com/questions/tagged/pandas>`__ |
`Mailing List <https://groups.google.com/g/pydata>`__

:mod:`pandas` is an open source, BSD-licensed library providing high-performance,
easy-to-use data structures and data analysis tools for the `Python <https://www.python.org/>`__
programming language.

<<<<<<< HEAD
.. grid:: 1 2 2 2
    :gutter: 4
    :padding: 2 2 0 0
    :class-container: sd-text-center
=======
{% if not single_doc -%}
.. panels::
    :card: + intro-card text-center
    :column: col-lg-6 col-md-6 col-sm-6 col-xs-12 d-flex
>>>>>>> 3d0d197c

    .. grid-item-card:: Getting started
        :img-top: _static/index_getting_started.svg
        :class-card: intro-card
        :shadow: md

        New to *pandas*? Check out the getting started guides. They contain an
        introduction to *pandas'* main concepts and links to additional tutorials.

        +++

        .. button-ref:: getting_started
            :ref-type: ref
            :click-parent:
            :color: secondary
            :expand:

            To the getting started guides

    .. grid-item-card::  User guide
        :img-top: _static/index_user_guide.svg
        :class-card: intro-card
        :shadow: md

        The user guide provides in-depth information on the
        key concepts of pandas with useful background information and explanation.

        +++

        .. button-ref:: user_guide
            :ref-type: ref
            :click-parent:
            :color: secondary
            :expand:

            To the user guide

    .. grid-item-card::  API reference
        :img-top: _static/index_api.svg
        :class-card: intro-card
        :shadow: md

        The reference guide contains a detailed description of
        the pandas API. The reference describes how the methods work and which parameters can
        be used. It assumes that you have an understanding of the key concepts.

        +++

        .. button-ref:: api
            :ref-type: ref
            :click-parent:
            :color: secondary
            :expand:

            To the reference guide

    .. grid-item-card::  Developer guide
        :img-top: _static/index_contribute.svg
        :class-card: intro-card
        :shadow: md

        Saw a typo in the documentation? Want to improve
        existing functionalities? The contributing guidelines will guide
        you through the process of improving pandas.

        +++

        .. button-ref:: development
            :ref-type: ref
            :click-parent:
            :color: secondary
            :expand:

            To the development guide

{% endif %}
{% if single_doc and single_doc.endswith('.rst') -%}
.. toctree::
    :maxdepth: 3
    :titlesonly:

    {{ single_doc[:-4] }}
{% elif single_doc and single_doc.count('.') <= 1 %}
.. autosummary::
    :toctree: reference/api/

    {{ single_doc }}
{% elif single_doc %}
.. autosummary::
    :toctree: reference/api/
    :template: autosummary/accessor_method.rst

    {{ single_doc }}
{% else -%}
.. toctree::
    :maxdepth: 3
    :hidden:
    :titlesonly:
{% endif %}
{% if not single_doc %}
    getting_started/index
    user_guide/index
    {% endif -%}
    {% if include_api -%}
    reference/index
    {% endif -%}
    {% if not single_doc -%}
    development/index
    whatsnew/index
{% endif %}<|MERGE_RESOLUTION|>--- conflicted
+++ resolved
@@ -26,17 +26,11 @@
 easy-to-use data structures and data analysis tools for the `Python <https://www.python.org/>`__
 programming language.
 
-<<<<<<< HEAD
+{% if not single_doc -%}
 .. grid:: 1 2 2 2
     :gutter: 4
     :padding: 2 2 0 0
     :class-container: sd-text-center
-=======
-{% if not single_doc -%}
-.. panels::
-    :card: + intro-card text-center
-    :column: col-lg-6 col-md-6 col-sm-6 col-xs-12 d-flex
->>>>>>> 3d0d197c
 
     .. grid-item-card:: Getting started
         :img-top: _static/index_getting_started.svg
