--- conflicted
+++ resolved
@@ -190,7 +190,7 @@
 .. warning::
 
    This behavior is now standard as of v0.21.0; previously sum/prod would give different
-   results if the ``bottleneck`` package was installed. 
+   results if the ``bottleneck`` package was installed.
    See the :ref:`v0.21.0 whatsnew <whatsnew_0210.api_breaking.bottleneck>`.
 
 With ``sum`` or ``prod`` on an empty or all-``NaN`` ``Series``, or columns of a ``DataFrame``, the result will be all-``NaN``.
@@ -353,26 +353,12 @@
 Interpolation
 ~~~~~~~~~~~~~
 
-<<<<<<< HEAD
-.. versionadded:: 0.13.0
-
-  :meth:`~pandas.DataFrame.interpolate`, and :meth:`~pandas.Series.interpolate` have
-  revamped interpolation methods and functionality.
-
-.. versionadded:: 0.17.0
-
-  The ``limit_direction`` keyword argument was added.
-
 .. versionadded:: 0.21.0
 
   The ``limit_area`` keyword argument was added.
 
-Both Series and Dataframe objects have an ``interpolate`` method that, by default,
-performs linear interpolation at missing datapoints.
-=======
-Both Series and DataFrame objects have an :meth:`~DataFrame.interpolate` method 
+Both Series and DataFrame objects have an :meth:`~DataFrame.interpolate` method
 that, by default, performs linear interpolation at missing datapoints.
->>>>>>> 6ba65ca8
 
 .. ipython:: python
    :suppress:
