--- conflicted
+++ resolved
@@ -100,12 +100,9 @@
 
 Performance improvements
 ~~~~~~~~~~~~~~~~~~~~~~~~
-<<<<<<< HEAD
+- Performance improvement in :meth:`.GroupBy.mean` and :meth:`.GroupBy.var` for extension array dtypes (:issue:`37493`)
 - Performance improvement for :meth:`Series.value_counts` with nullable dtype (:issue:`48338`)
 - Performance improvement for :class:`Series` constructor passing integer numpy array with nullable dtype (:issue:`48338`)
-=======
-- Performance improvement in :meth:`.GroupBy.mean` and :meth:`.GroupBy.var` for extension array dtypes (:issue:`37493`)
->>>>>>> 9c509e28
 - Performance improvement for :meth:`MultiIndex.unique` (:issue:`48335`)
 -
 
