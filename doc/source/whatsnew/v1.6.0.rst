.. _whatsnew_160:

What's new in 1.6.0 (??)
------------------------

These are the changes in pandas 1.6.0. See :ref:`release` for a full changelog
including other versions of pandas.

{{ header }}

.. ---------------------------------------------------------------------------
.. _whatsnew_160.enhancements:

Enhancements
~~~~~~~~~~~~

.. _whatsnew_160.enhancements.enhancement1:

enhancement1
^^^^^^^^^^^^

.. _whatsnew_160.enhancements.enhancement2:

enhancement2
^^^^^^^^^^^^

.. _whatsnew_160.enhancements.other:

Other enhancements
^^^^^^^^^^^^^^^^^^
- :meth:`Series.add_suffix`, :meth:`DataFrame.add_suffix`, :meth:`Series.add_prefix` and :meth:`DataFrame.add_prefix` support an ``axis`` argument. If ``axis`` is set, the default behaviour of which axis to consider can be overwritten (:issue:`47819`)
-

.. ---------------------------------------------------------------------------
.. _whatsnew_160.notable_bug_fixes:

Notable bug fixes
~~~~~~~~~~~~~~~~~

These are bug fixes that might have notable behavior changes.

.. _whatsnew_160.notable_bug_fixes.notable_bug_fix1:

notable_bug_fix1
^^^^^^^^^^^^^^^^

.. _whatsnew_160.notable_bug_fixes.notable_bug_fix2:

notable_bug_fix2
^^^^^^^^^^^^^^^^

.. ---------------------------------------------------------------------------
.. _whatsnew_160.api_breaking:

Backwards incompatible API changes
~~~~~~~~~~~~~~~~~~~~~~~~~~~~~~~~~~

.. _whatsnew_160.api_breaking.deps:

Increased minimum versions for dependencies
^^^^^^^^^^^^^^^^^^^^^^^^^^^^^^^^^^^^^^^^^^^
Some minimum supported versions of dependencies were updated.
If installed, we now require:

+-----------------+-----------------+----------+---------+
| Package         | Minimum Version | Required | Changed |
+=================+=================+==========+=========+
|                 |                 |    X     |    X    |
+-----------------+-----------------+----------+---------+

For `optional libraries <https://pandas.pydata.org/docs/getting_started/install.html>`_ the general recommendation is to use the latest version.
The following table lists the lowest version per library that is currently being tested throughout the development of pandas.
Optional libraries below the lowest tested version may still work, but are not considered supported.

+-----------------+-----------------+---------+
| Package         | Minimum Version | Changed |
+=================+=================+=========+
|                 |                 |    X    |
+-----------------+-----------------+---------+

See :ref:`install.dependencies` and :ref:`install.optional_dependencies` for more.

.. _whatsnew_160.api_breaking.other:

Other API changes
^^^^^^^^^^^^^^^^^
-
-

.. ---------------------------------------------------------------------------
.. _whatsnew_160.deprecations:

Deprecations
~~~~~~~~~~~~
-
-

.. ---------------------------------------------------------------------------
.. _whatsnew_160.performance:

Performance improvements
~~~~~~~~~~~~~~~~~~~~~~~~
-
-

.. ---------------------------------------------------------------------------
.. _whatsnew_160.bug_fixes:

Bug fixes
~~~~~~~~~

Categorical
^^^^^^^^^^^
-
-

Datetimelike
^^^^^^^^^^^^
-
-

Timedelta
^^^^^^^^^
-
-

Timezones
^^^^^^^^^
-
-

Numeric
^^^^^^^
-
-

Conversion
^^^^^^^^^^
-
-

Strings
^^^^^^^
-
-

Interval
^^^^^^^^
-
-

Indexing
^^^^^^^^
<<<<<<< HEAD
- Bug in :func:`~DataFrame.describe` when formatting percentiles in the resulting index showed more decimals than needed (:issue:`46362`)
=======
- Bug in :meth:`DataFrame.reindex` filling with wrong values when indexing columns and index for ``uint`` dtypes (:issue:`48184`)
>>>>>>> 10855f6b
-

Missing
^^^^^^^
-
-

MultiIndex
^^^^^^^^^^
- Bug in :meth:`MultiIndex.append` not checking names for equality (:issue:`48288`)
-

I/O
^^^
-
-

Period
^^^^^^
-
-

Plotting
^^^^^^^^
-
-

Groupby/resample/rolling
^^^^^^^^^^^^^^^^^^^^^^^^
-
-

Reshaping
^^^^^^^^^
-
-

Sparse
^^^^^^
-
-

ExtensionArray
^^^^^^^^^^^^^^
-
-

Styler
^^^^^^
-
-

Other
^^^^^

.. ***DO NOT USE THIS SECTION***

-
-

.. ---------------------------------------------------------------------------
.. _whatsnew_160.contributors:

Contributors
~~~~~~~~~~~~<|MERGE_RESOLUTION|>--- conflicted
+++ resolved
@@ -151,11 +151,8 @@
 
 Indexing
 ^^^^^^^^
-<<<<<<< HEAD
+- Bug in :meth:`DataFrame.reindex` filling with wrong values when indexing columns and index for ``uint`` dtypes (:issue:`48184`)
 - Bug in :func:`~DataFrame.describe` when formatting percentiles in the resulting index showed more decimals than needed (:issue:`46362`)
-=======
-- Bug in :meth:`DataFrame.reindex` filling with wrong values when indexing columns and index for ``uint`` dtypes (:issue:`48184`)
->>>>>>> 10855f6b
 -
 
 Missing
