--- conflicted
+++ resolved
@@ -181,12 +181,8 @@
 ^^^^^^^^^^
 - Bug in constructing :class:`Series` with ``int64`` dtype from a string list raising instead of casting (:issue:`44923`)
 - Bug in :meth:`DataFrame.eval` incorrectly raising an ``AttributeError`` when there are negative values in function call (:issue:`46471`)
-<<<<<<< HEAD
+- Bug where any :class:`ExtensionDtype` subclass with ``kind="M"`` would be interpreted as a timezone type (:issue:`34986`)
 - Bug in :meth:`DataFrame.__repr__` incorrectly raising a ``TypeError`` when the dtype of a column is ``np.record`` (:issue:`48526`)
-=======
-- Bug where any :class:`ExtensionDtype` subclass with ``kind="M"`` would be interpreted as a timezone type (:issue:`34986`)
--
->>>>>>> c68a96f6
 
 Strings
 ^^^^^^^
