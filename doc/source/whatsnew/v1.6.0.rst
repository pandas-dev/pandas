--- conflicted
+++ resolved
@@ -153,12 +153,8 @@
 Indexing
 ^^^^^^^^
 - Bug in :meth:`DataFrame.reindex` filling with wrong values when indexing columns and index for ``uint`` dtypes (:issue:`48184`)
-<<<<<<< HEAD
+- Bug in :meth:`DataFrame.reindex` casting dtype to ``object`` when :class:`DataFrame` has single extension array column when re-indexing ``columns`` and ``index`` (:issue:`48190`)
 - Bug in :func:`~DataFrame.describe` when formatting percentiles in the resulting index showed more decimals than needed (:issue:`46362`)
-=======
-- Bug in :meth:`DataFrame.reindex` casting dtype to ``object`` when :class:`DataFrame` has single extension array column when re-indexing ``columns`` and ``index`` (:issue:`48190`)
->>>>>>> a72340ac
--
 
 Missing
 ^^^^^^^
