--- conflicted
+++ resolved
@@ -78,10 +78,6 @@
 - Fixed regression in :meth:`DataFrame.plot` ignoring invalid ``colormap`` for ``kind="scatter"`` (:issue:`48726`)
 - Fixed regression in :meth:`MultiIndex.values`` resetting ``freq`` attribute of underlying :class:`Index` object (:issue:`49054`)
 - Fixed performance regression in :func:`factorize` when ``na_sentinel`` is not ``None`` and ``sort=False`` (:issue:`48620`)
-<<<<<<< HEAD
-- Fixed Regression in :meth:`DataFrameGroupBy.apply` when user defined function is called on an empty dataframe (:issue:`47985`)
--
-=======
 - Fixed regression causing an ``AttributeError`` during warning emitted if the provided table name in :meth:`DataFrame.to_sql` and the table name actually used in the database do not match (:issue:`48733`)
 - Fixed regression in :func:`to_datetime` when ``arg`` was a date string with nanosecond and ``format`` contained ``%f`` would raise a ``ValueError`` (:issue:`48767`)
 - Fixed regression in :func:`assert_frame_equal` raising for :class:`MultiIndex` with :class:`Categorical` and ``check_like=True`` (:issue:`48975`)
@@ -94,7 +90,6 @@
 - Fixed regression in :meth:`DataFrame.to_parquet` raising when file name was specified as ``bytes`` (:issue:`48944`)
 - Fixed regression in :class:`ExcelWriter` where the ``book`` attribute could no longer be set; however setting this attribute is now deprecated and this ability will be removed in a future version of pandas (:issue:`48780`)
 - Fixed regression in :meth:`DataFrame.corrwith` when computing correlation on tied data with ``method="spearman"`` (:issue:`48826`)
->>>>>>> 642e6072
 
 .. ---------------------------------------------------------------------------
 
