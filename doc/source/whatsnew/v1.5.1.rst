--- conflicted
+++ resolved
@@ -74,11 +74,8 @@
 - Regression in :func:`.read_csv` causing an ``EmptyDataError`` when using an UTF-8 file handle that was already read from (:issue:`48646`)
 - Fixed regression in :meth:`DataFrame.plot` ignoring invalid ``colormap`` for ``kind="scatter"`` (:issue:`48726`)
 - Fixed performance regression in :func:`factorize` when ``na_sentinel`` is not ``None`` and ``sort=False`` (:issue:`48620`)
-<<<<<<< HEAD
+- Fixed regression causing an ``AttributeError`` during warning emitted if the provided table name in :meth:`DataFrame.to_sql` and the table name actually used in the database do not match (:issue:`48733`)
 - Fixed :meth:`.DataFrameGroupBy.size` not returning a Series when ``axis=1`` (:issue:`48738`)
-=======
-- Fixed regression causing an ``AttributeError`` during warning emitted if the provided table name in :meth:`DataFrame.to_sql` and the table name actually used in the database do not match (:issue:`48733`)
->>>>>>> 4baeede0
 
 .. ---------------------------------------------------------------------------
 
