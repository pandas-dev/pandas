.. _whatsnew_232:

What's new in 2.3.2 (August XX, 2025)
-------------------------------------

These are the changes in pandas 2.3.2. See :ref:`release` for a full changelog
including other versions of pandas.

{{ header }}

.. ---------------------------------------------------------------------------
.. _whatsnew_232.string_fixes:

Improvements and fixes for the StringDtype
~~~~~~~~~~~~~~~~~~~~~~~~~~~~~~~~~~~~~~~~~~

Most changes in this release are related to :class:`StringDtype` which will
become the default string dtype in pandas 3.0. See
:ref:`whatsnew_230.upcoming_changes` for more details.

.. _whatsnew_232.string_fixes.bugs:

Bug fixes
^^^^^^^^^
- Fix :meth:`~DataFrame.to_json` with ``orient="table"`` to correctly use the
  "string" type in the JSON Table Schema for :class:`StringDtype` columns
  (:issue:`61889`)
<<<<<<< HEAD
- Boolean operations (``|``, ``&``, ``^``) with bool-dtype objects on the left and :class:`StringDtype` objects on the right now cast the string to bool, with a deprecation warning (:issue:`60234`)
=======
- Fixed ``~Series.str.match`` and ``~Series.str.fullmatch`` with compiled regex
  for the Arrow-backed string dtype (:issue:`61964`)
>>>>>>> 1f2dc4fd

.. ---------------------------------------------------------------------------
.. _whatsnew_232.contributors:

Contributors
~~~~~~~~~~~~<|MERGE_RESOLUTION|>--- conflicted
+++ resolved
@@ -25,12 +25,9 @@
 - Fix :meth:`~DataFrame.to_json` with ``orient="table"`` to correctly use the
   "string" type in the JSON Table Schema for :class:`StringDtype` columns
   (:issue:`61889`)
-<<<<<<< HEAD
 - Boolean operations (``|``, ``&``, ``^``) with bool-dtype objects on the left and :class:`StringDtype` objects on the right now cast the string to bool, with a deprecation warning (:issue:`60234`)
-=======
 - Fixed ``~Series.str.match`` and ``~Series.str.fullmatch`` with compiled regex
   for the Arrow-backed string dtype (:issue:`61964`)
->>>>>>> 1f2dc4fd
 
 .. ---------------------------------------------------------------------------
 .. _whatsnew_232.contributors:
