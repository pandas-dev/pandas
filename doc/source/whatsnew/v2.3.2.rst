.. _whatsnew_232:

What's new in 2.3.2 (August XX, 2025)
-------------------------------------

These are the changes in pandas 2.3.2. See :ref:`release` for a full changelog
including other versions of pandas.

{{ header }}

.. ---------------------------------------------------------------------------
.. _whatsnew_232.string_fixes:

Improvements and fixes for the StringDtype
~~~~~~~~~~~~~~~~~~~~~~~~~~~~~~~~~~~~~~~~~~

Most changes in this release are related to :class:`StringDtype` which will
become the default string dtype in pandas 3.0. See
:ref:`whatsnew_230.upcoming_changes` for more details.

.. _whatsnew_232.string_fixes.bugs:

Bug fixes
^^^^^^^^^
- Fix :meth:`~DataFrame.to_json` with ``orient="table"`` to correctly use the
  "string" type in the JSON Table Schema for :class:`StringDtype` columns
  (:issue:`61889`)
- Boolean operations (``|``, ``&``, ``^``) with bool-dtype objects on the left and :class:`StringDtype` objects on the right now cast the string to bool, with a deprecation warning (:issue:`60234`)
<<<<<<< HEAD
- Fixed ``Series.str.contains`` with compiled regex on Arrow string dtype, which now correctly delegates to the object-dtype implementation. (:issue:`61942`)
=======
- Fixed ``~Series.str.match`` and ``~Series.str.fullmatch`` with compiled regex
  for the Arrow-backed string dtype (:issue:`61964`)
>>>>>>> 3cefa1ee

.. ---------------------------------------------------------------------------
.. _whatsnew_232.contributors:

Contributors
~~~~~~~~~~~~<|MERGE_RESOLUTION|>--- conflicted
+++ resolved
@@ -26,12 +26,8 @@
   "string" type in the JSON Table Schema for :class:`StringDtype` columns
   (:issue:`61889`)
 - Boolean operations (``|``, ``&``, ``^``) with bool-dtype objects on the left and :class:`StringDtype` objects on the right now cast the string to bool, with a deprecation warning (:issue:`60234`)
-<<<<<<< HEAD
-- Fixed ``Series.str.contains`` with compiled regex on Arrow string dtype, which now correctly delegates to the object-dtype implementation. (:issue:`61942`)
-=======
-- Fixed ``~Series.str.match`` and ``~Series.str.fullmatch`` with compiled regex
-  for the Arrow-backed string dtype (:issue:`61964`)
->>>>>>> 3cefa1ee
+- Fixed ``~Series.str.match``, ``~Series.str.fullmatch`` and ``~Series.str.contains``
+  with compiled regex for the Arrow-backed string dtype (:issue:`61964`, :issue:`61942`)
 
 .. ---------------------------------------------------------------------------
 .. _whatsnew_232.contributors:
