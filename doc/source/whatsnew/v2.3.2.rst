.. _whatsnew_232:

What's new in 2.3.2 (August XX, 2025)
-------------------------------------

These are the changes in pandas 2.3.2. See :ref:`release` for a full changelog
including other versions of pandas.

{{ header }}

.. ---------------------------------------------------------------------------
.. _whatsnew_232.string_fixes:

Improvements and fixes for the StringDtype
~~~~~~~~~~~~~~~~~~~~~~~~~~~~~~~~~~~~~~~~~~

Most changes in this release are related to :class:`StringDtype` which will
become the default string dtype in pandas 3.0. See
:ref:`whatsnew_230.upcoming_changes` for more details.

.. _whatsnew_232.string_fixes.bugs:

Bug fixes
^^^^^^^^^
<<<<<<< HEAD
- Fix :meth:`~Series.str.isdigit` to correctly recognize unicode superscript
  characters as digits for :class:`StringDtype` backed by PyArrow (:issue:`61466`)
=======
- Fix :meth:`~DataFrame.to_json` with ``orient="table"`` to correctly use the
  "string" type in the JSON Table Schema for :class:`StringDtype` columns
  (:issue:`61889`)
- Boolean operations (``|``, ``&``, ``^``) with bool-dtype objects on the left and :class:`StringDtype` objects on the right now cast the string to bool, with a deprecation warning (:issue:`60234`)
>>>>>>> 57742901

.. ---------------------------------------------------------------------------
.. _whatsnew_232.contributors:

Contributors
~~~~~~~~~~~~<|MERGE_RESOLUTION|>--- conflicted
+++ resolved
@@ -22,15 +22,12 @@
 
 Bug fixes
 ^^^^^^^^^
-<<<<<<< HEAD
 - Fix :meth:`~Series.str.isdigit` to correctly recognize unicode superscript
   characters as digits for :class:`StringDtype` backed by PyArrow (:issue:`61466`)
-=======
 - Fix :meth:`~DataFrame.to_json` with ``orient="table"`` to correctly use the
   "string" type in the JSON Table Schema for :class:`StringDtype` columns
   (:issue:`61889`)
 - Boolean operations (``|``, ``&``, ``^``) with bool-dtype objects on the left and :class:`StringDtype` objects on the right now cast the string to bool, with a deprecation warning (:issue:`60234`)
->>>>>>> 57742901
 
 .. ---------------------------------------------------------------------------
 .. _whatsnew_232.contributors:
