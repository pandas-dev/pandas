--- conflicted
+++ resolved
@@ -80,15 +80,11 @@
   <https://pandas-gbq.readthedocs.io/en/latest/changelog.html#changelog-0-5-0>`__.
   (:issue:`21627`)
 - New method :meth:`HDFStore.walk` will recursively walk the group hierarchy of an HDF5 file (:issue:`10932`)
-<<<<<<< HEAD
-- :meth:`Series.nlargest`, :meth:`Series.nsmallest`, :meth:`DataFrame.nlargest`, and :meth:`DataFrame.nsmallest` now accept the value ``"all"`` for the ``keep` argument. This keeps all ties for the nth largest/smallest value (:issue:`16818`)
-- New method :meth:`__git_version__` will return git commit sha of current build
-=======
 - :func:`read_html` copies cell data across ``colspan``s and ``rowspan``s, and it treats all-``th`` table rows as headers if ``header`` kwarg is not given and there is no ``thead`` (:issue:`17054`)
 - :meth:`Series.nlargest`, :meth:`Series.nsmallest`, :meth:`DataFrame.nlargest`, and :meth:`DataFrame.nsmallest` now accept the value ``"all"`` for the ``keep`` argument. This keeps all ties for the nth largest/smallest value (:issue:`16818`)
 - :class:`IntervalIndex` has gained the :meth:`~IntervalIndex.set_closed` method to change the existing ``closed`` value (:issue:`21670`)
 - :func:`~DataFrame.to_csv` and :func:`~DataFrame.to_json` now support ``compression='infer'`` to infer compression based on filename (:issue:`15008`)
->>>>>>> d05e8f28
+- New method :meth:`__git_version__` will return git commit sha of current build
 -
 
 .. _whatsnew_0240.api_breaking:
