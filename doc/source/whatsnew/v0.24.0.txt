.. _whatsnew_0240:

v0.24.0 (Month XX, 2018)
------------------------

.. warning::

   Starting January 1, 2019, pandas feature releases will support Python 3 only.
   See :ref:`install.dropping-27` for more.

.. _whatsnew_0240.enhancements:

New features
~~~~~~~~~~~~
- :func:`merge` now directly allows merge between objects of type ``DataFrame`` and named ``Series``, without the need to convert the ``Series`` object into a ``DataFrame`` beforehand (:issue:`21220`)


- ``ExcelWriter`` now accepts ``mode`` as a keyword argument, enabling append to existing workbooks when using the ``openpyxl`` engine (:issue:`3441`)

.. _whatsnew_0240.enhancements.extension_array_operators:

``ExtensionArray`` operator support
^^^^^^^^^^^^^^^^^^^^^^^^^^^^^^^^^^^

A ``Series`` based on an ``ExtensionArray`` now supports arithmetic and comparison
operators (:issue:`19577`). There are two approaches for providing operator support for an ``ExtensionArray``:

1. Define each of the operators on your ``ExtensionArray`` subclass.
2. Use an operator implementation from pandas that depends on operators that are already defined
   on the underlying elements (scalars) of the ``ExtensionArray``.

See the :ref:`ExtensionArray Operator Support
<extending.extension.operator>` documentation section for details on both
ways of adding operator support.

.. _whatsnew_0240.enhancements.intna:

Optional Integer NA Support
^^^^^^^^^^^^^^^^^^^^^^^^^^^

Pandas has gained the ability to hold integer dtypes with missing values. This long requested feature is enabled through the use of :ref:`extension types <extending.extension-types>`.
Here is an example of the usage.

We can construct a ``Series`` with the specified dtype. The dtype string ``Int64`` is a pandas ``ExtensionDtype``. Specifying a list or array using the traditional missing value
marker of ``np.nan`` will infer to integer dtype. The display of the ``Series`` will also use the ``NaN`` to indicate missing values in string outputs. (:issue:`20700`, :issue:`20747`, :issue:`22441`)

.. ipython:: python

   s = pd.Series([1, 2, np.nan], dtype='Int64')
   s


Operations on these dtypes will propagate ``NaN`` as other pandas operations.

.. ipython:: python

   # arithmetic
   s + 1

   # comparison
   s == 1

   # indexing
   s.iloc[1:3]

   # operate with other dtypes
   s + s.iloc[1:3].astype('Int8')

   # coerce when needed
   s + 0.01

These dtypes can operate as part of of ``DataFrame``.

.. ipython:: python

   df = pd.DataFrame({'A': s, 'B': [1, 1, 3], 'C': list('aab')})
   df
   df.dtypes


These dtypes can be merged & reshaped & casted.

.. ipython:: python

   pd.concat([df[['A']], df[['B', 'C']]], axis=1).dtypes
   df['A'].astype(float)

.. warning::

   The Integer NA support currently uses the captilized dtype version, e.g. ``Int8`` as compared to the traditional ``int8``. This may be changed at a future date.

.. _whatsnew_0240.enhancements.read_html:

``read_html`` Enhancements
^^^^^^^^^^^^^^^^^^^^^^^^^^

:func:`read_html` previously ignored ``colspan`` and ``rowspan`` attributes.
Now it understands them, treating them as sequences of cells with the same
value. (:issue:`17054`)

.. ipython:: python

    result = pd.read_html("""
      <table>
        <thead>
          <tr>
            <th>A</th><th>B</th><th>C</th>
          </tr>
        </thead>
        <tbody>
          <tr>
            <td colspan="2">1</td><td>2</td>
          </tr>
        </tbody>
      </table>""")

Previous Behavior:

.. code-block:: ipython

    In [13]: result
    Out [13]:
    [   A  B   C
     0  1  2 NaN]

Current Behavior:

.. ipython:: python

    result


.. _whatsnew_0240.enhancements.interval:

Storing Interval Data in Series and DataFrame
^^^^^^^^^^^^^^^^^^^^^^^^^^^^^^^^^^^^^^^^^^^^^

Interval data may now be stored in a ``Series`` or ``DataFrame``, in addition to an
:class:`IntervalIndex` like previously (:issue:`19453`).

.. ipython:: python

   ser = pd.Series(pd.interval_range(0, 5))
   ser
   ser.dtype

Previously, these would be cast to a NumPy array of ``Interval`` objects. In general,
this should result in better performance when storing an array of intervals in
a :class:`Series`.

Note that the ``.values`` of a ``Series`` containing intervals is no longer a NumPy
array, but rather an ``ExtensionArray``:

.. ipython:: python

   ser.values

This is the same behavior as ``Series.values`` for categorical data. See
:ref:`whatsnew_0240.api_breaking.interval_values` for more.


.. _whatsnew_0240.enhancements.other:

Other Enhancements
^^^^^^^^^^^^^^^^^^
- :func:`to_datetime` now supports the ``%Z`` and ``%z`` directive when passed into ``format`` (:issue:`13486`)
- :func:`Series.mode` and :func:`DataFrame.mode` now support the ``dropna`` parameter which can be used to specify whether NaN/NaT values should be considered (:issue:`17534`)
- :func:`to_csv` now supports ``compression`` keyword when a file handle is passed. (:issue:`21227`)
- :meth:`Index.droplevel` is now implemented also for flat indexes, for compatibility with :class:`MultiIndex` (:issue:`21115`)
- :meth:`Series.droplevel` and :meth:`DataFrame.droplevel` are now implemented (:issue:`20342`)
- Added support for reading from Google Cloud Storage via the ``gcsfs`` library (:issue:`19454`)
- :func:`to_gbq` and :func:`read_gbq` signature and documentation updated to
  reflect changes from the `Pandas-GBQ library version 0.5.0
  <https://pandas-gbq.readthedocs.io/en/latest/changelog.html#changelog-0-5-0>`__.
  (:issue:`21627`)
- New method :meth:`HDFStore.walk` will recursively walk the group hierarchy of an HDF5 file (:issue:`10932`)
- :func:`read_html` copies cell data across ``colspan`` and ``rowspan``, and it treats all-``th`` table rows as headers if ``header`` kwarg is not given and there is no ``thead`` (:issue:`17054`)
- :meth:`Series.nlargest`, :meth:`Series.nsmallest`, :meth:`DataFrame.nlargest`, and :meth:`DataFrame.nsmallest` now accept the value ``"all"`` for the ``keep`` argument. This keeps all ties for the nth largest/smallest value (:issue:`16818`)
- :class:`IntervalIndex` has gained the :meth:`~IntervalIndex.set_closed` method to change the existing ``closed`` value (:issue:`21670`)
- :func:`~DataFrame.to_csv`, :func:`~Series.to_csv`, :func:`~DataFrame.to_json`, and :func:`~Series.to_json` now support ``compression='infer'`` to infer compression based on filename extension (:issue:`15008`).
  The default compression for ``to_csv``, ``to_json``, and ``to_pickle`` methods has been updated to ``'infer'`` (:issue:`22004`).
- :func:`to_timedelta` now supports iso-formated timedelta strings (:issue:`21877`)
- :class:`Series` and :class:`DataFrame` now support :class:`Iterable` in constructor (:issue:`2193`)
- :class:`DatetimeIndex` gained :attr:`DatetimeIndex.timetz` attribute. Returns local time with timezone information. (:issue:`21358`)
- :class:`Resampler` now is iterable like :class:`GroupBy` (:issue:`15314`).
- :ref:`Series.resample` and :ref:`DataFrame.resample` have gained the :meth:`Resampler.quantile` (:issue:`15023`).

.. _whatsnew_0240.api_breaking:

Backwards incompatible API changes
~~~~~~~~~~~~~~~~~~~~~~~~~~~~~~~~~~


.. _whatsnew_0240.api_breaking.interval_values:

``IntervalIndex.values`` is now an ``IntervalArray``
^^^^^^^^^^^^^^^^^^^^^^^^^^^^^^^^^^^^^^^^^^^^^^^^^^^^

The :attr:`~Interval.values` attribute of an :class:`IntervalIndex` now returns an
``IntervalArray``, rather than a NumPy array of :class:`Interval` objects (:issue:`19453`).

Previous Behavior:

.. code-block:: ipython

   In [1]: idx = pd.interval_range(0, 4)

   In [2]: idx.values
   Out[2]:
   array([Interval(0, 1, closed='right'), Interval(1, 2, closed='right'),
          Interval(2, 3, closed='right'), Interval(3, 4, closed='right')],
         dtype=object)

New Behavior:

.. ipython:: python

   idx = pd.interval_range(0, 4)
   idx.values

This mirrors ``CategoricalIndex.values``, which returns a ``Categorical``.

For situations where you need an ``ndarray`` of ``Interval`` objects, use
:meth:`numpy.asarray` or ``idx.astype(object)``.

.. ipython:: python

   np.asarray(idx)
   idx.values.astype(object)

.. _whatsnew_0240.api.timezone_offset_parsing:

Parsing Datetime Strings with Timezone Offsets
^^^^^^^^^^^^^^^^^^^^^^^^^^^^^^^^^^^^^^^^^^^^^^

Previously, parsing datetime strings with UTC offsets with :func:`to_datetime`
or :class:`DatetimeIndex` would automatically convert the datetime to UTC
without timezone localization. This is inconsistent from parsing the same
datetime string with :class:`Timestamp` which would preserve the UTC
offset in the ``tz`` attribute. Now, :func:`to_datetime` preserves the UTC
offset in the ``tz`` attribute when all the datetime strings have the same
UTC offset (:issue:`17697`, :issue:`11736`)

*Previous Behavior*:

.. code-block:: ipython


    In [2]: pd.to_datetime("2015-11-18 15:30:00+05:30")
    Out[2]: Timestamp('2015-11-18 10:00:00')

    In [3]: pd.Timestamp("2015-11-18 15:30:00+05:30")
    Out[3]: Timestamp('2015-11-18 15:30:00+0530', tz='pytz.FixedOffset(330)')

    # Different UTC offsets would automatically convert the datetimes to UTC (without a UTC timezone)
    In [4]: pd.to_datetime(["2015-11-18 15:30:00+05:30", "2015-11-18 16:30:00+06:30"])
    Out[4]: DatetimeIndex(['2015-11-18 10:00:00', '2015-11-18 10:00:00'], dtype='datetime64[ns]', freq=None)

*Current Behavior*:

.. ipython:: python

    pd.to_datetime("2015-11-18 15:30:00+05:30")
    pd.Timestamp("2015-11-18 15:30:00+05:30")

Parsing datetime strings with the same UTC offset will preserve the UTC offset in the ``tz``

.. ipython:: python

    pd.to_datetime(["2015-11-18 15:30:00+05:30"] * 2)

Parsing datetime strings with different UTC offsets will now create an Index of
``datetime.datetime`` objects with different UTC offsets

.. ipython:: python

    idx = pd.to_datetime(["2015-11-18 15:30:00+05:30", "2015-11-18 16:30:00+06:30"])
    idx
    idx[0]
    idx[1]

Passing ``utc=True`` will mimic the previous behavior but will correctly indicate
that the dates have been converted to UTC

.. ipython:: python
    pd.to_datetime(["2015-11-18 15:30:00+05:30", "2015-11-18 16:30:00+06:30"], utc=True)

.. _whatsnew_0240.api_breaking.period_end_time:

Time values in ``dt.end_time`` and ``to_timestamp(how='end')``
^^^^^^^^^^^^^^^^^^^^^^^^^^^^^^^^^^^^^^^^^^^^^^^^^^^^^^^^^^^^^^

The time values in :class:`Period` and :class:`PeriodIndex` objects are now set
to '23:59:59.999999999' when calling :attr:`Series.dt.end_time`, :attr:`Period.end_time`,
:attr:`PeriodIndex.end_time`, :func:`Period.to_timestamp()` with ``how='end'``,
or :func:`PeriodIndex.to_timestamp()` with ``how='end'`` (:issue:`17157`)

Previous Behavior:

.. code-block:: ipython

   In [2]: p = pd.Period('2017-01-01', 'D')
   In [3]: pi = pd.PeriodIndex([p])

   In [4]: pd.Series(pi).dt.end_time[0]
   Out[4]: Timestamp(2017-01-01 00:00:00)

   In [5]: p.end_time
   Out[5]: Timestamp(2017-01-01 23:59:59.999999999)

Current Behavior:

Calling :attr:`Series.dt.end_time` will now result in a time of '23:59:59.999999999' as
is the case with :attr:`Period.end_time`, for example

.. ipython:: python

   p = pd.Period('2017-01-01', 'D')
   pi = pd.PeriodIndex([p])

   pd.Series(pi).dt.end_time[0]

   p.end_time

.. _whatsnew_0240.api.datetimelike.normalize:

Tick DateOffset Normalize Restrictions
^^^^^^^^^^^^^^^^^^^^^^^^^^^^^^^^^^^^^^

Creating a ``Tick`` object (:class:`Day`, :class:`Hour`, :class:`Minute`,
:class:`Second`, :class:`Milli`, :class:`Micro`, :class:`Nano`) with
`normalize=True` is no longer supported.  This prevents unexpected behavior
where addition could fail to be monotone or associative.  (:issue:`21427`)

*Previous Behavior*:

.. code-block:: ipython


   In [2]: ts = pd.Timestamp('2018-06-11 18:01:14')

   In [3]: ts
   Out[3]: Timestamp('2018-06-11 18:01:14')

   In [4]: tic = pd.offsets.Hour(n=2, normalize=True)
      ...:

   In [5]: tic
   Out[5]: <2 * Hours>

   In [6]: ts + tic
   Out[6]: Timestamp('2018-06-11 00:00:00')

   In [7]: ts + tic + tic + tic == ts + (tic + tic + tic)
   Out[7]: False

*Current Behavior*:

.. ipython:: python

    ts = pd.Timestamp('2018-06-11 18:01:14')
    tic = pd.offsets.Hour(n=2)
    ts + tic + tic + tic == ts + (tic + tic + tic)


.. _whatsnew_0240.api.datetimelike:


.. _whatsnew_0240.api.period_subtraction:

Period Subtraction
^^^^^^^^^^^^^^^^^^

Subtraction of a ``Period`` from another ``Period`` will give a ``DateOffset``.
instead of an integer (:issue:`21314`)

.. ipython:: python

    june = pd.Period('June 2018')
    april = pd.Period('April 2018')
    june - april

Previous Behavior:

.. code-block:: ipython

    In [2]: june = pd.Period('June 2018')

    In [3]: april = pd.Period('April 2018')

    In [4]: june - april
    Out [4]: 2

Similarly, subtraction of a ``Period`` from a ``PeriodIndex`` will now return
an ``Index`` of ``DateOffset`` objects instead of an ``Int64Index``

.. ipython:: python

    pi = pd.period_range('June 2018', freq='M', periods=3)
    pi - pi[0]

Previous Behavior:

.. code-block:: ipython

    In [2]: pi = pd.period_range('June 2018', freq='M', periods=3)

    In [3]: pi - pi[0]
    Out[3]: Int64Index([0, 1, 2], dtype='int64')


.. _whatsnew_0240.api.timedelta64_subtract_nan

Addition/Subtraction of ``NaN`` from :class:``DataFrame``
^^^^^^^^^^^^^^^^^^^^^^^^^^^^^^^^^^^^^^^^^^^^^^^^^^^^^^^^^

Adding or subtracting ``NaN`` from a :class:`DataFrame` column with
`timedelta64[ns]` dtype will now raise a ``TypeError`` instead of returning
all-``NaT``.  This is for compatibility with ``TimedeltaIndex`` and
``Series`` behavior (:issue:`22163`)

.. ipython:: python

    df = pd.DataFrame([pd.Timedelta(days=1)])
    df - np.nan

Previous Behavior:

.. code-block:: ipython

    In [4]: df = pd.DataFrame([pd.Timedelta(days=1)])

    In [5]: df - np.nan
    Out[5]:
        0
    0 NaT


.. _whatsnew_0240.api.extension:

ExtensionType Changes
^^^^^^^^^^^^^^^^^^^^^

- ``ExtensionArray`` has gained the abstract methods ``.dropna()`` (:issue:`21185`)
- ``ExtensionDtype`` has gained the ability to instantiate from string dtypes, e.g. ``decimal`` would instantiate a registered ``DecimalDtype``; furthermore
  the ``ExtensionDtype`` has gained the method ``construct_array_type`` (:issue:`21185`)
- Added ``ExtensionDtype._is_numeric`` for controlling whether an extension dtype is considered numeric (:issue:`22290`).
- The ``ExtensionArray`` constructor, ``_from_sequence`` now take the keyword arg ``copy=False`` (:issue:`21185`)
- Bug in :meth:`Series.get` for ``Series`` using ``ExtensionArray`` and integer index (:issue:`21257`)
- :meth:`Series.combine()` works correctly with :class:`~pandas.api.extensions.ExtensionArray` inside of :class:`Series` (:issue:`20825`)
- :meth:`Series.combine()` with scalar argument now works for any function type (:issue:`21248`)
- :meth:`Series.astype` and :meth:`DataFrame.astype` now dispatch to :meth:`ExtensionArray.astype` (:issue:`21185:`).

.. _whatsnew_0240.api.incompatibilities:

Series and Index Data-Dtype Incompatibilities
^^^^^^^^^^^^^^^^^^^^^^^^^^^^^^^^^^^^^^^^^^^^^

``Series`` and ``Index`` constructors now raise when the
data is incompatible with a passed ``dtype=`` (:issue:`15832`)

Previous Behavior:

.. code-block:: ipython

    In [4]: pd.Series([-1], dtype="uint64")
    Out [4]:
    0    18446744073709551615
    dtype: uint64

Current Behavior:

.. code-block:: ipython

    In [4]: pd.Series([-1], dtype="uint64")
    Out [4]:
    ...
    OverflowError: Trying to coerce negative values to unsigned integers

Datetimelike API Changes
^^^^^^^^^^^^^^^^^^^^^^^^

- For :class:`DatetimeIndex` and :class:`TimedeltaIndex` with non-``None`` ``freq`` attribute, addition or subtraction of integer-dtyped array or ``Index`` will return an object of the same class (:issue:`19959`)
- :class:`DateOffset` objects are now immutable. Attempting to alter one of these will now raise ``AttributeError`` (:issue:`21341`)
- :class:`PeriodIndex` subtraction of another ``PeriodIndex`` will now return an object-dtype :class:`Index` of :class:`DateOffset` objects instead of raising a ``TypeError`` (:issue:`20049`)
- :func:`cut` and :func:`qcut` now returns a :class:`DatetimeIndex` or :class:`TimedeltaIndex` bins when the input is datetime or timedelta dtype respectively and ``retbins=True`` (:issue:`19891`)

.. _whatsnew_0240.api.other:

Other API Changes
^^^^^^^^^^^^^^^^^

- :class:`DatetimeIndex` now accepts :class:`Int64Index` arguments as epoch timestamps (:issue:`20997`)
- Accessing a level of a ``MultiIndex`` with a duplicate name (e.g. in
  :meth:~MultiIndex.get_level_values) now raises a ``ValueError`` instead of
  a ``KeyError`` (:issue:`21678`).
- Invalid construction of ``IntervalDtype`` will now always raise a ``TypeError`` rather than a ``ValueError`` if the subdtype is invalid (:issue:`21185`)
- Trying to reindex a ``DataFrame`` with a non unique ``MultiIndex`` now raises a ``ValueError`` instead of an ``Exception`` (:issue:`21770`)
- :meth:`PeriodIndex.tz_convert` and :meth:`PeriodIndex.tz_localize` have been removed (:issue:`21781`)
- :class:`Index` subtraction will attempt to operate element-wise instead of raising ``TypeError`` (:issue:`19369`)
- :class:`pandas.io.formats.style.Styler` supports a ``number-format`` property when using :meth:`~pandas.io.formats.style.Styler.to_excel` (:issue:`22015`)
- :meth:`DataFrame.corr` and :meth:`Series.corr` now raise a ``ValueError`` along with a helpful error message instead of a ``KeyError`` when supplied with an invalid method (:issue:`22298`)

.. _whatsnew_0240.deprecations:

Deprecations
~~~~~~~~~~~~

- :meth:`DataFrame.to_stata`, :meth:`read_stata`, :class:`StataReader` and :class:`StataWriter` have deprecated the ``encoding`` argument.  The encoding of a Stata dta file is determined by the file type and cannot be changed (:issue:`21244`).
- :meth:`MultiIndex.to_hierarchical` is deprecated and will be removed in a future version  (:issue:`21613`)
- :meth:`Series.ptp` is deprecated. Use ``numpy.ptp`` instead (:issue:`21614`)
- :meth:`Series.compress` is deprecated. Use ``Series[condition]`` instead (:issue:`18262`)
- The signature of :meth:`Series.to_csv` has been uniformed to that of doc:meth:`DataFrame.to_csv`: the name of the first argument is now 'path_or_buf', the order of subsequent arguments has changed, the 'header' argument now defaults to True. (:issue:`19715`)
- :meth:`Categorical.from_codes` has deprecated providing float values for the ``codes`` argument. (:issue:`21767`)
- :func:`pandas.read_table` is deprecated. Instead, use :func:`pandas.read_csv` passing ``sep='\t'`` if necessary (:issue:`21948`)

.. _whatsnew_0240.prior_deprecations:

Removal of prior version deprecations/changes
~~~~~~~~~~~~~~~~~~~~~~~~~~~~~~~~~~~~~~~~~~~~~

- The ``LongPanel`` and ``WidePanel`` classes have been removed (:issue:`10892`)
- :meth:`Series.repeat` has renamed the ``reps`` argument to ``repeats`` (:issue:`14645`)
- Several private functions were removed from the (non-public) module ``pandas.core.common`` (:issue:`22001`)
- Removal of the previously deprecated module ``pandas.core.datetools`` (:issue:`14105`, :issue:`14094`)
- Strings passed into :meth:`DataFrame.groupby` that refer to both column and index levels will raise a ``ValueError`` (:issue:`14432`)
-

.. _whatsnew_0240.performance:

Performance Improvements
~~~~~~~~~~~~~~~~~~~~~~~~

- Very large improvement in performance of slicing when the index is a :class:`CategoricalIndex`,
  both when indexing by label (using .loc) and position(.iloc).
  Likewise, slicing a ``CategoricalIndex`` itself (i.e. ``ci[100:200]``) shows similar speed improvements (:issue:`21659`)
- Improved performance of :func:`Series.describe` in case of numeric dtpyes (:issue:`21274`)
- Improved performance of :func:`pandas.core.groupby.GroupBy.rank` when dealing with tied rankings (:issue:`21237`)
- Improved performance of :func:`DataFrame.set_index` with columns consisting of :class:`Period` objects (:issue:`21582`,:issue:`21606`)
- Improved performance of membership checks in :class:`Categorical` and :class:`CategoricalIndex`
  (i.e. ``x in cat``-style checks are much faster). :meth:`CategoricalIndex.contains`
  is likewise much faster (:issue:`21369`, :issue:`21508`)
- Improved performance of :meth:`HDFStore.groups` (and dependent functions like
  :meth:`~HDFStore.keys`.  (i.e. ``x in store`` checks are much faster)
  (:issue:`21372`)
- Improved the performance of :func:`pandas.get_dummies` with ``sparse=True`` (:issue:`21997`)

.. _whatsnew_0240.docs:

Documentation Changes
~~~~~~~~~~~~~~~~~~~~~

- Added sphinx spelling extension, updated documentation on how to use the spell check (:issue:`21079`)
-
-

.. _whatsnew_0240.bug_fixes:

Bug Fixes
~~~~~~~~~

Categorical
^^^^^^^^^^^

- Bug in :meth:`Categorical.from_codes` where ``NaN`` values in `codes` were silently converted to ``0`` (:issue:`21767`). In the future this will raise a ``ValueError``. Also changes the behavior of `.from_codes([1.1, 2.0])`.

Datetimelike
^^^^^^^^^^^^

- Fixed bug where two :class:`DateOffset` objects with different ``normalize`` attributes could evaluate as equal (:issue:`21404`)
- Fixed bug where :meth:`Timestamp.resolution` incorrectly returned 1-microsecond ``timedelta`` instead of 1-nanosecond :class:`Timedelta` (:issue:`21336`,:issue:`21365`)
- Bug in :func:`to_datetime` that did not consistently return an :class:`Index` when ``box=True`` was specified (:issue:`21864`)
- Bug in :class:`DatetimeIndex` comparisons where string comparisons incorrectly raises ``TypeError`` (:issue:`22074`)
- Bug in :class:`DatetimeIndex` comparisons when comparing against ``timedelta64[ns]`` dtyped arrays; in some cases ``TypeError`` was incorrectly raised, in others it incorrectly failed to raise (:issue:`22074`)
- Bug in :class:`DatetimeIndex` comparisons when comparing against object-dtyped arrays (:issue:`22074`)
- Bug in :class:`DataFrame` with ``datetime64[ns]`` dtype addition and subtraction with ``Timedelta``-like objects (:issue:`22005`,:issue:`22163`)
- Bug in :class:`DataFrame` with ``datetime64[ns]`` dtype addition and subtraction with ``DateOffset`` objects returning an ``object`` dtype instead of ``datetime64[ns]`` dtype (:issue:`21610`,:issue:`22163`)
- Bug in :class:`DataFrame` with ``datetime64[ns]`` dtype comparing against ``NaT`` incorrectly (:issue:`22242`,:issue:`22163`)
- Bug in :class:`DataFrame` with ``datetime64[ns]`` dtype subtracting ``Timestamp``-like object incorrectly returned ``datetime64[ns]`` dtype instead of ``timedelta64[ns]`` dtype (:issue:`8554`,:issue:`22163`)
- Bug in :class:`DataFrame` with ``datetime64[ns]`` dtype subtracting ``np.datetime64`` object with non-nanosecond unit failing to convert to nanoseconds (:issue:`18874`,:issue:`22163`)
- Bug in :class:`DataFrame` comparisons against ``Timestamp``-like objects failing to raise ``TypeError`` for inequality checks with mismatched types (:issue:`8932`,:issue:`22163`)
- Bug in :class:`DataFrame` with mixed dtypes including ``datetime64[ns]`` incorrectly raising ``TypeError`` on equality comparisons (:issue:`13128`,:issue:`22163`)
- Bug in :meth:`DataFrame.eq` comparison against ``NaT`` incorrectly returning ``True`` or ``NaN`` (:issue:`15697`,:issue:`22163`)
- Bug in :class:`DataFrame` with ``timedelta64[ns]`` dtype division by ``Timedelta``-like scalar incorrectly returning ``timedelta64[ns]`` dtype instead of ``float64`` dtype (:issue:`20088`,:issue:`22163`)
-

Timedelta
^^^^^^^^^

-
-
-

Timezones
^^^^^^^^^

- Bug in :meth:`DatetimeIndex.shift` where an ``AssertionError`` would raise when shifting across DST (:issue:`8616`)
- Bug in :class:`Timestamp` constructor where passing an invalid timezone offset designator (``Z``) would not raise a ``ValueError`` (:issue:`8910`)
- Bug in :meth:`Timestamp.replace` where replacing at a DST boundary would retain an incorrect offset (:issue:`7825`)
- Bug in :meth:`Series.replace` with ``datetime64[ns, tz]`` data when replacing ``NaT`` (:issue:`11792`)
- Bug in :class:`Timestamp` when passing different string date formats with a timezone offset would produce different timezone offsets (:issue:`12064`)
- Bug when comparing a tz-naive :class:`Timestamp` to a tz-aware :class:`DatetimeIndex` which would coerce the :class:`DatetimeIndex` to tz-naive (:issue:`12601`)
- Bug in :meth:`Series.truncate` with a tz-aware :class:`DatetimeIndex` which would cause a core dump (:issue:`9243`)
- Bug in :class:`Series` constructor which would coerce tz-aware and tz-naive :class:`Timestamp` to tz-aware (:issue:`13051`)
- Bug in :class:`Index` with ``datetime64[ns, tz]`` dtype that did not localize integer data correctly (:issue:`20964`)
- Bug in :class:`DatetimeIndex` where constructing with an integer and tz would not localize correctly (:issue:`12619`)
- Fixed bug where :meth:`DataFrame.describe` and :meth:`Series.describe` on tz-aware datetimes did not show `first` and `last` result (:issue:`21328`)
- Bug in :class:`DatetimeIndex` comparisons failing to raise ``TypeError`` when comparing timezone-aware ``DatetimeIndex`` against ``np.datetime64`` (:issue:`22074`)
- Bug in ``DataFrame`` assignment with a timezone-aware scalar (:issue:`19843`)
- Bug in :func:`Dataframe.asof` that raised a ``TypeError`` when attempting to compare tz-naive and tz-aware timestamps (:issue:`21194`)
- Bug when constructing a :class:`DatetimeIndex` with :class:`Timestamp`s constructed with the ``replace`` method across DST (:issue:`18785`)
- Bug when setting a new value with :meth:`DataFrame.loc` with a :class:`DatetimeIndex` with a DST transition (:issue:`18308`, :issue:`20724`)
- Bug in :meth:`DatetimeIndex.unique` that did not re-localize tz-aware dates correctly (:issue:`21737`)
- Bug when indexing a :class:`Series` with a DST transition (:issue:`21846`)

Offsets
^^^^^^^

- Bug in :class:`FY5253` where date offsets could incorrectly raise an ``AssertionError`` in arithmetic operatons (:issue:`14774`)
- Bug in :class:`DateOffset` where keyword arguments ``week`` and ``milliseconds`` were accepted and ignored.  Passing these will now raise ``ValueError`` (:issue:`19398`)
-

Numeric
^^^^^^^

- Bug in :class:`Series` ``__rmatmul__`` doesn't support matrix vector multiplication (:issue:`21530`)
- Bug in :func:`factorize` fails with read-only array (:issue:`12813`)
- Fixed bug in :func:`unique` handled signed zeros inconsistently: for some inputs 0.0 and -0.0 were treated as equal and for some inputs as different. Now they are treated as equal for all inputs (:issue:`21866`)
- Bug in :meth:`DataFrame.agg`, :meth:`DataFrame.transform` and :meth:`DataFrame.apply` where,
  when supplied with a list of functions and ``axis=1`` (e.g. ``df.apply(['sum', 'mean'], axis=1)``),
  a ``TypeError`` was wrongly raised. For all three methods such calculation are now done correctly. (:issue:`16679`).
- Bug in :class:`Series` comparison against datetime-like scalars and arrays (:issue:`22074`)
- Bug in :class:`DataFrame` multiplication between boolean dtype and integer returning ``object`` dtype instead of integer dtype (:issue:`22047`,:issue:`22163`)
-

Strings
^^^^^^^

-
-
-

Interval
^^^^^^^^

- Bug in the :class:`IntervalIndex` constructor where the ``closed`` parameter did not always override the inferred ``closed`` (:issue:`19370`)
- Bug in the ``IntervalIndex`` repr where a trailing comma was missing after the list of intervals (:issue:`20611`)
- Bug in :class:`Interval` where scalar arithmetic operations did not retain the ``closed`` value (:issue:`22313`)
-

Indexing
^^^^^^^^

- The traceback from a ``KeyError`` when asking ``.loc`` for a single missing label is now shorter and more clear (:issue:`21557`)
- When ``.ix`` is asked for a missing integer label in a :class:`MultiIndex` with a first level of integer type, it now raises a ``KeyError``, consistently with the case of a flat :class:`Int64Index, rather than falling back to positional indexing (:issue:`21593`)
- Bug in :meth:`DatetimeIndex.reindex` when reindexing a tz-naive and tz-aware :class:`DatetimeIndex` (:issue:`8306`)
- Bug in :class:`DataFrame` when setting values with ``.loc`` and a timezone aware :class:`DatetimeIndex` (:issue:`11365`)
- ``DataFrame.__getitem__`` now accepts dictionaries and dictionary keys as list-likes of labels, consistently with ``Series.__getitem__`` (:issue:`21294`)
- Fixed ``DataFrame[np.nan]`` when columns are non-unique (:issue:`21428`)
- Bug when indexing :class:`DatetimeIndex` with nanosecond resolution dates and timezones (:issue:`11679`)
- Bug where indexing with a Numpy array containing negative values would mutate the indexer (:issue:`21867`)
- ``Float64Index.get_loc`` now raises ``KeyError`` when boolean key passed. (:issue:`19087`)

Missing
^^^^^^^

- Bug in :func:`DataFrame.fillna` where a ``ValueError`` would raise when one column contained a ``datetime64[ns, tz]`` dtype (:issue:`15522`)
- Bug in :func:`Series.hasnans` that could be incorrectly cached and return incorrect answers if null elements are introduced after an initial call (:issue:`19700`)
- :func:`Series.isin` now treats all nans as equal also for `np.object`-dtype. This behavior is consistent with the behavior for float64 (:issue:`22119`)

MultiIndex
^^^^^^^^^^

- Removed compatibility for :class:`MultiIndex` pickles prior to version 0.8.0; compatibility with :class:`MultiIndex` pickles from version 0.13 forward is maintained (:issue:`21654`)
- :meth:`MultiIndex.get_loc_level` (and as a consequence, ``.loc`` on a :class:``MultiIndex``ed object) will now raise a ``KeyError``, rather than returning an empty ``slice``, if asked a label which is present in the ``levels`` but is unused (:issue:`22221`)
- Fix ``TypeError`` in Python 3 when creating :class:`MultiIndex` in which some levels have mixed types, e.g. when some labels are tuples (:issue:`15457`)

I/O
^^^

- :func:`read_html()` no longer ignores all-whitespace ``<tr>`` within ``<thead>`` when considering the ``skiprows`` and ``header`` arguments. Previously, users had to decrease their ``header`` and ``skiprows`` values on such tables to work around the issue. (:issue:`21641`)
- :func:`read_excel()` will correctly show the deprecation warning for previously deprecated ``sheetname`` (:issue:`17994`)
<<<<<<< HEAD
- Bug in :meth:`detect_client_encoding` where potential ``IOError`` goes unhandled when importing in a mod_wsgi process due to restricted access to stdout. (:issue:`21552`)
=======
- :func:`read_csv()` will correctly parse timezone-aware datetimes (:issue:`22256`)
-
>>>>>>> 2be2ba57

Plotting
^^^^^^^^

- Bug in :func:`DataFrame.plot.scatter` and :func:`DataFrame.plot.hexbin` caused x-axis label and ticklabels to disappear when colorbar was on in IPython inline backend (:issue:`10611`, :issue:`10678`, and :issue:`20455`)
- Bug in plotting a Series with datetimes using :func:`matplotlib.axes.Axes.scatter` (:issue:`22039`)

Groupby/Resample/Rolling
^^^^^^^^^^^^^^^^^^^^^^^^

- Bug in :func:`pandas.core.groupby.GroupBy.first` and :func:`pandas.core.groupby.GroupBy.last` with ``as_index=False`` leading to the loss of timezone information (:issue:`15884`)
- Bug in :meth:`DatetimeIndex.resample` when downsampling across a DST boundary (:issue:`8531`)
- Bug where ``ValueError`` is wrongly raised when calling :func:`~pandas.core.groupby.SeriesGroupBy.count` method of a
  ``SeriesGroupBy`` when the grouping variable only contains NaNs and numpy version < 1.13 (:issue:`21956`).
- Multiple bugs in :func:`pandas.core.Rolling.min` with ``closed='left'` and a
  datetime-like index leading to incorrect results and also segfault. (:issue:`21704`)
- Bug in :meth:`Resampler.apply` when passing postiional arguments to applied func (:issue:`14615`).

Sparse
^^^^^^

-
-
-

Reshaping
^^^^^^^^^

- Bug in :func:`pandas.concat` when joining resampled DataFrames with timezone aware index (:issue:`13783`)
- Bug in :meth:`Series.combine_first` with ``datetime64[ns, tz]`` dtype which would return tz-naive result (:issue:`21469`)
- Bug in :meth:`Series.where` and :meth:`DataFrame.where` with ``datetime64[ns, tz]`` dtype (:issue:`21546`)
- Bug in :meth:`Series.mask` and :meth:`DataFrame.mask` with ``list`` conditionals (:issue:`21891`)
- Bug in :meth:`DataFrame.replace` raises RecursionError when converting OutOfBounds ``datetime64[ns, tz]`` (:issue:`20380`)
- :func:`pandas.core.groupby.GroupBy.rank` now raises a ``ValueError`` when an invalid value is passed for argument ``na_option`` (:issue:`22124`)
- Bug in :func:`get_dummies` with Unicode attributes in Python 2 (:issue:`22084`)
- Bug in :meth:`DataFrame.replace` raises ``RecursionError`` when replacing empty lists (:issue:`22083`)
- Bug in :meth:`Series.replace` and meth:`DataFrame.replace` when dict is used as the `to_replace` value and one key in the dict is is another key's value, the results were inconsistent between using integer key and using string key (:issue:`20656`)
-

Build Changes
^^^^^^^^^^^^^

- Building pandas for development now requires ``cython >= 0.28.2`` (:issue:`21688`)
-

Other
^^^^^

- :meth: `~pandas.io.formats.style.Styler.background_gradient` now takes a ``text_color_threshold`` parameter to automatically lighten the text color based on the luminance of the background color. This improves readability with dark background colors without the need to limit the background colormap range. (:issue:`21258`)
- Require at least 0.28.2 version of ``cython`` to support read-only memoryviews (:issue:`21688`)
- :meth: `~pandas.io.formats.style.Styler.background_gradient` now also supports tablewise application (in addition to rowwise and columnwise) with ``axis=None`` (:issue:`15204`)
-
-
-<|MERGE_RESOLUTION|>--- conflicted
+++ resolved
@@ -680,12 +680,8 @@
 
 - :func:`read_html()` no longer ignores all-whitespace ``<tr>`` within ``<thead>`` when considering the ``skiprows`` and ``header`` arguments. Previously, users had to decrease their ``header`` and ``skiprows`` values on such tables to work around the issue. (:issue:`21641`)
 - :func:`read_excel()` will correctly show the deprecation warning for previously deprecated ``sheetname`` (:issue:`17994`)
-<<<<<<< HEAD
+- :func:`read_csv()` will correctly parse timezone-aware datetimes (:issue:`22256`)
 - Bug in :meth:`detect_client_encoding` where potential ``IOError`` goes unhandled when importing in a mod_wsgi process due to restricted access to stdout. (:issue:`21552`)
-=======
-- :func:`read_csv()` will correctly parse timezone-aware datetimes (:issue:`22256`)
--
->>>>>>> 2be2ba57
 
 Plotting
 ^^^^^^^^
