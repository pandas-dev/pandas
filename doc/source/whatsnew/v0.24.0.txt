.. _whatsnew_0240:

v0.24.0 (Month XX, 2018)
------------------------

.. warning::

   Starting January 1, 2019, pandas feature releases will support Python 3 only.
   See :ref:`install.dropping-27` for more.

.. _whatsnew_0240.enhancements:

New features
~~~~~~~~~~~~
- :func:`merge` now directly allows merge between objects of type ``DataFrame`` and named ``Series``, without the need to convert the ``Series`` object into a ``DataFrame`` beforehand (:issue:`21220`)


- ``ExcelWriter`` now accepts ``mode`` as a keyword argument, enabling append to existing workbooks when using the ``openpyxl`` engine (:issue:`3441`)

.. _whatsnew_0240.enhancements.extension_array_operators:

``ExtensionArray`` operator support
^^^^^^^^^^^^^^^^^^^^^^^^^^^^^^^^^^^

A ``Series`` based on an ``ExtensionArray`` now supports arithmetic and comparison
operators (:issue:`19577`). There are two approaches for providing operator support for an ``ExtensionArray``:

1. Define each of the operators on your ``ExtensionArray`` subclass.
2. Use an operator implementation from pandas that depends on operators that are already defined
   on the underlying elements (scalars) of the ``ExtensionArray``.

See the :ref:`ExtensionArray Operator Support
<extending.extension.operator>` documentation section for details on both
ways of adding operator support.

.. _whatsnew_0240.enhancements.intna:

Optional Integer NA Support
^^^^^^^^^^^^^^^^^^^^^^^^^^^

Pandas has gained the ability to hold integer dtypes with missing values. This long requested feature is enabled through the use of :ref:`extension types <extending.extension-types>`.
Here is an example of the usage.

We can construct a ``Series`` with the specified dtype. The dtype string ``Int64`` is a pandas ``ExtensionDtype``. Specifying a list or array using the traditional missing value
marker of ``np.nan`` will infer to integer dtype. The display of the ``Series`` will also use the ``NaN`` to indicate missing values in string outputs. (:issue:`20700`, :issue:`20747`)

.. ipython:: python

   s = pd.Series([1, 2, np.nan], dtype='Int64')
   s


Operations on these dtypes will propagate ``NaN`` as other pandas operations.

.. ipython:: python

   # arithmetic
   s + 1

   # comparison
   s == 1

   # indexing
   s.iloc[1:3]

   # operate with other dtypes
   s + s.iloc[1:3].astype('Int8')

   # coerce when needed
   s + 0.01

These dtypes can operate as part of of ``DataFrame``.

.. ipython:: python

   df = pd.DataFrame({'A': s, 'B': [1, 1, 3], 'C': list('aab')})
   df
   df.dtypes


These dtypes can be merged & reshaped & casted.

.. ipython:: python

   pd.concat([df[['A']], df[['B', 'C']]], axis=1).dtypes
   df['A'].astype(float)

.. warning::

   The Integer NA support currently uses the captilized dtype version, e.g. ``Int8`` as compared to the traditional ``int8``. This may be changed at a future date.

.. _whatsnew_0240.enhancements.read_html:

``read_html`` Enhancements
^^^^^^^^^^^^^^^^^^^^^^^^^^

:func:`read_html` previously ignored ``colspan`` and ``rowspan`` attributes.
Now it understands them, treating them as sequences of cells with the same
value. (:issue:`17054`)

.. ipython:: python

    result = pd.read_html("""
      <table>
        <thead>
          <tr>
            <th>A</th><th>B</th><th>C</th>
          </tr>
        </thead>
        <tbody>
          <tr>
            <td colspan="2">1</td><td>2</td>
          </tr>
        </tbody>
      </table>""")

Previous Behavior:

.. code-block:: ipython

    In [13]: result
    Out [13]:
    [   A  B   C
     0  1  2 NaN]

Current Behavior:

.. ipython:: python

    result


.. _whatsnew_0240.enhancements.interval:

Storing Interval Data in Series and DataFrame
^^^^^^^^^^^^^^^^^^^^^^^^^^^^^^^^^^^^^^^^^^^^^

Interval data may now be stored in a ``Series`` or ``DataFrame``, in addition to an
:class:`IntervalIndex` like previously (:issue:`19453`).

.. ipython:: python

   ser = pd.Series(pd.interval_range(0, 5))
   ser
   ser.dtype

Previously, these would be cast to a NumPy array of ``Interval`` objects. In general,
this should result in better performance when storing an array of intervals in
a :class:`Series`.

Note that the ``.values`` of a ``Series`` containing intervals is no longer a NumPy
array, but rather an ``ExtensionArray``:

.. ipython:: python

   ser.values

This is the same behavior as ``Series.values`` for categorical data. See
:ref:`whatsnew_0240.api_breaking.interval_values` for more.


.. _whatsnew_0240.enhancements.other:

Other Enhancements
^^^^^^^^^^^^^^^^^^
- :func:`to_datetime` now supports the ``%Z`` and ``%z`` directive when passed into ``format`` (:issue:`13486`)
- :func:`Series.mode` and :func:`DataFrame.mode` now support the ``dropna`` parameter which can be used to specify whether NaN/NaT values should be considered (:issue:`17534`)
- :func:`to_csv` now supports ``compression`` keyword when a file handle is passed. (:issue:`21227`)
- :meth:`Index.droplevel` is now implemented also for flat indexes, for compatibility with :class:`MultiIndex` (:issue:`21115`)
- :meth:`Series.droplevel` and :meth:`DataFrame.droplevel` are now implemented (:issue:`20342`)
- Added support for reading from Google Cloud Storage via the ``gcsfs`` library (:issue:`19454`)
- :func:`to_gbq` and :func:`read_gbq` signature and documentation updated to
  reflect changes from the `Pandas-GBQ library version 0.5.0
  <https://pandas-gbq.readthedocs.io/en/latest/changelog.html#changelog-0-5-0>`__.
  (:issue:`21627`)
- New method :meth:`HDFStore.walk` will recursively walk the group hierarchy of an HDF5 file (:issue:`10932`)
- :func:`read_html` copies cell data across ``colspan`` and ``rowspan``, and it treats all-``th`` table rows as headers if ``header`` kwarg is not given and there is no ``thead`` (:issue:`17054`)
- :meth:`Series.nlargest`, :meth:`Series.nsmallest`, :meth:`DataFrame.nlargest`, and :meth:`DataFrame.nsmallest` now accept the value ``"all"`` for the ``keep`` argument. This keeps all ties for the nth largest/smallest value (:issue:`16818`)
- :class:`IntervalIndex` has gained the :meth:`~IntervalIndex.set_closed` method to change the existing ``closed`` value (:issue:`21670`)
- :func:`~DataFrame.to_csv` and :func:`~DataFrame.to_json` now support ``compression='infer'`` to infer compression based on filename (:issue:`15008`)
- :func:`to_timedelta` now supports iso-formated timedelta strings (:issue:`21877`)
- :class:`Series` and :class:`DataFrame` now support :class:`Iterable` in constructor (:issue:`2193`)

.. _whatsnew_0240.api_breaking:

Backwards incompatible API changes
~~~~~~~~~~~~~~~~~~~~~~~~~~~~~~~~~~


.. _whatsnew_0240.api_breaking.interval_values:

``IntervalIndex.values`` is now an ``IntervalArray``
^^^^^^^^^^^^^^^^^^^^^^^^^^^^^^^^^^^^^^^^^^^^^^^^^^^^

The :attr:`~Interval.values` attribute of an :class:`IntervalIndex` now returns an
``IntervalArray``, rather than a NumPy array of :class:`Interval` objects (:issue:`19453`).

Previous Behavior:

.. code-block:: ipython

   In [1]: idx = pd.interval_range(0, 4)

   In [2]: idx.values
   Out[2]:
   array([Interval(0, 1, closed='right'), Interval(1, 2, closed='right'),
          Interval(2, 3, closed='right'), Interval(3, 4, closed='right')],
         dtype=object)

New Behavior:

.. ipython:: python

   idx = pd.interval_range(0, 4)
   idx.values

This mirrors ``CateogricalIndex.values``, which returns a ``Categorical``.

For situations where you need an ``ndarray`` of ``Interval`` objects, use
:meth:`numpy.asarray` or ``idx.astype(object)``.

.. ipython:: python

   np.asarray(idx)
   idx.values.astype(object)

.. _whatsnew_0240.api.timezone_offset_parsing:

Parsing Datetime Strings with Timezone Offsets
^^^^^^^^^^^^^^^^^^^^^^^^^^^^^^^^^^^^^^^^^^^^^^

Previously, parsing datetime strings with UTC offsets with :func:`to_datetime`
or :class:`DatetimeIndex` would automatically convert the datetime to UTC
without timezone localization. This is inconsistent from parsing the same
datetime string with :class:`Timestamp` which would preserve the UTC
offset in the ``tz`` attribute. Now, :func:`to_datetime` preserves the UTC
offset in the ``tz`` attribute when all the datetime strings have the same
UTC offset (:issue:`17697`, :issue:`11736`)

*Previous Behavior*:

.. code-block:: ipython


    In [2]: pd.to_datetime("2015-11-18 15:30:00+05:30")
    Out[2]: Timestamp('2015-11-18 10:00:00')

    In [3]: pd.Timestamp("2015-11-18 15:30:00+05:30")
    Out[3]: Timestamp('2015-11-18 15:30:00+0530', tz='pytz.FixedOffset(330)')

    # Different UTC offsets would automatically convert the datetimes to UTC (without a UTC timezone)
    In [4]: pd.to_datetime(["2015-11-18 15:30:00+05:30", "2015-11-18 16:30:00+06:30"])
    Out[4]: DatetimeIndex(['2015-11-18 10:00:00', '2015-11-18 10:00:00'], dtype='datetime64[ns]', freq=None)

*Current Behavior*:

.. ipython:: python

    pd.to_datetime("2015-11-18 15:30:00+05:30")
    pd.Timestamp("2015-11-18 15:30:00+05:30")

Parsing datetime strings with the same UTC offset will preserve the UTC offset in the ``tz``

.. ipython:: python

    pd.to_datetime(["2015-11-18 15:30:00+05:30"] * 2)

Parsing datetime strings with different UTC offsets will now create an Index of
``datetime.datetime`` objects with different UTC offsets

.. ipython:: python

    idx = pd.to_datetime(["2015-11-18 15:30:00+05:30", "2015-11-18 16:30:00+06:30"])
    idx
    idx[0]
    idx[1]

Passing ``utc=True`` will mimic the previous behavior but will correctly indicate
that the dates have been converted to UTC

.. ipython:: python
    pd.to_datetime(["2015-11-18 15:30:00+05:30", "2015-11-18 16:30:00+06:30"], utc=True)

.. _whatsnew_0240.api.datetimelike.normalize:

Tick DateOffset Normalize Restrictions
^^^^^^^^^^^^^^^^^^^^^^^^^^^^^^^^^^^^^^

Creating a ``Tick`` object (:class:`Day`, :class:`Hour`, :class:`Minute`,
:class:`Second`, :class:`Milli`, :class:`Micro`, :class:`Nano`) with
`normalize=True` is no longer supported.  This prevents unexpected behavior
where addition could fail to be monotone or associative.  (:issue:`21427`)

*Previous Behavior*:

.. code-block:: ipython


   In [2]: ts = pd.Timestamp('2018-06-11 18:01:14')

   In [3]: ts
   Out[3]: Timestamp('2018-06-11 18:01:14')

   In [4]: tic = pd.offsets.Hour(n=2, normalize=True)
      ...:

   In [5]: tic
   Out[5]: <2 * Hours>

   In [6]: ts + tic
   Out[6]: Timestamp('2018-06-11 00:00:00')

   In [7]: ts + tic + tic + tic == ts + (tic + tic + tic)
   Out[7]: False

*Current Behavior*:

.. ipython:: python

    ts = pd.Timestamp('2018-06-11 18:01:14')
    tic = pd.offsets.Hour(n=2)
    ts + tic + tic + tic == ts + (tic + tic + tic)


.. _whatsnew_0240.api.datetimelike:


.. _whatsnew_0240.api.period_subtraction:

Period Subtraction
^^^^^^^^^^^^^^^^^^

Subtraction of a ``Period`` from another ``Period`` will give a ``DateOffset``.
instead of an integer (:issue:`21314`)

.. ipython:: python

    june = pd.Period('June 2018')
    april = pd.Period('April 2018')
    june - april

Previous Behavior:

.. code-block:: ipython

    In [2]: june = pd.Period('June 2018')

    In [3]: april = pd.Period('April 2018')

    In [4]: june - april
    Out [4]: 2

Similarly, subtraction of a ``Period`` from a ``PeriodIndex`` will now return
an ``Index`` of ``DateOffset`` objects instead of an ``Int64Index``

.. ipython:: python

    pi = pd.period_range('June 2018', freq='M', periods=3)
    pi - pi[0]

Previous Behavior:

.. code-block:: ipython

    In [2]: pi = pd.period_range('June 2018', freq='M', periods=3)

    In [3]: pi - pi[0]
    Out[3]: Int64Index([0, 1, 2], dtype='int64')

.. _whatsnew_0240.api.extension:

ExtensionType Changes
^^^^^^^^^^^^^^^^^^^^^

- ``ExtensionArray`` has gained the abstract methods ``.dropna()`` (:issue:`21185`)
- ``ExtensionDtype`` has gained the ability to instantiate from string dtypes, e.g. ``decimal`` would instantiate a registered ``DecimalDtype``; furthermore
  the ``ExtensionDtype`` has gained the method ``construct_array_type`` (:issue:`21185`)
- The ``ExtensionArray`` constructor, ``_from_sequence`` now take the keyword arg ``copy=False`` (:issue:`21185`)
- Bug in :meth:`Series.get` for ``Series`` using ``ExtensionArray`` and integer index (:issue:`21257`)
- :meth:`Series.combine()` works correctly with :class:`~pandas.api.extensions.ExtensionArray` inside of :class:`Series` (:issue:`20825`)
- :meth:`Series.combine()` with scalar argument now works for any function type (:issue:`21248`)
-

.. _whatsnew_0240.api.incompatibilities:

Series and Index Data-Dtype Incompatibilities
^^^^^^^^^^^^^^^^^^^^^^^^^^^^^^^^^^^^^^^^^^^^^

``Series`` and ``Index`` constructors now raise when the
data is incompatible with a passed ``dtype=`` (:issue:`15832`)

Previous Behavior:

.. code-block:: ipython

    In [4]: pd.Series([-1], dtype="uint64")
    Out [4]:
    0    18446744073709551615
    dtype: uint64

Current Behavior:

.. code-block:: ipython

    In [4]: pd.Series([-1], dtype="uint64")
    Out [4]:
    ...
    OverflowError: Trying to coerce negative values to unsigned integers

Datetimelike API Changes
^^^^^^^^^^^^^^^^^^^^^^^^

- For :class:`DatetimeIndex` and :class:`TimedeltaIndex` with non-``None`` ``freq`` attribute, addition or subtraction of integer-dtyped array or ``Index`` will return an object of the same class (:issue:`19959`)
- :class:`DateOffset` objects are now immutable. Attempting to alter one of these will now raise ``AttributeError`` (:issue:`21341`)
- :class:`PeriodIndex` subtraction of another ``PeriodIndex`` will now return an object-dtype :class:`Index` of :class:`DateOffset` objects instead of raising a ``TypeError`` (:issue:`20049`)
- :func:`cut` and :func:`qcut` now returns a :class:`DatetimeIndex` or :class:`TimedeltaIndex` bins when the input is datetime or timedelta dtype respectively and ``retbins=True`` (:issue:`19891`)

.. _whatsnew_0240.api.other:

Other API Changes
^^^^^^^^^^^^^^^^^

- :class:`DatetimeIndex` now accepts :class:`Int64Index` arguments as epoch timestamps (:issue:`20997`)
- Accessing a level of a ``MultiIndex`` with a duplicate name (e.g. in
  :meth:~MultiIndex.get_level_values) now raises a ``ValueError`` instead of
  a ``KeyError`` (:issue:`21678`).
- Invalid construction of ``IntervalDtype`` will now always raise a ``TypeError`` rather than a ``ValueError`` if the subdtype is invalid (:issue:`21185`)
- Trying to reindex a ``DataFrame`` with a non unique ``MultiIndex`` now raises a ``ValueError`` instead of an ``Exception`` (:issue:`21770`)
- :meth:`PeriodIndex.tz_convert` and :meth:`PeriodIndex.tz_localize` have been removed (:issue:`21781`)
- :class:`Index` subtraction will attempt to operate element-wise instead of raising ``TypeError`` (:issue:`19369`)
- :class:`pandas.io.formats.style.Styler` supports a ``number-format`` property when using :meth:`~pandas.io.formats.style.Styler.to_excel` (:issue:`22015`)

.. _whatsnew_0240.deprecations:

Deprecations
~~~~~~~~~~~~

- :meth:`DataFrame.to_stata`, :meth:`read_stata`, :class:`StataReader` and :class:`StataWriter` have deprecated the ``encoding`` argument.  The encoding of a Stata dta file is determined by the file type and cannot be changed (:issue:`21244`).
- :meth:`MultiIndex.to_hierarchical` is deprecated and will be removed in a future version  (:issue:`21613`)
- :meth:`Series.ptp` is deprecated. Use ``numpy.ptp`` instead (:issue:`21614`)
- :meth:`Series.compress` is deprecated. Use ``Series[condition]`` instead (:issue:`18262`)

.. _whatsnew_0240.prior_deprecations:

Removal of prior version deprecations/changes
~~~~~~~~~~~~~~~~~~~~~~~~~~~~~~~~~~~~~~~~~~~~~

- The ``LongPanel`` and ``WidePanel`` classes have been removed (:issue:`10892`)
- Several private functions were removed from the (non-public) module ``pandas.core.common`` (:issue:`22001`)
-
-

.. _whatsnew_0240.performance:

Performance Improvements
~~~~~~~~~~~~~~~~~~~~~~~~

- Very large improvement in performance of slicing when the index is a :class:`CategoricalIndex`,
  both when indexing by label (using .loc) and position(.iloc).
  Likewise, slicing a ``CategoricalIndex`` itself (i.e. ``ci[100:200]``) shows similar speed improvements (:issue:`21659`)
- Improved performance of :func:`Series.describe` in case of numeric dtpyes (:issue:`21274`)
- Improved performance of :func:`pandas.core.groupby.GroupBy.rank` when dealing with tied rankings (:issue:`21237`)
- Improved performance of :func:`DataFrame.set_index` with columns consisting of :class:`Period` objects (:issue:`21582`,:issue:`21606`)
- Improved performance of membership checks in :class:`Categorical` and :class:`CategoricalIndex`
  (i.e. ``x in cat``-style checks are much faster). :meth:`CategoricalIndex.contains`
  is likewise much faster (:issue:`21369`, :issue:`21508`)
- Improved performance of :meth:`HDFStore.groups` (and dependent functions like
  :meth:`~HDFStore.keys`.  (i.e. ``x in store`` checks are much faster)
  (:issue:`21372`)
- Improved the performance of :func:`pandas.get_dummies` with ``sparse=True`` (:issue:`21997`)

.. _whatsnew_0240.docs:

Documentation Changes
~~~~~~~~~~~~~~~~~~~~~

- Added sphinx spelling extension, updated documentation on how to use the spell check (:issue:`21079`)
-
-

.. _whatsnew_0240.bug_fixes:

Bug Fixes
~~~~~~~~~

Categorical
^^^^^^^^^^^

-
-
-

Datetimelike
^^^^^^^^^^^^

- Fixed bug where two :class:`DateOffset` objects with different ``normalize`` attributes could evaluate as equal (:issue:`21404`)
- Fixed bug where :meth:`Timestamp.resolution` incorrectly returned 1-microsecond ``timedelta`` instead of 1-nanosecond :class:`Timedelta` (:issue:`21336`,:issue:`21365`)
<<<<<<< HEAD
- Bug in :class:`DatetimeIndex` comparisons where string comparisons incorrectly raises ``TypeError`` (:issue:`22074`)
- Bug in :class:`DatetimeIndex` comparisons when comparing against ``timedelta64[ns]`` dtyped arrays; in some cases ``TypeError`` was incorrectly raised, in others it incorrectly failed to raise (:issue:`22074`)
- Bug in :class:`DatetimeIndex` comparisons when comparing against object-dtyped arrays (:issue:`22074`)
=======
- Bug in :func:`to_datetime` that did not consistently return an :class:`Index` when ``box=True`` was specified (:issue:`21864`)
>>>>>>> 26b3e7de

Timedelta
^^^^^^^^^

-
-
-

Timezones
^^^^^^^^^

- Bug in :meth:`DatetimeIndex.shift` where an ``AssertionError`` would raise when shifting across DST (:issue:`8616`)
- Bug in :class:`Timestamp` constructor where passing an invalid timezone offset designator (``Z``) would not raise a ``ValueError`` (:issue:`8910`)
- Bug in :meth:`Timestamp.replace` where replacing at a DST boundary would retain an incorrect offset (:issue:`7825`)
- Bug in :meth:`Series.replace` with ``datetime64[ns, tz]`` data when replacing ``NaT`` (:issue:`11792`)
- Bug in :class:`Timestamp` when passing different string date formats with a timezone offset would produce different timezone offsets (:issue:`12064`)
- Bug when comparing a tz-naive :class:`Timestamp` to a tz-aware :class:`DatetimeIndex` which would coerce the :class:`DatetimeIndex` to tz-naive (:issue:`12601`)
- Bug in :meth:`Series.truncate` with a tz-aware :class:`DatetimeIndex` which would cause a core dump (:issue:`9243`)
- Bug in :class:`Series` constructor which would coerce tz-aware and tz-naive :class:`Timestamp` to tz-aware (:issue:`13051`)
- Bug in :class:`Index` with ``datetime64[ns, tz]`` dtype that did not localize integer data correctly (:issue:`20964`)
- Bug in :class:`DatetimeIndex` where constructing with an integer and tz would not localize correctly (:issue:`12619`)
- Fixed bug where :meth:`DataFrame.describe` and :meth:`Series.describe` on tz-aware datetimes did not show `first` and `last` result (:issue:`21328`)
- Bug in :class:`DatetimeIndex` comparisons failing to raise ``TypeError`` when comparing timezone-aware ``DatetimeIndex`` against ``np.datetime64`` (:issue:`22074`)

Offsets
^^^^^^^

- Bug in :class:`FY5253` where date offsets could incorrectly raise an ``AssertionError`` in arithmetic operatons (:issue:`14774`)
- Bug in :class:`DateOffset` where keyword arguments ``week`` and ``milliseconds`` were accepted and ignored.  Passing these will now raise ``ValueError`` (:issue:`19398`)
-

Numeric
^^^^^^^

- Bug in :class:`Series` ``__rmatmul__`` doesn't support matrix vector multiplication (:issue:`21530`)
- Bug in :func:`factorize` fails with read-only array (:issue:`12813`)
- Fixed bug in :func:`unique` handled signed zeros inconsistently: for some inputs 0.0 and -0.0 were treated as equal and for some inputs as different. Now they are treated as equal for all inputs (:issue:`21866`)
- Bug in :meth:`DataFrame.agg`, :meth:`DataFrame.transform` and :meth:`DataFrame.apply` where,
  when supplied with a list of functions and ``axis=1`` (e.g. ``df.apply(['sum', 'mean'], axis=1)``),
  a ``TypeError`` was wrongly raised. For all three methods such calculation are now done correctly. (:issue:`16679`).
- Bug in :class:`Series` comparison against datetime-like scalars and arrays (:issue:`22074`)
-

Strings
^^^^^^^

-
-
-

Interval
^^^^^^^^

- Bug in the :class:`IntervalIndex` constructor where the ``closed`` parameter did not always override the inferred ``closed`` (:issue:`19370`)
- Bug in the ``IntervalIndex`` repr where a trailing comma was missing after the list of intervals (:issue:`20611`)
-
-

Indexing
^^^^^^^^

- The traceback from a ``KeyError`` when asking ``.loc`` for a single missing label is now shorter and more clear (:issue:`21557`)
- When ``.ix`` is asked for a missing integer label in a :class:`MultiIndex` with a first level of integer type, it now raises a ``KeyError``, consistently with the case of a flat :class:`Int64Index, rather than falling back to positional indexing (:issue:`21593`)
- Bug in :meth:`DatetimeIndex.reindex` when reindexing a tz-naive and tz-aware :class:`DatetimeIndex` (:issue:`8306`)
- Bug in :class:`DataFrame` when setting values with ``.loc`` and a timezone aware :class:`DatetimeIndex` (:issue:`11365`)
- ``DataFrame.__getitem__`` now accepts dictionaries and dictionary keys as list-likes of labels, consistently with ``Series.__getitem__`` (:issue:`21294`)
- Fixed ``DataFrame[np.nan]`` when columns are non-unique (:issue:`21428`)
- Bug when indexing :class:`DatetimeIndex` with nanosecond resolution dates and timezones (:issue:`11679`)
- Bug where indexing with a Numpy array containing negative values would mutate the indexer (:issue:`21867`)

Missing
^^^^^^^

- Bug in :func:`DataFrame.fillna` where a ``ValueError`` would raise when one column contained a ``datetime64[ns, tz]`` dtype (:issue:`15522`)
- Bug in :func:`Series.hasnans` that could be incorrectly cached and return incorrect answers if null elements are introduced after an initial call (:issue:`19700`)

MultiIndex
^^^^^^^^^^

- Removed compatibility for MultiIndex pickles prior to version 0.8.0; compatibility with MultiIndex pickles from version 0.13 forward is maintained (:issue:`21654`)
-
-

I/O
^^^

- :func:`read_html()` no longer ignores all-whitespace ``<tr>`` within ``<thead>`` when considering the ``skiprows`` and ``header`` arguments. Previously, users had to decrease their ``header`` and ``skiprows`` values on such tables to work around the issue. (:issue:`21641`)
- :func:`read_excel()` will correctly show the deprecation warning for previously deprecated ``sheetname`` (:issue:`17994`)
-

Plotting
^^^^^^^^

- Bug in :func:'DataFrame.plot.scatter' and :func:'DataFrame.plot.hexbin' caused x-axis label and ticklabels to disappear when colorbar was on in IPython inline backend (:issue:`10611`, :issue:`10678`, and :issue:`20455`)
-

Groupby/Resample/Rolling
^^^^^^^^^^^^^^^^^^^^^^^^

- Bug in :func:`pandas.core.groupby.GroupBy.first` and :func:`pandas.core.groupby.GroupBy.last` with ``as_index=False`` leading to the loss of timezone information (:issue:`15884`)
- Bug in :meth:`DatetimeIndex.resample` when downsampling across a DST boundary (:issue:`8531`)
- Bug where ``ValueError`` is wrongly raised when calling :func:`~pandas.core.groupby.SeriesGroupBy.count` method of a
  ``SeriesGroupBy`` when the grouping variable only contains NaNs and numpy version < 1.13 (:issue:`21956`).
- Multiple bugs in :func:`pandas.core.Rolling.min` with ``closed='left'` and a
  datetime-like index leading to incorrect results and also segfault. (:issue:`21704`)
-

Sparse
^^^^^^

-
-
-

Reshaping
^^^^^^^^^

- Bug in :func:`pandas.concat` when joining resampled DataFrames with timezone aware index (:issue:`13783`)
- Bug in :meth:`Series.combine_first` with ``datetime64[ns, tz]`` dtype which would return tz-naive result (:issue:`21469`)
- Bug in :meth:`Series.where` and :meth:`DataFrame.where` with ``datetime64[ns, tz]`` dtype (:issue:`21546`)
- Bug in :meth:`Series.mask` and :meth:`DataFrame.mask` with ``list`` conditionals (:issue:`21891`)
-
-

Build Changes
^^^^^^^^^^^^^

- Building pandas for development now requires ``cython >= 0.28.2`` (:issue:`21688`)
-

Other
^^^^^

- :meth: `~pandas.io.formats.style.Styler.background_gradient` now takes a ``text_color_threshold`` parameter to automatically lighten the text color based on the luminance of the background color. This improves readability with dark background colors without the need to limit the background colormap range. (:issue:`21258`)
- Require at least 0.28.2 version of ``cython`` to support read-only memoryviews (:issue:`21688`)
- :meth: `~pandas.io.formats.style.Styler.background_gradient` now also supports tablewise application (in addition to rowwise and columnwise) with ``axis=None`` (:issue:`15204`)
-
-
-<|MERGE_RESOLUTION|>--- conflicted
+++ resolved
@@ -495,13 +495,10 @@
 
 - Fixed bug where two :class:`DateOffset` objects with different ``normalize`` attributes could evaluate as equal (:issue:`21404`)
 - Fixed bug where :meth:`Timestamp.resolution` incorrectly returned 1-microsecond ``timedelta`` instead of 1-nanosecond :class:`Timedelta` (:issue:`21336`,:issue:`21365`)
-<<<<<<< HEAD
+- Bug in :func:`to_datetime` that did not consistently return an :class:`Index` when ``box=True`` was specified (:issue:`21864`)
 - Bug in :class:`DatetimeIndex` comparisons where string comparisons incorrectly raises ``TypeError`` (:issue:`22074`)
 - Bug in :class:`DatetimeIndex` comparisons when comparing against ``timedelta64[ns]`` dtyped arrays; in some cases ``TypeError`` was incorrectly raised, in others it incorrectly failed to raise (:issue:`22074`)
 - Bug in :class:`DatetimeIndex` comparisons when comparing against object-dtyped arrays (:issue:`22074`)
-=======
-- Bug in :func:`to_datetime` that did not consistently return an :class:`Index` when ``box=True`` was specified (:issue:`21864`)
->>>>>>> 26b3e7de
 
 Timedelta
 ^^^^^^^^^
