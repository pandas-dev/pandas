.. _whatsnew_0240:

v0.24.0 (Month XX, 2018)
------------------------

.. warning::

   Starting January 1, 2019, pandas feature releases will support Python 3 only.
   See :ref:`install.dropping-27` for more.

.. _whatsnew_0240.enhancements:

New features
~~~~~~~~~~~~
- :func:`merge` now directly allows merge between objects of type ``DataFrame`` and named ``Series``, without the need to convert the ``Series`` object into a ``DataFrame`` beforehand (:issue:`21220`)
- ``ExcelWriter`` now accepts ``mode`` as a keyword argument, enabling append to existing workbooks when using the ``openpyxl`` engine (:issue:`3441`)
- ``FrozenList`` has gained the ``.union()`` and ``.difference()`` methods. This functionality greatly simplifies groupby's that rely on explicitly excluding certain columns. See :ref:`Splitting an object into groups
<groupby.split>` for more information (:issue:`15475`, :issue:`15506`)
- :func:`DataFrame.to_parquet` now accepts ``index`` as an argument, allowing
the user to override the engine's default behavior to include or omit the
dataframe's indexes from the resulting Parquet file. (:issue:`20768`)
- :meth:`DataFrame.corr` and :meth:`Series.corr` now accept a callable for generic calculation methods of correlation, e.g. histogram intersection (:issue:`22684`)


.. _whatsnew_0240.enhancements.extension_array_operators:

``ExtensionArray`` operator support
^^^^^^^^^^^^^^^^^^^^^^^^^^^^^^^^^^^

A ``Series`` based on an ``ExtensionArray`` now supports arithmetic and comparison
operators (:issue:`19577`). There are two approaches for providing operator support for an ``ExtensionArray``:

1. Define each of the operators on your ``ExtensionArray`` subclass.
2. Use an operator implementation from pandas that depends on operators that are already defined
   on the underlying elements (scalars) of the ``ExtensionArray``.

See the :ref:`ExtensionArray Operator Support
<extending.extension.operator>` documentation section for details on both
ways of adding operator support.

.. _whatsnew_0240.enhancements.intna:

Optional Integer NA Support
^^^^^^^^^^^^^^^^^^^^^^^^^^^

Pandas has gained the ability to hold integer dtypes with missing values. This long requested feature is enabled through the use of :ref:`extension types <extending.extension-types>`.
Here is an example of the usage.

We can construct a ``Series`` with the specified dtype. The dtype string ``Int64`` is a pandas ``ExtensionDtype``. Specifying a list or array using the traditional missing value
marker of ``np.nan`` will infer to integer dtype. The display of the ``Series`` will also use the ``NaN`` to indicate missing values in string outputs. (:issue:`20700`, :issue:`20747`, :issue:`22441`, :issue:`21789`, :issue:`22346`)

.. ipython:: python

   s = pd.Series([1, 2, np.nan], dtype='Int64')
   s


Operations on these dtypes will propagate ``NaN`` as other pandas operations.

.. ipython:: python

   # arithmetic
   s + 1

   # comparison
   s == 1

   # indexing
   s.iloc[1:3]

   # operate with other dtypes
   s + s.iloc[1:3].astype('Int8')

   # coerce when needed
   s + 0.01

These dtypes can operate as part of of ``DataFrame``.

.. ipython:: python

   df = pd.DataFrame({'A': s, 'B': [1, 1, 3], 'C': list('aab')})
   df
   df.dtypes


These dtypes can be merged & reshaped & casted.

.. ipython:: python

   pd.concat([df[['A']], df[['B', 'C']]], axis=1).dtypes
   df['A'].astype(float)

Reduction and groupby operations such as 'sum' work.

.. ipython:: python

   df.sum()
   df.groupby('B').A.sum()

.. warning::

   The Integer NA support currently uses the captilized dtype version, e.g. ``Int8`` as compared to the traditional ``int8``. This may be changed at a future date.

.. _whatsnew_0240.enhancements.read_html:

``read_html`` Enhancements
^^^^^^^^^^^^^^^^^^^^^^^^^^

:func:`read_html` previously ignored ``colspan`` and ``rowspan`` attributes.
Now it understands them, treating them as sequences of cells with the same
value. (:issue:`17054`)

.. ipython:: python

    result = pd.read_html("""
      <table>
        <thead>
          <tr>
            <th>A</th><th>B</th><th>C</th>
          </tr>
        </thead>
        <tbody>
          <tr>
            <td colspan="2">1</td><td>2</td>
          </tr>
        </tbody>
      </table>""")

Previous Behavior:

.. code-block:: ipython

    In [13]: result
    Out [13]:
    [   A  B   C
     0  1  2 NaN]

Current Behavior:

.. ipython:: python

    result


.. _whatsnew_0240.enhancements.interval:

Storing Interval and Period Data in Series and DataFrame
^^^^^^^^^^^^^^^^^^^^^^^^^^^^^^^^^^^^^^^^^^^^^^^^^^^^^^^^

Interval and Period data may now be stored in a ``Series`` or ``DataFrame``, in addition to an
:class:`IntervalIndex` and :class:`PeriodIndex` like previously (:issue:`19453`, :issue:`22862`).

.. ipython:: python

   ser = pd.Series(pd.interval_range(0, 5))
   ser
   ser.dtype

And for periods:

.. ipython:: python

   pser = pd.Series(pd.date_range("2000", freq="D", periods=5))
   pser
   pser.dtype

Previously, these would be cast to a NumPy array with object dtype. In general,
this should result in better performance when storing an array of intervals or periods
in a :class:`Series` or column of a :class:`DataFrame`.

Note that the ``.values`` of a ``Series`` containing one of these types is no longer a NumPy
array, but rather an ``ExtensionArray``:

.. ipython:: python

   ser.values
   pser.values

This is the same behavior as ``Series.values`` for categorical data. See
:ref:`whatsnew_0240.api_breaking.interval_values` for more.

.. _whatsnew_0240.enhancements.rename_axis:

Renaming names in a MultiIndex
^^^^^^^^^^^^^^^^^^^^^^^^^^^^^^

:func:`DataFrame.rename_axis` now supports ``index`` and ``columns`` arguments
and :func:`Series.rename_axis` supports ``index`` argument (:issue:`19978`)

This change allows a dictionary to be passed so that some of the names
of a ``MultiIndex`` can be changed.

Example:

.. ipython:: python

    mi = pd.MultiIndex.from_product([list('AB'), list('CD'), list('EF')],
                                    names=['AB', 'CD', 'EF'])
    df = pd.DataFrame([i for i in range(len(mi))], index=mi, columns=['N'])
    df
    df.rename_axis(index={'CD': 'New'})

See the :ref:`advanced docs on renaming<advanced.index_names>` for more details.

.. _whatsnew_0240.enhancements.other:

Other Enhancements
^^^^^^^^^^^^^^^^^^
- :func:`to_datetime` now supports the ``%Z`` and ``%z`` directive when passed into ``format`` (:issue:`13486`)
- :func:`Series.mode` and :func:`DataFrame.mode` now support the ``dropna`` parameter which can be used to specify whether ``NaN``/``NaT`` values should be considered (:issue:`17534`)
- :func:`to_csv` now supports ``compression`` keyword when a file handle is passed. (:issue:`21227`)
- :meth:`Index.droplevel` is now implemented also for flat indexes, for compatibility with :class:`MultiIndex` (:issue:`21115`)
- :meth:`Series.droplevel` and :meth:`DataFrame.droplevel` are now implemented (:issue:`20342`)
- Added support for reading from/writing to Google Cloud Storage via the ``gcsfs`` library (:issue:`19454`, :issue:`23094`)
- :func:`to_gbq` and :func:`read_gbq` signature and documentation updated to
  reflect changes from the `Pandas-GBQ library version 0.6.0
  <https://pandas-gbq.readthedocs.io/en/latest/changelog.html#changelog-0-6-0>`__.
  (:issue:`21627`, :issue:`22557`)
- New method :meth:`HDFStore.walk` will recursively walk the group hierarchy of an HDF5 file (:issue:`10932`)
- :func:`read_html` copies cell data across ``colspan`` and ``rowspan``, and it treats all-``th`` table rows as headers if ``header`` kwarg is not given and there is no ``thead`` (:issue:`17054`)
- :meth:`Series.nlargest`, :meth:`Series.nsmallest`, :meth:`DataFrame.nlargest`, and :meth:`DataFrame.nsmallest` now accept the value ``"all"`` for the ``keep`` argument. This keeps all ties for the nth largest/smallest value (:issue:`16818`)
- :class:`IntervalIndex` has gained the :meth:`~IntervalIndex.set_closed` method to change the existing ``closed`` value (:issue:`21670`)
- :func:`~DataFrame.to_csv`, :func:`~Series.to_csv`, :func:`~DataFrame.to_json`, and :func:`~Series.to_json` now support ``compression='infer'`` to infer compression based on filename extension (:issue:`15008`).
  The default compression for ``to_csv``, ``to_json``, and ``to_pickle`` methods has been updated to ``'infer'`` (:issue:`22004`).
- :func:`to_timedelta` now supports iso-formated timedelta strings (:issue:`21877`)
- :class:`Series` and :class:`DataFrame` now support :class:`Iterable` in constructor (:issue:`2193`)
- :class:`DatetimeIndex` gained :attr:`DatetimeIndex.timetz` attribute. Returns local time with timezone information. (:issue:`21358`)
- :meth:`round`, :meth:`ceil`, and meth:`floor` for :class:`DatetimeIndex` and :class:`Timestamp` now support an ``ambiguous`` argument for handling datetimes that are rounded to ambiguous times (:issue:`18946`)
- :meth:`round`, :meth:`ceil`, and meth:`floor` for :class:`DatetimeIndex` and :class:`Timestamp` now support a ``nonexistent`` argument for handling datetimes that are rounded to nonexistent times. See :ref:`timeseries.timezone_nonexsistent` (:issue:`22647`)
- :class:`Resampler` now is iterable like :class:`GroupBy` (:issue:`15314`).
- :meth:`Series.resample` and :meth:`DataFrame.resample` have gained the :meth:`Resampler.quantile` (:issue:`15023`).
- :meth:`pandas.core.dtypes.is_list_like` has gained a keyword ``allow_sets`` which is ``True`` by default; if ``False``,
  all instances of ``set`` will not be considered "list-like" anymore (:issue:`23061`)
- :meth:`Index.to_frame` now supports overriding column name(s) (:issue:`22580`).
- New attribute :attr:`__git_version__` will return git commit sha of current build (:issue:`21295`).
- Compatibility with Matplotlib 3.0 (:issue:`22790`).
- Added :meth:`Interval.overlaps`, :meth:`IntervalArray.overlaps`, and :meth:`IntervalIndex.overlaps` for determining overlaps between interval-like objects (:issue:`21998`)
- :meth:`Timestamp.tz_localize`, :meth:`DatetimeIndex.tz_localize`, and :meth:`Series.tz_localize` have gained the ``nonexistent`` argument for alternative handling of nonexistent times. See :ref:`timeseries.timezone_nonexsistent` (:issue:`8917`)

.. _whatsnew_0240.api_breaking:

Backwards incompatible API changes
~~~~~~~~~~~~~~~~~~~~~~~~~~~~~~~~~~

- A newly constructed empty :class:`DataFrame` with integer as the ``dtype`` will now only be cast to ``float64`` if ``index`` is specified (:issue:`22858`)
- :meth:`Series.str.cat` will now raise if `others` is a `set` (:issue:`23009`)

.. _whatsnew_0240.api_breaking.deps:

Dependencies have increased minimum versions
^^^^^^^^^^^^^^^^^^^^^^^^^^^^^^^^^^^^^^^^^^^^

We have updated our minimum supported versions of dependencies (:issue:`21242`, `18742`).
If installed, we now require:

+-----------------+-----------------+----------+
| Package         | Minimum Version | Required |
+=================+=================+==========+
| numpy           | 1.12.0          |    X     |
+-----------------+-----------------+----------+
| bottleneck      | 1.2.0           |          |
+-----------------+-----------------+----------+
| matplotlib      | 2.0.0           |          |
+-----------------+-----------------+----------+
| numexpr         | 2.6.1           |          |
+-----------------+-----------------+----------+
| pytables        | 3.4.2           |          |
+-----------------+-----------------+----------+
| scipy           | 0.18.1          |          |
+-----------------+-----------------+----------+
| pyarrow         | 0.7.0           |          |
+-----------------+-----------------+----------+
| fastparquet     | 0.1.2           |          |
+-----------------+-----------------+----------+

Additionally we no longer depend on `feather-format` for feather based storage
and replaced it with references to `pyarrow` (:issue:`21639` and :issue:`23053`).

.. _whatsnew_0240.api_breaking.csv_line_terminator:

`os.linesep` is used for ``line_terminator`` of ``DataFrame.to_csv``
^^^^^^^^^^^^^^^^^^^^^^^^^^^^^^^^^^^^^^^^^^^^^^^^^^^^^^^^^^^^^^^^^^^

:func:`DataFrame.to_csv` now uses :func:`os.linesep` rather than ``'\n'``
 for the default line terminator (:issue:`20353`).
This change only affects when running on Windows, where ``'\r\n'`` was used for line terminator
even when ``'\n'`` was passed in ``line_terminator``.

Previous Behavior on Windows:

.. code-block:: ipython

In [1]: data = pd.DataFrame({
   ...:     "string_with_lf": ["a\nbc"],
   ...:     "string_with_crlf": ["a\r\nbc"]
   ...: })

In [2]: # When passing file PATH to to_csv, line_terminator does not work, and csv is saved with '\r\n'.
   ...: # Also, this converts all '\n's in the data to '\r\n'.
   ...: data.to_csv("test.csv", index=False, line_terminator='\n')

In [3]: with open("test.csv", mode='rb') as f:
   ...:     print(f.read())
b'string_with_lf,string_with_crlf\r\n"a\r\nbc","a\r\r\nbc"\r\n'

In [4]: # When passing file OBJECT with newline option to to_csv, line_terminator works.
   ...: with open("test2.csv", mode='w', newline='\n') as f:
   ...:     data.to_csv(f, index=False, line_terminator='\n')

In [5]: with open("test2.csv", mode='rb') as f:
   ...:     print(f.read())
b'string_with_lf,string_with_crlf\n"a\nbc","a\r\nbc"\n'


New Behavior on Windows:

- By passing ``line_terminator`` explicitly, line terminator is set to that character.
- The value of ``line_terminator`` only affects the line terminator of CSV,
  so it does not change the value inside the data.

.. code-block:: ipython

In [1]: data = pd.DataFrame({
   ...:     "string_with_lf": ["a\nbc"],
   ...:     "string_with_crlf": ["a\r\nbc"]
   ...: })

In [2]: data.to_csv("test.csv", index=False, line_terminator='\n')

In [3]: with open("test.csv", mode='rb') as f:
   ...:     print(f.read())
b'string_with_lf,string_with_crlf\n"a\nbc","a\r\nbc"\n'


- On Windows, the value of ``os.linesep`` is ``'\r\n'``,
  so if ``line_terminator`` is not set, ``'\r\n'`` is used for line terminator.
- Again, it does not affect the value inside the data.

.. code-block:: ipython

In [1]: data = pd.DataFrame({
   ...: "string_with_lf": ["a\nbc"],
   ...: "string_with_crlf": ["a\r\nbc"]
   ...: })

In [2]: data.to_csv("test.csv", index=False)

In [3]: with open("test.csv", mode='rb') as f:
   ...:     print(f.read())
b'string_with_lf,string_with_crlf\r\n"a\nbc","a\r\nbc"\r\n'


- For files objects, specifying ``newline`` is not sufficient to set the line terminator.
  You must pass in the ``line_terminator`` explicitly, even in this case.

.. code-block:: ipython

In [1]: data = pd.DataFrame({
   ...: "string_with_lf": ["a\nbc"],
   ...: "string_with_crlf": ["a\r\nbc"]
   ...: })

In [2]: with open("test2.csv", mode='w', newline='\n') as f:
   ...:     data.to_csv(f, index=False)

In [3]: with open("test2.csv", mode='rb') as f:
   ...:     print(f.read())
b'string_with_lf,string_with_crlf\r\n"a\nbc","a\r\nbc"\r\n'

.. _whatsnew_0240.api_breaking.interval_values:

``IntervalIndex.values`` is now an ``IntervalArray``
^^^^^^^^^^^^^^^^^^^^^^^^^^^^^^^^^^^^^^^^^^^^^^^^^^^^

The :attr:`~Interval.values` attribute of an :class:`IntervalIndex` now returns an
``IntervalArray``, rather than a NumPy array of :class:`Interval` objects (:issue:`19453`).

Previous Behavior:

.. code-block:: ipython

   In [1]: idx = pd.interval_range(0, 4)

   In [2]: idx.values
   Out[2]:
   array([Interval(0, 1, closed='right'), Interval(1, 2, closed='right'),
          Interval(2, 3, closed='right'), Interval(3, 4, closed='right')],
         dtype=object)

New Behavior:

.. ipython:: python

   idx = pd.interval_range(0, 4)
   idx.values

This mirrors ``CategoricalIndex.values``, which returns a ``Categorical``.

For situations where you need an ``ndarray`` of ``Interval`` objects, use
:meth:`numpy.asarray`.

.. ipython:: python

   np.asarray(idx)
   idx.values.astype(object)

.. _whatsnew_0240.api.timezone_offset_parsing:

Parsing Datetime Strings with Timezone Offsets
^^^^^^^^^^^^^^^^^^^^^^^^^^^^^^^^^^^^^^^^^^^^^^

Previously, parsing datetime strings with UTC offsets with :func:`to_datetime`
or :class:`DatetimeIndex` would automatically convert the datetime to UTC
without timezone localization. This is inconsistent from parsing the same
datetime string with :class:`Timestamp` which would preserve the UTC
offset in the ``tz`` attribute. Now, :func:`to_datetime` preserves the UTC
offset in the ``tz`` attribute when all the datetime strings have the same
UTC offset (:issue:`17697`, :issue:`11736`, :issue:`22457`)

*Previous Behavior*:

.. code-block:: ipython

    In [2]: pd.to_datetime("2015-11-18 15:30:00+05:30")
    Out[2]: Timestamp('2015-11-18 10:00:00')

    In [3]: pd.Timestamp("2015-11-18 15:30:00+05:30")
    Out[3]: Timestamp('2015-11-18 15:30:00+0530', tz='pytz.FixedOffset(330)')

    # Different UTC offsets would automatically convert the datetimes to UTC (without a UTC timezone)
    In [4]: pd.to_datetime(["2015-11-18 15:30:00+05:30", "2015-11-18 16:30:00+06:30"])
    Out[4]: DatetimeIndex(['2015-11-18 10:00:00', '2015-11-18 10:00:00'], dtype='datetime64[ns]', freq=None)

*Current Behavior*:

.. ipython:: python

    pd.to_datetime("2015-11-18 15:30:00+05:30")
    pd.Timestamp("2015-11-18 15:30:00+05:30")

Parsing datetime strings with the same UTC offset will preserve the UTC offset in the ``tz``

.. ipython:: python

    pd.to_datetime(["2015-11-18 15:30:00+05:30"] * 2)

Parsing datetime strings with different UTC offsets will now create an Index of
``datetime.datetime`` objects with different UTC offsets

.. ipython:: python

    idx = pd.to_datetime(["2015-11-18 15:30:00+05:30", "2015-11-18 16:30:00+06:30"])
    idx
    idx[0]
    idx[1]

Passing ``utc=True`` will mimic the previous behavior but will correctly indicate
that the dates have been converted to UTC

.. ipython:: python

    pd.to_datetime(["2015-11-18 15:30:00+05:30", "2015-11-18 16:30:00+06:30"], utc=True)

.. _whatsnew_0240.api_breaking.calendarday:

CalendarDay Offset
^^^^^^^^^^^^^^^^^^

:class:`Day` and associated frequency alias ``'D'`` were documented to represent
a calendar day; however, arithmetic and operations with :class:`Day` sometimes
respected absolute time instead (i.e. ``Day(n)`` and acted identically to ``Timedelta(days=n)``).

*Previous Behavior*:

.. code-block:: ipython


    In [2]: ts = pd.Timestamp('2016-10-30 00:00:00', tz='Europe/Helsinki')

    # Respects calendar arithmetic
    In [3]: pd.date_range(start=ts, freq='D', periods=3)
    Out[3]:
    DatetimeIndex(['2016-10-30 00:00:00+03:00', '2016-10-31 00:00:00+02:00',
                   '2016-11-01 00:00:00+02:00'],
                  dtype='datetime64[ns, Europe/Helsinki]', freq='D')

    # Respects absolute arithmetic
    In [4]: ts + pd.tseries.frequencies.to_offset('D')
    Out[4]: Timestamp('2016-10-30 23:00:00+0200', tz='Europe/Helsinki')

:class:`CalendarDay` and associated frequency alias ``'CD'`` are now available
and respect calendar day arithmetic while :class:`Day` and frequency alias ``'D'``
will now respect absolute time (:issue:`22274`, :issue:`20596`, :issue:`16980`, :issue:`8774`)
See the :ref:`documentation here <timeseries.dayvscalendarday>` for more information.

Addition with :class:`CalendarDay` across a daylight savings time transition:

.. ipython:: python

   ts = pd.Timestamp('2016-10-30 00:00:00', tz='Europe/Helsinki')
   ts + pd.offsets.Day(1)
   ts + pd.offsets.CalendarDay(1)

.. _whatsnew_0240.api_breaking.period_end_time:

Time values in ``dt.end_time`` and ``to_timestamp(how='end')``
^^^^^^^^^^^^^^^^^^^^^^^^^^^^^^^^^^^^^^^^^^^^^^^^^^^^^^^^^^^^^^

The time values in :class:`Period` and :class:`PeriodIndex` objects are now set
to '23:59:59.999999999' when calling :attr:`Series.dt.end_time`, :attr:`Period.end_time`,
:attr:`PeriodIndex.end_time`, :func:`Period.to_timestamp()` with ``how='end'``,
or :func:`PeriodIndex.to_timestamp()` with ``how='end'`` (:issue:`17157`)

Previous Behavior:

.. code-block:: ipython

   In [2]: p = pd.Period('2017-01-01', 'D')
   In [3]: pi = pd.PeriodIndex([p])

   In [4]: pd.Series(pi).dt.end_time[0]
   Out[4]: Timestamp(2017-01-01 00:00:00)

   In [5]: p.end_time
   Out[5]: Timestamp(2017-01-01 23:59:59.999999999)

Current Behavior:

Calling :attr:`Series.dt.end_time` will now result in a time of '23:59:59.999999999' as
is the case with :attr:`Period.end_time`, for example

.. ipython:: python

   p = pd.Period('2017-01-01', 'D')
   pi = pd.PeriodIndex([p])

   pd.Series(pi).dt.end_time[0]

   p.end_time

.. _whatsnew_0240.api_breaking.sparse_values:

Sparse Data Structure Refactor
^^^^^^^^^^^^^^^^^^^^^^^^^^^^^^

``SparseArray``, the array backing ``SparseSeries`` and the columns in a ``SparseDataFrame``,
is now an extension array (:issue:`21978`, :issue:`19056`, :issue:`22835`).
To conform to this interface and for consistency with the rest of pandas, some API breaking
changes were made:

- ``SparseArray`` is no longer a subclass of :class:`numpy.ndarray`. To convert a SparseArray to a NumPy array, use :meth:`numpy.asarray`.
- ``SparseArray.dtype`` and ``SparseSeries.dtype`` are now instances of :class:`SparseDtype`, rather than ``np.dtype``. Access the underlying dtype with ``SparseDtype.subtype``.
- :meth:`numpy.asarray(sparse_array)` now returns a dense array with all the values, not just the non-fill-value values (:issue:`14167`)
- ``SparseArray.take`` now matches the API of :meth:`pandas.api.extensions.ExtensionArray.take` (:issue:`19506`):

  * The default value of ``allow_fill`` has changed from ``False`` to ``True``.
  * The ``out`` and ``mode`` parameters are now longer accepted (previously, this raised if they were specified).
  * Passing a scalar for ``indices`` is no longer allowed.

- The result of concatenating a mix of sparse and dense Series is a Series with sparse values, rather than a ``SparseSeries``.
- ``SparseDataFrame.combine`` and ``DataFrame.combine_first`` no longer supports combining a sparse column with a dense column while preserving the sparse subtype. The result will be an object-dtype SparseArray.
- Setting :attr:`SparseArray.fill_value` to a fill value with a different dtype is now allowed.

Some new warnings are issued for operations that require or are likely to materialize a large dense array:

- A :class:`errors.PerformanceWarning` is issued when using fillna with a ``method``, as a dense array is constructed to create the filled array. Filling with a ``value`` is the efficient way to fill a sparse array.
- A :class:`errors.PerformanceWarning` is now issued when concatenating sparse Series with differing fill values. The fill value from the first sparse array continues to be used.

In addition to these API breaking changes, many :ref:`performance improvements and bug fixes have been made <whatsnew_0240.bug_fixes.sparse>`.

Finally, a ``Series.sparse`` accessor was added to provide sparse-specific methods like :meth:`Series.sparse.from_coo`.

.. ipython:: python

   s = pd.Series([0, 0, 1, 1, 1], dtype='Sparse[int]')
   s.sparse.density

.. _whatsnew_0240.api_breaking.frame_to_dict_index_orient:

Raise ValueError in ``DataFrame.to_dict(orient='index')``
^^^^^^^^^^^^^^^^^^^^^^^^^^^^^^^^^^^^^^^^^^^^^^^^^^^^^^^^^

Bug in :func:`DataFrame.to_dict` raises ``ValueError`` when used with
``orient='index'`` and a non-unique index instead of losing data (:issue:`22801`)

.. ipython:: python
    :okexcept:

    df = pd.DataFrame({'a': [1, 2], 'b': [0.5, 0.75]}, index=['A', 'A'])
    df

    df.to_dict(orient='index')

.. _whatsnew_0240.api.datetimelike.normalize:

Tick DateOffset Normalize Restrictions
^^^^^^^^^^^^^^^^^^^^^^^^^^^^^^^^^^^^^^

Creating a ``Tick`` object (:class:`Day`, :class:`Hour`, :class:`Minute`,
:class:`Second`, :class:`Milli`, :class:`Micro`, :class:`Nano`) with
``normalize=True`` is no longer supported.  This prevents unexpected behavior
where addition could fail to be monotone or associative.  (:issue:`21427`)

*Previous Behavior*:

.. code-block:: ipython


   In [2]: ts = pd.Timestamp('2018-06-11 18:01:14')

   In [3]: ts
   Out[3]: Timestamp('2018-06-11 18:01:14')

   In [4]: tic = pd.offsets.Hour(n=2, normalize=True)
      ...:

   In [5]: tic
   Out[5]: <2 * Hours>

   In [6]: ts + tic
   Out[6]: Timestamp('2018-06-11 00:00:00')

   In [7]: ts + tic + tic + tic == ts + (tic + tic + tic)
   Out[7]: False

*Current Behavior*:

.. ipython:: python

    ts = pd.Timestamp('2018-06-11 18:01:14')
    tic = pd.offsets.Hour(n=2)
    ts + tic + tic + tic == ts + (tic + tic + tic)


.. _whatsnew_0240.api.datetimelike:


.. _whatsnew_0240.api.period_subtraction:

Period Subtraction
^^^^^^^^^^^^^^^^^^

Subtraction of a ``Period`` from another ``Period`` will give a ``DateOffset``.
instead of an integer (:issue:`21314`)

.. ipython:: python

    june = pd.Period('June 2018')
    april = pd.Period('April 2018')
    june - april

Previous Behavior:

.. code-block:: ipython

    In [2]: june = pd.Period('June 2018')

    In [3]: april = pd.Period('April 2018')

    In [4]: june - april
    Out [4]: 2

Similarly, subtraction of a ``Period`` from a ``PeriodIndex`` will now return
an ``Index`` of ``DateOffset`` objects instead of an ``Int64Index``

.. ipython:: python

    pi = pd.period_range('June 2018', freq='M', periods=3)
    pi - pi[0]

Previous Behavior:

.. code-block:: ipython

    In [2]: pi = pd.period_range('June 2018', freq='M', periods=3)

    In [3]: pi - pi[0]
    Out[3]: Int64Index([0, 1, 2], dtype='int64')


.. _whatsnew_0240.api.timedelta64_subtract_nan:

Addition/Subtraction of ``NaN`` from :class:`DataFrame`
^^^^^^^^^^^^^^^^^^^^^^^^^^^^^^^^^^^^^^^^^^^^^^^^^^^^^^^

Adding or subtracting ``NaN`` from a :class:`DataFrame` column with
``timedelta64[ns]`` dtype will now raise a ``TypeError`` instead of returning
all-``NaT``.  This is for compatibility with ``TimedeltaIndex`` and
``Series`` behavior (:issue:`22163`)

.. ipython:: python
   :okexcept:

   df = pd.DataFrame([pd.Timedelta(days=1)])
   df - np.nan

Previous Behavior:

.. code-block:: ipython

    In [4]: df = pd.DataFrame([pd.Timedelta(days=1)])

    In [5]: df - np.nan
    Out[5]:
        0
    0 NaT

.. _whatsnew_0240.api.dataframe_cmp_broadcasting:

DataFrame Comparison Operations Broadcasting Changes
^^^^^^^^^^^^^^^^^^^^^^^^^^^^^^^^^^^^^^^^^^^^^^^^^^^^
Previously, the broadcasting behavior of :class:`DataFrame` comparison
operations (``==``, ``!=``, ...) was inconsistent with the behavior of
arithmetic operations (``+``, ``-``, ...).  The behavior of the comparison
operations has been changed to match the arithmetic operations in these cases.
(:issue:`22880`)

The affected cases are:

- operating against a 2-dimensional ``np.ndarray`` with either 1 row or 1 column will now broadcast the same way a ``np.ndarray`` would (:issue:`23000`).
- a list or tuple with length matching the number of rows in the :class:`DataFrame` will now raise ``ValueError`` instead of operating column-by-column (:issue:`22880`.
- a list or tuple with length matching the number of columns in the :class:`DataFrame` will now operate row-by-row instead of raising ``ValueError`` (:issue:`22880`).

Previous Behavior:

.. code-block:: ipython

   In [3]: arr = np.arange(6).reshape(3, 2)
   In [4]: df = pd.DataFrame(arr)

   In [5]: df == arr[[0], :]
      ...: # comparison previously broadcast where arithmetic would raise
   Out[5]:
          0      1
   0   True   True
   1  False  False
   2  False  False
   In [6]: df + arr[[0], :]
   ...
   ValueError: Unable to coerce to DataFrame, shape must be (3, 2): given (1, 2)

   In [7]: df == (1, 2)
      ...: # length matches number of columns;
      ...: # comparison previously raised where arithmetic would broadcast
   ...
   ValueError: Invalid broadcasting comparison [(1, 2)] with block values
   In [8]: df + (1, 2)
   Out[8]:
      0  1
   0  1  3
   1  3  5
   2  5  7

   In [9]: df == (1, 2, 3)
      ...: # length matches number of rows
      ...: # comparison previously broadcast where arithmetic would raise
   Out[9]:
          0      1
   0  False   True
   1   True  False
   2  False  False
   In [10]: df + (1, 2, 3)
   ...
   ValueError: Unable to coerce to Series, length must be 2: given 3

*Current Behavior*:

.. ipython:: python
   :okexcept:

   arr = np.arange(6).reshape(3, 2)
   df = pd.DataFrame(arr)

.. ipython:: python
   # Comparison operations and arithmetic operations both broadcast.
   df == arr[[0], :]
   df + arr[[0], :]

.. ipython:: python
   # Comparison operations and arithmetic operations both broadcast.
   df == (1, 2)
   df + (1, 2)

.. ipython:: python
   :okexcept:
   # Comparison operations and arithmetic opeartions both raise ValueError.
   df == (1, 2, 3)
   df + (1, 2, 3)


.. _whatsnew_0240.api.dataframe_arithmetic_broadcasting:

DataFrame Arithmetic Operations Broadcasting Changes
^^^^^^^^^^^^^^^^^^^^^^^^^^^^^^^^^^^^^^^^^^^^^^^^^^^^
:class:`DataFrame` arithmetic operations when operating with 2-dimensional
``np.ndarray`` objects now broadcast in the same way as ``np.ndarray``s
broadcast.  (:issue:`23000`)

Previous Behavior:

.. code-block:: ipython

   In [3]: arr = np.arange(6).reshape(3, 2)
   In [4]: df = pd.DataFrame(arr)
   In [5]: df + arr[[0], :]   # 1 row, 2 columns
   ...
   ValueError: Unable to coerce to DataFrame, shape must be (3, 2): given (1, 2)
   In [6]: df + arr[:, [1]]   # 1 column, 3 rows
   ...
   ValueError: Unable to coerce to DataFrame, shape must be (3, 2): given (3, 1)

*Current Behavior*:

.. ipython:: python
   arr = np.arange(6).reshape(3, 2)
   df = pd.DataFrame(arr)
   df

.. ipython:: python
   df + arr[[0], :]   # 1 row, 2 columns
   df + arr[:, [1]]   # 1 column, 3 rows


.. _whatsnew_0240.api.extension:

ExtensionType Changes
^^^^^^^^^^^^^^^^^^^^^

**:class:`pandas.api.extensions.ExtensionDtype` Equality and Hashability**

Pandas now requires that extension dtypes be hashable. The base class implements
a default ``__eq__`` and ``__hash__``. If you have a parametrized dtype, you should
update the ``ExtensionDtype._metadata`` tuple to match the signature of your
``__init__`` method. See :class:`pandas.api.extensions.ExtensionDtype` for more (:issue:`22476`).

**Other changes**

- ``ExtensionArray`` has gained the abstract methods ``.dropna()`` (:issue:`21185`)
- ``ExtensionDtype`` has gained the ability to instantiate from string dtypes, e.g. ``decimal`` would instantiate a registered ``DecimalDtype``; furthermore
  the ``ExtensionDtype`` has gained the method ``construct_array_type`` (:issue:`21185`)
- An ``ExtensionArray`` with a boolean dtype now works correctly as a boolean indexer. :meth:`pandas.api.types.is_bool_dtype` now properly considers them boolean (:issue:`22326`)
- Added ``ExtensionDtype._is_numeric`` for controlling whether an extension dtype is considered numeric (:issue:`22290`).
- The ``ExtensionArray`` constructor, ``_from_sequence`` now take the keyword arg ``copy=False`` (:issue:`21185`)
- Bug in :meth:`Series.get` for ``Series`` using ``ExtensionArray`` and integer index (:issue:`21257`)
- :meth:`~Series.shift` now dispatches to :meth:`ExtensionArray.shift` (:issue:`22386`)
- :meth:`Series.combine()` works correctly with :class:`~pandas.api.extensions.ExtensionArray` inside of :class:`Series` (:issue:`20825`)
- :meth:`Series.combine()` with scalar argument now works for any function type (:issue:`21248`)
- :meth:`Series.astype` and :meth:`DataFrame.astype` now dispatch to :meth:`ExtensionArray.astype` (:issue:`21185:`).
- Slicing a single row of a ``DataFrame`` with multiple ExtensionArrays of the same type now preserves the dtype, rather than coercing to object (:issue:`22784`)
- Added :meth:`pandas.api.types.register_extension_dtype` to register an extension type with pandas (:issue:`22664`)
- Bug when concatenating multiple ``Series`` with different extension dtypes not casting to object dtype (:issue:`22994`)
- Series backed by an ``ExtensionArray`` now work with :func:`util.hash_pandas_object` (:issue:`23066`)
- Updated the ``.type`` attribute for ``PeriodDtype``, ``DatetimeTZDtype``, and ``IntervalDtype`` to be instances of the dtype (``Period``, ``Timestamp``, and ``Interval`` respectively) (:issue:`22938`)
- :func:`ExtensionArray.isna` is allowed to return an ``ExtensionArray`` (:issue:`22325`).
- Support for reduction operations such as ``sum``, ``mean`` via opt-in base class method override (:issue:`22762`)
- :meth:`Series.unstack` no longer converts extension arrays to object-dtype ndarrays. The output ``DataFrame`` will now have the same dtype as the input. This changes behavior for Categorical and Sparse data (:issue:`23077`).
- Bug when grouping :meth:`Dataframe.groupby()` and aggregating on ``ExtensionArray`` it was not returning the actual ``ExtensionArray`` dtype (:issue:`23227`).

.. _whatsnew_0240.api.incompatibilities:

Series and Index Data-Dtype Incompatibilities
^^^^^^^^^^^^^^^^^^^^^^^^^^^^^^^^^^^^^^^^^^^^^

``Series`` and ``Index`` constructors now raise when the
data is incompatible with a passed ``dtype=`` (:issue:`15832`)

Previous Behavior:

.. code-block:: ipython

    In [4]: pd.Series([-1], dtype="uint64")
    Out [4]:
    0    18446744073709551615
    dtype: uint64

Current Behavior:

.. code-block:: ipython

    In [4]: pd.Series([-1], dtype="uint64")
    Out [4]:
    ...
    OverflowError: Trying to coerce negative values to unsigned integers

.. _whatsnew_0240.api.crosstab_dtypes

Crosstab Preserves Dtypes
^^^^^^^^^^^^^^^^^^^^^^^^^

:func:`crosstab` will preserve now dtypes in some cases that previously would
cast from integer dtype to floating dtype (:issue:`22019`)

Previous Behavior:

.. code-block:: ipython

    In [3]: df = pd.DataFrame({'a': [1, 2, 2, 2, 2], 'b': [3, 3, 4, 4, 4],
       ...:                    'c': [1, 1, np.nan, 1, 1]})
    In [4]: pd.crosstab(df.a, df.b, normalize='columns')
    Out[4]:
    b    3    4
    a
    1  0.5  0.0
    2  0.5  1.0

Current Behavior:

.. code-block:: ipython

    In [3]: df = pd.DataFrame({'a': [1, 2, 2, 2, 2], 'b': [3, 3, 4, 4, 4],
       ...:                    'c': [1, 1, np.nan, 1, 1]})
    In [4]: pd.crosstab(df.a, df.b, normalize='columns')

Datetimelike API Changes
^^^^^^^^^^^^^^^^^^^^^^^^

- For :class:`DatetimeIndex` and :class:`TimedeltaIndex` with non-``None`` ``freq`` attribute, addition or subtraction of integer-dtyped array or ``Index`` will return an object of the same class (:issue:`19959`)
- :class:`DateOffset` objects are now immutable. Attempting to alter one of these will now raise ``AttributeError`` (:issue:`21341`)
- :class:`PeriodIndex` subtraction of another ``PeriodIndex`` will now return an object-dtype :class:`Index` of :class:`DateOffset` objects instead of raising a ``TypeError`` (:issue:`20049`)
- :func:`cut` and :func:`qcut` now returns a :class:`DatetimeIndex` or :class:`TimedeltaIndex` bins when the input is datetime or timedelta dtype respectively and ``retbins=True`` (:issue:`19891`)
- :meth:`DatetimeIndex.to_period` and :meth:`Timestamp.to_period` will issue a warning when timezone information will be lost (:issue:`21333`)

.. _whatsnew_0240.api.other:

Other API Changes
^^^^^^^^^^^^^^^^^

- :class:`DatetimeIndex` now accepts :class:`Int64Index` arguments as epoch timestamps (:issue:`20997`)
- Accessing a level of a ``MultiIndex`` with a duplicate name (e.g. in
  :meth:`~MultiIndex.get_level_values`) now raises a ``ValueError`` instead of
  a ``KeyError`` (:issue:`21678`).
- Invalid construction of ``IntervalDtype`` will now always raise a ``TypeError`` rather than a ``ValueError`` if the subdtype is invalid (:issue:`21185`)
- Trying to reindex a ``DataFrame`` with a non unique ``MultiIndex`` now raises a ``ValueError`` instead of an ``Exception`` (:issue:`21770`)
- :meth:`PeriodIndex.tz_convert` and :meth:`PeriodIndex.tz_localize` have been removed (:issue:`21781`)
- :class:`Index` subtraction will attempt to operate element-wise instead of raising ``TypeError`` (:issue:`19369`)
- :class:`pandas.io.formats.style.Styler` supports a ``number-format`` property when using :meth:`~pandas.io.formats.style.Styler.to_excel` (:issue:`22015`)
- :meth:`DataFrame.corr` and :meth:`Series.corr` now raise a ``ValueError`` along with a helpful error message instead of a ``KeyError`` when supplied with an invalid method (:issue:`22298`)
- :meth:`shift` will now always return a copy, instead of the previous behaviour of returning self when shifting by 0 (:issue:`22397`)
- :meth:`DataFrame.set_index` now allows all one-dimensional list-likes, raises a ``TypeError`` for incorrect types,
  has an improved ``KeyError`` message, and will not fail on duplicate column names with ``drop=True``. (:issue:`22484`)
- Slicing a single row of a DataFrame with multiple ExtensionArrays of the same type now preserves the dtype, rather than coercing to object (:issue:`22784`)
- :class:`DateOffset` attribute `_cacheable` and method `_should_cache` have been removed (:issue:`23118`)
- Comparing :class:`Timedelta` to be less or greater than unknown types now raises a ``TypeError`` instead of returning ``False`` (:issue:`20829`)
- :meth:`Index.hasnans` and :meth:`Series.hasnans` now always return a python boolean. Previously, a python or a numpy boolean could be returned, depending on circumstances (:issue:`23294`).

.. _whatsnew_0240.deprecations:

Deprecations
~~~~~~~~~~~~

- :meth:`DataFrame.to_stata`, :meth:`read_stata`, :class:`StataReader` and :class:`StataWriter` have deprecated the ``encoding`` argument. The encoding of a Stata dta file is determined by the file type and cannot be changed (:issue:`21244`)
- :meth:`MultiIndex.to_hierarchical` is deprecated and will be removed in a future version (:issue:`21613`)
- :meth:`Series.ptp` is deprecated. Use ``numpy.ptp`` instead (:issue:`21614`)
- :meth:`Series.compress` is deprecated. Use ``Series[condition]`` instead (:issue:`18262`)
- The signature of :meth:`Series.to_csv` has been uniformed to that of :meth:`DataFrame.to_csv`: the name of the first argument is now ``path_or_buf``, the order of subsequent arguments has changed, the ``header`` argument now defaults to ``True``. (:issue:`19715`)
- :meth:`Categorical.from_codes` has deprecated providing float values for the ``codes`` argument. (:issue:`21767`)
- :func:`pandas.read_table` is deprecated. Instead, use :func:`pandas.read_csv` passing ``sep='\t'`` if necessary (:issue:`21948`)
- :meth:`Series.str.cat` has deprecated using arbitrary list-likes *within* list-likes. A list-like container may still contain
  many ``Series``, ``Index`` or 1-dimensional ``np.ndarray``, or alternatively, only scalar values. (:issue:`21950`)
- :meth:`FrozenNDArray.searchsorted` has deprecated the ``v`` parameter in favor of ``value`` (:issue:`14645`)
- :func:`DatetimeIndex.shift` and :func:`PeriodIndex.shift` now accept ``periods`` argument instead of ``n`` for consistency with :func:`Index.shift` and :func:`Series.shift`. Using ``n`` throws a deprecation warning (:issue:`22458`, :issue:`22912`)
- The ``fastpath`` keyword of the different Index constructors is deprecated (:issue:`23110`).
- :meth:`Timestamp.tz_localize`, :meth:`DatetimeIndex.tz_localize`, and :meth:`Series.tz_localize` have deprecated the ``errors`` argument in favor of the ``nonexistent`` argument (:issue:`8917`)
- The class ``FrozenNDArray`` has been deprecated. When unpickling, ``FrozenNDArray`` will be unpickled to ``np.ndarray`` once this class is removed (:issue:`9031`)
- Deprecated the `nthreads` keyword of :func:`pandas.read_feather` in favor of
  `use_threads` to reflect the changes in pyarrow 0.11.0. (:issue:`23053`)

.. _whatsnew_0240.deprecations.datetimelike_int_ops:

Integer Addition/Subtraction with Datetime-like Classes Is Deprecated
~~~~~~~~~~~~~~~~~~~~~~~~~~~~~~~~~~~~~~~~~~~~~~~~~~~~~~~~~~~~~~~~~~~~~
In the past, users could add or subtract integers or integer-dtypes arrays
from :class:`Period`, :class:`PeriodIndex`, and in some cases
:class:`Timestamp`, :class:`DatetimeIndex` and :class:`TimedeltaIndex`.

This usage is now deprecated.  Instead add or subtract integer multiples of
the object's ``freq`` attribute (:issue:`21939`)

Previous Behavior:

.. code-block:: ipython

    In [3]: per = pd.Period('2016Q1')
    In [4]: per + 3
    Out[4]: Period('2016Q4', 'Q-DEC')

    In [5]: ts = pd.Timestamp('1994-05-06 12:15:16', freq=pd.offsets.Hour())
    In [6]: ts + 2
    Out[6]: Timestamp('1994-05-06 14:15:16', freq='H')

    In [7]: tdi = pd.timedelta_range('1D', periods=2)
    In [8]: tdi - np.array([2, 1])
    Out[8]: TimedeltaIndex(['-1 days', '1 days'], dtype='timedelta64[ns]', freq=None)

    In [9]: dti = pd.date_range('2001-01-01', periods=2, freq='7D')
    In [10]: dti + pd.Index([1, 2])
    Out[10]: DatetimeIndex(['2001-01-08', '2001-01-22'], dtype='datetime64[ns]', freq=None)

Current Behavior:

.. ipython:: python
    :okwarning:
    per = pd.Period('2016Q1')
    per + 3

    per = pd.Period('2016Q1')
    per + 3 * per.freq

    ts = pd.Timestamp('1994-05-06 12:15:16', freq=pd.offsets.Hour())
    ts + 2 * ts.freq

    tdi = pd.timedelta_range('1D', periods=2)
    tdi - np.array([2 * tdi.freq, 1 * tdi.freq])

    dti = pd.date_range('2001-01-01', periods=2, freq='7D')
    dti + pd.Index([1 * dti.freq, 2 * dti.freq])

.. _whatsnew_0240.prior_deprecations:

Removal of prior version deprecations/changes
~~~~~~~~~~~~~~~~~~~~~~~~~~~~~~~~~~~~~~~~~~~~~

- The ``LongPanel`` and ``WidePanel`` classes have been removed (:issue:`10892`)
- :meth:`Series.repeat` has renamed the ``reps`` argument to ``repeats`` (:issue:`14645`)
- Several private functions were removed from the (non-public) module ``pandas.core.common`` (:issue:`22001`)
- Removal of the previously deprecated module ``pandas.core.datetools`` (:issue:`14105`, :issue:`14094`)
- Strings passed into :meth:`DataFrame.groupby` that refer to both column and index levels will raise a ``ValueError`` (:issue:`14432`)
- :meth:`Index.repeat` and :meth:`MultiIndex.repeat` have renamed the ``n`` argument to ``repeats`` (:issue:`14645`)
- The ``Series`` constructor and ``.astype`` method will now raise a ``ValueError`` if timestamp dtypes are passed in without a unit (e.g. ``np.datetime64``) for the ``dtype`` parameter (:issue:`15987`)
- Removal of the previously deprecated ``as_indexer`` keyword completely from ``str.match()`` (:issue:`22356`, :issue:`6581`)
- The modules ``pandas.types``, ``pandas.computation``, and ``pandas.util.decorators`` have been removed (:issue:`16157`, :issue:`16250`)
- Removed the ``pandas.formats.style`` shim for :class:`pandas.io.formats.style.Styler` (:issue:`16059`)
- :func:`pandas.pnow`, :func:`pandas.match`, :func:`pandas.groupby`, :func:`pd.get_store`, ``pd.Expr``, and ``pd.Term`` have been removed (:issue:`15538`, :issue:`15940`)
- :meth:`Categorical.searchsorted` and :meth:`Series.searchsorted` have renamed the ``v`` argument to ``value`` (:issue:`14645`)
- ``pandas.parser``, ``pandas.lib``, and ``pandas.tslib`` have been removed (:issue:`15537`)
- :meth:`TimedeltaIndex.searchsorted`, :meth:`DatetimeIndex.searchsorted`, and :meth:`PeriodIndex.searchsorted` have renamed the ``key`` argument to ``value`` (:issue:`14645`)
- :meth:`DataFrame.consolidate` and :meth:`Series.consolidate` have been removed (:issue:`15501`)
- Removal of the previously deprecated module ``pandas.json`` (:issue:`19944`)
- The module ``pandas.tools`` has been removed (:issue:`15358`, :issue:`16005`)
- :meth:`SparseArray.get_values` and :meth:`SparseArray.to_dense` have dropped the ``fill`` parameter (:issue:`14686`)
- :meth:`DataFrame.sortlevel` and :meth:`Series.sortlevel` have been removed (:issue:`15099`)
- :meth:`SparseSeries.to_dense` has dropped the ``sparse_only`` parameter (:issue:`14686`)
- :meth:`DataFrame.astype` and :meth:`Series.astype` have renamed the ``raise_on_error`` argument to ``errors`` (:issue:`14967`)
- ``is_sequence``, ``is_any_int_dtype``, and ``is_floating_dtype`` have been removed from ``pandas.api.types`` (:issue:`16163`, :issue:`16189`)

.. _whatsnew_0240.performance:

Performance Improvements
~~~~~~~~~~~~~~~~~~~~~~~~

- Slicing Series and DataFrames with an monotonically increasing :class:`CategoricalIndex`
  is now very fast and has speed comparable to slicing with an ``Int64Index``.
  The speed increase is both when indexing by label (using .loc) and position(.iloc) (:issue:`20395`)
  Slicing a monotonically increasing :class:`CategoricalIndex` itself (i.e. ``ci[1000:2000]``)
  shows similar speed improvements as above (:issue:`21659`)
- Improved performance of :func:`Series.describe` in case of numeric dtpyes (:issue:`21274`)
- Improved performance of :func:`pandas.core.groupby.GroupBy.rank` when dealing with tied rankings (:issue:`21237`)
- Improved performance of :func:`DataFrame.set_index` with columns consisting of :class:`Period` objects (:issue:`21582`, :issue:`21606`)
- Improved performance of membership checks in :class:`Categorical` and :class:`CategoricalIndex`
  (i.e. ``x in cat``-style checks are much faster). :meth:`CategoricalIndex.contains`
  is likewise much faster (:issue:`21369`, :issue:`21508`)
- Improved performance of :meth:`HDFStore.groups` (and dependent functions like
  :meth:`~HDFStore.keys`.  (i.e. ``x in store`` checks are much faster)
  (:issue:`21372`)
- Improved the performance of :func:`pandas.get_dummies` with ``sparse=True`` (:issue:`21997`)
- Improved performance of :func:`IndexEngine.get_indexer_non_unique` for sorted, non-unique indexes (:issue:`9466`)
- Improved performance of :func:`PeriodIndex.unique` (:issue:`23083`)
- Improved performance of :func:`pd.concat` for `Series` objects (:issue:`23404`)


.. _whatsnew_0240.docs:

Documentation Changes
~~~~~~~~~~~~~~~~~~~~~

- Added sphinx spelling extension, updated documentation on how to use the spell check (:issue:`21079`)
-
-

.. _whatsnew_0240.bug_fixes:

Bug Fixes
~~~~~~~~~

Categorical
^^^^^^^^^^^

- Bug in :meth:`Categorical.from_codes` where ``NaN`` values in ``codes`` were silently converted to ``0`` (:issue:`21767`). In the future this will raise a ``ValueError``. Also changes the behavior of ``.from_codes([1.1, 2.0])``.
- Bug in :meth:`Categorical.sort_values` where ``NaN`` values were always positioned in front regardless of ``na_position`` value. (:issue:`22556`).
- Bug when indexing with a boolean-valued ``Categorical``. Now a boolean-valued ``Categorical`` is treated as a boolean mask (:issue:`22665`)
- Constructing a :class:`CategoricalIndex` with empty values and boolean categories was raising a ``ValueError`` after a change to dtype coercion (:issue:`22702`).
- Bug in :meth:`Categorical.take` with a user-provided ``fill_value`` not encoding the ``fill_value``, which could result in a ``ValueError``, incorrect results, or a segmentation fault (:issue:`23296`).
- Bug when resampling :meth:`Dataframe.resample()` and aggregating on categorical data, the categorical dtype was getting lost. (:issue:`23227`)

Datetimelike
^^^^^^^^^^^^

- Fixed bug where two :class:`DateOffset` objects with different ``normalize`` attributes could evaluate as equal (:issue:`21404`)
- Fixed bug where :meth:`Timestamp.resolution` incorrectly returned 1-microsecond ``timedelta`` instead of 1-nanosecond :class:`Timedelta` (:issue:`21336`, :issue:`21365`)
- Bug in :func:`to_datetime` that did not consistently return an :class:`Index` when ``box=True`` was specified (:issue:`21864`)
- Bug in :class:`DatetimeIndex` comparisons where string comparisons incorrectly raises ``TypeError`` (:issue:`22074`)
- Bug in :class:`DatetimeIndex` comparisons when comparing against ``timedelta64[ns]`` dtyped arrays; in some cases ``TypeError`` was incorrectly raised, in others it incorrectly failed to raise (:issue:`22074`)
- Bug in :class:`DatetimeIndex` comparisons when comparing against object-dtyped arrays (:issue:`22074`)
- Bug in :class:`DataFrame` with ``datetime64[ns]`` dtype addition and subtraction with ``Timedelta``-like objects (:issue:`22005`, :issue:`22163`)
- Bug in :class:`DataFrame` with ``datetime64[ns]`` dtype addition and subtraction with ``DateOffset`` objects returning an ``object`` dtype instead of ``datetime64[ns]`` dtype (:issue:`21610`, :issue:`22163`)
- Bug in :class:`DataFrame` with ``datetime64[ns]`` dtype comparing against ``NaT`` incorrectly (:issue:`22242`, :issue:`22163`)
- Bug in :class:`DataFrame` with ``datetime64[ns]`` dtype subtracting ``Timestamp``-like object incorrectly returned ``datetime64[ns]`` dtype instead of ``timedelta64[ns]`` dtype (:issue:`8554`, :issue:`22163`)
- Bug in :class:`DataFrame` with ``datetime64[ns]`` dtype subtracting ``np.datetime64`` object with non-nanosecond unit failing to convert to nanoseconds (:issue:`18874`, :issue:`22163`)
- Bug in :class:`DataFrame` comparisons against ``Timestamp``-like objects failing to raise ``TypeError`` for inequality checks with mismatched types (:issue:`8932`, :issue:`22163`)
- Bug in :class:`DataFrame` with mixed dtypes including ``datetime64[ns]`` incorrectly raising ``TypeError`` on equality comparisons (:issue:`13128`, :issue:`22163`)
- Bug in :meth:`DataFrame.eq` comparison against ``NaT`` incorrectly returning ``True`` or ``NaN`` (:issue:`15697`, :issue:`22163`)
- Bug in :class:`DatetimeIndex` subtraction that incorrectly failed to raise ``OverflowError`` (:issue:`22492`, :issue:`22508`)
- Bug in :class:`DatetimeIndex` incorrectly allowing indexing with ``Timedelta`` object (:issue:`20464`)
- Bug in :class:`DatetimeIndex` where frequency was being set if original frequency was ``None`` (:issue:`22150`)
- Bug in rounding methods of :class:`DatetimeIndex` (:meth:`~DatetimeIndex.round`, :meth:`~DatetimeIndex.ceil`, :meth:`~DatetimeIndex.floor`) and :class:`Timestamp` (:meth:`~Timestamp.round`, :meth:`~Timestamp.ceil`, :meth:`~Timestamp.floor`) could give rise to loss of precision (:issue:`22591`)
- Bug in :func:`to_datetime` with an :class:`Index` argument that would drop the ``name`` from the result (:issue:`21697`)
- Bug in :class:`PeriodIndex` where adding or subtracting a :class:`timedelta` or :class:`Tick` object produced incorrect results (:issue:`22988`)
- Bug in :func:`date_range` when decrementing a start date to a past end date by a negative frequency (:issue:`23270`)
- Bug in :meth:`Series.min` which would return ``NaN`` instead of ``NaT`` when called on a series of ``NaT`` (:issue:`23282`)
- Bug in :func:`DataFrame.combine` with datetimelike values raising a TypeError (:issue:`23079`)
- Bug in :func:`date_range` with frequency of ``Day`` or higher where dates sufficiently far in the future could wrap around to the past instead of raising ``OutOfBoundsDatetime`` (:issue:`14187`)
- Bug in :class:`PeriodIndex` with attribute ``freq.n`` greater than 1 where adding a :class:`DateOffset` object would return incorrect results (:issue:`23215`)
<<<<<<< HEAD
- Bug in :class:`Timestamp` constructor which would drop the frequency of an input :class:`Timestamp` (:issue:`22311`)
=======
- Bug in :class:`Series` that interpreted string indices as lists of characters when setting datetimelike values (:issue:`23451`)
>>>>>>> d0691e05

Timedelta
^^^^^^^^^
- Bug in :class:`DataFrame` with ``timedelta64[ns]`` dtype division by ``Timedelta``-like scalar incorrectly returning ``timedelta64[ns]`` dtype instead of ``float64`` dtype (:issue:`20088`, :issue:`22163`)
- Bug in adding a :class:`Index` with object dtype to a :class:`Series` with ``timedelta64[ns]`` dtype incorrectly raising (:issue:`22390`)
- Bug in multiplying a :class:`Series` with numeric dtype against a ``timedelta`` object (:issue:`22390`)
- Bug in :class:`Series` with numeric dtype when adding or subtracting an an array or ``Series`` with ``timedelta64`` dtype (:issue:`22390`)
- Bug in :class:`Index` with numeric dtype when multiplying or dividing an array with dtype ``timedelta64`` (:issue:`22390`)
- Bug in :class:`TimedeltaIndex` incorrectly allowing indexing with ``Timestamp`` object (:issue:`20464`)
- Fixed bug where subtracting :class:`Timedelta` from an object-dtyped array would raise ``TypeError`` (:issue:`21980`)
- Fixed bug in adding a :class:`DataFrame` with all-`timedelta64[ns]` dtypes to a :class:`DataFrame` with all-integer dtypes returning incorrect results instead of raising ``TypeError`` (:issue:`22696`)
- Bug in :class:`TimedeltaIndex` where adding a timezone-aware datetime scalar incorrectly returned a timezone-naive :class:`DatetimeIndex` (:issue:`23215`)
- Bug in :class:`TimedeltaIndex` where adding ``np.timedelta64('NaT')`` incorrectly returned an all-`NaT` :class:`DatetimeIndex` instead of an all-`NaT` :class:`TimedeltaIndex` (:issue:`23215`)
- Bug in :class:`Timedelta` and :func:`to_timedelta()` have inconsistencies in supported unit string (:issue:`21762`)


Timezones
^^^^^^^^^

- Bug in :meth:`DatetimeIndex.shift` where an ``AssertionError`` would raise when shifting across DST (:issue:`8616`)
- Bug in :class:`Timestamp` constructor where passing an invalid timezone offset designator (``Z``) would not raise a ``ValueError`` (:issue:`8910`)
- Bug in :meth:`Timestamp.replace` where replacing at a DST boundary would retain an incorrect offset (:issue:`7825`)
- Bug in :meth:`Series.replace` with ``datetime64[ns, tz]`` data when replacing ``NaT`` (:issue:`11792`)
- Bug in :class:`Timestamp` when passing different string date formats with a timezone offset would produce different timezone offsets (:issue:`12064`)
- Bug when comparing a tz-naive :class:`Timestamp` to a tz-aware :class:`DatetimeIndex` which would coerce the :class:`DatetimeIndex` to tz-naive (:issue:`12601`)
- Bug in :meth:`Series.truncate` with a tz-aware :class:`DatetimeIndex` which would cause a core dump (:issue:`9243`)
- Bug in :class:`Series` constructor which would coerce tz-aware and tz-naive :class:`Timestamp` to tz-aware (:issue:`13051`)
- Bug in :class:`Index` with ``datetime64[ns, tz]`` dtype that did not localize integer data correctly (:issue:`20964`)
- Bug in :class:`DatetimeIndex` where constructing with an integer and tz would not localize correctly (:issue:`12619`)
- Fixed bug where :meth:`DataFrame.describe` and :meth:`Series.describe` on tz-aware datetimes did not show `first` and `last` result (:issue:`21328`)
- Bug in :class:`DatetimeIndex` comparisons failing to raise ``TypeError`` when comparing timezone-aware ``DatetimeIndex`` against ``np.datetime64`` (:issue:`22074`)
- Bug in ``DataFrame`` assignment with a timezone-aware scalar (:issue:`19843`)
- Bug in :func:`DataFrame.asof` that raised a ``TypeError`` when attempting to compare tz-naive and tz-aware timestamps (:issue:`21194`)
- Bug when constructing a :class:`DatetimeIndex` with :class:`Timestamp`s constructed with the ``replace`` method across DST (:issue:`18785`)
- Bug when setting a new value with :meth:`DataFrame.loc` with a :class:`DatetimeIndex` with a DST transition (:issue:`18308`, :issue:`20724`)
- Bug in :meth:`DatetimeIndex.unique` that did not re-localize tz-aware dates correctly (:issue:`21737`)
- Bug when indexing a :class:`Series` with a DST transition (:issue:`21846`)
- Bug in :meth:`DataFrame.resample` and :meth:`Series.resample` where an ``AmbiguousTimeError`` or ``NonExistentTimeError`` would raise if a timezone aware timeseries ended on a DST transition (:issue:`19375`, :issue:`10117`)
- Bug in :meth:`DataFrame.drop` and :meth:`Series.drop` when specifying a tz-aware Timestamp key to drop from a :class:`DatetimeIndex` with a DST transition (:issue:`21761`)

Offsets
^^^^^^^

- Bug in :class:`FY5253` where date offsets could incorrectly raise an ``AssertionError`` in arithmetic operatons (:issue:`14774`)
- Bug in :class:`DateOffset` where keyword arguments ``week`` and ``milliseconds`` were accepted and ignored.  Passing these will now raise ``ValueError`` (:issue:`19398`)
- Bug in adding :class:`DateOffset` with :class:`DataFrame` or :class:`PeriodIndex` incorrectly raising ``TypeError`` (:issue:`23215`)

Numeric
^^^^^^^

- Bug in :class:`Series` ``__rmatmul__`` doesn't support matrix vector multiplication (:issue:`21530`)
- Bug in :func:`factorize` fails with read-only array (:issue:`12813`)
- Fixed bug in :func:`unique` handled signed zeros inconsistently: for some inputs 0.0 and -0.0 were treated as equal and for some inputs as different. Now they are treated as equal for all inputs (:issue:`21866`)
- Bug in :meth:`DataFrame.agg`, :meth:`DataFrame.transform` and :meth:`DataFrame.apply` where,
  when supplied with a list of functions and ``axis=1`` (e.g. ``df.apply(['sum', 'mean'], axis=1)``),
  a ``TypeError`` was wrongly raised. For all three methods such calculation are now done correctly. (:issue:`16679`).
- Bug in :class:`Series` comparison against datetime-like scalars and arrays (:issue:`22074`)
- Bug in :class:`DataFrame` multiplication between boolean dtype and integer returning ``object`` dtype instead of integer dtype (:issue:`22047`, :issue:`22163`)
- Bug in :meth:`DataFrame.apply` where, when supplied with a string argument and additional positional or keyword arguments (e.g. ``df.apply('sum', min_count=1)``), a ``TypeError`` was wrongly raised (:issue:`22376`)
- Bug in :meth:`DataFrame.astype` to extension dtype may raise ``AttributeError`` (:issue:`22578`)
- Bug in :class:`DataFrame` with ``timedelta64[ns]`` dtype arithmetic operations with ``ndarray`` with integer dtype incorrectly treating the narray as ``timedelta64[ns]`` dtype (:issue:`23114`)
- Bug in :meth:`Series.rpow` with object dtype ``NaN`` for ``1 ** NA`` instead of ``1`` (:issue:`22922`).
- :meth:`Series.agg` can now handle numpy NaN-aware methods like :func:`numpy.nansum` (:issue:`19629`)

Strings
^^^^^^^

-
-
-

Interval
^^^^^^^^

- Bug in the :class:`IntervalIndex` constructor where the ``closed`` parameter did not always override the inferred ``closed`` (:issue:`19370`)
- Bug in the ``IntervalIndex`` repr where a trailing comma was missing after the list of intervals (:issue:`20611`)
- Bug in :class:`Interval` where scalar arithmetic operations did not retain the ``closed`` value (:issue:`22313`)
- Bug in :class:`IntervalIndex` where indexing with datetime-like values raised a ``KeyError`` (:issue:`20636`)
- Bug in ``IntervalTree`` where data containing ``NaN`` triggered a warning and resulted in incorrect indexing queries with :class:`IntervalIndex` (:issue:`23352`)

Indexing
^^^^^^^^

- The traceback from a ``KeyError`` when asking ``.loc`` for a single missing label is now shorter and more clear (:issue:`21557`)
- When ``.ix`` is asked for a missing integer label in a :class:`MultiIndex` with a first level of integer type, it now raises a ``KeyError``, consistently with the case of a flat :class:`Int64Index`, rather than falling back to positional indexing (:issue:`21593`)
- Bug in :meth:`DatetimeIndex.reindex` when reindexing a tz-naive and tz-aware :class:`DatetimeIndex` (:issue:`8306`)
- Bug in :meth:`Series.reindex` when reindexing an empty series with a ``datetime64[ns, tz]`` dtype (:issue:`20869`)
- Bug in :class:`DataFrame` when setting values with ``.loc`` and a timezone aware :class:`DatetimeIndex` (:issue:`11365`)
- ``DataFrame.__getitem__`` now accepts dictionaries and dictionary keys as list-likes of labels, consistently with ``Series.__getitem__`` (:issue:`21294`)
- Fixed ``DataFrame[np.nan]`` when columns are non-unique (:issue:`21428`)
- Bug when indexing :class:`DatetimeIndex` with nanosecond resolution dates and timezones (:issue:`11679`)
- Bug where indexing with a Numpy array containing negative values would mutate the indexer (:issue:`21867`)
- Bug where mixed indexes wouldn't allow integers for ``.at`` (:issue:`19860`)
- ``Float64Index.get_loc`` now raises ``KeyError`` when boolean key passed. (:issue:`19087`)
- Bug in :meth:`DataFrame.loc` when indexing with an :class:`IntervalIndex` (:issue:`19977`)
- :class:`Index` no longer mangles ``None``, ``NaN`` and ``NaT``, i.e. they are treated as three different keys. However, for numeric Index all three are still coerced to a ``NaN`` (:issue:`22332`)
- Bug in `scalar in Index` if scalar is a float while the ``Index`` is of integer dtype (:issue:`22085`)
- Bug in `MultiIndex.set_levels` when levels value is not subscriptable (:issue:`23273`)
- Bug where setting a timedelta column by ``Index`` causes it to be casted to double, and therefore lose precision (:issue:`23511`)
- Bug in :func:`Index.union` and :func:`Index.intersection` where name of the ``Index`` of the result was not computed correctly for certain cases (:issue:`9943`, :issue:`9862`)


Missing
^^^^^^^

- Bug in :func:`DataFrame.fillna` where a ``ValueError`` would raise when one column contained a ``datetime64[ns, tz]`` dtype (:issue:`15522`)
- Bug in :func:`Series.hasnans` that could be incorrectly cached and return incorrect answers if null elements are introduced after an initial call (:issue:`19700`)
- :func:`Series.isin` now treats all NaN-floats as equal also for `np.object`-dtype. This behavior is consistent with the behavior for float64 (:issue:`22119`)
- :func:`unique` no longer mangles NaN-floats and the ``NaT``-object for `np.object`-dtype, i.e. ``NaT`` is no longer coerced to a NaN-value and is treated as a different entity. (:issue:`22295`)


MultiIndex
^^^^^^^^^^

- Removed compatibility for :class:`MultiIndex` pickles prior to version 0.8.0; compatibility with :class:`MultiIndex` pickles from version 0.13 forward is maintained (:issue:`21654`)
- :meth:`MultiIndex.get_loc_level` (and as a consequence, ``.loc`` on a :class:`MultiIndex`ed object) will now raise a ``KeyError``, rather than returning an empty ``slice``, if asked a label which is present in the ``levels`` but is unused (:issue:`22221`)
- Fix ``TypeError`` in Python 3 when creating :class:`MultiIndex` in which some levels have mixed types, e.g. when some labels are tuples (:issue:`15457`)

I/O
^^^

.. _whatsnew_0240.bug_fixes.nan_with_str_dtype:

Proper handling of `np.NaN` in a string data-typed column with the Python engine
^^^^^^^^^^^^^^^^^^^^^^^^^^^^^^^^^^^^^^^^^^^^^^^^^^^^^^^^^^^^^^^^^^^^^^^^^^^^^^^^

There was bug in :func:`read_excel` and :func:`read_csv` with the Python
engine, where missing values turned to ``'nan'`` with ``dtype=str`` and
``na_filter=True``. Now, these missing values are converted to the string
missing indicator, ``np.nan``. (:issue `20377`)

.. ipython:: python
   :suppress:

   from pandas.compat import StringIO

Previous Behavior:

.. code-block:: ipython

   In [5]: data = 'a,b,c\n1,,3\n4,5,6'
   In [6]: df = pd.read_csv(StringIO(data), engine='python', dtype=str, na_filter=True)
   In [7]: df.loc[0, 'b']
   Out[7]:
   'nan'

Current Behavior:

.. ipython:: python

   data = 'a,b,c\n1,,3\n4,5,6'
   df = pd.read_csv(StringIO(data), engine='python', dtype=str, na_filter=True)
   df.loc[0, 'b']

Notice how we now instead output ``np.nan`` itself instead of a stringified form of it.

- :func:`read_html()` no longer ignores all-whitespace ``<tr>`` within ``<thead>`` when considering the ``skiprows`` and ``header`` arguments. Previously, users had to decrease their ``header`` and ``skiprows`` values on such tables to work around the issue. (:issue:`21641`)
- :func:`read_excel()` will correctly show the deprecation warning for previously deprecated ``sheetname`` (:issue:`17994`)
- :func:`read_csv()` and func:`read_table()` will throw ``UnicodeError`` and not coredump on badly encoded strings (:issue:`22748`)
- :func:`read_csv()` will correctly parse timezone-aware datetimes (:issue:`22256`)
- :func:`read_sas()` will parse numbers in sas7bdat-files that have width less than 8 bytes correctly. (:issue:`21616`)
- :func:`read_sas()` will correctly parse sas7bdat files with many columns (:issue:`22628`)
- :func:`read_sas()` will correctly parse sas7bdat files with data page types having also bit 7 set (so page type is 128 + 256 = 384) (:issue:`16615`)
- Bug in :meth:`detect_client_encoding` where potential ``IOError`` goes unhandled when importing in a mod_wsgi process due to restricted access to stdout. (:issue:`21552`)
- Bug in :func:`to_string()` that broke column alignment when ``index=False`` and width of first column's values is greater than the width of first column's header (:issue:`16839`, :issue:`13032`)
- Bug in :func:`DataFrame.to_csv` where a single level MultiIndex incorrectly wrote a tuple. Now just the value of the index is written (:issue:`19589`).
- Bug in :meth:`HDFStore.append` when appending a :class:`DataFrame` with an empty string column and ``min_itemsize`` < 8 (:issue:`12242`)
- Bug in :meth:`read_csv()` in which :class:`MultiIndex` index names were being improperly handled in the cases when they were not provided (:issue:`23484`)

Plotting
^^^^^^^^

- Bug in :func:`DataFrame.plot.scatter` and :func:`DataFrame.plot.hexbin` caused x-axis label and ticklabels to disappear when colorbar was on in IPython inline backend (:issue:`10611`, :issue:`10678`, and :issue:`20455`)
- Bug in plotting a Series with datetimes using :func:`matplotlib.axes.Axes.scatter` (:issue:`22039`)

Groupby/Resample/Rolling
^^^^^^^^^^^^^^^^^^^^^^^^

- Bug in :func:`pandas.core.groupby.GroupBy.first` and :func:`pandas.core.groupby.GroupBy.last` with ``as_index=False`` leading to the loss of timezone information (:issue:`15884`)
- Bug in :meth:`DatetimeIndex.resample` when downsampling across a DST boundary (:issue:`8531`)
- Bug where ``ValueError`` is wrongly raised when calling :func:`~pandas.core.groupby.SeriesGroupBy.count` method of a
  ``SeriesGroupBy`` when the grouping variable only contains NaNs and numpy version < 1.13 (:issue:`21956`).
- Multiple bugs in :func:`pandas.core.Rolling.min` with ``closed='left'`` and a
  datetime-like index leading to incorrect results and also segfault. (:issue:`21704`)
- Bug in :meth:`Resampler.apply` when passing postiional arguments to applied func (:issue:`14615`).
- Bug in :meth:`Series.resample` when passing ``numpy.timedelta64`` to ``loffset`` kwarg (:issue:`7687`).
- Bug in :meth:`Resampler.asfreq` when frequency of ``TimedeltaIndex`` is a subperiod of a new frequency (:issue:`13022`).
- Bug in :meth:`SeriesGroupBy.mean` when values were integral but could not fit inside of int64, overflowing instead. (:issue:`22487`)
- :func:`RollingGroupby.agg` and :func:`ExpandingGroupby.agg` now support multiple aggregation functions as parameters (:issue:`15072`)
- Bug in :meth:`DataFrame.resample` and :meth:`Series.resample` when resampling by a weekly offset (``'W'``) across a DST transition (:issue:`9119`, :issue:`21459`)
- Bug in :meth:`DataFrame.expanding` in which the ``axis`` argument was not being respected during aggregations (:issue:`23372`)
- Bug in :meth:`pandas.core.groupby.DataFrameGroupBy.transform` which caused missing values when the input function can accept a :class:`DataFrame` but renames it (:issue:`23455`).

Reshaping
^^^^^^^^^

- Bug in :func:`pandas.concat` when joining resampled DataFrames with timezone aware index (:issue:`13783`)
- Bug in :func:`pandas.concat` when joining only `Series` the `names` argument of `concat` is no longer ignored (:issue:`23490`)
- Bug in :meth:`Series.combine_first` with ``datetime64[ns, tz]`` dtype which would return tz-naive result (:issue:`21469`)
- Bug in :meth:`Series.where` and :meth:`DataFrame.where` with ``datetime64[ns, tz]`` dtype (:issue:`21546`)
- Bug in :meth:`DataFrame.where` with an empty DataFrame and empty ``cond`` having non-bool dtype (:issue:`21947`)
- Bug in :meth:`Series.mask` and :meth:`DataFrame.mask` with ``list`` conditionals (:issue:`21891`)
- Bug in :meth:`DataFrame.replace` raises RecursionError when converting OutOfBounds ``datetime64[ns, tz]`` (:issue:`20380`)
- :func:`pandas.core.groupby.GroupBy.rank` now raises a ``ValueError`` when an invalid value is passed for argument ``na_option`` (:issue:`22124`)
- Bug in :func:`get_dummies` with Unicode attributes in Python 2 (:issue:`22084`)
- Bug in :meth:`DataFrame.replace` raises ``RecursionError`` when replacing empty lists (:issue:`22083`)
- Bug in :meth:`Series.replace` and meth:`DataFrame.replace` when dict is used as the ``to_replace`` value and one key in the dict is is another key's value, the results were inconsistent between using integer key and using string key (:issue:`20656`)
- Bug in :meth:`DataFrame.drop_duplicates` for empty ``DataFrame`` which incorrectly raises an error (:issue:`20516`)
- Bug in :func:`pandas.wide_to_long` when a string is passed to the stubnames argument and a column name is a substring of that stubname (:issue:`22468`)
- Bug in :func:`merge` when merging ``datetime64[ns, tz]`` data that contained a DST transition (:issue:`18885`)
- Bug in :func:`merge_asof` when merging on float values within defined tolerance (:issue:`22981`)
- Bug in :func:`pandas.concat` when concatenating a multicolumn DataFrame with tz-aware data against a DataFrame with a different number of columns (:issue`22796`)
- Bug in :func:`merge_asof` where confusing error message raised when attempting to merge with missing values (:issue:`23189`)
- Bug in :meth:`DataFrame.nsmallest` and :meth:`DataFrame.nlargest` for dataframes that have :class:`MultiIndex`ed columns (:issue:`23033`).

.. _whatsnew_0240.bug_fixes.sparse:

Sparse
^^^^^^

- Updating a boolean, datetime, or timedelta column to be Sparse now works (:issue:`22367`)
- Bug in :meth:`Series.to_sparse` with Series already holding sparse data not constructing properly (:issue:`22389`)
- Providing a ``sparse_index`` to the SparseArray constructor no longer defaults the na-value to ``np.nan`` for all dtypes. The correct na_value for ``data.dtype`` is now used.
- Bug in ``SparseArray.nbytes`` under-reporting its memory usage by not including the size of its sparse index.
- Improved performance of :meth:`Series.shift` for non-NA ``fill_value``, as values are no longer converted to a dense array.
- Bug in ``DataFrame.groupby`` not including ``fill_value`` in the groups for non-NA ``fill_value`` when grouping by a sparse column (:issue:`5078`)
- Bug in unary inversion operator (``~``) on a ``SparseSeries`` with boolean values. The performance of this has also been improved (:issue:`22835`)
- Bug in :meth:`SparseArary.unique` not returning the unique values (:issue:`19595`)

Build Changes
^^^^^^^^^^^^^

- Building pandas for development now requires ``cython >= 0.28.2`` (:issue:`21688`)
- Testing pandas now requires ``hypothesis>=3.58``.  You can find `the Hypothesis docs here <https://hypothesis.readthedocs.io/en/latest/index.html>`_, and a pandas-specific introduction :ref:`in the contributing guide <using-hypothesis>`. (:issue:`22280`)
-

Other
^^^^^

- :meth:`~pandas.io.formats.style.Styler.background_gradient` now takes a ``text_color_threshold`` parameter to automatically lighten the text color based on the luminance of the background color. This improves readability with dark background colors without the need to limit the background colormap range. (:issue:`21258`)
- Require at least 0.28.2 version of ``cython`` to support read-only memoryviews (:issue:`21688`)
- :meth:`~pandas.io.formats.style.Styler.background_gradient` now also supports tablewise application (in addition to rowwise and columnwise) with ``axis=None`` (:issue:`15204`)
- :meth:`DataFrame.nlargest` and :meth:`DataFrame.nsmallest` now returns the correct n values when keep != 'all' also when tied on the first columns (:issue:`22752`)
- :meth:`~pandas.io.formats.style.Styler.bar` now also supports tablewise application (in addition to rowwise and columnwise) with ``axis=None`` and setting clipping range with ``vmin`` and ``vmax`` (:issue:`21548` and :issue:`21526`). ``NaN`` values are also handled properly.
- Logical operations ``&, |, ^`` between :class:`Series` and :class:`Index` will no longer raise ``ValueError`` (:issue:`22092`)
- Bug in :meth:`DataFrame.combine_first` in which column types were unexpectedly converted to float (:issue:`20699`)<|MERGE_RESOLUTION|>--- conflicted
+++ resolved
@@ -1120,11 +1120,8 @@
 - Bug in :func:`DataFrame.combine` with datetimelike values raising a TypeError (:issue:`23079`)
 - Bug in :func:`date_range` with frequency of ``Day`` or higher where dates sufficiently far in the future could wrap around to the past instead of raising ``OutOfBoundsDatetime`` (:issue:`14187`)
 - Bug in :class:`PeriodIndex` with attribute ``freq.n`` greater than 1 where adding a :class:`DateOffset` object would return incorrect results (:issue:`23215`)
-<<<<<<< HEAD
+- Bug in :class:`Series` that interpreted string indices as lists of characters when setting datetimelike values (:issue:`23451`)
 - Bug in :class:`Timestamp` constructor which would drop the frequency of an input :class:`Timestamp` (:issue:`22311`)
-=======
-- Bug in :class:`Series` that interpreted string indices as lists of characters when setting datetimelike values (:issue:`23451`)
->>>>>>> d0691e05
 
 Timedelta
 ^^^^^^^^^
