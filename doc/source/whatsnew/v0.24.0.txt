.. _whatsnew_0240:

v0.24.0 (Month XX, 2018)
------------------------

.. warning::

   Starting January 1, 2019, pandas feature releases will support Python 3 only.
   See :ref:`install.dropping-27` for more.

.. _whatsnew_0240.enhancements:

New features
~~~~~~~~~~~~
- :func:`merge` now directly allows merge between objects of type ``DataFrame`` and named ``Series``, without the need to convert the ``Series`` object into a ``DataFrame`` beforehand (:issue:`21220`)


- ``ExcelWriter`` now accepts ``mode`` as a keyword argument, enabling append to existing workbooks when using the ``openpyxl`` engine (:issue:`3441`)

.. _whatsnew_0240.enhancements.extension_array_operators:

``ExtensionArray`` operator support
^^^^^^^^^^^^^^^^^^^^^^^^^^^^^^^^^^^

A ``Series`` based on an ``ExtensionArray`` now supports arithmetic and comparison
operators (:issue:`19577`). There are two approaches for providing operator support for an ``ExtensionArray``:

1. Define each of the operators on your ``ExtensionArray`` subclass.
2. Use an operator implementation from pandas that depends on operators that are already defined
   on the underlying elements (scalars) of the ``ExtensionArray``.

See the :ref:`ExtensionArray Operator Support
<extending.extension.operator>` documentation section for details on both
ways of adding operator support.

.. _whatsnew_0240.enhancements.intna:

Optional Integer NA Support
^^^^^^^^^^^^^^^^^^^^^^^^^^^

Pandas has gained the ability to hold integer dtypes with missing values. This long requested feature is enabled through the use of :ref:`extension types <extending.extension-types>`.
Here is an example of the usage.

We can construct a ``Series`` with the specified dtype. The dtype string ``Int64`` is a pandas ``ExtensionDtype``. Specifying a list or array using the traditional missing value
marker of ``np.nan`` will infer to integer dtype. The display of the ``Series`` will also use the ``NaN`` to indicate missing values in string outputs. (:issue:`20700`, :issue:`20747`, :issue:`22441`)

.. ipython:: python

   s = pd.Series([1, 2, np.nan], dtype='Int64')
   s


Operations on these dtypes will propagate ``NaN`` as other pandas operations.

.. ipython:: python

   # arithmetic
   s + 1

   # comparison
   s == 1

   # indexing
   s.iloc[1:3]

   # operate with other dtypes
   s + s.iloc[1:3].astype('Int8')

   # coerce when needed
   s + 0.01

These dtypes can operate as part of of ``DataFrame``.

.. ipython:: python

   df = pd.DataFrame({'A': s, 'B': [1, 1, 3], 'C': list('aab')})
   df
   df.dtypes


These dtypes can be merged & reshaped & casted.

.. ipython:: python

   pd.concat([df[['A']], df[['B', 'C']]], axis=1).dtypes
   df['A'].astype(float)

.. warning::

   The Integer NA support currently uses the captilized dtype version, e.g. ``Int8`` as compared to the traditional ``int8``. This may be changed at a future date.

.. _whatsnew_0240.enhancements.read_html:

``read_html`` Enhancements
^^^^^^^^^^^^^^^^^^^^^^^^^^

:func:`read_html` previously ignored ``colspan`` and ``rowspan`` attributes.
Now it understands them, treating them as sequences of cells with the same
value. (:issue:`17054`)

.. ipython:: python

    result = pd.read_html("""
      <table>
        <thead>
          <tr>
            <th>A</th><th>B</th><th>C</th>
          </tr>
        </thead>
        <tbody>
          <tr>
            <td colspan="2">1</td><td>2</td>
          </tr>
        </tbody>
      </table>""")

Previous Behavior:

.. code-block:: ipython

    In [13]: result
    Out [13]:
    [   A  B   C
     0  1  2 NaN]

Current Behavior:

.. ipython:: python

    result


.. _whatsnew_0240.enhancements.interval:

Storing Interval Data in Series and DataFrame
^^^^^^^^^^^^^^^^^^^^^^^^^^^^^^^^^^^^^^^^^^^^^

Interval data may now be stored in a ``Series`` or ``DataFrame``, in addition to an
:class:`IntervalIndex` like previously (:issue:`19453`).

.. ipython:: python

   ser = pd.Series(pd.interval_range(0, 5))
   ser
   ser.dtype

Previously, these would be cast to a NumPy array of ``Interval`` objects. In general,
this should result in better performance when storing an array of intervals in
a :class:`Series`.

Note that the ``.values`` of a ``Series`` containing intervals is no longer a NumPy
array, but rather an ``ExtensionArray``:

.. ipython:: python

   ser.values

This is the same behavior as ``Series.values`` for categorical data. See
:ref:`whatsnew_0240.api_breaking.interval_values` for more.


.. _whatsnew_0240.enhancements.other:

Other Enhancements
^^^^^^^^^^^^^^^^^^
- :func:`to_datetime` now supports the ``%Z`` and ``%z`` directive when passed into ``format`` (:issue:`13486`)
- :func:`Series.mode` and :func:`DataFrame.mode` now support the ``dropna`` parameter which can be used to specify whether ``NaN``/``NaT`` values should be considered (:issue:`17534`)
- :func:`to_csv` now supports ``compression`` keyword when a file handle is passed. (:issue:`21227`)
- :meth:`Index.droplevel` is now implemented also for flat indexes, for compatibility with :class:`MultiIndex` (:issue:`21115`)
- :meth:`Series.droplevel` and :meth:`DataFrame.droplevel` are now implemented (:issue:`20342`)
- Added support for reading from Google Cloud Storage via the ``gcsfs`` library (:issue:`19454`)
- :func:`to_gbq` and :func:`read_gbq` signature and documentation updated to
  reflect changes from the `Pandas-GBQ library version 0.5.0
  <https://pandas-gbq.readthedocs.io/en/latest/changelog.html#changelog-0-5-0>`__.
  (:issue:`21627`)
- New method :meth:`HDFStore.walk` will recursively walk the group hierarchy of an HDF5 file (:issue:`10932`)
- :func:`read_html` copies cell data across ``colspan`` and ``rowspan``, and it treats all-``th`` table rows as headers if ``header`` kwarg is not given and there is no ``thead`` (:issue:`17054`)
- :meth:`Series.nlargest`, :meth:`Series.nsmallest`, :meth:`DataFrame.nlargest`, and :meth:`DataFrame.nsmallest` now accept the value ``"all"`` for the ``keep`` argument. This keeps all ties for the nth largest/smallest value (:issue:`16818`)
- :class:`IntervalIndex` has gained the :meth:`~IntervalIndex.set_closed` method to change the existing ``closed`` value (:issue:`21670`)
- :func:`~DataFrame.to_csv`, :func:`~Series.to_csv`, :func:`~DataFrame.to_json`, and :func:`~Series.to_json` now support ``compression='infer'`` to infer compression based on filename extension (:issue:`15008`).
  The default compression for ``to_csv``, ``to_json``, and ``to_pickle`` methods has been updated to ``'infer'`` (:issue:`22004`).
- :func:`to_timedelta` now supports iso-formated timedelta strings (:issue:`21877`)
- :class:`Series` and :class:`DataFrame` now support :class:`Iterable` in constructor (:issue:`2193`)
- :class:`DatetimeIndex` gained :attr:`DatetimeIndex.timetz` attribute. Returns local time with timezone information. (:issue:`21358`)
- :class:`Resampler` now is iterable like :class:`GroupBy` (:issue:`15314`).
- :meth:`Series.resample` and :meth:`DataFrame.resample` have gained the :meth:`Resampler.quantile` (:issue:`15023`).
- :meth:`Index.to_frame` now supports overriding column name(s) (:issue:`22580`).

.. _whatsnew_0240.api_breaking:

Backwards incompatible API changes
~~~~~~~~~~~~~~~~~~~~~~~~~~~~~~~~~~


.. _whatsnew_0240.api_breaking.interval_values:

``IntervalIndex.values`` is now an ``IntervalArray``
^^^^^^^^^^^^^^^^^^^^^^^^^^^^^^^^^^^^^^^^^^^^^^^^^^^^

The :attr:`~Interval.values` attribute of an :class:`IntervalIndex` now returns an
``IntervalArray``, rather than a NumPy array of :class:`Interval` objects (:issue:`19453`).

Previous Behavior:

.. code-block:: ipython

   In [1]: idx = pd.interval_range(0, 4)

   In [2]: idx.values
   Out[2]:
   array([Interval(0, 1, closed='right'), Interval(1, 2, closed='right'),
          Interval(2, 3, closed='right'), Interval(3, 4, closed='right')],
         dtype=object)

New Behavior:

.. ipython:: python

   idx = pd.interval_range(0, 4)
   idx.values

This mirrors ``CategoricalIndex.values``, which returns a ``Categorical``.

For situations where you need an ``ndarray`` of ``Interval`` objects, use
:meth:`numpy.asarray` or ``idx.astype(object)``.

.. ipython:: python

   np.asarray(idx)
   idx.values.astype(object)

.. _whatsnew_0240.api.timezone_offset_parsing:

Parsing Datetime Strings with Timezone Offsets
^^^^^^^^^^^^^^^^^^^^^^^^^^^^^^^^^^^^^^^^^^^^^^

Previously, parsing datetime strings with UTC offsets with :func:`to_datetime`
or :class:`DatetimeIndex` would automatically convert the datetime to UTC
without timezone localization. This is inconsistent from parsing the same
datetime string with :class:`Timestamp` which would preserve the UTC
offset in the ``tz`` attribute. Now, :func:`to_datetime` preserves the UTC
offset in the ``tz`` attribute when all the datetime strings have the same
UTC offset (:issue:`17697`, :issue:`11736`, :issue:`22457`)

*Previous Behavior*:

.. code-block:: ipython


    In [2]: pd.to_datetime("2015-11-18 15:30:00+05:30")
    Out[2]: Timestamp('2015-11-18 10:00:00')

    In [3]: pd.Timestamp("2015-11-18 15:30:00+05:30")
    Out[3]: Timestamp('2015-11-18 15:30:00+0530', tz='pytz.FixedOffset(330)')

    # Different UTC offsets would automatically convert the datetimes to UTC (without a UTC timezone)
    In [4]: pd.to_datetime(["2015-11-18 15:30:00+05:30", "2015-11-18 16:30:00+06:30"])
    Out[4]: DatetimeIndex(['2015-11-18 10:00:00', '2015-11-18 10:00:00'], dtype='datetime64[ns]', freq=None)

*Current Behavior*:

.. ipython:: python

    pd.to_datetime("2015-11-18 15:30:00+05:30")
    pd.Timestamp("2015-11-18 15:30:00+05:30")

Parsing datetime strings with the same UTC offset will preserve the UTC offset in the ``tz``

.. ipython:: python

    pd.to_datetime(["2015-11-18 15:30:00+05:30"] * 2)

Parsing datetime strings with different UTC offsets will now create an Index of
``datetime.datetime`` objects with different UTC offsets

.. ipython:: python

    idx = pd.to_datetime(["2015-11-18 15:30:00+05:30", "2015-11-18 16:30:00+06:30"])
    idx
    idx[0]
    idx[1]

Passing ``utc=True`` will mimic the previous behavior but will correctly indicate
that the dates have been converted to UTC

.. ipython:: python
    pd.to_datetime(["2015-11-18 15:30:00+05:30", "2015-11-18 16:30:00+06:30"], utc=True)

.. _whatsnew_0240.api_breaking.calendarday:

CalendarDay Offset
^^^^^^^^^^^^^^^^^^

:class:`Day` and associated frequency alias ``'D'`` were documented to represent
a calendar day; however, arithmetic and operations with :class:`Day` sometimes
respected absolute time instead (i.e. ``Day(n)`` and acted identically to ``Timedelta(days=n)``).

*Previous Behavior*:

.. code-block:: ipython


    In [2]: ts = pd.Timestamp('2016-10-30 00:00:00', tz='Europe/Helsinki')

    # Respects calendar arithmetic
    In [3]: pd.date_range(start=ts, freq='D', periods=3)
    Out[3]:
    DatetimeIndex(['2016-10-30 00:00:00+03:00', '2016-10-31 00:00:00+02:00',
                   '2016-11-01 00:00:00+02:00'],
                  dtype='datetime64[ns, Europe/Helsinki]', freq='D')

    # Respects absolute arithmetic
    In [4]: ts + pd.tseries.frequencies.to_offset('D')
    Out[4]: Timestamp('2016-10-30 23:00:00+0200', tz='Europe/Helsinki')

:class:`CalendarDay` and associated frequency alias ``'CD'`` are now available
and respect calendar day arithmetic while :class:`Day` and frequency alias ``'D'``
will now respect absolute time (:issue:`22274`, :issue:`20596`, :issue:`16980`, :issue:`8774`)
See the :ref:`documentation here <timeseries.dayvscalendarday>` for more information.

Addition with :class:`CalendarDay` across a daylight savings time transition:

.. ipython:: python

   ts = pd.Timestamp('2016-10-30 00:00:00', tz='Europe/Helsinki')
   ts + pd.offsets.Day(1)
   ts + pd.offsets.CalendarDay(1)

.. _whatsnew_0240.api_breaking.period_end_time:

Time values in ``dt.end_time`` and ``to_timestamp(how='end')``
^^^^^^^^^^^^^^^^^^^^^^^^^^^^^^^^^^^^^^^^^^^^^^^^^^^^^^^^^^^^^^

The time values in :class:`Period` and :class:`PeriodIndex` objects are now set
to '23:59:59.999999999' when calling :attr:`Series.dt.end_time`, :attr:`Period.end_time`,
:attr:`PeriodIndex.end_time`, :func:`Period.to_timestamp()` with ``how='end'``,
or :func:`PeriodIndex.to_timestamp()` with ``how='end'`` (:issue:`17157`)

Previous Behavior:

.. code-block:: ipython

   In [2]: p = pd.Period('2017-01-01', 'D')
   In [3]: pi = pd.PeriodIndex([p])

   In [4]: pd.Series(pi).dt.end_time[0]
   Out[4]: Timestamp(2017-01-01 00:00:00)

   In [5]: p.end_time
   Out[5]: Timestamp(2017-01-01 23:59:59.999999999)

Current Behavior:

Calling :attr:`Series.dt.end_time` will now result in a time of '23:59:59.999999999' as
is the case with :attr:`Period.end_time`, for example

.. ipython:: python

   p = pd.Period('2017-01-01', 'D')
   pi = pd.PeriodIndex([p])

   pd.Series(pi).dt.end_time[0]

   p.end_time

.. _whatsnew_0240.api.datetimelike.normalize:

Tick DateOffset Normalize Restrictions
^^^^^^^^^^^^^^^^^^^^^^^^^^^^^^^^^^^^^^

Creating a ``Tick`` object (:class:`Day`, :class:`Hour`, :class:`Minute`,
:class:`Second`, :class:`Milli`, :class:`Micro`, :class:`Nano`) with
``normalize=True`` is no longer supported.  This prevents unexpected behavior
where addition could fail to be monotone or associative.  (:issue:`21427`)

*Previous Behavior*:

.. code-block:: ipython


   In [2]: ts = pd.Timestamp('2018-06-11 18:01:14')

   In [3]: ts
   Out[3]: Timestamp('2018-06-11 18:01:14')

   In [4]: tic = pd.offsets.Hour(n=2, normalize=True)
      ...:

   In [5]: tic
   Out[5]: <2 * Hours>

   In [6]: ts + tic
   Out[6]: Timestamp('2018-06-11 00:00:00')

   In [7]: ts + tic + tic + tic == ts + (tic + tic + tic)
   Out[7]: False

*Current Behavior*:

.. ipython:: python

    ts = pd.Timestamp('2018-06-11 18:01:14')
    tic = pd.offsets.Hour(n=2)
    ts + tic + tic + tic == ts + (tic + tic + tic)


.. _whatsnew_0240.api.datetimelike:


.. _whatsnew_0240.api.period_subtraction:

Period Subtraction
^^^^^^^^^^^^^^^^^^

Subtraction of a ``Period`` from another ``Period`` will give a ``DateOffset``.
instead of an integer (:issue:`21314`)

.. ipython:: python

    june = pd.Period('June 2018')
    april = pd.Period('April 2018')
    june - april

Previous Behavior:

.. code-block:: ipython

    In [2]: june = pd.Period('June 2018')

    In [3]: april = pd.Period('April 2018')

    In [4]: june - april
    Out [4]: 2

Similarly, subtraction of a ``Period`` from a ``PeriodIndex`` will now return
an ``Index`` of ``DateOffset`` objects instead of an ``Int64Index``

.. ipython:: python

    pi = pd.period_range('June 2018', freq='M', periods=3)
    pi - pi[0]

Previous Behavior:

.. code-block:: ipython

    In [2]: pi = pd.period_range('June 2018', freq='M', periods=3)

    In [3]: pi - pi[0]
    Out[3]: Int64Index([0, 1, 2], dtype='int64')


.. _whatsnew_0240.api.timedelta64_subtract_nan

Addition/Subtraction of ``NaN`` from :class:`DataFrame`
^^^^^^^^^^^^^^^^^^^^^^^^^^^^^^^^^^^^^^^^^^^^^^^^^^^^^^^

Adding or subtracting ``NaN`` from a :class:`DataFrame` column with
``timedelta64[ns]`` dtype will now raise a ``TypeError`` instead of returning
all-``NaT``.  This is for compatibility with ``TimedeltaIndex`` and
``Series`` behavior (:issue:`22163`)

.. ipython:: python

    df = pd.DataFrame([pd.Timedelta(days=1)])
    df - np.nan

Previous Behavior:

.. code-block:: ipython

    In [4]: df = pd.DataFrame([pd.Timedelta(days=1)])

    In [5]: df - np.nan
    Out[5]:
        0
    0 NaT


.. _whatsnew_0240.api.extension:

ExtensionType Changes
^^^^^^^^^^^^^^^^^^^^^

- ``ExtensionArray`` has gained the abstract methods ``.dropna()`` (:issue:`21185`)
- ``ExtensionDtype`` has gained the ability to instantiate from string dtypes, e.g. ``decimal`` would instantiate a registered ``DecimalDtype``; furthermore
  the ``ExtensionDtype`` has gained the method ``construct_array_type`` (:issue:`21185`)
- Added ``ExtensionDtype._is_numeric`` for controlling whether an extension dtype is considered numeric (:issue:`22290`).
- The ``ExtensionArray`` constructor, ``_from_sequence`` now take the keyword arg ``copy=False`` (:issue:`21185`)
- Bug in :meth:`Series.get` for ``Series`` using ``ExtensionArray`` and integer index (:issue:`21257`)
- :meth:`~Series.shift` now dispatches to :meth:`ExtensionArray.shift` (:issue:`22386`)
- :meth:`Series.combine()` works correctly with :class:`~pandas.api.extensions.ExtensionArray` inside of :class:`Series` (:issue:`20825`)
- :meth:`Series.combine()` with scalar argument now works for any function type (:issue:`21248`)
- :meth:`Series.astype` and :meth:`DataFrame.astype` now dispatch to :meth:`ExtensionArray.astype` (:issue:`21185:`).
- Added :meth:`pandas.api.types.register_extension_dtype` to register an extension type with pandas (:issue:`22664`)

.. _whatsnew_0240.api.incompatibilities:

Series and Index Data-Dtype Incompatibilities
^^^^^^^^^^^^^^^^^^^^^^^^^^^^^^^^^^^^^^^^^^^^^

``Series`` and ``Index`` constructors now raise when the
data is incompatible with a passed ``dtype=`` (:issue:`15832`)

Previous Behavior:

.. code-block:: ipython

    In [4]: pd.Series([-1], dtype="uint64")
    Out [4]:
    0    18446744073709551615
    dtype: uint64

Current Behavior:

.. code-block:: ipython

    In [4]: pd.Series([-1], dtype="uint64")
    Out [4]:
    ...
    OverflowError: Trying to coerce negative values to unsigned integers

Datetimelike API Changes
^^^^^^^^^^^^^^^^^^^^^^^^

- For :class:`DatetimeIndex` and :class:`TimedeltaIndex` with non-``None`` ``freq`` attribute, addition or subtraction of integer-dtyped array or ``Index`` will return an object of the same class (:issue:`19959`)
- :class:`DateOffset` objects are now immutable. Attempting to alter one of these will now raise ``AttributeError`` (:issue:`21341`)
- :class:`PeriodIndex` subtraction of another ``PeriodIndex`` will now return an object-dtype :class:`Index` of :class:`DateOffset` objects instead of raising a ``TypeError`` (:issue:`20049`)
- :func:`cut` and :func:`qcut` now returns a :class:`DatetimeIndex` or :class:`TimedeltaIndex` bins when the input is datetime or timedelta dtype respectively and ``retbins=True`` (:issue:`19891`)
- :meth:`DatetimeIndex.to_period` and :meth:`Timestamp.to_period` will issue a warning when timezone information will be lost (:issue:`21333`)

.. _whatsnew_0240.api.other:

Other API Changes
^^^^^^^^^^^^^^^^^

- :class:`DatetimeIndex` now accepts :class:`Int64Index` arguments as epoch timestamps (:issue:`20997`)
- Accessing a level of a ``MultiIndex`` with a duplicate name (e.g. in
  :meth:`~MultiIndex.get_level_values`) now raises a ``ValueError`` instead of
  a ``KeyError`` (:issue:`21678`).
- Invalid construction of ``IntervalDtype`` will now always raise a ``TypeError`` rather than a ``ValueError`` if the subdtype is invalid (:issue:`21185`)
- Trying to reindex a ``DataFrame`` with a non unique ``MultiIndex`` now raises a ``ValueError`` instead of an ``Exception`` (:issue:`21770`)
- :meth:`PeriodIndex.tz_convert` and :meth:`PeriodIndex.tz_localize` have been removed (:issue:`21781`)
- :class:`Index` subtraction will attempt to operate element-wise instead of raising ``TypeError`` (:issue:`19369`)
- :class:`pandas.io.formats.style.Styler` supports a ``number-format`` property when using :meth:`~pandas.io.formats.style.Styler.to_excel` (:issue:`22015`)
- :meth:`DataFrame.corr` and :meth:`Series.corr` now raise a ``ValueError`` along with a helpful error message instead of a ``KeyError`` when supplied with an invalid method (:issue:`22298`)
- :meth:`shift` will now always return a copy, instead of the previous behaviour of returning self when shifting by 0 (:issue:`22397`)

.. _whatsnew_0240.deprecations:

Deprecations
~~~~~~~~~~~~

- :meth:`DataFrame.to_stata`, :meth:`read_stata`, :class:`StataReader` and :class:`StataWriter` have deprecated the ``encoding`` argument. The encoding of a Stata dta file is determined by the file type and cannot be changed (:issue:`21244`)
- :meth:`MultiIndex.to_hierarchical` is deprecated and will be removed in a future version (:issue:`21613`)
- :meth:`Series.ptp` is deprecated. Use ``numpy.ptp`` instead (:issue:`21614`)
- :meth:`Series.compress` is deprecated. Use ``Series[condition]`` instead (:issue:`18262`)
- The signature of :meth:`Series.to_csv` has been uniformed to that of :meth:`DataFrame.to_csv`: the name of the first argument is now ``path_or_buf``, the order of subsequent arguments has changed, the ``header`` argument now defaults to ``True``. (:issue:`19715`)
- :meth:`Categorical.from_codes` has deprecated providing float values for the ``codes`` argument. (:issue:`21767`)
- :func:`pandas.read_table` is deprecated. Instead, use :func:`pandas.read_csv` passing ``sep='\t'`` if necessary (:issue:`21948`)
- :meth:`Series.str.cat` has deprecated using arbitrary list-likes *within* list-likes. A list-like container may still contain
  many ``Series``, ``Index`` or 1-dimensional ``np.ndarray``, or alternatively, only scalar values. (:issue:`21950`)
- :meth:`FrozenNDArray.searchsorted` has deprecated the ``v`` parameter in favor of ``value`` (:issue:`14645`)

.. _whatsnew_0240.prior_deprecations:

Removal of prior version deprecations/changes
~~~~~~~~~~~~~~~~~~~~~~~~~~~~~~~~~~~~~~~~~~~~~

- The ``LongPanel`` and ``WidePanel`` classes have been removed (:issue:`10892`)
- :meth:`Series.repeat` has renamed the ``reps`` argument to ``repeats`` (:issue:`14645`)
- Several private functions were removed from the (non-public) module ``pandas.core.common`` (:issue:`22001`)
- Removal of the previously deprecated module ``pandas.core.datetools`` (:issue:`14105`, :issue:`14094`)
- Strings passed into :meth:`DataFrame.groupby` that refer to both column and index levels will raise a ``ValueError`` (:issue:`14432`)
<<<<<<< HEAD
- :meth:`Index.repeat` and :meth:`MultiIndex.repeat` have renamed the ``n`` argument to ``repeats`` (:issue:`14645`)
- Removal of the previously deprecated ``as_indexer`` keyword completely from ``str.match()`` (:issue:`22356`, :issue:`6581`)
- Removed the ``pandas.formats.style`` shim for :class:`pandas.io.formats.style.Styler` (:issue:`16059`)
- :meth:`Categorical.searchsorted` and :meth:`Series.searchsorted` have renamed the ``v`` argument to ``value`` (:issue:`14645`)
- :meth:`TimedeltaIndex.searchsorted`, :meth:`DatetimeIndex.searchsorted`, and :meth:`PeriodIndex.searchsorted` have renamed the ``key`` argument to ``value`` (:issue:`14645`)
=======
- :meth:`Index.repeat` and :meth:`MultiIndex.repeat` have renamed the ``n`` argument to ``repeats``(:issue:`14645`)
- Removal of the previously deprecated ``as_indexer`` keyword completely from ``str.match()`` (:issue:`22356`,:issue:`6581`)
>>>>>>> 13c4fa9e

.. _whatsnew_0240.performance:

Performance Improvements
~~~~~~~~~~~~~~~~~~~~~~~~

- Very large improvement in performance of slicing when the index is a :class:`CategoricalIndex`,
  both when indexing by label (using .loc) and position(.iloc).
  Likewise, slicing a ``CategoricalIndex`` itself (i.e. ``ci[100:200]``) shows similar speed improvements (:issue:`21659`)
- Improved performance of :func:`Series.describe` in case of numeric dtpyes (:issue:`21274`)
- Improved performance of :func:`pandas.core.groupby.GroupBy.rank` when dealing with tied rankings (:issue:`21237`)
- Improved performance of :func:`DataFrame.set_index` with columns consisting of :class:`Period` objects (:issue:`21582`, :issue:`21606`)
- Improved performance of membership checks in :class:`Categorical` and :class:`CategoricalIndex`
  (i.e. ``x in cat``-style checks are much faster). :meth:`CategoricalIndex.contains`
  is likewise much faster (:issue:`21369`, :issue:`21508`)
- Improved performance of :meth:`HDFStore.groups` (and dependent functions like
  :meth:`~HDFStore.keys`.  (i.e. ``x in store`` checks are much faster)
  (:issue:`21372`)
- Improved the performance of :func:`pandas.get_dummies` with ``sparse=True`` (:issue:`21997`)

.. _whatsnew_0240.docs:

Documentation Changes
~~~~~~~~~~~~~~~~~~~~~

- Added sphinx spelling extension, updated documentation on how to use the spell check (:issue:`21079`)
-
-

.. _whatsnew_0240.bug_fixes:

Bug Fixes
~~~~~~~~~

Categorical
^^^^^^^^^^^

- Bug in :meth:`Categorical.from_codes` where ``NaN`` values in ``codes`` were silently converted to ``0`` (:issue:`21767`). In the future this will raise a ``ValueError``. Also changes the behavior of ``.from_codes([1.1, 2.0])``.

Datetimelike
^^^^^^^^^^^^

- Fixed bug where two :class:`DateOffset` objects with different ``normalize`` attributes could evaluate as equal (:issue:`21404`)
- Fixed bug where :meth:`Timestamp.resolution` incorrectly returned 1-microsecond ``timedelta`` instead of 1-nanosecond :class:`Timedelta` (:issue:`21336`, :issue:`21365`)
- Bug in :func:`to_datetime` that did not consistently return an :class:`Index` when ``box=True`` was specified (:issue:`21864`)
- Bug in :class:`DatetimeIndex` comparisons where string comparisons incorrectly raises ``TypeError`` (:issue:`22074`)
- Bug in :class:`DatetimeIndex` comparisons when comparing against ``timedelta64[ns]`` dtyped arrays; in some cases ``TypeError`` was incorrectly raised, in others it incorrectly failed to raise (:issue:`22074`)
- Bug in :class:`DatetimeIndex` comparisons when comparing against object-dtyped arrays (:issue:`22074`)
<<<<<<< HEAD
- Bug in :class:`DataFrame` with ``datetime64[ns]`` dtype addition and subtraction with ``Timedelta``-like objects (:issue:`22005`, :issue:`22163`)
- Bug in :class:`DataFrame` with ``datetime64[ns]`` dtype addition and subtraction with ``DateOffset`` objects returning an ``object`` dtype instead of ``datetime64[ns]`` dtype (:issue:`21610`, :issue:`22163`)
- Bug in :class:`DataFrame` with ``datetime64[ns]`` dtype comparing against ``NaT`` incorrectly (:issue:`22242`, :issue:`22163`)
- Bug in :class:`DataFrame` with ``datetime64[ns]`` dtype subtracting ``Timestamp``-like object incorrectly returned ``datetime64[ns]`` dtype instead of ``timedelta64[ns]`` dtype (:issue:`8554`, :issue:`22163`)
- Bug in :class:`DataFrame` with ``datetime64[ns]`` dtype subtracting ``np.datetime64`` object with non-nanosecond unit failing to convert to nanoseconds (:issue:`18874`, :issue:`22163`)
- Bug in :class:`DataFrame` comparisons against ``Timestamp``-like objects failing to raise ``TypeError`` for inequality checks with mismatched types (:issue:`8932`, :issue:`22163`)
- Bug in :class:`DataFrame` with mixed dtypes including ``datetime64[ns]`` incorrectly raising ``TypeError`` on equality comparisons (:issue:`13128`, :issue:`22163`)
- Bug in :meth:`DataFrame.eq` comparison against ``NaT`` incorrectly returning ``True`` or ``NaN`` (:issue:`15697`, :issue:`22163`)
- Bug in :class:`DatetimeIndex` subtraction that incorrectly failed to raise ``OverflowError`` (:issue:`22492`, :issue:`22508`)
=======
- Bug in :class:`DataFrame` with ``datetime64[ns]`` dtype addition and subtraction with ``Timedelta``-like objects (:issue:`22005`,:issue:`22163`)
- Bug in :class:`DataFrame` with ``datetime64[ns]`` dtype addition and subtraction with ``DateOffset`` objects returning an ``object`` dtype instead of ``datetime64[ns]`` dtype (:issue:`21610`,:issue:`22163`)
- Bug in :class:`DataFrame` with ``datetime64[ns]`` dtype comparing against ``NaT`` incorrectly (:issue:`22242`,:issue:`22163`)
- Bug in :class:`DataFrame` with ``datetime64[ns]`` dtype subtracting ``Timestamp``-like object incorrectly returned ``datetime64[ns]`` dtype instead of ``timedelta64[ns]`` dtype (:issue:`8554`,:issue:`22163`)
- Bug in :class:`DataFrame` with ``datetime64[ns]`` dtype subtracting ``np.datetime64`` object with non-nanosecond unit failing to convert to nanoseconds (:issue:`18874`,:issue:`22163`)
- Bug in :class:`DataFrame` comparisons against ``Timestamp``-like objects failing to raise ``TypeError`` for inequality checks with mismatched types (:issue:`8932`,:issue:`22163`)
- Bug in :class:`DataFrame` with mixed dtypes including ``datetime64[ns]`` incorrectly raising ``TypeError`` on equality comparisons (:issue:`13128`,:issue:`22163`)
- Bug in :meth:`DataFrame.eq` comparison against ``NaT`` incorrectly returning ``True`` or ``NaN`` (:issue:`15697`,:issue:`22163`)
- Bug in :class:`DatetimeIndex` subtraction that incorrectly failed to raise `OverflowError` (:issue:`22492`, :issue:`22508`)
>>>>>>> 13c4fa9e
- Bug in :class:`DatetimeIndex` incorrectly allowing indexing with ``Timedelta`` object (:issue:`20464`)
- Bug in :class:`DatetimeIndex` where frequency was being set if original frequency was 'None' (:issue:`22150`)
-

Timedelta
^^^^^^^^^
- Bug in :class:`DataFrame` with ``timedelta64[ns]`` dtype division by ``Timedelta``-like scalar incorrectly returning ``timedelta64[ns]`` dtype instead of ``float64`` dtype (:issue:`20088`, :issue:`22163`)
- Bug in adding a :class:`Index` with object dtype to a :class:`Series` with ``timedelta64[ns]`` dtype incorrectly raising (:issue:`22390`)
- Bug in multiplying a :class:`Series` with numeric dtype against a ``timedelta`` object (:issue:`22390`)
- Bug in :class:`Series` with numeric dtype when adding or subtracting an an array or ``Series`` with ``timedelta64`` dtype (:issue:`22390`)
- Bug in :class:`Index` with numeric dtype when multiplying or dividing an array with dtype ``timedelta64`` (:issue:`22390`)
- Bug in :class:`TimedeltaIndex` incorrectly allowing indexing with ``Timestamp`` object (:issue:`20464`)
-
-

Timezones
^^^^^^^^^

- Bug in :meth:`DatetimeIndex.shift` where an ``AssertionError`` would raise when shifting across DST (:issue:`8616`)
- Bug in :class:`Timestamp` constructor where passing an invalid timezone offset designator (``Z``) would not raise a ``ValueError`` (:issue:`8910`)
- Bug in :meth:`Timestamp.replace` where replacing at a DST boundary would retain an incorrect offset (:issue:`7825`)
- Bug in :meth:`Series.replace` with ``datetime64[ns, tz]`` data when replacing ``NaT`` (:issue:`11792`)
- Bug in :class:`Timestamp` when passing different string date formats with a timezone offset would produce different timezone offsets (:issue:`12064`)
- Bug when comparing a tz-naive :class:`Timestamp` to a tz-aware :class:`DatetimeIndex` which would coerce the :class:`DatetimeIndex` to tz-naive (:issue:`12601`)
- Bug in :meth:`Series.truncate` with a tz-aware :class:`DatetimeIndex` which would cause a core dump (:issue:`9243`)
- Bug in :class:`Series` constructor which would coerce tz-aware and tz-naive :class:`Timestamp` to tz-aware (:issue:`13051`)
- Bug in :class:`Index` with ``datetime64[ns, tz]`` dtype that did not localize integer data correctly (:issue:`20964`)
- Bug in :class:`DatetimeIndex` where constructing with an integer and tz would not localize correctly (:issue:`12619`)
- Fixed bug where :meth:`DataFrame.describe` and :meth:`Series.describe` on tz-aware datetimes did not show `first` and `last` result (:issue:`21328`)
- Bug in :class:`DatetimeIndex` comparisons failing to raise ``TypeError`` when comparing timezone-aware ``DatetimeIndex`` against ``np.datetime64`` (:issue:`22074`)
- Bug in ``DataFrame`` assignment with a timezone-aware scalar (:issue:`19843`)
- Bug in :func:`Dataframe.asof` that raised a ``TypeError`` when attempting to compare tz-naive and tz-aware timestamps (:issue:`21194`)
- Bug when constructing a :class:`DatetimeIndex` with :class:`Timestamp`s constructed with the ``replace`` method across DST (:issue:`18785`)
- Bug when setting a new value with :meth:`DataFrame.loc` with a :class:`DatetimeIndex` with a DST transition (:issue:`18308`, :issue:`20724`)
- Bug in :meth:`DatetimeIndex.unique` that did not re-localize tz-aware dates correctly (:issue:`21737`)
- Bug when indexing a :class:`Series` with a DST transition (:issue:`21846`)

Offsets
^^^^^^^

- Bug in :class:`FY5253` where date offsets could incorrectly raise an ``AssertionError`` in arithmetic operatons (:issue:`14774`)
- Bug in :class:`DateOffset` where keyword arguments ``week`` and ``milliseconds`` were accepted and ignored.  Passing these will now raise ``ValueError`` (:issue:`19398`)
-

Numeric
^^^^^^^

- Bug in :class:`Series` ``__rmatmul__`` doesn't support matrix vector multiplication (:issue:`21530`)
- Bug in :func:`factorize` fails with read-only array (:issue:`12813`)
- Fixed bug in :func:`unique` handled signed zeros inconsistently: for some inputs 0.0 and -0.0 were treated as equal and for some inputs as different. Now they are treated as equal for all inputs (:issue:`21866`)
- Bug in :meth:`DataFrame.agg`, :meth:`DataFrame.transform` and :meth:`DataFrame.apply` where,
  when supplied with a list of functions and ``axis=1`` (e.g. ``df.apply(['sum', 'mean'], axis=1)``),
  a ``TypeError`` was wrongly raised. For all three methods such calculation are now done correctly. (:issue:`16679`).
- Bug in :class:`Series` comparison against datetime-like scalars and arrays (:issue:`22074`)
- Bug in :class:`DataFrame` multiplication between boolean dtype and integer returning ``object`` dtype instead of integer dtype (:issue:`22047`, :issue:`22163`)
- Bug in :meth:`DataFrame.apply` where, when supplied with a string argument and additional positional or keyword arguments (e.g. ``df.apply('sum', min_count=1)``), a ``TypeError`` was wrongly raised (:issue:`22376`)
-

Strings
^^^^^^^

-
-
-

Interval
^^^^^^^^

- Bug in the :class:`IntervalIndex` constructor where the ``closed`` parameter did not always override the inferred ``closed`` (:issue:`19370`)
- Bug in the ``IntervalIndex`` repr where a trailing comma was missing after the list of intervals (:issue:`20611`)
- Bug in :class:`Interval` where scalar arithmetic operations did not retain the ``closed`` value (:issue:`22313`)
-

Indexing
^^^^^^^^

- The traceback from a ``KeyError`` when asking ``.loc`` for a single missing label is now shorter and more clear (:issue:`21557`)
- When ``.ix`` is asked for a missing integer label in a :class:`MultiIndex` with a first level of integer type, it now raises a ``KeyError``, consistently with the case of a flat :class:`Int64Index`, rather than falling back to positional indexing (:issue:`21593`)
- Bug in :meth:`DatetimeIndex.reindex` when reindexing a tz-naive and tz-aware :class:`DatetimeIndex` (:issue:`8306`)
- Bug in :class:`DataFrame` when setting values with ``.loc`` and a timezone aware :class:`DatetimeIndex` (:issue:`11365`)
- ``DataFrame.__getitem__`` now accepts dictionaries and dictionary keys as list-likes of labels, consistently with ``Series.__getitem__`` (:issue:`21294`)
- Fixed ``DataFrame[np.nan]`` when columns are non-unique (:issue:`21428`)
- Bug when indexing :class:`DatetimeIndex` with nanosecond resolution dates and timezones (:issue:`11679`)
- Bug where indexing with a Numpy array containing negative values would mutate the indexer (:issue:`21867`)
- Bug where mixed indexes wouldn't allow integers for ``.at`` (:issue:`19860`)
- ``Float64Index.get_loc`` now raises ``KeyError`` when boolean key passed. (:issue:`19087`)
- Bug in :meth:`DataFrame.loc` when indexing with an :class:`IntervalIndex` (:issue:`19977`)

Missing
^^^^^^^

- Bug in :func:`DataFrame.fillna` where a ``ValueError`` would raise when one column contained a ``datetime64[ns, tz]`` dtype (:issue:`15522`)
- Bug in :func:`Series.hasnans` that could be incorrectly cached and return incorrect answers if null elements are introduced after an initial call (:issue:`19700`)
- :func:`Series.isin` now treats all nans as equal also for ``np.object``-dtype. This behavior is consistent with the behavior for float64 (:issue:`22119`)

MultiIndex
^^^^^^^^^^

- Removed compatibility for :class:`MultiIndex` pickles prior to version 0.8.0; compatibility with :class:`MultiIndex` pickles from version 0.13 forward is maintained (:issue:`21654`)
- :meth:`MultiIndex.get_loc_level` (and as a consequence, ``.loc`` on a :class:`MultiIndex`ed object) will now raise a ``KeyError``, rather than returning an empty ``slice``, if asked a label which is present in the ``levels`` but is unused (:issue:`22221`)
- Fix ``TypeError`` in Python 3 when creating :class:`MultiIndex` in which some levels have mixed types, e.g. when some labels are tuples (:issue:`15457`)

I/O
^^^

- :func:`read_html()` no longer ignores all-whitespace ``<tr>`` within ``<thead>`` when considering the ``skiprows`` and ``header`` arguments. Previously, users had to decrease their ``header`` and ``skiprows`` values on such tables to work around the issue. (:issue:`21641`)
- :func:`read_excel()` will correctly show the deprecation warning for previously deprecated ``sheetname`` (:issue:`17994`)
- :func:`read_csv()` will correctly parse timezone-aware datetimes (:issue:`22256`)
- :func:`read_sas()` will parse numbers in sas7bdat-files that have width less than 8 bytes correctly. (:issue:`21616`)

Plotting
^^^^^^^^

- Bug in :func:`DataFrame.plot.scatter` and :func:`DataFrame.plot.hexbin` caused x-axis label and ticklabels to disappear when colorbar was on in IPython inline backend (:issue:`10611`, :issue:`10678`, and :issue:`20455`)
- Bug in plotting a Series with datetimes using :func:`matplotlib.axes.Axes.scatter` (:issue:`22039`)

Groupby/Resample/Rolling
^^^^^^^^^^^^^^^^^^^^^^^^

- Bug in :func:`pandas.core.groupby.GroupBy.first` and :func:`pandas.core.groupby.GroupBy.last` with ``as_index=False`` leading to the loss of timezone information (:issue:`15884`)
- Bug in :meth:`DatetimeIndex.resample` when downsampling across a DST boundary (:issue:`8531`)
- Bug where ``ValueError`` is wrongly raised when calling :func:`~pandas.core.groupby.SeriesGroupBy.count` method of a
  ``SeriesGroupBy`` when the grouping variable only contains NaNs and numpy version < 1.13 (:issue:`21956`).
- Multiple bugs in :func:`pandas.core.Rolling.min` with ``closed='left'`` and a
  datetime-like index leading to incorrect results and also segfault. (:issue:`21704`)
- Bug in :meth:`Resampler.apply` when passing postiional arguments to applied func (:issue:`14615`).
<<<<<<< HEAD
- Bug in :meth:`Series.resample` when passing ``numpy.timedelta64`` to ``loffset`` kwarg (:issue:`7687`).
=======
- Bug in :meth:`Series.resample` when passing ``numpy.timedelta64`` to `loffset` kwarg (:issue:`7687`).
>>>>>>> 13c4fa9e
- Bug in :meth:`Resampler.asfreq` when frequency of ``TimedeltaIndex`` is a subperiod of a new frequency (:issue:`13022`).

Sparse
^^^^^^

-
-
-

Reshaping
^^^^^^^^^

- Bug in :func:`pandas.concat` when joining resampled DataFrames with timezone aware index (:issue:`13783`)
- Bug in :meth:`Series.combine_first` with ``datetime64[ns, tz]`` dtype which would return tz-naive result (:issue:`21469`)
- Bug in :meth:`Series.where` and :meth:`DataFrame.where` with ``datetime64[ns, tz]`` dtype (:issue:`21546`)
- Bug in :meth:`Series.mask` and :meth:`DataFrame.mask` with ``list`` conditionals (:issue:`21891`)
- Bug in :meth:`DataFrame.replace` raises RecursionError when converting OutOfBounds ``datetime64[ns, tz]`` (:issue:`20380`)
- :func:`pandas.core.groupby.GroupBy.rank` now raises a ``ValueError`` when an invalid value is passed for argument ``na_option`` (:issue:`22124`)
- Bug in :func:`get_dummies` with Unicode attributes in Python 2 (:issue:`22084`)
- Bug in :meth:`DataFrame.replace` raises ``RecursionError`` when replacing empty lists (:issue:`22083`)
- Bug in :meth:`Series.replace` and meth:`DataFrame.replace` when dict is used as the ``to_replace`` value and one key in the dict is is another key's value, the results were inconsistent between using integer key and using string key (:issue:`20656`)
- Bug in :meth:`DataFrame.drop_duplicates` for empty ``DataFrame`` which incorrectly raises an error (:issue:`20516`)

Build Changes
^^^^^^^^^^^^^

- Building pandas for development now requires ``cython >= 0.28.2`` (:issue:`21688`)
- Testing pandas now requires ``hypothesis>=3.58``.  You can find `the Hypothesis docs here <https://hypothesis.readthedocs.io/en/latest/index.html>`_, and a pandas-specific introduction :ref:`in the contributing guide <using-hypothesis>`. (:issue:`22280`)
-

Other
^^^^^

- :meth:`~pandas.io.formats.style.Styler.background_gradient` now takes a ``text_color_threshold`` parameter to automatically lighten the text color based on the luminance of the background color. This improves readability with dark background colors without the need to limit the background colormap range. (:issue:`21258`)
- Require at least 0.28.2 version of ``cython`` to support read-only memoryviews (:issue:`21688`)
- :meth:`~pandas.io.formats.style.Styler.background_gradient` now also supports tablewise application (in addition to rowwise and columnwise) with ``axis=None`` (:issue:`15204`)
- :meth:`~pandas.io.formats.style.Styler.bar` now also supports tablewise application (in addition to rowwise and columnwise) with ``axis=None`` and setting clipping range with ``vmin`` and ``vmax``. ``NaN`` values are also handled properly. (:issue:`21548`, :issue:`21526`)
-
-
-<|MERGE_RESOLUTION|>--- conflicted
+++ resolved
@@ -572,16 +572,11 @@
 - Several private functions were removed from the (non-public) module ``pandas.core.common`` (:issue:`22001`)
 - Removal of the previously deprecated module ``pandas.core.datetools`` (:issue:`14105`, :issue:`14094`)
 - Strings passed into :meth:`DataFrame.groupby` that refer to both column and index levels will raise a ``ValueError`` (:issue:`14432`)
-<<<<<<< HEAD
 - :meth:`Index.repeat` and :meth:`MultiIndex.repeat` have renamed the ``n`` argument to ``repeats`` (:issue:`14645`)
 - Removal of the previously deprecated ``as_indexer`` keyword completely from ``str.match()`` (:issue:`22356`, :issue:`6581`)
 - Removed the ``pandas.formats.style`` shim for :class:`pandas.io.formats.style.Styler` (:issue:`16059`)
 - :meth:`Categorical.searchsorted` and :meth:`Series.searchsorted` have renamed the ``v`` argument to ``value`` (:issue:`14645`)
 - :meth:`TimedeltaIndex.searchsorted`, :meth:`DatetimeIndex.searchsorted`, and :meth:`PeriodIndex.searchsorted` have renamed the ``key`` argument to ``value`` (:issue:`14645`)
-=======
-- :meth:`Index.repeat` and :meth:`MultiIndex.repeat` have renamed the ``n`` argument to ``repeats``(:issue:`14645`)
-- Removal of the previously deprecated ``as_indexer`` keyword completely from ``str.match()`` (:issue:`22356`,:issue:`6581`)
->>>>>>> 13c4fa9e
 
 .. _whatsnew_0240.performance:
 
@@ -630,7 +625,6 @@
 - Bug in :class:`DatetimeIndex` comparisons where string comparisons incorrectly raises ``TypeError`` (:issue:`22074`)
 - Bug in :class:`DatetimeIndex` comparisons when comparing against ``timedelta64[ns]`` dtyped arrays; in some cases ``TypeError`` was incorrectly raised, in others it incorrectly failed to raise (:issue:`22074`)
 - Bug in :class:`DatetimeIndex` comparisons when comparing against object-dtyped arrays (:issue:`22074`)
-<<<<<<< HEAD
 - Bug in :class:`DataFrame` with ``datetime64[ns]`` dtype addition and subtraction with ``Timedelta``-like objects (:issue:`22005`, :issue:`22163`)
 - Bug in :class:`DataFrame` with ``datetime64[ns]`` dtype addition and subtraction with ``DateOffset`` objects returning an ``object`` dtype instead of ``datetime64[ns]`` dtype (:issue:`21610`, :issue:`22163`)
 - Bug in :class:`DataFrame` with ``datetime64[ns]`` dtype comparing against ``NaT`` incorrectly (:issue:`22242`, :issue:`22163`)
@@ -640,20 +634,8 @@
 - Bug in :class:`DataFrame` with mixed dtypes including ``datetime64[ns]`` incorrectly raising ``TypeError`` on equality comparisons (:issue:`13128`, :issue:`22163`)
 - Bug in :meth:`DataFrame.eq` comparison against ``NaT`` incorrectly returning ``True`` or ``NaN`` (:issue:`15697`, :issue:`22163`)
 - Bug in :class:`DatetimeIndex` subtraction that incorrectly failed to raise ``OverflowError`` (:issue:`22492`, :issue:`22508`)
-=======
-- Bug in :class:`DataFrame` with ``datetime64[ns]`` dtype addition and subtraction with ``Timedelta``-like objects (:issue:`22005`,:issue:`22163`)
-- Bug in :class:`DataFrame` with ``datetime64[ns]`` dtype addition and subtraction with ``DateOffset`` objects returning an ``object`` dtype instead of ``datetime64[ns]`` dtype (:issue:`21610`,:issue:`22163`)
-- Bug in :class:`DataFrame` with ``datetime64[ns]`` dtype comparing against ``NaT`` incorrectly (:issue:`22242`,:issue:`22163`)
-- Bug in :class:`DataFrame` with ``datetime64[ns]`` dtype subtracting ``Timestamp``-like object incorrectly returned ``datetime64[ns]`` dtype instead of ``timedelta64[ns]`` dtype (:issue:`8554`,:issue:`22163`)
-- Bug in :class:`DataFrame` with ``datetime64[ns]`` dtype subtracting ``np.datetime64`` object with non-nanosecond unit failing to convert to nanoseconds (:issue:`18874`,:issue:`22163`)
-- Bug in :class:`DataFrame` comparisons against ``Timestamp``-like objects failing to raise ``TypeError`` for inequality checks with mismatched types (:issue:`8932`,:issue:`22163`)
-- Bug in :class:`DataFrame` with mixed dtypes including ``datetime64[ns]`` incorrectly raising ``TypeError`` on equality comparisons (:issue:`13128`,:issue:`22163`)
-- Bug in :meth:`DataFrame.eq` comparison against ``NaT`` incorrectly returning ``True`` or ``NaN`` (:issue:`15697`,:issue:`22163`)
-- Bug in :class:`DatetimeIndex` subtraction that incorrectly failed to raise `OverflowError` (:issue:`22492`, :issue:`22508`)
->>>>>>> 13c4fa9e
 - Bug in :class:`DatetimeIndex` incorrectly allowing indexing with ``Timedelta`` object (:issue:`20464`)
 - Bug in :class:`DatetimeIndex` where frequency was being set if original frequency was 'None' (:issue:`22150`)
--
 
 Timedelta
 ^^^^^^^^^
@@ -777,11 +759,7 @@
 - Multiple bugs in :func:`pandas.core.Rolling.min` with ``closed='left'`` and a
   datetime-like index leading to incorrect results and also segfault. (:issue:`21704`)
 - Bug in :meth:`Resampler.apply` when passing postiional arguments to applied func (:issue:`14615`).
-<<<<<<< HEAD
 - Bug in :meth:`Series.resample` when passing ``numpy.timedelta64`` to ``loffset`` kwarg (:issue:`7687`).
-=======
-- Bug in :meth:`Series.resample` when passing ``numpy.timedelta64`` to `loffset` kwarg (:issue:`7687`).
->>>>>>> 13c4fa9e
 - Bug in :meth:`Resampler.asfreq` when frequency of ``TimedeltaIndex`` is a subperiod of a new frequency (:issue:`13022`).
 
 Sparse
