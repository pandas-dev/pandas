--- conflicted
+++ resolved
@@ -41,13 +41,7 @@
   (:issue:`21627`)
 - New method :meth:`HDFStore.walk` will recursively walk the group hierarchy of an HDF5 file (:issue:`10932`)
 - :meth:`Series.nlargest`, :meth:`Series.nsmallest`, :meth:`DataFrame.nlargest`, and :meth:`DataFrame.nsmallest` now accept the value ``"all"`` for the ``keep` argument. This keeps all ties for the nth largest/smallest value (:issue:`16818`)
-<<<<<<< HEAD
-- :func:'Dataframe.pivot' now supports multiple columns as an index. (:issue:'21425')
--
-
-=======
--
->>>>>>> dc45fbaf
+-
 
 .. _whatsnew_0240.api_breaking:
 
