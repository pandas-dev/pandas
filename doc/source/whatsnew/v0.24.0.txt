--- conflicted
+++ resolved
@@ -1207,6 +1207,7 @@
 - :class:`Index` no longer mangles ``None``, ``NaN`` and ``NaT``, i.e. they are treated as three different keys. However, for numeric Index all three are still coerced to a ``NaN`` (:issue:`22332`)
 - Bug in `scalar in Index` if scalar is a float while the ``Index`` is of integer dtype (:issue:`22085`)
 - Bug in `MultiIndex.set_levels` when levels value is not subscriptable (:issue:`23273`)
+- Bug in :func:`Index.union` and :func:`Index.intersection` where name of the ``Index`` of the result was not computed correctly for certain cases (:issue:`9943`, :issue:`9862`)
 
 Missing
 ^^^^^^^
@@ -1302,10 +1303,6 @@
 - Bug in :func:`pandas.concat` when joining resampled DataFrames with timezone aware index (:issue:`13783`)
 - Bug in :meth:`Series.combine_first` with ``datetime64[ns, tz]`` dtype which would return tz-naive result (:issue:`21469`)
 - Bug in :meth:`Series.where` and :meth:`DataFrame.where` with ``datetime64[ns, tz]`` dtype (:issue:`21546`)
-<<<<<<< HEAD
-- Bug in :func:`Index.union` and :func:`Index.intersection` where name of the ``Index`` of the result was not computed correctly for certain cases (:issue:`9943`, :issue:`9862`)
--
-=======
 - Bug in :meth:`Series.mask` and :meth:`DataFrame.mask` with ``list`` conditionals (:issue:`21891`)
 - Bug in :meth:`DataFrame.replace` raises RecursionError when converting OutOfBounds ``datetime64[ns, tz]`` (:issue:`20380`)
 - :func:`pandas.core.groupby.GroupBy.rank` now raises a ``ValueError`` when an invalid value is passed for argument ``na_option`` (:issue:`22124`)
@@ -1333,7 +1330,6 @@
 - Bug in ``DataFrame.groupby`` not including ``fill_value`` in the groups for non-NA ``fill_value`` when grouping by a sparse column (:issue:`5078`)
 - Bug in unary inversion operator (``~``) on a ``SparseSeries`` with boolean values. The performance of this has also been improved (:issue:`22835`)
 - Bug in :meth:`SparseArary.unique` not returning the unique values (:issue:`19595`)
->>>>>>> 6b9318c1
 
 Build Changes
 ^^^^^^^^^^^^^
@@ -1347,14 +1343,8 @@
 
 - :meth:`~pandas.io.formats.style.Styler.background_gradient` now takes a ``text_color_threshold`` parameter to automatically lighten the text color based on the luminance of the background color. This improves readability with dark background colors without the need to limit the background colormap range. (:issue:`21258`)
 - Require at least 0.28.2 version of ``cython`` to support read-only memoryviews (:issue:`21688`)
-<<<<<<< HEAD
-- :meth: `~pandas.io.formats.style.Styler.background_gradient` now also supports tablewise application (in addition to rowwise and columnwise) with ``axis=None`` (:issue:`15204`)
--
--
-=======
 - :meth:`~pandas.io.formats.style.Styler.background_gradient` now also supports tablewise application (in addition to rowwise and columnwise) with ``axis=None`` (:issue:`15204`)
 - :meth:`DataFrame.nlargest` and :meth:`DataFrame.nsmallest` now returns the correct n values when keep != 'all' also when tied on the first columns (:issue:`22752`)
 - :meth:`~pandas.io.formats.style.Styler.bar` now also supports tablewise application (in addition to rowwise and columnwise) with ``axis=None`` and setting clipping range with ``vmin`` and ``vmax`` (:issue:`21548` and :issue:`21526`). ``NaN`` values are also handled properly.
 - Logical operations ``&, |, ^`` between :class:`Series` and :class:`Index` will no longer raise ``ValueError`` (:issue:`22092`)
-- Bug in :meth:`DataFrame.combine_first` in which column types were unexpectedly converted to float (:issue:`20699`)
->>>>>>> 6b9318c1
+- Bug in :meth:`DataFrame.combine_first` in which column types were unexpectedly converted to float (:issue:`20699`)