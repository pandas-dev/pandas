--- conflicted
+++ resolved
@@ -612,12 +612,8 @@
 Categorical
 ^^^^^^^^^^^
 
-<<<<<<< HEAD
-- Bug in :meth:`Categorical.from_codes` where ``NaN`` values in `codes` were silently converted to ``0`` (:issue:`21767`). In the future this will raise a ``ValueError``. Also changes the behavior of `.from_codes([1.1, 2.0])`.
+- Bug in :meth:`Categorical.from_codes` where ``NaN`` values in ``codes`` were silently converted to ``0`` (:issue:`21767`). In the future this will raise a ``ValueError``. Also changes the behavior of ``.from_codes([1.1, 2.0])``.
 - Bug in :meth:`Categorical.sort_values` where ``NaN`` values were always positioned in front regardless of ``na_position`` value. (:issue:`22556`). `test_stata.py` was incorrectly passing using default ``na_position='last'``.
-=======
-- Bug in :meth:`Categorical.from_codes` where ``NaN`` values in ``codes`` were silently converted to ``0`` (:issue:`21767`). In the future this will raise a ``ValueError``. Also changes the behavior of ``.from_codes([1.1, 2.0])``.
->>>>>>> 6da5a72e
 
 Datetimelike
 ^^^^^^^^^^^^
