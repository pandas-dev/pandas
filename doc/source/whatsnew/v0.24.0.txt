--- conflicted
+++ resolved
@@ -1317,11 +1317,6 @@
 - Bug in :func:`DataFrame.to_string()` that caused representations of :class:`DataFrame` to not take up the whole window (:issue:`22984`)
 - Bug in :func:`DataFrame.to_csv` where a single level MultiIndex incorrectly wrote a tuple. Now just the value of the index is written (:issue:`19589`).
 - Bug in :meth:`HDFStore.append` when appending a :class:`DataFrame` with an empty string column and ``min_itemsize`` < 8 (:issue:`12242`)
-<<<<<<< HEAD
-- Bug in :func:`to_string()` that caused representations of :class:`DataFrame` to not take up the whole window (:issue:`22984`)
-- Bug in :func:`to_string()` that caused representations of :class:`DataFrame` to not take up the whole window (:issue:`22984`)
-=======
->>>>>>> fb4405d5
 - Bug in :meth:`read_csv()` in which :class:`MultiIndex` index names were being improperly handled in the cases when they were not provided (:issue:`23484`)
 - Bug in :meth:`read_html()` in which the error message was not displaying the valid flavors when an invalid one was provided (:issue:`23549`)
 - Bug in :meth:`read_excel()` in which ``index_col=None`` was not being respected and parsing index columns anyway (:issue:`20480`)
