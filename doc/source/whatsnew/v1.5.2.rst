--- conflicted
+++ resolved
@@ -28,12 +28,9 @@
 Bug fixes
 ~~~~~~~~~
 - Bug in the Copy-on-Write implementation losing track of views in certain chained indexing cases (:issue:`48996`)
-<<<<<<< HEAD
+- Fixed memory leak in :meth:`.Styler.to_excel` (:issue:`49751`)
 - Bug when chaining several :meth:`.Styler.concat` calls, only the last styler was concatenated (:issue:`49207`)
 -
-=======
-- Fixed memory leak in :meth:`.Styler.to_excel` (:issue:`49751`)
->>>>>>> 556848ef
 
 .. ---------------------------------------------------------------------------
 .. _whatsnew_152.other:
