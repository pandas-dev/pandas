.. _whatsnew_152:

What's new in 1.5.2 (November 21, 2022)
---------------------------------------

These are the changes in pandas 1.5.2. See :ref:`release` for a full changelog
including other versions of pandas.

{{ header }}

.. ---------------------------------------------------------------------------
.. _whatsnew_152.regressions:

Fixed regressions
~~~~~~~~~~~~~~~~~
- Fixed regression in :meth:`MultiIndex.join` for extension array dtypes (:issue:`49277`)
- Fixed regression in :meth:`Series.replace` raising ``RecursionError`` with numeric dtype and when specifying ``value=None`` (:issue:`45725`)
- Fixed regression in arithmetic operations for :class:`DataFrame` with :class:`MultiIndex` columns with different dtypes (:issue:`49769`)
- Fixed regression in :meth:`DataFrame.plot` preventing :class:`~matplotlib.colors.Colormap` instance
  from being passed using the ``colormap`` argument if Matplotlib 3.6+ is used (:issue:`49374`)
- Fixed regression in :func:`date_range` returning an invalid set of periods for ``CustomBusinessDay`` frequency and ``start`` date with timezone (:issue:`49441`)
- Fixed performance regression in groupby operations (:issue:`49676`)
<<<<<<< HEAD
- Fixed performance regression in the :meth:`~DataFrame.at` indexer (:issue:`49771`)
=======
- Fixed regression in :class:`Timedelta` constructor returning object of wrong type when subclassing ``Timedelta`` (:issue:`49579`)
>>>>>>> 494025c2

.. ---------------------------------------------------------------------------
.. _whatsnew_152.bug_fixes:

Bug fixes
~~~~~~~~~
- Bug in the Copy-on-Write implementation losing track of views in certain chained indexing cases (:issue:`48996`)
- Fixed memory leak in :meth:`.Styler.to_excel` (:issue:`49751`)

.. ---------------------------------------------------------------------------
.. _whatsnew_152.other:

Other
~~~~~
- Reverted ``color`` as an alias for ``c`` and ``size`` as an alias for ``s`` in function :meth:`DataFrame.plot.scatter` (:issue:`49732`)

.. ---------------------------------------------------------------------------
.. _whatsnew_152.contributors:

Contributors
~~~~~~~~~~~~

.. contributors:: v1.5.1..v1.5.2|HEAD<|MERGE_RESOLUTION|>--- conflicted
+++ resolved
@@ -20,11 +20,7 @@
   from being passed using the ``colormap`` argument if Matplotlib 3.6+ is used (:issue:`49374`)
 - Fixed regression in :func:`date_range` returning an invalid set of periods for ``CustomBusinessDay`` frequency and ``start`` date with timezone (:issue:`49441`)
 - Fixed performance regression in groupby operations (:issue:`49676`)
-<<<<<<< HEAD
-- Fixed performance regression in the :meth:`~DataFrame.at` indexer (:issue:`49771`)
-=======
 - Fixed regression in :class:`Timedelta` constructor returning object of wrong type when subclassing ``Timedelta`` (:issue:`49579`)
->>>>>>> 494025c2
 
 .. ---------------------------------------------------------------------------
 .. _whatsnew_152.bug_fixes:
