.. _whatsnew_142:

What's new in 1.4.2 (March ??, 2022)
------------------------------------

These are the changes in pandas 1.4.2. See :ref:`release` for a full changelog
including other versions of pandas.

{{ header }}

.. ---------------------------------------------------------------------------

.. _whatsnew_142.regressions:

Fixed regressions
~~~~~~~~~~~~~~~~~
- Fixed regression in :meth:`DataFrame.drop` and :meth:`Series.drop` when :class:`Index` had extension dtype and duplicates (:issue:`45860`)
- Fixed regression in :func:`read_csv` killing python process when invalid file input was given for ``engine="c"`` (:issue:`45957`)
- Fixed memory performance regression in :meth:`Series.fillna` when called on a :class:`DataFrame` column with ``inplace=True`` (:issue:`46149`)
- Provided an alternative solution for passing custom Excel formats in :meth:`.Styler.to_excel`, which was a regression based on stricter CSS validation. Examples available in the documentation for :meth:`.Styler.format` (:issue:`46152`)
- Fixed regression in :meth:`DataFrame.replace` when a replacement value was also a target for replacement (:issue:`46306`)
- Fixed regression in :meth:`DataFrame.replace` when the replacement value was explicitly ``None`` when passed in a dictionary to ``to_replace`` (:issue:`45601`, :issue:`45836`)
- Fixed regression when setting values with :meth:`DataFrame.loc` losing :class:`MultiIndex` names if :class:`DataFrame`  was empty before (:issue:`46317`)
-

.. ---------------------------------------------------------------------------

.. _whatsnew_142.bug_fixes:

Bug fixes
~~~~~~~~~
<<<<<<< HEAD
- Bug in :meth:`Groupby.rolling` with a frequency window would raise a ``ValueError`` even if the datetimes within each group were monotonic (:issue:`46061`)
-
=======
- Fix some cases for subclasses that define their ``_constructor`` properties as general callables (:issue:`46018`)
- Fixed "longtable" formatting in :meth:`.Styler.to_latex` when ``column_format`` is given in extended format (:issue:`46037`)
- Fixed incorrect rendering in :meth:`.Styler.format` with ``hyperlinks="html"`` when the url contains a colon or other special characters (:issue:`46389`)
>>>>>>> 3b163de0

.. ---------------------------------------------------------------------------

.. _whatsnew_142.other:

Other
~~~~~
-
-

.. ---------------------------------------------------------------------------

.. _whatsnew_142.contributors:

Contributors
~~~~~~~~~~~~

.. contributors:: v1.4.1..v1.4.2|HEAD<|MERGE_RESOLUTION|>--- conflicted
+++ resolved
@@ -29,14 +29,10 @@
 
 Bug fixes
 ~~~~~~~~~
-<<<<<<< HEAD
-- Bug in :meth:`Groupby.rolling` with a frequency window would raise a ``ValueError`` even if the datetimes within each group were monotonic (:issue:`46061`)
--
-=======
 - Fix some cases for subclasses that define their ``_constructor`` properties as general callables (:issue:`46018`)
 - Fixed "longtable" formatting in :meth:`.Styler.to_latex` when ``column_format`` is given in extended format (:issue:`46037`)
 - Fixed incorrect rendering in :meth:`.Styler.format` with ``hyperlinks="html"`` when the url contains a colon or other special characters (:issue:`46389`)
->>>>>>> 3b163de0
+- Fixed :meth:`Groupby.rolling` with a frequency window that would raise a ``ValueError`` even if the datetimes within each group were monotonic (:issue:`46061`)
 
 .. ---------------------------------------------------------------------------
 
