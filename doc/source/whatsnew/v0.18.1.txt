--- conflicted
+++ resolved
@@ -129,10 +129,7 @@
 
 
 - Bug in ``concat`` raises ``AttributeError`` when input data contains tz-aware datetime and timedelta (:issue:`12620`)
-<<<<<<< HEAD
-=======
 
->>>>>>> 45d1ecde
 
 
 
