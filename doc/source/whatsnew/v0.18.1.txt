--- conflicted
+++ resolved
@@ -330,11 +330,7 @@
 - ``pd.read_excel()`` now accepts column names associated with keyword argument ``names``(:issue `12870`)
 
 
-<<<<<<< HEAD
 - Bug in ``fill_value`` is ignored if the argument to a binary operator is a constant (:issue `12723`)
-=======
-- Bug in ``fill_value`` is ignored if the argument to a binary operator is a constant (:issue `12723`)
-
-
-- Bug in ``Series.map`` raises ``TypeError`` if its dtype is ``category`` or tz-aware ``datetime`` (:issue:`12473`)
->>>>>>> 027689ef
+
+
+- Bug in ``Series.map`` raises ``TypeError`` if its dtype is ``category`` or tz-aware ``datetime`` (:issue:`12473`)