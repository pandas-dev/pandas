.. _whatsnew_112:

What's new in 1.1.2 (??)
------------------------

These are the changes in pandas 1.1.2. See :ref:`release` for a full changelog
including other versions of pandas.

{{ header }}

.. ---------------------------------------------------------------------------

.. _whatsnew_112.regressions:

Fixed regressions
~~~~~~~~~~~~~~~~~

-
-

.. ---------------------------------------------------------------------------

.. _whatsnew_112.bug_fixes:

Bug fixes
~~~~~~~~~
<<<<<<< HEAD
- Bug in :meth:`DataFrame.apply` with ``result_type="reduce"`` returning with incorrect index (:issue:`35683`)
=======
- Bug in :meth:`DataFrame.eval` with ``object`` dtype column binary operations (:issue:`35794`)
>>>>>>> 94680719
-
-

.. ---------------------------------------------------------------------------

.. _whatsnew_112.contributors:

Contributors
~~~~~~~~~~~~

.. contributors:: v1.1.1..v1.1.2|HEAD<|MERGE_RESOLUTION|>--- conflicted
+++ resolved
@@ -24,11 +24,8 @@
 
 Bug fixes
 ~~~~~~~~~
-<<<<<<< HEAD
+- Bug in :meth:`DataFrame.eval` with ``object`` dtype column binary operations (:issue:`35794`)
 - Bug in :meth:`DataFrame.apply` with ``result_type="reduce"`` returning with incorrect index (:issue:`35683`)
-=======
-- Bug in :meth:`DataFrame.eval` with ``object`` dtype column binary operations (:issue:`35794`)
->>>>>>> 94680719
 -
 -
 
