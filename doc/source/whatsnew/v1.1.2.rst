--- conflicted
+++ resolved
@@ -25,12 +25,9 @@
 Bug fixes
 ~~~~~~~~~
 - Bug in :meth:`DataFrame.eval` with ``object`` dtype column binary operations (:issue:`35794`)
-<<<<<<< HEAD
 - Bug in :class:`Series` constructor raising a ``TypeError`` when constructing sparse datetime64 dtypes (:issue:`35762`)
-=======
 - Bug in :meth:`DataFrame.apply` with ``result_type="reduce"`` returning with incorrect index (:issue:`35683`)
 -
->>>>>>> ee8967ff
 -
 
 .. ---------------------------------------------------------------------------
