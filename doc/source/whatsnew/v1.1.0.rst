.. _whatsnew_110:

What's new in 1.1.0 (??)
------------------------

These are the changes in pandas 1.1.0. See :ref:`release` for a full changelog
including other versions of pandas.

{{ header }}

.. ---------------------------------------------------------------------------

Enhancements
~~~~~~~~~~~~

.. _whatsnew_110.period_index_partial_string_slicing:

Nonmonotonic PeriodIndex Partial String Slicing
^^^^^^^^^^^^^^^^^^^^^^^^^^^^^^^^^^^^^^^^^^^^^^^

:class:`PeriodIndex` now supports partial string slicing for non-monotonic indexes, mirroring :class:`DatetimeIndex` behavior (:issue:`31096`)

For example:

.. ipython:: python

   dti = pd.date_range("2014-01-01", periods=30, freq="30D")
   pi = dti.to_period("D")
   ser_monotonic = pd.Series(np.arange(30), index=pi)
   shuffler = list(range(0, 30, 2)) + list(range(1, 31, 2))
   ser = ser_monotonic[shuffler]
   ser

.. ipython:: python

   ser["2014"]
   ser.loc["May 2015"]

.. _whatsnew_110.timestamp_fold_support:

Fold argument support in Timestamp constructor
^^^^^^^^^^^^^^^^^^^^^^^^^^^^^^^^^^^^^^^^^^^^^^

:class:`Timestamp:` now supports the keyword-only fold argument according to `PEP 495 <https://www.python.org/dev/peps/pep-0495/#the-fold-attribute>`_ similar to parent ``datetime.datetime`` class. It supports both accepting fold as an initialization argument and inferring fold from other constructor arguments (:issue:`25057`, :issue:`31338`). Support is limited to ``dateutil`` timezones as ``pytz`` doesn't support fold.

For example:

.. ipython:: python

    ts = pd.Timestamp("2019-10-27 01:30:00+00:00")
    ts.fold

.. ipython:: python

    ts = pd.Timestamp(year=2019, month=10, day=27, hour=1, minute=30,
                      tz="dateutil/Europe/London", fold=1)
    ts

For more on working with fold, see :ref:`Fold subsection <timeseries.fold>` in the user guide.

.. _whatsnew_110.to_datetime_multiple_tzname_tzoffset_support:

Parsing timezone-aware format with different timezones in to_datetime
^^^^^^^^^^^^^^^^^^^^^^^^^^^^^^^^^^^^^^^^^^^^^^^^^^^^^^^^^^^^^^^^^^^^^

:func:`to_datetime` now supports parsing formats containing timezone names (``%Z``) and UTC offsets (``%z``) from different timezones then converting them to UTC by setting ``utc=True``. This would return a :class:`DatetimeIndex` with timezone at UTC as opposed to an :class:`Index` with ``object`` dtype if ``utc=True`` is not set (:issue:`32792`).

For example:

.. ipython:: python

    tz_strs = ["2010-01-01 12:00:00 +0100", "2010-01-01 12:00:00 -0100",
               "2010-01-01 12:00:00 +0300", "2010-01-01 12:00:00 +0400"]
    pd.to_datetime(tz_strs, format='%Y-%m-%d %H:%M:%S %z', utc=True)
    pd.to_datetime(tz_strs, format='%Y-%m-%d %H:%M:%S %z')

.. _whatsnew_110.enhancements.other:

Other enhancements
^^^^^^^^^^^^^^^^^^

- :class:`Styler` may now render CSS more efficiently where multiple cells have the same styling (:issue:`30876`)
- :meth:`Styler.highlight_null` now accepts ``subset`` argument (:issue:`31345`)
- When writing directly to a sqlite connection :func:`to_sql` now supports the ``multi`` method (:issue:`29921`)
- `OptionError` is now exposed in `pandas.errors` (:issue:`27553`)
- :func:`timedelta_range` will now infer a frequency when passed ``start``, ``stop``, and ``periods`` (:issue:`32377`)
- Positional slicing on a :class:`IntervalIndex` now supports slices with ``step > 1`` (:issue:`31658`)
- :class:`Series.str` now has a `fullmatch` method that matches a regular expression against the entire string in each row of the series, similar to `re.fullmatch` (:issue:`32806`).
- :meth:`DataFrame.sample` will now also allow array-like and BitGenerator objects to be passed to ``random_state`` as seeds (:issue:`32503`)
- :meth:`MultiIndex.union` will now raise `RuntimeWarning` if the object inside are unsortable, pass `sort=False` to suppress this warning (:issue:`33015`)
-

.. ---------------------------------------------------------------------------

.. _whatsnew_110.api.other:

Other API changes
^^^^^^^^^^^^^^^^^

- :meth:`Series.describe` will now show distribution percentiles for ``datetime`` dtypes, statistics ``first`` and ``last``
  will now be ``min`` and ``max`` to match with numeric dtypes in :meth:`DataFrame.describe` (:issue:`30164`)
- Added :meth:`DataFrame.value_counts` (:issue:`5377`)
- :meth:`Groupby.groups` now returns an abbreviated representation when called on large dataframes (:issue:`1135`)
- ``loc`` lookups with an object-dtype :class:`Index` and an integer key will now raise ``KeyError`` instead of ``TypeError`` when key is missing (:issue:`31905`)
- Using a :func:`pandas.api.indexers.BaseIndexer` with ``std``, ``var``, ``count``, ``skew``, ``cov``, ``corr`` will now raise a ``NotImplementedError`` (:issue:`32865`)
- Using a :func:`pandas.api.indexers.BaseIndexer` with ``min``, ``max`` will now return correct results for any monotonic :func:`pandas.api.indexers.BaseIndexer` descendant (:issue:`32865`)
-

Backwards incompatible API changes
~~~~~~~~~~~~~~~~~~~~~~~~~~~~~~~~~~
- :meth:`DataFrame.swaplevels` now raises a  ``TypeError`` if the axis is not a :class:`MultiIndex`.
  Previously a ``AttributeError`` was raised (:issue:`31126`)
- :meth:`DataFrameGroupby.mean` and :meth:`SeriesGroupby.mean` (and similarly for :meth:`~DataFrameGroupby.median`, :meth:`~DataFrameGroupby.std` and :meth:`~DataFrameGroupby.var`)
  now raise a  ``TypeError`` if a not-accepted keyword argument is passed into it.
  Previously a ``UnsupportedFunctionCall`` was raised (``AssertionError`` if ``min_count`` passed into :meth:`~DataFrameGroupby.median`) (:issue:`31485`)
- :meth:`DataFrame.at` and :meth:`Series.at` will raise a ``TypeError`` instead of a ``ValueError`` if an incompatible key is passed, and ``KeyError`` if a missing key is passed, matching the behavior of ``.loc[]`` (:issue:`31722`)
- Passing an integer dtype other than ``int64`` to ``np.array(period_index, dtype=...)`` will now raise ``TypeError`` instead of incorrectly using ``int64`` (:issue:`32255`)
-

.. _whatsnew_110.api_breaking.indexing_raises_key_errors:

Failed Label-Based Lookups Always Raise KeyError
^^^^^^^^^^^^^^^^^^^^^^^^^^^^^^^^^^^^^^^^^^^^^^^^

Label lookups ``series[key]``, ``series.loc[key]`` and ``frame.loc[key]``
used to raises either ``KeyError`` or ``TypeError`` depending on the type of
key and type of :class:`Index`.  These now consistently raise ``KeyError`` (:issue:`31867`)

.. ipython:: python

    ser1 = pd.Series(range(3), index=[0, 1, 2])
    ser2 = pd.Series(range(3), index=pd.date_range("2020-02-01", periods=3))

*Previous behavior*:

.. code-block:: ipython

    In [3]: ser1[1.5]
    ...
    TypeError: cannot do label indexing on Int64Index with these indexers [1.5] of type float

    In [4] ser1["foo"]
    ...
    KeyError: 'foo'

    In [5]: ser1.loc[1.5]
    ...
    TypeError: cannot do label indexing on Int64Index with these indexers [1.5] of type float

    In [6]: ser1.loc["foo"]
    ...
    KeyError: 'foo'

    In [7]: ser2.loc[1]
    ...
    TypeError: cannot do label indexing on DatetimeIndex with these indexers [1] of type int

    In [8]: ser2.loc[pd.Timestamp(0)]
    ...
    KeyError: Timestamp('1970-01-01 00:00:00')

*New behavior*:

.. code-block:: ipython

    In [3]: ser1[1.5]
    ...
    KeyError: 1.5

    In [4] ser1["foo"]
    ...
    KeyError: 'foo'

    In [5]: ser1.loc[1.5]
    ...
    KeyError: 1.5

    In [6]: ser1.loc["foo"]
    ...
    KeyError: 'foo'

    In [7]: ser2.loc[1]
    ...
    KeyError: 1

    In [8]: ser2.loc[pd.Timestamp(0)]
    ...
    KeyError: Timestamp('1970-01-01 00:00:00')

:meth:`DataFrame.merge` preserves right frame's row order
^^^^^^^^^^^^^^^^^^^^^^^^^^^^^^^^^^^^^^^^^^^^^^^^^^^^^^^^^
:meth:`DataFrame.merge` now preserves right frame's row order when executing a right merge (:issue:`27453`)

.. ipython:: python

    left_df = pd.DataFrame({'animal': ['dog', 'pig'], 'max_speed': [40, 11]})
    right_df = pd.DataFrame({'animal': ['quetzal', 'pig'], 'max_speed': [80, 11]})
    left_df
    right_df

*Previous behavior*:

.. code-block:: python

    >>> left_df.merge(right_df, on=['animal', 'max_speed'], how="right")
        animal  max_speed
    0      pig         11
    1  quetzal         80

*New behavior*:

.. ipython:: python

    left_df.merge(right_df, on=['animal', 'max_speed'], how="right")

.. ---------------------------------------------------------------------------

.. _whatsnew_110.api_breaking.assignment_to_multiple_columns:

Assignment to multiple columns of a DataFrame when some columns do not exist
^^^^^^^^^^^^^^^^^^^^^^^^^^^^^^^^^^^^^^^^^^^^^^^^^^^^^^^^^^^^^^^^^^^^^^^^^^^^

Assignment to multiple columns of a :class:`DataFrame` when some of the columns do not exist would previously assign the values to the last column. Now, new columns would be constructed with the right values. (:issue:`13658`)

.. ipython:: python

   df = pd.DataFrame({'a': [0, 1, 2], 'b': [3, 4, 5]})
   df

*Previous behavior*:

.. code-block:: ipython

   In [3]: df[['a', 'c']] = 1
   In [4]: df
   Out[4]:
      a  b
   0  1  1
   1  1  1
   2  1  1

*New behavior*:

.. ipython:: python

   df[['a', 'c']] = 1
   df

.. _whatsnew_110.deprecations:

Deprecations
~~~~~~~~~~~~
- Lookups on a :class:`Series` with a single-item list containing a slice (e.g. ``ser[[slice(0, 4)]]``) are deprecated, will raise in a future version.  Either convert the list to tuple, or pass the slice directly instead (:issue:`31333`)
- :meth:`DataFrame.mean` and :meth:`DataFrame.median` with ``numeric_only=None`` will include datetime64 and datetime64tz columns in a future version (:issue:`29941`)
- Setting values with ``.loc`` using a positional slice is deprecated and will raise in a future version.  Use ``.loc`` with labels or ``.iloc`` with positions instead (:issue:`31840`)
- :meth:`DataFrame.to_dict` has deprecated accepting short names for ``orient`` in future versions (:issue:`32515`)
- :meth:`Categorical.to_dense` is deprecated and will be removed in a future version, use ``np.asarray(cat)`` instead (:issue:`32639`)
<<<<<<< HEAD
- :meth:`Index.is_mixed` is deprecated and will be removed in a future version, check ``index.inferred_type`` directly instead (:issue:`32922`)
=======
- The ``fastpath`` keyword in the ``SingleBlockManager`` constructor is deprecated and will be removed in a future version (:issue:`33092`)
>>>>>>> cad602e1

.. ---------------------------------------------------------------------------


.. _whatsnew_110.performance:

Performance improvements
~~~~~~~~~~~~~~~~~~~~~~~~

- Performance improvement in :class:`Timedelta` constructor (:issue:`30543`)
- Performance improvement in :class:`Timestamp` constructor (:issue:`30543`)
- Performance improvement in flex arithmetic ops between :class:`DataFrame` and :class:`Series` with ``axis=0`` (:issue:`31296`)
- The internal index method :meth:`~Index._shallow_copy` now copies cached attributes over to the new index,
  avoiding creating these again on the new index. This can speed up many operations that depend on creating copies of
  existing indexes (:issue:`28584`, :issue:`32640`, :issue:`32669`)
- Significant performance improvement when creating a :class:`DataFrame` with
  sparse values from ``scipy.sparse`` matrices using the
  :meth:`DataFrame.sparse.from_spmatrix` constructor (:issue:`32821`,
  :issue:`32825`,  :issue:`32826`, :issue:`32856`, :issue:`32858`).
- Performance improvement in :meth:`Series.sum` for nullable (integer and boolean) dtypes (:issue:`30982`).


.. ---------------------------------------------------------------------------

.. _whatsnew_110.bug_fixes:

Bug fixes
~~~~~~~~~


Categorical
^^^^^^^^^^^

- Bug where :func:`merge` was unable to join on non-unique categorical indices (:issue:`28189`)
- Bug when passing categorical data to :class:`Index` constructor along with ``dtype=object`` incorrectly returning a :class:`CategoricalIndex` instead of object-dtype :class:`Index` (:issue:`32167`)
- Bug where :class:`Categorical` comparison operator ``__ne__`` would incorrectly evaluate to ``False`` when either element was missing (:issue:`32276`)
- :meth:`Categorical.fillna` now accepts :class:`Categorical` ``other`` argument (:issue:`32420`)

Datetimelike
^^^^^^^^^^^^

- Bug in :class:`Timestamp` where constructing :class:`Timestamp` from ambiguous epoch time and calling constructor again changed :meth:`Timestamp.value` property (:issue:`24329`)
- :meth:`DatetimeArray.searchsorted`, :meth:`TimedeltaArray.searchsorted`, :meth:`PeriodArray.searchsorted` not recognizing non-pandas scalars and incorrectly raising ``ValueError`` instead of ``TypeError`` (:issue:`30950`)
- Bug in :class:`Timestamp` where constructing :class:`Timestamp` with dateutil timezone less than 128 nanoseconds before daylight saving time switch from winter to summer would result in nonexistent time (:issue:`31043`)
- Bug in :meth:`Period.to_timestamp`, :meth:`Period.start_time` with microsecond frequency returning a timestamp one nanosecond earlier than the correct time (:issue:`31475`)
- :class:`Timestamp` raising confusing error message when year, month or day is missing (:issue:`31200`)
- Bug in :class:`DatetimeIndex` constructor incorrectly accepting ``bool``-dtyped inputs (:issue:`32668`)
- Bug in :meth:`DatetimeIndex.searchsorted` not accepting a ``list`` or :class:`Series` as its argument (:issue:`32762`)

Timedelta
^^^^^^^^^

- Bug in constructing a :class:`Timedelta` with a high precision integer that would round the :class:`Timedelta` components (:issue:`31354`)
- Bug in dividing ``np.nan`` or ``None`` by :class:`Timedelta`` incorrectly returning ``NaT`` (:issue:`31869`)
- Timedeltas now understand ``µs`` as identifier for microsecond (:issue:`32899`)
- :class:`Timedelta` string representation now includes nanoseconds, when nanoseconds are non-zero (:issue:`9309`)

Timezones
^^^^^^^^^

- Bug in :func:`to_datetime` with ``infer_datetime_format=True`` where timezone names (e.g. ``UTC``) would not be parsed correctly (:issue:`33133`)
-


Numeric
^^^^^^^
- Bug in :meth:`DataFrame.floordiv` with ``axis=0`` not treating division-by-zero like :meth:`Series.floordiv` (:issue:`31271`)
- Bug in :meth:`to_numeric` with string argument ``"uint64"`` and ``errors="coerce"`` silently fails (:issue:`32394`)
- Bug in :meth:`to_numeric` with ``downcast="unsigned"`` fails for empty data (:issue:`32493`)
- Bug in :meth:`DataFrame.mean` with ``numeric_only=False`` and either ``datetime64`` dtype or ``PeriodDtype`` column incorrectly raising ``TypeError`` (:issue:`32426`)
- Bug in :meth:`DataFrame.count` with ``level="foo"`` and index level ``"foo"`` containing NaNs causes segmentation fault (:issue:`21824`)

Conversion
^^^^^^^^^^
- Bug in :class:`Series` construction from NumPy array with big-endian ``datetime64`` dtype (:issue:`29684`)
- Bug in :class:`Timedelta` construction with large nanoseconds keyword value (:issue:`32402`)
- Bug in :class:`DataFrame` construction where sets would be duplicated rather than raising (:issue:`32582`)

Strings
^^^^^^^

- Bug in the :meth:`~Series.astype` method when converting "string" dtype data to nullable integer dtype (:issue:`32450`).
-


Interval
^^^^^^^^
-
-

Indexing
^^^^^^^^
- Bug in slicing on a :class:`DatetimeIndex` with a partial-timestamp dropping high-resolution indices near the end of a year, quarter, or month (:issue:`31064`)
- Bug in :meth:`PeriodIndex.get_loc` treating higher-resolution strings differently from :meth:`PeriodIndex.get_value` (:issue:`31172`)
- Bug in :meth:`Series.at` and :meth:`DataFrame.at` not matching ``.loc`` behavior when looking up an integer in a :class:`Float64Index` (:issue:`31329`)
- Bug in :meth:`PeriodIndex.is_monotonic` incorrectly returning ``True`` when containing leading ``NaT`` entries (:issue:`31437`)
- Bug in :meth:`DatetimeIndex.get_loc` raising ``KeyError`` with converted-integer key instead of the user-passed key (:issue:`31425`)
- Bug in :meth:`Series.xs` incorrectly returning ``Timestamp`` instead of ``datetime64`` in some object-dtype cases (:issue:`31630`)
- Bug in :meth:`DataFrame.iat` incorrectly returning ``Timestamp`` instead of ``datetime`` in some object-dtype cases (:issue:`32809`)
- Bug in :meth:`Series.loc` and :meth:`DataFrame.loc` when indexing with an integer key on a object-dtype :class:`Index` that is not all-integers (:issue:`31905`)
- Bug in :meth:`DataFrame.iloc.__setitem__` on a :class:`DataFrame` with duplicate columns incorrectly setting values for all matching columns (:issue:`15686`, :issue:`22036`)
- Bug in :meth:`DataFrame.loc:` and :meth:`Series.loc` with a :class:`DatetimeIndex`, :class:`TimedeltaIndex`, or :class:`PeriodIndex` incorrectly allowing lookups of non-matching datetime-like dtypes (:issue:`32650`)
- Bug in :meth:`Series.__getitem__` indexing with non-standard scalars, e.g. ``np.dtype`` (:issue:`32684`)
- Fix to preserve the ability to index with the "nearest" method with xarray's CFTimeIndex, an :class:`Index` subclass (`pydata/xarray#3751 <https://github.com/pydata/xarray/issues/3751>`_, :issue:`32905`).
- Bug in :class:`Index` constructor where an unhelpful error message was raised for ``numpy`` scalars (:issue:`33017`)
- Bug in :meth:`DataFrame.lookup` incorrectly raising an ``AttributeError`` when ``frame.index`` or ``frame.columns`` is not unique; this will now raise a ``ValueError`` with a helpful error message (:issue:`33041`)
- Bug in :meth:`DataFrame.iloc.__setitem__` creating a new array instead of overwriting ``Categorical`` values in-place (:issue:`32831`)

Missing
^^^^^^^

- Calling :meth:`fillna` on an empty Series now correctly returns a shallow copied object. The behaviour is now consistent with :class:`Index`, :class:`DataFrame` and a non-empty :class:`Series` (:issue:`32543`).


MultiIndex
^^^^^^^^^^
- Bug in :meth:`Dataframe.loc` when used with a :class:`MultiIndex`. The returned values were not in the same order as the given inputs (:issue:`22797`)

.. ipython:: python

        df = pd.DataFrame(np.arange(4),
                          index=[["a", "a", "b", "b"], [1, 2, 1, 2]])
        # Rows are now ordered as the requested keys
        df.loc[(['b', 'a'], [2, 1]), :]

- Bug in :meth:`MultiIndex.intersection` was not guaranteed to preserve order when ``sort=False``. (:issue:`31325`)

.. ipython:: python

        left = pd.MultiIndex.from_arrays([["b", "a"], [2, 1]])
        right = pd.MultiIndex.from_arrays([["a", "b", "c"], [1, 2, 3]])
        # Common elements are now guaranteed to be ordered by the left side
        left.intersection(right, sort=False)

-

I/O
^^^
- Bug in :meth:`read_json` where integer overflow was occurring when json contains big number strings. (:issue:`30320`)
- `read_csv` will now raise a ``ValueError`` when the arguments `header` and `prefix` both are not `None`. (:issue:`27394`)
- Bug in :meth:`DataFrame.to_json` was raising ``NotFoundError`` when ``path_or_buf`` was an S3 URI (:issue:`28375`)
- Bug in :meth:`DataFrame.to_parquet` overwriting pyarrow's default for
  ``coerce_timestamps``; following pyarrow's default allows writing nanosecond
  timestamps with ``version="2.0"`` (:issue:`31652`).
- Bug in :meth:`read_csv` was raising `TypeError` when `sep=None` was used in combination with `comment` keyword (:issue:`31396`)
- Bug in :class:`HDFStore` that caused it to set to ``int64`` the dtype of a ``datetime64`` column when reading a DataFrame in Python 3 from fixed format written in Python 2 (:issue:`31750`)
- Bug in :meth:`DataFrame.to_json` where ``Timedelta`` objects would not be serialized correctly with ``date_format="iso"`` (:issue:`28256`)
- :func:`read_csv` will raise a ``ValueError`` when the column names passed in `parse_dates` are missing in the Dataframe (:issue:`31251`)
- Bug in :meth:`read_excel` where a UTF-8 string with a high surrogate would cause a segmentation violation (:issue:`23809`)
- Bug in :meth:`read_csv` was causing a file descriptor leak on an empty file (:issue:`31488`)
- Bug in :meth:`read_csv` was causing a segfault when there were blank lines between the header and data rows (:issue:`28071`)
- Bug in :meth:`read_csv` was raising a misleading exception on a permissions issue (:issue:`23784`)
- Bug in :meth:`read_csv` was raising an ``IndexError`` when header=None and 2 extra data columns
- Bug in :meth:`DataFrame.to_sql` where an ``AttributeError`` was raised when saving an out of bounds date (:issue:`26761`)

Plotting
^^^^^^^^

- :func:`.plot` for line/bar now accepts color by dictonary (:issue:`8193`).
-
- Bug in :meth:`DataFrame.boxplot` and :meth:`DataFrame.plot.boxplot` lost color attributes of ``medianprops``, ``whiskerprops``, ``capprops`` and ``medianprops`` (:issue:`30346`)


Groupby/resample/rolling
^^^^^^^^^^^^^^^^^^^^^^^^

- Bug in :meth:`GroupBy.apply` raises ``ValueError`` when the ``by`` axis is not sorted and has duplicates and the applied ``func`` does not mutate passed in objects (:issue:`30667`)
- Bug in :meth:`DataFrameGroupby.transform` produces incorrect result with transformation functions (:issue:`30918`)
- Bug in :meth:`GroupBy.count` causes segmentation fault when grouped-by column contains NaNs (:issue:`32841`)
- Bug in :meth:`DataFrame.groupby` and :meth:`Series.groupby` produces inconsistent type when aggregating Boolean series (:issue:`32894`)
- Bug in :meth:`DataFrame.resample` where an ``AmbiguousTimeError`` would be raised when the resulting timezone aware :class:`DatetimeIndex` had a DST transition at midnight (:issue:`25758`)

Reshaping
^^^^^^^^^

- Bug effecting all numeric and boolean reduction methods not returning subclassed data type. (:issue:`25596`)
- Bug in :meth:`DataFrame.pivot_table` when only MultiIndexed columns is set (:issue:`17038`)
- Bug in :meth:`DataFrame.unstack` and :meth:`Series.unstack` can take tuple names in MultiIndexed data (:issue:`19966`)
- Bug in :meth:`DataFrame.pivot_table` when ``margin`` is ``True`` and only ``column`` is defined (:issue:`31016`)
- Fix incorrect error message in :meth:`DataFrame.pivot` when ``columns`` is set to ``None``. (:issue:`30924`)
- Bug in :func:`crosstab` when inputs are two Series and have tuple names, the output will keep dummy MultiIndex as columns. (:issue:`18321`)
- :meth:`DataFrame.pivot` can now take lists for ``index`` and ``columns`` arguments (:issue:`21425`)
- Bug in :func:`concat` where the resulting indices are not copied when ``copy=True`` (:issue:`29879`)
- Bug where :meth:`Index.astype` would lose the name attribute when converting from ``Float64Index`` to ``Int64Index``, or when casting to an ``ExtensionArray`` dtype (:issue:`32013`)
- :meth:`Series.append` will now raise a ``TypeError`` when passed a DataFrame or a sequence containing Dataframe (:issue:`31413`)
- :meth:`DataFrame.replace` and :meth:`Series.replace` will raise a ``TypeError`` if ``to_replace`` is not an expected type. Previously the ``replace`` would fail silently (:issue:`18634`)
- Bug on inplace operation of a Series that was adding a column to the DataFrame from where it was originally dropped from (using inplace=True) (:issue:`30484`)
- Bug in :meth:`DataFrame.apply` where callback was called with :class:`Series` parameter even though ``raw=True`` requested. (:issue:`32423`)
- Bug in :meth:`DataFrame.pivot_table` losing timezone information when creating a :class:`MultiIndex` level from a column with timezone-aware dtype (:issue:`32558`)
- Bug in :meth:`concat` where when passing a non-dict mapping as ``objs`` would raise a ``TypeError`` (:issue:`32863`)
- :meth:`DataFrame.agg` now provides more descriptive ``SpecificationError`` message when attempting to aggregating non-existant column (:issue:`32755`)
- Bug in :meth:`DataFrame.unstack` when MultiIndexed columns and MultiIndexed rows were used (:issue:`32624`, :issue:`24729` and :issue:`28306`)


Sparse
^^^^^^
- Creating a :class:`SparseArray` from timezone-aware dtype will issue a warning before dropping timezone information, instead of doing so silently (:issue:`32501`)
-
-

ExtensionArray
^^^^^^^^^^^^^^

-
-


Other
^^^^^
- Appending a dictionary to a :class:`DataFrame` without passing ``ignore_index=True`` will raise ``TypeError: Can only append a dict if ignore_index=True``
  instead of ``TypeError: Can only append a Series if ignore_index=True or if the Series has a name`` (:issue:`30871`)
- Set operations on an object-dtype :class:`Index` now always return object-dtype results (:issue:`31401`)
- Bug in :meth:`AbstractHolidayCalendar.holidays` when no rules were defined (:issue:`31415`)
- Bug in :meth:`DataFrame.to_records` incorrectly losing timezone information in timezone-aware ``datetime64`` columns (:issue:`32535`)
- Fixed :func:`pandas.testing.assert_series_equal` to correctly raise if left object is a different subclass with ``check_series_type=True`` (:issue:`32670`).
- :meth:`IntegerArray.astype` now supports ``datetime64`` dtype (:issue:32538`)
- Fixed bug in :func:`pandas.testing.assert_series_equal` where dtypes were checked for ``Interval`` and ``ExtensionArray`` operands when ``check_dtype`` was ``False`` (:issue:`32747`)
- Bug in :meth:`Series.map` not raising on invalid ``na_action`` (:issue:`32815`)
- Bug in :meth:`DataFrame.__dir__` caused a segfault when using unicode surrogates in a column name (:issue:`25509`)
- Bug in :meth:`DataFrame.plot.scatter` caused an error when plotting variable marker sizes (:issue:`32904`)

.. ---------------------------------------------------------------------------

.. _whatsnew_110.contributors:

Contributors
~~~~~~~~~~~~<|MERGE_RESOLUTION|>--- conflicted
+++ resolved
@@ -255,11 +255,8 @@
 - Setting values with ``.loc`` using a positional slice is deprecated and will raise in a future version.  Use ``.loc`` with labels or ``.iloc`` with positions instead (:issue:`31840`)
 - :meth:`DataFrame.to_dict` has deprecated accepting short names for ``orient`` in future versions (:issue:`32515`)
 - :meth:`Categorical.to_dense` is deprecated and will be removed in a future version, use ``np.asarray(cat)`` instead (:issue:`32639`)
-<<<<<<< HEAD
+- The ``fastpath`` keyword in the ``SingleBlockManager`` constructor is deprecated and will be removed in a future version (:issue:`33092`)
 - :meth:`Index.is_mixed` is deprecated and will be removed in a future version, check ``index.inferred_type`` directly instead (:issue:`32922`)
-=======
-- The ``fastpath`` keyword in the ``SingleBlockManager`` constructor is deprecated and will be removed in a future version (:issue:`33092`)
->>>>>>> cad602e1
 
 .. ---------------------------------------------------------------------------
 
