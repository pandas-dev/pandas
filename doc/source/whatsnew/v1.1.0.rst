--- conflicted
+++ resolved
@@ -292,11 +292,8 @@
 - :meth:`groupby.transform` now allows ``func`` to be ``pad``, ``backfill`` and ``cumcount`` (:issue:`31269`).
 - :meth:`~pandas.io.json.read_json` now accepts `nrows` parameter. (:issue:`33916`).
 - :meth `~pandas.io.gbq.read_gbq` now allows to disable progress bar (:issue:`33360`).
-<<<<<<< HEAD
+- :meth:`~pandas.io.gbq.read_gbq` now supports the ``max_results`` kwarg from ``pandas-gbq`` (:issue:`34639`).
 - :meth:`Series.plot` now supports asymmetric error bars. Previously, if :meth:`Series.plot` received a "2xN" array with error values for `yerr` and/or `xerr`, the left/lower values (first row) were mirrored, while the right/upper values (second row) were ignored. Now, the first row represents the left/lower error values and the second row the right/upper error values. (:issue:`9536`)
-=======
-- :meth:`~pandas.io.gbq.read_gbq` now supports the ``max_results`` kwarg from ``pandas-gbq`` (:issue:`34639`).
->>>>>>> 08febd2b
 
 .. ---------------------------------------------------------------------------
 
