--- conflicted
+++ resolved
@@ -360,11 +360,7 @@
 - Fix to preserve the ability to index with the "nearest" method with xarray's CFTimeIndex, an :class:`Index` subclass (`pydata/xarray#3751 <https://github.com/pydata/xarray/issues/3751>`_, :issue:`32905`).
 - Bug in :class:`Index` constructor where an unhelpful error message was raised for ``numpy`` scalars (:issue:`33017`)
 - Bug in :meth:`DataFrame.lookup` incorrectly raising an ``AttributeError`` when ``frame.index`` or ``frame.columns`` is not unique; this will now raise a ``ValueError`` with a helpful error message (:issue:`33041`)
-<<<<<<< HEAD
-- Fixed regression in :meth:`DataFrame.loc`, :meth:`Series.loc` throwing an error when a ``datetime64[ns, tz]`` value is provided (:issue:`32395`)
-=======
 - Bug in :meth:`DataFrame.iloc.__setitem__` creating a new array instead of overwriting ``Categorical`` values in-place (:issue:`32831`)
->>>>>>> 69ffb018
 
 Missing
 ^^^^^^^
