.. _whatsnew_110:

What's new in 1.1.0 (??)
------------------------

These are the changes in pandas 1.1.0. See :ref:`release` for a full changelog
including other versions of pandas.

{{ header }}

.. ---------------------------------------------------------------------------

Enhancements
~~~~~~~~~~~~

.. _whatsnew_110.period_index_partial_string_slicing:

Nonmonotonic PeriodIndex Partial String Slicing
^^^^^^^^^^^^^^^^^^^^^^^^^^^^^^^^^^^^^^^^^^^^^^^

:class:`PeriodIndex` now supports partial string slicing for non-monotonic indexes, mirroring :class:`DatetimeIndex` behavior (:issue:`31096`)

For example:

.. ipython:: python

   dti = pd.date_range("2014-01-01", periods=30, freq="30D")
   pi = dti.to_period("D")
   ser_monotonic = pd.Series(np.arange(30), index=pi)
   shuffler = list(range(0, 30, 2)) + list(range(1, 31, 2))
   ser = ser_monotonic[shuffler]
   ser

.. ipython:: python

   ser["2014"]
   ser.loc["May 2015"]


.. _whatsnew_110.groupby_key:

Allow NA in groupby key
^^^^^^^^^^^^^^^^^^^^^^^^

With :ref:`groupby <groupby.dropna>` , we've added a ``dropna`` keyword to :meth:`DataFrame.groupby` and :meth:`Series.groupby` in order to
allow ``NA`` values in group keys. Users can define ``dropna`` to ``False`` if they want to include
``NA`` values in groupby keys. The default is set to ``True`` for ``dropna`` to keep backwards
compatibility (:issue:`3729`)

.. ipython:: python

    df_list = [[1, 2, 3], [1, None, 4], [2, 1, 3], [1, 2, 2]]
    df_dropna = pd.DataFrame(df_list, columns=["a", "b", "c"])

    df_dropna

.. ipython:: python

    # Default `dropna` is set to True, which will exclude NaNs in keys
    df_dropna.groupby(by=["b"], dropna=True).sum()

    # In order to allow NaN in keys, set `dropna` to False
    df_dropna.groupby(by=["b"], dropna=False).sum()

The default setting of ``dropna`` argument is ``True`` which means ``NA`` are not included in group keys.

.. versionadded:: 1.1.0


.. _whatsnew_110.key_sorting:

Sorting with keys
^^^^^^^^^^^^^^^^^

We've added a ``key`` argument to the DataFrame and Series sorting methods, including
:meth:`DataFrame.sort_values`, :meth:`DataFrame.sort_index`, :meth:`Series.sort_values`,
and :meth:`Series.sort_index`. The ``key`` can be any callable function which is applied
column-by-column to each column used for sorting, before sorting is performed (:issue:`27237`).
See :ref:`sort_values with keys <basics.sort_value_key>` and :ref:`sort_index with keys
<basics.sort_index_key>` for more information.

.. ipython:: python

   s = pd.Series(['C', 'a', 'B'])
   s

.. ipython:: python

   s.sort_values()


Note how this is sorted with capital letters first. If we apply the :meth:`Series.str.lower`
method, we get

.. ipython:: python

   s.sort_values(key=lambda x: x.str.lower())


When applied to a `DataFrame`, they key is applied per-column to all columns or a subset if
`by` is specified, e.g.

.. ipython:: python

   df = pd.DataFrame({'a': ['C', 'C', 'a', 'a', 'B', 'B'],
                      'b': [1, 2, 3, 4, 5, 6]})
   df

.. ipython:: python

   df.sort_values(by=['a'], key=lambda col: col.str.lower())


For more details, see examples and documentation in :meth:`DataFrame.sort_values`,
:meth:`Series.sort_values`, and :meth:`~DataFrame.sort_index`.

.. _whatsnew_110.timestamp_fold_support:

Fold argument support in Timestamp constructor
^^^^^^^^^^^^^^^^^^^^^^^^^^^^^^^^^^^^^^^^^^^^^^

:class:`Timestamp:` now supports the keyword-only fold argument according to `PEP 495 <https://www.python.org/dev/peps/pep-0495/#the-fold-attribute>`_ similar to parent ``datetime.datetime`` class. It supports both accepting fold as an initialization argument and inferring fold from other constructor arguments (:issue:`25057`, :issue:`31338`). Support is limited to ``dateutil`` timezones as ``pytz`` doesn't support fold.

For example:

.. ipython:: python

    ts = pd.Timestamp("2019-10-27 01:30:00+00:00")
    ts.fold

.. ipython:: python

    ts = pd.Timestamp(year=2019, month=10, day=27, hour=1, minute=30,
                      tz="dateutil/Europe/London", fold=1)
    ts

For more on working with fold, see :ref:`Fold subsection <timeseries.fold>` in the user guide.

.. _whatsnew_110.to_datetime_multiple_tzname_tzoffset_support:

Parsing timezone-aware format with different timezones in to_datetime
^^^^^^^^^^^^^^^^^^^^^^^^^^^^^^^^^^^^^^^^^^^^^^^^^^^^^^^^^^^^^^^^^^^^^

:func:`to_datetime` now supports parsing formats containing timezone names (``%Z``) and UTC offsets (``%z``) from different timezones then converting them to UTC by setting ``utc=True``. This would return a :class:`DatetimeIndex` with timezone at UTC as opposed to an :class:`Index` with ``object`` dtype if ``utc=True`` is not set (:issue:`32792`).

For example:

.. ipython:: python

    tz_strs = ["2010-01-01 12:00:00 +0100", "2010-01-01 12:00:00 -0100",
               "2010-01-01 12:00:00 +0300", "2010-01-01 12:00:00 +0400"]
    pd.to_datetime(tz_strs, format='%Y-%m-%d %H:%M:%S %z', utc=True)
    pd.to_datetime(tz_strs, format='%Y-%m-%d %H:%M:%S %z')

.. _whatsnew_110.grouper_resample_origin:

Grouper and resample now supports the arguments origin and offset
^^^^^^^^^^^^^^^^^^^^^^^^^^^^^^^^^^^^^^^^^^^^^^^^^^^^^^^^^^^^^^^^^

:class:`Grouper` and :class:`DataFrame.resample` now supports the arguments ``origin`` and ``offset``. It let the user control the timestamp on which to adjust the grouping. (:issue:`31809`)

The bins of the grouping are adjusted based on the beginning of the day of the time series starting point. This works well with frequencies that are multiples of a day (like `30D`) or that divides a day (like `90s` or `1min`). But it can create inconsistencies with some frequencies that do not meet this criteria. To change this behavior you can now specify a fixed timestamp with the argument ``origin``.

Two arguments are now deprecated (more information in the documentation of :class:`DataFrame.resample`):

- ``base`` should be replaced by ``offset``.
- ``loffset`` should be replaced by directly adding an offset to the index DataFrame after being resampled.

Small example of the use of ``origin``:

.. ipython:: python

    start, end = '2000-10-01 23:30:00', '2000-10-02 00:30:00'
    middle = '2000-10-02 00:00:00'
    rng = pd.date_range(start, end, freq='7min')
    ts = pd.Series(np.arange(len(rng)) * 3, index=rng)
    ts

Resample with the default behavior ``'start_day'`` (origin is ``2000-10-01 00:00:00``):

.. ipython:: python

    ts.resample('17min').sum()
    ts.resample('17min', origin='start_day').sum()

Resample using a fixed origin:

.. ipython:: python

    ts.resample('17min', origin='epoch').sum()
    ts.resample('17min', origin='2000-01-01').sum()

If needed you can adjust the bins with the argument ``offset`` (a Timedelta) that would be added to the default ``origin``.

For a full example, see: :ref:`timeseries.adjust-the-start-of-the-bins`.


.. _whatsnew_110.enhancements.other:

Other enhancements
^^^^^^^^^^^^^^^^^^

- :class:`Styler` may now render CSS more efficiently where multiple cells have the same styling (:issue:`30876`)
- :meth:`Styler.highlight_null` now accepts ``subset`` argument (:issue:`31345`)
- When writing directly to a sqlite connection :func:`to_sql` now supports the ``multi`` method (:issue:`29921`)
- `OptionError` is now exposed in `pandas.errors` (:issue:`27553`)
- :func:`timedelta_range` will now infer a frequency when passed ``start``, ``stop``, and ``periods`` (:issue:`32377`)
- Positional slicing on a :class:`IntervalIndex` now supports slices with ``step > 1`` (:issue:`31658`)
- :class:`Series.str` now has a `fullmatch` method that matches a regular expression against the entire string in each row of the series, similar to `re.fullmatch` (:issue:`32806`).
- :meth:`DataFrame.sample` will now also allow array-like and BitGenerator objects to be passed to ``random_state`` as seeds (:issue:`32503`)
- :meth:`MultiIndex.union` will now raise `RuntimeWarning` if the object inside are unsortable, pass `sort=False` to suppress this warning (:issue:`33015`)
- :class:`Series.dt` and :class:`DatatimeIndex` now have an `isocalendar` method that returns a :class:`DataFrame` with year, week, and day calculated according to the ISO 8601 calendar (:issue:`33206`).
- The :meth:`DataFrame.to_feather` method now supports additional keyword
  arguments (e.g. to set the compression) that are added in pyarrow 0.17
  (:issue:`33422`).
- The :func:`cut` will now accept parameter ``ordered`` with default ``ordered=True``. If ``ordered=False`` and no labels are provided, an error will be raised (:issue:`33141`)
- :meth:`DataFrame.to_csv`, :meth:`DataFrame.to_pickle`,
  and :meth:`DataFrame.to_json` now support passing a dict of
  compression arguments when using the ``gzip`` and ``bz2`` protocols.
  This can be used to set a custom compression level, e.g.,
  ``df.to_csv(path, compression={'method': 'gzip', 'compresslevel': 1}``
  (:issue:`33196`)
- :meth:`Series.update` now accepts objects that can be coerced to a :class:`Series`,
  such as ``dict`` and ``list``, mirroring the behavior of :meth:`DataFrame.update` (:issue:`33215`)
- :meth:`~pandas.core.groupby.GroupBy.transform` and :meth:`~pandas.core.groupby.GroupBy.aggregate` has gained ``engine`` and ``engine_kwargs`` arguments that supports executing functions with ``Numba`` (:issue:`32854`, :issue:`33388`)
- :meth:`~pandas.core.resample.Resampler.interpolate` now supports SciPy interpolation method :class:`scipy.interpolate.CubicSpline` as method ``cubicspline`` (:issue:`33670`)
- :meth:`DataFrame.to_numpy` now supports the ``na_value`` keyword to control the NA sentinel in the output array (:issue:`33820`)
- The ``ExtensionArray`` class has now an :meth:`~pandas.arrays.ExtensionArray.equals`
  method, similarly to :meth:`Series.equals` (:issue:`27081`).
- The minimum suppported dta version has increased to 105 in :meth:`~pandas.io.stata.read_stata` and :class:`~pandas.io.stata.StataReader`  (:issue:`26667`).
- :meth:`~pandas.core.frame.DataFrame.to_stata` supports compression using the ``compression``
  keyword argument. Compression can either be inferred or explicitly set using a string or a
  dictionary containing both the method and any additional arguments that are passed to the
  compression library. Compression was also added to the low-level Stata-file writers
  :class:`~pandas.io.stata.StataWriter`, :class:`~pandas.io.stata.StataWriter117`,
  and :class:`~pandas.io.stata.StataWriterUTF8` (:issue:`26599`).
- :meth:`HDFStore.put` now accepts `track_times` parameter. Parameter is passed to ``create_table`` method of ``PyTables`` (:issue:`32682`).
- Make :class:`pandas.core.window.Rolling` and :class:`pandas.core.window.Expanding` iterable（:issue:`11704`)

.. ---------------------------------------------------------------------------

Increased minimum versions for dependencies
^^^^^^^^^^^^^^^^^^^^^^^^^^^^^^^^^^^^^^^^^^^

Some minimum supported versions of dependencies were updated (:issue:`33718`, :issue:`29766`, :issue:`29723`, pytables >= 3.4.3).
If installed, we now require:

+-----------------+-----------------+----------+---------+
| Package         | Minimum Version | Required | Changed |
+=================+=================+==========+=========+
| numpy           | 1.15.4          |    X     |    X    |
+-----------------+-----------------+----------+---------+
| pytz            | 2015.4          |    X     |         |
+-----------------+-----------------+----------+---------+
| python-dateutil | 2.7.3           |    X     |    X    |
+-----------------+-----------------+----------+---------+
| bottleneck      | 1.2.1           |          |         |
+-----------------+-----------------+----------+---------+
| numexpr         | 2.6.2           |          |         |
+-----------------+-----------------+----------+---------+
| pytest (dev)    | 4.0.2           |          |         |
+-----------------+-----------------+----------+---------+

For `optional libraries <https://dev.pandas.io/docs/install.html#dependencies>`_ the general recommendation is to use the latest version.
The following table lists the lowest version per library that is currently being tested throughout the development of pandas.
Optional libraries below the lowest tested version may still work, but are not considered supported.

+-----------------+-----------------+---------+
| Package         | Minimum Version | Changed |
+=================+=================+=========+
| beautifulsoup4  | 4.6.0           |         |
+-----------------+-----------------+---------+
| fastparquet     | 0.3.2           |         |
+-----------------+-----------------+---------+
| gcsfs           | 0.2.2           |         |
+-----------------+-----------------+---------+
| lxml            | 3.8.0           |         |
+-----------------+-----------------+---------+
| matplotlib      | 2.2.2           |         |
+-----------------+-----------------+---------+
| numba           | 0.46.0          |         |
+-----------------+-----------------+---------+
| openpyxl        | 2.5.7           |         |
+-----------------+-----------------+---------+
| pyarrow         | 0.13.0          |         |
+-----------------+-----------------+---------+
| pymysql         | 0.7.1           |         |
+-----------------+-----------------+---------+
| pytables        | 3.4.3           |    X    |
+-----------------+-----------------+---------+
| s3fs            | 0.3.0           |         |
+-----------------+-----------------+---------+
| scipy           | 1.2.0           |    X    |
+-----------------+-----------------+---------+
| sqlalchemy      | 1.1.4           |         |
+-----------------+-----------------+---------+
| xarray          | 0.8.2           |         |
+-----------------+-----------------+---------+
| xlrd            | 1.1.0           |         |
+-----------------+-----------------+---------+
| xlsxwriter      | 0.9.8           |         |
+-----------------+-----------------+---------+
| xlwt            | 1.2.0           |         |
+-----------------+-----------------+---------+

See :ref:`install.dependencies` and :ref:`install.optional_dependencies` for more.

Development Changes
^^^^^^^^^^^^^^^^^^^

- The minimum version of Cython is now the most recent bug-fix version (0.29.16) (:issue:`33334`).

.. _whatsnew_110.api.other:

Other API changes
^^^^^^^^^^^^^^^^^

- :meth:`Series.describe` will now show distribution percentiles for ``datetime`` dtypes, statistics ``first`` and ``last``
  will now be ``min`` and ``max`` to match with numeric dtypes in :meth:`DataFrame.describe` (:issue:`30164`)
- Added :meth:`DataFrame.value_counts` (:issue:`5377`)
- :meth:`Groupby.groups` now returns an abbreviated representation when called on large dataframes (:issue:`1135`)
- ``loc`` lookups with an object-dtype :class:`Index` and an integer key will now raise ``KeyError`` instead of ``TypeError`` when key is missing (:issue:`31905`)
- Using a :func:`pandas.api.indexers.BaseIndexer` with ``count``, ``min``, ``max``, ``median``, ``skew``,  ``cov``, ``corr`` will now return correct results for any monotonic :func:`pandas.api.indexers.BaseIndexer` descendant (:issue:`32865`)
- Added a :func:`pandas.api.indexers.FixedForwardWindowIndexer` class to support forward-looking windows during ``rolling`` operations.
-

Backwards incompatible API changes
~~~~~~~~~~~~~~~~~~~~~~~~~~~~~~~~~~
- :meth:`DataFrame.swaplevels` now raises a  ``TypeError`` if the axis is not a :class:`MultiIndex`.
  Previously an ``AttributeError`` was raised (:issue:`31126`)
- :meth:`DataFrame.xs` now raises a  ``TypeError`` if a ``level`` keyword is supplied and the axis is not a :class:`MultiIndex`.
  Previously an ``AttributeError`` was raised (:issue:`33610`)
- :meth:`DataFrameGroupby.mean` and :meth:`SeriesGroupby.mean` (and similarly for :meth:`~DataFrameGroupby.median`, :meth:`~DataFrameGroupby.std` and :meth:`~DataFrameGroupby.var`)
  now raise a  ``TypeError`` if a not-accepted keyword argument is passed into it.
  Previously a ``UnsupportedFunctionCall`` was raised (``AssertionError`` if ``min_count`` passed into :meth:`~DataFrameGroupby.median`) (:issue:`31485`)
- :meth:`DataFrame.at` and :meth:`Series.at` will raise a ``TypeError`` instead of a ``ValueError`` if an incompatible key is passed, and ``KeyError`` if a missing key is passed, matching the behavior of ``.loc[]`` (:issue:`31722`)
- Passing an integer dtype other than ``int64`` to ``np.array(period_index, dtype=...)`` will now raise ``TypeError`` instead of incorrectly using ``int64`` (:issue:`32255`)
- Passing an invalid ``fill_value`` to :meth:`Categorical.take` raises a ``ValueError`` instead of ``TypeError`` (:issue:`33660`)
- Combining a ``Categorical`` with integer categories and which contains missing values
  with a float dtype column in operations such as :func:`concat` or :meth:`~DataFrame.append`
  will now result in a float column instead of an object dtyped column (:issue:`33607`)
- :meth:`Series.to_timestamp` now raises a ``TypeError`` if the axis is not a :class:`PeriodIndex`. Previously an ``AttributeError`` was raised (:issue:`33327`)
- :meth:`Series.to_period` now raises a ``TypeError`` if the axis is not a :class:`DatetimeIndex`. Previously an ``AttributeError`` was raised (:issue:`33327`)
- :func: `pandas.api.dtypes.is_string_dtype` no longer incorrectly identifies categorical series as string.

``MultiIndex.get_indexer`` interprets `method` argument differently
^^^^^^^^^^^^^^^^^^^^^^^^^^^^^^^^^^^^^^^^^^^^^^^^^^^^^^^^^^^^^^^^^^^

This restores the behavior of :meth:`MultiIndex.get_indexer` with ``method='backfill'`` or ``method='pad'`` to the behavior before pandas 0.23.0. In particular, MultiIndexes are treated as a list of tuples and padding or backfilling is done with respect to the ordering of these lists of tuples (:issue:`29896`).

As an example of this, given:

.. ipython:: python

        df = pd.DataFrame({
            'a': [0, 0, 0, 0],
            'b': [0, 2, 3, 4],
            'c': ['A', 'B', 'C', 'D'],
        }).set_index(['a', 'b'])
        mi_2 = pd.MultiIndex.from_product([[0], [-1, 0, 1, 3, 4, 5]])

The differences in reindexing ``df`` with ``mi_2`` and using ``method='backfill'`` can be seen here:

*pandas >= 0.23, < 1.1.0*:

.. code-block:: ipython

    In [1]: df.reindex(mi_2, method='backfill')
    Out[1]:
          c
    0 -1  A
       0  A
       1  D
       3  A
       4  A
       5  C

*pandas <0.23, >= 1.1.0*

.. ipython:: python

        df.reindex(mi_2, method='backfill')

And the differences in reindexing ``df`` with ``mi_2`` and using ``method='pad'`` can be seen here:

*pandas >= 0.23, < 1.1.0*

.. code-block:: ipython

    In [1]: df.reindex(mi_2, method='pad')
    Out[1]:
            c
    0 -1  NaN
       0  NaN
       1    D
       3  NaN
       4    A
       5    C

*pandas < 0.23, >= 1.1.0*

.. ipython:: python

        df.reindex(mi_2, method='pad')

-

.. _whatsnew_110.api_breaking.indexing_raises_key_errors:

Failed Label-Based Lookups Always Raise KeyError
^^^^^^^^^^^^^^^^^^^^^^^^^^^^^^^^^^^^^^^^^^^^^^^^

Label lookups ``series[key]``, ``series.loc[key]`` and ``frame.loc[key]``
used to raises either ``KeyError`` or ``TypeError`` depending on the type of
key and type of :class:`Index`.  These now consistently raise ``KeyError`` (:issue:`31867`)

.. ipython:: python

    ser1 = pd.Series(range(3), index=[0, 1, 2])
    ser2 = pd.Series(range(3), index=pd.date_range("2020-02-01", periods=3))

*Previous behavior*:

.. code-block:: ipython

    In [3]: ser1[1.5]
    ...
    TypeError: cannot do label indexing on Int64Index with these indexers [1.5] of type float

    In [4] ser1["foo"]
    ...
    KeyError: 'foo'

    In [5]: ser1.loc[1.5]
    ...
    TypeError: cannot do label indexing on Int64Index with these indexers [1.5] of type float

    In [6]: ser1.loc["foo"]
    ...
    KeyError: 'foo'

    In [7]: ser2.loc[1]
    ...
    TypeError: cannot do label indexing on DatetimeIndex with these indexers [1] of type int

    In [8]: ser2.loc[pd.Timestamp(0)]
    ...
    KeyError: Timestamp('1970-01-01 00:00:00')

*New behavior*:

.. code-block:: ipython

    In [3]: ser1[1.5]
    ...
    KeyError: 1.5

    In [4] ser1["foo"]
    ...
    KeyError: 'foo'

    In [5]: ser1.loc[1.5]
    ...
    KeyError: 1.5

    In [6]: ser1.loc["foo"]
    ...
    KeyError: 'foo'

    In [7]: ser2.loc[1]
    ...
    KeyError: 1

    In [8]: ser2.loc[pd.Timestamp(0)]
    ...
    KeyError: Timestamp('1970-01-01 00:00:00')

.. _whatsnew_110.api_breaking.indexing_int_multiindex_raises_key_errors:

Failed Integer Lookups on MultiIndex Raise KeyError
^^^^^^^^^^^^^^^^^^^^^^^^^^^^^^^^^^^^^^^^^^^^^^^^^^^
Indexing with integers with a :class:`MultiIndex` that has a integer-dtype
first level incorrectly failed to raise ``KeyError`` when one or more of
those integer keys is not present in the first level of the index (:issue:`33539`)

.. ipython:: python

    idx = pd.Index(range(4))
    dti = pd.date_range("2000-01-03", periods=3)
    mi = pd.MultiIndex.from_product([idx, dti])
    ser = pd.Series(range(len(mi)), index=mi)

*Previous behavior*:

.. code-block:: ipython

    In [5]: ser[[5]]
    Out[5]: Series([], dtype: int64)

*New behavior*:

.. code-block:: ipython

    In [5]: ser[[5]]
    ...
    KeyError: '[5] not in index'

:meth:`DataFrame.merge` preserves right frame's row order
^^^^^^^^^^^^^^^^^^^^^^^^^^^^^^^^^^^^^^^^^^^^^^^^^^^^^^^^^
:meth:`DataFrame.merge` now preserves right frame's row order when executing a right merge (:issue:`27453`)

.. ipython:: python

    left_df = pd.DataFrame({'animal': ['dog', 'pig'], 'max_speed': [40, 11]})
    right_df = pd.DataFrame({'animal': ['quetzal', 'pig'], 'max_speed': [80, 11]})
    left_df
    right_df

*Previous behavior*:

.. code-block:: python

    >>> left_df.merge(right_df, on=['animal', 'max_speed'], how="right")
        animal  max_speed
    0      pig         11
    1  quetzal         80

*New behavior*:

.. ipython:: python

    left_df.merge(right_df, on=['animal', 'max_speed'], how="right")

.. ---------------------------------------------------------------------------

.. _whatsnew_110.api_breaking.assignment_to_multiple_columns:

Assignment to multiple columns of a DataFrame when some columns do not exist
^^^^^^^^^^^^^^^^^^^^^^^^^^^^^^^^^^^^^^^^^^^^^^^^^^^^^^^^^^^^^^^^^^^^^^^^^^^^

Assignment to multiple columns of a :class:`DataFrame` when some of the columns do not exist would previously assign the values to the last column. Now, new columns would be constructed with the right values. (:issue:`13658`)

.. ipython:: python

   df = pd.DataFrame({'a': [0, 1, 2], 'b': [3, 4, 5]})
   df

*Previous behavior*:

.. code-block:: ipython

   In [3]: df[['a', 'c']] = 1
   In [4]: df
   Out[4]:
      a  b
   0  1  1
   1  1  1
   2  1  1

*New behavior*:

.. ipython:: python

   df[['a', 'c']] = 1
   df

.. _whatsnew_110.api_breaking.groupby_results_los_as_index_false:

:meth:`DataFrameGroupby.agg` lost results with ``as_index`` ``False`` when relabeling columns
^^^^^^^^^^^^^^^^^^^^^^^^^^^^^^^^^^^^^^^^^^^^^^^^^^^^^^^^^^^^^^^^^^^^^^^^^^^^^^^^^^^^^^^^^^^^^

Previously :meth:`DataFrameGroupby.agg` lost the result columns, when the ``as_index`` option was
set to ``False`` and the result columns were relabeled. In this case he result values were replaced with
the previous index (:issue:`32240`).

.. ipython:: python

   df = pd.DataFrame({"key": ["x", "y", "z", "x", "y", "z"], "val": [1.0, 0.8, 2.0, 3.0, 3.6, 0.75]})
   df

*Previous behavior*:

.. code-block:: ipython

   In [2]: grouped = df.groupby("key", as_index=False)
   In [3]: result = grouped.agg(min_val=pd.NamedAgg(column="val", aggfunc="min"))
   In [4]: result
   Out[4]:
        min_val
    0 	x
    1 	y
    2 	z

*New behavior*:

.. ipython:: python

   grouped = df.groupby("key", as_index=False)
   result = grouped.agg(min_val=pd.NamedAgg(column="val", aggfunc="min"))
   result

.. _whatsnew_110.deprecations:

Deprecations
~~~~~~~~~~~~

- Lookups on a :class:`Series` with a single-item list containing a slice (e.g. ``ser[[slice(0, 4)]]``) are deprecated, will raise in a future version.  Either convert the list to tuple, or pass the slice directly instead (:issue:`31333`)

- :meth:`DataFrame.mean` and :meth:`DataFrame.median` with ``numeric_only=None`` will include datetime64 and datetime64tz columns in a future version (:issue:`29941`)
- Setting values with ``.loc`` using a positional slice is deprecated and will raise in a future version.  Use ``.loc`` with labels or ``.iloc`` with positions instead (:issue:`31840`)
- :meth:`DataFrame.to_dict` has deprecated accepting short names for ``orient`` in future versions (:issue:`32515`)
- :meth:`Categorical.to_dense` is deprecated and will be removed in a future version, use ``np.asarray(cat)`` instead (:issue:`32639`)
- The ``fastpath`` keyword in the ``SingleBlockManager`` constructor is deprecated and will be removed in a future version (:issue:`33092`)
- :meth:`Index.is_mixed` is deprecated and will be removed in a future version, check ``index.inferred_type`` directly instead (:issue:`32922`)

- Passing any arguments but the first one to  :func:`read_html` as
  positional arguments is deprecated since version 1.1. All other
  arguments should be given as keyword arguments (:issue:`27573`).

- Passing any arguments but `path_or_buf` (the first one) to
  :func:`read_json` as positional arguments is deprecated since
  version 1.1. All other arguments should be given as keyword
  arguments (:issue:`27573`).

- :func:`pandas.api.types.is_categorical` is deprecated and will be removed in a future version; use `:func:pandas.api.types.is_categorical_dtype` instead (:issue:`33385`)
- :meth:`Index.get_value` is deprecated and will be removed in a future version (:issue:`19728`)
- :meth:`DateOffset.__call__` is deprecated and will be removed in a future version, use ``offset + other`` instead (:issue:`34171`)
- Indexing an :class:`Index` object with a float key is deprecated, and will
  raise an ``IndexError`` in the future. You can manually convert to an integer key
  instead (:issue:`34191`).
- The ``squeeze`` keyword in the ``groupby`` function is deprecated and will be removed in a future version (:issue:`32380`)

.. ---------------------------------------------------------------------------


.. _whatsnew_110.performance:

Performance improvements
~~~~~~~~~~~~~~~~~~~~~~~~

- Performance improvement in :class:`Timedelta` constructor (:issue:`30543`)
- Performance improvement in :class:`Timestamp` constructor (:issue:`30543`)
- Performance improvement in flex arithmetic ops between :class:`DataFrame` and :class:`Series` with ``axis=0`` (:issue:`31296`)
- Performance improvement in  arithmetic ops between :class:`DataFrame` and :class:`Series` with ``axis=1`` (:issue:`33600`)
- The internal index method :meth:`~Index._shallow_copy` now copies cached attributes over to the new index,
  avoiding creating these again on the new index. This can speed up many operations that depend on creating copies of
  existing indexes (:issue:`28584`, :issue:`32640`, :issue:`32669`)
- Significant performance improvement when creating a :class:`DataFrame` with
  sparse values from ``scipy.sparse`` matrices using the
  :meth:`DataFrame.sparse.from_spmatrix` constructor (:issue:`32821`,
  :issue:`32825`,  :issue:`32826`, :issue:`32856`, :issue:`32858`).
- Performance improvement for groupby methods :meth:`~pandas.core.groupby.groupby.Groupby.first`
  and :meth:`~pandas.core.groupby.groupby.Groupby.last` (:issue:`34178`)
- Performance improvement in :func:`factorize` for nullable (integer and boolean) dtypes (:issue:`33064`).
- Performance improvement in reductions (sum, prod, min, max) for nullable (integer and boolean) dtypes (:issue:`30982`, :issue:`33261`, :issue:`33442`).
- Performance improvement in arithmetic operations between two :class:`DataFrame` objects (:issue:`32779`)

.. ---------------------------------------------------------------------------

.. _whatsnew_110.bug_fixes:

Bug fixes
~~~~~~~~~


Categorical
^^^^^^^^^^^

- Bug where :func:`merge` was unable to join on non-unique categorical indices (:issue:`28189`)
- Bug when passing categorical data to :class:`Index` constructor along with ``dtype=object`` incorrectly returning a :class:`CategoricalIndex` instead of object-dtype :class:`Index` (:issue:`32167`)
- Bug where :class:`Categorical` comparison operator ``__ne__`` would incorrectly evaluate to ``False`` when either element was missing (:issue:`32276`)
- :meth:`Categorical.fillna` now accepts :class:`Categorical` ``other`` argument (:issue:`32420`)
- Bug where :meth:`Categorical.replace` would replace with ``NaN`` whenever the new value and replacement value were equal (:issue:`33288`)
- Bug where an ordered :class:`Categorical` containing only ``NaN`` values would raise rather than returning ``NaN`` when taking the minimum or maximum  (:issue:`33450`)
- Bug where :meth:`Series.isna` and :meth:`DataFrame.isna` would raise for categorical dtype when ``pandas.options.mode.use_inf_as_na`` was set to ``True`` (:issue:`33594`)

Datetimelike
^^^^^^^^^^^^

- Bug in :class:`Timestamp` where constructing :class:`Timestamp` from ambiguous epoch time and calling constructor again changed :meth:`Timestamp.value` property (:issue:`24329`)
- :meth:`DatetimeArray.searchsorted`, :meth:`TimedeltaArray.searchsorted`, :meth:`PeriodArray.searchsorted` not recognizing non-pandas scalars and incorrectly raising ``ValueError`` instead of ``TypeError`` (:issue:`30950`)
- Bug in :class:`Timestamp` where constructing :class:`Timestamp` with dateutil timezone less than 128 nanoseconds before daylight saving time switch from winter to summer would result in nonexistent time (:issue:`31043`)
- Bug in :meth:`Period.to_timestamp`, :meth:`Period.start_time` with microsecond frequency returning a timestamp one nanosecond earlier than the correct time (:issue:`31475`)
- :class:`Timestamp` raising confusing error message when year, month or day is missing (:issue:`31200`)
- Bug in :class:`DatetimeIndex` constructor incorrectly accepting ``bool``-dtyped inputs (:issue:`32668`)
- Bug in :meth:`DatetimeIndex.searchsorted` not accepting a ``list`` or :class:`Series` as its argument (:issue:`32762`)
- Bug where :meth:`PeriodIndex` raised when passed a :class:`Series` of strings (:issue:`26109`)
- Bug in :class:`Timestamp` arithmetic when adding or subtracting a ``np.ndarray`` with ``timedelta64`` dtype (:issue:`33296`)
- Bug in :meth:`DatetimeIndex.to_period` not infering the frequency when called with no arguments (:issue:`33358`)
- Bug in :meth:`DatetimeIndex.tz_localize` incorrectly retaining ``freq`` in some cases where the original freq is no longer valid (:issue:`30511`)
- Bug in :meth:`DatetimeIndex.intersection` losing ``freq`` and timezone in some cases (:issue:`33604`)
- Bug in :class:`DatetimeIndex` addition and subtraction with some types of :class:`DateOffset` objects incorrectly retaining an invalid ``freq`` attribute (:issue:`33779`)
- Bug in :class:`DatetimeIndex` where setting the ``freq`` attribute on an index could silently change the ``freq`` attribute on another index viewing the same data (:issue:`33552`)
- :meth:`DataFrame.min`/:meth:`DataFrame.max` not returning consistent result with :meth:`Series.min`/:meth:`Series.max` when called on objects initialized with empty :func:`pd.to_datetime`
- Bug in :meth:`DatetimeIndex.intersection` and :meth:`TimedeltaIndex.intersection` with results not having the correct ``name`` attribute (:issue:`33904`)
- Bug in :meth:`DatetimeArray.__setitem__`, :meth:`TimedeltaArray.__setitem__`, :meth:`PeriodArray.__setitem__` incorrectly allowing values with ``int64`` dtype to be silently cast (:issue:`33717`)
- Bug in subtracting :class:`TimedeltaIndex` from :class:`Period` incorrectly raising ``TypeError`` in some cases where it should succeed and ``IncompatibleFrequency`` in some cases where it should raise ``TypeError`` (:issue:`33883`)

Timedelta
^^^^^^^^^

- Bug in constructing a :class:`Timedelta` with a high precision integer that would round the :class:`Timedelta` components (:issue:`31354`)
- Bug in dividing ``np.nan`` or ``None`` by :class:`Timedelta`` incorrectly returning ``NaT`` (:issue:`31869`)
- Timedeltas now understand ``µs`` as identifier for microsecond (:issue:`32899`)
- :class:`Timedelta` string representation now includes nanoseconds, when nanoseconds are non-zero (:issue:`9309`)
- Bug in comparing a :class:`Timedelta`` object against a ``np.ndarray`` with ``timedelta64`` dtype incorrectly viewing all entries as unequal (:issue:`33441`)
- Bug in :func:`timedelta_range` that produced an extra point on a edge case (:issue:`30353`, :issue:`33498`)
- Bug in :meth:`DataFrame.resample` that produced an extra point on a edge case (:issue:`30353`, :issue:`13022`, :issue:`33498`)
- Bug in :meth:`DataFrame.resample` that ignored the ``loffset`` argument when dealing with timedelta (:issue:`7687`, :issue:`33498`)

Timezones
^^^^^^^^^

- Bug in :func:`to_datetime` with ``infer_datetime_format=True`` where timezone names (e.g. ``UTC``) would not be parsed correctly (:issue:`33133`)
-


Numeric
^^^^^^^
- Bug in :meth:`DataFrame.floordiv` with ``axis=0`` not treating division-by-zero like :meth:`Series.floordiv` (:issue:`31271`)
- Bug in :meth:`to_numeric` with string argument ``"uint64"`` and ``errors="coerce"`` silently fails (:issue:`32394`)
- Bug in :meth:`to_numeric` with ``downcast="unsigned"`` fails for empty data (:issue:`32493`)
- Bug in :meth:`DataFrame.mean` with ``numeric_only=False`` and either ``datetime64`` dtype or ``PeriodDtype`` column incorrectly raising ``TypeError`` (:issue:`32426`)
- Bug in :meth:`DataFrame.count` with ``level="foo"`` and index level ``"foo"`` containing NaNs causes segmentation fault (:issue:`21824`)
- Bug in :meth:`DataFrame.diff` with ``axis=1`` returning incorrect results with mixed dtypes (:issue:`32995`)
- Bug in DataFrame reductions using ``numeric_only=True`` and ExtensionArrays (:issue:`33256`).
- Bug in :meth:`DataFrame.corr` and :meth:`DataFrame.cov` raising when handling nullable integer columns with ``pandas.NA`` (:issue:`33803`)
- Bug in :class:`DataFrame` and :class:`Series` addition and subtraction between object-dtype objects and ``datetime64`` dtype objects (:issue:`33824`)

Conversion
^^^^^^^^^^
- Bug in :class:`Series` construction from NumPy array with big-endian ``datetime64`` dtype (:issue:`29684`)
- Bug in :class:`Timedelta` construction with large nanoseconds keyword value (:issue:`32402`)
- Bug in :class:`DataFrame` construction where sets would be duplicated rather than raising (:issue:`32582`)

Strings
^^^^^^^

- Bug in the :meth:`~Series.astype` method when converting "string" dtype data to nullable integer dtype (:issue:`32450`).
- Fixed issue where taking ``min`` or ``max`` of a ``StringArray`` or ``Series`` with ``StringDtype`` type would raise. (:issue:`31746`)
- Bug in :meth:`Series.str.cat` returning ``NaN`` output when other had :class:`Index` type (:issue:`33425`)


Interval
^^^^^^^^
- Bug in :class:`IntervalArray` incorrectly allowing the underlying data to be changed when setting values (:issue:`32782`)
-

Indexing
^^^^^^^^
- Bug in slicing on a :class:`DatetimeIndex` with a partial-timestamp dropping high-resolution indices near the end of a year, quarter, or month (:issue:`31064`)
- Bug in :meth:`PeriodIndex.get_loc` treating higher-resolution strings differently from :meth:`PeriodIndex.get_value` (:issue:`31172`)
- Bug in :meth:`Series.at` and :meth:`DataFrame.at` not matching ``.loc`` behavior when looking up an integer in a :class:`Float64Index` (:issue:`31329`)
- Bug in :meth:`PeriodIndex.is_monotonic` incorrectly returning ``True`` when containing leading ``NaT`` entries (:issue:`31437`)
- Bug in :meth:`DatetimeIndex.get_loc` raising ``KeyError`` with converted-integer key instead of the user-passed key (:issue:`31425`)
- Bug in :meth:`Series.xs` incorrectly returning ``Timestamp`` instead of ``datetime64`` in some object-dtype cases (:issue:`31630`)
- Bug in :meth:`DataFrame.iat` incorrectly returning ``Timestamp`` instead of ``datetime`` in some object-dtype cases (:issue:`32809`)
- Bug in :meth:`DataFrame.at` when either columns or index is non-unique (:issue:`33041`)
- Bug in :meth:`Series.loc` and :meth:`DataFrame.loc` when indexing with an integer key on a object-dtype :class:`Index` that is not all-integers (:issue:`31905`)
- Bug in :meth:`DataFrame.iloc.__setitem__` on a :class:`DataFrame` with duplicate columns incorrectly setting values for all matching columns (:issue:`15686`, :issue:`22036`)
- Bug in :meth:`DataFrame.loc:` and :meth:`Series.loc` with a :class:`DatetimeIndex`, :class:`TimedeltaIndex`, or :class:`PeriodIndex` incorrectly allowing lookups of non-matching datetime-like dtypes (:issue:`32650`)
- Bug in :meth:`Series.__getitem__` indexing with non-standard scalars, e.g. ``np.dtype`` (:issue:`32684`)
- Fix to preserve the ability to index with the "nearest" method with xarray's CFTimeIndex, an :class:`Index` subclass (`pydata/xarray#3751 <https://github.com/pydata/xarray/issues/3751>`_, :issue:`32905`).
- Bug in :class:`Index` constructor where an unhelpful error message was raised for ``numpy`` scalars (:issue:`33017`)
- Bug in :meth:`DataFrame.lookup` incorrectly raising an ``AttributeError`` when ``frame.index`` or ``frame.columns`` is not unique; this will now raise a ``ValueError`` with a helpful error message (:issue:`33041`)
- Bug in :meth:`DataFrame.iloc.__setitem__` creating a new array instead of overwriting ``Categorical`` values in-place (:issue:`32831`)
- Bug in :class:`Interval` where a :class:`Timedelta` could not be added or subtracted from a :class:`Timestamp` interval (:issue:`32023`)
- Bug in :meth:`DataFrame.copy` _item_cache not invalidated after copy causes post-copy value updates to not be reflected (:issue:`31784`)
- Bug in `Series.__getitem__` with an integer key and a :class:`MultiIndex` with leading integer level failing to raise ``KeyError`` if the key is not present in the first level (:issue:`33355`)
- Bug in :meth:`DataFrame.iloc` when slicing a single column-:class:`DataFrame`` with ``ExtensionDtype`` (e.g. ``df.iloc[:, :1]``) returning an invalid result (:issue:`32957`)
- Bug in :meth:`DatetimeIndex.insert` and :meth:`TimedeltaIndex.insert` causing index ``freq`` to be lost when setting an element into an empty :class:`Series` (:issue:33573`)
- Bug in :meth:`Series.__setitem__` with an :class:`IntervalIndex` and a list-like key of integers (:issue:`33473`)
- Bug in :meth:`Series.__getitem__` allowing missing labels with ``np.ndarray``, :class:`Index`, :class:`Series` indexers but not ``list``, these now all raise ``KeyError`` (:issue:`33646`)
- Bug in :meth:`DataFrame.truncate` and :meth:`Series.truncate` where index was assumed to be monotone increasing (:issue:`33756`)
- Indexing with a list of strings representing datetimes failed on :class:`DatetimeIndex` or :class:`PeriodIndex`(:issue:`11278`)

Missing
^^^^^^^
- Calling :meth:`fillna` on an empty Series now correctly returns a shallow copied object. The behaviour is now consistent with :class:`Index`, :class:`DataFrame` and a non-empty :class:`Series` (:issue:`32543`).
- Bug in :meth:`replace` when argument ``to_replace`` is of type dict/list and is used on a :class:`Series` containing ``<NA>`` was raising a ``TypeError``. The method now handles this by ignoring ``<NA>`` values when doing the comparison for the replacement (:issue:`32621`)
- Bug in :meth:`~Series.any` and :meth:`~Series.all` incorrectly returning ``<NA>`` for all ``False`` or all ``True`` values using the nulllable boolean dtype and with ``skipna=False`` (:issue:`33253`)
- Clarified documentation on interpolate with method =akima. The ``der`` parameter must be scalar or None (:issue:`33426`)

MultiIndex
^^^^^^^^^^
- Bug in :meth:`Dataframe.loc` when used with a :class:`MultiIndex`. The returned values were not in the same order as the given inputs (:issue:`22797`)

.. ipython:: python

        df = pd.DataFrame(np.arange(4),
                          index=[["a", "a", "b", "b"], [1, 2, 1, 2]])
        # Rows are now ordered as the requested keys
        df.loc[(['b', 'a'], [2, 1]), :]

- Bug in :meth:`MultiIndex.intersection` was not guaranteed to preserve order when ``sort=False``. (:issue:`31325`)

.. ipython:: python

        left = pd.MultiIndex.from_arrays([["b", "a"], [2, 1]])
        right = pd.MultiIndex.from_arrays([["a", "b", "c"], [1, 2, 3]])
        # Common elements are now guaranteed to be ordered by the left side
        left.intersection(right, sort=False)

- Bug when joining 2 Multi-indexes, without specifying level with different columns. Return-indexers parameter is ignored. (:issue:`34074`)

I/O
^^^
- Bug in :meth:`read_json` where integer overflow was occurring when json contains big number strings. (:issue:`30320`)
- `read_csv` will now raise a ``ValueError`` when the arguments `header` and `prefix` both are not `None`. (:issue:`27394`)
- Bug in :meth:`DataFrame.to_json` was raising ``NotFoundError`` when ``path_or_buf`` was an S3 URI (:issue:`28375`)
- Bug in :meth:`DataFrame.to_parquet` overwriting pyarrow's default for
  ``coerce_timestamps``; following pyarrow's default allows writing nanosecond
  timestamps with ``version="2.0"`` (:issue:`31652`).
- Bug in :meth:`read_csv` was raising `TypeError` when `sep=None` was used in combination with `comment` keyword (:issue:`31396`)
- Bug in :class:`HDFStore` that caused it to set to ``int64`` the dtype of a ``datetime64`` column when reading a DataFrame in Python 3 from fixed format written in Python 2 (:issue:`31750`)
- Bug in :meth:`DataFrame.to_json` where ``Timedelta`` objects would not be serialized correctly with ``date_format="iso"`` (:issue:`28256`)
- :func:`read_csv` will raise a ``ValueError`` when the column names passed in `parse_dates` are missing in the Dataframe (:issue:`31251`)
- Bug in :meth:`read_excel` where a UTF-8 string with a high surrogate would cause a segmentation violation (:issue:`23809`)
- Bug in :meth:`read_csv` was causing a file descriptor leak on an empty file (:issue:`31488`)
- Bug in :meth:`read_csv` was causing a segfault when there were blank lines between the header and data rows (:issue:`28071`)
- Bug in :meth:`read_csv` was raising a misleading exception on a permissions issue (:issue:`23784`)
- Bug in :meth:`read_csv` was raising an ``IndexError`` when header=None and 2 extra data columns
- Bug in :meth:`read_sas` was raising an ``AttributeError`` when reading files from Google Cloud Storage (issue:`33069`)
- Bug in :meth:`DataFrame.to_sql` where an ``AttributeError`` was raised when saving an out of bounds date (:issue:`26761`)
- Bug in :meth:`read_excel` did not correctly handle multiple embedded spaces in OpenDocument text cells. (:issue:`32207`)
- Bug in :meth:`read_json` was raising ``TypeError`` when reading a list of booleans into a Series. (:issue:`31464`)
- Bug in :func:`pandas.io.json.json_normalize` where location specified by `record_path` doesn't point to an array. (:issue:`26284`)
- :func:`pandas.read_hdf` has a more explicit error message when loading an
  unsupported HDF file (:issue:`9539`)
- Bug in :meth:`~DataFrame.to_parquet` was not raising ``PermissionError`` when writing to a private s3 bucket with invalid creds. (:issue:`27679`)
- Bug in :meth:`~DataFrame.to_csv` was silently failing when writing to an invalid s3 bucket. (:issue:`32486`)
- Bug in :meth:`~DataFrame.read_feather` was raising an `ArrowIOError` when reading an s3 or http file path (:issue:`29055`)
- Bug in :meth:`read_parquet` was raising a ``FileNotFoundError`` when passed an s3 directory path. (:issue:`26388`)
- Bug in :meth:`~DataFrame.to_parquet` was throwing an ``AttributeError`` when writing a partitioned parquet file to s3 (:issue:`27596`)

Plotting
^^^^^^^^

- :func:`.plot` for line/bar now accepts color by dictonary (:issue:`8193`).
- Bug in :meth:`DataFrame.plot.hist` where weights are not working for multiple columns (:issue:`33173`)
- Bug in :meth:`DataFrame.boxplot` and :meth:`DataFrame.plot.boxplot` lost color attributes of ``medianprops``, ``whiskerprops``, ``capprops`` and ``medianprops`` (:issue:`30346`)
- Bug in :meth:`DataFrame.hist` where the order of ``column`` argument was ignored (:issue:`29235`)
- Bug in :meth:`DataFrame.plot.scatter` that when adding multiple plots with different ``cmap``, colorbars alway use the first ``cmap`` (:issue:`33389`)


Groupby/resample/rolling
^^^^^^^^^^^^^^^^^^^^^^^^

- Bug in :meth:`GroupBy.apply` raises ``ValueError`` when the ``by`` axis is not sorted and has duplicates and the applied ``func`` does not mutate passed in objects (:issue:`30667`)
- Bug in :meth:`DataFrameGroupby.transform` produces incorrect result with transformation functions (:issue:`30918`)
- Bug in :meth:`GroupBy.count` causes segmentation fault when grouped-by column contains NaNs (:issue:`32841`)
- Bug in :meth:`DataFrame.groupby` and :meth:`Series.groupby` produces inconsistent type when aggregating Boolean series (:issue:`32894`)
- Bug in :meth:`DataFrameGroupBy.sum` and :meth:`SeriesGroupBy.sum` where a large negative number would be returned when the number of non-null values was below ``min_count`` for nullable integer dtypes (:issue:`32861`)
- Bug in :meth:`SeriesGroupBy.quantile` raising on nullable integers (:issue:`33136`)
- Bug in :meth:`SeriesGroupBy.first`, :meth:`SeriesGroupBy.last`, :meth:`SeriesGroupBy.min`, and :meth:`SeriesGroupBy.max` returning floats when applied to nullable Booleans (:issue:`33071`)
- Bug in :meth:`DataFrameGroupBy.agg` with dictionary input losing ``ExtensionArray`` dtypes (:issue:`32194`)
- Bug in :meth:`DataFrame.resample` where an ``AmbiguousTimeError`` would be raised when the resulting timezone aware :class:`DatetimeIndex` had a DST transition at midnight (:issue:`25758`)
<<<<<<< HEAD
- Bug in :meth:`DataFrameGroupby.agg` lost results, when ``as_index`` option was set to ``False`` and the result columns were relabeled. The result values were replaced with the index values (:issue:`32240`).
=======
- Bug in :meth:`DataFrame.groupby` where a ``ValueError`` would be raised when grouping by a categorical column with read-only categories and ``sort=False`` (:issue:`33410`)
- Bug in :meth:`GroupBy.first` and :meth:`GroupBy.last` where None is not preserved in object dtype (:issue:`32800`)
- Bug in :meth:`Rolling.min` and :meth:`Rolling.max`: Growing memory usage after multiple calls when using a fixed window (:issue:`30726`)
- Bug in :meth:`Series.groupby` would raise ``ValueError`` when grouping by :class:`PeriodIndex` level (:issue:`34010`)
- Bug in :meth:`GroupBy.agg`, :meth:`GroupBy.transform`, and :meth:`GroupBy.resample` where subclasses are not preserved (:issue:`28330`)
- Bug in :meth:`GroupBy.rolling.apply` ignores args and kwargs parameters (:issue:`33433`)
- Bug in :meth:`DataFrameGroupby.std` and :meth:`DataFrameGroupby.sem` would modify grouped-by columns when ``as_index=False`` (:issue:`10355`)
>>>>>>> cb35d8a9

Reshaping
^^^^^^^^^

- Bug effecting all numeric and boolean reduction methods not returning subclassed data type. (:issue:`25596`)
- Bug in :meth:`DataFrame.pivot_table` when only MultiIndexed columns is set (:issue:`17038`)
- Bug in :meth:`DataFrame.unstack` and :meth:`Series.unstack` can take tuple names in MultiIndexed data (:issue:`19966`)
- Bug in :meth:`DataFrame.pivot_table` when ``margin`` is ``True`` and only ``column`` is defined (:issue:`31016`)
- Fix incorrect error message in :meth:`DataFrame.pivot` when ``columns`` is set to ``None``. (:issue:`30924`)
- Bug in :func:`crosstab` when inputs are two Series and have tuple names, the output will keep dummy MultiIndex as columns. (:issue:`18321`)
- :meth:`DataFrame.pivot` can now take lists for ``index`` and ``columns`` arguments (:issue:`21425`)
- Bug in :func:`concat` where the resulting indices are not copied when ``copy=True`` (:issue:`29879`)
- Bug where :meth:`Index.astype` would lose the name attribute when converting from ``Float64Index`` to ``Int64Index``, or when casting to an ``ExtensionArray`` dtype (:issue:`32013`)
- :meth:`Series.append` will now raise a ``TypeError`` when passed a DataFrame or a sequence containing Dataframe (:issue:`31413`)
- :meth:`DataFrame.replace` and :meth:`Series.replace` will raise a ``TypeError`` if ``to_replace`` is not an expected type. Previously the ``replace`` would fail silently (:issue:`18634`)
- Bug on inplace operation of a Series that was adding a column to the DataFrame from where it was originally dropped from (using inplace=True) (:issue:`30484`)
- Bug in :meth:`DataFrame.apply` where callback was called with :class:`Series` parameter even though ``raw=True`` requested. (:issue:`32423`)
- Bug in :meth:`DataFrame.pivot_table` losing timezone information when creating a :class:`MultiIndex` level from a column with timezone-aware dtype (:issue:`32558`)
- Bug in :meth:`concat` where when passing a non-dict mapping as ``objs`` would raise a ``TypeError`` (:issue:`32863`)
- :meth:`DataFrame.agg` now provides more descriptive ``SpecificationError`` message when attempting to aggregating non-existant column (:issue:`32755`)
- Bug in :meth:`DataFrame.unstack` when MultiIndexed columns and MultiIndexed rows were used (:issue:`32624`, :issue:`24729` and :issue:`28306`)
- Bug in :meth:`DataFrame.corrwith()`, :meth:`DataFrame.memory_usage()`, :meth:`DataFrame.dot()`,
  :meth:`DataFrame.idxmin()`, :meth:`DataFrame.idxmax()`, :meth:`DataFrame.duplicated()`, :meth:`DataFrame.isin()`,
  :meth:`DataFrame.count()`, :meth:`Series.explode()`, :meth:`Series.asof()` and :meth:`DataFrame.asof()` not
  returning subclassed types. (:issue:`31331`)
- Bug in :func:`concat` was not allowing for concatenation of ``DataFrame`` and ``Series`` with duplicate keys (:issue:`33654`)
- Bug in :func:`cut` raised an error when non-unique labels (:issue:`33141`)
- Bug in :meth:`DataFrame.replace` casts columns to ``object`` dtype if items in ``to_replace`` not in values (:issue:`32988`)
- Ensure only named functions can be used in :func:`eval()` (:issue:`32460`)

Sparse
^^^^^^
- Creating a :class:`SparseArray` from timezone-aware dtype will issue a warning before dropping timezone information, instead of doing so silently (:issue:`32501`)
- Bug in :meth:`arrays.SparseArray.from_spmatrix` wrongly read scipy sparse matrix (:issue:`31991`)
- Bug in :meth:`Series.sum` with ``SparseArray`` raises ``TypeError`` (:issue:`25777`)

ExtensionArray
^^^^^^^^^^^^^^

- Fixed bug where :meth:`Series.value_counts` would raise on empty input of ``Int64`` dtype (:issue:`33317`)
- Fixed bug where :meth:`StringArray.isna` would return ``False`` for NA values when ``pandas.options.mode.use_inf_as_na`` was set to ``True`` (:issue:`33655`)
- Fixed bug in :class:`Series` construction with EA dtype and index but no data or scalar data fails (:issue:`26469`)
- Fixed bug that caused :meth:`Series.__repr__()` to crash for extension types whose elements are multidimensional arrays (:issue:`33770`).
- Fixed bug where :meth:`Series.update` would raise a ``ValueError`` for ``ExtensionArray`` dtypes with missing values (:issue:`33980`)
- Fixed bug where :meth:`StringArray.memory_usage` was not implemented (:issue:`33963`)
- Fixed bug where :meth:`DataFrameGroupBy` would ignore the ``min_count`` argument for aggregations on nullable boolean dtypes (:issue:`34051`)
- Fixed bug that `DataFrame(columns=.., dtype='string')` would fail (:issue:`27953`, :issue:`33623`)

Other
^^^^^
- Appending a dictionary to a :class:`DataFrame` without passing ``ignore_index=True`` will raise ``TypeError: Can only append a dict if ignore_index=True``
  instead of ``TypeError: Can only append a Series if ignore_index=True or if the Series has a name`` (:issue:`30871`)
- Set operations on an object-dtype :class:`Index` now always return object-dtype results (:issue:`31401`)
- Bug in :meth:`AbstractHolidayCalendar.holidays` when no rules were defined (:issue:`31415`)
- Bug in :class:`DataFrame` when initiating a frame with lists and assign ``columns`` with nested list for ``MultiIndex`` (:issue:`32173`)
- Bug in :meth:`DataFrame.to_records` incorrectly losing timezone information in timezone-aware ``datetime64`` columns (:issue:`32535`)
- Fixed :func:`pandas.testing.assert_series_equal` to correctly raise if left object is a different subclass with ``check_series_type=True`` (:issue:`32670`).
- :meth:`IntegerArray.astype` now supports ``datetime64`` dtype (:issue:32538`)
- Getting a missing attribute in a query/eval string raises the correct ``AttributeError`` (:issue:`32408`)
- Fixed bug in :func:`pandas.testing.assert_series_equal` where dtypes were checked for ``Interval`` and ``ExtensionArray`` operands when ``check_dtype`` was ``False`` (:issue:`32747`)
- Bug in :meth:`Series.map` not raising on invalid ``na_action`` (:issue:`32815`)
- Bug in :meth:`DataFrame.__dir__` caused a segfault when using unicode surrogates in a column name (:issue:`25509`)
- Bug in :meth:`DataFrame.plot.scatter` caused an error when plotting variable marker sizes (:issue:`32904`)
- :class:`IntegerArray` now implements the ``sum`` operation (:issue:`33172`)
- More informative error message with ``np.min`` or ``np.max`` on unordered :class:`Categorical` (:issue:`33115`)
- Bug in :class:`Tick` comparisons raising ``TypeError`` when comparing against timedelta-like objects (:issue:`34088`)

.. ---------------------------------------------------------------------------

.. _whatsnew_110.contributors:

Contributors
~~~~~~~~~~~~<|MERGE_RESOLUTION|>--- conflicted
+++ resolved
@@ -855,9 +855,6 @@
 - Bug in :meth:`SeriesGroupBy.first`, :meth:`SeriesGroupBy.last`, :meth:`SeriesGroupBy.min`, and :meth:`SeriesGroupBy.max` returning floats when applied to nullable Booleans (:issue:`33071`)
 - Bug in :meth:`DataFrameGroupBy.agg` with dictionary input losing ``ExtensionArray`` dtypes (:issue:`32194`)
 - Bug in :meth:`DataFrame.resample` where an ``AmbiguousTimeError`` would be raised when the resulting timezone aware :class:`DatetimeIndex` had a DST transition at midnight (:issue:`25758`)
-<<<<<<< HEAD
-- Bug in :meth:`DataFrameGroupby.agg` lost results, when ``as_index`` option was set to ``False`` and the result columns were relabeled. The result values were replaced with the index values (:issue:`32240`).
-=======
 - Bug in :meth:`DataFrame.groupby` where a ``ValueError`` would be raised when grouping by a categorical column with read-only categories and ``sort=False`` (:issue:`33410`)
 - Bug in :meth:`GroupBy.first` and :meth:`GroupBy.last` where None is not preserved in object dtype (:issue:`32800`)
 - Bug in :meth:`Rolling.min` and :meth:`Rolling.max`: Growing memory usage after multiple calls when using a fixed window (:issue:`30726`)
@@ -865,7 +862,7 @@
 - Bug in :meth:`GroupBy.agg`, :meth:`GroupBy.transform`, and :meth:`GroupBy.resample` where subclasses are not preserved (:issue:`28330`)
 - Bug in :meth:`GroupBy.rolling.apply` ignores args and kwargs parameters (:issue:`33433`)
 - Bug in :meth:`DataFrameGroupby.std` and :meth:`DataFrameGroupby.sem` would modify grouped-by columns when ``as_index=False`` (:issue:`10355`)
->>>>>>> cb35d8a9
+- Bug in :meth:`DataFrameGroupby.agg` lost results, when ``as_index`` option was set to ``False`` and the result columns were relabeled. The result values were replaced with the index values (:issue:`32240`).
 
 Reshaping
 ^^^^^^^^^
