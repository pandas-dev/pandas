.. _whatsnew_110:

What's new in 1.1.0 (July 28, 2020)
-----------------------------------

These are the changes in pandas 1.1.0. See :ref:`release` for a full changelog
including other versions of pandas.

{{ header }}

.. ---------------------------------------------------------------------------

Enhancements
~~~~~~~~~~~~

.. _whatsnew_110.specify_missing_labels:

KeyErrors raised by loc specify missing labels
^^^^^^^^^^^^^^^^^^^^^^^^^^^^^^^^^^^^^^^^^^^^^^^^^^
Previously, if labels were missing for a ``.loc`` call, a KeyError was raised stating that this was no longer supported.

Now the error message also includes a list of the missing labels (max 10 items, display width 80 characters). See :issue:`34272`.


.. _whatsnew_110.astype_string:

All dtypes can now be converted to ``StringDtype``
^^^^^^^^^^^^^^^^^^^^^^^^^^^^^^^^^^^^^^^^^^^^^^^^^^

Previously, declaring or converting to :class:`StringDtype` was in general only possible if the data was already only ``str`` or nan-like (:issue:`31204`).
:class:`StringDtype` now works in all situations where ``astype(str)`` or ``dtype=str`` work:

For example, the below now works:

.. ipython:: python

   ser = pd.Series([1, "abc", np.nan], dtype="string")
   ser
   ser[0]
   pd.Series([1, 2, np.nan], dtype="Int64").astype("string")


.. _whatsnew_110.period_index_partial_string_slicing:

Non-monotonic PeriodIndex Partial String Slicing
^^^^^^^^^^^^^^^^^^^^^^^^^^^^^^^^^^^^^^^^^^^^^^^^

:class:`PeriodIndex` now supports partial string slicing for non-monotonic indexes, mirroring :class:`DatetimeIndex` behavior (:issue:`31096`)

For example:

.. ipython:: python

   dti = pd.date_range("2014-01-01", periods=30, freq="30D")
   pi = dti.to_period("D")
   ser_monotonic = pd.Series(np.arange(30), index=pi)
   shuffler = list(range(0, 30, 2)) + list(range(1, 31, 2))
   ser = ser_monotonic[shuffler]
   ser

.. ipython:: python

   ser["2014"]
   ser.loc["May 2015"]


.. _whatsnew_110.dataframe_or_series_comparing:

Comparing two `DataFrame` or two `Series` and summarizing the differences
^^^^^^^^^^^^^^^^^^^^^^^^^^^^^^^^^^^^^^^^^^^^^^^^^^^^^^^^^^^^^^^^^^^^^^^^^

We've added :meth:`DataFrame.compare` and :meth:`Series.compare` for comparing two `DataFrame` or two `Series` (:issue:`30429`)

.. ipython:: python

   df = pd.DataFrame(
       {
           "col1": ["a", "a", "b", "b", "a"],
           "col2": [1.0, 2.0, 3.0, np.nan, 5.0],
           "col3": [1.0, 2.0, 3.0, 4.0, 5.0]
       },
       columns=["col1", "col2", "col3"],
   )
   df

.. ipython:: python

   df2 = df.copy()
   df2.loc[0, 'col1'] = 'c'
   df2.loc[2, 'col3'] = 4.0
   df2

.. ipython:: python

   df.compare(df2)

See :ref:`User Guide <merging.compare>` for more details.


.. _whatsnew_110.groupby_key:

Allow NA in groupby key
^^^^^^^^^^^^^^^^^^^^^^^^

With :ref:`groupby <groupby.dropna>` , we've added a ``dropna`` keyword to :meth:`DataFrame.groupby` and :meth:`Series.groupby` in order to
allow ``NA`` values in group keys. Users can define ``dropna`` to ``False`` if they want to include
``NA`` values in groupby keys. The default is set to ``True`` for ``dropna`` to keep backwards
compatibility (:issue:`3729`)

.. ipython:: python

    df_list = [[1, 2, 3], [1, None, 4], [2, 1, 3], [1, 2, 2]]
    df_dropna = pd.DataFrame(df_list, columns=["a", "b", "c"])

    df_dropna

.. ipython:: python

    # Default `dropna` is set to True, which will exclude NaNs in keys
    df_dropna.groupby(by=["b"], dropna=True).sum()

    # In order to allow NaN in keys, set `dropna` to False
    df_dropna.groupby(by=["b"], dropna=False).sum()

The default setting of ``dropna`` argument is ``True`` which means ``NA`` are not included in group keys.


.. _whatsnew_110.key_sorting:

Sorting with keys
^^^^^^^^^^^^^^^^^

We've added a ``key`` argument to the :class:`DataFrame` and :class:`Series` sorting methods, including
:meth:`DataFrame.sort_values`, :meth:`DataFrame.sort_index`, :meth:`Series.sort_values`,
and :meth:`Series.sort_index`. The ``key`` can be any callable function which is applied
column-by-column to each column used for sorting, before sorting is performed (:issue:`27237`).
See :ref:`sort_values with keys <basics.sort_value_key>` and :ref:`sort_index with keys
<basics.sort_index_key>` for more information.

.. ipython:: python

   s = pd.Series(['C', 'a', 'B'])
   s

.. ipython:: python

   s.sort_values()


Note how this is sorted with capital letters first. If we apply the :meth:`Series.str.lower`
method, we get

.. ipython:: python

   s.sort_values(key=lambda x: x.str.lower())


When applied to a `DataFrame`, they key is applied per-column to all columns or a subset if
`by` is specified, e.g.

.. ipython:: python

   df = pd.DataFrame({'a': ['C', 'C', 'a', 'a', 'B', 'B'],
                      'b': [1, 2, 3, 4, 5, 6]})
   df

.. ipython:: python

   df.sort_values(by=['a'], key=lambda col: col.str.lower())


For more details, see examples and documentation in :meth:`DataFrame.sort_values`,
:meth:`Series.sort_values`, and :meth:`~DataFrame.sort_index`.

.. _whatsnew_110.timestamp_fold_support:

Fold argument support in Timestamp constructor
^^^^^^^^^^^^^^^^^^^^^^^^^^^^^^^^^^^^^^^^^^^^^^

:class:`Timestamp:` now supports the keyword-only fold argument according to `PEP 495 <https://www.python.org/dev/peps/pep-0495/#the-fold-attribute>`_ similar to parent ``datetime.datetime`` class. It supports both accepting fold as an initialization argument and inferring fold from other constructor arguments (:issue:`25057`, :issue:`31338`). Support is limited to ``dateutil`` timezones as ``pytz`` doesn't support fold.

For example:

.. ipython:: python

    ts = pd.Timestamp("2019-10-27 01:30:00+00:00")
    ts.fold

.. ipython:: python

    ts = pd.Timestamp(year=2019, month=10, day=27, hour=1, minute=30,
                      tz="dateutil/Europe/London", fold=1)
    ts

For more on working with fold, see :ref:`Fold subsection <timeseries.fold>` in the user guide.

.. _whatsnew_110.to_datetime_multiple_tzname_tzoffset_support:

Parsing timezone-aware format with different timezones in to_datetime
^^^^^^^^^^^^^^^^^^^^^^^^^^^^^^^^^^^^^^^^^^^^^^^^^^^^^^^^^^^^^^^^^^^^^

:func:`to_datetime` now supports parsing formats containing timezone names (``%Z``) and UTC offsets (``%z``) from different timezones then converting them to UTC by setting ``utc=True``. This would return a :class:`DatetimeIndex` with timezone at UTC as opposed to an :class:`Index` with ``object`` dtype if ``utc=True`` is not set (:issue:`32792`).

For example:

.. ipython:: python

    tz_strs = ["2010-01-01 12:00:00 +0100", "2010-01-01 12:00:00 -0100",
               "2010-01-01 12:00:00 +0300", "2010-01-01 12:00:00 +0400"]
    pd.to_datetime(tz_strs, format='%Y-%m-%d %H:%M:%S %z', utc=True)
    pd.to_datetime(tz_strs, format='%Y-%m-%d %H:%M:%S %z')

.. _whatsnew_110.grouper_resample_origin:

Grouper and resample now supports the arguments origin and offset
^^^^^^^^^^^^^^^^^^^^^^^^^^^^^^^^^^^^^^^^^^^^^^^^^^^^^^^^^^^^^^^^^

:class:`Grouper` and :meth:`DataFrame.resample` now supports the arguments ``origin`` and ``offset``. It let the user control the timestamp on which to adjust the grouping. (:issue:`31809`)

The bins of the grouping are adjusted based on the beginning of the day of the time series starting point. This works well with frequencies that are multiples of a day (like `30D`) or that divides a day (like `90s` or `1min`). But it can create inconsistencies with some frequencies that do not meet this criteria. To change this behavior you can now specify a fixed timestamp with the argument ``origin``.

Two arguments are now deprecated (more information in the documentation of :meth:`DataFrame.resample`):

- ``base`` should be replaced by ``offset``.
- ``loffset`` should be replaced by directly adding an offset to the index :class:`DataFrame` after being resampled.

Small example of the use of ``origin``:

.. ipython:: python

    start, end = '2000-10-01 23:30:00', '2000-10-02 00:30:00'
    middle = '2000-10-02 00:00:00'
    rng = pd.date_range(start, end, freq='7min')
    ts = pd.Series(np.arange(len(rng)) * 3, index=rng)
    ts

Resample with the default behavior ``'start_day'`` (origin is ``2000-10-01 00:00:00``):

.. ipython:: python

    ts.resample('17min').sum()
    ts.resample('17min', origin='start_day').sum()

Resample using a fixed origin:

.. ipython:: python

    ts.resample('17min', origin='epoch').sum()
    ts.resample('17min', origin='2000-01-01').sum()

If needed you can adjust the bins with the argument ``offset`` (a :class:`Timedelta`) that would be added to the default ``origin``.

For a full example, see: :ref:`timeseries.adjust-the-start-of-the-bins`.

fsspec now used for filesystem handling
^^^^^^^^^^^^^^^^^^^^^^^^^^^^^^^^^^^^^^^

For reading and writing to filesystems other than local and reading from HTTP(S),
the optional dependency ``fsspec`` will be used to dispatch operations (:issue:`33452`).
This will give unchanged
functionality for S3 and GCS storage, which were already supported, but also add
support for several other storage implementations such as `Azure Datalake and Blob`_,
SSH, FTP, dropbox and github. For docs and capabilities, see the `fsspec docs`_.

The existing capability to interface with S3 and GCS will be unaffected by this
change, as ``fsspec`` will still bring in the same packages as before.

.. _Azure Datalake and Blob: https://github.com/dask/adlfs

.. _fsspec docs: https://filesystem-spec.readthedocs.io/en/latest/

.. _whatsnew_110.enhancements.other:

Other enhancements
^^^^^^^^^^^^^^^^^^

- Compatibility with matplotlib 3.3.0 (:issue:`34850`)
- :meth:`IntegerArray.astype` now supports ``datetime64`` dtype (:issue:`32538`)
- :class:`IntegerArray` now implements the ``sum`` operation (:issue:`33172`)
- Added :class:`pandas.errors.InvalidIndexError` (:issue:`34570`).
- Added :meth:`DataFrame.value_counts` (:issue:`5377`)
- Added a :func:`pandas.api.indexers.FixedForwardWindowIndexer` class to support forward-looking windows during ``rolling`` operations.
- Added a :func:`pandas.api.indexers.VariableOffsetWindowIndexer` class to support ``rolling`` operations with non-fixed offsets (:issue:`34994`)
- :meth:`~DataFrame.describe` now includes a ``datetime_is_numeric`` keyword to control how datetime columns are summarized (:issue:`30164`, :issue:`34798`)
- :class:`~pandas.io.formats.style.Styler` may now render CSS more efficiently where multiple cells have the same styling (:issue:`30876`)
- :meth:`~pandas.io.formats.style.Styler.highlight_null` now accepts ``subset`` argument (:issue:`31345`)
- When writing directly to a sqlite connection :meth:`DataFrame.to_sql` now supports the ``multi`` method (:issue:`29921`)
- :class:`pandas.errors.OptionError` is now exposed in ``pandas.errors`` (:issue:`27553`)
- Added :meth:`api.extensions.ExtensionArray.argmax` and :meth:`api.extensions.ExtensionArray.argmin` (:issue:`24382`)
- :func:`timedelta_range` will now infer a frequency when passed ``start``, ``stop``, and ``periods`` (:issue:`32377`)
- Positional slicing on a :class:`IntervalIndex` now supports slices with ``step > 1`` (:issue:`31658`)
- :class:`Series.str` now has a `fullmatch` method that matches a regular expression against the entire string in each row of the :class:`Series`, similar to `re.fullmatch` (:issue:`32806`).
- :meth:`DataFrame.sample` will now also allow array-like and BitGenerator objects to be passed to ``random_state`` as seeds (:issue:`32503`)
- :meth:`Index.union` will now raise ``RuntimeWarning`` for :class:`MultiIndex` objects if the object inside are unsortable. Pass ``sort=False`` to suppress this warning (:issue:`33015`)
- Added :meth:`Series.dt.isocalendar` and :meth:`DatetimeIndex.isocalendar` that returns a :class:`DataFrame` with year, week, and day calculated according to the ISO 8601 calendar (:issue:`33206`, :issue:`34392`).
- The :meth:`DataFrame.to_feather` method now supports additional keyword
  arguments (e.g. to set the compression) that are added in pyarrow 0.17
  (:issue:`33422`).
- The :func:`cut` will now accept parameter ``ordered`` with default ``ordered=True``. If ``ordered=False`` and no labels are provided, an error will be raised (:issue:`33141`)
- :meth:`DataFrame.to_csv`, :meth:`DataFrame.to_pickle`,
  and :meth:`DataFrame.to_json` now support passing a dict of
  compression arguments when using the ``gzip`` and ``bz2`` protocols.
  This can be used to set a custom compression level, e.g.,
  ``df.to_csv(path, compression={'method': 'gzip', 'compresslevel': 1}``
  (:issue:`33196`)
- :meth:`melt` has gained an ``ignore_index`` (default ``True``) argument that, if set to ``False``, prevents the method from dropping the index (:issue:`17440`).
- :meth:`Series.update` now accepts objects that can be coerced to a :class:`Series`,
  such as ``dict`` and ``list``, mirroring the behavior of :meth:`DataFrame.update` (:issue:`33215`)
- :meth:`~pandas.core.groupby.DataFrameGroupBy.transform` and :meth:`~pandas.core.groupby.DataFrameGroupBy.aggregate` have gained ``engine`` and ``engine_kwargs`` arguments that support executing functions with ``Numba`` (:issue:`32854`, :issue:`33388`)
- :meth:`~pandas.core.resample.Resampler.interpolate` now supports SciPy interpolation method :class:`scipy.interpolate.CubicSpline` as method ``cubicspline`` (:issue:`33670`)
- :class:`~pandas.core.groupby.DataFrameGroupBy` and :class:`~pandas.core.groupby.SeriesGroupBy` now implement the ``sample`` method for doing random sampling within groups (:issue:`31775`)
- :meth:`DataFrame.to_numpy` now supports the ``na_value`` keyword to control the NA sentinel in the output array (:issue:`33820`)
- Added :class:`api.extension.ExtensionArray.equals` to the extension array interface, similar to :meth:`Series.equals` (:issue:`27081`)
- The minimum supported dta version has increased to 105 in :func:`read_stata` and :class:`~pandas.io.stata.StataReader`  (:issue:`26667`).
- :meth:`~DataFrame.to_stata` supports compression using the ``compression``
  keyword argument. Compression can either be inferred or explicitly set using a string or a
  dictionary containing both the method and any additional arguments that are passed to the
  compression library. Compression was also added to the low-level Stata-file writers
  :class:`~pandas.io.stata.StataWriter`, :class:`~pandas.io.stata.StataWriter117`,
  and :class:`~pandas.io.stata.StataWriterUTF8` (:issue:`26599`).
- :meth:`HDFStore.put` now accepts a ``track_times`` parameter. This parameter is passed to the ``create_table`` method of ``PyTables`` (:issue:`32682`).
- :meth:`Series.plot` and :meth:`DataFrame.plot` now accepts `xlabel` and `ylabel` parameters to present labels on x and y axis (:issue:`9093`).
- Made :class:`pandas.core.window.rolling.Rolling` and :class:`pandas.core.window.expanding.Expanding` iterable（:issue:`11704`)
- Made ``option_context`` a :class:`contextlib.ContextDecorator`, which allows it to be used as a decorator over an entire function (:issue:`34253`).
- :meth:`DataFrame.to_csv` and :meth:`Series.to_csv` now accept an ``errors`` argument (:issue:`22610`)
- :meth:`~pandas.core.groupby.DataFrameGroupBy.groupby.transform` now allows ``func`` to be ``pad``, ``backfill`` and ``cumcount`` (:issue:`31269`).
- :func:`read_json` now accepts an ``nrows`` parameter. (:issue:`33916`).
- :meth:`DataFrame.hist`, :meth:`Series.hist`, :meth:`core.groupby.DataFrameGroupBy.hist`, and :meth:`core.groupby.SeriesGroupBy.hist` have gained the ``legend`` argument. Set to True to show a legend in the histogram. (:issue:`6279`)
- :func:`concat` and :meth:`~DataFrame.append` now preserve extension dtypes, for example
  combining a nullable integer column with a numpy integer column will no longer
  result in object dtype but preserve the integer dtype (:issue:`33607`, :issue:`34339`, :issue:`34095`).
- :func:`read_gbq` now allows to disable progress bar (:issue:`33360`).
- :func:`read_gbq` now supports the ``max_results`` kwarg from ``pandas-gbq`` (:issue:`34639`).
- :meth:`DataFrame.cov` and :meth:`Series.cov` now support a new parameter ``ddof`` to support delta degrees of freedom as in the corresponding numpy methods (:issue:`34611`).
- :meth:`DataFrame.to_html` and :meth:`DataFrame.to_string`'s ``col_space`` parameter now accepts a list or dict to change only some specific columns' width (:issue:`28917`).
- :meth:`DataFrame.to_excel` can now also write OpenOffice spreadsheet (.ods) files (:issue:`27222`)
- :meth:`~Series.explode` now accepts ``ignore_index`` to reset the index, similar to :meth:`pd.concat` or :meth:`DataFrame.sort_values` (:issue:`34932`).
- :meth:`DataFrame.to_markdown` and :meth:`Series.to_markdown` now accept ``index`` argument as an alias for tabulate's ``showindex`` (:issue:`32667`)
- :meth:`read_csv` now accepts string values like "0", "0.0", "1", "1.0" as convertible to the nullable Boolean dtype (:issue:`34859`)
- :class:`pandas.core.window.ExponentialMovingWindow` now supports a ``times`` argument that allows ``mean`` to be calculated with observations spaced by the timestamps in ``times`` (:issue:`34839`)
- :meth:`DataFrame.agg` and :meth:`Series.agg` now accept named aggregation for renaming the output columns/indexes. (:issue:`26513`)
- ``compute.use_numba`` now exists as a configuration option that utilizes the numba engine when available (:issue:`33966`, :issue:`35374`)
- :meth:`Series.plot` now supports asymmetric error bars. Previously, if :meth:`Series.plot` received a "2xN" array with error values for `yerr` and/or `xerr`, the left/lower values (first row) were mirrored, while the right/upper values (second row) were ignored. Now, the first row represents the left/lower error values and the second row the right/upper error values. (:issue:`9536`)

.. ---------------------------------------------------------------------------

.. _whatsnew_110.notable_bug_fixes:

Notable bug fixes
~~~~~~~~~~~~~~~~~

These are bug fixes that might have notable behavior changes.

``MultiIndex.get_indexer`` interprets ``method`` argument correctly
^^^^^^^^^^^^^^^^^^^^^^^^^^^^^^^^^^^^^^^^^^^^^^^^^^^^^^^^^^^^^^^^^^^

This restores the behavior of :meth:`MultiIndex.get_indexer` with ``method='backfill'`` or ``method='pad'`` to the behavior before pandas 0.23.0. In particular, MultiIndexes are treated as a list of tuples and padding or backfilling is done with respect to the ordering of these lists of tuples (:issue:`29896`).

As an example of this, given:

.. ipython:: python

        df = pd.DataFrame({
            'a': [0, 0, 0, 0],
            'b': [0, 2, 3, 4],
            'c': ['A', 'B', 'C', 'D'],
        }).set_index(['a', 'b'])
        mi_2 = pd.MultiIndex.from_product([[0], [-1, 0, 1, 3, 4, 5]])

The differences in reindexing ``df`` with ``mi_2`` and using ``method='backfill'`` can be seen here:

*pandas >= 0.23, < 1.1.0*:

.. code-block:: ipython

    In [1]: df.reindex(mi_2, method='backfill')
    Out[1]:
          c
    0 -1  A
       0  A
       1  D
       3  A
       4  A
       5  C

*pandas <0.23, >= 1.1.0*

.. ipython:: python

        df.reindex(mi_2, method='backfill')

And the differences in reindexing ``df`` with ``mi_2`` and using ``method='pad'`` can be seen here:

*pandas >= 0.23, < 1.1.0*

.. code-block:: ipython

    In [1]: df.reindex(mi_2, method='pad')
    Out[1]:
            c
    0 -1  NaN
       0  NaN
       1    D
       3  NaN
       4    A
       5    C

*pandas < 0.23, >= 1.1.0*

.. ipython:: python

        df.reindex(mi_2, method='pad')

.. _whatsnew_110.notable_bug_fixes.indexing_raises_key_errors:

Failed Label-Based Lookups Always Raise KeyError
^^^^^^^^^^^^^^^^^^^^^^^^^^^^^^^^^^^^^^^^^^^^^^^^

Label lookups ``series[key]``, ``series.loc[key]`` and ``frame.loc[key]``
used to raise either ``KeyError`` or ``TypeError`` depending on the type of
key and type of :class:`Index`.  These now consistently raise ``KeyError`` (:issue:`31867`)

.. ipython:: python

    ser1 = pd.Series(range(3), index=[0, 1, 2])
    ser2 = pd.Series(range(3), index=pd.date_range("2020-02-01", periods=3))

*Previous behavior*:

.. code-block:: ipython

    In [3]: ser1[1.5]
    ...
    TypeError: cannot do label indexing on Int64Index with these indexers [1.5] of type float

    In [4] ser1["foo"]
    ...
    KeyError: 'foo'

    In [5]: ser1.loc[1.5]
    ...
    TypeError: cannot do label indexing on Int64Index with these indexers [1.5] of type float

    In [6]: ser1.loc["foo"]
    ...
    KeyError: 'foo'

    In [7]: ser2.loc[1]
    ...
    TypeError: cannot do label indexing on DatetimeIndex with these indexers [1] of type int

    In [8]: ser2.loc[pd.Timestamp(0)]
    ...
    KeyError: Timestamp('1970-01-01 00:00:00')

*New behavior*:

.. code-block:: ipython

    In [3]: ser1[1.5]
    ...
    KeyError: 1.5

    In [4] ser1["foo"]
    ...
    KeyError: 'foo'

    In [5]: ser1.loc[1.5]
    ...
    KeyError: 1.5

    In [6]: ser1.loc["foo"]
    ...
    KeyError: 'foo'

    In [7]: ser2.loc[1]
    ...
    KeyError: 1

    In [8]: ser2.loc[pd.Timestamp(0)]
    ...
    KeyError: Timestamp('1970-01-01 00:00:00')


Similarly, :meth:`DataFrame.at` and :meth:`Series.at` will raise a ``TypeError`` instead of a ``ValueError`` if an incompatible key is passed, and ``KeyError`` if a missing key is passed, matching the behavior of ``.loc[]`` (:issue:`31722`)

.. _whatsnew_110.notable_bug_fixes.indexing_int_multiindex_raises_key_errors:

Failed Integer Lookups on MultiIndex Raise KeyError
^^^^^^^^^^^^^^^^^^^^^^^^^^^^^^^^^^^^^^^^^^^^^^^^^^^
Indexing with integers with a :class:`MultiIndex` that has an integer-dtype
first level incorrectly failed to raise ``KeyError`` when one or more of
those integer keys is not present in the first level of the index (:issue:`33539`)

.. ipython:: python

    idx = pd.Index(range(4))
    dti = pd.date_range("2000-01-03", periods=3)
    mi = pd.MultiIndex.from_product([idx, dti])
    ser = pd.Series(range(len(mi)), index=mi)

*Previous behavior*:

.. code-block:: ipython

    In [5]: ser[[5]]
    Out[5]: Series([], dtype: int64)

*New behavior*:

.. code-block:: ipython

    In [5]: ser[[5]]
    ...
    KeyError: '[5] not in index'

:meth:`DataFrame.merge` preserves right frame's row order
^^^^^^^^^^^^^^^^^^^^^^^^^^^^^^^^^^^^^^^^^^^^^^^^^^^^^^^^^
:meth:`DataFrame.merge` now preserves the right frame's row order when executing a right merge (:issue:`27453`)

.. ipython:: python

    left_df = pd.DataFrame({'animal': ['dog', 'pig'],
                           'max_speed': [40, 11]})
    right_df = pd.DataFrame({'animal': ['quetzal', 'pig'],
                            'max_speed': [80, 11]})
    left_df
    right_df

*Previous behavior*:

.. code-block:: python

    >>> left_df.merge(right_df, on=['animal', 'max_speed'], how="right")
        animal  max_speed
    0      pig         11
    1  quetzal         80

*New behavior*:

.. ipython:: python

    left_df.merge(right_df, on=['animal', 'max_speed'], how="right")

.. ---------------------------------------------------------------------------

.. _whatsnew_110.notable_bug_fixes.assignment_to_multiple_columns:

Assignment to multiple columns of a DataFrame when some columns do not exist
^^^^^^^^^^^^^^^^^^^^^^^^^^^^^^^^^^^^^^^^^^^^^^^^^^^^^^^^^^^^^^^^^^^^^^^^^^^^

Assignment to multiple columns of a :class:`DataFrame` when some of the columns do not exist would previously assign the values to the last column. Now, new columns will be constructed with the right values. (:issue:`13658`)

.. ipython:: python

   df = pd.DataFrame({'a': [0, 1, 2], 'b': [3, 4, 5]})
   df

*Previous behavior*:

.. code-block:: ipython

   In [3]: df[['a', 'c']] = 1
   In [4]: df
   Out[4]:
      a  b
   0  1  1
   1  1  1
   2  1  1

*New behavior*:

.. ipython:: python

   df[['a', 'c']] = 1
   df

.. _whatsnew_110.notable_bug_fixes.groupby_consistency:

Consistency across groupby reductions
^^^^^^^^^^^^^^^^^^^^^^^^^^^^^^^^^^^^^

Using :meth:`DataFrame.groupby` with ``as_index=True`` and the aggregation ``nunique`` would include the grouping column(s) in the columns of the result. Now the grouping column(s) only appear in the index, consistent with other reductions. (:issue:`32579`)

.. ipython:: python

   df = pd.DataFrame({"a": ["x", "x", "y", "y"], "b": [1, 1, 2, 3]})
   df

*Previous behavior*:

.. code-block:: ipython

   In [3]: df.groupby("a", as_index=True).nunique()
   Out[4]:
      a  b
   a
   x  1  1
   y  1  2

*New behavior*:

.. ipython:: python

   df.groupby("a", as_index=True).nunique()

Using :meth:`DataFrame.groupby` with ``as_index=False`` and the function ``idxmax``, ``idxmin``, ``mad``, ``nunique``, ``sem``, ``skew``, or ``std`` would modify the grouping column. Now the grouping column remains unchanged, consistent with other reductions. (:issue:`21090`, :issue:`10355`)

*Previous behavior*:

.. code-block:: ipython

   In [3]: df.groupby("a", as_index=False).nunique()
   Out[4]:
      a  b
   0  1  1
   1  1  2

*New behavior*:

.. ipython:: python

   df.groupby("a", as_index=False).nunique()

The method :meth:`~pandas.core.groupby.DataFrameGroupBy.size` would previously ignore ``as_index=False``. Now the grouping columns are returned as columns, making the result a :class:`DataFrame` instead of a :class:`Series`. (:issue:`32599`)

*Previous behavior*:

.. code-block:: ipython

   In [3]: df.groupby("a", as_index=False).size()
   Out[4]:
   a
   x    2
   y    2
   dtype: int64

*New behavior*:

.. ipython:: python

   df.groupby("a", as_index=False).size()

.. _whatsnew_110.api_breaking.groupby_results_lost_as_index_false:

:meth:`~pandas.core.groupby.DataFrameGroupby.agg` lost results with ``as_index=False`` when relabeling columns
^^^^^^^^^^^^^^^^^^^^^^^^^^^^^^^^^^^^^^^^^^^^^^^^^^^^^^^^^^^^^^^^^^^^^^^^^^^^^^^^^^^^^^^^^^^^^^^^^^^^^^^^^^^^^^

Previously :meth:`~pandas.core.groupby.DataFrameGroupby.agg` lost the result columns, when the ``as_index`` option was
set to ``False`` and the result columns were relabeled. In this case the result values were replaced with
the previous index (:issue:`32240`).

.. ipython:: python

   df = pd.DataFrame({"key": ["x", "y", "z", "x", "y", "z"],
                      "val": [1.0, 0.8, 2.0, 3.0, 3.6, 0.75]})
   df

*Previous behavior*:

.. code-block:: ipython

   In [2]: grouped = df.groupby("key", as_index=False)
   In [3]: result = grouped.agg(min_val=pd.NamedAgg(column="val", aggfunc="min"))
   In [4]: result
   Out[4]:
        min_val
    0 	x
    1 	y
    2 	z

*New behavior*:

.. ipython:: python

   grouped = df.groupby("key", as_index=False)
   result = grouped.agg(min_val=pd.NamedAgg(column="val", aggfunc="min"))
   result


.. _whatsnew_110.notable_bug_fixes.apply_applymap_first_once:

apply and applymap on ``DataFrame`` evaluates first row/column only once
^^^^^^^^^^^^^^^^^^^^^^^^^^^^^^^^^^^^^^^^^^^^^^^^^^^^^^^^^^^^^^^^^^^^^^^^

.. ipython:: python

    df = pd.DataFrame({'a': [1, 2], 'b': [3, 6]})

    def func(row):
        print(row)
        return row

*Previous behavior*:

.. code-block:: ipython

    In [4]: df.apply(func, axis=1)
    a    1
    b    3
    Name: 0, dtype: int64
    a    1
    b    3
    Name: 0, dtype: int64
    a    2
    b    6
    Name: 1, dtype: int64
    Out[4]:
       a  b
    0  1  3
    1  2  6

*New behavior*:

.. ipython:: python

    df.apply(func, axis=1)

Increased minimum versions for dependencies
^^^^^^^^^^^^^^^^^^^^^^^^^^^^^^^^^^^^^^^^^^^

Some minimum supported versions of dependencies were updated (:issue:`33718`, :issue:`29766`, :issue:`29723`, pytables >= 3.4.3).
If installed, we now require:

+-----------------+-----------------+----------+---------+
| Package         | Minimum Version | Required | Changed |
+=================+=================+==========+=========+
| numpy           | 1.15.4          |    X     |    X    |
+-----------------+-----------------+----------+---------+
| pytz            | 2015.4          |    X     |         |
+-----------------+-----------------+----------+---------+
| python-dateutil | 2.7.3           |    X     |    X    |
+-----------------+-----------------+----------+---------+
| bottleneck      | 1.2.1           |          |         |
+-----------------+-----------------+----------+---------+
| numexpr         | 2.6.2           |          |         |
+-----------------+-----------------+----------+---------+
| pytest (dev)    | 4.0.2           |          |         |
+-----------------+-----------------+----------+---------+

For `optional libraries <https://dev.pandas.io/docs/install.html#dependencies>`_ the general recommendation is to use the latest version.
The following table lists the lowest version per library that is currently being tested throughout the development of pandas.
Optional libraries below the lowest tested version may still work, but are not considered supported.

+-----------------+-----------------+---------+
| Package         | Minimum Version | Changed |
+=================+=================+=========+
| beautifulsoup4  | 4.6.0           |         |
+-----------------+-----------------+---------+
| fastparquet     | 0.3.2           |         |
+-----------------+-----------------+---------+
| fsspec          | 0.7.4           |         |
+-----------------+-----------------+---------+
| gcsfs           | 0.6.0           |    X    |
+-----------------+-----------------+---------+
| lxml            | 3.8.0           |         |
+-----------------+-----------------+---------+
| matplotlib      | 2.2.2           |         |
+-----------------+-----------------+---------+
| numba           | 0.46.0          |         |
+-----------------+-----------------+---------+
| openpyxl        | 2.5.7           |         |
+-----------------+-----------------+---------+
| pyarrow         | 0.13.0          |         |
+-----------------+-----------------+---------+
| pymysql         | 0.7.1           |         |
+-----------------+-----------------+---------+
| pytables        | 3.4.3           |    X    |
+-----------------+-----------------+---------+
| s3fs            | 0.4.0           |    X    |
+-----------------+-----------------+---------+
| scipy           | 1.2.0           |    X    |
+-----------------+-----------------+---------+
| sqlalchemy      | 1.1.4           |         |
+-----------------+-----------------+---------+
| xarray          | 0.8.2           |         |
+-----------------+-----------------+---------+
| xlrd            | 1.1.0           |         |
+-----------------+-----------------+---------+
| xlsxwriter      | 0.9.8           |         |
+-----------------+-----------------+---------+
| xlwt            | 1.2.0           |         |
+-----------------+-----------------+---------+
| pandas-gbq      | 1.2.0           |    X    |
+-----------------+-----------------+---------+

See :ref:`install.dependencies` and :ref:`install.optional_dependencies` for more.

Development Changes
^^^^^^^^^^^^^^^^^^^

- The minimum version of Cython is now the most recent bug-fix version (0.29.16) (:issue:`33334`).


.. _whatsnew_110.deprecations:

Deprecations
~~~~~~~~~~~~

- Lookups on a :class:`Series` with a single-item list containing a slice (e.g. ``ser[[slice(0, 4)]]``) are deprecated and will raise in a future version.  Either convert the list to a tuple, or pass the slice directly instead (:issue:`31333`)

- :meth:`DataFrame.mean` and :meth:`DataFrame.median` with ``numeric_only=None`` will include ``datetime64`` and ``datetime64tz`` columns in a future version (:issue:`29941`)
- Setting values with ``.loc`` using a positional slice is deprecated and will raise in a future version.  Use ``.loc`` with labels or ``.iloc`` with positions instead (:issue:`31840`)
- :meth:`DataFrame.to_dict` has deprecated accepting short names for ``orient`` and will raise in a future version (:issue:`32515`)
- :meth:`Categorical.to_dense` is deprecated and will be removed in a future version, use ``np.asarray(cat)`` instead (:issue:`32639`)
- The ``fastpath`` keyword in the ``SingleBlockManager`` constructor is deprecated and will be removed in a future version (:issue:`33092`)
- Providing ``suffixes`` as a ``set`` in :func:`pandas.merge` is deprecated. Provide a tuple instead (:issue:`33740`, :issue:`34741`).
- Indexing a :class:`Series` with a multi-dimensional indexer like ``[:, None]`` to return an ``ndarray`` now raises a ``FutureWarning``. Convert to a NumPy array before indexing instead (:issue:`27837`)
- :meth:`Index.is_mixed` is deprecated and will be removed in a future version, check ``index.inferred_type`` directly instead (:issue:`32922`)

- Passing any arguments but the first one to :func:`read_html` as
  positional arguments is deprecated. All other
  arguments should be given as keyword arguments (:issue:`27573`).

- Passing any arguments but ``path_or_buf`` (the first one) to
  :func:`read_json` as positional arguments is deprecated. All
  other arguments should be given as keyword arguments (:issue:`27573`).

- Passing any arguments but the first two to :func:`read_excel` as
  positional arguments is deprecated. All other
  arguments should be given as keyword arguments (:issue:`27573`).

- :func:`pandas.api.types.is_categorical` is deprecated and will be removed in a future version; use :func:`pandas.api.types.is_categorical_dtype` instead (:issue:`33385`)
- :meth:`Index.get_value` is deprecated and will be removed in a future version (:issue:`19728`)
- :meth:`Series.dt.week` and :meth:`Series.dt.weekofyear` are deprecated and will be removed in a future version, use :meth:`Series.dt.isocalendar().week` instead (:issue:`33595`)
- :meth:`DatetimeIndex.week` and ``DatetimeIndex.weekofyear`` are deprecated and will be removed in a future version, use ``DatetimeIndex.isocalendar().week`` instead (:issue:`33595`)
- :meth:`DatetimeArray.week` and ``DatetimeArray.weekofyear`` are deprecated and will be removed in a future version, use ``DatetimeArray.isocalendar().week`` instead (:issue:`33595`)
- :meth:`DateOffset.__call__` is deprecated and will be removed in a future version, use ``offset + other`` instead (:issue:`34171`)
- :meth:`~pandas.tseries.offsets.BusinessDay.apply_index` is deprecated and will be removed in a future version. Use ``offset + other`` instead (:issue:`34580`)
- :meth:`DataFrame.tshift` and :meth:`Series.tshift` are deprecated and will be removed in a future version, use :meth:`DataFrame.shift` and :meth:`Series.shift` instead (:issue:`11631`)
- Indexing an :class:`Index` object with a float key is deprecated, and will
  raise an ``IndexError`` in the future. You can manually convert to an integer key
  instead (:issue:`34191`).
- The ``squeeze`` keyword in :meth:`~DataFrame.groupby` is deprecated and will be removed in a future version (:issue:`32380`)
- The ``tz`` keyword in :meth:`Period.to_timestamp` is deprecated and will be removed in a future version; use ``per.to_timestamp(...).tz_localize(tz)`` instead (:issue:`34522`)
- :meth:`DatetimeIndex.to_perioddelta` is deprecated and will be removed in a future version.  Use ``index - index.to_period(freq).to_timestamp()`` instead (:issue:`34853`)
- :meth:`DataFrame.melt` accepting a ``value_name`` that already exists is deprecated, and will be removed in a future version (:issue:`34731`)
- The ``center`` keyword in the :meth:`DataFrame.expanding` function is deprecated and will be removed in a future version (:issue:`20647`)



.. ---------------------------------------------------------------------------


.. _whatsnew_110.performance:

Performance improvements
~~~~~~~~~~~~~~~~~~~~~~~~

- Performance improvement in :class:`Timedelta` constructor (:issue:`30543`)
- Performance improvement in :class:`Timestamp` constructor (:issue:`30543`)
- Performance improvement in flex arithmetic ops between :class:`DataFrame` and :class:`Series` with ``axis=0`` (:issue:`31296`)
- Performance improvement in arithmetic ops between :class:`DataFrame` and :class:`Series` with ``axis=1`` (:issue:`33600`)
- The internal index method :meth:`~Index._shallow_copy` now copies cached attributes over to the new index,
  avoiding creating these again on the new index. This can speed up many operations that depend on creating copies of
  existing indexes (:issue:`28584`, :issue:`32640`, :issue:`32669`)
- Significant performance improvement when creating a :class:`DataFrame` with
  sparse values from ``scipy.sparse`` matrices using the
  :meth:`DataFrame.sparse.from_spmatrix` constructor (:issue:`32821`,
  :issue:`32825`,  :issue:`32826`, :issue:`32856`, :issue:`32858`).
- Performance improvement for groupby methods :meth:`~pandas.core.groupby.groupby.Groupby.first`
  and :meth:`~pandas.core.groupby.groupby.Groupby.last` (:issue:`34178`)
- Performance improvement in :func:`factorize` for nullable (integer and Boolean) dtypes (:issue:`33064`).
- Performance improvement when constructing :class:`Categorical` objects (:issue:`33921`)
- Fixed performance regression in :func:`pandas.qcut` and :func:`pandas.cut` (:issue:`33921`)
- Performance improvement in reductions (``sum``, ``prod``, ``min``, ``max``) for nullable (integer and Boolean) dtypes (:issue:`30982`, :issue:`33261`, :issue:`33442`).
- Performance improvement in arithmetic operations between two :class:`DataFrame` objects (:issue:`32779`)
- Performance improvement in :class:`pandas.core.groupby.RollingGroupby` (:issue:`34052`)
- Performance improvement in arithmetic operations (``sub``, ``add``, ``mul``, ``div``) for :class:`MultiIndex` (:issue:`34297`)
- Performance improvement in ``DataFrame[bool_indexer]`` when ``bool_indexer`` is a ``list`` (:issue:`33924`)
- Significant performance improvement of :meth:`io.formats.style.Styler.render` with styles added with various ways such as :meth:`io.formats.style.Styler.apply`, :meth:`io.formats.style.Styler.applymap` or :meth:`io.formats.style.Styler.bar` (:issue:`19917`)

.. ---------------------------------------------------------------------------

.. _whatsnew_110.bug_fixes:

Bug fixes
~~~~~~~~~


Categorical
^^^^^^^^^^^

- Passing an invalid ``fill_value`` to :meth:`Categorical.take` raises a ``ValueError`` instead of ``TypeError`` (:issue:`33660`)
- Combining a :class:`Categorical` with integer categories and which contains missing values with a float dtype column in operations such as :func:`concat` or :meth:`~DataFrame.append` will now result in a float column instead of an object dtype column (:issue:`33607`)
- Bug where :func:`merge` was unable to join on non-unique categorical indices (:issue:`28189`)
- Bug when passing categorical data to :class:`Index` constructor along with ``dtype=object`` incorrectly returning a :class:`CategoricalIndex` instead of object-dtype :class:`Index` (:issue:`32167`)
- Bug where :class:`Categorical` comparison operator ``__ne__`` would incorrectly evaluate to ``False`` when either element was missing (:issue:`32276`)
- :meth:`Categorical.fillna` now accepts :class:`Categorical` ``other`` argument (:issue:`32420`)
- Repr of :class:`Categorical` was not distinguishing between ``int`` and ``str`` (:issue:`33676`)

Datetimelike
^^^^^^^^^^^^

- Passing an integer dtype other than ``int64`` to ``np.array(period_index, dtype=...)`` will now raise ``TypeError`` instead of incorrectly using ``int64`` (:issue:`32255`)
- :meth:`Series.to_timestamp` now raises a ``TypeError`` if the axis is not a :class:`PeriodIndex`. Previously an ``AttributeError`` was raised (:issue:`33327`)
- :meth:`Series.to_period` now raises a ``TypeError`` if the axis is not a :class:`DatetimeIndex`. Previously an ``AttributeError`` was raised (:issue:`33327`)
- :class:`Period` no longer accepts tuples for the ``freq`` argument (:issue:`34658`)
- Bug in :class:`Timestamp` where constructing a :class:`Timestamp` from ambiguous epoch time and calling constructor again changed the :meth:`Timestamp.value` property (:issue:`24329`)
- :meth:`DatetimeArray.searchsorted`, :meth:`TimedeltaArray.searchsorted`, :meth:`PeriodArray.searchsorted` not recognizing non-pandas scalars and incorrectly raising ``ValueError`` instead of ``TypeError`` (:issue:`30950`)
- Bug in :class:`Timestamp` where constructing :class:`Timestamp` with dateutil timezone less than 128 nanoseconds before daylight saving time switch from winter to summer would result in nonexistent time (:issue:`31043`)
- Bug in :meth:`Period.to_timestamp`, :meth:`Period.start_time` with microsecond frequency returning a timestamp one nanosecond earlier than the correct time (:issue:`31475`)
- :class:`Timestamp` raised a confusing error message when year, month or day is missing (:issue:`31200`)
- Bug in :class:`DatetimeIndex` constructor incorrectly accepting ``bool``-dtype inputs (:issue:`32668`)
- Bug in :meth:`DatetimeIndex.searchsorted` not accepting a ``list`` or :class:`Series` as its argument (:issue:`32762`)
- Bug where :meth:`PeriodIndex` raised when passed a :class:`Series` of strings (:issue:`26109`)
- Bug in :class:`Timestamp` arithmetic when adding or subtracting an ``np.ndarray`` with ``timedelta64`` dtype (:issue:`33296`)
- Bug in :meth:`DatetimeIndex.to_period` not inferring the frequency when called with no arguments (:issue:`33358`)
- Bug in :meth:`DatetimeIndex.tz_localize` incorrectly retaining ``freq`` in some cases where the original ``freq`` is no longer valid (:issue:`30511`)
- Bug in :meth:`DatetimeIndex.intersection` losing ``freq`` and timezone in some cases (:issue:`33604`)
- Bug in :meth:`DatetimeIndex.get_indexer` where incorrect output would be returned for mixed datetime-like targets (:issue:`33741`)
- Bug in :class:`DatetimeIndex` addition and subtraction with some types of :class:`DateOffset` objects incorrectly retaining an invalid ``freq`` attribute (:issue:`33779`)
- Bug in :class:`DatetimeIndex` where setting the ``freq`` attribute on an index could silently change the ``freq`` attribute on another index viewing the same data (:issue:`33552`)
- :meth:`DataFrame.min` and :meth:`DataFrame.max` were not returning consistent results with :meth:`Series.min` and :meth:`Series.max` when called on objects initialized with empty :func:`pd.to_datetime`
- Bug in :meth:`DatetimeIndex.intersection` and :meth:`TimedeltaIndex.intersection` with results not having the correct ``name`` attribute (:issue:`33904`)
- Bug in :meth:`DatetimeArray.__setitem__`, :meth:`TimedeltaArray.__setitem__`, :meth:`PeriodArray.__setitem__` incorrectly allowing values with ``int64`` dtype to be silently cast (:issue:`33717`)
- Bug in subtracting :class:`TimedeltaIndex` from :class:`Period` incorrectly raising ``TypeError`` in some cases where it should succeed and ``IncompatibleFrequency`` in some cases where it should raise ``TypeError`` (:issue:`33883`)
- Bug in constructing a :class:`Series` or :class:`Index` from a read-only NumPy array with non-ns
  resolution which converted to object dtype instead of coercing to ``datetime64[ns]``
  dtype when within the timestamp bounds (:issue:`34843`).
- The ``freq`` keyword in :class:`Period`, :func:`date_range`, :func:`period_range`, :func:`pd.tseries.frequencies.to_offset` no longer allows tuples, pass as string instead (:issue:`34703`)
<<<<<<< HEAD
- Bug in :class:`DateOffset` where attributes reconstructed from pickle files differ from original objects when input values exceed normal ranges (e.g months=12) (:issue:`34511`)
=======
- Bug in :meth:`DataFrame.append` when appending a :class:`Series` containing a scalar tz-aware :class:`Timestamp` to an empty :class:`DataFrame` resulted in an object column instead of ``datetime64[ns, tz]`` dtype (:issue:`35038`)
- ``OutOfBoundsDatetime`` issues an improved error message when timestamp is out of implementation bounds. (:issue:`32967`)
- Bug in :meth:`AbstractHolidayCalendar.holidays` when no rules were defined (:issue:`31415`)
- Bug in :class:`Tick` comparisons raising ``TypeError`` when comparing against timedelta-like objects (:issue:`34088`)
- Bug in :class:`Tick` multiplication raising ``TypeError`` when multiplying by a float (:issue:`34486`)
>>>>>>> fa92ece1

Timedelta
^^^^^^^^^

- Bug in constructing a :class:`Timedelta` with a high precision integer that would round the :class:`Timedelta` components (:issue:`31354`)
- Bug in dividing ``np.nan`` or ``None`` by :class:`Timedelta` incorrectly returning ``NaT`` (:issue:`31869`)
- :class:`Timedelta` now understands ``µs`` as an identifier for microsecond (:issue:`32899`)
- :class:`Timedelta` string representation now includes nanoseconds, when nanoseconds are non-zero (:issue:`9309`)
- Bug in comparing a :class:`Timedelta` object against an ``np.ndarray`` with ``timedelta64`` dtype incorrectly viewing all entries as unequal (:issue:`33441`)
- Bug in :func:`timedelta_range` that produced an extra point on a edge case (:issue:`30353`, :issue:`33498`)
- Bug in :meth:`DataFrame.resample` that produced an extra point on a edge case (:issue:`30353`, :issue:`13022`, :issue:`33498`)
- Bug in :meth:`DataFrame.resample` that ignored the ``loffset`` argument when dealing with timedelta (:issue:`7687`, :issue:`33498`)
- Bug in :class:`Timedelta` and :func:`pandas.to_timedelta` that ignored the ``unit`` argument for string input (:issue:`12136`)

Timezones
^^^^^^^^^

- Bug in :func:`to_datetime` with ``infer_datetime_format=True`` where timezone names (e.g. ``UTC``) would not be parsed correctly (:issue:`33133`)


Numeric
^^^^^^^
- Bug in :meth:`DataFrame.floordiv` with ``axis=0`` not treating division-by-zero like :meth:`Series.floordiv` (:issue:`31271`)
- Bug in :func:`to_numeric` with string argument ``"uint64"`` and ``errors="coerce"`` silently fails (:issue:`32394`)
- Bug in :func:`to_numeric` with ``downcast="unsigned"`` fails for empty data (:issue:`32493`)
- Bug in :meth:`DataFrame.mean` with ``numeric_only=False`` and either ``datetime64`` dtype or ``PeriodDtype`` column incorrectly raising ``TypeError`` (:issue:`32426`)
- Bug in :meth:`DataFrame.count` with ``level="foo"`` and index level ``"foo"`` containing NaNs causes segmentation fault (:issue:`21824`)
- Bug in :meth:`DataFrame.diff` with ``axis=1`` returning incorrect results with mixed dtypes (:issue:`32995`)
- Bug in :meth:`DataFrame.corr` and :meth:`DataFrame.cov` raising when handling nullable integer columns with ``pandas.NA`` (:issue:`33803`)
- Bug in arithmetic operations between :class:`DataFrame` objects with non-overlapping columns with duplicate labels causing an infinite loop (:issue:`35194`)
- Bug in :class:`DataFrame` and :class:`Series` addition and subtraction between object-dtype objects and ``datetime64`` dtype objects (:issue:`33824`)
- Bug in :meth:`Index.difference` giving incorrect results when comparing a :class:`Float64Index` and object :class:`Index` (:issue:`35217`)
- Bug in :class:`DataFrame` reductions (e.g. ``df.min()``, ``df.max()``) with ``ExtensionArray`` dtypes (:issue:`34520`, :issue:`32651`)
- :meth:`Series.interpolate` and :meth:`DataFrame.interpolate` now raise a ValueError if ``limit_direction`` is ``'forward'`` or ``'both'`` and ``method`` is ``'backfill'`` or ``'bfill'`` or ``limit_direction`` is ``'backward'`` or ``'both'`` and ``method`` is ``'pad'`` or ``'ffill'`` (:issue:`34746`)

Conversion
^^^^^^^^^^
- Bug in :class:`Series` construction from NumPy array with big-endian ``datetime64`` dtype (:issue:`29684`)
- Bug in :class:`Timedelta` construction with large nanoseconds keyword value (:issue:`32402`)
- Bug in :class:`DataFrame` construction where sets would be duplicated rather than raising (:issue:`32582`)
- The :class:`DataFrame` constructor no longer accepts a list of :class:`DataFrame` objects. Because of changes to NumPy, :class:`DataFrame` objects are now consistently treated as 2D objects, so a list of :class:`DataFrame` objects is considered 3D, and no longer acceptable for the :class:`DataFrame` constructor (:issue:`32289`).
- Bug in :class:`DataFrame` when initiating a frame with lists and assign ``columns`` with nested list for ``MultiIndex`` (:issue:`32173`)
- Improved error message for invalid construction of list when creating a new index (:issue:`35190`)


Strings
^^^^^^^

- Bug in the :meth:`~Series.astype` method when converting "string" dtype data to nullable integer dtype (:issue:`32450`).
- Fixed issue where taking ``min`` or ``max`` of a ``StringArray`` or ``Series`` with ``StringDtype`` type would raise. (:issue:`31746`)
- Bug in :meth:`Series.str.cat` returning ``NaN`` output when other had :class:`Index` type (:issue:`33425`)
- :func:`pandas.api.dtypes.is_string_dtype` no longer incorrectly identifies categorical series as string.

Interval
^^^^^^^^
- Bug in :class:`IntervalArray` incorrectly allowing the underlying data to be changed when setting values (:issue:`32782`)

Indexing
^^^^^^^^

- :meth:`DataFrame.xs` now raises a  ``TypeError`` if a ``level`` keyword is supplied and the axis is not a :class:`MultiIndex`. Previously an ``AttributeError`` was raised (:issue:`33610`)
- Bug in slicing on a :class:`DatetimeIndex` with a partial-timestamp dropping high-resolution indices near the end of a year, quarter, or month (:issue:`31064`)
- Bug in :meth:`PeriodIndex.get_loc` treating higher-resolution strings differently from :meth:`PeriodIndex.get_value` (:issue:`31172`)
- Bug in :meth:`Series.at` and :meth:`DataFrame.at` not matching ``.loc`` behavior when looking up an integer in a :class:`Float64Index` (:issue:`31329`)
- Bug in :meth:`PeriodIndex.is_monotonic` incorrectly returning ``True`` when containing leading ``NaT`` entries (:issue:`31437`)
- Bug in :meth:`DatetimeIndex.get_loc` raising ``KeyError`` with converted-integer key instead of the user-passed key (:issue:`31425`)
- Bug in :meth:`Series.xs` incorrectly returning ``Timestamp`` instead of ``datetime64`` in some object-dtype cases (:issue:`31630`)
- Bug in :meth:`DataFrame.iat` incorrectly returning ``Timestamp`` instead of ``datetime`` in some object-dtype cases (:issue:`32809`)
- Bug in :meth:`DataFrame.at` when either columns or index is non-unique (:issue:`33041`)
- Bug in :meth:`Series.loc` and :meth:`DataFrame.loc` when indexing with an integer key on a object-dtype :class:`Index` that is not all-integers (:issue:`31905`)
- Bug in :meth:`DataFrame.iloc.__setitem__` on a :class:`DataFrame` with duplicate columns incorrectly setting values for all matching columns (:issue:`15686`, :issue:`22036`)
- Bug in :meth:`DataFrame.loc` and :meth:`Series.loc` with a :class:`DatetimeIndex`, :class:`TimedeltaIndex`, or :class:`PeriodIndex` incorrectly allowing lookups of non-matching datetime-like dtypes (:issue:`32650`)
- Bug in :meth:`Series.__getitem__` indexing with non-standard scalars, e.g. ``np.dtype`` (:issue:`32684`)
- Bug in :class:`Index` constructor where an unhelpful error message was raised for NumPy scalars (:issue:`33017`)
- Bug in :meth:`DataFrame.lookup` incorrectly raising an ``AttributeError`` when ``frame.index`` or ``frame.columns`` is not unique; this will now raise a ``ValueError`` with a helpful error message (:issue:`33041`)
- Bug in :class:`Interval` where a :class:`Timedelta` could not be added or subtracted from a :class:`Timestamp` interval (:issue:`32023`)
- Bug in :meth:`DataFrame.copy` not invalidating _item_cache after copy caused post-copy value updates to not be reflected (:issue:`31784`)
- Fixed regression in :meth:`DataFrame.loc` and :meth:`Series.loc` throwing an error when a ``datetime64[ns, tz]`` value is provided (:issue:`32395`)
- Bug in :meth:`Series.__getitem__` with an integer key and a :class:`MultiIndex` with leading integer level failing to raise ``KeyError`` if the key is not present in the first level (:issue:`33355`)
- Bug in :meth:`DataFrame.iloc` when slicing a single column :class:`DataFrame` with ``ExtensionDtype`` (e.g. ``df.iloc[:, :1]``) returning an invalid result (:issue:`32957`)
- Bug in :meth:`DatetimeIndex.insert` and :meth:`TimedeltaIndex.insert` causing index ``freq`` to be lost when setting an element into an empty :class:`Series` (:issue:`33573`)
- Bug in :meth:`Series.__setitem__` with an :class:`IntervalIndex` and a list-like key of integers (:issue:`33473`)
- Bug in :meth:`Series.__getitem__` allowing missing labels with ``np.ndarray``, :class:`Index`, :class:`Series` indexers but not ``list``, these now all raise ``KeyError`` (:issue:`33646`)
- Bug in :meth:`DataFrame.truncate` and :meth:`Series.truncate` where index was assumed to be monotone increasing (:issue:`33756`)
- Indexing with a list of strings representing datetimes failed on :class:`DatetimeIndex` or :class:`PeriodIndex` (:issue:`11278`)
- Bug in :meth:`Series.at` when used with a :class:`MultiIndex` would raise an exception on valid inputs (:issue:`26989`)
- Bug in :meth:`DataFrame.loc` with dictionary of values changes columns with dtype of ``int`` to ``float`` (:issue:`34573`)
- Bug in :meth:`Series.loc` when used with a :class:`MultiIndex` would raise an ``IndexingError`` when accessing a ``None`` value (:issue:`34318`)
- Bug in :meth:`DataFrame.reset_index` and :meth:`Series.reset_index` would not preserve data types on an empty :class:`DataFrame` or :class:`Series` with a :class:`MultiIndex` (:issue:`19602`)
- Bug in :class:`Series` and :class:`DataFrame` indexing with a ``time`` key on a :class:`DatetimeIndex` with ``NaT`` entries (:issue:`35114`)

Missing
^^^^^^^
- Calling :meth:`fillna` on an empty :class:`Series` now correctly returns a shallow copied object. The behaviour is now consistent with :class:`Index`, :class:`DataFrame` and a non-empty :class:`Series` (:issue:`32543`).
- Bug in :meth:`Series.replace` when argument ``to_replace`` is of type dict/list and is used on a :class:`Series` containing ``<NA>`` was raising a ``TypeError``. The method now handles this by ignoring ``<NA>`` values when doing the comparison for the replacement (:issue:`32621`)
- Bug in :meth:`~Series.any` and :meth:`~Series.all` incorrectly returning ``<NA>`` for all ``False`` or all ``True`` values using the nulllable Boolean dtype and with ``skipna=False`` (:issue:`33253`)
- Clarified documentation on interpolate with ``method=akima``. The ``der`` parameter must be scalar or ``None`` (:issue:`33426`)
- :meth:`DataFrame.interpolate` uses the correct axis convention now. Previously interpolating along columns lead to interpolation along indices and vice versa. Furthermore interpolating with methods ``pad``, ``ffill``, ``bfill`` and ``backfill`` are identical to using these methods with :meth:`DataFrame.fillna` (:issue:`12918`, :issue:`29146`)
- Bug in :meth:`DataFrame.interpolate` when called on a :class:`DataFrame` with column names of string type was throwing a ValueError. The method is now independent of the type of the column names (:issue:`33956`)
- Passing :class:`NA` into a format string using format specs will now work. For example ``"{:.1f}".format(pd.NA)`` would previously raise a ``ValueError``, but will now return the string ``"<NA>"`` (:issue:`34740`)
- Bug in :meth:`Series.map` not raising on invalid ``na_action`` (:issue:`32815`)

MultiIndex
^^^^^^^^^^

- :meth:`DataFrame.swaplevels` now raises a ``TypeError`` if the axis is not a :class:`MultiIndex`. Previously an ``AttributeError`` was raised (:issue:`31126`)
- Bug in :meth:`Dataframe.loc` when used with a :class:`MultiIndex`. The returned values were not in the same order as the given inputs (:issue:`22797`)

.. ipython:: python

        df = pd.DataFrame(np.arange(4),
                          index=[["a", "a", "b", "b"], [1, 2, 1, 2]])
        # Rows are now ordered as the requested keys
        df.loc[(['b', 'a'], [2, 1]), :]

- Bug in :meth:`MultiIndex.intersection` was not guaranteed to preserve order when ``sort=False``. (:issue:`31325`)
- Bug in :meth:`DataFrame.truncate` was dropping :class:`MultiIndex` names. (:issue:`34564`)

.. ipython:: python

        left = pd.MultiIndex.from_arrays([["b", "a"], [2, 1]])
        right = pd.MultiIndex.from_arrays([["a", "b", "c"], [1, 2, 3]])
        # Common elements are now guaranteed to be ordered by the left side
        left.intersection(right, sort=False)

- Bug when joining two :class:`MultiIndex` without specifying level with different columns. Return-indexers parameter was ignored. (:issue:`34074`)

I/O
^^^
- Passing a ``set`` as ``names`` argument to :func:`pandas.read_csv`, :func:`pandas.read_table`, or :func:`pandas.read_fwf` will raise ``ValueError: Names should be an ordered collection.`` (:issue:`34946`)
- Bug in print-out when ``display.precision`` is zero. (:issue:`20359`)
- Bug in :func:`read_json` where integer overflow was occurring when json contains big number strings. (:issue:`30320`)
- :func:`read_csv` will now raise a ``ValueError`` when the arguments ``header`` and ``prefix`` both are not ``None``. (:issue:`27394`)
- Bug in :meth:`DataFrame.to_json` was raising ``NotFoundError`` when ``path_or_buf`` was an S3 URI (:issue:`28375`)
- Bug in :meth:`DataFrame.to_parquet` overwriting pyarrow's default for
  ``coerce_timestamps``; following pyarrow's default allows writing nanosecond
  timestamps with ``version="2.0"`` (:issue:`31652`).
- Bug in :func:`read_csv` was raising ``TypeError`` when ``sep=None`` was used in combination with ``comment`` keyword (:issue:`31396`)
- Bug in :class:`HDFStore` that caused it to set to ``int64`` the dtype of a ``datetime64`` column when reading a :class:`DataFrame` in Python 3 from fixed format written in Python 2 (:issue:`31750`)
- :func:`read_sas()` now handles dates and datetimes larger than :attr:`Timestamp.max` returning them as :class:`datetime.datetime` objects (:issue:`20927`)
- Bug in :meth:`DataFrame.to_json` where ``Timedelta`` objects would not be serialized correctly with ``date_format="iso"`` (:issue:`28256`)
- :func:`read_csv` will raise a ``ValueError`` when the column names passed in ``parse_dates`` are missing in the :class:`Dataframe` (:issue:`31251`)
- Bug in :func:`read_excel` where a UTF-8 string with a high surrogate would cause a segmentation violation (:issue:`23809`)
- Bug in :func:`read_csv` was causing a file descriptor leak on an empty file (:issue:`31488`)
- Bug in :func:`read_csv` was causing a segfault when there were blank lines between the header and data rows (:issue:`28071`)
- Bug in :func:`read_csv` was raising a misleading exception on a permissions issue (:issue:`23784`)
- Bug in :func:`read_csv` was raising an ``IndexError`` when ``header=None`` and two extra data columns
- Bug in :func:`read_sas` was raising an ``AttributeError`` when reading files from Google Cloud Storage (:issue:`33069`)
- Bug in :meth:`DataFrame.to_sql` where an ``AttributeError`` was raised when saving an out of bounds date (:issue:`26761`)
- Bug in :func:`read_excel` did not correctly handle multiple embedded spaces in OpenDocument text cells. (:issue:`32207`)
- Bug in :func:`read_json` was raising ``TypeError`` when reading a ``list`` of Booleans into a :class:`Series`. (:issue:`31464`)
- Bug in :func:`pandas.io.json.json_normalize` where location specified by ``record_path`` doesn't point to an array. (:issue:`26284`)
- :func:`pandas.read_hdf` has a more explicit error message when loading an
  unsupported HDF file (:issue:`9539`)
- Bug in :meth:`~DataFrame.read_feather` was raising an ``ArrowIOError`` when reading an s3 or http file path (:issue:`29055`)
- Bug in :meth:`~DataFrame.to_excel` could not handle the column name ``render`` and was raising an ``KeyError`` (:issue:`34331`)
- Bug in :meth:`~SQLDatabase.execute` was raising a ``ProgrammingError`` for some DB-API drivers when the SQL statement contained the ``%`` character and no parameters were present (:issue:`34211`)
- Bug in :meth:`~pandas.io.stata.StataReader` which resulted in categorical variables with different dtypes when reading data using an iterator. (:issue:`31544`)
- :meth:`HDFStore.keys` has now an optional ``include`` parameter that allows the retrieval of all native HDF5 table names (:issue:`29916`)
- ``TypeError`` exceptions raised by :func:`read_csv` and :func:`read_table` were showing as ``parser_f`` when an unexpected keyword argument was passed (:issue:`25648`)
- Bug in :func:`read_excel` for ODS files removes 0.0 values (:issue:`27222`)
- Bug in :func:`ujson.encode` was raising an ``OverflowError`` with numbers larger than ``sys.maxsize`` (:issue:`34395`)
- Bug in :meth:`HDFStore.append_to_multiple` was raising a ``ValueError`` when the ``min_itemsize`` parameter is set (:issue:`11238`)
- Bug in :meth:`~HDFStore.create_table` now raises an error when ``column`` argument was not specified in ``data_columns`` on input (:issue:`28156`)
- :func:`read_json` now could read line-delimited json file from a file url while ``lines`` and ``chunksize`` are set.
- Bug in :meth:`DataFrame.to_sql` when reading DataFrames with ``-np.inf`` entries with MySQL now has a more explicit ``ValueError`` (:issue:`34431`)
- Bug where capitalised files extensions were not decompressed by read_* functions (:issue:`35164`)
- Bug in :meth:`read_excel` that was raising a ``TypeError`` when ``header=None`` and ``index_col`` is given as a ``list`` (:issue:`31783`)
- Bug in :func:`read_excel` where datetime values are used in the header in a :class:`MultiIndex` (:issue:`34748`)
- :func:`read_excel` no longer takes ``**kwds`` arguments. This means that passing in the keyword argument ``chunksize`` now raises a ``TypeError`` (previously raised a ``NotImplementedError``), while passing in the keyword argument ``encoding`` now raises a ``TypeError`` (:issue:`34464`)
- Bug in :meth:`DataFrame.to_records` was incorrectly losing timezone information in timezone-aware ``datetime64`` columns (:issue:`32535`)

Plotting
^^^^^^^^

- :meth:`DataFrame.plot` for line/bar now accepts color by dictionary (:issue:`8193`).
- Bug in :meth:`DataFrame.plot.hist` where weights are not working for multiple columns (:issue:`33173`)
- Bug in :meth:`DataFrame.boxplot` and :meth:`DataFrame.plot.boxplot` lost color attributes of ``medianprops``, ``whiskerprops``, ``capprops`` and ``boxprops`` (:issue:`30346`)
- Bug in :meth:`DataFrame.hist` where the order of ``column`` argument was ignored (:issue:`29235`)
- Bug in :meth:`DataFrame.plot.scatter` that when adding multiple plots with different ``cmap``, colorbars always use the first ``cmap`` (:issue:`33389`)
- Bug in :meth:`DataFrame.plot.scatter` was adding a colorbar to the plot even if the argument ``c`` was assigned to a column containing color names (:issue:`34316`)
- Bug in :meth:`pandas.plotting.bootstrap_plot` was causing cluttered axes and overlapping labels (:issue:`34905`)
- Bug in :meth:`DataFrame.plot.scatter` caused an error when plotting variable marker sizes (:issue:`32904`)

Groupby/resample/rolling
^^^^^^^^^^^^^^^^^^^^^^^^

- Using a :class:`pandas.api.indexers.BaseIndexer` with ``count``, ``min``, ``max``, ``median``, ``skew``,  ``cov``, ``corr`` will now return correct results for any monotonic :class:`pandas.api.indexers.BaseIndexer` descendant (:issue:`32865`)
- :meth:`DataFrameGroupby.mean` and :meth:`SeriesGroupby.mean` (and similarly for :meth:`~DataFrameGroupby.median`, :meth:`~DataFrameGroupby.std` and :meth:`~DataFrameGroupby.var`) now raise a ``TypeError`` if a non-accepted keyword argument is passed into it. Previously an ``UnsupportedFunctionCall`` was raised (``AssertionError`` if ``min_count`` passed into :meth:`~DataFrameGroupby.median`) (:issue:`31485`)
- Bug in :meth:`GroupBy.apply` raises ``ValueError`` when the ``by`` axis is not sorted, has duplicates, and the applied ``func`` does not mutate passed in objects (:issue:`30667`)
- Bug in :meth:`DataFrameGroupBy.transform` produces an incorrect result with transformation functions (:issue:`30918`)
- Bug in :meth:`Groupby.transform` was returning the wrong result when grouping by multiple keys of which some were categorical and others not (:issue:`32494`)
- Bug in :meth:`GroupBy.count` causes segmentation fault when grouped-by columns contain NaNs (:issue:`32841`)
- Bug in :meth:`DataFrame.groupby` and :meth:`Series.groupby` produces inconsistent type when aggregating Boolean :class:`Series` (:issue:`32894`)
- Bug in :meth:`DataFrameGroupBy.sum` and :meth:`SeriesGroupBy.sum` where a large negative number would be returned when the number of non-null values was below ``min_count`` for nullable integer dtypes (:issue:`32861`)
- Bug in :meth:`SeriesGroupBy.quantile` was raising on nullable integers (:issue:`33136`)
- Bug in :meth:`DataFrame.resample` where an ``AmbiguousTimeError`` would be raised when the resulting timezone aware :class:`DatetimeIndex` had a DST transition at midnight (:issue:`25758`)
- Bug in :meth:`DataFrame.groupby` where a ``ValueError`` would be raised when grouping by a categorical column with read-only categories and ``sort=False`` (:issue:`33410`)
- Bug in :meth:`GroupBy.agg`, :meth:`GroupBy.transform`, and :meth:`GroupBy.resample` where subclasses are not preserved (:issue:`28330`)
- Bug in :meth:`SeriesGroupBy.agg` where any column name was accepted in the named aggregation of :class:`SeriesGroupBy` previously. The behaviour now allows only ``str`` and callables else would raise ``TypeError``. (:issue:`34422`)
- Bug in :meth:`DataFrame.groupby` lost the name of the :class:`Index` when one of the ``agg`` keys referenced an empty list (:issue:`32580`)
- Bug in :meth:`Rolling.apply` where ``center=True`` was ignored when ``engine='numba'`` was specified (:issue:`34784`)
- Bug in :meth:`DataFrame.ewm.cov` was throwing ``AssertionError`` for :class:`MultiIndex` inputs (:issue:`34440`)
- Bug in :meth:`core.groupby.DataFrameGroupBy.quantile` raised ``TypeError`` for non-numeric types rather than dropping the columns (:issue:`27892`)
- Bug in :meth:`core.groupby.DataFrameGroupBy.transform` when ``func='nunique'`` and columns are of type ``datetime64``, the result would also be of type ``datetime64`` instead of ``int64`` (:issue:`35109`)
- Bug in :meth:`DataFrame.groupby` raising an ``AttributeError`` when selecting a column and aggregating with ``as_index=False`` (:issue:`35246`).
- Bug in :meth:`DataFrameGroupBy.first` and :meth:`DataFrameGroupBy.last` that would raise an unnecessary ``ValueError`` when grouping on multiple ``Categoricals`` (:issue:`34951`)

Reshaping
^^^^^^^^^

- Bug effecting all numeric and Boolean reduction methods not returning subclassed data type. (:issue:`25596`)
- Bug in :meth:`DataFrame.pivot_table` when only :class:`MultiIndexed` columns is set (:issue:`17038`)
- Bug in :meth:`DataFrame.unstack` and :meth:`Series.unstack` can take tuple names in :class:`MultiIndexed` data (:issue:`19966`)
- Bug in :meth:`DataFrame.pivot_table` when ``margin`` is ``True`` and only ``column`` is defined (:issue:`31016`)
- Fixed incorrect error message in :meth:`DataFrame.pivot` when ``columns`` is set to ``None``. (:issue:`30924`)
- Bug in :func:`crosstab` when inputs are two :class:`Series` and have tuple names, the output will keep a dummy :class:`MultiIndex` as columns. (:issue:`18321`)
- :meth:`DataFrame.pivot` can now take lists for ``index`` and ``columns`` arguments (:issue:`21425`)
- Bug in :func:`concat` where the resulting indices are not copied when ``copy=True`` (:issue:`29879`)
- Bug in :meth:`SeriesGroupBy.aggregate` was resulting in aggregations being overwritten when they shared the same name (:issue:`30880`)
- Bug where :meth:`Index.astype` would lose the :attr:`name` attribute when converting from ``Float64Index`` to ``Int64Index``, or when casting to an ``ExtensionArray`` dtype (:issue:`32013`)
- :meth:`Series.append` will now raise a ``TypeError`` when passed a :class:`DataFrame` or a sequence containing :class:`DataFrame` (:issue:`31413`)
- :meth:`DataFrame.replace` and :meth:`Series.replace` will raise a ``TypeError`` if ``to_replace`` is not an expected type. Previously the ``replace`` would fail silently (:issue:`18634`)
- Bug on inplace operation of a :class:`Series` that was adding a column to the :class:`DataFrame` from where it was originally dropped from (using ``inplace=True``) (:issue:`30484`)
- Bug in :meth:`DataFrame.apply` where callback was called with :class:`Series` parameter even though ``raw=True`` requested. (:issue:`32423`)
- Bug in :meth:`DataFrame.pivot_table` losing timezone information when creating a :class:`MultiIndex` level from a column with timezone-aware dtype (:issue:`32558`)
- Bug in :func:`concat` where when passing a non-dict mapping as ``objs`` would raise a ``TypeError`` (:issue:`32863`)
- :meth:`DataFrame.agg` now provides more descriptive ``SpecificationError`` message when attempting to aggregate a non-existent column (:issue:`32755`)
- Bug in :meth:`DataFrame.unstack` when :class:`MultiIndex` columns and :class:`MultiIndex` rows were used (:issue:`32624`, :issue:`24729` and :issue:`28306`)
- Appending a dictionary to a :class:`DataFrame` without passing ``ignore_index=True`` will raise ``TypeError: Can only append a dict if ignore_index=True`` instead of ``TypeError: Can only append a :class:`Series` if ignore_index=True or if the :class:`Series` has a name`` (:issue:`30871`)
- Bug in :meth:`DataFrame.corrwith()`, :meth:`DataFrame.memory_usage()`, :meth:`DataFrame.dot()`,
  :meth:`DataFrame.idxmin()`, :meth:`DataFrame.idxmax()`, :meth:`DataFrame.duplicated()`, :meth:`DataFrame.isin()`,
  :meth:`DataFrame.count()`, :meth:`Series.explode()`, :meth:`Series.asof()` and :meth:`DataFrame.asof()` not
  returning subclassed types. (:issue:`31331`)
- Bug in :func:`concat` was not allowing for concatenation of :class:`DataFrame` and :class:`Series` with duplicate keys (:issue:`33654`)
- Bug in :func:`cut` raised an error when the argument ``labels`` contains duplicates (:issue:`33141`)
- Ensure only named functions can be used in :func:`eval()` (:issue:`32460`)
- Bug in :meth:`Dataframe.aggregate` and :meth:`Series.aggregate` was causing a recursive loop in some cases (:issue:`34224`)
- Fixed bug in :func:`melt` where melting :class:`MultiIndex` columns with ``col_level > 0`` would raise a ``KeyError`` on ``id_vars`` (:issue:`34129`)
- Bug in :meth:`Series.where` with an empty :class:`Series` and empty ``cond`` having non-bool dtype (:issue:`34592`)
- Fixed regression where :meth:`DataFrame.apply` would raise ``ValueError`` for elements with ``S`` dtype (:issue:`34529`)

Sparse
^^^^^^
- Creating a :class:`SparseArray` from timezone-aware dtype will issue a warning before dropping timezone information, instead of doing so silently (:issue:`32501`)
- Bug in :meth:`arrays.SparseArray.from_spmatrix` wrongly read scipy sparse matrix (:issue:`31991`)
- Bug in :meth:`Series.sum` with ``SparseArray`` raised a ``TypeError`` (:issue:`25777`)
- Bug where :class:`DataFrame` containing an all-sparse :class:`SparseArray` filled with ``NaN`` when indexed by a list-like (:issue:`27781`, :issue:`29563`)
- The repr of :class:`SparseDtype` now includes the repr of its ``fill_value`` attribute. Previously it used ``fill_value``'s  string representation (:issue:`34352`)
- Bug where empty :class:`DataFrame` could not be cast to :class:`SparseDtype` (:issue:`33113`)
- Bug in :meth:`arrays.SparseArray` was returning the incorrect type when indexing a sparse dataframe with an iterable (:issue:`34526`, :issue:`34540`)

ExtensionArray
^^^^^^^^^^^^^^

- Fixed bug where :meth:`Series.value_counts` would raise on empty input of ``Int64`` dtype (:issue:`33317`)
- Fixed bug in :func:`concat` when concatenating :class:`DataFrame` objects with non-overlapping columns resulting in object-dtype columns rather than preserving the extension dtype (:issue:`27692`, :issue:`33027`)
- Fixed bug where :meth:`StringArray.isna` would return ``False`` for NA values when ``pandas.options.mode.use_inf_as_na`` was set to ``True`` (:issue:`33655`)
- Fixed bug in :class:`Series` construction with EA dtype and index but no data or scalar data fails (:issue:`26469`)
- Fixed bug that caused :meth:`Series.__repr__()` to crash for extension types whose elements are multidimensional arrays (:issue:`33770`).
- Fixed bug where :meth:`Series.update` would raise a ``ValueError`` for ``ExtensionArray`` dtypes with missing values (:issue:`33980`)
- Fixed bug where :meth:`StringArray.memory_usage` was not implemented (:issue:`33963`)
- Fixed bug where :meth:`DataFrameGroupBy` would ignore the ``min_count`` argument for aggregations on nullable Boolean dtypes (:issue:`34051`)
- Fixed bug where the constructor of :class:`DataFrame` with ``dtype='string'`` would fail (:issue:`27953`, :issue:`33623`)
- Bug where :class:`DataFrame` column set to scalar extension type was considered an object type rather than the extension type (:issue:`34832`)
- Fixed bug in :meth:`IntegerArray.astype` to correctly copy the mask as well (:issue:`34931`).

Other
^^^^^

- Set operations on an object-dtype :class:`Index` now always return object-dtype results (:issue:`31401`)
- Fixed :func:`pandas.testing.assert_series_equal` to correctly raise if the ``left`` argument is a different subclass with ``check_series_type=True`` (:issue:`32670`).
- Getting a missing attribute in a :meth:`DataFrame.query` or :meth:`DataFrame.eval` string raises the correct ``AttributeError`` (:issue:`32408`)
- Fixed bug in :func:`pandas.testing.assert_series_equal` where dtypes were checked for ``Interval`` and ``ExtensionArray`` operands when ``check_dtype`` was ``False`` (:issue:`32747`)
- Bug in :meth:`DataFrame.__dir__` caused a segfault when using unicode surrogates in a column name (:issue:`25509`)
- Bug in :meth:`DataFrame.equals` and :meth:`Series.equals` in allowing subclasses to be equal (:issue:`34402`).

.. ---------------------------------------------------------------------------

.. _whatsnew_110.contributors:

Contributors
~~~~~~~~~~~~

.. contributors:: v1.0.5..v1.1.0|HEAD<|MERGE_RESOLUTION|>--- conflicted
+++ resolved
@@ -919,15 +919,11 @@
   resolution which converted to object dtype instead of coercing to ``datetime64[ns]``
   dtype when within the timestamp bounds (:issue:`34843`).
 - The ``freq`` keyword in :class:`Period`, :func:`date_range`, :func:`period_range`, :func:`pd.tseries.frequencies.to_offset` no longer allows tuples, pass as string instead (:issue:`34703`)
-<<<<<<< HEAD
-- Bug in :class:`DateOffset` where attributes reconstructed from pickle files differ from original objects when input values exceed normal ranges (e.g months=12) (:issue:`34511`)
-=======
 - Bug in :meth:`DataFrame.append` when appending a :class:`Series` containing a scalar tz-aware :class:`Timestamp` to an empty :class:`DataFrame` resulted in an object column instead of ``datetime64[ns, tz]`` dtype (:issue:`35038`)
 - ``OutOfBoundsDatetime`` issues an improved error message when timestamp is out of implementation bounds. (:issue:`32967`)
 - Bug in :meth:`AbstractHolidayCalendar.holidays` when no rules were defined (:issue:`31415`)
 - Bug in :class:`Tick` comparisons raising ``TypeError`` when comparing against timedelta-like objects (:issue:`34088`)
 - Bug in :class:`Tick` multiplication raising ``TypeError`` when multiplying by a float (:issue:`34486`)
->>>>>>> fa92ece1
 
 Timedelta
 ^^^^^^^^^
