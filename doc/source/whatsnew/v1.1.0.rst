--- conflicted
+++ resolved
@@ -731,12 +731,8 @@
 ^^^^^^^^^^^^^^
 
 - Fixed bug where :meth:`Series.value_counts` would raise on empty input of ``Int64`` dtype (:issue:`33317`)
-<<<<<<< HEAD
 - Fixed bug where :meth:`StringArray.isna` would return ``False`` for NA values when ``pandas.options.mode.use_inf_as_na`` was set to ``True`` (:issue:`33655`)
-=======
 -
->>>>>>> 8aa70729
-
 
 Other
 ^^^^^
