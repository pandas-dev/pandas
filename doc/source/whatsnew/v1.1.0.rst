.. _whatsnew_110:

What's new in 1.1.0 (??)
------------------------

These are the changes in pandas 1.1.0. See :ref:`release` for a full changelog
including other versions of pandas.

{{ header }}

.. ---------------------------------------------------------------------------

Enhancements
~~~~~~~~~~~~

.. _whatsnew_110.period_index_partial_string_slicing:

Nonmonotonic PeriodIndex Partial String Slicing
^^^^^^^^^^^^^^^^^^^^^^^^^^^^^^^^^^^^^^^^^^^^^^^

:class:`PeriodIndex` now supports partial string slicing for non-monotonic indexes, mirroring :class:`DatetimeIndex` behavior (:issue:`31096`)

For example:

.. ipython:: python

   dti = pd.date_range("2014-01-01", periods=30, freq="30D")
   pi = dti.to_period("D")
   ser_monotonic = pd.Series(np.arange(30), index=pi)
   shuffler = list(range(0, 30, 2)) + list(range(1, 31, 2))
   ser = ser_monotonic[shuffler]
   ser

.. ipython:: python

   ser["2014"]
   ser.loc["May 2015"]

.. _whatsnew_110.timestamp_fold_support:

Fold argument support in Timestamp constructor
^^^^^^^^^^^^^^^^^^^^^^^^^^^^^^^^^^^^^^^^^^^^^^

:class:`Timestamp:` now supports the keyword-only fold argument according to `PEP 495 <https://www.python.org/dev/peps/pep-0495/#the-fold-attribute>`_ similar to parent ``datetime.datetime`` class. It supports both accepting fold as an initialization argument and inferring fold from other constructor arguments (:issue:`25057`, :issue:`31338`). Support is limited to ``dateutil`` timezones as ``pytz`` doesn't support fold.

For example:

.. ipython:: python

    ts = pd.Timestamp("2019-10-27 01:30:00+00:00")
    ts.fold

.. ipython:: python

    ts = pd.Timestamp(year=2019, month=10, day=27, hour=1, minute=30,
                      tz="dateutil/Europe/London", fold=1)
    ts

For more on working with fold, see :ref:`Fold subsection <timeseries.fold>` in the user guide.

.. _whatsnew_110.to_datetime_multiple_tzname_tzoffset_support:

Parsing timezone-aware format with different timezones in to_datetime
^^^^^^^^^^^^^^^^^^^^^^^^^^^^^^^^^^^^^^^^^^^^^^^^^^^^^^^^^^^^^^^^^^^^^

:func:`to_datetime` now supports parsing formats containing timezone names (``%Z``) and UTC offsets (``%z``) from different timezones then converting them to UTC by setting ``utc=True``. This would return a :class:`DatetimeIndex` with timezone at UTC as opposed to an :class:`Index` with ``object`` dtype if ``utc=True`` is not set (:issue:`32792`).

For example:

.. ipython:: python

    tz_strs = ["2010-01-01 12:00:00 +0100", "2010-01-01 12:00:00 -0100",
               "2010-01-01 12:00:00 +0300", "2010-01-01 12:00:00 +0400"]
    pd.to_datetime(tz_strs, format='%Y-%m-%d %H:%M:%S %z', utc=True)
    pd.to_datetime(tz_strs, format='%Y-%m-%d %H:%M:%S %z')

.. _whatsnew_110.enhancements.other:

Other enhancements
^^^^^^^^^^^^^^^^^^

- :class:`Styler` may now render CSS more efficiently where multiple cells have the same styling (:issue:`30876`)
- :meth:`Styler.highlight_null` now accepts ``subset`` argument (:issue:`31345`)
- When writing directly to a sqlite connection :func:`to_sql` now supports the ``multi`` method (:issue:`29921`)
- `OptionError` is now exposed in `pandas.errors` (:issue:`27553`)
- :func:`timedelta_range` will now infer a frequency when passed ``start``, ``stop``, and ``periods`` (:issue:`32377`)
- Positional slicing on a :class:`IntervalIndex` now supports slices with ``step > 1`` (:issue:`31658`)
- :class:`Series.str` now has a `fullmatch` method that matches a regular expression against the entire string in each row of the series, similar to `re.fullmatch` (:issue:`32806`).
- :meth:`DataFrame.sample` will now also allow array-like and BitGenerator objects to be passed to ``random_state`` as seeds (:issue:`32503`)
- :meth:`MultiIndex.union` will now raise `RuntimeWarning` if the object inside are unsortable, pass `sort=False` to suppress this warning (:issue:`33015`)
- :class:`Series.dt` and :class:`DatatimeIndex` now have an `isocalendar` method that returns a :class:`DataFrame` with year, week, and day calculated according to the ISO 8601 calendar (:issue:`33206`).
- The :meth:`DataFrame.to_feather` method now supports additional keyword
  arguments (e.g. to set the compression) that are added in pyarrow 0.17
  (:issue:`33422`).
- :meth:`DataFrame.to_csv`, :meth:`DataFrame.to_pickle`,
  and :meth:`DataFrame.to_json` now support passing a dict of
  compression arguments when using the ``gzip`` and ``bz2`` protocols.
  This can be used to set a custom compression level, e.g.,
  ``df.to_csv(path, compression={'method': 'gzip', 'compresslevel': 1}``
  (:issue:`33196`)
- :meth:`~pandas.core.groupby.GroupBy.transform` has gained ``engine`` and ``engine_kwargs`` arguments that supports executing functions with ``Numba`` (:issue:`32854`)
-

.. ---------------------------------------------------------------------------

Increased minimum versions for dependencies
^^^^^^^^^^^^^^^^^^^^^^^^^^^^^^^^^^^^^^^^^^^

Some minimum supported versions of dependencies were updated (:issue:`29766`, :issue:`29723`, pytables >= 3.4.3).
If installed, we now require:

+-----------------+-----------------+----------+---------+
| Package         | Minimum Version | Required | Changed |
+=================+=================+==========+=========+
| python-dateutil | 2.7.3           |    X     |         |
+-----------------+-----------------+----------+---------+

For `optional libraries <https://dev.pandas.io/docs/install.html#dependencies>`_ the general recommendation is to use the latest version.
The following table lists the lowest version per library that is currently being tested throughout the development of pandas.
Optional libraries below the lowest tested version may still work, but are not considered supported.

+-----------------+-----------------+---------+
| Package         | Minimum Version | Changed |
+=================+=================+=========+
| beautifulsoup4  | 4.6.0           |         |
+-----------------+-----------------+---------+
| fastparquet     | 0.3.2           |         |
+-----------------+-----------------+---------+
| gcsfs           | 0.2.2           |         |
+-----------------+-----------------+---------+
| lxml            | 3.8.0           |         |
+-----------------+-----------------+---------+
| matplotlib      | 2.2.2           |         |
+-----------------+-----------------+---------+
| numba           | 0.46.0          |         |
+-----------------+-----------------+---------+
| openpyxl        | 2.5.7           |         |
+-----------------+-----------------+---------+
| pyarrow         | 0.13.0          |         |
+-----------------+-----------------+---------+
| pymysql         | 0.7.1           |         |
+-----------------+-----------------+---------+
| pytables        | 3.4.3           |    X    |
+-----------------+-----------------+---------+
| s3fs            | 0.3.0           |         |
+-----------------+-----------------+---------+
| scipy           | 0.19.0          |         |
+-----------------+-----------------+---------+
| sqlalchemy      | 1.1.4           |         |
+-----------------+-----------------+---------+
| xarray          | 0.8.2           |         |
+-----------------+-----------------+---------+
| xlrd            | 1.1.0           |         |
+-----------------+-----------------+---------+
| xlsxwriter      | 0.9.8           |         |
+-----------------+-----------------+---------+
| xlwt            | 1.2.0           |         |
+-----------------+-----------------+---------+

See :ref:`install.dependencies` and :ref:`install.optional_dependencies` for more.

Development Changes
^^^^^^^^^^^^^^^^^^^

- The minimum version of Cython is now the most recent bug-fix version (0.29.16) (:issue:`33334`).

.. _whatsnew_110.api.other:

Other API changes
^^^^^^^^^^^^^^^^^

- :meth:`Series.describe` will now show distribution percentiles for ``datetime`` dtypes, statistics ``first`` and ``last``
  will now be ``min`` and ``max`` to match with numeric dtypes in :meth:`DataFrame.describe` (:issue:`30164`)
- Added :meth:`DataFrame.value_counts` (:issue:`5377`)
- :meth:`Groupby.groups` now returns an abbreviated representation when called on large dataframes (:issue:`1135`)
- ``loc`` lookups with an object-dtype :class:`Index` and an integer key will now raise ``KeyError`` instead of ``TypeError`` when key is missing (:issue:`31905`)
- Using a :func:`pandas.api.indexers.BaseIndexer` with ``std``, ``var``, ``count``, ``skew``, ``cov``, ``corr`` will now raise a ``NotImplementedError`` (:issue:`32865`)
- Using a :func:`pandas.api.indexers.BaseIndexer` with ``min``, ``max`` will now return correct results for any monotonic :func:`pandas.api.indexers.BaseIndexer` descendant (:issue:`32865`)
- Added a :func:`pandas.api.indexers.FixedForwardWindowIndexer` class to support forward-looking windows during ``rolling`` operations.
-

Backwards incompatible API changes
~~~~~~~~~~~~~~~~~~~~~~~~~~~~~~~~~~
- :meth:`DataFrame.swaplevels` now raises a  ``TypeError`` if the axis is not a :class:`MultiIndex`.
  Previously a ``AttributeError`` was raised (:issue:`31126`)
- :meth:`DataFrameGroupby.mean` and :meth:`SeriesGroupby.mean` (and similarly for :meth:`~DataFrameGroupby.median`, :meth:`~DataFrameGroupby.std` and :meth:`~DataFrameGroupby.var`)
  now raise a  ``TypeError`` if a not-accepted keyword argument is passed into it.
  Previously a ``UnsupportedFunctionCall`` was raised (``AssertionError`` if ``min_count`` passed into :meth:`~DataFrameGroupby.median`) (:issue:`31485`)
- :meth:`DataFrame.at` and :meth:`Series.at` will raise a ``TypeError`` instead of a ``ValueError`` if an incompatible key is passed, and ``KeyError`` if a missing key is passed, matching the behavior of ``.loc[]`` (:issue:`31722`)
- Passing an integer dtype other than ``int64`` to ``np.array(period_index, dtype=...)`` will now raise ``TypeError`` instead of incorrectly using ``int64`` (:issue:`32255`)

``MultiIndex.get_indexer`` interprets `method` argument differently
^^^^^^^^^^^^^^^^^^^^^^^^^^^^^^^^^^^^^^^^^^^^^^^^^^^^^^^^^^^^^^^^^^^

This restores the behavior of :meth:`MultiIndex.get_indexer` with ``method='backfill'`` or ``method='pad'`` to the behavior before pandas 0.23.0. In particular, MultiIndexes are treated as a list of tuples and padding or backfilling is done with respect to the ordering of these lists of tuples (:issue:`29896`).

As an example of this, given:

.. ipython:: python

        df = pd.DataFrame({
            'a': [0, 0, 0, 0],
            'b': [0, 2, 3, 4],
            'c': ['A', 'B', 'C', 'D'],
        }).set_index(['a', 'b'])
        mi_2 = pd.MultiIndex.from_product([[0], [-1, 0, 1, 3, 4, 5]])

The differences in reindexing ``df`` with ``mi_2`` and using ``method='backfill'`` can be seen here:

*pandas >= 0.23, < 1.1.0*:

.. code-block:: ipython

    In [1]: df.reindex(mi_2, method='backfill')
    Out[1]:
          c
    0 -1  A
       0  A
       1  D
       3  A
       4  A
       5  C

*pandas <0.23, >= 1.1.0*

.. ipython:: python

        df.reindex(mi_2, method='backfill')

And the differences in reindexing ``df`` with ``mi_2`` and using ``method='pad'`` can be seen here:

*pandas >= 0.23, < 1.1.0*

.. code-block:: ipython

    In [1]: df.reindex(mi_2, method='pad')
    Out[1]:
            c
    0 -1  NaN
       0  NaN
       1    D
       3  NaN
       4    A
       5    C

*pandas < 0.23, >= 1.1.0*

.. ipython:: python

        df.reindex(mi_2, method='pad')

-

.. _whatsnew_110.api_breaking.indexing_raises_key_errors:

Failed Label-Based Lookups Always Raise KeyError
^^^^^^^^^^^^^^^^^^^^^^^^^^^^^^^^^^^^^^^^^^^^^^^^

Label lookups ``series[key]``, ``series.loc[key]`` and ``frame.loc[key]``
used to raises either ``KeyError`` or ``TypeError`` depending on the type of
key and type of :class:`Index`.  These now consistently raise ``KeyError`` (:issue:`31867`)

.. ipython:: python

    ser1 = pd.Series(range(3), index=[0, 1, 2])
    ser2 = pd.Series(range(3), index=pd.date_range("2020-02-01", periods=3))

*Previous behavior*:

.. code-block:: ipython

    In [3]: ser1[1.5]
    ...
    TypeError: cannot do label indexing on Int64Index with these indexers [1.5] of type float

    In [4] ser1["foo"]
    ...
    KeyError: 'foo'

    In [5]: ser1.loc[1.5]
    ...
    TypeError: cannot do label indexing on Int64Index with these indexers [1.5] of type float

    In [6]: ser1.loc["foo"]
    ...
    KeyError: 'foo'

    In [7]: ser2.loc[1]
    ...
    TypeError: cannot do label indexing on DatetimeIndex with these indexers [1] of type int

    In [8]: ser2.loc[pd.Timestamp(0)]
    ...
    KeyError: Timestamp('1970-01-01 00:00:00')

*New behavior*:

.. code-block:: ipython

    In [3]: ser1[1.5]
    ...
    KeyError: 1.5

    In [4] ser1["foo"]
    ...
    KeyError: 'foo'

    In [5]: ser1.loc[1.5]
    ...
    KeyError: 1.5

    In [6]: ser1.loc["foo"]
    ...
    KeyError: 'foo'

    In [7]: ser2.loc[1]
    ...
    KeyError: 1

    In [8]: ser2.loc[pd.Timestamp(0)]
    ...
    KeyError: Timestamp('1970-01-01 00:00:00')

:meth:`DataFrame.merge` preserves right frame's row order
^^^^^^^^^^^^^^^^^^^^^^^^^^^^^^^^^^^^^^^^^^^^^^^^^^^^^^^^^
:meth:`DataFrame.merge` now preserves right frame's row order when executing a right merge (:issue:`27453`)

.. ipython:: python

    left_df = pd.DataFrame({'animal': ['dog', 'pig'], 'max_speed': [40, 11]})
    right_df = pd.DataFrame({'animal': ['quetzal', 'pig'], 'max_speed': [80, 11]})
    left_df
    right_df

*Previous behavior*:

.. code-block:: python

    >>> left_df.merge(right_df, on=['animal', 'max_speed'], how="right")
        animal  max_speed
    0      pig         11
    1  quetzal         80

*New behavior*:

.. ipython:: python

    left_df.merge(right_df, on=['animal', 'max_speed'], how="right")

.. ---------------------------------------------------------------------------

.. _whatsnew_110.api_breaking.assignment_to_multiple_columns:

Assignment to multiple columns of a DataFrame when some columns do not exist
^^^^^^^^^^^^^^^^^^^^^^^^^^^^^^^^^^^^^^^^^^^^^^^^^^^^^^^^^^^^^^^^^^^^^^^^^^^^

Assignment to multiple columns of a :class:`DataFrame` when some of the columns do not exist would previously assign the values to the last column. Now, new columns would be constructed with the right values. (:issue:`13658`)

.. ipython:: python

   df = pd.DataFrame({'a': [0, 1, 2], 'b': [3, 4, 5]})
   df

*Previous behavior*:

.. code-block:: ipython

   In [3]: df[['a', 'c']] = 1
   In [4]: df
   Out[4]:
      a  b
   0  1  1
   1  1  1
   2  1  1

*New behavior*:

.. ipython:: python

   df[['a', 'c']] = 1
   df

.. _whatsnew_110.deprecations:

Deprecations
~~~~~~~~~~~~

- Lookups on a :class:`Series` with a single-item list containing a slice (e.g. ``ser[[slice(0, 4)]]``) are deprecated, will raise in a future version.  Either convert the list to tuple, or pass the slice directly instead (:issue:`31333`)

- :meth:`DataFrame.mean` and :meth:`DataFrame.median` with ``numeric_only=None`` will include datetime64 and datetime64tz columns in a future version (:issue:`29941`)
- Setting values with ``.loc`` using a positional slice is deprecated and will raise in a future version.  Use ``.loc`` with labels or ``.iloc`` with positions instead (:issue:`31840`)
- :meth:`DataFrame.to_dict` has deprecated accepting short names for ``orient`` in future versions (:issue:`32515`)
- :meth:`Categorical.to_dense` is deprecated and will be removed in a future version, use ``np.asarray(cat)`` instead (:issue:`32639`)
- The ``fastpath`` keyword in the ``SingleBlockManager`` constructor is deprecated and will be removed in a future version (:issue:`33092`)
- :meth:`Index.is_mixed` is deprecated and will be removed in a future version, check ``index.inferred_type`` directly instead (:issue:`32922`)

- Passing any arguments but the first one to  :func:`read_html` as
  positional arguments is deprecated since version 1.1. All other
  arguments should be given as keyword arguments (:issue:`27573`).

- Passing any arguments but `path_or_buf` (the first one) to
  :func:`read_json` as positional arguments is deprecated since
  version 1.1. All other arguments should be given as keyword
  arguments (:issue:`27573`).

- :func:`pandas.api.types.is_categorical` is deprecated and will be removed in a future version; use `:func:pandas.api.types.is_categorical_dtype` instead (:issue:`33385`)

.. ---------------------------------------------------------------------------


.. _whatsnew_110.performance:

Performance improvements
~~~~~~~~~~~~~~~~~~~~~~~~

- Performance improvement in :class:`Timedelta` constructor (:issue:`30543`)
- Performance improvement in :class:`Timestamp` constructor (:issue:`30543`)
- Performance improvement in flex arithmetic ops between :class:`DataFrame` and :class:`Series` with ``axis=0`` (:issue:`31296`)
- The internal index method :meth:`~Index._shallow_copy` now copies cached attributes over to the new index,
  avoiding creating these again on the new index. This can speed up many operations that depend on creating copies of
  existing indexes (:issue:`28584`, :issue:`32640`, :issue:`32669`)
- Significant performance improvement when creating a :class:`DataFrame` with
  sparse values from ``scipy.sparse`` matrices using the
  :meth:`DataFrame.sparse.from_spmatrix` constructor (:issue:`32821`,
  :issue:`32825`,  :issue:`32826`, :issue:`32856`, :issue:`32858`).
- Performance improvement in reductions (sum, prod, min, max) for nullable (integer and boolean) dtypes (:issue:`30982`, :issue:`33261`, :issue:`33442`).


.. ---------------------------------------------------------------------------

.. _whatsnew_110.bug_fixes:

Bug fixes
~~~~~~~~~


Categorical
^^^^^^^^^^^

- Bug where :func:`merge` was unable to join on non-unique categorical indices (:issue:`28189`)
- Bug when passing categorical data to :class:`Index` constructor along with ``dtype=object`` incorrectly returning a :class:`CategoricalIndex` instead of object-dtype :class:`Index` (:issue:`32167`)
- Bug where :class:`Categorical` comparison operator ``__ne__`` would incorrectly evaluate to ``False`` when either element was missing (:issue:`32276`)
- :meth:`Categorical.fillna` now accepts :class:`Categorical` ``other`` argument (:issue:`32420`)
- Bug where :meth:`Categorical.replace` would replace with ``NaN`` whenever the new value and replacement value were equal (:issue:`33288`)
- Bug where an ordered :class:`Categorical` containing only ``NaN`` values would raise rather than returning ``NaN`` when taking the minimum or maximum  (:issue:`33450`)

Datetimelike
^^^^^^^^^^^^

- Bug in :class:`Timestamp` where constructing :class:`Timestamp` from ambiguous epoch time and calling constructor again changed :meth:`Timestamp.value` property (:issue:`24329`)
- :meth:`DatetimeArray.searchsorted`, :meth:`TimedeltaArray.searchsorted`, :meth:`PeriodArray.searchsorted` not recognizing non-pandas scalars and incorrectly raising ``ValueError`` instead of ``TypeError`` (:issue:`30950`)
- Bug in :class:`Timestamp` where constructing :class:`Timestamp` with dateutil timezone less than 128 nanoseconds before daylight saving time switch from winter to summer would result in nonexistent time (:issue:`31043`)
- Bug in :meth:`Period.to_timestamp`, :meth:`Period.start_time` with microsecond frequency returning a timestamp one nanosecond earlier than the correct time (:issue:`31475`)
- :class:`Timestamp` raising confusing error message when year, month or day is missing (:issue:`31200`)
- Bug in :class:`DatetimeIndex` constructor incorrectly accepting ``bool``-dtyped inputs (:issue:`32668`)
- Bug in :meth:`DatetimeIndex.searchsorted` not accepting a ``list`` or :class:`Series` as its argument (:issue:`32762`)
- Bug where :meth:`PeriodIndex` raised when passed a :class:`Series` of strings (:issue:`26109`)
- Bug in :class:`Timestamp` arithmetic when adding or subtracting a ``np.ndarray`` with ``timedelta64`` dtype (:issue:`33296`)
- Bug in :meth:`DatetimeIndex.to_period` not infering the frequency when called with no arguments (:issue:`33358`)


Timedelta
^^^^^^^^^

- Bug in constructing a :class:`Timedelta` with a high precision integer that would round the :class:`Timedelta` components (:issue:`31354`)
- Bug in dividing ``np.nan`` or ``None`` by :class:`Timedelta`` incorrectly returning ``NaT`` (:issue:`31869`)
- Timedeltas now understand ``µs`` as identifier for microsecond (:issue:`32899`)
- :class:`Timedelta` string representation now includes nanoseconds, when nanoseconds are non-zero (:issue:`9309`)
- Bug in comparing a :class:`Timedelta`` object against a ``np.ndarray`` with ``timedelta64`` dtype incorrectly viewing all entries as unequal (:issue:`33441`)

Timezones
^^^^^^^^^

- Bug in :func:`to_datetime` with ``infer_datetime_format=True`` where timezone names (e.g. ``UTC``) would not be parsed correctly (:issue:`33133`)
-


Numeric
^^^^^^^
- Bug in :meth:`DataFrame.floordiv` with ``axis=0`` not treating division-by-zero like :meth:`Series.floordiv` (:issue:`31271`)
- Bug in :meth:`to_numeric` with string argument ``"uint64"`` and ``errors="coerce"`` silently fails (:issue:`32394`)
- Bug in :meth:`to_numeric` with ``downcast="unsigned"`` fails for empty data (:issue:`32493`)
- Bug in :meth:`DataFrame.mean` with ``numeric_only=False`` and either ``datetime64`` dtype or ``PeriodDtype`` column incorrectly raising ``TypeError`` (:issue:`32426`)
- Bug in :meth:`DataFrame.count` with ``level="foo"`` and index level ``"foo"`` containing NaNs causes segmentation fault (:issue:`21824`)
- Bug in :meth:`DataFrame.diff` with ``axis=1`` returning incorrect results with mixed dtypes (:issue:`32995`)
-

Conversion
^^^^^^^^^^
- Bug in :class:`Series` construction from NumPy array with big-endian ``datetime64`` dtype (:issue:`29684`)
- Bug in :class:`Timedelta` construction with large nanoseconds keyword value (:issue:`32402`)
- Bug in :class:`DataFrame` construction where sets would be duplicated rather than raising (:issue:`32582`)

Strings
^^^^^^^

- Bug in the :meth:`~Series.astype` method when converting "string" dtype data to nullable integer dtype (:issue:`32450`).
- Bug in :meth:`Series.str.cat` returning ``NaN`` output when other had :class:`Index` type (:issue:`33425`)


Interval
^^^^^^^^
- Bug in :class:`IntervalArray` incorrectly allowing the underlying data to be changed when setting values (:issue:`32782`)
-

Indexing
^^^^^^^^
- Bug in slicing on a :class:`DatetimeIndex` with a partial-timestamp dropping high-resolution indices near the end of a year, quarter, or month (:issue:`31064`)
- Bug in :meth:`PeriodIndex.get_loc` treating higher-resolution strings differently from :meth:`PeriodIndex.get_value` (:issue:`31172`)
- Bug in :meth:`Series.at` and :meth:`DataFrame.at` not matching ``.loc`` behavior when looking up an integer in a :class:`Float64Index` (:issue:`31329`)
- Bug in :meth:`PeriodIndex.is_monotonic` incorrectly returning ``True`` when containing leading ``NaT`` entries (:issue:`31437`)
- Bug in :meth:`DatetimeIndex.get_loc` raising ``KeyError`` with converted-integer key instead of the user-passed key (:issue:`31425`)
- Bug in :meth:`Series.xs` incorrectly returning ``Timestamp`` instead of ``datetime64`` in some object-dtype cases (:issue:`31630`)
- Bug in :meth:`DataFrame.iat` incorrectly returning ``Timestamp`` instead of ``datetime`` in some object-dtype cases (:issue:`32809`)
- Bug in :meth:`DataFrame.at` when either columns or index is non-unique (:issue:`33041`)
- Bug in :meth:`Series.loc` and :meth:`DataFrame.loc` when indexing with an integer key on a object-dtype :class:`Index` that is not all-integers (:issue:`31905`)
- Bug in :meth:`DataFrame.iloc.__setitem__` on a :class:`DataFrame` with duplicate columns incorrectly setting values for all matching columns (:issue:`15686`, :issue:`22036`)
- Bug in :meth:`DataFrame.loc:` and :meth:`Series.loc` with a :class:`DatetimeIndex`, :class:`TimedeltaIndex`, or :class:`PeriodIndex` incorrectly allowing lookups of non-matching datetime-like dtypes (:issue:`32650`)
- Bug in :meth:`Series.__getitem__` indexing with non-standard scalars, e.g. ``np.dtype`` (:issue:`32684`)
- Fix to preserve the ability to index with the "nearest" method with xarray's CFTimeIndex, an :class:`Index` subclass (`pydata/xarray#3751 <https://github.com/pydata/xarray/issues/3751>`_, :issue:`32905`).
- Bug in :class:`Index` constructor where an unhelpful error message was raised for ``numpy`` scalars (:issue:`33017`)
- Bug in :meth:`DataFrame.lookup` incorrectly raising an ``AttributeError`` when ``frame.index`` or ``frame.columns`` is not unique; this will now raise a ``ValueError`` with a helpful error message (:issue:`33041`)
- Bug in :meth:`DataFrame.iloc.__setitem__` creating a new array instead of overwriting ``Categorical`` values in-place (:issue:`32831`)
- Bug in :meth:`DataFrame.copy` _item_cache not invalidated after copy causes post-copy value updates to not be reflected (:issue:`31784`)
- Bug in `Series.__getitem__` with an integer key and a :class:`MultiIndex` with leading integer level failing to raise ``KeyError`` if the key is not present in the first level (:issue:`33355`)
- Bug in :meth:`DataFrame.iloc` when slicing a single column-:class:`DataFrame`` with ``ExtensionDtype`` (e.g. ``df.iloc[:, :1]``) returning an invalid result (:issue:`32957`)
<<<<<<< HEAD
- Bug in :meth:`Series.__setitem__` with an :class:`IntervalIndex` and a list-like key of integers (:issue:`33473`)
=======
- Bug in :meth:`DatetimeIndex.insert` and :meth:`TimedeltaIndex.insert` causing index ``freq`` to be lost when setting an element into an empty :class:`Series` (:issue:33573`)
>>>>>>> a046596f

Missing
^^^^^^^
- Calling :meth:`fillna` on an empty Series now correctly returns a shallow copied object. The behaviour is now consistent with :class:`Index`, :class:`DataFrame` and a non-empty :class:`Series` (:issue:`32543`).
- Bug in :meth:`replace` when argument ``to_replace`` is of type dict/list and is used on a :class:`Series` containing ``<NA>`` was raising a ``TypeError``. The method now handles this by ignoring ``<NA>`` values when doing the comparison for the replacement (:issue:`32621`)
- Bug in :meth:`~Series.any` and :meth:`~Series.all` incorrectly returning ``<NA>`` for all ``False`` or all ``True`` values using the nulllable boolean dtype and with ``skipna=False`` (:issue:`33253`)

MultiIndex
^^^^^^^^^^
- Bug in :meth:`Dataframe.loc` when used with a :class:`MultiIndex`. The returned values were not in the same order as the given inputs (:issue:`22797`)

.. ipython:: python

        df = pd.DataFrame(np.arange(4),
                          index=[["a", "a", "b", "b"], [1, 2, 1, 2]])
        # Rows are now ordered as the requested keys
        df.loc[(['b', 'a'], [2, 1]), :]

- Bug in :meth:`MultiIndex.intersection` was not guaranteed to preserve order when ``sort=False``. (:issue:`31325`)

.. ipython:: python

        left = pd.MultiIndex.from_arrays([["b", "a"], [2, 1]])
        right = pd.MultiIndex.from_arrays([["a", "b", "c"], [1, 2, 3]])
        # Common elements are now guaranteed to be ordered by the left side
        left.intersection(right, sort=False)

-

I/O
^^^
- Bug in :meth:`read_json` where integer overflow was occurring when json contains big number strings. (:issue:`30320`)
- `read_csv` will now raise a ``ValueError`` when the arguments `header` and `prefix` both are not `None`. (:issue:`27394`)
- Bug in :meth:`DataFrame.to_json` was raising ``NotFoundError`` when ``path_or_buf`` was an S3 URI (:issue:`28375`)
- Bug in :meth:`DataFrame.to_parquet` overwriting pyarrow's default for
  ``coerce_timestamps``; following pyarrow's default allows writing nanosecond
  timestamps with ``version="2.0"`` (:issue:`31652`).
- Bug in :meth:`read_csv` was raising `TypeError` when `sep=None` was used in combination with `comment` keyword (:issue:`31396`)
- Bug in :class:`HDFStore` that caused it to set to ``int64`` the dtype of a ``datetime64`` column when reading a DataFrame in Python 3 from fixed format written in Python 2 (:issue:`31750`)
- Bug in :meth:`DataFrame.to_json` where ``Timedelta`` objects would not be serialized correctly with ``date_format="iso"`` (:issue:`28256`)
- :func:`read_csv` will raise a ``ValueError`` when the column names passed in `parse_dates` are missing in the Dataframe (:issue:`31251`)
- Bug in :meth:`read_excel` where a UTF-8 string with a high surrogate would cause a segmentation violation (:issue:`23809`)
- Bug in :meth:`read_csv` was causing a file descriptor leak on an empty file (:issue:`31488`)
- Bug in :meth:`read_csv` was causing a segfault when there were blank lines between the header and data rows (:issue:`28071`)
- Bug in :meth:`read_csv` was raising a misleading exception on a permissions issue (:issue:`23784`)
- Bug in :meth:`read_csv` was raising an ``IndexError`` when header=None and 2 extra data columns
- Bug in :meth:`read_sas` was raising an ``AttributeError`` when reading files from Google Cloud Storage (issue:`33069`)
- Bug in :meth:`DataFrame.to_sql` where an ``AttributeError`` was raised when saving an out of bounds date (:issue:`26761`)
- Bug in :meth:`read_excel` did not correctly handle multiple embedded spaces in OpenDocument text cells. (:issue:`32207`)
- Bug in :meth:`read_json` was raising ``TypeError`` when reading a list of booleans into a Series. (:issue:`31464`)

Plotting
^^^^^^^^

- :func:`.plot` for line/bar now accepts color by dictonary (:issue:`8193`).
- Bug in :meth:`DataFrame.plot.hist` where weights are not working for multiple columns (:issue:`33173`)
- Bug in :meth:`DataFrame.boxplot` and :meth:`DataFrame.plot.boxplot` lost color attributes of ``medianprops``, ``whiskerprops``, ``capprops`` and ``medianprops`` (:issue:`30346`)
- Bug in :meth:`DataFrame.plot.scatter` that when adding multiple plots with different ``cmap``, colorbars alway use the first ``cmap`` (:issue:`33389`)


Groupby/resample/rolling
^^^^^^^^^^^^^^^^^^^^^^^^

- Bug in :meth:`GroupBy.apply` raises ``ValueError`` when the ``by`` axis is not sorted and has duplicates and the applied ``func`` does not mutate passed in objects (:issue:`30667`)
- Bug in :meth:`DataFrameGroupby.transform` produces incorrect result with transformation functions (:issue:`30918`)
- Bug in :meth:`GroupBy.count` causes segmentation fault when grouped-by column contains NaNs (:issue:`32841`)
- Bug in :meth:`DataFrame.groupby` and :meth:`Series.groupby` produces inconsistent type when aggregating Boolean series (:issue:`32894`)
- Bug in :meth:`SeriesGroupBy.quantile` raising on nullable integers (:issue:`33136`)
- Bug in :meth:`SeriesGroupBy.first`, :meth:`SeriesGroupBy.last`, :meth:`SeriesGroupBy.min`, and :meth:`SeriesGroupBy.max` returning floats when applied to nullable Booleans (:issue:`33071`)
- Bug in :meth:`DataFrameGroupBy.agg` with dictionary input losing ``ExtensionArray`` dtypes (:issue:`32194`)
- Bug in :meth:`DataFrame.resample` where an ``AmbiguousTimeError`` would be raised when the resulting timezone aware :class:`DatetimeIndex` had a DST transition at midnight (:issue:`25758`)
- Bug in :meth:`DataFrame.groupby` where a ``ValueError`` would be raised when grouping by a categorical column with read-only categories and ``sort=False`` (:issue:`33410`)

Reshaping
^^^^^^^^^

- Bug effecting all numeric and boolean reduction methods not returning subclassed data type. (:issue:`25596`)
- Bug in :meth:`DataFrame.pivot_table` when only MultiIndexed columns is set (:issue:`17038`)
- Bug in :meth:`DataFrame.unstack` and :meth:`Series.unstack` can take tuple names in MultiIndexed data (:issue:`19966`)
- Bug in :meth:`DataFrame.pivot_table` when ``margin`` is ``True`` and only ``column`` is defined (:issue:`31016`)
- Fix incorrect error message in :meth:`DataFrame.pivot` when ``columns`` is set to ``None``. (:issue:`30924`)
- Bug in :func:`crosstab` when inputs are two Series and have tuple names, the output will keep dummy MultiIndex as columns. (:issue:`18321`)
- :meth:`DataFrame.pivot` can now take lists for ``index`` and ``columns`` arguments (:issue:`21425`)
- Bug in :func:`concat` where the resulting indices are not copied when ``copy=True`` (:issue:`29879`)
- Bug where :meth:`Index.astype` would lose the name attribute when converting from ``Float64Index`` to ``Int64Index``, or when casting to an ``ExtensionArray`` dtype (:issue:`32013`)
- :meth:`Series.append` will now raise a ``TypeError`` when passed a DataFrame or a sequence containing Dataframe (:issue:`31413`)
- :meth:`DataFrame.replace` and :meth:`Series.replace` will raise a ``TypeError`` if ``to_replace`` is not an expected type. Previously the ``replace`` would fail silently (:issue:`18634`)
- Bug on inplace operation of a Series that was adding a column to the DataFrame from where it was originally dropped from (using inplace=True) (:issue:`30484`)
- Bug in :meth:`DataFrame.apply` where callback was called with :class:`Series` parameter even though ``raw=True`` requested. (:issue:`32423`)
- Bug in :meth:`DataFrame.pivot_table` losing timezone information when creating a :class:`MultiIndex` level from a column with timezone-aware dtype (:issue:`32558`)
- Bug in :meth:`concat` where when passing a non-dict mapping as ``objs`` would raise a ``TypeError`` (:issue:`32863`)
- :meth:`DataFrame.agg` now provides more descriptive ``SpecificationError`` message when attempting to aggregating non-existant column (:issue:`32755`)
- Bug in :meth:`DataFrame.unstack` when MultiIndexed columns and MultiIndexed rows were used (:issue:`32624`, :issue:`24729` and :issue:`28306`)


Sparse
^^^^^^
- Creating a :class:`SparseArray` from timezone-aware dtype will issue a warning before dropping timezone information, instead of doing so silently (:issue:`32501`)
-
-

ExtensionArray
^^^^^^^^^^^^^^

- Fixed bug where :meth:`Serires.value_counts` would raise on empty input of ``Int64`` dtype (:issue:`33317`)
-


Other
^^^^^
- Appending a dictionary to a :class:`DataFrame` without passing ``ignore_index=True`` will raise ``TypeError: Can only append a dict if ignore_index=True``
  instead of ``TypeError: Can only append a Series if ignore_index=True or if the Series has a name`` (:issue:`30871`)
- Set operations on an object-dtype :class:`Index` now always return object-dtype results (:issue:`31401`)
- Bug in :meth:`AbstractHolidayCalendar.holidays` when no rules were defined (:issue:`31415`)
- Bug in :class:`DataFrame` when initiating a frame with lists and assign ``columns`` with nested list for ``MultiIndex`` (:issue:`32173`)
- Bug in :meth:`DataFrame.to_records` incorrectly losing timezone information in timezone-aware ``datetime64`` columns (:issue:`32535`)
- Fixed :func:`pandas.testing.assert_series_equal` to correctly raise if left object is a different subclass with ``check_series_type=True`` (:issue:`32670`).
- :meth:`IntegerArray.astype` now supports ``datetime64`` dtype (:issue:32538`)
- Getting a missing attribute in a query/eval string raises the correct ``AttributeError`` (:issue:`32408`)
- Fixed bug in :func:`pandas.testing.assert_series_equal` where dtypes were checked for ``Interval`` and ``ExtensionArray`` operands when ``check_dtype`` was ``False`` (:issue:`32747`)
- Bug in :meth:`Series.map` not raising on invalid ``na_action`` (:issue:`32815`)
- Bug in :meth:`DataFrame.__dir__` caused a segfault when using unicode surrogates in a column name (:issue:`25509`)
- Bug in :meth:`DataFrame.plot.scatter` caused an error when plotting variable marker sizes (:issue:`32904`)

.. ---------------------------------------------------------------------------

.. _whatsnew_110.contributors:

Contributors
~~~~~~~~~~~~<|MERGE_RESOLUTION|>--- conflicted
+++ resolved
@@ -524,11 +524,8 @@
 - Bug in :meth:`DataFrame.copy` _item_cache not invalidated after copy causes post-copy value updates to not be reflected (:issue:`31784`)
 - Bug in `Series.__getitem__` with an integer key and a :class:`MultiIndex` with leading integer level failing to raise ``KeyError`` if the key is not present in the first level (:issue:`33355`)
 - Bug in :meth:`DataFrame.iloc` when slicing a single column-:class:`DataFrame`` with ``ExtensionDtype`` (e.g. ``df.iloc[:, :1]``) returning an invalid result (:issue:`32957`)
-<<<<<<< HEAD
+- Bug in :meth:`DatetimeIndex.insert` and :meth:`TimedeltaIndex.insert` causing index ``freq`` to be lost when setting an element into an empty :class:`Series` (:issue:33573`)
 - Bug in :meth:`Series.__setitem__` with an :class:`IntervalIndex` and a list-like key of integers (:issue:`33473`)
-=======
-- Bug in :meth:`DatetimeIndex.insert` and :meth:`TimedeltaIndex.insert` causing index ``freq`` to be lost when setting an element into an empty :class:`Series` (:issue:33573`)
->>>>>>> a046596f
 
 Missing
 ^^^^^^^
