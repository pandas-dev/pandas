--- conflicted
+++ resolved
@@ -1041,11 +1041,8 @@
 - Bug in :meth:`read_excel` for ODS files removes 0.0 values (:issue:`27222`)
 - Bug in :meth:`ujson.encode` was raising an `OverflowError` with numbers larger than sys.maxsize (:issue: `34395`)
 - Bug in :meth:`HDFStore.append_to_multiple` was raising a ``ValueError`` when the min_itemsize parameter is set (:issue:`11238`)
-<<<<<<< HEAD
+- :meth:`read_json` now could read line-delimited json file from a file url while `lines` and `chunksize` are set.
 - Bug in :meth:`DataFrame.to_sql` when reading DataFrames with ``-np.inf`` entries with MySQL now has a more explicit ``ValueError`` (:issue:`34431`)
-=======
-- :meth:`read_json` now could read line-delimited json file from a file url while `lines` and `chunksize` are set.
->>>>>>> 02ab42f9
 
 Plotting
 ^^^^^^^^
