--- conflicted
+++ resolved
@@ -340,12 +340,7 @@
 - :class:`pandas.core.window.ExponentialMovingWindow` now supports a ``times`` argument that allows ``mean`` to be calculated with observations spaced by the timestamps in ``times`` (:issue:`34839`)
 - :meth:`DataFrame.agg` and :meth:`Series.agg` now accept named aggregation for renaming the output columns/indexes. (:issue:`26513`)
 - ``compute.use_numba`` now exists as a configuration option that utilizes the numba engine when available (:issue:`33966`, :issue:`35374`)
-<<<<<<< HEAD
-- :meth:`Series.plot` now supports asymmetric error bars. Previously, if :meth:`Series.plot` received a "2xN" array with error values for `yerr` and/or `xerr`, the left/lower values (first row) were mirrored, while the right/upper values (second row) were ignored. Now, the first row represents the left/lower error values and the second row the right/upper error values. (:issue:`9536`)
-- :class:`Index` and :class:`MultiIndex` now has a `replace()` method (:issue:`19495`).
-=======
 - :meth:`Series.plot` now supports asymmetric error bars. Previously, if :meth:`Series.plot` received a "2xN" array with error values for ``yerr`` and/or ``xerr``, the left/lower values (first row) were mirrored, while the right/upper values (second row) were ignored. Now, the first row represents the left/lower error values and the second row the right/upper error values. (:issue:`9536`)
->>>>>>> 50b34a4a
 
 .. ---------------------------------------------------------------------------
 
