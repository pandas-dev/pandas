.. _whatsnew_110:

What's new in 1.1.0 (??)
------------------------

These are the changes in pandas 1.1.0. See :ref:`release` for a full changelog
including other versions of pandas.

{{ header }}

.. ---------------------------------------------------------------------------

Enhancements
~~~~~~~~~~~~

.. _whatsnew_110.period_index_partial_string_slicing:

Nonmonotonic PeriodIndex Partial String Slicing
^^^^^^^^^^^^^^^^^^^^^^^^^^^^^^^^^^^^^^^^^^^^^^^

:class:`PeriodIndex` now supports partial string slicing for non-monotonic indexes, mirroring :class:`DatetimeIndex` behavior (:issue:`31096`)

For example:

.. ipython:: python

   dti = pd.date_range("2014-01-01", periods=30, freq="30D")
   pi = dti.to_period("D")
   ser_monotonic = pd.Series(np.arange(30), index=pi)
   shuffler = list(range(0, 30, 2)) + list(range(1, 31, 2))
   ser = ser_monotonic[shuffler]
   ser

.. ipython:: python

   ser["2014"]
   ser.loc["May 2015"]

.. _whatsnew_110.key_sorting:

Sorting with keys
^^^^^^^^^^^^^^^^^

We've added a ``key`` argument to the DataFrame and Series sorting methods, including
:meth:`DataFrame.sort_values`, :meth:`DataFrame.sort_index`, :meth:`Series.sort_values`,
and :meth:`Series.sort_index`. The ``key`` can be any callable function which is applied
column-by-column to each column used for sorting, before sorting is performed (:issue:`27237`).
See :ref:`sort_values with keys <basics.sort_value_key>` and :ref:`sort_index with keys
<basics.sort_index_key>` for more information.

.. ipython:: python

   s = pd.Series(['C', 'a', 'B'])
   s

.. ipython:: python

   s.sort_values()


Note how this is sorted with capital letters first. If we apply the :meth:`Series.str.lower`
method, we get

.. ipython:: python

   s.sort_values(key=lambda x: x.str.lower())


When applied to a `DataFrame`, they key is applied per-column to all columns or a subset if
`by` is specified, e.g.

.. ipython:: python

   df = pd.DataFrame({'a': ['C', 'C', 'a', 'a', 'B', 'B'],
                      'b': [1, 2, 3, 4, 5, 6]})
   df

.. ipython:: python

   df.sort_values(by=['a'], key=lambda col: col.str.lower())


For more details, see examples and documentation in :meth:`DataFrame.sort_values`,
:meth:`Series.sort_values`, and :meth:`~DataFrame.sort_index`.

.. _whatsnew_110.timestamp_fold_support:

Fold argument support in Timestamp constructor
^^^^^^^^^^^^^^^^^^^^^^^^^^^^^^^^^^^^^^^^^^^^^^

:class:`Timestamp:` now supports the keyword-only fold argument according to `PEP 495 <https://www.python.org/dev/peps/pep-0495/#the-fold-attribute>`_ similar to parent ``datetime.datetime`` class. It supports both accepting fold as an initialization argument and inferring fold from other constructor arguments (:issue:`25057`, :issue:`31338`). Support is limited to ``dateutil`` timezones as ``pytz`` doesn't support fold.

For example:

.. ipython:: python

    ts = pd.Timestamp("2019-10-27 01:30:00+00:00")
    ts.fold

.. ipython:: python

    ts = pd.Timestamp(year=2019, month=10, day=27, hour=1, minute=30,
                      tz="dateutil/Europe/London", fold=1)
    ts

For more on working with fold, see :ref:`Fold subsection <timeseries.fold>` in the user guide.

.. _whatsnew_110.to_datetime_multiple_tzname_tzoffset_support:

Parsing timezone-aware format with different timezones in to_datetime
^^^^^^^^^^^^^^^^^^^^^^^^^^^^^^^^^^^^^^^^^^^^^^^^^^^^^^^^^^^^^^^^^^^^^

:func:`to_datetime` now supports parsing formats containing timezone names (``%Z``) and UTC offsets (``%z``) from different timezones then converting them to UTC by setting ``utc=True``. This would return a :class:`DatetimeIndex` with timezone at UTC as opposed to an :class:`Index` with ``object`` dtype if ``utc=True`` is not set (:issue:`32792`).

For example:

.. ipython:: python

    tz_strs = ["2010-01-01 12:00:00 +0100", "2010-01-01 12:00:00 -0100",
               "2010-01-01 12:00:00 +0300", "2010-01-01 12:00:00 +0400"]
    pd.to_datetime(tz_strs, format='%Y-%m-%d %H:%M:%S %z', utc=True)
    pd.to_datetime(tz_strs, format='%Y-%m-%d %H:%M:%S %z')

.. _whatsnew_110.enhancements.other:

Other enhancements
^^^^^^^^^^^^^^^^^^

- :class:`Styler` may now render CSS more efficiently where multiple cells have the same styling (:issue:`30876`)
- :meth:`Styler.highlight_null` now accepts ``subset`` argument (:issue:`31345`)
- When writing directly to a sqlite connection :func:`to_sql` now supports the ``multi`` method (:issue:`29921`)
- `OptionError` is now exposed in `pandas.errors` (:issue:`27553`)
- :func:`timedelta_range` will now infer a frequency when passed ``start``, ``stop``, and ``periods`` (:issue:`32377`)
- Positional slicing on a :class:`IntervalIndex` now supports slices with ``step > 1`` (:issue:`31658`)
- :class:`Series.str` now has a `fullmatch` method that matches a regular expression against the entire string in each row of the series, similar to `re.fullmatch` (:issue:`32806`).
- :meth:`DataFrame.sample` will now also allow array-like and BitGenerator objects to be passed to ``random_state`` as seeds (:issue:`32503`)
- :meth:`MultiIndex.union` will now raise `RuntimeWarning` if the object inside are unsortable, pass `sort=False` to suppress this warning (:issue:`33015`)
- :class:`Series.dt` and :class:`DatatimeIndex` now have an `isocalendar` method that returns a :class:`DataFrame` with year, week, and day calculated according to the ISO 8601 calendar (:issue:`33206`).
- The :meth:`DataFrame.to_feather` method now supports additional keyword
  arguments (e.g. to set the compression) that are added in pyarrow 0.17
  (:issue:`33422`).
- The :func:`cut` will now accept parameter ``ordered`` with default ``ordered=True``. If ``ordered=False`` and no labels are provided, an error will be raised (:issue:`33141`)
- :meth:`DataFrame.to_csv`, :meth:`DataFrame.to_pickle`,
  and :meth:`DataFrame.to_json` now support passing a dict of
  compression arguments when using the ``gzip`` and ``bz2`` protocols.
  This can be used to set a custom compression level, e.g.,
  ``df.to_csv(path, compression={'method': 'gzip', 'compresslevel': 1}``
  (:issue:`33196`)
- :meth:`Series.update` now accepts objects that can be coerced to a :class:`Series`,
  such as ``dict`` and ``list``, mirroring the behavior of :meth:`DataFrame.update` (:issue:`33215`)
- :meth:`~pandas.core.groupby.GroupBy.transform` and :meth:`~pandas.core.groupby.GroupBy.aggregate` has gained ``engine`` and ``engine_kwargs`` arguments that supports executing functions with ``Numba`` (:issue:`32854`, :issue:`33388`)
- :meth:`~pandas.core.resample.Resampler.interpolate` now supports SciPy interpolation method :class:`scipy.interpolate.CubicSpline` as method ``cubicspline`` (:issue:`33670`)
- :meth:`DataFrame.to_markdown` will now accept ``index`` argument as an alias for tabulate's ``showindex`` (:issue:`32667`)
- :meth:`MultiIndex.union` will now raise `RuntimeWarning` if the object inside are unsortable, pass `sort=False` to suppress this warning (:issue:`33015`)
-

.. ---------------------------------------------------------------------------

Increased minimum versions for dependencies
^^^^^^^^^^^^^^^^^^^^^^^^^^^^^^^^^^^^^^^^^^^

Some minimum supported versions of dependencies were updated (:issue:`33718`, :issue:`29766`, :issue:`29723`, pytables >= 3.4.3).
If installed, we now require:

+-----------------+-----------------+----------+---------+
| Package         | Minimum Version | Required | Changed |
+=================+=================+==========+=========+
| numpy           | 1.15.4          |    X     |    X    |
+-----------------+-----------------+----------+---------+
| pytz            | 2015.4          |    X     |         |
+-----------------+-----------------+----------+---------+
| python-dateutil | 2.7.3           |    X     |    X    |
+-----------------+-----------------+----------+---------+
| bottleneck      | 1.2.1           |          |         |
+-----------------+-----------------+----------+---------+
| numexpr         | 2.6.2           |          |         |
+-----------------+-----------------+----------+---------+
| pytest (dev)    | 4.0.2           |          |         |
+-----------------+-----------------+----------+---------+

For `optional libraries <https://dev.pandas.io/docs/install.html#dependencies>`_ the general recommendation is to use the latest version.
The following table lists the lowest version per library that is currently being tested throughout the development of pandas.
Optional libraries below the lowest tested version may still work, but are not considered supported.

+-----------------+-----------------+---------+
| Package         | Minimum Version | Changed |
+=================+=================+=========+
| beautifulsoup4  | 4.6.0           |         |
+-----------------+-----------------+---------+
| fastparquet     | 0.3.2           |         |
+-----------------+-----------------+---------+
| gcsfs           | 0.2.2           |         |
+-----------------+-----------------+---------+
| lxml            | 3.8.0           |         |
+-----------------+-----------------+---------+
| matplotlib      | 2.2.2           |         |
+-----------------+-----------------+---------+
| numba           | 0.46.0          |         |
+-----------------+-----------------+---------+
| openpyxl        | 2.5.7           |         |
+-----------------+-----------------+---------+
| pyarrow         | 0.13.0          |         |
+-----------------+-----------------+---------+
| pymysql         | 0.7.1           |         |
+-----------------+-----------------+---------+
| pytables        | 3.4.3           |    X    |
+-----------------+-----------------+---------+
| s3fs            | 0.3.0           |         |
+-----------------+-----------------+---------+
| scipy           | 1.2.0           |    X    |
+-----------------+-----------------+---------+
| sqlalchemy      | 1.1.4           |         |
+-----------------+-----------------+---------+
| xarray          | 0.8.2           |         |
+-----------------+-----------------+---------+
| xlrd            | 1.1.0           |         |
+-----------------+-----------------+---------+
| xlsxwriter      | 0.9.8           |         |
+-----------------+-----------------+---------+
| xlwt            | 1.2.0           |         |
+-----------------+-----------------+---------+

See :ref:`install.dependencies` and :ref:`install.optional_dependencies` for more.

Development Changes
^^^^^^^^^^^^^^^^^^^

- The minimum version of Cython is now the most recent bug-fix version (0.29.16) (:issue:`33334`).

.. _whatsnew_110.api.other:

Other API changes
^^^^^^^^^^^^^^^^^

- :meth:`Series.describe` will now show distribution percentiles for ``datetime`` dtypes, statistics ``first`` and ``last``
  will now be ``min`` and ``max`` to match with numeric dtypes in :meth:`DataFrame.describe` (:issue:`30164`)
- Added :meth:`DataFrame.value_counts` (:issue:`5377`)
- :meth:`Groupby.groups` now returns an abbreviated representation when called on large dataframes (:issue:`1135`)
- ``loc`` lookups with an object-dtype :class:`Index` and an integer key will now raise ``KeyError`` instead of ``TypeError`` when key is missing (:issue:`31905`)
<<<<<<< HEAD
- Using a :func:`pandas.api.indexers.BaseIndexer` with ``count``, ``min``, ``max``, ``median``, ``skew``,  ``cov``, ``corr`` will now return correct results for any monotonic :func:`pandas.api.indexers.BaseIndexer` descendant (:issue:`32865`)
- Added a :func:`pandas.api.indexers.FixedForwardWindowIndexer` class to support forward-looking windows during ``rolling`` operations.
=======
- Using a :func:`pandas.api.indexers.BaseIndexer` with ``std``, ``var``, ``count``, ``skew``, ``cov``, ``corr`` will now raise a ``NotImplementedError`` (:issue:`32865`)
- Using a :func:`pandas.api.indexers.BaseIndexer` with ``min``, ``max`` will now return correct results for any monotonic :func:`pandas.api.indexers.BaseIndexer` descendant (:issue:`32865`)
>>>>>>> 19f4219e
-

Backwards incompatible API changes
~~~~~~~~~~~~~~~~~~~~~~~~~~~~~~~~~~
- :meth:`DataFrame.swaplevels` now raises a  ``TypeError`` if the axis is not a :class:`MultiIndex`.
  Previously an ``AttributeError`` was raised (:issue:`31126`)
- :meth:`DataFrame.xs` now raises a  ``TypeError`` if a ``level`` keyword is supplied and the axis is not a :class:`MultiIndex`.
  Previously an ``AttributeError`` was raised (:issue:`33610`)
- :meth:`DataFrameGroupby.mean` and :meth:`SeriesGroupby.mean` (and similarly for :meth:`~DataFrameGroupby.median`, :meth:`~DataFrameGroupby.std` and :meth:`~DataFrameGroupby.var`)
  now raise a  ``TypeError`` if a not-accepted keyword argument is passed into it.
  Previously a ``UnsupportedFunctionCall`` was raised (``AssertionError`` if ``min_count`` passed into :meth:`~DataFrameGroupby.median`) (:issue:`31485`)
- :meth:`DataFrame.at` and :meth:`Series.at` will raise a ``TypeError`` instead of a ``ValueError`` if an incompatible key is passed, and ``KeyError`` if a missing key is passed, matching the behavior of ``.loc[]`` (:issue:`31722`)
- Passing an integer dtype other than ``int64`` to ``np.array(period_index, dtype=...)`` will now raise ``TypeError`` instead of incorrectly using ``int64`` (:issue:`32255`)
- Passing an invalid ``fill_value`` to :meth:`Categorical.take` raises a ``ValueError`` instead of ``TypeError`` (:issue:`33660`)
- Combining a ``Categorical`` with integer categories and which contains missing values
  with a float dtype column in operations such as :func:`concat` or :meth:`~DataFrame.append`
  will now result in a float column instead of an object dtyped column (:issue:`33607`)

``MultiIndex.get_indexer`` interprets `method` argument differently
^^^^^^^^^^^^^^^^^^^^^^^^^^^^^^^^^^^^^^^^^^^^^^^^^^^^^^^^^^^^^^^^^^^

This restores the behavior of :meth:`MultiIndex.get_indexer` with ``method='backfill'`` or ``method='pad'`` to the behavior before pandas 0.23.0. In particular, MultiIndexes are treated as a list of tuples and padding or backfilling is done with respect to the ordering of these lists of tuples (:issue:`29896`).

As an example of this, given:

.. ipython:: python

        df = pd.DataFrame({
            'a': [0, 0, 0, 0],
            'b': [0, 2, 3, 4],
            'c': ['A', 'B', 'C', 'D'],
        }).set_index(['a', 'b'])
        mi_2 = pd.MultiIndex.from_product([[0], [-1, 0, 1, 3, 4, 5]])

The differences in reindexing ``df`` with ``mi_2`` and using ``method='backfill'`` can be seen here:

*pandas >= 0.23, < 1.1.0*:

.. code-block:: ipython

    In [1]: df.reindex(mi_2, method='backfill')
    Out[1]:
          c
    0 -1  A
       0  A
       1  D
       3  A
       4  A
       5  C

*pandas <0.23, >= 1.1.0*

.. ipython:: python

        df.reindex(mi_2, method='backfill')

And the differences in reindexing ``df`` with ``mi_2`` and using ``method='pad'`` can be seen here:

*pandas >= 0.23, < 1.1.0*

.. code-block:: ipython

    In [1]: df.reindex(mi_2, method='pad')
    Out[1]:
            c
    0 -1  NaN
       0  NaN
       1    D
       3  NaN
       4    A
       5    C

*pandas < 0.23, >= 1.1.0*

.. ipython:: python

        df.reindex(mi_2, method='pad')

-

.. _whatsnew_110.api_breaking.indexing_raises_key_errors:

Failed Label-Based Lookups Always Raise KeyError
^^^^^^^^^^^^^^^^^^^^^^^^^^^^^^^^^^^^^^^^^^^^^^^^

Label lookups ``series[key]``, ``series.loc[key]`` and ``frame.loc[key]``
used to raises either ``KeyError`` or ``TypeError`` depending on the type of
key and type of :class:`Index`.  These now consistently raise ``KeyError`` (:issue:`31867`)

.. ipython:: python

    ser1 = pd.Series(range(3), index=[0, 1, 2])
    ser2 = pd.Series(range(3), index=pd.date_range("2020-02-01", periods=3))

*Previous behavior*:

.. code-block:: ipython

    In [3]: ser1[1.5]
    ...
    TypeError: cannot do label indexing on Int64Index with these indexers [1.5] of type float

    In [4] ser1["foo"]
    ...
    KeyError: 'foo'

    In [5]: ser1.loc[1.5]
    ...
    TypeError: cannot do label indexing on Int64Index with these indexers [1.5] of type float

    In [6]: ser1.loc["foo"]
    ...
    KeyError: 'foo'

    In [7]: ser2.loc[1]
    ...
    TypeError: cannot do label indexing on DatetimeIndex with these indexers [1] of type int

    In [8]: ser2.loc[pd.Timestamp(0)]
    ...
    KeyError: Timestamp('1970-01-01 00:00:00')

*New behavior*:

.. code-block:: ipython

    In [3]: ser1[1.5]
    ...
    KeyError: 1.5

    In [4] ser1["foo"]
    ...
    KeyError: 'foo'

    In [5]: ser1.loc[1.5]
    ...
    KeyError: 1.5

    In [6]: ser1.loc["foo"]
    ...
    KeyError: 'foo'

    In [7]: ser2.loc[1]
    ...
    KeyError: 1

    In [8]: ser2.loc[pd.Timestamp(0)]
    ...
    KeyError: Timestamp('1970-01-01 00:00:00')

.. _whatsnew_110.api_breaking.indexing_int_multiindex_raises_key_errors:

Failed Integer Lookups on MultiIndex Raise KeyError
^^^^^^^^^^^^^^^^^^^^^^^^^^^^^^^^^^^^^^^^^^^^^^^^^^^
Indexing with integers with a :class:`MultiIndex` that has a integer-dtype
first level incorrectly failed to raise ``KeyError`` when one or more of
those integer keys is not present in the first level of the index (:issue:`33539`)

.. ipython:: python

    idx = pd.Index(range(4))
    dti = pd.date_range("2000-01-03", periods=3)
    mi = pd.MultiIndex.from_product([idx, dti])
    ser = pd.Series(range(len(mi)), index=mi)

*Previous behavior*:

.. code-block:: ipython

    In [5]: ser[[5]]
    Out[5]: Series([], dtype: int64)

*New behavior*:

.. code-block:: ipython

    In [5]: ser[[5]]
    ...
    KeyError: '[5] not in index'

:meth:`DataFrame.merge` preserves right frame's row order
^^^^^^^^^^^^^^^^^^^^^^^^^^^^^^^^^^^^^^^^^^^^^^^^^^^^^^^^^
:meth:`DataFrame.merge` now preserves right frame's row order when executing a right merge (:issue:`27453`)

.. ipython:: python

    left_df = pd.DataFrame({'animal': ['dog', 'pig'], 'max_speed': [40, 11]})
    right_df = pd.DataFrame({'animal': ['quetzal', 'pig'], 'max_speed': [80, 11]})
    left_df
    right_df

*Previous behavior*:

.. code-block:: python

    >>> left_df.merge(right_df, on=['animal', 'max_speed'], how="right")
        animal  max_speed
    0      pig         11
    1  quetzal         80

*New behavior*:

.. ipython:: python

    left_df.merge(right_df, on=['animal', 'max_speed'], how="right")

.. ---------------------------------------------------------------------------

.. _whatsnew_110.api_breaking.assignment_to_multiple_columns:

Assignment to multiple columns of a DataFrame when some columns do not exist
^^^^^^^^^^^^^^^^^^^^^^^^^^^^^^^^^^^^^^^^^^^^^^^^^^^^^^^^^^^^^^^^^^^^^^^^^^^^

Assignment to multiple columns of a :class:`DataFrame` when some of the columns do not exist would previously assign the values to the last column. Now, new columns would be constructed with the right values. (:issue:`13658`)

.. ipython:: python

   df = pd.DataFrame({'a': [0, 1, 2], 'b': [3, 4, 5]})
   df

*Previous behavior*:

.. code-block:: ipython

   In [3]: df[['a', 'c']] = 1
   In [4]: df
   Out[4]:
      a  b
   0  1  1
   1  1  1
   2  1  1

*New behavior*:

.. ipython:: python

   df[['a', 'c']] = 1
   df

.. _whatsnew_110.deprecations:

Deprecations
~~~~~~~~~~~~

- Lookups on a :class:`Series` with a single-item list containing a slice (e.g. ``ser[[slice(0, 4)]]``) are deprecated, will raise in a future version.  Either convert the list to tuple, or pass the slice directly instead (:issue:`31333`)

- :meth:`DataFrame.mean` and :meth:`DataFrame.median` with ``numeric_only=None`` will include datetime64 and datetime64tz columns in a future version (:issue:`29941`)
- Setting values with ``.loc`` using a positional slice is deprecated and will raise in a future version.  Use ``.loc`` with labels or ``.iloc`` with positions instead (:issue:`31840`)
- :meth:`DataFrame.to_dict` has deprecated accepting short names for ``orient`` in future versions (:issue:`32515`)
- :meth:`Categorical.to_dense` is deprecated and will be removed in a future version, use ``np.asarray(cat)`` instead (:issue:`32639`)
- The ``fastpath`` keyword in the ``SingleBlockManager`` constructor is deprecated and will be removed in a future version (:issue:`33092`)
- :meth:`Index.is_mixed` is deprecated and will be removed in a future version, check ``index.inferred_type`` directly instead (:issue:`32922`)
<<<<<<< HEAD

- Passing any arguments but the first one to  :func:`read_html` as
  positional arguments is deprecated since version 1.1. All other
  arguments should be given as keyword arguments (:issue:`27573`).

- Passing any arguments but `path_or_buf` (the first one) to
  :func:`read_json` as positional arguments is deprecated since
  version 1.1. All other arguments should be given as keyword
  arguments (:issue:`27573`).

- :func:`pandas.api.types.is_categorical` is deprecated and will be removed in a future version; use `:func:pandas.api.types.is_categorical_dtype` instead (:issue:`33385`)
- :meth:`Index.get_value` is deprecated and will be removed in a future version (:issue:`19728`)
=======
>>>>>>> 19f4219e

.. ---------------------------------------------------------------------------


.. _whatsnew_110.performance:

Performance improvements
~~~~~~~~~~~~~~~~~~~~~~~~

- Performance improvement in :class:`Timedelta` constructor (:issue:`30543`)
- Performance improvement in :class:`Timestamp` constructor (:issue:`30543`)
- Performance improvement in flex arithmetic ops between :class:`DataFrame` and :class:`Series` with ``axis=0`` (:issue:`31296`)
- Performance improvement in  arithmetic ops between :class:`DataFrame` and :class:`Series` with ``axis=1`` (:issue:`33600`)
- The internal index method :meth:`~Index._shallow_copy` now copies cached attributes over to the new index,
  avoiding creating these again on the new index. This can speed up many operations that depend on creating copies of
  existing indexes (:issue:`28584`, :issue:`32640`, :issue:`32669`)
- Significant performance improvement when creating a :class:`DataFrame` with
  sparse values from ``scipy.sparse`` matrices using the
  :meth:`DataFrame.sparse.from_spmatrix` constructor (:issue:`32821`,
  :issue:`32825`,  :issue:`32826`, :issue:`32856`, :issue:`32858`).
- Performance improvement in reductions (sum, prod, min, max) for nullable (integer and boolean) dtypes (:issue:`30982`, :issue:`33261`, :issue:`33442`).


.. ---------------------------------------------------------------------------

.. _whatsnew_110.bug_fixes:

Bug fixes
~~~~~~~~~


Categorical
^^^^^^^^^^^

- Bug where :func:`merge` was unable to join on non-unique categorical indices (:issue:`28189`)
- Bug when passing categorical data to :class:`Index` constructor along with ``dtype=object`` incorrectly returning a :class:`CategoricalIndex` instead of object-dtype :class:`Index` (:issue:`32167`)
- Bug where :class:`Categorical` comparison operator ``__ne__`` would incorrectly evaluate to ``False`` when either element was missing (:issue:`32276`)
- :meth:`Categorical.fillna` now accepts :class:`Categorical` ``other`` argument (:issue:`32420`)
- Bug where :meth:`Categorical.replace` would replace with ``NaN`` whenever the new value and replacement value were equal (:issue:`33288`)
- Bug where an ordered :class:`Categorical` containing only ``NaN`` values would raise rather than returning ``NaN`` when taking the minimum or maximum  (:issue:`33450`)
- Bug where :meth:`Series.isna` and :meth:`DataFrame.isna` would raise for categorical dtype when ``pandas.options.mode.use_inf_as_na`` was set to ``True`` (:issue:`33594`)

Datetimelike
^^^^^^^^^^^^

- Bug in :class:`Timestamp` where constructing :class:`Timestamp` from ambiguous epoch time and calling constructor again changed :meth:`Timestamp.value` property (:issue:`24329`)
- :meth:`DatetimeArray.searchsorted`, :meth:`TimedeltaArray.searchsorted`, :meth:`PeriodArray.searchsorted` not recognizing non-pandas scalars and incorrectly raising ``ValueError`` instead of ``TypeError`` (:issue:`30950`)
- Bug in :class:`Timestamp` where constructing :class:`Timestamp` with dateutil timezone less than 128 nanoseconds before daylight saving time switch from winter to summer would result in nonexistent time (:issue:`31043`)
- Bug in :meth:`Period.to_timestamp`, :meth:`Period.start_time` with microsecond frequency returning a timestamp one nanosecond earlier than the correct time (:issue:`31475`)
- :class:`Timestamp` raising confusing error message when year, month or day is missing (:issue:`31200`)
- Bug in :class:`DatetimeIndex` constructor incorrectly accepting ``bool``-dtyped inputs (:issue:`32668`)
- Bug in :meth:`DatetimeIndex.searchsorted` not accepting a ``list`` or :class:`Series` as its argument (:issue:`32762`)
- Bug where :meth:`PeriodIndex` raised when passed a :class:`Series` of strings (:issue:`26109`)
- Bug in :class:`Timestamp` arithmetic when adding or subtracting a ``np.ndarray`` with ``timedelta64`` dtype (:issue:`33296`)
- Bug in :meth:`DatetimeIndex.to_period` not infering the frequency when called with no arguments (:issue:`33358`)
- Bug in :meth:`DatetimeIndex.tz_localize` incorrectly retaining ``freq`` in some cases where the original freq is no longer valid (:issue:`30511`)
- Bug in :meth:`DatetimeIndex.intersection` losing ``freq`` and timezone in some cases (:issue:`33604`)
- Bug in :class:`DatetimeIndex` addition and subtraction with some types of :class:`DateOffset` objects incorrectly retaining an invalid ``freq`` attribute (:issue:`33779`)
- Bug in :class:`DatetimeIndex` where setting the ``freq`` attribute on an index could silently change the ``freq`` attribute on another index viewing the same data (:issue:`33552`)
- Bug in :meth:`DatetimeIndex.intersection` and :meth:`TimedeltaIndex.intersection` with results not having the correct ``name`` attribute (:issue:`33904`)
- Bug in :meth:`DatetimeArray.__setitem__`, :meth:`TimedeltaArray.__setitem__`, :meth:`PeriodArray.__setitem__` incorrectly allowing values with ``int64`` dtype to be silently cast (:issue:`33717`)

Timedelta
^^^^^^^^^

- Bug in constructing a :class:`Timedelta` with a high precision integer that would round the :class:`Timedelta` components (:issue:`31354`)
- Bug in dividing ``np.nan`` or ``None`` by :class:`Timedelta`` incorrectly returning ``NaT`` (:issue:`31869`)
- Timedeltas now understand ``µs`` as identifier for microsecond (:issue:`32899`)
- :class:`Timedelta` string representation now includes nanoseconds, when nanoseconds are non-zero (:issue:`9309`)
<<<<<<< HEAD
- Bug in comparing a :class:`Timedelta`` object against a ``np.ndarray`` with ``timedelta64`` dtype incorrectly viewing all entries as unequal (:issue:`33441`)
=======
>>>>>>> 19f4219e

Timezones
^^^^^^^^^

- Bug in :func:`to_datetime` with ``infer_datetime_format=True`` where timezone names (e.g. ``UTC``) would not be parsed correctly (:issue:`33133`)
-


Numeric
^^^^^^^
- Bug in :meth:`DataFrame.floordiv` with ``axis=0`` not treating division-by-zero like :meth:`Series.floordiv` (:issue:`31271`)
- Bug in :meth:`to_numeric` with string argument ``"uint64"`` and ``errors="coerce"`` silently fails (:issue:`32394`)
- Bug in :meth:`to_numeric` with ``downcast="unsigned"`` fails for empty data (:issue:`32493`)
- Bug in :meth:`DataFrame.mean` with ``numeric_only=False`` and either ``datetime64`` dtype or ``PeriodDtype`` column incorrectly raising ``TypeError`` (:issue:`32426`)
- Bug in :meth:`DataFrame.count` with ``level="foo"`` and index level ``"foo"`` containing NaNs causes segmentation fault (:issue:`21824`)
<<<<<<< HEAD
- Bug in :meth:`DataFrame.diff` with ``axis=1`` returning incorrect results with mixed dtypes (:issue:`32995`)
- Bug in DataFrame reductions using ``numeric_only=True`` and ExtensionArrays (:issue:`33256`).
- Bug in :meth:`DataFrame.corr` and :meth:`DataFrame.cov` raising when handling nullable integer columns with ``pandas.NA`` (:issue:`33803`)
- Bug in :class:`DataFrame` and :class:`Series` addition and subtraction between object-dtype objects and ``datetime64`` dtype objects (:issue:`33824`)
=======
>>>>>>> 19f4219e

Conversion
^^^^^^^^^^
- Bug in :class:`Series` construction from NumPy array with big-endian ``datetime64`` dtype (:issue:`29684`)
- Bug in :class:`Timedelta` construction with large nanoseconds keyword value (:issue:`32402`)
- Bug in :class:`DataFrame` construction where sets would be duplicated rather than raising (:issue:`32582`)

Strings
^^^^^^^

- Bug in the :meth:`~Series.astype` method when converting "string" dtype data to nullable integer dtype (:issue:`32450`).
- Fixed issue where taking ``min`` or ``max`` of a ``StringArray`` or ``Series`` with ``StringDtype`` type would raise. (:issue:`31746`)
- Bug in :meth:`Series.str.cat` returning ``NaN`` output when other had :class:`Index` type (:issue:`33425`)


Interval
^^^^^^^^
- Bug in :class:`IntervalArray` incorrectly allowing the underlying data to be changed when setting values (:issue:`32782`)
-

Indexing
^^^^^^^^
- Bug in slicing on a :class:`DatetimeIndex` with a partial-timestamp dropping high-resolution indices near the end of a year, quarter, or month (:issue:`31064`)
- Bug in :meth:`PeriodIndex.get_loc` treating higher-resolution strings differently from :meth:`PeriodIndex.get_value` (:issue:`31172`)
- Bug in :meth:`Series.at` and :meth:`DataFrame.at` not matching ``.loc`` behavior when looking up an integer in a :class:`Float64Index` (:issue:`31329`)
- Bug in :meth:`PeriodIndex.is_monotonic` incorrectly returning ``True`` when containing leading ``NaT`` entries (:issue:`31437`)
- Bug in :meth:`DatetimeIndex.get_loc` raising ``KeyError`` with converted-integer key instead of the user-passed key (:issue:`31425`)
- Bug in :meth:`Series.xs` incorrectly returning ``Timestamp`` instead of ``datetime64`` in some object-dtype cases (:issue:`31630`)
- Bug in :meth:`DataFrame.iat` incorrectly returning ``Timestamp`` instead of ``datetime`` in some object-dtype cases (:issue:`32809`)
- Bug in :meth:`DataFrame.at` when either columns or index is non-unique (:issue:`33041`)
- Bug in :meth:`Series.loc` and :meth:`DataFrame.loc` when indexing with an integer key on a object-dtype :class:`Index` that is not all-integers (:issue:`31905`)
- Bug in :meth:`DataFrame.iloc.__setitem__` on a :class:`DataFrame` with duplicate columns incorrectly setting values for all matching columns (:issue:`15686`, :issue:`22036`)
- Bug in :meth:`DataFrame.loc:` and :meth:`Series.loc` with a :class:`DatetimeIndex`, :class:`TimedeltaIndex`, or :class:`PeriodIndex` incorrectly allowing lookups of non-matching datetime-like dtypes (:issue:`32650`)
- Bug in :meth:`Series.__getitem__` indexing with non-standard scalars, e.g. ``np.dtype`` (:issue:`32684`)
- Fix to preserve the ability to index with the "nearest" method with xarray's CFTimeIndex, an :class:`Index` subclass (`pydata/xarray#3751 <https://github.com/pydata/xarray/issues/3751>`_, :issue:`32905`).
- Bug in :class:`Index` constructor where an unhelpful error message was raised for ``numpy`` scalars (:issue:`33017`)
- Bug in :meth:`DataFrame.lookup` incorrectly raising an ``AttributeError`` when ``frame.index`` or ``frame.columns`` is not unique; this will now raise a ``ValueError`` with a helpful error message (:issue:`33041`)
- Bug in :meth:`DataFrame.iloc.__setitem__` creating a new array instead of overwriting ``Categorical`` values in-place (:issue:`32831`)
<<<<<<< HEAD
- Bug in :class:`Interval` where a :class:`Timedelta` could not be added or subtracted from a :class:`Timestamp` interval (:issue:`32023`)
- Bug in :meth:`DataFrame.copy` _item_cache not invalidated after copy causes post-copy value updates to not be reflected (:issue:`31784`)
- Bug in `Series.__getitem__` with an integer key and a :class:`MultiIndex` with leading integer level failing to raise ``KeyError`` if the key is not present in the first level (:issue:`33355`)
- Bug in :meth:`DataFrame.iloc` when slicing a single column-:class:`DataFrame`` with ``ExtensionDtype`` (e.g. ``df.iloc[:, :1]``) returning an invalid result (:issue:`32957`)
- Bug in :meth:`DatetimeIndex.insert` and :meth:`TimedeltaIndex.insert` causing index ``freq`` to be lost when setting an element into an empty :class:`Series` (:issue:33573`)
- Bug in :meth:`Series.__setitem__` with an :class:`IntervalIndex` and a list-like key of integers (:issue:`33473`)
- Bug in :meth:`Series.__getitem__` allowing missing labels with ``np.ndarray``, :class:`Index`, :class:`Series` indexers but not ``list``, these now all raise ``KeyError`` (:issue:`33646`)
- Bug in :meth:`DataFrame.truncate` and :meth:`Series.truncate` where index was assumed to be monotone increasing (:issue:`33756`)
- Indexing with a list of strings representing datetimes failed on :class:`DatetimeIndex` or :class:`PeriodIndex`(:issue:`11278`)
=======
>>>>>>> 19f4219e

Missing
^^^^^^^
- Calling :meth:`fillna` on an empty Series now correctly returns a shallow copied object. The behaviour is now consistent with :class:`Index`, :class:`DataFrame` and a non-empty :class:`Series` (:issue:`32543`).
- Bug in :meth:`replace` when argument ``to_replace`` is of type dict/list and is used on a :class:`Series` containing ``<NA>`` was raising a ``TypeError``. The method now handles this by ignoring ``<NA>`` values when doing the comparison for the replacement (:issue:`32621`)
- Bug in :meth:`~Series.any` and :meth:`~Series.all` incorrectly returning ``<NA>`` for all ``False`` or all ``True`` values using the nulllable boolean dtype and with ``skipna=False`` (:issue:`33253`)
- Clarified documentation on interpolate with method =akima. The ``der`` parameter must be scalar or None (:issue:`33426`)

MultiIndex
^^^^^^^^^^
- Bug in :meth:`Dataframe.loc` when used with a :class:`MultiIndex`. The returned values were not in the same order as the given inputs (:issue:`22797`)

.. ipython:: python

        df = pd.DataFrame(np.arange(4),
                          index=[["a", "a", "b", "b"], [1, 2, 1, 2]])
        # Rows are now ordered as the requested keys
        df.loc[(['b', 'a'], [2, 1]), :]

- Bug in :meth:`MultiIndex.intersection` was not guaranteed to preserve order when ``sort=False``. (:issue:`31325`)

.. ipython:: python

        left = pd.MultiIndex.from_arrays([["b", "a"], [2, 1]])
        right = pd.MultiIndex.from_arrays([["a", "b", "c"], [1, 2, 3]])
        # Common elements are now guaranteed to be ordered by the left side
        left.intersection(right, sort=False)

-

I/O
^^^
- Bug in :meth:`read_json` where integer overflow was occurring when json contains big number strings. (:issue:`30320`)
- `read_csv` will now raise a ``ValueError`` when the arguments `header` and `prefix` both are not `None`. (:issue:`27394`)
- Bug in :meth:`DataFrame.to_json` was raising ``NotFoundError`` when ``path_or_buf`` was an S3 URI (:issue:`28375`)
- Bug in :meth:`DataFrame.to_parquet` overwriting pyarrow's default for
  ``coerce_timestamps``; following pyarrow's default allows writing nanosecond
  timestamps with ``version="2.0"`` (:issue:`31652`).
- Bug in :meth:`read_csv` was raising `TypeError` when `sep=None` was used in combination with `comment` keyword (:issue:`31396`)
- Bug in :class:`HDFStore` that caused it to set to ``int64`` the dtype of a ``datetime64`` column when reading a DataFrame in Python 3 from fixed format written in Python 2 (:issue:`31750`)
- Bug in :meth:`DataFrame.to_json` where ``Timedelta`` objects would not be serialized correctly with ``date_format="iso"`` (:issue:`28256`)
- :func:`read_csv` will raise a ``ValueError`` when the column names passed in `parse_dates` are missing in the Dataframe (:issue:`31251`)
- Bug in :meth:`read_excel` where a UTF-8 string with a high surrogate would cause a segmentation violation (:issue:`23809`)
- Bug in :meth:`read_csv` was causing a file descriptor leak on an empty file (:issue:`31488`)
- Bug in :meth:`read_csv` was causing a segfault when there were blank lines between the header and data rows (:issue:`28071`)
- Bug in :meth:`read_csv` was raising a misleading exception on a permissions issue (:issue:`23784`)
- Bug in :meth:`read_csv` was raising an ``IndexError`` when header=None and 2 extra data columns
<<<<<<< HEAD
- Bug in :meth:`read_sas` was raising an ``AttributeError`` when reading files from Google Cloud Storage (issue:`33069`)
- Bug in :meth:`DataFrame.to_sql` where an ``AttributeError`` was raised when saving an out of bounds date (:issue:`26761`)
- Bug in :meth:`read_excel` did not correctly handle multiple embedded spaces in OpenDocument text cells. (:issue:`32207`)
- Bug in :meth:`read_json` was raising ``TypeError`` when reading a list of booleans into a Series. (:issue:`31464`)
- Bug in :func:`pandas.io.json.json_normalize` where location specified by `record_path` doesn't point to an array. (:issue:`26284`)
- :func:`pandas.read_hdf` has a more explicit error message when loading an
  unsupported HDF file (:issue:`9539`)
- Bug in :meth:`~DataFrame.to_parquet` was not raising ``PermissionError`` when writing to a private s3 bucket with invalid creds. (:issue:`27679`)
- Bug in :meth:`~DataFrame.to_csv` was silently failing when writing to an invalid s3 bucket. (:issue:`32486`)
- Bug in :meth:`~DataFrame.read_feather` was raising an `ArrowIOError` when reading an s3 or http file path (:issue:`29055`)
- Bug in :meth:`read_parquet` was raising a ``FileNotFoundError`` when passed an s3 directory path. (:issue:`26388`)
- Bug in :meth:`~DataFrame.to_parquet` was throwing an ``AttributeError`` when writing a partitioned parquet file to s3 (:issue:`27596`)
=======
- Bug in :meth:`DataFrame.to_sql` where an ``AttributeError`` was raised when saving an out of bounds date (:issue:`26761`)
>>>>>>> 19f4219e

Plotting
^^^^^^^^

- :func:`.plot` for line/bar now accepts color by dictonary (:issue:`8193`).
- Bug in :meth:`DataFrame.plot.hist` where weights are not working for multiple columns (:issue:`33173`)
- Bug in :meth:`DataFrame.boxplot` and :meth:`DataFrame.plot.boxplot` lost color attributes of ``medianprops``, ``whiskerprops``, ``capprops`` and ``medianprops`` (:issue:`30346`)
- Bug in :meth:`DataFrame.hist` where the order of ``column`` argument was ignored (:issue:`29235`)
- Bug in :meth:`DataFrame.plot.scatter` that when adding multiple plots with different ``cmap``, colorbars alway use the first ``cmap`` (:issue:`33389`)


Groupby/resample/rolling
^^^^^^^^^^^^^^^^^^^^^^^^

- Bug in :meth:`GroupBy.apply` raises ``ValueError`` when the ``by`` axis is not sorted and has duplicates and the applied ``func`` does not mutate passed in objects (:issue:`30667`)
- Bug in :meth:`DataFrameGroupby.transform` produces incorrect result with transformation functions (:issue:`30918`)
- Bug in :meth:`GroupBy.count` causes segmentation fault when grouped-by column contains NaNs (:issue:`32841`)
- Bug in :meth:`DataFrame.groupby` and :meth:`Series.groupby` produces inconsistent type when aggregating Boolean series (:issue:`32894`)
<<<<<<< HEAD
- Bug in :meth:`SeriesGroupBy.quantile` raising on nullable integers (:issue:`33136`)
- Bug in :meth:`SeriesGroupBy.first`, :meth:`SeriesGroupBy.last`, :meth:`SeriesGroupBy.min`, and :meth:`SeriesGroupBy.max` returning floats when applied to nullable Booleans (:issue:`33071`)
- Bug in :meth:`DataFrameGroupBy.agg` with dictionary input losing ``ExtensionArray`` dtypes (:issue:`32194`)
- Bug in :meth:`DataFrame.resample` where an ``AmbiguousTimeError`` would be raised when the resulting timezone aware :class:`DatetimeIndex` had a DST transition at midnight (:issue:`25758`)
- Bug in :meth:`DataFrame.groupby` where a ``ValueError`` would be raised when grouping by a categorical column with read-only categories and ``sort=False`` (:issue:`33410`)
- Bug in :meth:`GroupBy.first` and :meth:`GroupBy.last` where None is not preserved in object dtype (:issue:`32800`)
- Bug in :meth:`Rolling.min` and :meth:`Rolling.max`: Growing memory usage after multiple calls when using a fixed window (:issue:`30726`)
=======
- Bug in :meth:`DataFrame.resample` where an ``AmbiguousTimeError`` would be raised when the resulting timezone aware :class:`DatetimeIndex` had a DST transition at midnight (:issue:`25758`)
>>>>>>> 19f4219e

Reshaping
^^^^^^^^^

- Bug effecting all numeric and boolean reduction methods not returning subclassed data type. (:issue:`25596`)
- Bug in :meth:`DataFrame.pivot_table` when only MultiIndexed columns is set (:issue:`17038`)
- Bug in :meth:`DataFrame.unstack` and :meth:`Series.unstack` can take tuple names in MultiIndexed data (:issue:`19966`)
- Bug in :meth:`DataFrame.pivot_table` when ``margin`` is ``True`` and only ``column`` is defined (:issue:`31016`)
- Fix incorrect error message in :meth:`DataFrame.pivot` when ``columns`` is set to ``None``. (:issue:`30924`)
- Bug in :func:`crosstab` when inputs are two Series and have tuple names, the output will keep dummy MultiIndex as columns. (:issue:`18321`)
- :meth:`DataFrame.pivot` can now take lists for ``index`` and ``columns`` arguments (:issue:`21425`)
- Bug in :func:`concat` where the resulting indices are not copied when ``copy=True`` (:issue:`29879`)
- Bug where :meth:`Index.astype` would lose the name attribute when converting from ``Float64Index`` to ``Int64Index``, or when casting to an ``ExtensionArray`` dtype (:issue:`32013`)
- :meth:`Series.append` will now raise a ``TypeError`` when passed a DataFrame or a sequence containing Dataframe (:issue:`31413`)
- :meth:`DataFrame.replace` and :meth:`Series.replace` will raise a ``TypeError`` if ``to_replace`` is not an expected type. Previously the ``replace`` would fail silently (:issue:`18634`)
- Bug on inplace operation of a Series that was adding a column to the DataFrame from where it was originally dropped from (using inplace=True) (:issue:`30484`)
- Bug in :meth:`DataFrame.apply` where callback was called with :class:`Series` parameter even though ``raw=True`` requested. (:issue:`32423`)
- Bug in :meth:`DataFrame.pivot_table` losing timezone information when creating a :class:`MultiIndex` level from a column with timezone-aware dtype (:issue:`32558`)
- Bug in :meth:`concat` where when passing a non-dict mapping as ``objs`` would raise a ``TypeError`` (:issue:`32863`)
- :meth:`DataFrame.agg` now provides more descriptive ``SpecificationError`` message when attempting to aggregating non-existant column (:issue:`32755`)
- Bug in :meth:`DataFrame.unstack` when MultiIndexed columns and MultiIndexed rows were used (:issue:`32624`, :issue:`24729` and :issue:`28306`)
- Bug in :func:`concat` was not allowing for concatenation of ``DataFrame`` and ``Series`` with duplicate keys (:issue:`33654`)
- Bug in :func:`cut` raised an error when non-unique labels (:issue:`33141`)


Sparse
^^^^^^
- Creating a :class:`SparseArray` from timezone-aware dtype will issue a warning before dropping timezone information, instead of doing so silently (:issue:`32501`)
- Bug in :meth:`arrays.SparseArray.from_spmatrix` wrongly read scipy sparse matrix (:issue:`31991`)
-

ExtensionArray
^^^^^^^^^^^^^^

- Fixed bug where :meth:`Series.value_counts` would raise on empty input of ``Int64`` dtype (:issue:`33317`)
- Fixed bug in :class:`Series` construction with EA dtype and index but no data or scalar data fails (:issue:`26469`)
- Fixed bug that caused :meth:`Series.__repr__()` to crash for extension types whose elements are multidimensional arrays (:issue:`33770`).
- Fixed bug where :meth:`Series.update` would raise a ``ValueError`` for ``ExtensionArray`` dtypes with missing values (:issue:`33980`)
- Fixed bug where :meth:`StringArray.memory_usage` was not implemented (:issue:`33963`)


Other
^^^^^
- Appending a dictionary to a :class:`DataFrame` without passing ``ignore_index=True`` will raise ``TypeError: Can only append a dict if ignore_index=True``
  instead of ``TypeError: Can only append a Series if ignore_index=True or if the Series has a name`` (:issue:`30871`)
- Set operations on an object-dtype :class:`Index` now always return object-dtype results (:issue:`31401`)
- Bug in :meth:`AbstractHolidayCalendar.holidays` when no rules were defined (:issue:`31415`)
- Bug in :class:`DataFrame` when initiating a frame with lists and assign ``columns`` with nested list for ``MultiIndex`` (:issue:`32173`)
- Bug in :meth:`DataFrame.to_records` incorrectly losing timezone information in timezone-aware ``datetime64`` columns (:issue:`32535`)
- Fixed :func:`pandas.testing.assert_series_equal` to correctly raise if left object is a different subclass with ``check_series_type=True`` (:issue:`32670`).
- :meth:`IntegerArray.astype` now supports ``datetime64`` dtype (:issue:32538`)
- Getting a missing attribute in a query/eval string raises the correct ``AttributeError`` (:issue:`32408`)
- Fixed bug in :func:`pandas.testing.assert_series_equal` where dtypes were checked for ``Interval`` and ``ExtensionArray`` operands when ``check_dtype`` was ``False`` (:issue:`32747`)
- Bug in :meth:`Series.map` not raising on invalid ``na_action`` (:issue:`32815`)
- Bug in :meth:`DataFrame.__dir__` caused a segfault when using unicode surrogates in a column name (:issue:`25509`)
- Bug in :meth:`DataFrame.plot.scatter` caused an error when plotting variable marker sizes (:issue:`32904`)
<<<<<<< HEAD
- :class:`IntegerArray` now implements the ``sum`` operation (:issue:`33172`)
=======
>>>>>>> 19f4219e

.. ---------------------------------------------------------------------------

.. _whatsnew_110.contributors:

Contributors
~~~~~~~~~~~~<|MERGE_RESOLUTION|>--- conflicted
+++ resolved
@@ -151,6 +151,7 @@
 - :meth:`~pandas.core.groupby.GroupBy.transform` and :meth:`~pandas.core.groupby.GroupBy.aggregate` has gained ``engine`` and ``engine_kwargs`` arguments that supports executing functions with ``Numba`` (:issue:`32854`, :issue:`33388`)
 - :meth:`~pandas.core.resample.Resampler.interpolate` now supports SciPy interpolation method :class:`scipy.interpolate.CubicSpline` as method ``cubicspline`` (:issue:`33670`)
 - :meth:`DataFrame.to_markdown` will now accept ``index`` argument as an alias for tabulate's ``showindex`` (:issue:`32667`)
+- :meth:`DataFrame.to_markdown` will now accept ``index`` argument as an alias for tabulate's ``showindex`` (:issue:`32667`)
 - :meth:`MultiIndex.union` will now raise `RuntimeWarning` if the object inside are unsortable, pass `sort=False` to suppress this warning (:issue:`33015`)
 -
 
@@ -237,13 +238,8 @@
 - Added :meth:`DataFrame.value_counts` (:issue:`5377`)
 - :meth:`Groupby.groups` now returns an abbreviated representation when called on large dataframes (:issue:`1135`)
 - ``loc`` lookups with an object-dtype :class:`Index` and an integer key will now raise ``KeyError`` instead of ``TypeError`` when key is missing (:issue:`31905`)
-<<<<<<< HEAD
 - Using a :func:`pandas.api.indexers.BaseIndexer` with ``count``, ``min``, ``max``, ``median``, ``skew``,  ``cov``, ``corr`` will now return correct results for any monotonic :func:`pandas.api.indexers.BaseIndexer` descendant (:issue:`32865`)
 - Added a :func:`pandas.api.indexers.FixedForwardWindowIndexer` class to support forward-looking windows during ``rolling`` operations.
-=======
-- Using a :func:`pandas.api.indexers.BaseIndexer` with ``std``, ``var``, ``count``, ``skew``, ``cov``, ``corr`` will now raise a ``NotImplementedError`` (:issue:`32865`)
-- Using a :func:`pandas.api.indexers.BaseIndexer` with ``min``, ``max`` will now return correct results for any monotonic :func:`pandas.api.indexers.BaseIndexer` descendant (:issue:`32865`)
->>>>>>> 19f4219e
 -
 
 Backwards incompatible API changes
@@ -496,7 +492,6 @@
 - :meth:`Categorical.to_dense` is deprecated and will be removed in a future version, use ``np.asarray(cat)`` instead (:issue:`32639`)
 - The ``fastpath`` keyword in the ``SingleBlockManager`` constructor is deprecated and will be removed in a future version (:issue:`33092`)
 - :meth:`Index.is_mixed` is deprecated and will be removed in a future version, check ``index.inferred_type`` directly instead (:issue:`32922`)
-<<<<<<< HEAD
 
 - Passing any arguments but the first one to  :func:`read_html` as
   positional arguments is deprecated since version 1.1. All other
@@ -509,8 +504,6 @@
 
 - :func:`pandas.api.types.is_categorical` is deprecated and will be removed in a future version; use `:func:pandas.api.types.is_categorical_dtype` instead (:issue:`33385`)
 - :meth:`Index.get_value` is deprecated and will be removed in a future version (:issue:`19728`)
-=======
->>>>>>> 19f4219e
 
 .. ---------------------------------------------------------------------------
 
@@ -580,10 +573,7 @@
 - Bug in dividing ``np.nan`` or ``None`` by :class:`Timedelta`` incorrectly returning ``NaT`` (:issue:`31869`)
 - Timedeltas now understand ``µs`` as identifier for microsecond (:issue:`32899`)
 - :class:`Timedelta` string representation now includes nanoseconds, when nanoseconds are non-zero (:issue:`9309`)
-<<<<<<< HEAD
 - Bug in comparing a :class:`Timedelta`` object against a ``np.ndarray`` with ``timedelta64`` dtype incorrectly viewing all entries as unequal (:issue:`33441`)
-=======
->>>>>>> 19f4219e
 
 Timezones
 ^^^^^^^^^
@@ -599,13 +589,10 @@
 - Bug in :meth:`to_numeric` with ``downcast="unsigned"`` fails for empty data (:issue:`32493`)
 - Bug in :meth:`DataFrame.mean` with ``numeric_only=False`` and either ``datetime64`` dtype or ``PeriodDtype`` column incorrectly raising ``TypeError`` (:issue:`32426`)
 - Bug in :meth:`DataFrame.count` with ``level="foo"`` and index level ``"foo"`` containing NaNs causes segmentation fault (:issue:`21824`)
-<<<<<<< HEAD
 - Bug in :meth:`DataFrame.diff` with ``axis=1`` returning incorrect results with mixed dtypes (:issue:`32995`)
 - Bug in DataFrame reductions using ``numeric_only=True`` and ExtensionArrays (:issue:`33256`).
 - Bug in :meth:`DataFrame.corr` and :meth:`DataFrame.cov` raising when handling nullable integer columns with ``pandas.NA`` (:issue:`33803`)
 - Bug in :class:`DataFrame` and :class:`Series` addition and subtraction between object-dtype objects and ``datetime64`` dtype objects (:issue:`33824`)
-=======
->>>>>>> 19f4219e
 
 Conversion
 ^^^^^^^^^^
@@ -644,7 +631,6 @@
 - Bug in :class:`Index` constructor where an unhelpful error message was raised for ``numpy`` scalars (:issue:`33017`)
 - Bug in :meth:`DataFrame.lookup` incorrectly raising an ``AttributeError`` when ``frame.index`` or ``frame.columns`` is not unique; this will now raise a ``ValueError`` with a helpful error message (:issue:`33041`)
 - Bug in :meth:`DataFrame.iloc.__setitem__` creating a new array instead of overwriting ``Categorical`` values in-place (:issue:`32831`)
-<<<<<<< HEAD
 - Bug in :class:`Interval` where a :class:`Timedelta` could not be added or subtracted from a :class:`Timestamp` interval (:issue:`32023`)
 - Bug in :meth:`DataFrame.copy` _item_cache not invalidated after copy causes post-copy value updates to not be reflected (:issue:`31784`)
 - Bug in `Series.__getitem__` with an integer key and a :class:`MultiIndex` with leading integer level failing to raise ``KeyError`` if the key is not present in the first level (:issue:`33355`)
@@ -654,8 +640,6 @@
 - Bug in :meth:`Series.__getitem__` allowing missing labels with ``np.ndarray``, :class:`Index`, :class:`Series` indexers but not ``list``, these now all raise ``KeyError`` (:issue:`33646`)
 - Bug in :meth:`DataFrame.truncate` and :meth:`Series.truncate` where index was assumed to be monotone increasing (:issue:`33756`)
 - Indexing with a list of strings representing datetimes failed on :class:`DatetimeIndex` or :class:`PeriodIndex`(:issue:`11278`)
-=======
->>>>>>> 19f4219e
 
 Missing
 ^^^^^^^
@@ -703,7 +687,6 @@
 - Bug in :meth:`read_csv` was causing a segfault when there were blank lines between the header and data rows (:issue:`28071`)
 - Bug in :meth:`read_csv` was raising a misleading exception on a permissions issue (:issue:`23784`)
 - Bug in :meth:`read_csv` was raising an ``IndexError`` when header=None and 2 extra data columns
-<<<<<<< HEAD
 - Bug in :meth:`read_sas` was raising an ``AttributeError`` when reading files from Google Cloud Storage (issue:`33069`)
 - Bug in :meth:`DataFrame.to_sql` where an ``AttributeError`` was raised when saving an out of bounds date (:issue:`26761`)
 - Bug in :meth:`read_excel` did not correctly handle multiple embedded spaces in OpenDocument text cells. (:issue:`32207`)
@@ -716,9 +699,6 @@
 - Bug in :meth:`~DataFrame.read_feather` was raising an `ArrowIOError` when reading an s3 or http file path (:issue:`29055`)
 - Bug in :meth:`read_parquet` was raising a ``FileNotFoundError`` when passed an s3 directory path. (:issue:`26388`)
 - Bug in :meth:`~DataFrame.to_parquet` was throwing an ``AttributeError`` when writing a partitioned parquet file to s3 (:issue:`27596`)
-=======
-- Bug in :meth:`DataFrame.to_sql` where an ``AttributeError`` was raised when saving an out of bounds date (:issue:`26761`)
->>>>>>> 19f4219e
 
 Plotting
 ^^^^^^^^
@@ -737,7 +717,6 @@
 - Bug in :meth:`DataFrameGroupby.transform` produces incorrect result with transformation functions (:issue:`30918`)
 - Bug in :meth:`GroupBy.count` causes segmentation fault when grouped-by column contains NaNs (:issue:`32841`)
 - Bug in :meth:`DataFrame.groupby` and :meth:`Series.groupby` produces inconsistent type when aggregating Boolean series (:issue:`32894`)
-<<<<<<< HEAD
 - Bug in :meth:`SeriesGroupBy.quantile` raising on nullable integers (:issue:`33136`)
 - Bug in :meth:`SeriesGroupBy.first`, :meth:`SeriesGroupBy.last`, :meth:`SeriesGroupBy.min`, and :meth:`SeriesGroupBy.max` returning floats when applied to nullable Booleans (:issue:`33071`)
 - Bug in :meth:`DataFrameGroupBy.agg` with dictionary input losing ``ExtensionArray`` dtypes (:issue:`32194`)
@@ -745,9 +724,6 @@
 - Bug in :meth:`DataFrame.groupby` where a ``ValueError`` would be raised when grouping by a categorical column with read-only categories and ``sort=False`` (:issue:`33410`)
 - Bug in :meth:`GroupBy.first` and :meth:`GroupBy.last` where None is not preserved in object dtype (:issue:`32800`)
 - Bug in :meth:`Rolling.min` and :meth:`Rolling.max`: Growing memory usage after multiple calls when using a fixed window (:issue:`30726`)
-=======
-- Bug in :meth:`DataFrame.resample` where an ``AmbiguousTimeError`` would be raised when the resulting timezone aware :class:`DatetimeIndex` had a DST transition at midnight (:issue:`25758`)
->>>>>>> 19f4219e
 
 Reshaping
 ^^^^^^^^^
@@ -804,10 +780,7 @@
 - Bug in :meth:`Series.map` not raising on invalid ``na_action`` (:issue:`32815`)
 - Bug in :meth:`DataFrame.__dir__` caused a segfault when using unicode surrogates in a column name (:issue:`25509`)
 - Bug in :meth:`DataFrame.plot.scatter` caused an error when plotting variable marker sizes (:issue:`32904`)
-<<<<<<< HEAD
 - :class:`IntegerArray` now implements the ``sum`` operation (:issue:`33172`)
-=======
->>>>>>> 19f4219e
 
 .. ---------------------------------------------------------------------------
 
