--- conflicted
+++ resolved
@@ -997,12 +997,8 @@
 - Bug in :meth:`DataFrame.boxplot` and :meth:`DataFrame.plot.boxplot` lost color attributes of ``medianprops``, ``whiskerprops``, ``capprops`` and ``medianprops`` (:issue:`30346`)
 - Bug in :meth:`DataFrame.hist` where the order of ``column`` argument was ignored (:issue:`29235`)
 - Bug in :meth:`DataFrame.plot.scatter` that when adding multiple plots with different ``cmap``, colorbars alway use the first ``cmap`` (:issue:`33389`)
-<<<<<<< HEAD
 - Bug in :meth:`Dataframe.plot` was rotating xticklabels when subplots was equal to True, even if the values weren't dates (:issue:`29460`)
-
-=======
 - Bug in :meth:`DataFrame.plot.scatter` was adding a colorbar to the plot even if the argument `c` was assigned to a column containing color names (:issue:`34316`)
->>>>>>> 72aed3e3
 
 Groupby/resample/rolling
 ^^^^^^^^^^^^^^^^^^^^^^^^
