.. _whatsnew_110:

What's new in 1.1.0 (??)
------------------------

These are the changes in pandas 1.1.0. See :ref:`release` for a full changelog
including other versions of pandas.

{{ header }}

.. ---------------------------------------------------------------------------

Enhancements
~~~~~~~~~~~~

.. _whatsnew_110.period_index_partial_string_slicing:

Nonmonotonic PeriodIndex Partial String Slicing
^^^^^^^^^^^^^^^^^^^^^^^^^^^^^^^^^^^^^^^^^^^^^^^

:class:`PeriodIndex` now supports partial string slicing for non-monotonic indexes, mirroring :class:`DatetimeIndex` behavior (:issue:`31096`)

For example:

.. ipython:: python

   dti = pd.date_range("2014-01-01", periods=30, freq="30D")
   pi = dti.to_period("D")
   ser_monotonic = pd.Series(np.arange(30), index=pi)
   shuffler = list(range(0, 30, 2)) + list(range(1, 31, 2))
   ser = ser_monotonic[shuffler]
   ser

.. ipython:: python

   ser["2014"]
   ser.loc["May 2015"]

.. _whatsnew_110.timestamp_fold_support:

Fold argument support in Timestamp constructor
^^^^^^^^^^^^^^^^^^^^^^^^^^^^^^^^^^^^^^^^^^^^^^

:class:`Timestamp:` now supports the keyword-only fold argument according to `PEP 495 <https://www.python.org/dev/peps/pep-0495/#the-fold-attribute>`_ similar to parent ``datetime.datetime`` class. It supports both accepting fold as an initialization argument and inferring fold from other constructor arguments (:issue:`25057`, :issue:`31338`). Support is limited to ``dateutil`` timezones as ``pytz`` doesn't support fold.

For example:

.. ipython:: python

    ts = pd.Timestamp("2019-10-27 01:30:00+00:00")
    ts.fold

.. ipython:: python

    ts = pd.Timestamp(year=2019, month=10, day=27, hour=1, minute=30,
                      tz="dateutil/Europe/London", fold=1)
    ts

For more on working with fold, see :ref:`Fold subsection <timeseries.fold>` in the user guide.

.. _whatsnew_110.to_datetime_multiple_tzname_tzoffset_support:

Parsing timezone-aware format with different timezones in to_datetime
^^^^^^^^^^^^^^^^^^^^^^^^^^^^^^^^^^^^^^^^^^^^^^^^^^^^^^^^^^^^^^^^^^^^^

:func:`to_datetime` now supports parsing formats containing timezone names (``%Z``) and UTC offsets (``%z``) from different timezones then converting them to UTC by setting ``utc=True``. This would return a :class:`DatetimeIndex` with timezone at UTC as opposed to an :class:`Index` with ``object`` dtype if ``utc=True`` is not set (:issue:`32792`).

For example:

.. ipython:: python

    tz_strs = ["2010-01-01 12:00:00 +0100", "2010-01-01 12:00:00 -0100",
               "2010-01-01 12:00:00 +0300", "2010-01-01 12:00:00 +0400"]
    pd.to_datetime(tz_strs, format='%Y-%m-%d %H:%M:%S %z', utc=True)
    pd.to_datetime(tz_strs, format='%Y-%m-%d %H:%M:%S %z')

.. _whatsnew_110.enhancements.other:

Other enhancements
^^^^^^^^^^^^^^^^^^

- :class:`Styler` may now render CSS more efficiently where multiple cells have the same styling (:issue:`30876`)
- :meth:`Styler.highlight_null` now accepts ``subset`` argument (:issue:`31345`)
- When writing directly to a sqlite connection :func:`to_sql` now supports the ``multi`` method (:issue:`29921`)
- `OptionError` is now exposed in `pandas.errors` (:issue:`27553`)
- :func:`timedelta_range` will now infer a frequency when passed ``start``, ``stop``, and ``periods`` (:issue:`32377`)
- Positional slicing on a :class:`IntervalIndex` now supports slices with ``step > 1`` (:issue:`31658`)
- :class:`Series.str` now has a `fullmatch` method that matches a regular expression against the entire string in each row of the series, similar to `re.fullmatch` (:issue:`32806`).
- :meth:`DataFrame.sample` will now also allow array-like and BitGenerator objects to be passed to ``random_state`` as seeds (:issue:`32503`)
- :meth:`MultiIndex.union` will now raise `RuntimeWarning` if the object inside are unsortable, pass `sort=False` to suppress this warning (:issue:`33015`)
-

.. ---------------------------------------------------------------------------

.. _whatsnew_110.api.other:

Other API changes
^^^^^^^^^^^^^^^^^

- :meth:`Series.describe` will now show distribution percentiles for ``datetime`` dtypes, statistics ``first`` and ``last``
  will now be ``min`` and ``max`` to match with numeric dtypes in :meth:`DataFrame.describe` (:issue:`30164`)
- Added :meth:`DataFrame.value_counts` (:issue:`5377`)
- :meth:`Groupby.groups` now returns an abbreviated representation when called on large dataframes (:issue:`1135`)
- ``loc`` lookups with an object-dtype :class:`Index` and an integer key will now raise ``KeyError`` instead of ``TypeError`` when key is missing (:issue:`31905`)
- Using a :func:`pandas.api.indexers.BaseIndexer` with ``min``, ``max``, ``std``, ``var``, ``count``, ``skew``, ``cov``, ``corr`` will now raise a ``NotImplementedError`` (:issue:`32865`)
-

Backwards incompatible API changes
~~~~~~~~~~~~~~~~~~~~~~~~~~~~~~~~~~
- :meth:`DataFrame.swaplevels` now raises a  ``TypeError`` if the axis is not a :class:`MultiIndex`.
  Previously a ``AttributeError`` was raised (:issue:`31126`)
- :meth:`DataFrameGroupby.mean` and :meth:`SeriesGroupby.mean` (and similarly for :meth:`~DataFrameGroupby.median`, :meth:`~DataFrameGroupby.std` and :meth:`~DataFrameGroupby.var`)
  now raise a  ``TypeError`` if a not-accepted keyword argument is passed into it.
  Previously a ``UnsupportedFunctionCall`` was raised (``AssertionError`` if ``min_count`` passed into :meth:`~DataFrameGroupby.median`) (:issue:`31485`)
- :meth:`DataFrame.at` and :meth:`Series.at` will raise a ``TypeError`` instead of a ``ValueError`` if an incompatible key is passed, and ``KeyError`` if a missing key is passed, matching the behavior of ``.loc[]`` (:issue:`31722`)
- Passing an integer dtype other than ``int64`` to ``np.array(period_index, dtype=...)`` will now raise ``TypeError`` instead of incorrectly using ``int64`` (:issue:`32255`)
-

.. _whatsnew_110.api_breaking.indexing_raises_key_errors:

Failed Label-Based Lookups Always Raise KeyError
^^^^^^^^^^^^^^^^^^^^^^^^^^^^^^^^^^^^^^^^^^^^^^^^

Label lookups ``series[key]``, ``series.loc[key]`` and ``frame.loc[key]``
used to raises either ``KeyError`` or ``TypeError`` depending on the type of
key and type of :class:`Index`.  These now consistently raise ``KeyError`` (:issue:`31867`)

.. ipython:: python

    ser1 = pd.Series(range(3), index=[0, 1, 2])
    ser2 = pd.Series(range(3), index=pd.date_range("2020-02-01", periods=3))

*Previous behavior*:

.. code-block:: ipython

    In [3]: ser1[1.5]
    ...
    TypeError: cannot do label indexing on Int64Index with these indexers [1.5] of type float

    In [4] ser1["foo"]
    ...
    KeyError: 'foo'

    In [5]: ser1.loc[1.5]
    ...
    TypeError: cannot do label indexing on Int64Index with these indexers [1.5] of type float

    In [6]: ser1.loc["foo"]
    ...
    KeyError: 'foo'

    In [7]: ser2.loc[1]
    ...
    TypeError: cannot do label indexing on DatetimeIndex with these indexers [1] of type int

    In [8]: ser2.loc[pd.Timestamp(0)]
    ...
    KeyError: Timestamp('1970-01-01 00:00:00')

*New behavior*:

.. code-block:: ipython

    In [3]: ser1[1.5]
    ...
    KeyError: 1.5

    In [4] ser1["foo"]
    ...
    KeyError: 'foo'

    In [5]: ser1.loc[1.5]
    ...
    KeyError: 1.5

    In [6]: ser1.loc["foo"]
    ...
    KeyError: 'foo'

    In [7]: ser2.loc[1]
    ...
    KeyError: 1

    In [8]: ser2.loc[pd.Timestamp(0)]
    ...
    KeyError: Timestamp('1970-01-01 00:00:00')

:meth:`DataFrame.merge` preserves right frame's row order
^^^^^^^^^^^^^^^^^^^^^^^^^^^^^^^^^^^^^^^^^^^^^^^^^^^^^^^^^
:meth:`DataFrame.merge` now preserves right frame's row order when executing a right merge (:issue:`27453`)

.. ipython:: python

    left_df = pd.DataFrame({'animal': ['dog', 'pig'], 'max_speed': [40, 11]})
    right_df = pd.DataFrame({'animal': ['quetzal', 'pig'], 'max_speed': [80, 11]})
    left_df
    right_df

*Previous behavior*:

.. code-block:: python

    >>> left_df.merge(right_df, on=['animal', 'max_speed'], how="right")
        animal  max_speed
    0      pig         11
    1  quetzal         80

*New behavior*:

.. ipython:: python

    left_df.merge(right_df, on=['animal', 'max_speed'], how="right")

.. ---------------------------------------------------------------------------

.. _whatsnew_110.api_breaking.assignment_to_multiple_columns:

Assignment to multiple columns of a DataFrame when some columns do not exist
^^^^^^^^^^^^^^^^^^^^^^^^^^^^^^^^^^^^^^^^^^^^^^^^^^^^^^^^^^^^^^^^^^^^^^^^^^^^

Assignment to multiple columns of a :class:`DataFrame` when some of the columns do not exist would previously assign the values to the last column. Now, new columns would be constructed with the right values. (:issue:`13658`)

.. ipython:: python

   df = pd.DataFrame({'a': [0, 1, 2], 'b': [3, 4, 5]})
   df

*Previous behavior*:

.. code-block:: ipython

   In [3]: df[['a', 'c']] = 1
   In [4]: df
   Out[4]:
      a  b
   0  1  1
   1  1  1
   2  1  1

*New behavior*:

.. ipython:: python

   df[['a', 'c']] = 1
   df

.. _whatsnew_110.deprecations:

Deprecations
~~~~~~~~~~~~
- Lookups on a :class:`Series` with a single-item list containing a slice (e.g. ``ser[[slice(0, 4)]]``) are deprecated, will raise in a future version.  Either convert the list to tuple, or pass the slice directly instead (:issue:`31333`)
- :meth:`DataFrame.mean` and :meth:`DataFrame.median` with ``numeric_only=None`` will include datetime64 and datetime64tz columns in a future version (:issue:`29941`)
- Setting values with ``.loc`` using a positional slice is deprecated and will raise in a future version.  Use ``.loc`` with labels or ``.iloc`` with positions instead (:issue:`31840`)
- :meth:`DataFrame.to_dict` has deprecated accepting short names for ``orient`` in future versions (:issue:`32515`)
- :meth:`Categorical.to_dense` is deprecated and will be removed in a future version, use ``np.asarray(cat)`` instead (:issue:`32639`)
- The ``fastpath`` keyword in the ``SingleBlockManager`` constructor is deprecated and will be removed in a future version (:issue:`33092`)

.. ---------------------------------------------------------------------------


.. _whatsnew_110.performance:

Performance improvements
~~~~~~~~~~~~~~~~~~~~~~~~

- Performance improvement in :class:`Timedelta` constructor (:issue:`30543`)
- Performance improvement in :class:`Timestamp` constructor (:issue:`30543`)
- Performance improvement in flex arithmetic ops between :class:`DataFrame` and :class:`Series` with ``axis=0`` (:issue:`31296`)
- The internal index method :meth:`~Index._shallow_copy` now copies cached attributes over to the new index,
  avoiding creating these again on the new index. This can speed up many operations that depend on creating copies of
  existing indexes (:issue:`28584`, :issue:`32640`, :issue:`32669`)
- Significant performance improvement when creating a :class:`DataFrame` with
  sparse values from ``scipy.sparse`` matrices using the
  :meth:`DataFrame.sparse.from_spmatrix` constructor (:issue:`32821`,
  :issue:`32825`,  :issue:`32826`, :issue:`32856`, :issue:`32858`).
- Performance improvement in :meth:`Series.sum` for nullable (integer and boolean) dtypes (:issue:`30982`).


.. ---------------------------------------------------------------------------

.. _whatsnew_110.bug_fixes:

Bug fixes
~~~~~~~~~


Categorical
^^^^^^^^^^^

- Bug where :func:`merge` was unable to join on non-unique categorical indices (:issue:`28189`)
- Bug when passing categorical data to :class:`Index` constructor along with ``dtype=object`` incorrectly returning a :class:`CategoricalIndex` instead of object-dtype :class:`Index` (:issue:`32167`)
- Bug where :class:`Categorical` comparison operator ``__ne__`` would incorrectly evaluate to ``False`` when either element was missing (:issue:`32276`)
- :meth:`Categorical.fillna` now accepts :class:`Categorical` ``other`` argument (:issue:`32420`)

Datetimelike
^^^^^^^^^^^^

- Bug in :class:`Timestamp` where constructing :class:`Timestamp` from ambiguous epoch time and calling constructor again changed :meth:`Timestamp.value` property (:issue:`24329`)
- :meth:`DatetimeArray.searchsorted`, :meth:`TimedeltaArray.searchsorted`, :meth:`PeriodArray.searchsorted` not recognizing non-pandas scalars and incorrectly raising ``ValueError`` instead of ``TypeError`` (:issue:`30950`)
- Bug in :class:`Timestamp` where constructing :class:`Timestamp` with dateutil timezone less than 128 nanoseconds before daylight saving time switch from winter to summer would result in nonexistent time (:issue:`31043`)
- Bug in :meth:`Period.to_timestamp`, :meth:`Period.start_time` with microsecond frequency returning a timestamp one nanosecond earlier than the correct time (:issue:`31475`)
- :class:`Timestamp` raising confusing error message when year, month or day is missing (:issue:`31200`)
- Bug in :class:`DatetimeIndex` constructor incorrectly accepting ``bool``-dtyped inputs (:issue:`32668`)
- Bug in :meth:`DatetimeIndex.searchsorted` not accepting a ``list`` or :class:`Series` as its argument (:issue:`32762`)

Timedelta
^^^^^^^^^

- Bug in constructing a :class:`Timedelta` with a high precision integer that would round the :class:`Timedelta` components (:issue:`31354`)
- Bug in dividing ``np.nan`` or ``None`` by :class:`Timedelta`` incorrectly returning ``NaT`` (:issue:`31869`)
- Timedeltas now understand ``µs`` as identifier for microsecond (:issue:`32899`)

Timezones
^^^^^^^^^

- Bug in :func:`to_datetime` with ``infer_datetime_format=True`` where timezone names (e.g. ``UTC``) would not be parsed correctly (:issue:`33133`)
-


Numeric
^^^^^^^
- Bug in :meth:`DataFrame.floordiv` with ``axis=0`` not treating division-by-zero like :meth:`Series.floordiv` (:issue:`31271`)
- Bug in :meth:`to_numeric` with string argument ``"uint64"`` and ``errors="coerce"`` silently fails (:issue:`32394`)
- Bug in :meth:`to_numeric` with ``downcast="unsigned"`` fails for empty data (:issue:`32493`)
- Bug in :meth:`DataFrame.mean` with ``numeric_only=False`` and either ``datetime64`` dtype or ``PeriodDtype`` column incorrectly raising ``TypeError`` (:issue:`32426`)
-

Conversion
^^^^^^^^^^
- Bug in :class:`Series` construction from NumPy array with big-endian ``datetime64`` dtype (:issue:`29684`)
- Bug in :class:`Timedelta` construction with large nanoseconds keyword value (:issue:`32402`)
- Bug in :class:`DataFrame` construction where sets would be duplicated rather than raising (:issue:`32582`)

Strings
^^^^^^^

- Bug in the :meth:`~Series.astype` method when converting "string" dtype data to nullable integer dtype (:issue:`32450`).
-


Interval
^^^^^^^^
-
-

Indexing
^^^^^^^^
- Bug in slicing on a :class:`DatetimeIndex` with a partial-timestamp dropping high-resolution indices near the end of a year, quarter, or month (:issue:`31064`)
- Bug in :meth:`PeriodIndex.get_loc` treating higher-resolution strings differently from :meth:`PeriodIndex.get_value` (:issue:`31172`)
- Bug in :meth:`Series.at` and :meth:`DataFrame.at` not matching ``.loc`` behavior when looking up an integer in a :class:`Float64Index` (:issue:`31329`)
- Bug in :meth:`PeriodIndex.is_monotonic` incorrectly returning ``True`` when containing leading ``NaT`` entries (:issue:`31437`)
- Bug in :meth:`DatetimeIndex.get_loc` raising ``KeyError`` with converted-integer key instead of the user-passed key (:issue:`31425`)
- Bug in :meth:`Series.xs` incorrectly returning ``Timestamp`` instead of ``datetime64`` in some object-dtype cases (:issue:`31630`)
- Bug in :meth:`DataFrame.iat` incorrectly returning ``Timestamp`` instead of ``datetime`` in some object-dtype cases (:issue:`32809`)
- Bug in :meth:`Series.loc` and :meth:`DataFrame.loc` when indexing with an integer key on a object-dtype :class:`Index` that is not all-integers (:issue:`31905`)
- Bug in :meth:`DataFrame.iloc.__setitem__` on a :class:`DataFrame` with duplicate columns incorrectly setting values for all matching columns (:issue:`15686`, :issue:`22036`)
- Bug in :meth:`DataFrame.loc:` and :meth:`Series.loc` with a :class:`DatetimeIndex`, :class:`TimedeltaIndex`, or :class:`PeriodIndex` incorrectly allowing lookups of non-matching datetime-like dtypes (:issue:`32650`)
- Bug in :meth:`Series.__getitem__` indexing with non-standard scalars, e.g. ``np.dtype`` (:issue:`32684`)
- Fix to preserve the ability to index with the "nearest" method with xarray's CFTimeIndex, an :class:`Index` subclass (`pydata/xarray#3751 <https://github.com/pydata/xarray/issues/3751>`_, :issue:`32905`).
- Bug in :class:`Index` constructor where an unhelpful error message was raised for ``numpy`` scalars (:issue:`33017`)
- Bug in :meth:`DataFrame.lookup` incorrectly raising an ``AttributeError`` when ``frame.index`` or ``frame.columns`` is not unique; this will now raise a ``ValueError`` with a helpful error message (:issue:`33041`)
- Bug in :meth:`DataFrame.iloc.__setitem__` creating a new array instead of overwriting ``Categorical`` values in-place (:issue:`32831`)

Missing
^^^^^^^

- Calling :meth:`fillna` on an empty Series now correctly returns a shallow copied object. The behaviour is now consistent with :class:`Index`, :class:`DataFrame` and a non-empty :class:`Series` (:issue:`32543`).


MultiIndex
^^^^^^^^^^
- Bug in :meth:`Dataframe.loc` when used with a :class:`MultiIndex`. The returned values were not in the same order as the given inputs (:issue:`22797`)

.. ipython:: python

        df = pd.DataFrame(np.arange(4),
                          index=[["a", "a", "b", "b"], [1, 2, 1, 2]])
        # Rows are now ordered as the requested keys
        df.loc[(['b', 'a'], [2, 1]), :]

- Bug in :meth:`MultiIndex.intersection` was not guaranteed to preserve order when ``sort=False``. (:issue:`31325`)

.. ipython:: python

        left = pd.MultiIndex.from_arrays([["b", "a"], [2, 1]])
        right = pd.MultiIndex.from_arrays([["a", "b", "c"], [1, 2, 3]])
        # Common elements are now guaranteed to be ordered by the left side
        left.intersection(right, sort=False)

-

I/O
^^^
- Bug in :meth:`read_json` where integer overflow was occurring when json contains big number strings. (:issue:`30320`)
- `read_csv` will now raise a ``ValueError`` when the arguments `header` and `prefix` both are not `None`. (:issue:`27394`)
- Bug in :meth:`DataFrame.to_json` was raising ``NotFoundError`` when ``path_or_buf`` was an S3 URI (:issue:`28375`)
- Bug in :meth:`DataFrame.to_parquet` overwriting pyarrow's default for
  ``coerce_timestamps``; following pyarrow's default allows writing nanosecond
  timestamps with ``version="2.0"`` (:issue:`31652`).
- Bug in :meth:`read_csv` was raising `TypeError` when `sep=None` was used in combination with `comment` keyword (:issue:`31396`)
- Bug in :class:`HDFStore` that caused it to set to ``int64`` the dtype of a ``datetime64`` column when reading a DataFrame in Python 3 from fixed format written in Python 2 (:issue:`31750`)
- Bug in :meth:`DataFrame.to_json` where ``Timedelta`` objects would not be serialized correctly with ``date_format="iso"`` (:issue:`28256`)
- :func:`read_csv` will raise a ``ValueError`` when the column names passed in `parse_dates` are missing in the Dataframe (:issue:`31251`)
- Bug in :meth:`read_excel` where a UTF-8 string with a high surrogate would cause a segmentation violation (:issue:`23809`)
- Bug in :meth:`read_csv` was causing a file descriptor leak on an empty file (:issue:`31488`)
- Bug in :meth:`read_csv` was causing a segfault when there were blank lines between the header and data rows (:issue:`28071`)
- Bug in :meth:`read_csv` was raising a misleading exception on a permissions issue (:issue:`23784`)
- Bug in :meth:`read_csv` was raising an ``IndexError`` when header=None and 2 extra data columns
<<<<<<< HEAD
- Bug in :meth:`read_sas` was raising an ``AttributeError`` when reading files from Google Cloud Storage (issue:`33069`)

=======
- Bug in :meth:`DataFrame.to_sql` where an ``AttributeError`` was raised when saving an out of bounds date (:issue:`26761`)
>>>>>>> 92478d51

Plotting
^^^^^^^^

- :func:`.plot` for line/bar now accepts color by dictonary (:issue:`8193`).
-
- Bug in :meth:`DataFrame.boxplot` and :meth:`DataFrame.plot.boxplot` lost color attributes of ``medianprops``, ``whiskerprops``, ``capprops`` and ``medianprops`` (:issue:`30346`)


Groupby/resample/rolling
^^^^^^^^^^^^^^^^^^^^^^^^

- Bug in :meth:`GroupBy.apply` raises ``ValueError`` when the ``by`` axis is not sorted and has duplicates and the applied ``func`` does not mutate passed in objects (:issue:`30667`)
- Bug in :meth:`DataFrameGroupby.transform` produces incorrect result with transformation functions (:issue:`30918`)
- Bug in :meth:`DataFrame.groupby` and :meth:`Series.groupby` produces inconsistent type when aggregating Boolean series (:issue:`32894`)


Reshaping
^^^^^^^^^

- Bug effecting all numeric and boolean reduction methods not returning subclassed data type. (:issue:`25596`)
- Bug in :meth:`DataFrame.pivot_table` when only MultiIndexed columns is set (:issue:`17038`)
- Bug in :meth:`DataFrame.unstack` and :meth:`Series.unstack` can take tuple names in MultiIndexed data (:issue:`19966`)
- Bug in :meth:`DataFrame.pivot_table` when ``margin`` is ``True`` and only ``column`` is defined (:issue:`31016`)
- Fix incorrect error message in :meth:`DataFrame.pivot` when ``columns`` is set to ``None``. (:issue:`30924`)
- Bug in :func:`crosstab` when inputs are two Series and have tuple names, the output will keep dummy MultiIndex as columns. (:issue:`18321`)
- :meth:`DataFrame.pivot` can now take lists for ``index`` and ``columns`` arguments (:issue:`21425`)
- Bug in :func:`concat` where the resulting indices are not copied when ``copy=True`` (:issue:`29879`)
- Bug where :meth:`Index.astype` would lose the name attribute when converting from ``Float64Index`` to ``Int64Index``, or when casting to an ``ExtensionArray`` dtype (:issue:`32013`)
- :meth:`Series.append` will now raise a ``TypeError`` when passed a DataFrame or a sequence containing Dataframe (:issue:`31413`)
- :meth:`DataFrame.replace` and :meth:`Series.replace` will raise a ``TypeError`` if ``to_replace`` is not an expected type. Previously the ``replace`` would fail silently (:issue:`18634`)
- Bug on inplace operation of a Series that was adding a column to the DataFrame from where it was originally dropped from (using inplace=True) (:issue:`30484`)
- Bug in :meth:`DataFrame.apply` where callback was called with :class:`Series` parameter even though ``raw=True`` requested. (:issue:`32423`)
- Bug in :meth:`DataFrame.pivot_table` losing timezone information when creating a :class:`MultiIndex` level from a column with timezone-aware dtype (:issue:`32558`)
- Bug in :meth:`concat` where when passing a non-dict mapping as ``objs`` would raise a ``TypeError`` (:issue:`32863`)
- :meth:`DataFrame.agg` now provides more descriptive ``SpecificationError`` message when attempting to aggregating non-existant column (:issue:`32755`)
- Bug in :meth:`DataFrame.unstack` when MultiIndexed columns and MultiIndexed rows were used (:issue:`32624`, :issue:`24729` and :issue:`28306`)


Sparse
^^^^^^
- Creating a :class:`SparseArray` from timezone-aware dtype will issue a warning before dropping timezone information, instead of doing so silently (:issue:`32501`)
-
-

ExtensionArray
^^^^^^^^^^^^^^

-
-


Other
^^^^^
- Appending a dictionary to a :class:`DataFrame` without passing ``ignore_index=True`` will raise ``TypeError: Can only append a dict if ignore_index=True``
  instead of ``TypeError: Can only append a Series if ignore_index=True or if the Series has a name`` (:issue:`30871`)
- Set operations on an object-dtype :class:`Index` now always return object-dtype results (:issue:`31401`)
- Bug in :meth:`AbstractHolidayCalendar.holidays` when no rules were defined (:issue:`31415`)
- Bug in :meth:`DataFrame.to_records` incorrectly losing timezone information in timezone-aware ``datetime64`` columns (:issue:`32535`)
- Fixed :func:`pandas.testing.assert_series_equal` to correctly raise if left object is a different subclass with ``check_series_type=True`` (:issue:`32670`).
- :meth:`IntegerArray.astype` now supports ``datetime64`` dtype (:issue:32538`)
- Fixed bug in :func:`pandas.testing.assert_series_equal` where dtypes were checked for ``Interval`` and ``ExtensionArray`` operands when ``check_dtype`` was ``False`` (:issue:`32747`)
- Bug in :meth:`Series.map` not raising on invalid ``na_action`` (:issue:`32815`)
- Bug in :meth:`DataFrame.__dir__` caused a segfault when using unicode surrogates in a column name (:issue:`25509`)
- Bug in :meth:`DataFrame.plot.scatter` caused an error when plotting variable marker sizes (:issue:`32904`)

.. ---------------------------------------------------------------------------

.. _whatsnew_110.contributors:

Contributors
~~~~~~~~~~~~<|MERGE_RESOLUTION|>--- conflicted
+++ resolved
@@ -407,12 +407,8 @@
 - Bug in :meth:`read_csv` was causing a segfault when there were blank lines between the header and data rows (:issue:`28071`)
 - Bug in :meth:`read_csv` was raising a misleading exception on a permissions issue (:issue:`23784`)
 - Bug in :meth:`read_csv` was raising an ``IndexError`` when header=None and 2 extra data columns
-<<<<<<< HEAD
 - Bug in :meth:`read_sas` was raising an ``AttributeError`` when reading files from Google Cloud Storage (issue:`33069`)
-
-=======
 - Bug in :meth:`DataFrame.to_sql` where an ``AttributeError`` was raised when saving an out of bounds date (:issue:`26761`)
->>>>>>> 92478d51
 
 Plotting
 ^^^^^^^^
