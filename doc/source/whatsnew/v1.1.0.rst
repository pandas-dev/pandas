.. _whatsnew_110:

What's new in 1.1.0 (??)
------------------------

These are the changes in pandas 1.1.0. See :ref:`release` for a full changelog
including other versions of pandas.

{{ header }}

.. ---------------------------------------------------------------------------

Enhancements
~~~~~~~~~~~~

.. _whatsnew_110.period_index_partial_string_slicing:

Nonmonotonic PeriodIndex Partial String Slicing
^^^^^^^^^^^^^^^^^^^^^^^^^^^^^^^^^^^^^^^^^^^^^^^

:class:`PeriodIndex` now supports partial string slicing for non-monotonic indexes, mirroring :class:`DatetimeIndex` behavior (:issue:`31096`)

For example:

.. ipython:: python

   dti = pd.date_range("2014-01-01", periods=30, freq="30D")
   pi = dti.to_period("D")
   ser_monotonic = pd.Series(np.arange(30), index=pi)
   shuffler = list(range(0, 30, 2)) + list(range(1, 31, 2))
   ser = ser_monotonic[shuffler]
   ser

.. ipython:: python

   ser["2014"]
   ser.loc["May 2015"]

.. _whatsnew_110.key_sorting:

Sorting with keys
^^^^^^^^^^^^^^^^^

We've added a ``key`` argument to the DataFrame and Series sorting methods, including
:meth:`DataFrame.sort_values`, :meth:`DataFrame.sort_index`, :meth:`Series.sort_values`,
and :meth:`Series.sort_index`. The ``key`` can be any callable function which is applied
column-by-column to each column used for sorting, before sorting is performed (:issue:`27237`).
See :ref:`sort_values with keys <basics.sort_value_key>` and :ref:`sort_index with keys
<basics.sort_index_key>` for more information.

.. ipython:: python

   s = pd.Series(['C', 'a', 'B'])
   s

.. ipython:: python

   s.sort_values()


Note how this is sorted with capital letters first. If we apply the :meth:`Series.str.lower`
method, we get

.. ipython:: python

   s.sort_values(key=lambda x: x.str.lower())


When applied to a `DataFrame`, they key is applied per-column to all columns or a subset if
`by` is specified, e.g.

.. ipython:: python

   df = pd.DataFrame({'a': ['C', 'C', 'a', 'a', 'B', 'B'],
                      'b': [1, 2, 3, 4, 5, 6]})
   df

.. ipython:: python

   df.sort_values(by=['a'], key=lambda col: col.str.lower())


For more details, see examples and documentation in :meth:`DataFrame.sort_values`,
:meth:`Series.sort_values`, and :meth:`~DataFrame.sort_index`.

.. _whatsnew_110.timestamp_fold_support:

Fold argument support in Timestamp constructor
^^^^^^^^^^^^^^^^^^^^^^^^^^^^^^^^^^^^^^^^^^^^^^

:class:`Timestamp:` now supports the keyword-only fold argument according to `PEP 495 <https://www.python.org/dev/peps/pep-0495/#the-fold-attribute>`_ similar to parent ``datetime.datetime`` class. It supports both accepting fold as an initialization argument and inferring fold from other constructor arguments (:issue:`25057`, :issue:`31338`). Support is limited to ``dateutil`` timezones as ``pytz`` doesn't support fold.

For example:

.. ipython:: python

    ts = pd.Timestamp("2019-10-27 01:30:00+00:00")
    ts.fold

.. ipython:: python

    ts = pd.Timestamp(year=2019, month=10, day=27, hour=1, minute=30,
                      tz="dateutil/Europe/London", fold=1)
    ts

For more on working with fold, see :ref:`Fold subsection <timeseries.fold>` in the user guide.

.. _whatsnew_110.to_datetime_multiple_tzname_tzoffset_support:

Parsing timezone-aware format with different timezones in to_datetime
^^^^^^^^^^^^^^^^^^^^^^^^^^^^^^^^^^^^^^^^^^^^^^^^^^^^^^^^^^^^^^^^^^^^^

:func:`to_datetime` now supports parsing formats containing timezone names (``%Z``) and UTC offsets (``%z``) from different timezones then converting them to UTC by setting ``utc=True``. This would return a :class:`DatetimeIndex` with timezone at UTC as opposed to an :class:`Index` with ``object`` dtype if ``utc=True`` is not set (:issue:`32792`).

For example:

.. ipython:: python

    tz_strs = ["2010-01-01 12:00:00 +0100", "2010-01-01 12:00:00 -0100",
               "2010-01-01 12:00:00 +0300", "2010-01-01 12:00:00 +0400"]
    pd.to_datetime(tz_strs, format='%Y-%m-%d %H:%M:%S %z', utc=True)
    pd.to_datetime(tz_strs, format='%Y-%m-%d %H:%M:%S %z')

.. _whatsnew_110.enhancements.other:

Other enhancements
^^^^^^^^^^^^^^^^^^

- :class:`Styler` may now render CSS more efficiently where multiple cells have the same styling (:issue:`30876`)
- :meth:`Styler.highlight_null` now accepts ``subset`` argument (:issue:`31345`)
- When writing directly to a sqlite connection :func:`to_sql` now supports the ``multi`` method (:issue:`29921`)
- `OptionError` is now exposed in `pandas.errors` (:issue:`27553`)
- :func:`timedelta_range` will now infer a frequency when passed ``start``, ``stop``, and ``periods`` (:issue:`32377`)
- Positional slicing on a :class:`IntervalIndex` now supports slices with ``step > 1`` (:issue:`31658`)
- :class:`Series.str` now has a `fullmatch` method that matches a regular expression against the entire string in each row of the series, similar to `re.fullmatch` (:issue:`32806`).
- :meth:`DataFrame.sample` will now also allow array-like and BitGenerator objects to be passed to ``random_state`` as seeds (:issue:`32503`)
- :meth:`MultiIndex.union` will now raise `RuntimeWarning` if the object inside are unsortable, pass `sort=False` to suppress this warning (:issue:`33015`)
- :class:`Series.dt` and :class:`DatatimeIndex` now have an `isocalendar` method that returns a :class:`DataFrame` with year, week, and day calculated according to the ISO 8601 calendar (:issue:`33206`).
- The :meth:`DataFrame.to_feather` method now supports additional keyword
  arguments (e.g. to set the compression) that are added in pyarrow 0.17
  (:issue:`33422`).
- The :func:`cut` will now accept parameter ``ordered`` with default ``ordered=True``. If ``ordered=False`` and no labels are provided, an error will be raised (:issue:`33141`)
- :meth:`DataFrame.to_csv`, :meth:`DataFrame.to_pickle`,
  and :meth:`DataFrame.to_json` now support passing a dict of
  compression arguments when using the ``gzip`` and ``bz2`` protocols.
  This can be used to set a custom compression level, e.g.,
  ``df.to_csv(path, compression={'method': 'gzip', 'compresslevel': 1}``
  (:issue:`33196`)
- :meth:`Series.update` now accepts objects that can be coerced to a :class:`Series`,
  such as ``dict`` and ``list``, mirroring the behavior of :meth:`DataFrame.update` (:issue:`33215`)
- :meth:`~pandas.core.groupby.GroupBy.transform` and :meth:`~pandas.core.groupby.GroupBy.aggregate` has gained ``engine`` and ``engine_kwargs`` arguments that supports executing functions with ``Numba`` (:issue:`32854`, :issue:`33388`)
- :meth:`~pandas.core.resample.Resampler.interpolate` now supports SciPy interpolation method :class:`scipy.interpolate.CubicSpline` as method ``cubicspline`` (:issue:`33670`)
-

.. ---------------------------------------------------------------------------

Increased minimum versions for dependencies
^^^^^^^^^^^^^^^^^^^^^^^^^^^^^^^^^^^^^^^^^^^

Some minimum supported versions of dependencies were updated (:issue:`33718`, :issue:`29766`, :issue:`29723`, pytables >= 3.4.3).
If installed, we now require:

+-----------------+-----------------+----------+---------+
| Package         | Minimum Version | Required | Changed |
+=================+=================+==========+=========+
| numpy           | 1.15.4          |    X     |    X    |
+-----------------+-----------------+----------+---------+
| pytz            | 2015.4          |    X     |         |
+-----------------+-----------------+----------+---------+
| python-dateutil | 2.7.3           |    X     |    X    |
+-----------------+-----------------+----------+---------+
| bottleneck      | 1.2.1           |          |         |
+-----------------+-----------------+----------+---------+
| numexpr         | 2.6.2           |          |         |
+-----------------+-----------------+----------+---------+
| pytest (dev)    | 4.0.2           |          |         |
+-----------------+-----------------+----------+---------+

For `optional libraries <https://dev.pandas.io/docs/install.html#dependencies>`_ the general recommendation is to use the latest version.
The following table lists the lowest version per library that is currently being tested throughout the development of pandas.
Optional libraries below the lowest tested version may still work, but are not considered supported.

+-----------------+-----------------+---------+
| Package         | Minimum Version | Changed |
+=================+=================+=========+
| beautifulsoup4  | 4.6.0           |         |
+-----------------+-----------------+---------+
| fastparquet     | 0.3.2           |         |
+-----------------+-----------------+---------+
| gcsfs           | 0.2.2           |         |
+-----------------+-----------------+---------+
| lxml            | 3.8.0           |         |
+-----------------+-----------------+---------+
| matplotlib      | 2.2.2           |         |
+-----------------+-----------------+---------+
| numba           | 0.46.0          |         |
+-----------------+-----------------+---------+
| openpyxl        | 2.5.7           |         |
+-----------------+-----------------+---------+
| pyarrow         | 0.13.0          |         |
+-----------------+-----------------+---------+
| pymysql         | 0.7.1           |         |
+-----------------+-----------------+---------+
| pytables        | 3.4.3           |    X    |
+-----------------+-----------------+---------+
| s3fs            | 0.3.0           |         |
+-----------------+-----------------+---------+
| scipy           | 1.2.0           |    X    |
+-----------------+-----------------+---------+
| sqlalchemy      | 1.1.4           |         |
+-----------------+-----------------+---------+
| xarray          | 0.8.2           |         |
+-----------------+-----------------+---------+
| xlrd            | 1.1.0           |         |
+-----------------+-----------------+---------+
| xlsxwriter      | 0.9.8           |         |
+-----------------+-----------------+---------+
| xlwt            | 1.2.0           |         |
+-----------------+-----------------+---------+

See :ref:`install.dependencies` and :ref:`install.optional_dependencies` for more.

Development Changes
^^^^^^^^^^^^^^^^^^^

- The minimum version of Cython is now the most recent bug-fix version (0.29.16) (:issue:`33334`).

.. _whatsnew_110.api.other:

Other API changes
^^^^^^^^^^^^^^^^^

- :meth:`Series.describe` will now show distribution percentiles for ``datetime`` dtypes, statistics ``first`` and ``last``
  will now be ``min`` and ``max`` to match with numeric dtypes in :meth:`DataFrame.describe` (:issue:`30164`)
- Added :meth:`DataFrame.value_counts` (:issue:`5377`)
- :meth:`Groupby.groups` now returns an abbreviated representation when called on large dataframes (:issue:`1135`)
- ``loc`` lookups with an object-dtype :class:`Index` and an integer key will now raise ``KeyError`` instead of ``TypeError`` when key is missing (:issue:`31905`)
- Using a :func:`pandas.api.indexers.BaseIndexer` with ``count``, ``min``, ``max``, ``median``, ``skew``,  ``cov``, ``corr`` will now return correct results for any monotonic :func:`pandas.api.indexers.BaseIndexer` descendant (:issue:`32865`)
- Added a :func:`pandas.api.indexers.FixedForwardWindowIndexer` class to support forward-looking windows during ``rolling`` operations.
-

Backwards incompatible API changes
~~~~~~~~~~~~~~~~~~~~~~~~~~~~~~~~~~
- :meth:`DataFrame.swaplevels` now raises a  ``TypeError`` if the axis is not a :class:`MultiIndex`.
  Previously an ``AttributeError`` was raised (:issue:`31126`)
- :meth:`DataFrame.xs` now raises a  ``TypeError`` if a ``level`` keyword is supplied and the axis is not a :class:`MultiIndex`.
  Previously an ``AttributeError`` was raised (:issue:`33610`)
- :meth:`DataFrameGroupby.mean` and :meth:`SeriesGroupby.mean` (and similarly for :meth:`~DataFrameGroupby.median`, :meth:`~DataFrameGroupby.std` and :meth:`~DataFrameGroupby.var`)
  now raise a  ``TypeError`` if a not-accepted keyword argument is passed into it.
  Previously a ``UnsupportedFunctionCall`` was raised (``AssertionError`` if ``min_count`` passed into :meth:`~DataFrameGroupby.median`) (:issue:`31485`)
- :meth:`DataFrame.at` and :meth:`Series.at` will raise a ``TypeError`` instead of a ``ValueError`` if an incompatible key is passed, and ``KeyError`` if a missing key is passed, matching the behavior of ``.loc[]`` (:issue:`31722`)
- Passing an integer dtype other than ``int64`` to ``np.array(period_index, dtype=...)`` will now raise ``TypeError`` instead of incorrectly using ``int64`` (:issue:`32255`)
- Passing an invalid ``fill_value`` to :meth:`Categorical.take` raises a ``ValueError`` instead of ``TypeError`` (:issue:`33660`)
- Combining a ``Categorical`` with integer categories and which contains missing values
  with a float dtype column in operations such as :func:`concat` or :meth:`~DataFrame.append`
  will now result in a float column instead of an object dtyped column (:issue:`33607`)

``MultiIndex.get_indexer`` interprets `method` argument differently
^^^^^^^^^^^^^^^^^^^^^^^^^^^^^^^^^^^^^^^^^^^^^^^^^^^^^^^^^^^^^^^^^^^

This restores the behavior of :meth:`MultiIndex.get_indexer` with ``method='backfill'`` or ``method='pad'`` to the behavior before pandas 0.23.0. In particular, MultiIndexes are treated as a list of tuples and padding or backfilling is done with respect to the ordering of these lists of tuples (:issue:`29896`).

As an example of this, given:

.. ipython:: python

        df = pd.DataFrame({
            'a': [0, 0, 0, 0],
            'b': [0, 2, 3, 4],
            'c': ['A', 'B', 'C', 'D'],
        }).set_index(['a', 'b'])
        mi_2 = pd.MultiIndex.from_product([[0], [-1, 0, 1, 3, 4, 5]])

The differences in reindexing ``df`` with ``mi_2`` and using ``method='backfill'`` can be seen here:

*pandas >= 0.23, < 1.1.0*:

.. code-block:: ipython

    In [1]: df.reindex(mi_2, method='backfill')
    Out[1]:
          c
    0 -1  A
       0  A
       1  D
       3  A
       4  A
       5  C

*pandas <0.23, >= 1.1.0*

.. ipython:: python

        df.reindex(mi_2, method='backfill')

And the differences in reindexing ``df`` with ``mi_2`` and using ``method='pad'`` can be seen here:

*pandas >= 0.23, < 1.1.0*

.. code-block:: ipython

    In [1]: df.reindex(mi_2, method='pad')
    Out[1]:
            c
    0 -1  NaN
       0  NaN
       1    D
       3  NaN
       4    A
       5    C

*pandas < 0.23, >= 1.1.0*

.. ipython:: python

        df.reindex(mi_2, method='pad')

-

.. _whatsnew_110.api_breaking.indexing_raises_key_errors:

Failed Label-Based Lookups Always Raise KeyError
^^^^^^^^^^^^^^^^^^^^^^^^^^^^^^^^^^^^^^^^^^^^^^^^

Label lookups ``series[key]``, ``series.loc[key]`` and ``frame.loc[key]``
used to raises either ``KeyError`` or ``TypeError`` depending on the type of
key and type of :class:`Index`.  These now consistently raise ``KeyError`` (:issue:`31867`)

.. ipython:: python

    ser1 = pd.Series(range(3), index=[0, 1, 2])
    ser2 = pd.Series(range(3), index=pd.date_range("2020-02-01", periods=3))

*Previous behavior*:

.. code-block:: ipython

    In [3]: ser1[1.5]
    ...
    TypeError: cannot do label indexing on Int64Index with these indexers [1.5] of type float

    In [4] ser1["foo"]
    ...
    KeyError: 'foo'

    In [5]: ser1.loc[1.5]
    ...
    TypeError: cannot do label indexing on Int64Index with these indexers [1.5] of type float

    In [6]: ser1.loc["foo"]
    ...
    KeyError: 'foo'

    In [7]: ser2.loc[1]
    ...
    TypeError: cannot do label indexing on DatetimeIndex with these indexers [1] of type int

    In [8]: ser2.loc[pd.Timestamp(0)]
    ...
    KeyError: Timestamp('1970-01-01 00:00:00')

*New behavior*:

.. code-block:: ipython

    In [3]: ser1[1.5]
    ...
    KeyError: 1.5

    In [4] ser1["foo"]
    ...
    KeyError: 'foo'

    In [5]: ser1.loc[1.5]
    ...
    KeyError: 1.5

    In [6]: ser1.loc["foo"]
    ...
    KeyError: 'foo'

    In [7]: ser2.loc[1]
    ...
    KeyError: 1

    In [8]: ser2.loc[pd.Timestamp(0)]
    ...
    KeyError: Timestamp('1970-01-01 00:00:00')

.. _whatsnew_110.api_breaking.indexing_int_multiindex_raises_key_errors:

Failed Integer Lookups on MultiIndex Raise KeyError
^^^^^^^^^^^^^^^^^^^^^^^^^^^^^^^^^^^^^^^^^^^^^^^^^^^
Indexing with integers with a :class:`MultiIndex` that has a integer-dtype
first level incorrectly failed to raise ``KeyError`` when one or more of
those integer keys is not present in the first level of the index (:issue:`33539`)

.. ipython:: python

    idx = pd.Index(range(4))
    dti = pd.date_range("2000-01-03", periods=3)
    mi = pd.MultiIndex.from_product([idx, dti])
    ser = pd.Series(range(len(mi)), index=mi)

*Previous behavior*:

.. code-block:: ipython

    In [5]: ser[[5]]
    Out[5]: Series([], dtype: int64)

*New behavior*:

.. code-block:: ipython

    In [5]: ser[[5]]
    ...
    KeyError: '[5] not in index'

:meth:`DataFrame.merge` preserves right frame's row order
^^^^^^^^^^^^^^^^^^^^^^^^^^^^^^^^^^^^^^^^^^^^^^^^^^^^^^^^^
:meth:`DataFrame.merge` now preserves right frame's row order when executing a right merge (:issue:`27453`)

.. ipython:: python

    left_df = pd.DataFrame({'animal': ['dog', 'pig'], 'max_speed': [40, 11]})
    right_df = pd.DataFrame({'animal': ['quetzal', 'pig'], 'max_speed': [80, 11]})
    left_df
    right_df

*Previous behavior*:

.. code-block:: python

    >>> left_df.merge(right_df, on=['animal', 'max_speed'], how="right")
        animal  max_speed
    0      pig         11
    1  quetzal         80

*New behavior*:

.. ipython:: python

    left_df.merge(right_df, on=['animal', 'max_speed'], how="right")

.. ---------------------------------------------------------------------------

.. _whatsnew_110.api_breaking.assignment_to_multiple_columns:

Assignment to multiple columns of a DataFrame when some columns do not exist
^^^^^^^^^^^^^^^^^^^^^^^^^^^^^^^^^^^^^^^^^^^^^^^^^^^^^^^^^^^^^^^^^^^^^^^^^^^^

Assignment to multiple columns of a :class:`DataFrame` when some of the columns do not exist would previously assign the values to the last column. Now, new columns would be constructed with the right values. (:issue:`13658`)

.. ipython:: python

   df = pd.DataFrame({'a': [0, 1, 2], 'b': [3, 4, 5]})
   df

*Previous behavior*:

.. code-block:: ipython

   In [3]: df[['a', 'c']] = 1
   In [4]: df
   Out[4]:
      a  b
   0  1  1
   1  1  1
   2  1  1

*New behavior*:

.. ipython:: python

   df[['a', 'c']] = 1
   df

.. _whatsnew_110.deprecations:

Deprecations
~~~~~~~~~~~~

- Lookups on a :class:`Series` with a single-item list containing a slice (e.g. ``ser[[slice(0, 4)]]``) are deprecated, will raise in a future version.  Either convert the list to tuple, or pass the slice directly instead (:issue:`31333`)

- :meth:`DataFrame.mean` and :meth:`DataFrame.median` with ``numeric_only=None`` will include datetime64 and datetime64tz columns in a future version (:issue:`29941`)
- Setting values with ``.loc`` using a positional slice is deprecated and will raise in a future version.  Use ``.loc`` with labels or ``.iloc`` with positions instead (:issue:`31840`)
- :meth:`DataFrame.to_dict` has deprecated accepting short names for ``orient`` in future versions (:issue:`32515`)
- :meth:`Categorical.to_dense` is deprecated and will be removed in a future version, use ``np.asarray(cat)`` instead (:issue:`32639`)
- The ``fastpath`` keyword in the ``SingleBlockManager`` constructor is deprecated and will be removed in a future version (:issue:`33092`)
- :meth:`Index.is_mixed` is deprecated and will be removed in a future version, check ``index.inferred_type`` directly instead (:issue:`32922`)

- Passing any arguments but the first one to  :func:`read_html` as
  positional arguments is deprecated since version 1.1. All other
  arguments should be given as keyword arguments (:issue:`27573`).

- Passing any arguments but `path_or_buf` (the first one) to
  :func:`read_json` as positional arguments is deprecated since
  version 1.1. All other arguments should be given as keyword
  arguments (:issue:`27573`).

- :func:`pandas.api.types.is_categorical` is deprecated and will be removed in a future version; use `:func:pandas.api.types.is_categorical_dtype` instead (:issue:`33385`)
- :meth:`Index.get_value` is deprecated and will be removed in a future version (:issue:`19728`)

.. ---------------------------------------------------------------------------


.. _whatsnew_110.performance:

Performance improvements
~~~~~~~~~~~~~~~~~~~~~~~~

- Performance improvement in :class:`Timedelta` constructor (:issue:`30543`)
- Performance improvement in :class:`Timestamp` constructor (:issue:`30543`)
- Performance improvement in flex arithmetic ops between :class:`DataFrame` and :class:`Series` with ``axis=0`` (:issue:`31296`)
- Performance improvement in  arithmetic ops between :class:`DataFrame` and :class:`Series` with ``axis=1`` (:issue:`33600`)
- The internal index method :meth:`~Index._shallow_copy` now copies cached attributes over to the new index,
  avoiding creating these again on the new index. This can speed up many operations that depend on creating copies of
  existing indexes (:issue:`28584`, :issue:`32640`, :issue:`32669`)
- Significant performance improvement when creating a :class:`DataFrame` with
  sparse values from ``scipy.sparse`` matrices using the
  :meth:`DataFrame.sparse.from_spmatrix` constructor (:issue:`32821`,
  :issue:`32825`,  :issue:`32826`, :issue:`32856`, :issue:`32858`).
- Performance improvement in reductions (sum, prod, min, max) for nullable (integer and boolean) dtypes (:issue:`30982`, :issue:`33261`, :issue:`33442`).


.. ---------------------------------------------------------------------------

.. _whatsnew_110.bug_fixes:

Bug fixes
~~~~~~~~~


Categorical
^^^^^^^^^^^

- Bug where :func:`merge` was unable to join on non-unique categorical indices (:issue:`28189`)
- Bug when passing categorical data to :class:`Index` constructor along with ``dtype=object`` incorrectly returning a :class:`CategoricalIndex` instead of object-dtype :class:`Index` (:issue:`32167`)
- Bug where :class:`Categorical` comparison operator ``__ne__`` would incorrectly evaluate to ``False`` when either element was missing (:issue:`32276`)
- :meth:`Categorical.fillna` now accepts :class:`Categorical` ``other`` argument (:issue:`32420`)
- Bug where :meth:`Categorical.replace` would replace with ``NaN`` whenever the new value and replacement value were equal (:issue:`33288`)
- Bug where an ordered :class:`Categorical` containing only ``NaN`` values would raise rather than returning ``NaN`` when taking the minimum or maximum  (:issue:`33450`)
- Bug where :meth:`Series.isna` and :meth:`DataFrame.isna` would raise for categorical dtype when ``pandas.options.mode.use_inf_as_na`` was set to ``True`` (:issue:`33594`)

Datetimelike
^^^^^^^^^^^^

- Bug in :class:`Timestamp` where constructing :class:`Timestamp` from ambiguous epoch time and calling constructor again changed :meth:`Timestamp.value` property (:issue:`24329`)
- :meth:`DatetimeArray.searchsorted`, :meth:`TimedeltaArray.searchsorted`, :meth:`PeriodArray.searchsorted` not recognizing non-pandas scalars and incorrectly raising ``ValueError`` instead of ``TypeError`` (:issue:`30950`)
- Bug in :class:`Timestamp` where constructing :class:`Timestamp` with dateutil timezone less than 128 nanoseconds before daylight saving time switch from winter to summer would result in nonexistent time (:issue:`31043`)
- Bug in :meth:`Period.to_timestamp`, :meth:`Period.start_time` with microsecond frequency returning a timestamp one nanosecond earlier than the correct time (:issue:`31475`)
- :class:`Timestamp` raising confusing error message when year, month or day is missing (:issue:`31200`)
- Bug in :class:`DatetimeIndex` constructor incorrectly accepting ``bool``-dtyped inputs (:issue:`32668`)
- Bug in :meth:`DatetimeIndex.searchsorted` not accepting a ``list`` or :class:`Series` as its argument (:issue:`32762`)
- Bug where :meth:`PeriodIndex` raised when passed a :class:`Series` of strings (:issue:`26109`)
- Bug in :class:`Timestamp` arithmetic when adding or subtracting a ``np.ndarray`` with ``timedelta64`` dtype (:issue:`33296`)
- Bug in :meth:`DatetimeIndex.to_period` not infering the frequency when called with no arguments (:issue:`33358`)
- Bug in :meth:`DatetimeIndex.tz_localize` incorrectly retaining ``freq`` in some cases where the original freq is no longer valid (:issue:`30511`)
- Bug in :meth:`DatetimeIndex.intersection` losing ``freq`` and timezone in some cases (:issue:`33604`)
- Bug in :class:`DatetimeIndex` addition and subtraction with some types of :class:`DateOffset` objects incorrectly retaining an invalid ``freq`` attribute (:issue:`33779`)
- Bug in :class:`DatetimeIndex` where setting the ``freq`` attribute on an index could silently change the ``freq`` attribute on another index viewing the same data (:issue:`33552`)
- Bug in :meth:`DatetimeIndex.intersection` and :meth:`TimedeltaIndex.intersection` with results not having the correct ``name`` attribute (:issue:`33904`)
- Bug in :meth:`DatetimeArray.__setitem__`, :meth:`TimedeltaArray.__setitem__`, :meth:`PeriodArray.__setitem__` incorrectly allowing values with ``int64`` dtype to be silently cast (:issue:`33717`)

Timedelta
^^^^^^^^^

- Bug in constructing a :class:`Timedelta` with a high precision integer that would round the :class:`Timedelta` components (:issue:`31354`)
- Bug in dividing ``np.nan`` or ``None`` by :class:`Timedelta`` incorrectly returning ``NaT`` (:issue:`31869`)
- Timedeltas now understand ``µs`` as identifier for microsecond (:issue:`32899`)
- :class:`Timedelta` string representation now includes nanoseconds, when nanoseconds are non-zero (:issue:`9309`)
- Bug in comparing a :class:`Timedelta`` object against a ``np.ndarray`` with ``timedelta64`` dtype incorrectly viewing all entries as unequal (:issue:`33441`)

Timezones
^^^^^^^^^

- Bug in :func:`to_datetime` with ``infer_datetime_format=True`` where timezone names (e.g. ``UTC``) would not be parsed correctly (:issue:`33133`)
-


Numeric
^^^^^^^
- Bug in :meth:`DataFrame.floordiv` with ``axis=0`` not treating division-by-zero like :meth:`Series.floordiv` (:issue:`31271`)
- Bug in :meth:`to_numeric` with string argument ``"uint64"`` and ``errors="coerce"`` silently fails (:issue:`32394`)
- Bug in :meth:`to_numeric` with ``downcast="unsigned"`` fails for empty data (:issue:`32493`)
- Bug in :meth:`DataFrame.mean` with ``numeric_only=False`` and either ``datetime64`` dtype or ``PeriodDtype`` column incorrectly raising ``TypeError`` (:issue:`32426`)
- Bug in :meth:`DataFrame.count` with ``level="foo"`` and index level ``"foo"`` containing NaNs causes segmentation fault (:issue:`21824`)
- Bug in :meth:`DataFrame.diff` with ``axis=1`` returning incorrect results with mixed dtypes (:issue:`32995`)
- Bug in DataFrame reductions using ``numeric_only=True`` and ExtensionArrays (:issue:`33256`).
- Bug in :meth:`DataFrame.corr` and :meth:`DataFrame.cov` raising when handling nullable integer columns with ``pandas.NA`` (:issue:`33803`)
- Bug in :class:`DataFrame` and :class:`Series` addition and subtraction between object-dtype objects and ``datetime64`` dtype objects (:issue:`33824`)

Conversion
^^^^^^^^^^
- Bug in :class:`Series` construction from NumPy array with big-endian ``datetime64`` dtype (:issue:`29684`)
- Bug in :class:`Timedelta` construction with large nanoseconds keyword value (:issue:`32402`)
- Bug in :class:`DataFrame` construction where sets would be duplicated rather than raising (:issue:`32582`)

Strings
^^^^^^^

- Bug in the :meth:`~Series.astype` method when converting "string" dtype data to nullable integer dtype (:issue:`32450`).
- Fixed issue where taking ``min`` or ``max`` of a ``StringArray`` or ``Series`` with ``StringDtype`` type would raise. (:issue:`31746`)
- Bug in :meth:`Series.str.cat` returning ``NaN`` output when other had :class:`Index` type (:issue:`33425`)


Interval
^^^^^^^^
- Bug in :class:`IntervalArray` incorrectly allowing the underlying data to be changed when setting values (:issue:`32782`)
-

Indexing
^^^^^^^^
- Bug in slicing on a :class:`DatetimeIndex` with a partial-timestamp dropping high-resolution indices near the end of a year, quarter, or month (:issue:`31064`)
- Bug in :meth:`PeriodIndex.get_loc` treating higher-resolution strings differently from :meth:`PeriodIndex.get_value` (:issue:`31172`)
- Bug in :meth:`Series.at` and :meth:`DataFrame.at` not matching ``.loc`` behavior when looking up an integer in a :class:`Float64Index` (:issue:`31329`)
- Bug in :meth:`PeriodIndex.is_monotonic` incorrectly returning ``True`` when containing leading ``NaT`` entries (:issue:`31437`)
- Bug in :meth:`DatetimeIndex.get_loc` raising ``KeyError`` with converted-integer key instead of the user-passed key (:issue:`31425`)
- Bug in :meth:`Series.xs` incorrectly returning ``Timestamp`` instead of ``datetime64`` in some object-dtype cases (:issue:`31630`)
- Bug in :meth:`DataFrame.iat` incorrectly returning ``Timestamp`` instead of ``datetime`` in some object-dtype cases (:issue:`32809`)
- Bug in :meth:`DataFrame.at` when either columns or index is non-unique (:issue:`33041`)
- Bug in :meth:`Series.loc` and :meth:`DataFrame.loc` when indexing with an integer key on a object-dtype :class:`Index` that is not all-integers (:issue:`31905`)
- Bug in :meth:`DataFrame.iloc.__setitem__` on a :class:`DataFrame` with duplicate columns incorrectly setting values for all matching columns (:issue:`15686`, :issue:`22036`)
- Bug in :meth:`DataFrame.loc:` and :meth:`Series.loc` with a :class:`DatetimeIndex`, :class:`TimedeltaIndex`, or :class:`PeriodIndex` incorrectly allowing lookups of non-matching datetime-like dtypes (:issue:`32650`)
- Bug in :meth:`Series.__getitem__` indexing with non-standard scalars, e.g. ``np.dtype`` (:issue:`32684`)
- Fix to preserve the ability to index with the "nearest" method with xarray's CFTimeIndex, an :class:`Index` subclass (`pydata/xarray#3751 <https://github.com/pydata/xarray/issues/3751>`_, :issue:`32905`).
- Bug in :class:`Index` constructor where an unhelpful error message was raised for ``numpy`` scalars (:issue:`33017`)
- Bug in :meth:`DataFrame.lookup` incorrectly raising an ``AttributeError`` when ``frame.index`` or ``frame.columns`` is not unique; this will now raise a ``ValueError`` with a helpful error message (:issue:`33041`)
- Bug in :meth:`DataFrame.iloc.__setitem__` creating a new array instead of overwriting ``Categorical`` values in-place (:issue:`32831`)
- Bug in :class:`Interval` where a :class:`Timedelta` could not be added or subtracted from a :class:`Timestamp` interval (:issue:`32023`)
- Bug in :meth:`DataFrame.copy` _item_cache not invalidated after copy causes post-copy value updates to not be reflected (:issue:`31784`)
- Bug in `Series.__getitem__` with an integer key and a :class:`MultiIndex` with leading integer level failing to raise ``KeyError`` if the key is not present in the first level (:issue:`33355`)
- Bug in :meth:`DataFrame.iloc` when slicing a single column-:class:`DataFrame`` with ``ExtensionDtype`` (e.g. ``df.iloc[:, :1]``) returning an invalid result (:issue:`32957`)
- Bug in :meth:`DatetimeIndex.insert` and :meth:`TimedeltaIndex.insert` causing index ``freq`` to be lost when setting an element into an empty :class:`Series` (:issue:33573`)
- Bug in :meth:`Series.__setitem__` with an :class:`IntervalIndex` and a list-like key of integers (:issue:`33473`)
- Bug in :meth:`Series.__getitem__` allowing missing labels with ``np.ndarray``, :class:`Index`, :class:`Series` indexers but not ``list``, these now all raise ``KeyError`` (:issue:`33646`)
- Bug in :meth:`DataFrame.truncate` and :meth:`Series.truncate` where index was assumed to be monotone increasing (:issue:`33756`)
- Indexing with a list of strings representing datetimes failed on :class:`DatetimeIndex` or :class:`PeriodIndex`(:issue:`11278`)

Missing
^^^^^^^
- Calling :meth:`fillna` on an empty Series now correctly returns a shallow copied object. The behaviour is now consistent with :class:`Index`, :class:`DataFrame` and a non-empty :class:`Series` (:issue:`32543`).
- Bug in :meth:`replace` when argument ``to_replace`` is of type dict/list and is used on a :class:`Series` containing ``<NA>`` was raising a ``TypeError``. The method now handles this by ignoring ``<NA>`` values when doing the comparison for the replacement (:issue:`32621`)
- Bug in :meth:`~Series.any` and :meth:`~Series.all` incorrectly returning ``<NA>`` for all ``False`` or all ``True`` values using the nulllable boolean dtype and with ``skipna=False`` (:issue:`33253`)
- Clarified documentation on interpolate with method =akima. The ``der`` parameter must be scalar or None (:issue:`33426`)

MultiIndex
^^^^^^^^^^
- Bug in :meth:`Dataframe.loc` when used with a :class:`MultiIndex`. The returned values were not in the same order as the given inputs (:issue:`22797`)

.. ipython:: python

        df = pd.DataFrame(np.arange(4),
                          index=[["a", "a", "b", "b"], [1, 2, 1, 2]])
        # Rows are now ordered as the requested keys
        df.loc[(['b', 'a'], [2, 1]), :]

- Bug in :meth:`MultiIndex.intersection` was not guaranteed to preserve order when ``sort=False``. (:issue:`31325`)

.. ipython:: python

        left = pd.MultiIndex.from_arrays([["b", "a"], [2, 1]])
        right = pd.MultiIndex.from_arrays([["a", "b", "c"], [1, 2, 3]])
        # Common elements are now guaranteed to be ordered by the left side
        left.intersection(right, sort=False)

-

I/O
^^^
- Bug in :meth:`read_json` where integer overflow was occurring when json contains big number strings. (:issue:`30320`)
- `read_csv` will now raise a ``ValueError`` when the arguments `header` and `prefix` both are not `None`. (:issue:`27394`)
- Bug in :meth:`DataFrame.to_json` was raising ``NotFoundError`` when ``path_or_buf`` was an S3 URI (:issue:`28375`)
- Bug in :meth:`DataFrame.to_parquet` overwriting pyarrow's default for
  ``coerce_timestamps``; following pyarrow's default allows writing nanosecond
  timestamps with ``version="2.0"`` (:issue:`31652`).
- Bug in :meth:`read_csv` was raising `TypeError` when `sep=None` was used in combination with `comment` keyword (:issue:`31396`)
- Bug in :class:`HDFStore` that caused it to set to ``int64`` the dtype of a ``datetime64`` column when reading a DataFrame in Python 3 from fixed format written in Python 2 (:issue:`31750`)
- Bug in :meth:`DataFrame.to_json` where ``Timedelta`` objects would not be serialized correctly with ``date_format="iso"`` (:issue:`28256`)
- :func:`read_csv` will raise a ``ValueError`` when the column names passed in `parse_dates` are missing in the Dataframe (:issue:`31251`)
- Bug in :meth:`read_excel` where a UTF-8 string with a high surrogate would cause a segmentation violation (:issue:`23809`)
- Bug in :meth:`read_csv` was causing a file descriptor leak on an empty file (:issue:`31488`)
- Bug in :meth:`read_csv` was causing a segfault when there were blank lines between the header and data rows (:issue:`28071`)
- Bug in :meth:`read_csv` was raising a misleading exception on a permissions issue (:issue:`23784`)
- Bug in :meth:`read_csv` was raising an ``IndexError`` when header=None and 2 extra data columns
- Bug in :meth:`read_sas` was raising an ``AttributeError`` when reading files from Google Cloud Storage (issue:`33069`)
- Bug in :meth:`DataFrame.to_sql` where an ``AttributeError`` was raised when saving an out of bounds date (:issue:`26761`)
- Bug in :meth:`read_excel` did not correctly handle multiple embedded spaces in OpenDocument text cells. (:issue:`32207`)
- Bug in :meth:`read_json` was raising ``TypeError`` when reading a list of booleans into a Series. (:issue:`31464`)
- Bug in :func:`pandas.io.json.json_normalize` where location specified by `record_path` doesn't point to an array. (:issue:`26284`)
- :func:`pandas.read_hdf` has a more explicit error message when loading an
  unsupported HDF file (:issue:`9539`)
- Bug in :meth:`~DataFrame.to_parquet` was not raising ``PermissionError`` when writing to a private s3 bucket with invalid creds. (:issue:`27679`)
- Bug in :meth:`~DataFrame.to_csv` was silently failing when writing to an invalid s3 bucket. (:issue:`32486`)
- Bug in :meth:`~DataFrame.read_feather` was raising an `ArrowIOError` when reading an s3 or http file path (:issue:`29055`)
- Bug in :meth:`read_parquet` was raising a ``FileNotFoundError`` when passed an s3 directory path. (:issue:`26388`)
- Bug in :meth:`~DataFrame.to_parquet` was throwing an ``AttributeError`` when writing a partitioned parquet file to s3 (:issue:`27596`)

Plotting
^^^^^^^^

- :func:`.plot` for line/bar now accepts color by dictonary (:issue:`8193`).
- Bug in :meth:`DataFrame.plot.hist` where weights are not working for multiple columns (:issue:`33173`)
- Bug in :meth:`DataFrame.boxplot` and :meth:`DataFrame.plot.boxplot` lost color attributes of ``medianprops``, ``whiskerprops``, ``capprops`` and ``medianprops`` (:issue:`30346`)
- Bug in :meth:`DataFrame.hist` where the order of ``column`` argument was ignored (:issue:`29235`)
- Bug in :meth:`DataFrame.plot.scatter` that when adding multiple plots with different ``cmap``, colorbars alway use the first ``cmap`` (:issue:`33389`)


Groupby/resample/rolling
^^^^^^^^^^^^^^^^^^^^^^^^

- Bug in :meth:`GroupBy.apply` raises ``ValueError`` when the ``by`` axis is not sorted and has duplicates and the applied ``func`` does not mutate passed in objects (:issue:`30667`)
- Bug in :meth:`DataFrameGroupby.transform` produces incorrect result with transformation functions (:issue:`30918`)
<<<<<<< HEAD
- Bug in :meth:`Groupby.transform` was returning the wrong result when grouping by multiple keys of which some were categorical and others not (:issue:`32494`)
=======
- Bug in :meth:`GroupBy.count` causes segmentation fault when grouped-by column contains NaNs (:issue:`32841`)
- Bug in :meth:`DataFrame.groupby` and :meth:`Series.groupby` produces inconsistent type when aggregating Boolean series (:issue:`32894`)
- Bug in :meth:`SeriesGroupBy.quantile` raising on nullable integers (:issue:`33136`)
- Bug in :meth:`SeriesGroupBy.first`, :meth:`SeriesGroupBy.last`, :meth:`SeriesGroupBy.min`, and :meth:`SeriesGroupBy.max` returning floats when applied to nullable Booleans (:issue:`33071`)
- Bug in :meth:`DataFrameGroupBy.agg` with dictionary input losing ``ExtensionArray`` dtypes (:issue:`32194`)
- Bug in :meth:`DataFrame.resample` where an ``AmbiguousTimeError`` would be raised when the resulting timezone aware :class:`DatetimeIndex` had a DST transition at midnight (:issue:`25758`)
- Bug in :meth:`DataFrame.groupby` where a ``ValueError`` would be raised when grouping by a categorical column with read-only categories and ``sort=False`` (:issue:`33410`)
- Bug in :meth:`GroupBy.first` and :meth:`GroupBy.last` where None is not preserved in object dtype (:issue:`32800`)
- Bug in :meth:`Rolling.min` and :meth:`Rolling.max`: Growing memory usage after multiple calls when using a fixed window (:issue:`30726`)
>>>>>>> 6388370e

Reshaping
^^^^^^^^^

- Bug effecting all numeric and boolean reduction methods not returning subclassed data type. (:issue:`25596`)
- Bug in :meth:`DataFrame.pivot_table` when only MultiIndexed columns is set (:issue:`17038`)
- Bug in :meth:`DataFrame.unstack` and :meth:`Series.unstack` can take tuple names in MultiIndexed data (:issue:`19966`)
- Bug in :meth:`DataFrame.pivot_table` when ``margin`` is ``True`` and only ``column`` is defined (:issue:`31016`)
- Fix incorrect error message in :meth:`DataFrame.pivot` when ``columns`` is set to ``None``. (:issue:`30924`)
- Bug in :func:`crosstab` when inputs are two Series and have tuple names, the output will keep dummy MultiIndex as columns. (:issue:`18321`)
- :meth:`DataFrame.pivot` can now take lists for ``index`` and ``columns`` arguments (:issue:`21425`)
- Bug in :func:`concat` where the resulting indices are not copied when ``copy=True`` (:issue:`29879`)
- Bug where :meth:`Index.astype` would lose the name attribute when converting from ``Float64Index`` to ``Int64Index``, or when casting to an ``ExtensionArray`` dtype (:issue:`32013`)
- :meth:`Series.append` will now raise a ``TypeError`` when passed a DataFrame or a sequence containing Dataframe (:issue:`31413`)
- :meth:`DataFrame.replace` and :meth:`Series.replace` will raise a ``TypeError`` if ``to_replace`` is not an expected type. Previously the ``replace`` would fail silently (:issue:`18634`)
- Bug on inplace operation of a Series that was adding a column to the DataFrame from where it was originally dropped from (using inplace=True) (:issue:`30484`)
- Bug in :meth:`DataFrame.apply` where callback was called with :class:`Series` parameter even though ``raw=True`` requested. (:issue:`32423`)
- Bug in :meth:`DataFrame.pivot_table` losing timezone information when creating a :class:`MultiIndex` level from a column with timezone-aware dtype (:issue:`32558`)
- Bug in :meth:`concat` where when passing a non-dict mapping as ``objs`` would raise a ``TypeError`` (:issue:`32863`)
- :meth:`DataFrame.agg` now provides more descriptive ``SpecificationError`` message when attempting to aggregating non-existant column (:issue:`32755`)
- Bug in :meth:`DataFrame.unstack` when MultiIndexed columns and MultiIndexed rows were used (:issue:`32624`, :issue:`24729` and :issue:`28306`)
- Bug in :func:`concat` was not allowing for concatenation of ``DataFrame`` and ``Series`` with duplicate keys (:issue:`33654`)
- Bug in :func:`cut` raised an error when non-unique labels (:issue:`33141`)


Sparse
^^^^^^
- Creating a :class:`SparseArray` from timezone-aware dtype will issue a warning before dropping timezone information, instead of doing so silently (:issue:`32501`)
- Bug in :meth:`arrays.SparseArray.from_spmatrix` wrongly read scipy sparse matrix (:issue:`31991`)
-

ExtensionArray
^^^^^^^^^^^^^^

- Fixed bug where :meth:`Series.value_counts` would raise on empty input of ``Int64`` dtype (:issue:`33317`)
- Fixed bug in :class:`Series` construction with EA dtype and index but no data or scalar data fails (:issue:`26469`)
- Fixed bug that caused :meth:`Series.__repr__()` to crash for extension types whose elements are multidimensional arrays (:issue:`33770`).
- Fixed bug where :meth:`Series.update` would raise a ``ValueError`` for ``ExtensionArray`` dtypes with missing values (:issue:`33980`)
- Fixed bug where :meth:`StringArray.memory_usage` was not implemented (:issue:`33963`)


Other
^^^^^
- Appending a dictionary to a :class:`DataFrame` without passing ``ignore_index=True`` will raise ``TypeError: Can only append a dict if ignore_index=True``
  instead of ``TypeError: Can only append a Series if ignore_index=True or if the Series has a name`` (:issue:`30871`)
- Set operations on an object-dtype :class:`Index` now always return object-dtype results (:issue:`31401`)
- Bug in :meth:`AbstractHolidayCalendar.holidays` when no rules were defined (:issue:`31415`)
- Bug in :class:`DataFrame` when initiating a frame with lists and assign ``columns`` with nested list for ``MultiIndex`` (:issue:`32173`)
- Bug in :meth:`DataFrame.to_records` incorrectly losing timezone information in timezone-aware ``datetime64`` columns (:issue:`32535`)
- Fixed :func:`pandas.testing.assert_series_equal` to correctly raise if left object is a different subclass with ``check_series_type=True`` (:issue:`32670`).
- :meth:`IntegerArray.astype` now supports ``datetime64`` dtype (:issue:32538`)
- Getting a missing attribute in a query/eval string raises the correct ``AttributeError`` (:issue:`32408`)
- Fixed bug in :func:`pandas.testing.assert_series_equal` where dtypes were checked for ``Interval`` and ``ExtensionArray`` operands when ``check_dtype`` was ``False`` (:issue:`32747`)
- Bug in :meth:`Series.map` not raising on invalid ``na_action`` (:issue:`32815`)
- Bug in :meth:`DataFrame.__dir__` caused a segfault when using unicode surrogates in a column name (:issue:`25509`)
- Bug in :meth:`DataFrame.plot.scatter` caused an error when plotting variable marker sizes (:issue:`32904`)
- :class:`IntegerArray` now implements the ``sum`` operation (:issue:`33172`)

.. ---------------------------------------------------------------------------

.. _whatsnew_110.contributors:

Contributors
~~~~~~~~~~~~<|MERGE_RESOLUTION|>--- conflicted
+++ resolved
@@ -712,9 +712,7 @@
 
 - Bug in :meth:`GroupBy.apply` raises ``ValueError`` when the ``by`` axis is not sorted and has duplicates and the applied ``func`` does not mutate passed in objects (:issue:`30667`)
 - Bug in :meth:`DataFrameGroupby.transform` produces incorrect result with transformation functions (:issue:`30918`)
-<<<<<<< HEAD
 - Bug in :meth:`Groupby.transform` was returning the wrong result when grouping by multiple keys of which some were categorical and others not (:issue:`32494`)
-=======
 - Bug in :meth:`GroupBy.count` causes segmentation fault when grouped-by column contains NaNs (:issue:`32841`)
 - Bug in :meth:`DataFrame.groupby` and :meth:`Series.groupby` produces inconsistent type when aggregating Boolean series (:issue:`32894`)
 - Bug in :meth:`SeriesGroupBy.quantile` raising on nullable integers (:issue:`33136`)
@@ -724,7 +722,6 @@
 - Bug in :meth:`DataFrame.groupby` where a ``ValueError`` would be raised when grouping by a categorical column with read-only categories and ``sort=False`` (:issue:`33410`)
 - Bug in :meth:`GroupBy.first` and :meth:`GroupBy.last` where None is not preserved in object dtype (:issue:`32800`)
 - Bug in :meth:`Rolling.min` and :meth:`Rolling.max`: Growing memory usage after multiple calls when using a fixed window (:issue:`30726`)
->>>>>>> 6388370e
 
 Reshaping
 ^^^^^^^^^
