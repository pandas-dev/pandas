.. _whatsnew_110:

What's new in 1.1.0 (??)
------------------------

These are the changes in pandas 1.1.0. See :ref:`release` for a full changelog
including other versions of pandas.

{{ header }}

.. ---------------------------------------------------------------------------

Enhancements
~~~~~~~~~~~~

.. _whatsnew_110.enhancements.other:

Other enhancements
^^^^^^^^^^^^^^^^^^

-
-


.. ---------------------------------------------------------------------------

.. _whatsnew_110.deprecations:

Deprecations
~~~~~~~~~~~~

-
-

.. ---------------------------------------------------------------------------


.. _whatsnew_110.performance:

Performance improvements
~~~~~~~~~~~~~~~~~~~~~~~~

-
-

.. ---------------------------------------------------------------------------

.. _whatsnew_110.bug_fixes:

Bug fixes
~~~~~~~~~


Categorical
^^^^^^^^^^^

-
-

Datetimelike
^^^^^^^^^^^^
-
-

Timedelta
^^^^^^^^^

-
-

Timezones
^^^^^^^^^

-
-


Numeric
^^^^^^^
-
-

Conversion
^^^^^^^^^^
- Bug in :class:`Series` construction from NumPy array with big-endian ``datetime64`` dtype (:issue:`29684`)
-
-

Strings
^^^^^^^

-
-


Interval
^^^^^^^^

-
-

Indexing
^^^^^^^^

-
-

Missing
^^^^^^^

-
-

MultiIndex
^^^^^^^^^^

-
-

I/O
^^^

-
-

Plotting
^^^^^^^^

-
-

Groupby/resample/rolling
^^^^^^^^^^^^^^^^^^^^^^^^

-
-


Reshaping
^^^^^^^^^

<<<<<<< HEAD
- Correct incorrect error message in :meth:`DataFrame.pivot` when ``columns`` is set to ``None``. (:issue:`30924`)
-
=======
-
- Bug in :meth:`DataFrame.pivot_table` when only MultiIndexed columns is set (:issue:`17038`)
>>>>>>> 87188775

Sparse
^^^^^^

-
-

ExtensionArray
^^^^^^^^^^^^^^

-
-


Other
^^^^^
-
-

.. ---------------------------------------------------------------------------

.. _whatsnew_110.contributors:

Contributors
~~~~~~~~~~~~<|MERGE_RESOLUTION|>--- conflicted
+++ resolved
@@ -139,13 +139,10 @@
 Reshaping
 ^^^^^^^^^
 
-<<<<<<< HEAD
-- Correct incorrect error message in :meth:`DataFrame.pivot` when ``columns`` is set to ``None``. (:issue:`30924`)
--
-=======
 -
 - Bug in :meth:`DataFrame.pivot_table` when only MultiIndexed columns is set (:issue:`17038`)
->>>>>>> 87188775
+- Correct incorrect error message in :meth:`DataFrame.pivot` when ``columns`` is set to ``None``. (:issue:`30924`)
+
 
 Sparse
 ^^^^^^
