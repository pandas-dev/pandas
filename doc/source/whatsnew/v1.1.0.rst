--- conflicted
+++ resolved
@@ -332,11 +332,8 @@
 - :meth:`~Series.explode` now accepts ``ignore_index`` to reset the index, similarly to :meth:`pd.concat` or :meth:`DataFrame.sort_values` (:issue:`34932`).
 - :meth:`read_csv` now accepts string values like "0", "0.0", "1", "1.0" as convertible to the nullable boolean dtype (:issue:`34859`)
 - :class:`pandas.core.window.ExponentialMovingWindow` now supports a ``times`` argument that allows ``mean`` to be calculated with observations spaced by the timestamps in ``times`` (:issue:`34839`)
-<<<<<<< HEAD
-- :meth:`Series.plot` now supports asymmetric error bars. Previously, if :meth:`Series.plot` received a "2xN" array with error values for `yerr` and/or `xerr`, the left/lower values (first row) were mirrored, while the right/upper values (second row) were ignored. Now, the first row represents the left/lower error values and the second row the right/upper error values. (:issue:`9536`)
-=======
 - :meth:`DataFrame.agg` and :meth:`Series.agg` now accept named aggregation for renaming the output columns/indexes. (:issue:`26513`)
->>>>>>> 9827ce00
+- :meth:`DataFrame.agg` and :meth:`Series.agg` now accept named aggregation for renaming the output columns/indexes. (:issue:`26513`)
 
 .. ---------------------------------------------------------------------------
 
