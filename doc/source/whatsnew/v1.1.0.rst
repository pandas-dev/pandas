.. _whatsnew_110:

What's new in 1.1.0 (??)
------------------------

These are the changes in pandas 1.1.0. See :ref:`release` for a full changelog
including other versions of pandas.

{{ header }}

.. ---------------------------------------------------------------------------

Enhancements
~~~~~~~~~~~~

.. _whatsnew_110.period_index_partial_string_slicing:

Nonmonotonic PeriodIndex Partial String Slicing
^^^^^^^^^^^^^^^^^^^^^^^^^^^^^^^^^^^^^^^^^^^^^^^

:class:`PeriodIndex` now supports partial string slicing for non-monotonic indexes, mirroring :class:`DatetimeIndex` behavior (:issue:`31096`)

For example:

.. ipython:: python

   dti = pd.date_range("2014-01-01", periods=30, freq="30D")
   pi = dti.to_period("D")
   ser_monotonic = pd.Series(np.arange(30), index=pi)
   shuffler = list(range(0, 30, 2)) + list(range(1, 31, 2))
   ser = ser_monotonic[shuffler]
   ser

.. ipython:: python

   ser["2014"]
   ser.loc["May 2015"]

.. _whatsnew_110.timestamp_fold_support:

Fold argument support in Timestamp constructor
^^^^^^^^^^^^^^^^^^^^^^^^^^^^^^^^^^^^^^^^^^^^^^

:class:`Timestamp:` now supports the keyword-only fold argument according to `PEP 495 <https://www.python.org/dev/peps/pep-0495/#the-fold-attribute>`_ similar to parent ``datetime.datetime`` class. It supports both accepting fold as an initialization argument and inferring fold from other constructor arguments (:issue:`25057`, :issue:`31338`). Support is limited to ``dateutil`` timezones as ``pytz`` doesn't support fold.

For example:

.. ipython:: python

    ts = pd.Timestamp("2019-10-27 01:30:00+00:00")
    ts.fold

.. ipython:: python

    ts = pd.Timestamp(year=2019, month=10, day=27, hour=1, minute=30,
                      tz="dateutil/Europe/London", fold=1)
    ts

For more on working with fold, see :ref:`Fold subsection <timeseries.fold>` in the user guide.

.. _whatsnew_110.enhancements.other:

Other enhancements
^^^^^^^^^^^^^^^^^^

- :class:`Styler` may now render CSS more efficiently where multiple cells have the same styling (:issue:`30876`)
- :meth:`Styler.highlight_null` now accepts ``subset`` argument (:issue:`31345`)
- When writing directly to a sqlite connection :func:`to_sql` now supports the ``multi`` method (:issue:`29921`)
- `OptionError` is now exposed in `pandas.errors` (:issue:`27553`)
- :func:`timedelta_range` will now infer a frequency when passed ``start``, ``stop``, and ``periods`` (:issue:`32377`)
- Positional slicing on a :class:`IntervalIndex` now supports slices with ``step > 1`` (:issue:`31658`)
- :meth:`DataFrame.sample` will now also allow array-like and BitGenerator objects to be passed to ``random_state`` as seeds (:issue:`32503`)
-

.. ---------------------------------------------------------------------------

.. _whatsnew_110.api.other:

Other API changes
^^^^^^^^^^^^^^^^^

- :meth:`Series.describe` will now show distribution percentiles for ``datetime`` dtypes, statistics ``first`` and ``last``
  will now be ``min`` and ``max`` to match with numeric dtypes in :meth:`DataFrame.describe` (:issue:`30164`)
- Added :meth:`DataFrame.value_counts` (:issue:`5377`)
- :meth:`Groupby.groups` now returns an abbreviated representation when called on large dataframes (:issue:`1135`)
- ``loc`` lookups with an object-dtype :class:`Index` and an integer key will now raise ``KeyError`` instead of ``TypeError`` when key is missing (:issue:`31905`)
-

Backwards incompatible API changes
~~~~~~~~~~~~~~~~~~~~~~~~~~~~~~~~~~
- :meth:`DataFrame.swaplevels` now raises a  ``TypeError`` if the axis is not a :class:`MultiIndex`.
  Previously a ``AttributeError`` was raised (:issue:`31126`)
- :meth:`DataFrameGroupby.mean` and :meth:`SeriesGroupby.mean` (and similarly for :meth:`~DataFrameGroupby.median`, :meth:`~DataFrameGroupby.std` and :meth:`~DataFrameGroupby.var`)
  now raise a  ``TypeError`` if a not-accepted keyword argument is passed into it.
  Previously a ``UnsupportedFunctionCall`` was raised (``AssertionError`` if ``min_count`` passed into :meth:`~DataFrameGroupby.median`) (:issue:`31485`)
- :meth:`DataFrame.at` and :meth:`Series.at` will raise a ``TypeError`` instead of a ``ValueError`` if an incompatible key is passed, and ``KeyError`` if a missing key is passed, matching the behavior of ``.loc[]`` (:issue:`31722`)
- Passing an integer dtype other than ``int64`` to ``np.array(period_index, dtype=...)`` will now raise ``TypeError`` instead of incorrectly using ``int64`` (:issue:`32255`)
-

.. _whatsnew_110.api_breaking.indexing_raises_key_errors:

Failed Label-Based Lookups Always Raise KeyError
^^^^^^^^^^^^^^^^^^^^^^^^^^^^^^^^^^^^^^^^^^^^^^^^

Label lookups ``series[key]``, ``series.loc[key]`` and ``frame.loc[key]``
used to raises either ``KeyError`` or ``TypeError`` depending on the type of
key and type of :class:`Index`.  These now consistently raise ``KeyError`` (:issue:`31867`)

.. ipython:: python

    ser1 = pd.Series(range(3), index=[0, 1, 2])
    ser2 = pd.Series(range(3), index=pd.date_range("2020-02-01", periods=3))

*Previous behavior*:

.. code-block:: ipython

    In [3]: ser1[1.5]
    ...
    TypeError: cannot do label indexing on Int64Index with these indexers [1.5] of type float

    In [4] ser1["foo"]
    ...
    KeyError: 'foo'

    In [5]: ser1.loc[1.5]
    ...
    TypeError: cannot do label indexing on Int64Index with these indexers [1.5] of type float

    In [6]: ser1.loc["foo"]
    ...
    KeyError: 'foo'

    In [7]: ser2.loc[1]
    ...
    TypeError: cannot do label indexing on DatetimeIndex with these indexers [1] of type int

    In [8]: ser2.loc[pd.Timestamp(0)]
    ...
    KeyError: Timestamp('1970-01-01 00:00:00')

*New behavior*:

.. code-block:: ipython

    In [3]: ser1[1.5]
    ...
    KeyError: 1.5

    In [4] ser1["foo"]
    ...
    KeyError: 'foo'

    In [5]: ser1.loc[1.5]
    ...
    KeyError: 1.5

    In [6]: ser1.loc["foo"]
    ...
    KeyError: 'foo'

    In [7]: ser2.loc[1]
    ...
    KeyError: 1

    In [8]: ser2.loc[pd.Timestamp(0)]
    ...
    KeyError: Timestamp('1970-01-01 00:00:00')

.. ---------------------------------------------------------------------------

.. _whatsnew_110.api_breaking.assignment_to_multiple_columns:

Assignment to multiple columns of a DataFrame when some columns do not exist
^^^^^^^^^^^^^^^^^^^^^^^^^^^^^^^^^^^^^^^^^^^^^^^^^^^^^^^^^^^^^^^^^^^^^^^^^^^^

Assignment to multiple columns of a :class:`DataFrame` when some of the columns do not exist would previously assign the values to the last column. Now, new columns would be constructed with the right values. (:issue:`13658`)

.. ipython:: python

   df = pd.DataFrame({'a': [0, 1, 2], 'b': [3, 4, 5]})
   df

*Previous behavior*:

.. code-block:: ipython

   In [3]: df[['a', 'c']] = 1
   In [4]: df
   Out[4]:
      a  b
   0  1  1
   1  1  1
   2  1  1

*New behavior*:

.. ipython:: python

   df[['a', 'c']] = 1
   df

.. _whatsnew_110.deprecations:

Deprecations
~~~~~~~~~~~~
- Lookups on a :class:`Series` with a single-item list containing a slice (e.g. ``ser[[slice(0, 4)]]``) are deprecated, will raise in a future version.  Either convert the list to tuple, or pass the slice directly instead (:issue:`31333`)
- :meth:`DataFrame.mean` and :meth:`DataFrame.median` with ``numeric_only=None`` will include datetime64 and datetime64tz columns in a future version (:issue:`29941`)
- Setting values with ``.loc`` using a positional slice is deprecated and will raise in a future version.  Use ``.loc`` with labels or ``.iloc`` with positions instead (:issue:`31840`)
- :meth:`DataFrame.to_dict` has deprecated accepting short names for ``orient`` in future versions (:issue:`32515`)
- :meth:`Categorical.to_dense` is deprecated and will be removed in a future version, use ``np.asarray(cat)`` instead (:issue:`32639`)

.. ---------------------------------------------------------------------------


.. _whatsnew_110.performance:

Performance improvements
~~~~~~~~~~~~~~~~~~~~~~~~

- Performance improvement in :class:`Timedelta` constructor (:issue:`30543`)
- Performance improvement in :class:`Timestamp` constructor (:issue:`30543`)
- Performance improvement in flex arithmetic ops between :class:`DataFrame` and :class:`Series` with ``axis=0`` (:issue:`31296`)
- The internal index method :meth:`~Index._shallow_copy` now copies cached attributes over to the new index,
  avoiding creating these again on the new index. This can speed up many operations that depend on creating copies of
  existing indexes (:issue:`28584`, :issue:`32640`, :issue:`32669`)

.. ---------------------------------------------------------------------------

.. _whatsnew_110.bug_fixes:

Bug fixes
~~~~~~~~~


Categorical
^^^^^^^^^^^

- Bug where :func:`merge` was unable to join on non-unique categorical indices (:issue:`28189`)
- Bug when passing categorical data to :class:`Index` constructor along with ``dtype=object`` incorrectly returning a :class:`CategoricalIndex` instead of object-dtype :class:`Index` (:issue:`32167`)
- Bug where :class:`Categorical` comparison operator ``__ne__`` would incorrectly evaluate to ``False`` when either element was missing (:issue:`32276`)
- :meth:`Categorical.fillna` now accepts :class:`Categorical` ``other`` argument (:issue:`32420`)

Datetimelike
^^^^^^^^^^^^

- Bug in :class:`Timestamp` where constructing :class:`Timestamp` from ambiguous epoch time and calling constructor again changed :meth:`Timestamp.value` property (:issue:`24329`)
- :meth:`DatetimeArray.searchsorted`, :meth:`TimedeltaArray.searchsorted`, :meth:`PeriodArray.searchsorted` not recognizing non-pandas scalars and incorrectly raising ``ValueError`` instead of ``TypeError`` (:issue:`30950`)
- Bug in :class:`Timestamp` where constructing :class:`Timestamp` with dateutil timezone less than 128 nanoseconds before daylight saving time switch from winter to summer would result in nonexistent time (:issue:`31043`)
- Bug in :meth:`Period.to_timestamp`, :meth:`Period.start_time` with microsecond frequency returning a timestamp one nanosecond earlier than the correct time (:issue:`31475`)
- :class:`Timestamp` raising confusing error message when year, month or day is missing (:issue:`31200`)
- Bug in :class:`DatetimeIndex` constructor incorrectly accepting ``bool``-dtyped inputs (:issue:`32668`)

Timedelta
^^^^^^^^^

- Bug in constructing a :class:`Timedelta` with a high precision integer that would round the :class:`Timedelta` components (:issue:`31354`)
- Bug in dividing ``np.nan`` or ``None`` by :class:`Timedelta`` incorrectly returning ``NaT`` (:issue:`31869`)
-

Timezones
^^^^^^^^^

-
-


Numeric
^^^^^^^
- Bug in :meth:`DataFrame.floordiv` with ``axis=0`` not treating division-by-zero like :meth:`Series.floordiv` (:issue:`31271`)
- Bug in :meth:`to_numeric` with string argument ``"uint64"`` and ``errors="coerce"`` silently fails (:issue:`32394`)
- Bug in :meth:`to_numeric` with ``downcast="unsigned"`` fails for empty data (:issue:`32493`)
- Bug in :meth:`DataFrame.mean` with ``numeric_only=False`` and either ``datetime64`` dtype or ``PeriodDtype`` column incorrectly raising ``TypeError`` (:issue:`32426`)
-

Conversion
^^^^^^^^^^
- Bug in :class:`Series` construction from NumPy array with big-endian ``datetime64`` dtype (:issue:`29684`)
- Bug in :class:`Timedelta` construction with large nanoseconds keyword value (:issue:`32402`)
- Bug in :class:`DataFrame` construction where sets would be duplicated rather than raising (:issue:`32582`)

Strings
^^^^^^^

-
-


Interval
^^^^^^^^
-
-

Indexing
^^^^^^^^
- Bug in slicing on a :class:`DatetimeIndex` with a partial-timestamp dropping high-resolution indices near the end of a year, quarter, or month (:issue:`31064`)
- Bug in :meth:`PeriodIndex.get_loc` treating higher-resolution strings differently from :meth:`PeriodIndex.get_value` (:issue:`31172`)
- Bug in :meth:`Series.at` and :meth:`DataFrame.at` not matching ``.loc`` behavior when looking up an integer in a :class:`Float64Index` (:issue:`31329`)
- Bug in :meth:`PeriodIndex.is_monotonic` incorrectly returning ``True`` when containing leading ``NaT`` entries (:issue:`31437`)
- Bug in :meth:`DatetimeIndex.get_loc` raising ``KeyError`` with converted-integer key instead of the user-passed key (:issue:`31425`)
- Bug in :meth:`Series.xs` incorrectly returning ``Timestamp`` instead of ``datetime64`` in some object-dtype cases (:issue:`31630`)
- Bug in :meth:`DataFrame.iat` incorrectly returning ``Timestamp`` instead of ``datetime`` in some object-dtype cases (:issue:`32809`)
- Bug in :meth:`Series.loc` and :meth:`DataFrame.loc` when indexing with an integer key on a object-dtype :class:`Index` that is not all-integers (:issue:`31905`)
- Bug in :meth:`DataFrame.iloc.__setitem__` on a :class:`DataFrame` with duplicate columns incorrectly setting values for all matching columns (:issue:`15686`, :issue:`22036`)
- Bug in :meth:`DataFrame.loc:` and :meth:`Series.loc` with a :class:`DatetimeIndex`, :class:`TimedeltaIndex`, or :class:`PeriodIndex` incorrectly allowing lookups of non-matching datetime-like dtypes (:issue:`32650`)
- Bug in :meth:`Series.__getitem__` indexing with non-standard scalars, e.g. ``np.dtype`` (:issue:`32684`)

Missing
^^^^^^^

- Calling :meth:`fillna` on an empty Series now correctly returns a shallow copied object. The behaviour is now consistent with :class:`Index`, :class:`DataFrame` and a non-empty :class:`Series` (:issue:`32543`).


MultiIndex
^^^^^^^^^^
- Bug in :meth:`Dataframe.loc` when used with a :class:`MultiIndex`. The returned values were not in the same order as the given inputs (:issue:`22797`)

.. ipython:: python

        df = pd.DataFrame(np.arange(4),
                          index=[["a", "a", "b", "b"], [1, 2, 1, 2]])
        # Rows are now ordered as the requested keys
        df.loc[(['b', 'a'], [2, 1]), :]

- Bug in :meth:`MultiIndex.intersection` was not guaranteed to preserve order when ``sort=False``. (:issue:`31325`)

.. ipython:: python

        left = pd.MultiIndex.from_arrays([["b", "a"], [2, 1]])
        right = pd.MultiIndex.from_arrays([["a", "b", "c"], [1, 2, 3]])
        # Common elements are now guaranteed to be ordered by the left side
        left.intersection(right, sort=False)

-

I/O
^^^
- Bug in :meth:`read_json` where integer overflow was occuring when json contains big number strings. (:issue:`30320`)
- `read_csv` will now raise a ``ValueError`` when the arguments `header` and `prefix` both are not `None`. (:issue:`27394`)
- Bug in :meth:`DataFrame.to_json` was raising ``NotFoundError`` when ``path_or_buf`` was an S3 URI (:issue:`28375`)
- Bug in :meth:`DataFrame.to_parquet` overwriting pyarrow's default for
  ``coerce_timestamps``; following pyarrow's default allows writing nanosecond
  timestamps with ``version="2.0"`` (:issue:`31652`).
- Bug in :meth:`read_csv` was raising `TypeError` when `sep=None` was used in combination with `comment` keyword (:issue:`31396`)
- Bug in :class:`HDFStore` that caused it to set to ``int64`` the dtype of a ``datetime64`` column when reading a DataFrame in Python 3 from fixed format written in Python 2 (:issue:`31750`)
- Bug in :meth:`DataFrame.to_json` where ``Timedelta`` objects would not be serialized correctly with ``date_format="iso"`` (:issue:`28256`)
- :func:`read_csv` will raise a ``ValueError`` when the column names passed in `parse_dates` are missing in the Dataframe (:issue:`31251`)
- Bug in :meth:`read_excel` where a UTF-8 string with a high surrogate would cause a segmentation violation (:issue:`23809`)
- Bug in :meth:`read_csv` was causing a file descriptor leak on an empty file (:issue:`31488`)
- Bug in :meth:`read_csv` was causing a segfault when there were blank lines between the header and data rows (:issue:`28071`)
- Bug in :meth:`read_csv` was raising a misleading exception on a permissions issue (:issue:`23784`)


Plotting
^^^^^^^^

- :func:`.plot` for line/bar now accepts color by dictonary (:issue:`8193`).
-
- Bug in :meth:`DataFrame.boxplot` and :meth:`DataFrame.plot.boxplot` lost color attributes of ``medianprops``, ``whiskerprops``, ``capprops`` and ``medianprops`` (:issue:`30346`)


Groupby/resample/rolling
^^^^^^^^^^^^^^^^^^^^^^^^

- Bug in :meth:`GroupBy.apply` raises ``ValueError`` when the ``by`` axis is not sorted and has duplicates and the applied ``func`` does not mutate passed in objects (:issue:`30667`)
- Bug in :meth:`DataFrameGroupby.transform` produces incorrect result with transformation functions (:issue:`30918`)

Reshaping
^^^^^^^^^

- Bug effecting all numeric and boolean reduction methods not returning subclassed data type. (:issue:`25596`)
- Bug in :meth:`DataFrame.pivot_table` when only MultiIndexed columns is set (:issue:`17038`)
- Bug in :meth:`DataFrame.unstack` and :meth:`Series.unstack` can take tuple names in MultiIndexed data (:issue:`19966`)
- Bug in :meth:`DataFrame.pivot_table` when ``margin`` is ``True`` and only ``column`` is defined (:issue:`31016`)
- Fix incorrect error message in :meth:`DataFrame.pivot` when ``columns`` is set to ``None``. (:issue:`30924`)
- Bug in :func:`crosstab` when inputs are two Series and have tuple names, the output will keep dummy MultiIndex as columns. (:issue:`18321`)
- :meth:`DataFrame.pivot` can now take lists for ``index`` and ``columns`` arguments (:issue:`21425`)
- Bug in :func:`concat` where the resulting indices are not copied when ``copy=True`` (:issue:`29879`)
- :meth:`Series.append` will now raise a ``TypeError`` when passed a DataFrame or a sequence containing Dataframe (:issue:`31413`)
- :meth:`DataFrame.replace` and :meth:`Series.replace` will raise a ``TypeError`` if ``to_replace`` is not an expected type. Previously the ``replace`` would fail silently (:issue:`18634`)
- Bug in :meth:`DataFrame.apply` where callback was called with :class:`Series` parameter even though ``raw=True`` requested. (:issue:`32423`)
- Bug in :meth:`DataFrame.pivot_table` losing timezone information when creating a :class:`MultiIndex` level from a column with timezone-aware dtype (:issue:`32558`)


Sparse
^^^^^^
- Creating a :class:`SparseArray` from timezone-aware dtype will issue a warning before dropping timezone information, instead of doing so silently (:issue:`32501`)
-
-

ExtensionArray
^^^^^^^^^^^^^^

-
-


Other
^^^^^
- Appending a dictionary to a :class:`DataFrame` without passing ``ignore_index=True`` will raise ``TypeError: Can only append a dict if ignore_index=True``
  instead of ``TypeError: Can only append a Series if ignore_index=True or if the Series has a name`` (:issue:`30871`)
- Set operations on an object-dtype :class:`Index` now always return object-dtype results (:issue:`31401`)
- Bug in :meth:`AbstractHolidayCalendar.holidays` when no rules were defined (:issue:`31415`)
- Bug in :meth:`DataFrame.to_records` incorrectly losing timezone information in timezone-aware ``datetime64`` columns (:issue:`32535`)
- Fixed :func:`pandas.testing.assert_series_equal` to correctly raise if left object is a different subclass with ``check_series_type=True`` (:issue:`32670`).
- :meth:`IntegerArray.astype` now supports ``datetime64`` dtype (:issue:32538`)
- Fixed bug in :func:`pandas.testing.assert_series_equal` where dtypes were checked for ``Interval`` and ``ExtensionArray`` operands when ``check_dtype`` was ``False`` (:issue:`32747`)
<<<<<<< HEAD
- Bug in :meth:`Series.map` not raising on invalid ``na_action`` (:issue:`32815`)
=======
- Bug in :meth:`DataFrame.__dir__` caused a segfault when using unicode surrogates in a column name (:issue:`25509`)
>>>>>>> f0fc6dd8

.. ---------------------------------------------------------------------------

.. _whatsnew_110.contributors:

Contributors
~~~~~~~~~~~~<|MERGE_RESOLUTION|>--- conflicted
+++ resolved
@@ -405,11 +405,8 @@
 - Fixed :func:`pandas.testing.assert_series_equal` to correctly raise if left object is a different subclass with ``check_series_type=True`` (:issue:`32670`).
 - :meth:`IntegerArray.astype` now supports ``datetime64`` dtype (:issue:32538`)
 - Fixed bug in :func:`pandas.testing.assert_series_equal` where dtypes were checked for ``Interval`` and ``ExtensionArray`` operands when ``check_dtype`` was ``False`` (:issue:`32747`)
-<<<<<<< HEAD
 - Bug in :meth:`Series.map` not raising on invalid ``na_action`` (:issue:`32815`)
-=======
 - Bug in :meth:`DataFrame.__dir__` caused a segfault when using unicode surrogates in a column name (:issue:`25509`)
->>>>>>> f0fc6dd8
 
 .. ---------------------------------------------------------------------------
 
