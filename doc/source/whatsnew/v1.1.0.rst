--- conflicted
+++ resolved
@@ -149,12 +149,9 @@
 - Bug in slicing on a :class:`DatetimeIndex` with a partial-timestamp dropping high-resolution indices near the end of a year, quarter, or month (:issue:`31064`)
 - Bug in :meth:`PeriodIndex.get_loc` treating higher-resolution strings differently from :meth:`PeriodIndex.get_value` (:issue:`31172`)
 - Bug in :meth:`Series.at` and :meth:`DataFrame.at` not matching ``.loc`` behavior when looking up an integer in a :class:`Float64Index` (:issue:`31329`)
-<<<<<<< HEAD
+- Bug in :meth:`PeriodIndex.is_monotonic` incorrectly returning ``True`` when containing leading ``NaT`` entries (:issue:`31437`)
 - Bug in :meth:`DatetimeIndex.get_loc` raising ``KeyError`` with converted-integer key instead of the user-passed key (:issue:`31425`)
-=======
-- Bug in :meth:`PeriodIndex.is_monotonic` incorrectly returning ``True`` when containing leading ``NaT`` entries (:issue:`31437`)
--
->>>>>>> ce8af219
+-
 
 Missing
 ^^^^^^^
