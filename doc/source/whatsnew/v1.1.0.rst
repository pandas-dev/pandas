.. _whatsnew_110:

What's new in 1.1.0 (??)
------------------------

These are the changes in pandas 1.1.0. See :ref:`release` for a full changelog
including other versions of pandas.

{{ header }}

.. ---------------------------------------------------------------------------

Enhancements
~~~~~~~~~~~~

.. _whatsnew_110.period_index_partial_string_slicing:

Nonmonotonic PeriodIndex Partial String Slicing
^^^^^^^^^^^^^^^^^^^^^^^^^^^^^^^^^^^^^^^^^^^^^^^

:class:`PeriodIndex` now supports partial string slicing for non-monotonic indexes, mirroring :class:`DatetimeIndex` behavior (:issue:`31096`)

For example:

.. ipython:: python

   dti = pd.date_range("2014-01-01", periods=30, freq="30D")
   pi = dti.to_period("D")
   ser_monotonic = pd.Series(np.arange(30), index=pi)
   shuffler = list(range(0, 30, 2)) + list(range(1, 31, 2))
   ser = ser_monotonic[shuffler]
   ser

.. ipython:: python

   ser["2014"]
   ser.loc["May 2015"]

.. _whatsnew_110.timestamp_fold_support:

Fold argument support in Timestamp constructor
^^^^^^^^^^^^^^^^^^^^^^^^^^^^^^^^^^^^^^^^^^^^^^

:class:`Timestamp:` now supports the keyword-only fold argument according to `PEP 495 <https://www.python.org/dev/peps/pep-0495/#the-fold-attribute>`_ similar to parent ``datetime.datetime`` class. It supports both accepting fold as an initialization argument and inferring fold from other constructor arguments (:issue:`25057`, :issue:`31338`). Support is limited to ``dateutil`` timezones as ``pytz`` doesn't support fold.

For example:

.. ipython:: python

    ts = pd.Timestamp("2019-10-27 01:30:00+00:00")
    ts.fold

.. ipython:: python

    ts = pd.Timestamp(year=2019, month=10, day=27, hour=1, minute=30,
                      tz="dateutil/Europe/London", fold=1)
    ts

For more on working with fold, see :ref:`Fold subsection <timeseries.fold>` in the user guide.

.. _whatsnew_110.enhancements.other:

Other enhancements
^^^^^^^^^^^^^^^^^^

- :class:`Styler` may now render CSS more efficiently where multiple cells have the same styling (:issue:`30876`)
- :meth:`Styler.highlight_null` now accepts ``subset`` argument (:issue:`31345`)
- When writing directly to a sqlite connection :func:`to_sql` now supports the ``multi`` method (:issue:`29921`)
- `OptionError` is now exposed in `pandas.errors` (:issue:`27553`)
- :func:`timedelta_range` will now infer a frequency when passed ``start``, ``stop``, and ``periods`` (:issue:`32377`)
- Positional slicing on a :class:`IntervalIndex` now supports slices with ``step > 1`` (:issue:`31658`)
- :class:`Series.str` now has a `fullmatch` method that matches a regular expression against the entire string in each row of the series, similar to `re.fullmatch` (:issue:`32806`).
- :meth:`DataFrame.sample` will now also allow array-like and BitGenerator objects to be passed to ``random_state`` as seeds (:issue:`32503`)
-

.. ---------------------------------------------------------------------------

.. _whatsnew_110.api.other:

Other API changes
^^^^^^^^^^^^^^^^^

- :meth:`Series.describe` will now show distribution percentiles for ``datetime`` dtypes, statistics ``first`` and ``last``
  will now be ``min`` and ``max`` to match with numeric dtypes in :meth:`DataFrame.describe` (:issue:`30164`)
- Added :meth:`DataFrame.value_counts` (:issue:`5377`)
- :meth:`Groupby.groups` now returns an abbreviated representation when called on large dataframes (:issue:`1135`)
- ``loc`` lookups with an object-dtype :class:`Index` and an integer key will now raise ``KeyError`` instead of ``TypeError`` when key is missing (:issue:`31905`)
-

Backwards incompatible API changes
~~~~~~~~~~~~~~~~~~~~~~~~~~~~~~~~~~
- :meth:`DataFrame.swaplevels` now raises a  ``TypeError`` if the axis is not a :class:`MultiIndex`.
  Previously a ``AttributeError`` was raised (:issue:`31126`)
- :meth:`DataFrameGroupby.mean` and :meth:`SeriesGroupby.mean` (and similarly for :meth:`~DataFrameGroupby.median`, :meth:`~DataFrameGroupby.std` and :meth:`~DataFrameGroupby.var`)
  now raise a  ``TypeError`` if a not-accepted keyword argument is passed into it.
  Previously a ``UnsupportedFunctionCall`` was raised (``AssertionError`` if ``min_count`` passed into :meth:`~DataFrameGroupby.median`) (:issue:`31485`)
- :meth:`DataFrame.at` and :meth:`Series.at` will raise a ``TypeError`` instead of a ``ValueError`` if an incompatible key is passed, and ``KeyError`` if a missing key is passed, matching the behavior of ``.loc[]`` (:issue:`31722`)
- Passing an integer dtype other than ``int64`` to ``np.array(period_index, dtype=...)`` will now raise ``TypeError`` instead of incorrectly using ``int64`` (:issue:`32255`)
-

.. _whatsnew_110.api_breaking.indexing_raises_key_errors:

Failed Label-Based Lookups Always Raise KeyError
^^^^^^^^^^^^^^^^^^^^^^^^^^^^^^^^^^^^^^^^^^^^^^^^

Label lookups ``series[key]``, ``series.loc[key]`` and ``frame.loc[key]``
used to raises either ``KeyError`` or ``TypeError`` depending on the type of
key and type of :class:`Index`.  These now consistently raise ``KeyError`` (:issue:`31867`)

.. ipython:: python

    ser1 = pd.Series(range(3), index=[0, 1, 2])
    ser2 = pd.Series(range(3), index=pd.date_range("2020-02-01", periods=3))

*Previous behavior*:

.. code-block:: ipython

    In [3]: ser1[1.5]
    ...
    TypeError: cannot do label indexing on Int64Index with these indexers [1.5] of type float

    In [4] ser1["foo"]
    ...
    KeyError: 'foo'

    In [5]: ser1.loc[1.5]
    ...
    TypeError: cannot do label indexing on Int64Index with these indexers [1.5] of type float

    In [6]: ser1.loc["foo"]
    ...
    KeyError: 'foo'

    In [7]: ser2.loc[1]
    ...
    TypeError: cannot do label indexing on DatetimeIndex with these indexers [1] of type int

    In [8]: ser2.loc[pd.Timestamp(0)]
    ...
    KeyError: Timestamp('1970-01-01 00:00:00')

*New behavior*:

.. code-block:: ipython

    In [3]: ser1[1.5]
    ...
    KeyError: 1.5

    In [4] ser1["foo"]
    ...
    KeyError: 'foo'

    In [5]: ser1.loc[1.5]
    ...
    KeyError: 1.5

    In [6]: ser1.loc["foo"]
    ...
    KeyError: 'foo'

    In [7]: ser2.loc[1]
    ...
    KeyError: 1

    In [8]: ser2.loc[pd.Timestamp(0)]
    ...
    KeyError: Timestamp('1970-01-01 00:00:00')

:meth:`DataFrame.merge` preserves right frame's row order
^^^^^^^^^^^^^^^^^^^^^^^^^^^^^^^^^^^^^^^^^^^^^^^^^^^^^^^^^
:meth:`DataFrame.merge` now preserves right frame's row order when executing a right merge (:issue:`27453`)

.. ipython:: python

    left_df = pd.DataFrame({'animal': ['dog', 'pig'], 'max_speed': [40, 11]})
    right_df = pd.DataFrame({'animal': ['quetzal', 'pig'], 'max_speed': [80, 11]})
    left_df
    right_df

*Previous behavior*:

.. code-block:: python

    >>> left_df.merge(right_df, on=['animal', 'max_speed'], how="right")
        animal  max_speed
    0      pig         11
    1  quetzal         80

*New behavior*:

.. ipython:: python

    left_df.merge(right_df, on=['animal', 'max_speed'], how="right")

.. ---------------------------------------------------------------------------

.. _whatsnew_110.api_breaking.assignment_to_multiple_columns:

Assignment to multiple columns of a DataFrame when some columns do not exist
^^^^^^^^^^^^^^^^^^^^^^^^^^^^^^^^^^^^^^^^^^^^^^^^^^^^^^^^^^^^^^^^^^^^^^^^^^^^

Assignment to multiple columns of a :class:`DataFrame` when some of the columns do not exist would previously assign the values to the last column. Now, new columns would be constructed with the right values. (:issue:`13658`)

.. ipython:: python

   df = pd.DataFrame({'a': [0, 1, 2], 'b': [3, 4, 5]})
   df

*Previous behavior*:

.. code-block:: ipython

   In [3]: df[['a', 'c']] = 1
   In [4]: df
   Out[4]:
      a  b
   0  1  1
   1  1  1
   2  1  1

*New behavior*:

.. ipython:: python

   df[['a', 'c']] = 1
   df

.. _whatsnew_110.deprecations:

Deprecations
~~~~~~~~~~~~
- Lookups on a :class:`Series` with a single-item list containing a slice (e.g. ``ser[[slice(0, 4)]]``) are deprecated, will raise in a future version.  Either convert the list to tuple, or pass the slice directly instead (:issue:`31333`)
- :meth:`DataFrame.mean` and :meth:`DataFrame.median` with ``numeric_only=None`` will include datetime64 and datetime64tz columns in a future version (:issue:`29941`)
- Setting values with ``.loc`` using a positional slice is deprecated and will raise in a future version.  Use ``.loc`` with labels or ``.iloc`` with positions instead (:issue:`31840`)
- :meth:`DataFrame.to_dict` has deprecated accepting short names for ``orient`` in future versions (:issue:`32515`)
- :meth:`Categorical.to_dense` is deprecated and will be removed in a future version, use ``np.asarray(cat)`` instead (:issue:`32639`)

.. ---------------------------------------------------------------------------


.. _whatsnew_110.performance:

Performance improvements
~~~~~~~~~~~~~~~~~~~~~~~~

- Performance improvement in :class:`Timedelta` constructor (:issue:`30543`)
- Performance improvement in :class:`Timestamp` constructor (:issue:`30543`)
- Performance improvement in flex arithmetic ops between :class:`DataFrame` and :class:`Series` with ``axis=0`` (:issue:`31296`)
- The internal index method :meth:`~Index._shallow_copy` now copies cached attributes over to the new index,
  avoiding creating these again on the new index. This can speed up many operations that depend on creating copies of
  existing indexes (:issue:`28584`, :issue:`32640`, :issue:`32669`)
- Significant performance improvement when creating a :class:`DataFrame` with
  sparse values from ``scipy.sparse`` matrices using the
  :meth:`DataFrame.sparse.from_spmatrix` constructor (:issue:`32821`,
  :issue:`32825`,  :issue:`32826`, :issue:`32856`, :issue:`32858`).
- Performance improvement in :meth:`Series.sum` for nullable (integer and boolean) dtypes (:issue:`30982`).


.. ---------------------------------------------------------------------------

.. _whatsnew_110.bug_fixes:

Bug fixes
~~~~~~~~~


Categorical
^^^^^^^^^^^

- Bug where :func:`merge` was unable to join on non-unique categorical indices (:issue:`28189`)
- Bug when passing categorical data to :class:`Index` constructor along with ``dtype=object`` incorrectly returning a :class:`CategoricalIndex` instead of object-dtype :class:`Index` (:issue:`32167`)
- Bug where :class:`Categorical` comparison operator ``__ne__`` would incorrectly evaluate to ``False`` when either element was missing (:issue:`32276`)
- :meth:`Categorical.fillna` now accepts :class:`Categorical` ``other`` argument (:issue:`32420`)

Datetimelike
^^^^^^^^^^^^

- Bug in :class:`Timestamp` where constructing :class:`Timestamp` from ambiguous epoch time and calling constructor again changed :meth:`Timestamp.value` property (:issue:`24329`)
- :meth:`DatetimeArray.searchsorted`, :meth:`TimedeltaArray.searchsorted`, :meth:`PeriodArray.searchsorted` not recognizing non-pandas scalars and incorrectly raising ``ValueError`` instead of ``TypeError`` (:issue:`30950`)
- Bug in :class:`Timestamp` where constructing :class:`Timestamp` with dateutil timezone less than 128 nanoseconds before daylight saving time switch from winter to summer would result in nonexistent time (:issue:`31043`)
- Bug in :meth:`Period.to_timestamp`, :meth:`Period.start_time` with microsecond frequency returning a timestamp one nanosecond earlier than the correct time (:issue:`31475`)
- :class:`Timestamp` raising confusing error message when year, month or day is missing (:issue:`31200`)
- Bug in :class:`DatetimeIndex` constructor incorrectly accepting ``bool``-dtyped inputs (:issue:`32668`)
- Bug in :meth:`DatetimeIndex.searchsorted` not accepting a ``list`` or :class:`Series` as its argument (:issue:`32762`)

Timedelta
^^^^^^^^^

- Bug in constructing a :class:`Timedelta` with a high precision integer that would round the :class:`Timedelta` components (:issue:`31354`)
- Bug in dividing ``np.nan`` or ``None`` by :class:`Timedelta`` incorrectly returning ``NaT`` (:issue:`31869`)
- Timedeltas now understand ``µs`` as identifier for microsecond (:issue:`32899`)

Timezones
^^^^^^^^^

-
-


Numeric
^^^^^^^
- Bug in :meth:`DataFrame.floordiv` with ``axis=0`` not treating division-by-zero like :meth:`Series.floordiv` (:issue:`31271`)
- Bug in :meth:`to_numeric` with string argument ``"uint64"`` and ``errors="coerce"`` silently fails (:issue:`32394`)
- Bug in :meth:`to_numeric` with ``downcast="unsigned"`` fails for empty data (:issue:`32493`)
- Bug in :meth:`DataFrame.mean` with ``numeric_only=False`` and either ``datetime64`` dtype or ``PeriodDtype`` column incorrectly raising ``TypeError`` (:issue:`32426`)
- Bug in :meth:`DataFrame.count` with ``level="foo"`` and index level ``"foo"`` containing NaNs causes segmentation fault (:issue:`21824`)

Conversion
^^^^^^^^^^
- Bug in :class:`Series` construction from NumPy array with big-endian ``datetime64`` dtype (:issue:`29684`)
- Bug in :class:`Timedelta` construction with large nanoseconds keyword value (:issue:`32402`)
- Bug in :class:`DataFrame` construction where sets would be duplicated rather than raising (:issue:`32582`)

Strings
^^^^^^^

- Bug in the :meth:`~Series.astype` method when converting "string" dtype data to nullable integer dtype (:issue:`32450`).
-


Interval
^^^^^^^^
-
-

Indexing
^^^^^^^^
- Bug in slicing on a :class:`DatetimeIndex` with a partial-timestamp dropping high-resolution indices near the end of a year, quarter, or month (:issue:`31064`)
- Bug in :meth:`PeriodIndex.get_loc` treating higher-resolution strings differently from :meth:`PeriodIndex.get_value` (:issue:`31172`)
- Bug in :meth:`Series.at` and :meth:`DataFrame.at` not matching ``.loc`` behavior when looking up an integer in a :class:`Float64Index` (:issue:`31329`)
- Bug in :meth:`PeriodIndex.is_monotonic` incorrectly returning ``True`` when containing leading ``NaT`` entries (:issue:`31437`)
- Bug in :meth:`DatetimeIndex.get_loc` raising ``KeyError`` with converted-integer key instead of the user-passed key (:issue:`31425`)
- Bug in :meth:`Series.xs` incorrectly returning ``Timestamp`` instead of ``datetime64`` in some object-dtype cases (:issue:`31630`)
- Bug in :meth:`DataFrame.iat` incorrectly returning ``Timestamp`` instead of ``datetime`` in some object-dtype cases (:issue:`32809`)
- Bug in :meth:`Series.loc` and :meth:`DataFrame.loc` when indexing with an integer key on a object-dtype :class:`Index` that is not all-integers (:issue:`31905`)
- Bug in :meth:`DataFrame.iloc.__setitem__` on a :class:`DataFrame` with duplicate columns incorrectly setting values for all matching columns (:issue:`15686`, :issue:`22036`)
- Bug in :meth:`DataFrame.loc:` and :meth:`Series.loc` with a :class:`DatetimeIndex`, :class:`TimedeltaIndex`, or :class:`PeriodIndex` incorrectly allowing lookups of non-matching datetime-like dtypes (:issue:`32650`)
- Bug in :meth:`Series.__getitem__` indexing with non-standard scalars, e.g. ``np.dtype`` (:issue:`32684`)
- Fix to preserve the ability to index with the "nearest" method with xarray's CFTimeIndex, an :class:`Index` subclass (`pydata/xarray#3751 <https://github.com/pydata/xarray/issues/3751>`_, :issue:`32905`).
- Bug in :class:`Index` constructor where an unhelpful error message was raised for ``numpy`` scalars (:issue:`33017`)
- Bug in :meth:`DataFrame.lookup` incorrectly raising an ``AttributeError`` when ``frame.index`` or ``frame.columns`` is not unique; this will now raise a ``ValueError`` with a helpful error message (:issue:`33041`)
- Bug in :meth:`DataFrame.iloc.__setitem__` creating a new array instead of overwriting ``Categorical`` values in-place (:issue:`32831`)

Missing
^^^^^^^

- Calling :meth:`fillna` on an empty Series now correctly returns a shallow copied object. The behaviour is now consistent with :class:`Index`, :class:`DataFrame` and a non-empty :class:`Series` (:issue:`32543`).


MultiIndex
^^^^^^^^^^
- Bug in :meth:`Dataframe.loc` when used with a :class:`MultiIndex`. The returned values were not in the same order as the given inputs (:issue:`22797`)

.. ipython:: python

        df = pd.DataFrame(np.arange(4),
                          index=[["a", "a", "b", "b"], [1, 2, 1, 2]])
        # Rows are now ordered as the requested keys
        df.loc[(['b', 'a'], [2, 1]), :]

- Bug in :meth:`MultiIndex.intersection` was not guaranteed to preserve order when ``sort=False``. (:issue:`31325`)

.. ipython:: python

        left = pd.MultiIndex.from_arrays([["b", "a"], [2, 1]])
        right = pd.MultiIndex.from_arrays([["a", "b", "c"], [1, 2, 3]])
        # Common elements are now guaranteed to be ordered by the left side
        left.intersection(right, sort=False)

-

I/O
^^^
- Bug in :meth:`read_json` where integer overflow was occurring when json contains big number strings. (:issue:`30320`)
- `read_csv` will now raise a ``ValueError`` when the arguments `header` and `prefix` both are not `None`. (:issue:`27394`)
- Bug in :meth:`DataFrame.to_json` was raising ``NotFoundError`` when ``path_or_buf`` was an S3 URI (:issue:`28375`)
- Bug in :meth:`DataFrame.to_parquet` overwriting pyarrow's default for
  ``coerce_timestamps``; following pyarrow's default allows writing nanosecond
  timestamps with ``version="2.0"`` (:issue:`31652`).
- Bug in :meth:`read_csv` was raising `TypeError` when `sep=None` was used in combination with `comment` keyword (:issue:`31396`)
- Bug in :class:`HDFStore` that caused it to set to ``int64`` the dtype of a ``datetime64`` column when reading a DataFrame in Python 3 from fixed format written in Python 2 (:issue:`31750`)
- Bug in :meth:`DataFrame.to_json` where ``Timedelta`` objects would not be serialized correctly with ``date_format="iso"`` (:issue:`28256`)
- :func:`read_csv` will raise a ``ValueError`` when the column names passed in `parse_dates` are missing in the Dataframe (:issue:`31251`)
- Bug in :meth:`read_excel` where a UTF-8 string with a high surrogate would cause a segmentation violation (:issue:`23809`)
- Bug in :meth:`read_csv` was causing a file descriptor leak on an empty file (:issue:`31488`)
- Bug in :meth:`read_csv` was causing a segfault when there were blank lines between the header and data rows (:issue:`28071`)
- Bug in :meth:`read_csv` was raising a misleading exception on a permissions issue (:issue:`23784`)
- Bug in :meth:`read_csv` was raising an ``IndexError`` when header=None and 2 extra data columns


Plotting
^^^^^^^^

- :func:`.plot` for line/bar now accepts color by dictonary (:issue:`8193`).
-
- Bug in :meth:`DataFrame.boxplot` and :meth:`DataFrame.plot.boxplot` lost color attributes of ``medianprops``, ``whiskerprops``, ``capprops`` and ``medianprops`` (:issue:`30346`)


Groupby/resample/rolling
^^^^^^^^^^^^^^^^^^^^^^^^

- Bug in :meth:`GroupBy.apply` raises ``ValueError`` when the ``by`` axis is not sorted and has duplicates and the applied ``func`` does not mutate passed in objects (:issue:`30667`)
- Bug in :meth:`DataFrameGroupby.transform` produces incorrect result with transformation functions (:issue:`30918`)
<<<<<<< HEAD
- Bug in :meth:`GroupBy.count` causes segmentation fault when grouped-by column contains NaNs (:issue:`32841`)
=======
- Bug in :meth:`DataFrame.groupby` and :meth:`Series.groupby` produces inconsistent type when aggregating Boolean series (:issue:`32894`)

>>>>>>> 36d6583c

Reshaping
^^^^^^^^^

- Bug effecting all numeric and boolean reduction methods not returning subclassed data type. (:issue:`25596`)
- Bug in :meth:`DataFrame.pivot_table` when only MultiIndexed columns is set (:issue:`17038`)
- Bug in :meth:`DataFrame.unstack` and :meth:`Series.unstack` can take tuple names in MultiIndexed data (:issue:`19966`)
- Bug in :meth:`DataFrame.pivot_table` when ``margin`` is ``True`` and only ``column`` is defined (:issue:`31016`)
- Fix incorrect error message in :meth:`DataFrame.pivot` when ``columns`` is set to ``None``. (:issue:`30924`)
- Bug in :func:`crosstab` when inputs are two Series and have tuple names, the output will keep dummy MultiIndex as columns. (:issue:`18321`)
- :meth:`DataFrame.pivot` can now take lists for ``index`` and ``columns`` arguments (:issue:`21425`)
- Bug in :func:`concat` where the resulting indices are not copied when ``copy=True`` (:issue:`29879`)
- Bug where :meth:`Index.astype` would lose the name attribute when converting from ``Float64Index`` to ``Int64Index``, or when casting to an ``ExtensionArray`` dtype (:issue:`32013`)
- :meth:`Series.append` will now raise a ``TypeError`` when passed a DataFrame or a sequence containing Dataframe (:issue:`31413`)
- :meth:`DataFrame.replace` and :meth:`Series.replace` will raise a ``TypeError`` if ``to_replace`` is not an expected type. Previously the ``replace`` would fail silently (:issue:`18634`)
- Bug on inplace operation of a Series that was adding a column to the DataFrame from where it was originally dropped from (using inplace=True) (:issue:`30484`)
- Bug in :meth:`DataFrame.apply` where callback was called with :class:`Series` parameter even though ``raw=True`` requested. (:issue:`32423`)
- Bug in :meth:`DataFrame.pivot_table` losing timezone information when creating a :class:`MultiIndex` level from a column with timezone-aware dtype (:issue:`32558`)
- Bug in :meth:`concat` where when passing a non-dict mapping as ``objs`` would raise a ``TypeError`` (:issue:`32863`)
- :meth:`DataFrame.agg` now provides more descriptive ``SpecificationError`` message when attempting to aggregating non-existant column (:issue:`32755`)
- Bug in :meth:`DataFrame.unstack` when MultiIndexed columns and MultiIndexed rows were used (:issue:`32624`, :issue:`24729` and :issue:`28306`)


Sparse
^^^^^^
- Creating a :class:`SparseArray` from timezone-aware dtype will issue a warning before dropping timezone information, instead of doing so silently (:issue:`32501`)
-
-

ExtensionArray
^^^^^^^^^^^^^^

-
-


Other
^^^^^
- Appending a dictionary to a :class:`DataFrame` without passing ``ignore_index=True`` will raise ``TypeError: Can only append a dict if ignore_index=True``
  instead of ``TypeError: Can only append a Series if ignore_index=True or if the Series has a name`` (:issue:`30871`)
- Set operations on an object-dtype :class:`Index` now always return object-dtype results (:issue:`31401`)
- Bug in :meth:`AbstractHolidayCalendar.holidays` when no rules were defined (:issue:`31415`)
- Bug in :meth:`DataFrame.to_records` incorrectly losing timezone information in timezone-aware ``datetime64`` columns (:issue:`32535`)
- Fixed :func:`pandas.testing.assert_series_equal` to correctly raise if left object is a different subclass with ``check_series_type=True`` (:issue:`32670`).
- :meth:`IntegerArray.astype` now supports ``datetime64`` dtype (:issue:32538`)
- Fixed bug in :func:`pandas.testing.assert_series_equal` where dtypes were checked for ``Interval`` and ``ExtensionArray`` operands when ``check_dtype`` was ``False`` (:issue:`32747`)
- Bug in :meth:`Series.map` not raising on invalid ``na_action`` (:issue:`32815`)
- Bug in :meth:`DataFrame.__dir__` caused a segfault when using unicode surrogates in a column name (:issue:`25509`)

.. ---------------------------------------------------------------------------

.. _whatsnew_110.contributors:

Contributors
~~~~~~~~~~~~<|MERGE_RESOLUTION|>--- conflicted
+++ resolved
@@ -403,12 +403,9 @@
 
 - Bug in :meth:`GroupBy.apply` raises ``ValueError`` when the ``by`` axis is not sorted and has duplicates and the applied ``func`` does not mutate passed in objects (:issue:`30667`)
 - Bug in :meth:`DataFrameGroupby.transform` produces incorrect result with transformation functions (:issue:`30918`)
-<<<<<<< HEAD
 - Bug in :meth:`GroupBy.count` causes segmentation fault when grouped-by column contains NaNs (:issue:`32841`)
-=======
 - Bug in :meth:`DataFrame.groupby` and :meth:`Series.groupby` produces inconsistent type when aggregating Boolean series (:issue:`32894`)
 
->>>>>>> 36d6583c
 
 Reshaping
 ^^^^^^^^^
