.. _whatsnew_220:

What's new in 2.2.0 (Month XX, 2024)
------------------------------------

These are the changes in pandas 2.2.0. See :ref:`release` for a full changelog
including other versions of pandas.

{{ header }}

.. ---------------------------------------------------------------------------
.. _whatsnew_220.enhancements:

Enhancements
~~~~~~~~~~~~

.. _whatsnew_220.enhancements.enhancement1:

enhancement1
^^^^^^^^^^^^

.. _whatsnew_220.enhancements.enhancement2:

enhancement2
^^^^^^^^^^^^

.. _whatsnew_220.enhancements.other:

Other enhancements
^^^^^^^^^^^^^^^^^^
<<<<<<< HEAD
- Implement masked algorithms for :meth:`Series.value_counts` (:issue:`54984`)
=======
- DataFrame.apply now allows the usage of numba (via ``engine="numba"``) to JIT compile the passed function, allowing for potential speedups (:issue:`54666`)
>>>>>>> 417a5e7f
-

.. ---------------------------------------------------------------------------
.. _whatsnew_220.notable_bug_fixes:

Notable bug fixes
~~~~~~~~~~~~~~~~~

These are bug fixes that might have notable behavior changes.

.. _whatsnew_220.notable_bug_fixes.merge_sort_behavior:

:func:`merge` and :meth:`DataFrame.join` now consistently follow documented sort behavior
^^^^^^^^^^^^^^^^^^^^^^^^^^^^^^^^^^^^^^^^^^^^^^^^^^^^^^^^^^^^^^^^^^^^^^^^^^^^^^^^^^^^^^^^^

In previous versions of pandas, :func:`merge` and :meth:`DataFrame.join` did not
always return a result that followed the documented sort behavior. pandas now
follows the documented sort behavior in merge and join operations (:issue:`54611`).

As documented, ``sort=True`` sorts the join keys lexicographically in the resulting
:class:`DataFrame`. With ``sort=False``, the order of the join keys depends on the
join type (``how`` keyword):

- ``how="left"``: preserve the order of the left keys
- ``how="right"``: preserve the order of the right keys
- ``how="inner"``: preserve the order of the left keys
- ``how="outer"``: sort keys lexicographically

One example with changing behavior is inner joins with non-unique left join keys
and ``sort=False``:

.. ipython:: python

    left = pd.DataFrame({"a": [1, 2, 1]})
    right = pd.DataFrame({"a": [1, 2]})
    result = pd.merge(left, right, how="inner", on="a", sort=False)

*Old Behavior*

.. code-block:: ipython

    In [5]: result
    Out[5]:
       a
    0  1
    1  1
    2  2

*New Behavior*

.. ipython:: python

    result

.. _whatsnew_220.notable_bug_fixes.notable_bug_fix2:

notable_bug_fix2
^^^^^^^^^^^^^^^^

.. ---------------------------------------------------------------------------
.. _whatsnew_220.api_breaking:

Backwards incompatible API changes
~~~~~~~~~~~~~~~~~~~~~~~~~~~~~~~~~~

.. _whatsnew_220.api_breaking.deps:

Increased minimum versions for dependencies
^^^^^^^^^^^^^^^^^^^^^^^^^^^^^^^^^^^^^^^^^^^
Some minimum supported versions of dependencies were updated.
If installed, we now require:

+-----------------+-----------------+----------+---------+
| Package         | Minimum Version | Required | Changed |
+=================+=================+==========+=========+
|                 |                 |    X     |    X    |
+-----------------+-----------------+----------+---------+

For `optional libraries <https://pandas.pydata.org/docs/getting_started/install.html>`_ the general recommendation is to use the latest version.
The following table lists the lowest version per library that is currently being tested throughout the development of pandas.
Optional libraries below the lowest tested version may still work, but are not considered supported.

+-----------------+-----------------+---------+
| Package         | Minimum Version | Changed |
+=================+=================+=========+
|                 |                 |    X    |
+-----------------+-----------------+---------+

See :ref:`install.dependencies` and :ref:`install.optional_dependencies` for more.

.. _whatsnew_220.api_breaking.other:

Other API changes
^^^^^^^^^^^^^^^^^
-
-

.. ---------------------------------------------------------------------------
.. _whatsnew_220.deprecations:

Deprecations
~~~~~~~~~~~~
- Changed :meth:`Timedelta.resolution_string` to return ``min``, ``s``, ``ms``, ``us``, and ``ns`` instead of ``T``, ``S``, ``L``, ``U``, and ``N``, for compatibility with respective deprecations in frequency aliases (:issue:`52536`)
- Deprecated allowing non-keyword arguments in :meth:`DataFrame.to_clipboard`. (:issue:`54229`)
- Deprecated allowing non-keyword arguments in :meth:`DataFrame.to_csv` except ``path_or_buf``. (:issue:`54229`)
- Deprecated allowing non-keyword arguments in :meth:`DataFrame.to_dict`. (:issue:`54229`)
- Deprecated allowing non-keyword arguments in :meth:`DataFrame.to_excel` except ``excel_writer``. (:issue:`54229`)
- Deprecated allowing non-keyword arguments in :meth:`DataFrame.to_gbq` except ``destination_table``. (:issue:`54229`)
- Deprecated allowing non-keyword arguments in :meth:`DataFrame.to_hdf` except ``path_or_buf``. (:issue:`54229`)
- Deprecated allowing non-keyword arguments in :meth:`DataFrame.to_html` except ``buf``. (:issue:`54229`)
- Deprecated allowing non-keyword arguments in :meth:`DataFrame.to_json` except ``path_or_buf``. (:issue:`54229`)
- Deprecated allowing non-keyword arguments in :meth:`DataFrame.to_latex` except ``buf``. (:issue:`54229`)
- Deprecated allowing non-keyword arguments in :meth:`DataFrame.to_markdown` except ``buf``. (:issue:`54229`)
- Deprecated allowing non-keyword arguments in :meth:`DataFrame.to_parquet` except ``path``. (:issue:`54229`)
- Deprecated allowing non-keyword arguments in :meth:`DataFrame.to_pickle` except ``path``. (:issue:`54229`)
- Deprecated allowing non-keyword arguments in :meth:`DataFrame.to_string` except ``buf``. (:issue:`54229`)
- Deprecated downcasting behavior in :meth:`Series.where`, :meth:`DataFrame.where`, :meth:`Series.mask`, :meth:`DataFrame.mask`, :meth:`Series.clip`, :meth:`DataFrame.clip`; in a future version these will not infer object-dtype columns to non-object dtype, or all-round floats to integer dtype. Call ``result.infer_objects(copy=False)`` on the result for object inference, or explicitly cast floats to ints. To opt in to the future version, use ``pd.set_option("future.downcasting", True)`` (:issue:`53656`)
- Deprecated including the groups in computations when using :meth:`DataFrameGroupBy.apply` and :meth:`DataFrameGroupBy.resample`; pass ``include_groups=False`` to exclude the groups (:issue:`7155`)
- Deprecated not passing a tuple to :class:`DataFrameGroupBy.get_group` or :class:`SeriesGroupBy.get_group` when grouping by a length-1 list-like (:issue:`25971`)
- Deprecated strings ``S``, ``U``, and ``N`` denoting units in :func:`to_timedelta` (:issue:`52536`)
- Deprecated strings ``T``, ``S``, ``L``, ``U``, and ``N`` denoting frequencies in :class:`Minute`, :class:`Second`, :class:`Milli`, :class:`Micro`, :class:`Nano` (:issue:`52536`)
- Deprecated strings ``T``, ``S``, ``L``, ``U``, and ``N`` denoting units in :class:`Timedelta` (:issue:`52536`)
- Deprecated the extension test classes ``BaseNoReduceTests``, ``BaseBooleanReduceTests``, and ``BaseNumericReduceTests``, use ``BaseReduceTests`` instead (:issue:`54663`)

.. ---------------------------------------------------------------------------
.. _whatsnew_220.performance:

Performance improvements
~~~~~~~~~~~~~~~~~~~~~~~~
- Performance improvement in :func:`concat` with ``axis=1`` and objects with unaligned indexes (:issue:`55084`)
- Performance improvement in :func:`to_dict` on converting DataFrame to dictionary (:issue:`50990`)
- Performance improvement in :meth:`DataFrame.sort_index` and :meth:`Series.sort_index` when indexed by a :class:`MultiIndex` (:issue:`54835`)
- Performance improvement when indexing with more than 4 keys (:issue:`54550`)
-

.. ---------------------------------------------------------------------------
.. _whatsnew_220.bug_fixes:

Bug fixes
~~~~~~~~~
- Bug in :class:`AbstractHolidayCalendar` where timezone data was not propagated when computing holiday observances (:issue:`54580`)
- Bug in :class:`pandas.core.window.Rolling` where duplicate datetimelike indexes are treated as consecutive rather than equal with ``closed='left'`` and ``closed='neither'`` (:issue:`20712`)

Categorical
^^^^^^^^^^^
- :meth:`Categorical.isin` raising ``InvalidIndexError`` for categorical containing overlapping :class:`Interval` values (:issue:`34974`)
-

Datetimelike
^^^^^^^^^^^^
-
-

Timedelta
^^^^^^^^^
-
-

Timezones
^^^^^^^^^
-
-

Numeric
^^^^^^^
- Bug in :func:`read_csv` with ``engine="pyarrow"`` causing rounding errors for large integers (:issue:`52505`)
-

Conversion
^^^^^^^^^^
-
-

Strings
^^^^^^^
-
-

Interval
^^^^^^^^
-
-

Indexing
^^^^^^^^
-
-

Missing
^^^^^^^
-
-

MultiIndex
^^^^^^^^^^
-
-

I/O
^^^
- Bug in :func:`read_csv` where ``on_bad_lines="warn"`` would write to ``stderr`` instead of raise a Python warning. This now yields a :class:`.errors.ParserWarning` (:issue:`54296`)
- Bug in :func:`read_excel`, with ``engine="xlrd"`` (``xls`` files) erroring when file contains NaNs/Infs (:issue:`54564`)

Period
^^^^^^
-
-

Plotting
^^^^^^^^
-
-

Groupby/resample/rolling
^^^^^^^^^^^^^^^^^^^^^^^^
-
-

Reshaping
^^^^^^^^^
- Bug in :func:`concat` ignoring ``sort`` parameter when passed :class:`DatetimeIndex` indexes (:issue:`54769`)
- Bug in :func:`merge` returning columns in incorrect order when left and/or right is empty (:issue:`51929`)

Sparse
^^^^^^
-
-

ExtensionArray
^^^^^^^^^^^^^^
-
-

Styler
^^^^^^
-
-

Other
^^^^^

.. ***DO NOT USE THIS SECTION***

-
-

.. ---------------------------------------------------------------------------
.. _whatsnew_220.contributors:

Contributors
~~~~~~~~~~~~<|MERGE_RESOLUTION|>--- conflicted
+++ resolved
@@ -28,11 +28,8 @@
 
 Other enhancements
 ^^^^^^^^^^^^^^^^^^
-<<<<<<< HEAD
+- DataFrame.apply now allows the usage of numba (via ``engine="numba"``) to JIT compile the passed function, allowing for potential speedups (:issue:`54666`)
 - Implement masked algorithms for :meth:`Series.value_counts` (:issue:`54984`)
-=======
-- DataFrame.apply now allows the usage of numba (via ``engine="numba"``) to JIT compile the passed function, allowing for potential speedups (:issue:`54666`)
->>>>>>> 417a5e7f
 -
 
 .. ---------------------------------------------------------------------------
