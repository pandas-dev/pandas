--- conflicted
+++ resolved
@@ -666,10 +666,7 @@
 - Bug in :meth:`DataFrame.resample` when resampling on a :class:`ArrowDtype` of ``pyarrow.timestamp`` or ``pyarrow.duration`` type (:issue:`55989`)
 - Bug in :meth:`DataFrame.resample` where bin edges were not correct for :class:`~pandas.tseries.offsets.BusinessDay` (:issue:`55281`)
 - Bug in :meth:`DataFrame.resample` where bin edges were not correct for :class:`~pandas.tseries.offsets.MonthBegin` (:issue:`55271`)
-<<<<<<< HEAD
 - Bug in :meth:`DataFrame.rolling` and :meth:`Series.rolling` where either the ``index`` or ``on`` column was :class:`ArrowDtype` with ``pyarrow.timestamp`` type (:issue:`55849`)
-=======
->>>>>>> 6ee9ad02
 
 Reshaping
 ^^^^^^^^^
