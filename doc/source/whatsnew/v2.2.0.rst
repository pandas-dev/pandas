--- conflicted
+++ resolved
@@ -73,12 +73,9 @@
 
 Other enhancements
 ^^^^^^^^^^^^^^^^^^
-<<<<<<< HEAD
 - :meth:`ExtensionArray._explode` interface method added to allow extension type implementations of the ``explode`` method (:issue:`54833`)
-=======
 - DataFrame.apply now allows the usage of numba (via ``engine="numba"``) to JIT compile the passed function, allowing for potential speedups (:issue:`54666`)
 -
->>>>>>> 1496630d
 
 .. ---------------------------------------------------------------------------
 .. _whatsnew_220.notable_bug_fixes:
