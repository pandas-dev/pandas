--- conflicted
+++ resolved
@@ -761,11 +761,8 @@
 - Bug in parsing datetime strings with nanosecond resolution with non-ISO8601 formats incorrectly truncating sub-microsecond components (:issue:`56051`)
 - Bug in parsing datetime strings with sub-second resolution and trailing zeros incorrectly inferring second or millisecond resolution (:issue:`55737`)
 - Bug in the results of :func:`to_datetime` with an floating-dtype argument with ``unit`` not matching the pointwise results of :class:`Timestamp` (:issue:`56037`)
-<<<<<<< HEAD
 - Fixed bug in :meth:`DataFrame.merge` not being able to join on ``datetime64`` columns of differing resolutions (:issue:`55212`)
-=======
 - Fixed regression where :func:`concat` would raise an error when concatenating ``datetime64`` columns with differing resolutions (:issue:`53641`)
->>>>>>> 86ad444c
 
 Timedelta
 ^^^^^^^^^
