.. _whatsnew_220:

What's new in 2.2.0 (Month XX, 2024)
------------------------------------

These are the changes in pandas 2.2.0. See :ref:`release` for a full changelog
including other versions of pandas.

{{ header }}

.. ---------------------------------------------------------------------------
.. _whatsnew_220.enhancements:

Enhancements
~~~~~~~~~~~~

.. _whatsnew_220.enhancements.adbc_support:

ADBC Driver support in to_sql and read_sql
^^^^^^^^^^^^^^^^^^^^^^^^^^^^^^^^^^^^^^^^^^

:func:`read_sql` and :meth:`~DataFrame.to_sql` now work with `Apache Arrow ADBC
<https://arrow.apache.org/adbc/current/index.html>`_ drivers. Compared to
traditional drivers used via SQLAlchemy, ADBC drivers should provide
significant performance improvements, better type support and cleaner
nullability handling.

.. code-block:: ipython

   import adbc_driver_postgresql.dbapi as pg_dbapi

   df = pd.DataFrame(
       [
           [1, 2, 3],
           [4, 5, 6],
       ],
       columns=['a', 'b', 'c']
   )
   uri = "postgresql://postgres:postgres@localhost/postgres"
   with pg_dbapi.connect(uri) as conn:
       df.to_sql("pandas_table", conn, index=False)

   # for roundtripping
   with pg_dbapi.connect(uri) as conn:
       df2 = pd.read_sql("pandas_table", conn)

The Arrow type system offers a wider array of types that can more closely match
what databases like PostgreSQL can offer. To illustrate, note this (non-exhaustive)
listing of types available in different databases and pandas backends:

+-----------------+-----------------------+----------------+---------+
|numpy/pandas     |arrow                  |postgres        |sqlite   |
+=================+=======================+================+=========+
|int16/Int16      |int16                  |SMALLINT        |INTEGER  |
+-----------------+-----------------------+----------------+---------+
|int32/Int32      |int32                  |INTEGER         |INTEGER  |
+-----------------+-----------------------+----------------+---------+
|int64/Int64      |int64                  |BIGINT          |INTEGER  |
+-----------------+-----------------------+----------------+---------+
|float32          |float32                |REAL            |REAL     |
+-----------------+-----------------------+----------------+---------+
|float64          |float64                |DOUBLE PRECISION|REAL     |
+-----------------+-----------------------+----------------+---------+
|object           |string                 |TEXT            |TEXT     |
+-----------------+-----------------------+----------------+---------+
|bool             |``bool_``              |BOOLEAN         |         |
+-----------------+-----------------------+----------------+---------+
|datetime64[ns]   |timestamp(us)          |TIMESTAMP       |         |
+-----------------+-----------------------+----------------+---------+
|datetime64[ns,tz]|timestamp(us,tz)       |TIMESTAMPTZ     |         |
+-----------------+-----------------------+----------------+---------+
|                 |date32                 |DATE            |         |
+-----------------+-----------------------+----------------+---------+
|                 |month_day_nano_interval|INTERVAL        |         |
+-----------------+-----------------------+----------------+---------+
|                 |binary                 |BINARY          |BLOB     |
+-----------------+-----------------------+----------------+---------+
|                 |decimal128             |DECIMAL [#f1]_  |         |
+-----------------+-----------------------+----------------+---------+
|                 |list                   |ARRAY [#f1]_    |         |
+-----------------+-----------------------+----------------+---------+
|                 |struct                 |COMPOSITE TYPE  |         |
|                 |                       | [#f1]_         |         |
+-----------------+-----------------------+----------------+---------+

.. rubric:: Footnotes

.. [#f1] Not implemented as of writing, but theoretically possible

If you are interested in preserving database types as best as possible
throughout the lifecycle of your DataFrame, users are encouraged to
leverage the ``dtype_backend="pyarrow"`` argument of :func:`~pandas.read_sql`

.. code-block:: ipython

   # for roundtripping
   with pg_dbapi.connect(uri) as conn:
       df2 = pd.read_sql("pandas_table", conn, dtype_backend="pyarrow")

This will prevent your data from being converted to the traditional pandas/NumPy
type system, which often converts SQL types in ways that make them impossible to
round-trip.

For a full list of ADBC drivers and their development status, see the `ADBC Driver
Implementation Status <https://arrow.apache.org/adbc/current/driver/status.html>`_
documentation.

.. _whatsnew_220.enhancements.to_numpy_ea:

``to_numpy`` for NumPy nullable and Arrow types converts to suitable NumPy dtype
^^^^^^^^^^^^^^^^^^^^^^^^^^^^^^^^^^^^^^^^^^^^^^^^^^^^^^^^^^^^^^^^^^^^^^^^^^^^^^^^

``to_numpy`` for NumPy nullable and Arrow types will now convert to a
suitable NumPy dtype instead of ``object`` dtype for nullable extension dtypes.

*Old behavior:*

.. code-block:: ipython

    In [1]: ser = pd.Series([1, 2, 3], dtype="Int64")
    In [2]: ser.to_numpy()
    Out[2]: array([1, 2, 3], dtype=object)

*New behavior:*

.. ipython:: python

    ser = pd.Series([1, 2, 3], dtype="Int64")
    ser.to_numpy()

    ser = pd.Series([1, 2, 3], dtype="timestamp[ns][pyarrow]")
    ser.to_numpy()

The default NumPy dtype (without any arguments) is determined as follows:

- float dtypes are cast to NumPy floats
- integer dtypes without missing values are cast to NumPy integer dtypes
- integer dtypes with missing values are cast to NumPy float dtypes and ``NaN`` is used as missing value indicator
- boolean dtypes without missing values are cast to NumPy bool dtype
- boolean dtypes with missing values keep object dtype
- datetime and timedelta types are cast to Numpy datetime64 and timedelta64 types respectively and ``NaT`` is used as missing value indicator

.. _whatsnew_220.enhancements.struct_accessor:

Series.struct accessor for PyArrow structured data
^^^^^^^^^^^^^^^^^^^^^^^^^^^^^^^^^^^^^^^^^^^^^^^^^^

The ``Series.struct`` accessor provides attributes and methods for processing
data with ``struct[pyarrow]`` dtype Series. For example,
:meth:`Series.struct.explode` converts PyArrow structured data to a pandas
DataFrame. (:issue:`54938`)

.. ipython:: python

    import pyarrow as pa
    series = pd.Series(
        [
            {"project": "pandas", "version": "2.2.0"},
            {"project": "numpy", "version": "1.25.2"},
            {"project": "pyarrow", "version": "13.0.0"},
        ],
        dtype=pd.ArrowDtype(
            pa.struct([
                ("project", pa.string()),
                ("version", pa.string()),
            ])
        ),
    )
    series.struct.explode()

.. _whatsnew_220.enhancements.list_accessor:

Series.list accessor for PyArrow list data
^^^^^^^^^^^^^^^^^^^^^^^^^^^^^^^^^^^^^^^^^^

The ``Series.list`` accessor provides attributes and methods for processing
data with ``list[pyarrow]`` dtype Series. For example,
:meth:`Series.list.__getitem__` allows indexing pyarrow lists in
a Series. (:issue:`55323`)

.. ipython:: python

    import pyarrow as pa
    series = pd.Series(
        [
            [1, 2, 3],
            [4, 5],
            [6],
        ],
        dtype=pd.ArrowDtype(
            pa.list_(pa.int64())
        ),
    )
    series.list[0]

.. _whatsnew_220.enhancements.calamine:

Calamine engine for :func:`read_excel`
^^^^^^^^^^^^^^^^^^^^^^^^^^^^^^^^^^^^^^

The ``calamine`` engine was added to :func:`read_excel`.
It uses ``python-calamine``, which provides Python bindings for the Rust library `calamine <https://crates.io/crates/calamine>`__.
This engine supports Excel files (``.xlsx``, ``.xlsm``, ``.xls``, ``.xlsb``) and OpenDocument spreadsheets (``.ods``) (:issue:`50395`).

There are two advantages of this engine:

1. Calamine is often faster than other engines, some benchmarks show results up to 5x faster than 'openpyxl', 20x - 'odf', 4x - 'pyxlsb', and 1.5x - 'xlrd'.
   But, 'openpyxl' and 'pyxlsb' are faster in reading a few rows from large files because of lazy iteration over rows.
2. Calamine supports the recognition of datetime in ``.xlsb`` files, unlike 'pyxlsb' which is the only other engine in pandas that can read ``.xlsb`` files.

.. code-block:: python

   pd.read_excel("path_to_file.xlsb", engine="calamine")


For more, see :ref:`io.calamine` in the user guide on IO tools.

.. _whatsnew_220.enhancements.other:

Other enhancements
^^^^^^^^^^^^^^^^^^

- :meth:`~DataFrame.to_sql` with method parameter set to ``multi`` works with Oracle on the backend
- :attr:`Series.attrs` / :attr:`DataFrame.attrs` now uses a deepcopy for propagating ``attrs`` (:issue:`54134`).
- :func:`get_dummies` now returning  extension dtypes ``boolean`` or ``bool[pyarrow]`` that are compatible with the input dtype (:issue:`56273`)
- :func:`read_csv` now supports ``on_bad_lines`` parameter with ``engine="pyarrow"``. (:issue:`54480`)
- :func:`read_sas` returns ``datetime64`` dtypes with resolutions better matching those stored natively in SAS, and avoids returning object-dtype in cases that cannot be stored with ``datetime64[ns]`` dtype (:issue:`56127`)
- :func:`read_spss` now returns a :class:`DataFrame` that stores the metadata in :attr:`DataFrame.attrs`. (:issue:`54264`)
- :func:`tseries.api.guess_datetime_format` is now part of the public API (:issue:`54727`)
- :meth:`ExtensionArray._explode` interface method added to allow extension type implementations of the ``explode`` method (:issue:`54833`)
- :meth:`ExtensionArray.duplicated` added to allow extension type implementations of the ``duplicated`` method (:issue:`55255`)
- Allow passing ``read_only``, ``data_only`` and ``keep_links`` arguments to openpyxl using ``engine_kwargs`` of :func:`read_excel` (:issue:`55027`)
- DataFrame.apply now allows the usage of numba (via ``engine="numba"``) to JIT compile the passed function, allowing for potential speedups (:issue:`54666`)
- Implement masked algorithms for :meth:`Series.value_counts` (:issue:`54984`)
- Implemented :meth:`Series.str.extract` for :class:`ArrowDtype` (:issue:`56268`)
- Improved error message that appears in :meth:`DatetimeIndex.to_period` with frequencies which are not supported as period frequencies, such as "BMS" (:issue:`56243`)
- Improved error message when constructing :class:`Period` with invalid offsets such as "QS" (:issue:`55785`)

.. ---------------------------------------------------------------------------
.. _whatsnew_220.notable_bug_fixes:

Notable bug fixes
~~~~~~~~~~~~~~~~~

These are bug fixes that might have notable behavior changes.

.. _whatsnew_220.notable_bug_fixes.merge_sort_behavior:

:func:`merge` and :meth:`DataFrame.join` now consistently follow documented sort behavior
^^^^^^^^^^^^^^^^^^^^^^^^^^^^^^^^^^^^^^^^^^^^^^^^^^^^^^^^^^^^^^^^^^^^^^^^^^^^^^^^^^^^^^^^^

In previous versions of pandas, :func:`merge` and :meth:`DataFrame.join` did not
always return a result that followed the documented sort behavior. pandas now
follows the documented sort behavior in merge and join operations (:issue:`54611`, :issue:`56426`, :issue:`56443`).

As documented, ``sort=True`` sorts the join keys lexicographically in the resulting
:class:`DataFrame`. With ``sort=False``, the order of the join keys depends on the
join type (``how`` keyword):

- ``how="left"``: preserve the order of the left keys
- ``how="right"``: preserve the order of the right keys
- ``how="inner"``: preserve the order of the left keys
- ``how="outer"``: sort keys lexicographically

One example with changing behavior is inner joins with non-unique left join keys
and ``sort=False``:

.. ipython:: python

    left = pd.DataFrame({"a": [1, 2, 1]})
    right = pd.DataFrame({"a": [1, 2]})
    result = pd.merge(left, right, how="inner", on="a", sort=False)

*Old Behavior*

.. code-block:: ipython

    In [5]: result
    Out[5]:
       a
    0  1
    1  1
    2  2

*New Behavior*

.. ipython:: python

    result

.. _whatsnew_220.notable_bug_fixes.multiindex_join_different_levels:

:func:`merge` and :meth:`DataFrame.join` no longer reorder levels when levels differ
^^^^^^^^^^^^^^^^^^^^^^^^^^^^^^^^^^^^^^^^^^^^^^^^^^^^^^^^^^^^^^^^^^^^^^^^^^^^^^^^^^^^

In previous versions of pandas, :func:`merge` and :meth:`DataFrame.join` would reorder
index levels when joining on two indexes with different levels (:issue:`34133`).

.. ipython:: python

    left = pd.DataFrame({"left": 1}, index=pd.MultiIndex.from_tuples([("x", 1), ("x", 2)], names=["A", "B"]))
    right = pd.DataFrame({"right": 2}, index=pd.MultiIndex.from_tuples([(1, 1), (2, 2)], names=["B", "C"]))
    result = left.join(right)

*Old Behavior*

.. code-block:: ipython

    In [5]: result
    Out[5]:
           left  right
    B A C
    1 x 1     1      2
    2 x 2     1      2

*New Behavior*

.. ipython:: python

    result

.. ---------------------------------------------------------------------------
.. _whatsnew_220.api_breaking:

Backwards incompatible API changes
~~~~~~~~~~~~~~~~~~~~~~~~~~~~~~~~~~

.. _whatsnew_220.api_breaking.deps:

Increased minimum versions for dependencies
^^^^^^^^^^^^^^^^^^^^^^^^^^^^^^^^^^^^^^^^^^^
Some minimum supported versions of dependencies were updated.
If installed, we now require:

+-----------------+-----------------+----------+---------+
| Package         | Minimum Version | Required | Changed |
+=================+=================+==========+=========+
|                 |                 |    X     |    X    |
+-----------------+-----------------+----------+---------+

For `optional libraries <https://pandas.pydata.org/docs/getting_started/install.html>`_ the general recommendation is to use the latest version.
The following table lists the lowest version per library that is currently being tested throughout the development of pandas.
Optional libraries below the lowest tested version may still work, but are not considered supported.

+-----------------+-----------------+---------+
| Package         | Minimum Version | Changed |
+=================+=================+=========+
|                 |                 |    X    |
+-----------------+-----------------+---------+

See :ref:`install.dependencies` and :ref:`install.optional_dependencies` for more.

.. _whatsnew_220.api_breaking.other:

Other API changes
^^^^^^^^^^^^^^^^^
- ``check_exact`` now only takes effect for floating-point dtypes in :func:`testing.assert_frame_equal` and :func:`testing.assert_series_equal`. In particular, integer dtypes are always checked exactly (:issue:`55882`)
-

.. ---------------------------------------------------------------------------
.. _whatsnew_220.deprecations:

Deprecations
~~~~~~~~~~~~

Deprecate aliases ``M``, ``Q``, ``Y``, etc. in favour of ``ME``, ``QE``, ``YE``, etc. for offsets
^^^^^^^^^^^^^^^^^^^^^^^^^^^^^^^^^^^^^^^^^^^^^^^^^^^^^^^^^^^^^^^^^^^^^^^^^^^^^^^^^^^^^^^^^^^^^^^^^

Deprecated the following frequency aliases (:issue:`9586`):

+-------------------------------+------------------+------------------+
|offsets                        |deprecated aliases|new aliases       |
+===============================+==================+==================+
|:class:`MonthEnd`              |      ``M``       |     ``ME``       |
+-------------------------------+------------------+------------------+
|:class:`BusinessMonthEnd`      |      ``BM``      |     ``BME``      |
+-------------------------------+------------------+------------------+
|:class:`SemiMonthEnd`          |      ``SM``      |     ``SME``      |
+-------------------------------+------------------+------------------+
|:class:`CustomBusinessMonthEnd`|      ``CBM``     |     ``CBME``     |
+-------------------------------+------------------+------------------+
|:class:`QuarterEnd`            |      ``Q``       |     ``QE``       |
+-------------------------------+------------------+------------------+
|:class:`BQuarterEnd`           |      ``BQ``      |     ``BQE``      |
+-------------------------------+------------------+------------------+
|:class:`YearEnd`               |      ``Y``       |     ``YE``       |
+-------------------------------+------------------+------------------+
|:class:`BYearEnd`              |      ``BY``      |     ``BYE``      |
+-------------------------------+------------------+------------------+

For example:

*Previous behavior*:

.. code-block:: ipython

    In [8]: pd.date_range('2020-01-01', periods=3, freq='Q-NOV')
    Out[8]:
    DatetimeIndex(['2020-02-29', '2020-05-31', '2020-08-31'],
                  dtype='datetime64[ns]', freq='Q-NOV')

*Future behavior*:

.. ipython:: python

    pd.date_range('2020-01-01', periods=3, freq='QE-NOV')

Deprecated automatic downcasting
^^^^^^^^^^^^^^^^^^^^^^^^^^^^^^^^

Deprecated the automatic downcasting of object dtype results in a number of
methods. These would silently change the dtype in a hard to predict manner since the
behavior was value dependent. Additionally, pandas is moving away from silent dtype
changes (:issue:`54710`, :issue:`54261`).

These methods are:

- :meth:`Series.replace` and :meth:`DataFrame.replace`
- :meth:`DataFrame.fillna`, :meth:`Series.fillna`
- :meth:`DataFrame.ffill`, :meth:`Series.ffill`
- :meth:`DataFrame.bfill`, :meth:`Series.bfill`

Explicitly call :meth:`DataFrame.infer_objects` to replicate the current behavior in the future.

.. code-block:: ipython

    result = result.infer_objects(copy=False)

Set the following option to opt into the future behavior:

.. code-block:: ipython

    In [9]: pd.set_option("future.no_silent_downcasting", True)

Other Deprecations
^^^^^^^^^^^^^^^^^^
- Changed :meth:`Timedelta.resolution_string` to return ``h``, ``min``, ``s``, ``ms``, ``us``, and ``ns`` instead of ``H``, ``T``, ``S``, ``L``, ``U``, and ``N``, for compatibility with respective deprecations in frequency aliases (:issue:`52536`)
- Deprecated :func:`pandas.api.types.is_interval` and :func:`pandas.api.types.is_period`, use ``isinstance(obj, pd.Interval)`` and ``isinstance(obj, pd.Period)`` instead (:issue:`55264`)
- Deprecated :func:`pd.core.internals.api.make_block`, use public APIs instead (:issue:`40226`)
- Deprecated :func:`read_gbq` and :meth:`DataFrame.to_gbq`. Use ``pandas_gbq.read_gbq`` and ``pandas_gbq.to_gbq`` instead https://pandas-gbq.readthedocs.io/en/latest/api.html (:issue:`55525`)
- Deprecated :meth:`.DataFrameGroupBy.fillna` and :meth:`.SeriesGroupBy.fillna`; use :meth:`.DataFrameGroupBy.ffill`, :meth:`.DataFrameGroupBy.bfill` for forward and backward filling or :meth:`.DataFrame.fillna` to fill with a single value (or the Series equivalents) (:issue:`55718`)
- Deprecated :meth:`Index.format`, use ``index.astype(str)`` or ``index.map(formatter)`` instead (:issue:`55413`)
- Deprecated :meth:`Series.ravel`, the underlying array is already 1D, so ravel is not necessary (:issue:`52511`)
- Deprecated :meth:`Series.view`, use :meth:`Series.astype` instead to change the dtype (:issue:`20251`)
- Deprecated ``core.internals`` members ``Block``, ``ExtensionBlock``, and ``DatetimeTZBlock``, use public APIs instead (:issue:`55139`)
- Deprecated ``year``, ``month``, ``quarter``, ``day``, ``hour``, ``minute``, and ``second`` keywords in the :class:`PeriodIndex` constructor, use :meth:`PeriodIndex.from_fields` instead (:issue:`55960`)
- Deprecated accepting a type as an argument in :meth:`Index.view`, call without any arguments instead (:issue:`55709`)
- Deprecated allowing non-integer ``periods`` argument in :func:`date_range`, :func:`timedelta_range`, :func:`period_range`, and :func:`interval_range` (:issue:`56036`)
- Deprecated allowing non-keyword arguments in :meth:`DataFrame.to_clipboard`. (:issue:`54229`)
- Deprecated allowing non-keyword arguments in :meth:`DataFrame.to_csv` except ``path_or_buf``. (:issue:`54229`)
- Deprecated allowing non-keyword arguments in :meth:`DataFrame.to_dict`. (:issue:`54229`)
- Deprecated allowing non-keyword arguments in :meth:`DataFrame.to_excel` except ``excel_writer``. (:issue:`54229`)
- Deprecated allowing non-keyword arguments in :meth:`DataFrame.to_gbq` except ``destination_table``. (:issue:`54229`)
- Deprecated allowing non-keyword arguments in :meth:`DataFrame.to_hdf` except ``path_or_buf``. (:issue:`54229`)
- Deprecated allowing non-keyword arguments in :meth:`DataFrame.to_html` except ``buf``. (:issue:`54229`)
- Deprecated allowing non-keyword arguments in :meth:`DataFrame.to_json` except ``path_or_buf``. (:issue:`54229`)
- Deprecated allowing non-keyword arguments in :meth:`DataFrame.to_latex` except ``buf``. (:issue:`54229`)
- Deprecated allowing non-keyword arguments in :meth:`DataFrame.to_markdown` except ``buf``. (:issue:`54229`)
- Deprecated allowing non-keyword arguments in :meth:`DataFrame.to_parquet` except ``path``. (:issue:`54229`)
- Deprecated allowing non-keyword arguments in :meth:`DataFrame.to_pickle` except ``path``. (:issue:`54229`)
- Deprecated allowing non-keyword arguments in :meth:`DataFrame.to_string` except ``buf``. (:issue:`54229`)
- Deprecated allowing non-keyword arguments in :meth:`DataFrame.to_xml` except ``path_or_buffer``. (:issue:`54229`)
- Deprecated allowing passing :class:`BlockManager` objects to :class:`DataFrame` or :class:`SingleBlockManager` objects to :class:`Series` (:issue:`52419`)
- Deprecated behavior of :meth:`Index.insert` with an object-dtype index silently performing type inference on the result, explicitly call ``result.infer_objects(copy=False)`` for the old behavior instead (:issue:`51363`)
- Deprecated casting non-datetimelike values (mainly strings) in :meth:`Series.isin` and :meth:`Index.isin` with ``datetime64``, ``timedelta64``, and :class:`PeriodDtype` dtypes (:issue:`53111`)
- Deprecated downcasting behavior in :meth:`Series.where`, :meth:`DataFrame.where`, :meth:`Series.mask`, :meth:`DataFrame.mask`, :meth:`Series.clip`, :meth:`DataFrame.clip`; in a future version these will not infer object-dtype columns to non-object dtype, or all-round floats to integer dtype. Call ``result.infer_objects(copy=False)`` on the result for object inference, or explicitly cast floats to ints. To opt in to the future version, use ``pd.set_option("future.no_silent_downcasting", True)`` (:issue:`53656`)
- Deprecated dtype inference when setting a :class:`Index` into a :class:`DataFrame`, cast explicitly instead (:issue:`56102`)
- Deprecated including the groups in computations when using :meth:`.DataFrameGroupBy.apply` and :meth:`.DataFrameGroupBy.resample`; pass ``include_groups=False`` to exclude the groups (:issue:`7155`)
- Deprecated indexing an :class:`Index`  with a boolean indexer of length zero (:issue:`55820`)
- Deprecated not passing a tuple to :class:`.DataFrameGroupBy.get_group` or :class:`.SeriesGroupBy.get_group` when grouping by a length-1 list-like (:issue:`25971`)
- Deprecated string ``AS`` denoting frequency in :class:`YearBegin` and strings ``AS-DEC``, ``AS-JAN``, etc. denoting annual frequencies with various fiscal year starts (:issue:`54275`)
- Deprecated string ``A`` denoting frequency in :class:`YearEnd` and strings ``A-DEC``, ``A-JAN``, etc. denoting annual frequencies with various fiscal year ends (:issue:`54275`)
- Deprecated string ``BAS`` denoting frequency in :class:`BYearBegin` and strings ``BAS-DEC``, ``BAS-JAN``, etc. denoting annual frequencies with various fiscal year starts (:issue:`54275`)
- Deprecated string ``BA`` denoting frequency in :class:`BYearEnd` and strings ``BA-DEC``, ``BA-JAN``, etc. denoting annual frequencies with various fiscal year ends (:issue:`54275`)
- Deprecated strings ``H``, ``BH``, and ``CBH`` denoting frequencies in :class:`Hour`, :class:`BusinessHour`, :class:`CustomBusinessHour` (:issue:`52536`)
- Deprecated strings ``H``, ``S``, ``U``, and ``N`` denoting units in :func:`to_timedelta` (:issue:`52536`)
- Deprecated strings ``H``, ``T``, ``S``, ``L``, ``U``, and ``N`` denoting units in :class:`Timedelta` (:issue:`52536`)
- Deprecated strings ``T``, ``S``, ``L``, ``U``, and ``N`` denoting frequencies in :class:`Minute`, :class:`Second`, :class:`Milli`, :class:`Micro`, :class:`Nano` (:issue:`52536`)
- Deprecated the :class:`.BaseGrouper` attributes ``group_keys_seq`` and ``reconstructed_codes``; these will be removed in a future version of pandas (:issue:`56148`)
- Deprecated the :class:`.Grouping` attributes ``group_index``, ``result_index``, and ``group_arraylike``; these will be removed in a future version of pandas (:issue:`56148`)
- Deprecated the ``errors="ignore"`` option in :func:`to_datetime`, :func:`to_timedelta`, and :func:`to_numeric`; explicitly catch exceptions instead (:issue:`54467`)
- Deprecated the ``fastpath`` keyword in the :class:`Series` constructor (:issue:`20110`)
- Deprecated the ``kind`` keyword in :meth:`Series.resample` and :meth:`DataFrame.resample`, explicitly cast the object's ``index`` instead (:issue:`55895`)
- Deprecated the ``ordinal`` keyword in :class:`PeriodIndex`, use :meth:`PeriodIndex.from_ordinals` instead (:issue:`55960`)
- Deprecated the ``unit`` keyword in :class:`TimedeltaIndex` construction, use :func:`to_timedelta` instead (:issue:`55499`)
- Deprecated the behavior of :meth:`DataFrame.replace` and :meth:`Series.replace` with :class:`CategoricalDtype`; in a future version replace will change the values while preserving the categories. To change the categories, use ``ser.cat.rename_categories`` instead (:issue:`55147`)
- Deprecated the behavior of :meth:`Series.value_counts` and :meth:`Index.value_counts` with object dtype; in a future version these will not perform dtype inference on the resulting :class:`Index`, do ``result.index = result.index.infer_objects()`` to retain the old behavior (:issue:`56161`)
- Deprecated the default of ``observed=False`` in :meth:`DataFrame.pivot_table`; will be ``True`` in a future version (:issue:`56236`)
- Deprecated the extension test classes ``BaseNoReduceTests``, ``BaseBooleanReduceTests``, and ``BaseNumericReduceTests``, use ``BaseReduceTests`` instead (:issue:`54663`)
- Deprecated the option ``mode.data_manager`` and the ``ArrayManager``; only the ``BlockManager`` will be available in future versions (:issue:`55043`)
- Deprecated the previous implementation of :class:`DataFrame.stack`; specify ``future_stack=True`` to adopt the future version (:issue:`53515`)

.. ---------------------------------------------------------------------------
.. _whatsnew_220.performance:

Performance improvements
~~~~~~~~~~~~~~~~~~~~~~~~
- Performance improvement in :func:`.testing.assert_frame_equal` and :func:`.testing.assert_series_equal` (:issue:`55949`, :issue:`55971`)
- Performance improvement in :func:`concat` with ``axis=1`` and objects with unaligned indexes (:issue:`55084`)
- Performance improvement in :func:`get_dummies` (:issue:`56089`)
- Performance improvement in :func:`merge_asof` when ``by`` is not ``None`` (:issue:`55580`, :issue:`55678`)
- Performance improvement in :func:`read_stata` for files with many variables (:issue:`55515`)
- Performance improvement in :meth:`DataFrame.groupby` when aggregating pyarrow timestamp and duration dtypes (:issue:`55031`)
- Performance improvement in :meth:`DataFrame.join` when joining on unordered categorical indexes (:issue:`56345`)
- Performance improvement in :meth:`DataFrame.loc` and :meth:`Series.loc` when indexing with a :class:`MultiIndex` (:issue:`56062`)
- Performance improvement in :meth:`DataFrame.sort_index` and :meth:`Series.sort_index` when indexed by a :class:`MultiIndex` (:issue:`54835`)
- Performance improvement in :meth:`DataFrame.to_dict` on converting DataFrame to dictionary (:issue:`50990`)
- Performance improvement in :meth:`Index.difference` (:issue:`55108`)
- Performance improvement in :meth:`Index.sort_values` when index is already sorted (:issue:`56128`)
- Performance improvement in :meth:`MultiIndex.get_indexer` when ``method`` is not ``None`` (:issue:`55839`)
- Performance improvement in :meth:`Series.duplicated` for pyarrow dtypes (:issue:`55255`)
- Performance improvement in :meth:`Series.str.get_dummies` when dtype is ``"string[pyarrow]"`` or ``"string[pyarrow_numpy]"`` (:issue:`56110`)
- Performance improvement in :meth:`Series.str` methods (:issue:`55736`)
- Performance improvement in :meth:`Series.value_counts` and :meth:`Series.mode` for masked dtypes (:issue:`54984`, :issue:`55340`)
- Performance improvement in :meth:`.DataFrameGroupBy.nunique` and :meth:`.SeriesGroupBy.nunique` (:issue:`55972`)
- Performance improvement in :meth:`.SeriesGroupBy.idxmax`, :meth:`.SeriesGroupBy.idxmin`, :meth:`.DataFrameGroupBy.idxmax`, :meth:`.DataFrameGroupBy.idxmin` (:issue:`54234`)
- Performance improvement when indexing into a non-unique index (:issue:`55816`)
- Performance improvement when indexing with more than 4 keys (:issue:`54550`)
- Performance improvement when localizing time to UTC (:issue:`55241`)

.. ---------------------------------------------------------------------------
.. _whatsnew_220.bug_fixes:

Bug fixes
~~~~~~~~~

Categorical
^^^^^^^^^^^
- :meth:`Categorical.isin` raising ``InvalidIndexError`` for categorical containing overlapping :class:`Interval` values (:issue:`34974`)
- Bug in :meth:`CategoricalDtype.__eq__` returning false for unordered categorical data with mixed types (:issue:`55468`)
-

Datetimelike
^^^^^^^^^^^^
- Bug in :class:`DatetimeIndex` construction when passing both a ``tz`` and either ``dayfirst`` or ``yearfirst`` ignoring dayfirst/yearfirst (:issue:`55813`)
- Bug in :class:`DatetimeIndex` when passing an object-dtype ndarray of float objects and a ``tz`` incorrectly localizing the result (:issue:`55780`)
- Bug in :func:`Series.isin` with :class:`DatetimeTZDtype` dtype and comparison values that are all ``NaT`` incorrectly returning all-``False`` even if the series contains ``NaT`` entries (:issue:`56427`)
- Bug in :func:`concat` raising ``AttributeError`` when concatenating all-NA DataFrame with :class:`DatetimeTZDtype` dtype DataFrame. (:issue:`52093`)
- Bug in :func:`testing.assert_extension_array_equal` that could use the wrong unit when comparing resolutions (:issue:`55730`)
- Bug in :func:`to_datetime` and :class:`DatetimeIndex` when passing a list of mixed-string-and-numeric types incorrectly raising (:issue:`55780`)
- Bug in :func:`to_datetime` and :class:`DatetimeIndex` when passing mixed-type objects with a mix of timezones or mix of timezone-awareness failing to raise ``ValueError`` (:issue:`55693`)
- Bug in :meth:`DatetimeIndex.shift` with non-nanosecond resolution incorrectly returning with nanosecond resolution (:issue:`56117`)
- Bug in :meth:`DatetimeIndex.union` returning object dtype for tz-aware indexes with the same timezone but different units (:issue:`55238`)
- Bug in :meth:`Index.is_monotonic_increasing` and :meth:`Index.is_monotonic_decreasing` always caching :meth:`Index.is_unique` as ``True`` when first value in index is ``NaT`` (:issue:`55755`)
- Bug in :meth:`Index.view` to a datetime64 dtype with non-supported resolution incorrectly raising (:issue:`55710`)
- Bug in :meth:`Series.dt.round` with non-nanosecond resolution and ``NaT`` entries incorrectly raising ``OverflowError`` (:issue:`56158`)
- Bug in :meth:`Series.fillna` with non-nanosecond resolution dtypes and higher-resolution vector values returning incorrect (internally-corrupted) results (:issue:`56410`)
- Bug in :meth:`Tick.delta` with very large ticks raising ``OverflowError`` instead of ``OutOfBoundsTimedelta`` (:issue:`55503`)
- Bug in :meth:`Timestamp.unit` being inferred incorrectly from an ISO8601 format string with minute or hour resolution and a timezone offset (:issue:`56208`)
- Bug in ``.astype`` converting from a higher-resolution ``datetime64`` dtype to a lower-resolution ``datetime64`` dtype (e.g. ``datetime64[us]->datetim64[ms]``) silently overflowing with values near the lower implementation bound (:issue:`55979`)
- Bug in adding or subtracting a :class:`Week` offset to a ``datetime64`` :class:`Series`, :class:`Index`, or :class:`DataFrame` column with non-nanosecond resolution returning incorrect results (:issue:`55583`)
- Bug in addition or subtraction of :class:`BusinessDay` offset with ``offset`` attribute to non-nanosecond :class:`Index`, :class:`Series`, or :class:`DataFrame` column giving incorrect results (:issue:`55608`)
- Bug in addition or subtraction of :class:`DateOffset` objects with microsecond components to ``datetime64`` :class:`Index`, :class:`Series`, or :class:`DataFrame` columns with non-nanosecond resolution (:issue:`55595`)
- Bug in addition or subtraction of very large :class:`Tick` objects with :class:`Timestamp` or :class:`Timedelta` objects raising ``OverflowError`` instead of ``OutOfBoundsTimedelta`` (:issue:`55503`)
- Bug in creating a :class:`Index`, :class:`Series`, or :class:`DataFrame` with a non-nanosecond :class:`DatetimeTZDtype` and inputs that would be out of bounds with nanosecond resolution incorrectly raising ``OutOfBoundsDatetime`` (:issue:`54620`)
- Bug in creating a :class:`Index`, :class:`Series`, or :class:`DataFrame` with a non-nanosecond ``datetime64`` (or :class:`DatetimeTZDtype`) from mixed-numeric inputs treating those as nanoseconds instead of as multiples of the dtype's unit (which would happen with non-mixed numeric inputs) (:issue:`56004`)
- Bug in creating a :class:`Index`, :class:`Series`, or :class:`DataFrame` with a non-nanosecond ``datetime64`` dtype and inputs that would be out of bounds for a ``datetime64[ns]`` incorrectly raising ``OutOfBoundsDatetime`` (:issue:`55756`)
- Bug in parsing datetime strings with nanosecond resolution with non-ISO8601 formats incorrectly truncating sub-microsecond components (:issue:`56051`)
- Bug in parsing datetime strings with sub-second resolution and trailing zeros incorrectly inferring second or millisecond resolution (:issue:`55737`)
- Bug in the results of :func:`to_datetime` with an floating-dtype argument with ``unit`` not matching the pointwise results of :class:`Timestamp` (:issue:`56037`)

Timedelta
^^^^^^^^^
- Bug in :class:`Timedelta` construction raising ``OverflowError`` instead of ``OutOfBoundsTimedelta`` (:issue:`55503`)
- Bug in rendering (``__repr__``) of :class:`TimedeltaIndex` and :class:`Series` with timedelta64 values with non-nanosecond resolution entries that are all multiples of 24 hours failing to use the compact representation used in the nanosecond cases (:issue:`55405`)

Timezones
^^^^^^^^^
- Bug in :class:`AbstractHolidayCalendar` where timezone data was not propagated when computing holiday observances (:issue:`54580`)
- Bug in :class:`Timestamp` construction with an ambiguous value and a ``pytz`` timezone failing to raise ``pytz.AmbiguousTimeError`` (:issue:`55657`)
- Bug in :meth:`Timestamp.tz_localize` with ``nonexistent="shift_forward`` around UTC+0 during DST (:issue:`51501`)

Numeric
^^^^^^^
- Bug in :func:`read_csv` with ``engine="pyarrow"`` causing rounding errors for large integers (:issue:`52505`)
- Bug in :meth:`Series.pow` not filling missing values correctly (:issue:`55512`)
-

Conversion
^^^^^^^^^^
- Bug in :meth:`DataFrame.astype` when called with ``str`` on unpickled array - the array might change in-place (:issue:`54654`)
- Bug in :meth:`DataFrame.astype` where ``errors="ignore"`` had no effect for extension types (:issue:`54654`)
- Bug in :meth:`Series.convert_dtypes` not converting all NA column to ``null[pyarrow]`` (:issue:`55346`)
-

Strings
^^^^^^^
- Bug in :func:`pandas.api.types.is_string_dtype` while checking object array with no elements is of the string dtype (:issue:`54661`)
- Bug in :meth:`DataFrame.apply` failing when ``engine="numba"`` and columns or index have ``StringDtype`` (:issue:`56189`)
- Bug in :meth:`DataFrame.reindex` not matching :class:`Index` with ``string[pyarrow_numpy]`` dtype (:issue:`56106`)
- Bug in :meth:`Index.str.cat` always casting result to object dtype (:issue:`56157`)
- Bug in :meth:`Series.__mul__` for :class:`ArrowDtype` with ``pyarrow.string`` dtype and ``string[pyarrow]`` for the pyarrow backend (:issue:`51970`)
- Bug in :meth:`Series.str.find` when ``start < 0`` for :class:`ArrowDtype` with ``pyarrow.string`` (:issue:`56411`)
- Bug in :meth:`Series.str.replace` when ``n < 0`` for :class:`ArrowDtype` with ``pyarrow.string`` (:issue:`56404`)
- Bug in :meth:`Series.str.startswith` and :meth:`Series.str.endswith` with arguments of type ``tuple[str, ...]`` for ``string[pyarrow]`` (:issue:`54942`)

Interval
^^^^^^^^
- Bug in :class:`Interval` ``__repr__`` not displaying UTC offsets for :class:`Timestamp` bounds. Additionally the hour, minute and second components will now be shown. (:issue:`55015`)
- Bug in :meth:`IntervalIndex.factorize` and :meth:`Series.factorize` with :class:`IntervalDtype` with datetime64 or timedelta64 intervals not preserving non-nanosecond units (:issue:`56099`)
- Bug in :meth:`IntervalIndex.from_arrays` when passed ``datetime64`` or ``timedelta64`` arrays with mismatched resolutions constructing an invalid ``IntervalArray`` object (:issue:`55714`)
- Bug in :meth:`IntervalIndex.get_indexer` with datetime or timedelta intervals incorrectly matching on integer targets (:issue:`47772`)
- Bug in :meth:`IntervalIndex.get_indexer` with timezone-aware datetime intervals incorrectly matching on a sequence of timezone-naive targets (:issue:`47772`)
- Bug in setting values on a :class:`Series` with an :class:`IntervalIndex` using a slice incorrectly raising (:issue:`54722`)
-

Indexing
^^^^^^^^
- Bug in :meth:`DataFrame.loc` when setting :class:`Series` with extension dtype into NumPy dtype (:issue:`55604`)
- Bug in :meth:`Index.difference` not returning a unique set of values when ``other`` is empty or ``other`` is considered non-comparable (:issue:`55113`)
- Bug in setting :class:`Categorical` values into a :class:`DataFrame` with numpy dtypes raising ``RecursionError`` (:issue:`52927`)

Missing
^^^^^^^
- Bug in :meth:`DataFrame.update` wasn't updating in-place for tz-aware datetime64 dtypes (:issue:`56227`)
-

MultiIndex
^^^^^^^^^^
- Bug in :meth:`MultiIndex.get_indexer` not raising ``ValueError`` when ``method`` provided and index is non-monotonic (:issue:`53452`)
-

I/O
^^^
- Bug in :func:`read_csv` where ``engine="python"`` did not respect ``chunksize`` arg when ``skiprows`` was specified. (:issue:`56323`)
- Bug in :func:`read_csv` where ``engine="python"`` was causing a ``TypeError`` when a callable ``skiprows`` and a chunk size was specified. (:issue:`55677`)
- Bug in :func:`read_csv` where ``on_bad_lines="warn"`` would write to ``stderr`` instead of raise a Python warning. This now yields a :class:`.errors.ParserWarning` (:issue:`54296`)
- Bug in :func:`read_csv` with ``engine="pyarrow"`` where ``quotechar`` was ignored (:issue:`52266`)
- Bug in :func:`read_csv` with ``engine="pyarrow"`` where ``usecols`` wasn't working with a csv with no headers (:issue:`54459`)
- Bug in :func:`read_excel`, with ``engine="xlrd"`` (``xls`` files) erroring when file contains NaNs/Infs (:issue:`54564`)
- Bug in :func:`read_json` not handling dtype conversion properly if ``infer_string`` is set (:issue:`56195`)
- Bug in :meth:`DataFrame.to_excel`, with ``OdsWriter`` (``ods`` files) writing boolean/string value (:issue:`54994`)
- Bug in :meth:`DataFrame.to_hdf` and :func:`read_hdf` with ``datetime64`` dtypes with non-nanosecond resolution failing to round-trip correctly (:issue:`55622`)
- Bug in :meth:`~pandas.read_excel` with ``engine="odf"`` (``ods`` files) when string contains annotation (:issue:`55200`)
- Bug in :meth:`~pandas.read_excel` with an ODS file without cached formatted cell for float values (:issue:`55219`)
- Bug where :meth:`DataFrame.to_json` would raise an ``OverflowError`` instead of a ``TypeError`` with unsupported NumPy types (:issue:`55403`)

Period
^^^^^^
- Bug in :class:`PeriodIndex` construction when more than one of ``data``, ``ordinal`` and ``**fields`` are passed failing to raise ``ValueError`` (:issue:`55961`)
- Bug in :class:`Period` addition silently wrapping around instead of raising ``OverflowError`` (:issue:`55503`)
- Bug in casting from :class:`PeriodDtype` with ``astype`` to ``datetime64`` or :class:`DatetimeTZDtype` with non-nanosecond unit incorrectly returning with nanosecond unit (:issue:`55958`)
-

Plotting
^^^^^^^^
- Bug in :meth:`DataFrame.plot.box` with ``vert=False`` and a matplotlib ``Axes`` created with ``sharey=True`` (:issue:`54941`)
- Bug in :meth:`DataFrame.plot.scatter` discaring string columns (:issue:`56142`)
- Bug in :meth:`Series.plot` when reusing an ``ax`` object failing to raise when a ``how`` keyword is passed (:issue:`55953`)

Groupby/resample/rolling
^^^^^^^^^^^^^^^^^^^^^^^^
- Bug in :class:`.Rolling` where duplicate datetimelike indexes are treated as consecutive rather than equal with ``closed='left'`` and ``closed='neither'`` (:issue:`20712`)
- Bug in :meth:`.DataFrameGroupBy.idxmin`, :meth:`.DataFrameGroupBy.idxmax`, :meth:`.SeriesGroupBy.idxmin`, and :meth:`.SeriesGroupBy.idxmax` would not retain :class:`.Categorical` dtype when the index was a :class:`.CategoricalIndex` that contained NA values (:issue:`54234`)
- Bug in :meth:`.DataFrameGroupBy.transform` and :meth:`.SeriesGroupBy.transform` when ``observed=False`` and ``f="idxmin"`` or ``f="idxmax"`` would incorrectly raise on unobserved categories (:issue:`54234`)
- Bug in :meth:`.DataFrameGroupBy.value_counts` and :meth:`.SeriesGroupBy.value_count` could result in incorrect sorting if the columns of the DataFrame or name of the Series are integers (:issue:`55951`)
- Bug in :meth:`.DataFrameGroupBy.value_counts` and :meth:`.SeriesGroupBy.value_count` would not respect ``sort=False`` in :meth:`DataFrame.groupby` and :meth:`Series.groupby` (:issue:`55951`)
- Bug in :meth:`.DataFrameGroupBy.value_counts` and :meth:`.SeriesGroupBy.value_count` would sort by proportions rather than frequencies when ``sort=True`` and ``normalize=True`` (:issue:`55951`)
- Bug in :meth:`DataFrame.asfreq` and :meth:`Series.asfreq` with a :class:`DatetimeIndex` with non-nanosecond resolution incorrectly converting to nanosecond resolution (:issue:`55958`)
- Bug in :meth:`DataFrame.ewm` when passed ``times`` with non-nanosecond ``datetime64`` or :class:`DatetimeTZDtype` dtype (:issue:`56262`)
- Bug in :meth:`DataFrame.resample` not respecting ``closed`` and ``label`` arguments for :class:`~pandas.tseries.offsets.BusinessDay` (:issue:`55282`)
- Bug in :meth:`DataFrame.resample` when resampling on a :class:`ArrowDtype` of ``pyarrow.timestamp`` or ``pyarrow.duration`` type (:issue:`55989`)
- Bug in :meth:`DataFrame.resample` where bin edges were not correct for :class:`~pandas.tseries.offsets.BusinessDay` (:issue:`55281`)
- Bug in :meth:`DataFrame.resample` where bin edges were not correct for :class:`~pandas.tseries.offsets.MonthBegin` (:issue:`55271`)
-

Reshaping
^^^^^^^^^
- Bug in :func:`concat` ignoring ``sort`` parameter when passed :class:`DatetimeIndex` indexes (:issue:`54769`)
- Bug in :func:`concat` renaming :class:`Series` when ``ignore_index=False`` (:issue:`15047`)
- Bug in :func:`merge_asof` raising ``TypeError`` when ``by`` dtype is not ``object``, ``int64``, or ``uint64`` (:issue:`22794`)
<<<<<<< HEAD
- Bug in :func:`merge` not sorting for new string dtype (:issue:`56442`)
=======
- Bug in :func:`merge_asof` raising incorrect error for string dtype (:issue:`56444`)
- Bug in :func:`merge_asof` when using a :class:`Timedelta` tolerance on a :class:`ArrowDtype` column (:issue:`56486`)
>>>>>>> bb14870e
- Bug in :func:`merge` returning columns in incorrect order when left and/or right is empty (:issue:`51929`)
- Bug in :meth:`DataFrame.melt` where an exception was raised if ``var_name`` was not a string (:issue:`55948`)
- Bug in :meth:`DataFrame.melt` where it would not preserve the datetime (:issue:`55254`)
- Bug in :meth:`DataFrame.pivot_table` where the row margin is incorrect when the columns have numeric names (:issue:`26568`)

Sparse
^^^^^^
- Bug in :meth:`SparseArray.take` when using a different fill value than the array's fill value (:issue:`55181`)
-

ExtensionArray
^^^^^^^^^^^^^^
-
-

Styler
^^^^^^
-
-

Other
^^^^^
- Bug in :func:`DataFrame.describe` when formatting percentiles in the resulting percentile 99.999% is rounded to 100% (:issue:`55765`)
- Bug in :func:`cut` and :func:`qcut` with ``datetime64`` dtype values with non-nanosecond units incorrectly returning nanosecond-unit bins (:issue:`56101`)
- Bug in :func:`cut` incorrectly allowing cutting of timezone-aware datetimes with timezone-naive bins (:issue:`54964`)
- Bug in :func:`infer_freq` and :meth:`DatetimeIndex.inferred_freq` with weekly frequencies and non-nanosecond resolutions (:issue:`55609`)
- Bug in :meth:`DataFrame.apply` where passing ``raw=True`` ignored ``args`` passed to the applied function (:issue:`55009`)
- Bug in :meth:`DataFrame.from_dict` which would always sort the rows of the created :class:`DataFrame`.  (:issue:`55683`)
- Bug in rendering ``inf`` values inside a a :class:`DataFrame` with the ``use_inf_as_na`` option enabled (:issue:`55483`)
- Bug in rendering a :class:`Series` with a :class:`MultiIndex` when one of the index level's names is 0 not having that name displayed (:issue:`55415`)
- Bug in the error message when assigning an empty dataframe to a column (:issue:`55956`)
- Bug when time-like strings were being cast to :class:`ArrowDtype` with ``pyarrow.time64`` type (:issue:`56463`)

.. ***DO NOT USE THIS SECTION***

-
-

.. ---------------------------------------------------------------------------
.. _whatsnew_220.contributors:

Contributors
~~~~~~~~~~~~<|MERGE_RESOLUTION|>--- conflicted
+++ resolved
@@ -669,12 +669,9 @@
 - Bug in :func:`concat` ignoring ``sort`` parameter when passed :class:`DatetimeIndex` indexes (:issue:`54769`)
 - Bug in :func:`concat` renaming :class:`Series` when ``ignore_index=False`` (:issue:`15047`)
 - Bug in :func:`merge_asof` raising ``TypeError`` when ``by`` dtype is not ``object``, ``int64``, or ``uint64`` (:issue:`22794`)
-<<<<<<< HEAD
-- Bug in :func:`merge` not sorting for new string dtype (:issue:`56442`)
-=======
 - Bug in :func:`merge_asof` raising incorrect error for string dtype (:issue:`56444`)
 - Bug in :func:`merge_asof` when using a :class:`Timedelta` tolerance on a :class:`ArrowDtype` column (:issue:`56486`)
->>>>>>> bb14870e
+- Bug in :func:`merge` not sorting for new string dtype (:issue:`56442`)
 - Bug in :func:`merge` returning columns in incorrect order when left and/or right is empty (:issue:`51929`)
 - Bug in :meth:`DataFrame.melt` where an exception was raised if ``var_name`` was not a string (:issue:`55948`)
 - Bug in :meth:`DataFrame.melt` where it would not preserve the datetime (:issue:`55254`)
