.. _whatsnew_220:

What's new in 2.2.0 (Month XX, 2024)
------------------------------------

These are the changes in pandas 2.2.0. See :ref:`release` for a full changelog
including other versions of pandas.

{{ header }}

.. ---------------------------------------------------------------------------
.. _whatsnew_220.enhancements:

Enhancements
~~~~~~~~~~~~

.. _whatsnew_220.enhancements.calamine:

Calamine engine for :func:`read_excel`
^^^^^^^^^^^^^^^^^^^^^^^^^^^^^^^^^^^^^^^^^^^^^

The ``calamine`` engine was added to :func:`read_excel`.
It uses ``python-calamine``, which provides Python bindings for the Rust library `calamine <https://crates.io/crates/calamine>`__.
This engine supports Excel files (``.xlsx``, ``.xlsm``, ``.xls``, ``.xlsb``) and OpenDocument spreadsheets (``.ods``) (:issue:`50395`).

There are two advantages of this engine:

1. Calamine is often faster than other engines, some benchmarks show results up to 5x faster than 'openpyxl', 20x - 'odf', 4x - 'pyxlsb', and 1.5x - 'xlrd'.
   But, 'openpyxl' and 'pyxlsb' are faster in reading a few rows from large files because of lazy iteration over rows.
2. Calamine supports the recognition of datetime in ``.xlsb`` files, unlike 'pyxlsb' which is the only other engine in pandas that can read ``.xlsb`` files.

.. code-block:: python

   pd.read_excel("path_to_file.xlsb", engine="calamine")


For more, see :ref:`io.calamine` in the user guide on IO tools.

.. _whatsnew_220.enhancements.struct_accessor:

Series.struct accessor to with PyArrow structured data
^^^^^^^^^^^^^^^^^^^^^^^^^^^^^^^^^^^^^^^^^^^^^^^^^^^^^^

The ``Series.struct`` accessor provides attributes and methods for processing
data with ``struct[pyarrow]`` dtype Series. For example,
:meth:`Series.struct.explode` converts PyArrow structured data to a pandas
DataFrame. (:issue:`54938`)

.. ipython:: python

    import pyarrow as pa
    series = pd.Series(
        [
            {"project": "pandas", "version": "2.2.0"},
            {"project": "numpy", "version": "1.25.2"},
            {"project": "pyarrow", "version": "13.0.0"},
        ],
        dtype=pd.ArrowDtype(
            pa.struct([
                ("project", pa.string()),
                ("version", pa.string()),
            ])
        ),
    )
    series.struct.explode()

.. _whatsnew_220.enhancements.enhancement2:

enhancement2
^^^^^^^^^^^^

.. _whatsnew_220.enhancements.other:

Other enhancements
^^^^^^^^^^^^^^^^^^
- :meth:`ExtensionArray._explode` interface method added to allow extension type implementations of the ``explode`` method (:issue:`54833`)
- DataFrame.apply now allows the usage of numba (via ``engine="numba"``) to JIT compile the passed function, allowing for potential speedups (:issue:`54666`)
-

.. ---------------------------------------------------------------------------
.. _whatsnew_220.notable_bug_fixes:

Notable bug fixes
~~~~~~~~~~~~~~~~~

These are bug fixes that might have notable behavior changes.

.. _whatsnew_220.notable_bug_fixes.merge_sort_behavior:

:func:`merge` and :meth:`DataFrame.join` now consistently follow documented sort behavior
^^^^^^^^^^^^^^^^^^^^^^^^^^^^^^^^^^^^^^^^^^^^^^^^^^^^^^^^^^^^^^^^^^^^^^^^^^^^^^^^^^^^^^^^^

In previous versions of pandas, :func:`merge` and :meth:`DataFrame.join` did not
always return a result that followed the documented sort behavior. pandas now
follows the documented sort behavior in merge and join operations (:issue:`54611`).

As documented, ``sort=True`` sorts the join keys lexicographically in the resulting
:class:`DataFrame`. With ``sort=False``, the order of the join keys depends on the
join type (``how`` keyword):

- ``how="left"``: preserve the order of the left keys
- ``how="right"``: preserve the order of the right keys
- ``how="inner"``: preserve the order of the left keys
- ``how="outer"``: sort keys lexicographically

One example with changing behavior is inner joins with non-unique left join keys
and ``sort=False``:

.. ipython:: python

    left = pd.DataFrame({"a": [1, 2, 1]})
    right = pd.DataFrame({"a": [1, 2]})
    result = pd.merge(left, right, how="inner", on="a", sort=False)

*Old Behavior*

.. code-block:: ipython

    In [5]: result
    Out[5]:
       a
    0  1
    1  1
    2  2

*New Behavior*

.. ipython:: python

    result

.. _whatsnew_220.notable_bug_fixes.notable_bug_fix2:

notable_bug_fix2
^^^^^^^^^^^^^^^^

.. ---------------------------------------------------------------------------
.. _whatsnew_220.api_breaking:

Backwards incompatible API changes
~~~~~~~~~~~~~~~~~~~~~~~~~~~~~~~~~~

.. _whatsnew_220.api_breaking.deps:

Increased minimum versions for dependencies
^^^^^^^^^^^^^^^^^^^^^^^^^^^^^^^^^^^^^^^^^^^
Some minimum supported versions of dependencies were updated.
If installed, we now require:

+-----------------+-----------------+----------+---------+
| Package         | Minimum Version | Required | Changed |
+=================+=================+==========+=========+
|                 |                 |    X     |    X    |
+-----------------+-----------------+----------+---------+

For `optional libraries <https://pandas.pydata.org/docs/getting_started/install.html>`_ the general recommendation is to use the latest version.
The following table lists the lowest version per library that is currently being tested throughout the development of pandas.
Optional libraries below the lowest tested version may still work, but are not considered supported.

+-----------------+-----------------+---------+
| Package         | Minimum Version | Changed |
+=================+=================+=========+
|                 |                 |    X    |
+-----------------+-----------------+---------+

See :ref:`install.dependencies` and :ref:`install.optional_dependencies` for more.

.. _whatsnew_220.api_breaking.other:

Other API changes
^^^^^^^^^^^^^^^^^
-
-

.. ---------------------------------------------------------------------------
.. _whatsnew_220.deprecations:

Deprecations
~~~~~~~~~~~~

Deprecate alias ``M`` in favour of ``ME`` for offsets
^^^^^^^^^^^^^^^^^^^^^^^^^^^^^^^^^^^^^^^^^^^^^^^^^^^^^

The alias ``M`` is deprecated in favour of ``ME`` for offsets, please use ``ME`` for "month end" instead of ``M`` (:issue:`9586`)

For example:

*Previous behavior*:

.. code-block:: ipython

    In [7]: pd.date_range('2020-01-01', periods=3, freq='M')
    Out [7]:
    DatetimeIndex(['2020-01-31', '2020-02-29', '2020-03-31'],
                  dtype='datetime64[ns]', freq='M')

*Future behavior*:

.. ipython:: python

    pd.date_range('2020-01-01', periods=3, freq='ME')

Other Deprecations
^^^^^^^^^^^^^^^^^^
- Changed :meth:`Timedelta.resolution_string` to return ``min``, ``s``, ``ms``, ``us``, and ``ns`` instead of ``T``, ``S``, ``L``, ``U``, and ``N``, for compatibility with respective deprecations in frequency aliases (:issue:`52536`)
- Deprecated allowing non-keyword arguments in :meth:`DataFrame.to_clipboard`. (:issue:`54229`)
- Deprecated allowing non-keyword arguments in :meth:`DataFrame.to_csv` except ``path_or_buf``. (:issue:`54229`)
- Deprecated allowing non-keyword arguments in :meth:`DataFrame.to_dict`. (:issue:`54229`)
- Deprecated allowing non-keyword arguments in :meth:`DataFrame.to_excel` except ``excel_writer``. (:issue:`54229`)
- Deprecated allowing non-keyword arguments in :meth:`DataFrame.to_gbq` except ``destination_table``. (:issue:`54229`)
- Deprecated allowing non-keyword arguments in :meth:`DataFrame.to_hdf` except ``path_or_buf``. (:issue:`54229`)
- Deprecated allowing non-keyword arguments in :meth:`DataFrame.to_html` except ``buf``. (:issue:`54229`)
- Deprecated allowing non-keyword arguments in :meth:`DataFrame.to_json` except ``path_or_buf``. (:issue:`54229`)
- Deprecated allowing non-keyword arguments in :meth:`DataFrame.to_latex` except ``buf``. (:issue:`54229`)
- Deprecated allowing non-keyword arguments in :meth:`DataFrame.to_markdown` except ``buf``. (:issue:`54229`)
- Deprecated allowing non-keyword arguments in :meth:`DataFrame.to_parquet` except ``path``. (:issue:`54229`)
- Deprecated allowing non-keyword arguments in :meth:`DataFrame.to_pickle` except ``path``. (:issue:`54229`)
- Deprecated allowing non-keyword arguments in :meth:`DataFrame.to_string` except ``buf``. (:issue:`54229`)
- Deprecated automatic downcasting of object-dtype results in :meth:`Series.replace` and :meth:`DataFrame.replace`, explicitly call ``result = result.infer_objects(copy=False)`` instead. To opt in to the future version, use ``pd.set_option("future.no_silent_downcasting", True)`` (:issue:`54710`)
- Deprecated downcasting behavior in :meth:`Series.where`, :meth:`DataFrame.where`, :meth:`Series.mask`, :meth:`DataFrame.mask`, :meth:`Series.clip`, :meth:`DataFrame.clip`; in a future version these will not infer object-dtype columns to non-object dtype, or all-round floats to integer dtype. Call ``result.infer_objects(copy=False)`` on the result for object inference, or explicitly cast floats to ints. To opt in to the future version, use ``pd.set_option("future.no_silent_downcasting", True)`` (:issue:`53656`)
- Deprecated including the groups in computations when using :meth:`DataFrameGroupBy.apply` and :meth:`DataFrameGroupBy.resample`; pass ``include_groups=False`` to exclude the groups (:issue:`7155`)
- Deprecated not passing a tuple to :class:`DataFrameGroupBy.get_group` or :class:`SeriesGroupBy.get_group` when grouping by a length-1 list-like (:issue:`25971`)
- Deprecated strings ``S``, ``U``, and ``N`` denoting units in :func:`to_timedelta` (:issue:`52536`)
- Deprecated strings ``T``, ``S``, ``L``, ``U``, and ``N`` denoting frequencies in :class:`Minute`, :class:`Second`, :class:`Milli`, :class:`Micro`, :class:`Nano` (:issue:`52536`)
- Deprecated strings ``T``, ``S``, ``L``, ``U``, and ``N`` denoting units in :class:`Timedelta` (:issue:`52536`)
- Deprecated the extension test classes ``BaseNoReduceTests``, ``BaseBooleanReduceTests``, and ``BaseNumericReduceTests``, use ``BaseReduceTests`` instead (:issue:`54663`)
- Deprecated the option ``mode.data_manager`` and the ``ArrayManager``; only the ``BlockManager`` will be available in future versions (:issue:`55043`)
- Deprecating downcasting the results of :meth:`DataFrame.fillna`, :meth:`Series.fillna`, :meth:`DataFrame.ffill`, :meth:`Series.ffill`, :meth:`DataFrame.bfill`, :meth:`Series.bfill` in object-dtype cases. To opt in to the future version, use ``pd.set_option("future.no_silent_downcasting", True)`` (:issue:`54261`)

.. ---------------------------------------------------------------------------
.. _whatsnew_220.performance:

Performance improvements
~~~~~~~~~~~~~~~~~~~~~~~~
- Performance improvement in :func:`concat` with ``axis=1`` and objects with unaligned indexes (:issue:`55084`)
- Performance improvement in :func:`to_dict` on converting DataFrame to dictionary (:issue:`50990`)
- Performance improvement in :meth:`DataFrame.groupby` when aggregating pyarrow timestamp and duration dtypes (:issue:`55031`)
- Performance improvement in :meth:`DataFrame.sort_index` and :meth:`Series.sort_index` when indexed by a :class:`MultiIndex` (:issue:`54835`)
- Performance improvement in :meth:`Index.difference` (:issue:`55108`)
- Performance improvement when indexing with more than 4 keys (:issue:`54550`)
- Performance improvement when localizing time to UTC (:issue:`55241`)

.. ---------------------------------------------------------------------------
.. _whatsnew_220.bug_fixes:

Bug fixes
~~~~~~~~~
- Bug in :class:`AbstractHolidayCalendar` where timezone data was not propagated when computing holiday observances (:issue:`54580`)
- Bug in :class:`pandas.core.window.Rolling` where duplicate datetimelike indexes are treated as consecutive rather than equal with ``closed='left'`` and ``closed='neither'`` (:issue:`20712`)
- Bug in :meth:`DataFrame.apply` where passing ``raw=True`` ignored ``args`` passed to the applied function (:issue:`55009`)
- Bug in :meth:`pandas.read_excel` with a ODS file without cached formatted cell for float values (:issue:`55219`)

Categorical
^^^^^^^^^^^
- :meth:`Categorical.isin` raising ``InvalidIndexError`` for categorical containing overlapping :class:`Interval` values (:issue:`34974`)
-

Datetimelike
^^^^^^^^^^^^
-
-

Timedelta
^^^^^^^^^
-
-

Timezones
^^^^^^^^^
-
-

Numeric
^^^^^^^
- Bug in :func:`read_csv` with ``engine="pyarrow"`` causing rounding errors for large integers (:issue:`52505`)
-

Conversion
^^^^^^^^^^
-
-

Strings
^^^^^^^
-
-

Interval
^^^^^^^^
- Bug in :class:`Interval` ``__repr__`` not displaying UTC offsets for :class:`Timestamp` bounds. Additionally the hour, minute and second components will now be shown. (:issue:`55015`)
- Bug in :meth:`IntervalIndex.get_indexer` with datetime or timedelta intervals incorrectly matching on integer targets (:issue:`47772`)
- Bug in :meth:`IntervalIndex.get_indexer` with timezone-aware datetime intervals incorrectly matching on a sequence of timezone-naive targets (:issue:`47772`)
-

Indexing
^^^^^^^^
- Bug in :meth:`Index.difference` not returning a unique set of values when ``other`` is empty or ``other`` is considered non-comparable (:issue:`55113`)
- Bug in setting :class:`Categorical` values into a :class:`DataFrame` with numpy dtypes raising ``RecursionError`` (:issue:`52927`)
-

Missing
^^^^^^^
-
-

MultiIndex
^^^^^^^^^^
-
-

I/O
^^^
- Bug in :func:`read_csv` where ``on_bad_lines="warn"`` would write to ``stderr`` instead of raise a Python warning. This now yields a :class:`.errors.ParserWarning` (:issue:`54296`)
- Bug in :func:`read_excel`, with ``engine="xlrd"`` (``xls`` files) erroring when file contains NaNs/Infs (:issue:`54564`)
- Bug in :func:`to_excel`, with ``OdsWriter`` (``ods`` files) writing boolean/string value (:issue:`54994`)

Period
^^^^^^
-
-

Plotting
^^^^^^^^
- Bug in :meth:`DataFrame.plot.box` with ``vert=False`` and a matplotlib ``Axes`` created with ``sharey=True`` (:issue:`54941`)
-

Groupby/resample/rolling
^^^^^^^^^^^^^^^^^^^^^^^^
-
-

Reshaping
^^^^^^^^^
- Bug in :func:`concat` ignoring ``sort`` parameter when passed :class:`DatetimeIndex` indexes (:issue:`54769`)
- Bug in :func:`merge` returning columns in incorrect order when left and/or right is empty (:issue:`51929`)

Sparse
^^^^^^
-
-

ExtensionArray
^^^^^^^^^^^^^^
-
-

Styler
^^^^^^
-
-

Other
^^^^^
<<<<<<< HEAD
- Add complex128 to the types of numerical data we test across the test suite (:issue:`54761`)
=======
- Bug in :func:`cut` incorrectly allowing cutting of timezone-aware datetimes with timezone-naive bins (:issue:`54964`)
>>>>>>> 2d168637

.. ***DO NOT USE THIS SECTION***

-
-

.. ---------------------------------------------------------------------------
.. _whatsnew_220.contributors:

Contributors
~~~~~~~~~~~~<|MERGE_RESOLUTION|>--- conflicted
+++ resolved
@@ -351,11 +351,8 @@
 
 Other
 ^^^^^
-<<<<<<< HEAD
 - Add complex128 to the types of numerical data we test across the test suite (:issue:`54761`)
-=======
 - Bug in :func:`cut` incorrectly allowing cutting of timezone-aware datetimes with timezone-naive bins (:issue:`54964`)
->>>>>>> 2d168637
 
 .. ***DO NOT USE THIS SECTION***
 
