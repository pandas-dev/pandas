--- conflicted
+++ resolved
@@ -313,11 +313,7 @@
 - Bug in :meth:`Index.get_indexer_non_unique` when index contains multiple ``np.nan`` (:issue:`35392`)
 - Bug in :meth:`DataFrame.query` did not handle the degree sign in a backticked column name, such as \`Temp(°C)\`, used in an expression to query a dataframe (:issue:`42826`)
 - Bug in :meth:`DataFrame.drop` where the error message did not show missing labels with commas when raising ``KeyError`` (:issue:`42881`)
-<<<<<<< HEAD
--
-=======
 - 
->>>>>>> 2966209a
 
 
 Missing
