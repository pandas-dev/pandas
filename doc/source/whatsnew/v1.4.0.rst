--- conflicted
+++ resolved
@@ -640,7 +640,7 @@
 - Deprecated passing non boolean argument to sort in :func:`concat` (:issue:`41518`)
 - Deprecated passing arguments as positional for :func:`read_fwf` other than ``filepath_or_buffer`` (:issue:`41485`):
 - Deprecated passing ``skipna=None`` for :meth:`DataFrame.mad` and :meth:`Series.mad`, pass ``skipna=True`` instead (:issue:`44580`)
-- Deprecated the behavior of :func:`to_datetime` with the string "now" with ``utc=False``; in a future version this will match ``Timestamp("now")``, which in turn matches :meth:`Timestamp.now` (:issue:`18705`)
+- Deprecated the behavior of :func:`to_datetime` with the string "now" with ``utc=False``; in a future version this will match ``Timestamp("now")``, which in turn matches :meth:`Timestamp.now` returning the local time (:issue:`18705`)
 - Deprecated :meth:`DateOffset.apply`, use ``offset + other`` instead (:issue:`44522`)
 - Deprecated parameter ``names`` in :meth:`Index.copy` (:issue:`44916`)
 - A deprecation warning is now shown for :meth:`DataFrame.to_latex` indicating the arguments signature may change and emulate more the arguments to :meth:`.Styler.to_latex` in future versions (:issue:`44411`)
@@ -657,11 +657,8 @@
 - Deprecated ``numeric_only=None`` in :meth:`DataFrame.rank`; in a future version ``numeric_only`` must be either ``True`` or ``False`` (the default) (:issue:`45036`)
 - Deprecated the behavior of :meth:`Timestamp.utcfromtimestamp`, in the future it will return a timezone-aware UTC :class:`Timestamp` (:issue:`22451`)
 - Deprecated :meth:`NaT.freq` (:issue:`45071`)
-<<<<<<< HEAD
-=======
 - Deprecated behavior of :class:`Series` and :class:`DataFrame` construction when passed float-dtype data containing ``NaN`` and an integer dtype ignoring the dtype argument; in a future version this will raise (:issue:`40110`)
 -
->>>>>>> cea27b47
 
 
 .. ---------------------------------------------------------------------------
