.. _whatsnew_140:

What's new in 1.4.0 (??)
------------------------

These are the changes in pandas 1.4.0. See :ref:`release` for a full changelog
including other versions of pandas.

{{ header }}

.. ---------------------------------------------------------------------------

.. _whatsnew_140.enhancements:

Enhancements
~~~~~~~~~~~~

.. _whatsnew_140.enhancements.warning_lineno:

Improved warning messages
^^^^^^^^^^^^^^^^^^^^^^^^^

Previously, warning messages may have pointed to lines within the pandas library. Running the script ``setting_with_copy_warning.py``

.. code-block:: python

    import pandas as pd

    df = pd.DataFrame({'a': [1, 2, 3]})
    df[:2].loc[:, 'a'] = 5

with pandas 1.3 resulted in::

    .../site-packages/pandas/core/indexing.py:1951: SettingWithCopyWarning:
    A value is trying to be set on a copy of a slice from a DataFrame.

This made it difficult to determine where the warning was being generated from. Now pandas will inspect the call stack, reporting the first line outside of the pandas library that gave rise to the warning. The output of the above script is now::

    setting_with_copy_warning.py:4: SettingWithCopyWarning:
    A value is trying to be set on a copy of a slice from a DataFrame.


.. _whatsnew_140.enhancements.numeric_index:

More flexible numeric dtypes for indexes
^^^^^^^^^^^^^^^^^^^^^^^^^^^^^^^^^^^^^^^^

Until now, it has only been possible to create numeric indexes with int64/float64/uint64 dtypes.
It is now possible to create an index of any numpy int/uint/float dtype using the new :class:`NumericIndex` index type (:issue:`41153`):

.. ipython:: python

    pd.NumericIndex([1, 2, 3], dtype="int8")
    pd.NumericIndex([1, 2, 3], dtype="uint32")
    pd.NumericIndex([1, 2, 3], dtype="float32")

In order to maintain backwards compatibility, calls to the base :class:`Index` will currently
return :class:`Int64Index`, :class:`UInt64Index` and :class:`Float64Index`, where relevant.
For example, the code below returns an ``Int64Index`` with dtype ``int64``:

.. code-block:: ipython

    In [1]: pd.Index([1, 2, 3], dtype="int8")
    Int64Index([1, 2, 3], dtype='int64')

but will in a future version return a :class:`NumericIndex` with dtype ``int8``.

More generally, currently, all operations that until now have
returned :class:`Int64Index`, :class:`UInt64Index` and :class:`Float64Index` will
continue to so. This means, that in order to use ``NumericIndex`` in the current version, you
will have to call ``NumericIndex`` explicitly. For example the below series will have an ``Int64Index``:

.. code-block:: ipython

    In [2]: ser = pd.Series([1, 2, 3], index=[1, 2, 3])
    In [3]: ser.index
    Int64Index([1, 2, 3], dtype='int64')

Instead, if you want to use a ``NumericIndex``, you should do:

.. ipython:: python

    idx = pd.NumericIndex([1, 2, 3], dtype="int8")
    ser = pd.Series([1, 2, 3], index=idx)
    ser.index

In a future version of Pandas, :class:`NumericIndex` will become the default numeric index type and
``Int64Index``, ``UInt64Index`` and ``Float64Index`` are therefore deprecated and will
be removed in the future, see :ref:`here <whatsnew_140.deprecations.int64_uint64_float64index>` for more.

See :ref:`here <advanced.numericindex>` for more about :class:`NumericIndex`.

.. _whatsnew_140.enhancements.styler:

Styler
^^^^^^

:class:`.Styler` has been further developed in 1.4.0. The following general enhancements have been made:

  - Styling and formatting of indexes has been added, with :meth:`.Styler.apply_index`, :meth:`.Styler.applymap_index` and :meth:`.Styler.format_index`. These mirror the signature of the methods already used to style and format data values, and work with both HTML, LaTeX and Excel format (:issue:`41893`, :issue:`43101`, :issue:`41993`, :issue:`41995`)
  - The new method :meth:`.Styler.hide` deprecates :meth:`.Styler.hide_index` and :meth:`.Styler.hide_columns` (:issue:`43758`)
  - The keyword arguments ``level`` and ``names`` have been added to :meth:`.Styler.hide` (and implicitly to the deprecated methods :meth:`.Styler.hide_index` and :meth:`.Styler.hide_columns`) for additional control of visibility of MultiIndexes and of index names (:issue:`25475`, :issue:`43404`, :issue:`43346`)
  - The :meth:`.Styler.export` and :meth:`.Styler.use` have been updated to address all of the added functionality from v1.2.0 and v1.3.0 (:issue:`40675`)
  - Global options under the category ``pd.options.styler`` have been extended to configure default ``Styler`` properties which address formatting, encoding, and HTML and LaTeX rendering. Note that formerly ``Styler`` relied on ``display.html.use_mathjax``, which has now been replaced by ``styler.html.mathjax``. (:issue:`41395`)
  - Validation of certain keyword arguments, e.g. ``caption`` (:issue:`43368`)
  - Various bug fixes as recorded below

Additionally there are specific enhancements to the HTML specific rendering:

  - :meth:`.Styler.bar` introduces additional arguments to control alignment and display (:issue:`26070`, :issue:`36419`), and it also validates the input arguments ``width`` and ``height`` (:issue:`42511`).
  - :meth:`.Styler.to_html` introduces keyword arguments ``sparse_index``, ``sparse_columns``, ``bold_headers``, ``caption``, ``max_rows`` and ``max_columns`` (:issue:`41946`, :issue:`43149`, :issue:`42972`).
  - :meth:`.Styler.to_html` omits CSSStyle rules for hidden table elements as a performance enhancement (:issue:`43619`)
  - Custom CSS classes can now be directly specified without string replacement (:issue:`43686`)

There are also some LaTeX specific enhancements:

  - :meth:`.Styler.to_latex` introduces keyword argument ``environment``, which also allows a specific "longtable" entry through a separate jinja2 template (:issue:`41866`).
  - Naive sparsification is now possible for LaTeX without the necessity of including the multirow package (:issue:`43369`)

.. _whatsnew_140.enhancements.pyarrow_csv_engine:

Multithreaded CSV reading with a new CSV Engine based on pyarrow
^^^^^^^^^^^^^^^^^^^^^^^^^^^^^^^^^^^^^^^^^^^^^^^^^^^^^^^^^^^^^^^^

:func:`pandas.read_csv` now accepts ``engine="pyarrow"`` (requires at least ``pyarrow`` 1.0.1) as an argument, allowing for faster csv parsing on multicore machines
with pyarrow installed. See the :doc:`I/O docs </user_guide/io>` for more info. (:issue:`23697`, :issue:`43706`)

.. _whatsnew_140.enhancements.window_rank:

Rank function for rolling and expanding windows
^^^^^^^^^^^^^^^^^^^^^^^^^^^^^^^^^^^^^^^^^^^^^^^

Added ``rank`` function to :class:`Rolling` and :class:`Expanding`. The new function supports the ``method``, ``ascending``, and ``pct`` flags of :meth:`DataFrame.rank`. The ``method`` argument supports ``min``, ``max``, and ``average`` ranking methods.
Example:

.. ipython:: python

    s = pd.Series([1, 4, 2, 3, 5, 3])
    s.rolling(3).rank()

    s.rolling(3).rank(method="max")

.. _whatsnew_140.enhancements.groupby_indexing:

Groupby positional indexing
^^^^^^^^^^^^^^^^^^^^^^^^^^^

It is now possible to specify positional ranges relative to the ends of each group.

Negative arguments for :meth:`.GroupBy.head` and :meth:`.GroupBy.tail` now work correctly and result in ranges relative to the end and start of each group, respectively.
Previously, negative arguments returned empty frames.

.. ipython:: python

    df = pd.DataFrame([["g", "g0"], ["g", "g1"], ["g", "g2"], ["g", "g3"],
                       ["h", "h0"], ["h", "h1"]], columns=["A", "B"])
    df.groupby("A").head(-1)


:meth:`.GroupBy.nth` now accepts a slice or list of integers and slices.

.. ipython:: python

    df.groupby("A").nth(slice(1, -1))
    df.groupby("A").nth([slice(None, 1), slice(-1, None)])

:meth:`.GroupBy.nth` now accepts index notation.

.. ipython:: python

    df.groupby("A").nth[1, -1]
    df.groupby("A").nth[1:-1]
    df.groupby("A").nth[:1, -1:]

.. _whatsnew_140.dict_tight:

DataFrame.from_dict and DataFrame.to_dict have new ``'tight'`` option
^^^^^^^^^^^^^^^^^^^^^^^^^^^^^^^^^^^^^^^^^^^^^^^^^^^^^^^^^^^^^^^^^^^^^

A new ``'tight'`` dictionary format that preserves :class:`MultiIndex` entries and names
is now available with the :meth:`DataFrame.from_dict` and :meth:`DataFrame.to_dict` methods
and can be used with the standard ``json`` library to produce a tight
representation of :class:`DataFrame` objects (:issue:`4889`).

.. ipython:: python

    df = pd.DataFrame.from_records(
        [[1, 3], [2, 4]],
        index=pd.MultiIndex.from_tuples([("a", "b"), ("a", "c")],
                                        names=["n1", "n2"]),
        columns=pd.MultiIndex.from_tuples([("x", 1), ("y", 2)],
                                          names=["z1", "z2"]),
    )
    df
    df.to_dict(orient='tight')

.. _whatsnew_140.enhancements.other:

Other enhancements
^^^^^^^^^^^^^^^^^^
- :meth:`concat` will preserve the ``attrs`` when it is the same for all objects and discard the ``attrs`` when they are different. (:issue:`41828`)
- :class:`DataFrameGroupBy` operations with ``as_index=False`` now correctly retain ``ExtensionDtype`` dtypes for columns being grouped on (:issue:`41373`)
- Add support for assigning values to ``by`` argument in :meth:`DataFrame.plot.hist` and :meth:`DataFrame.plot.box` (:issue:`15079`)
- :meth:`Series.sample`, :meth:`DataFrame.sample`, and :meth:`.GroupBy.sample` now accept a ``np.random.Generator`` as input to ``random_state``. A generator will be more performant, especially with ``replace=False`` (:issue:`38100`)
- :meth:`Series.ewm`, :meth:`DataFrame.ewm`, now support a ``method`` argument with a ``'table'`` option that performs the windowing operation over an entire :class:`DataFrame`. See :ref:`Window Overview <window.overview>` for performance and functional benefits (:issue:`42273`)
- :meth:`.GroupBy.cummin` and :meth:`.GroupBy.cummax` now support the argument ``skipna`` (:issue:`34047`)
- :meth:`read_table` now supports the argument ``storage_options`` (:issue:`39167`)
- :meth:`DataFrame.to_stata` and :meth:`StataWriter` now accept the keyword only argument ``value_labels`` to save labels for non-categorical columns
- Methods that relied on hashmap based algos such as :meth:`DataFrameGroupBy.value_counts`, :meth:`DataFrameGroupBy.count` and :func:`factorize` ignored imaginary component for complex numbers (:issue:`17927`)
- Add :meth:`Series.str.removeprefix` and :meth:`Series.str.removesuffix` introduced in Python 3.9 to remove pre-/suffixes from string-type :class:`Series` (:issue:`36944`)
- Attempting to write into a file in missing parent directory with :meth:`DataFrame.to_csv`, :meth:`DataFrame.to_html`, :meth:`DataFrame.to_excel`, :meth:`DataFrame.to_feather`, :meth:`DataFrame.to_parquet`, :meth:`DataFrame.to_stata`, :meth:`DataFrame.to_json`, :meth:`DataFrame.to_pickle`, and :meth:`DataFrame.to_xml` now explicitly mentions missing parent directory, the same is true for :class:`Series` counterparts (:issue:`24306`)
- Indexing with ``.loc`` and ``.iloc`` now supports ``Ellipsis`` (:issue:`37750`)
- :meth:`IntegerArray.all` , :meth:`IntegerArray.any`, :meth:`FloatingArray.any`, and :meth:`FloatingArray.all` use Kleene logic (:issue:`41967`)
- Added support for nullable boolean and integer types in :meth:`DataFrame.to_stata`, :class:`~pandas.io.stata.StataWriter`, :class:`~pandas.io.stata.StataWriter117`, and :class:`~pandas.io.stata.StataWriterUTF8` (:issue:`40855`)
- :meth:`DataFrame.__pos__`, :meth:`DataFrame.__neg__` now retain ``ExtensionDtype`` dtypes (:issue:`43883`)
- The error raised when an optional dependency can't be imported now includes the original exception, for easier investigation (:issue:`43882`)
- Added :meth:`.ExponentialMovingWindow.sum` (:issue:`13297`)
- :meth:`Series.str.split` now supports a ``regex`` argument that explicitly specifies whether the pattern is a regular expression. Default is ``None`` (:issue:`43563`, :issue:`32835`, :issue:`25549`)
- :meth:`DataFrame.dropna` now accepts a single label as ``subset`` along with array-like (:issue:`41021`)
- Added :meth:`DataFrameGroupBy.value_counts` (:issue:`43564`)
- :class:`ExcelWriter` argument ``if_sheet_exists="overlay"`` option added (:issue:`40231`)
- :meth:`read_excel` now accepts a ``decimal`` argument that allow the user to specify the decimal point when parsing string columns to numeric (:issue:`14403`)
- :meth:`.GroupBy.mean`, :meth:`.GroupBy.std`, :meth:`.GroupBy.var`, :meth:`.GroupBy.sum` now supports `Numba <http://numba.pydata.org/>`_ execution with the ``engine`` keyword (:issue:`43731`, :issue:`44862`, :issue:`44939`)
- :meth:`Timestamp.isoformat`, now handles the ``timespec`` argument from the base :class:``datetime`` class (:issue:`26131`)
- :meth:`NaT.to_numpy` ``dtype`` argument is now respected, so ``np.timedelta64`` can be returned (:issue:`44460`)
- New option ``display.max_dir_items`` customizes the number of columns added to :meth:`Dataframe.__dir__` and suggested for tab completion (:issue:`37996`)
- Added "Juneteenth National Independence Day" to
  ``USFederalHolidayCalendar``.  See also `Other API changes`_.
- :meth:`.Rolling.var`, :meth:`.Expanding.var`, :meth:`.Rolling.std`, :meth:`.Expanding.std` now support `Numba <http://numba.pydata.org/>`_ execution with the ``engine`` keyword (:issue:`44461`)
- :meth:`Series.info` has been added, for compatibility with :meth:`DataFrame.info` (:issue:`5167`)
- Implemented :meth:`IntervalArray.min`, :meth:`IntervalArray.max`, as a result of which ``min`` and ``max`` now work for :class:`IntervalIndex`, :class:`Series` and :class:`DataFrame` with ``IntervalDtype`` (:issue:`44746`)
- :meth:`UInt64Index.map` now retains ``dtype`` where possible (:issue:`44609`)
- :meth:`read_json` can now parse unsigned long long integers (:issue:`26068`)
- :meth:`DataFrame.take` now raises a ``TypeError`` when passed a scalar for the indexer (:issue:`42875`)
- :meth:`is_list_like` now identifies duck-arrays as list-like unless ``.ndim == 0`` (:issue:`35131`)
- :class:`ExtensionDtype` and :class:`ExtensionArray` are now (de)serialized when exporting a :class:`DataFrame` with :meth:`DataFrame.to_json` using ``orient='table'`` (:issue:`20612`, :issue:`44705`).
- Add support for `Zstandard <http://facebook.github.io/zstd/>`_ compression to :meth:`DataFrame.to_pickle`/:meth:`read_pickle` and friends (:issue:`43925`)
-


.. ---------------------------------------------------------------------------

.. _whatsnew_140.notable_bug_fixes:

Notable bug fixes
~~~~~~~~~~~~~~~~~

These are bug fixes that might have notable behavior changes.

.. _whatsnew_140.notable_bug_fixes.inconsistent_date_string_parsing:

Inconsistent date string parsing
^^^^^^^^^^^^^^^^^^^^^^^^^^^^^^^^

The ``dayfirst`` option of :func:`to_datetime` isn't strict, and this can lead to surprising behaviour:

.. ipython:: python
    :okwarning:

    pd.to_datetime(["31-12-2021"], dayfirst=False)

Now, a warning will be raised if a date string cannot be parsed accordance to the given ``dayfirst`` value when
the value is a delimited date string (e.g. ``31-12-2012``).

.. _whatsnew_140.notable_bug_fixes.concat_with_empty_or_all_na:

Ignoring dtypes in concat with empty or all-NA columns
^^^^^^^^^^^^^^^^^^^^^^^^^^^^^^^^^^^^^^^^^^^^^^^^^^^^^^

When using :func:`concat` to concatenate two or more :class:`DataFrame` objects,
if one of the DataFrames was empty or had all-NA values, its dtype was *sometimes*
ignored when finding the concatenated dtype.  These are now consistently *not* ignored (:issue:`43507`).

.. ipython:: python

    df1 = pd.DataFrame({"bar": [pd.Timestamp("2013-01-01")]}, index=range(1))
    df2 = pd.DataFrame({"bar": np.nan}, index=range(1, 2))
    res = df1.append(df2)

Previously, the float-dtype in ``df2`` would be ignored so the result dtype would be ``datetime64[ns]``. As a result, the ``np.nan`` would be cast to ``NaT``.

*Previous behavior*:

.. code-block:: ipython

    In [4]: res
    Out[4]:
             bar
    0 2013-01-01
    1        NaT

Now the float-dtype is respected. Since the common dtype for these DataFrames is object, the ``np.nan`` is retained.

*New behavior*:

.. ipython:: python

    res

.. _whatsnew_140.notable_bug_fixes.value_counts_and_mode_do_not_coerce_to_nan:

Null-values are no longer coerced to NaN-value in value_counts and mode
^^^^^^^^^^^^^^^^^^^^^^^^^^^^^^^^^^^^^^^^^^^^^^^^^^^^^^^^^^^^^^^^^^^^^^^

:meth:`Series.value_counts` and :meth:`Series.mode` no longer coerce ``None``, ``NaT`` and other null-values to a NaN-value for ``np.object``-dtype. This behavior is now consistent with ``unique``, ``isin`` and others (:issue:`42688`).

.. ipython:: python

    s = pd.Series([True, None, pd.NaT, None, pd.NaT, None])
    res = s.value_counts(dropna=False)

Previously, all null-values were replaced by a NaN-value.

*Previous behavior*:

.. code-block:: ipython

    In [3]: res
    Out[3]:
    NaN     5
    True    1
    dtype: int64

Now null-values are no longer mangled.

*New behavior*:

.. ipython:: python

    res

.. _whatsnew_140.notable_bug_fixes.read_csv_mangle_dup_cols:

mangle_dupe_cols in read_csv no longer renaming unique columns conflicting with target names
^^^^^^^^^^^^^^^^^^^^^^^^^^^^^^^^^^^^^^^^^^^^^^^^^^^^^^^^^^^^^^^^^^^^^^^^^^^^^^^^^^^^^^^^^^^^

:func:`read_csv` no longer renaming unique cols, which conflict with the target names of duplicated columns.
Already existing columns are jumped, e.g. the next available index is used for the target column name (:issue:`14704`).

.. ipython:: python

    import io

    data = "a,a,a.1\n1,2,3"
    res = pd.read_csv(io.StringIO(data))

Previously, the second column was called ``a.1``, while the third col was also renamed to ``a.1.1``.

*Previous behavior*:

.. code-block:: ipython

    In [3]: res
    Out[3]:
        a  a.1  a.1.1
    0   1    2      3

Now the renaming checks if ``a.1`` already exists when changing the name of the second column and jumps this index. The
second column is instead renamed to ``a.2``.

*New behavior*:

.. ipython:: python

    res

.. _whatsnew_140.notable_bug_fixes.notable_bug_fix3:

notable_bug_fix3
^^^^^^^^^^^^^^^^

.. ---------------------------------------------------------------------------

.. _whatsnew_140.api_breaking:

Backwards incompatible API changes
~~~~~~~~~~~~~~~~~~~~~~~~~~~~~~~~~~

.. _whatsnew_140.api_breaking.deps:

Increased minimum versions for dependencies
^^^^^^^^^^^^^^^^^^^^^^^^^^^^^^^^^^^^^^^^^^^
Some minimum supported versions of dependencies were updated.
If installed, we now require:

+-----------------+-----------------+----------+---------+
| Package         | Minimum Version | Required | Changed |
+=================+=================+==========+=========+
| numpy           | 1.18.5          |    X     |    X    |
+-----------------+-----------------+----------+---------+
| pytz            | 2020.1          |    X     |    X    |
+-----------------+-----------------+----------+---------+
| python-dateutil | 2.8.1           |    X     |    X    |
+-----------------+-----------------+----------+---------+
| bottleneck      | 1.3.1           |          |    X    |
+-----------------+-----------------+----------+---------+
| numexpr         | 2.7.1           |          |    X    |
+-----------------+-----------------+----------+---------+
| pytest (dev)    | 6.0             |          |         |
+-----------------+-----------------+----------+---------+
| mypy (dev)      | 0.920           |          |    X    |
+-----------------+-----------------+----------+---------+

For `optional libraries <https://pandas.pydata.org/docs/getting_started/install.html>`_ the general recommendation is to use the latest version.
The following table lists the lowest version per library that is currently being tested throughout the development of pandas.
Optional libraries below the lowest tested version may still work, but are not considered supported.

+-----------------+-----------------+---------+
| Package         | Minimum Version | Changed |
+=================+=================+=========+
| beautifulsoup4  | 4.8.2           |    X    |
+-----------------+-----------------+---------+
| fastparquet     | 0.4.0           |         |
+-----------------+-----------------+---------+
| fsspec          | 0.7.4           |         |
+-----------------+-----------------+---------+
| gcsfs           | 0.6.0           |         |
+-----------------+-----------------+---------+
| lxml            | 4.5.0           |    X    |
+-----------------+-----------------+---------+
| matplotlib      | 3.3.2           |    X    |
+-----------------+-----------------+---------+
| numba           | 0.50.1          |    X    |
+-----------------+-----------------+---------+
| openpyxl        | 3.0.2           |    X    |
+-----------------+-----------------+---------+
| pyarrow         | 1.0.1           |    X    |
+-----------------+-----------------+---------+
| pymysql         | 0.10.1          |    X    |
+-----------------+-----------------+---------+
| pytables        | 3.6.1           |    X    |
+-----------------+-----------------+---------+
| s3fs            | 0.4.0           |         |
+-----------------+-----------------+---------+
| scipy           | 1.4.1           |    X    |
+-----------------+-----------------+---------+
| sqlalchemy      | 1.4.0           |    X    |
+-----------------+-----------------+---------+
| tabulate        | 0.8.7           |         |
+-----------------+-----------------+---------+
| xarray          | 0.15.1          |    X    |
+-----------------+-----------------+---------+
| xlrd            | 2.0.1           |    X    |
+-----------------+-----------------+---------+
| xlsxwriter      | 1.2.2           |    X    |
+-----------------+-----------------+---------+
| xlwt            | 1.3.0           |         |
+-----------------+-----------------+---------+
| pandas-gbq      | 0.14.0          |    X    |
+-----------------+-----------------+---------+

See :ref:`install.dependencies` and :ref:`install.optional_dependencies` for more.

.. _whatsnew_140.api_breaking.other:

Other API changes
^^^^^^^^^^^^^^^^^
- :meth:`Index.get_indexer_for` no longer accepts keyword arguments (other than 'target'); in the past these would be silently ignored if the index was not unique (:issue:`42310`)
- Change in the position of the ``min_rows`` argument in :meth:`DataFrame.to_string` due to change in the docstring (:issue:`44304`)
- Reduction operations for :class:`DataFrame` or :class:`Series` now raising a ``ValueError`` when ``None`` is passed for ``skipna`` (:issue:`44178`)
- :func:`read_csv` and :func:`read_html` no longer raising an error when one of the header rows consists only of ``Unnamed:`` columns (:issue:`13054`)
- Changed the ``name`` attribute of several holidays in
  ``USFederalHolidayCalendar`` to match `official federal holiday
  names <https://www.opm.gov/policy-data-oversight/pay-leave/federal-holidays/>`_
  specifically:

   - "New Year's Day" gains the possessive apostrophe
   - "Presidents Day" becomes "Washington's Birthday"
   - "Martin Luther King Jr. Day" is now "Birthday of Martin Luther King, Jr."
   - "July 4th" is now "Independence Day"
   - "Thanksgiving" is now "Thanksgiving Day"
   - "Christmas" is now "Christmas Day"
   - Added "Juneteenth National Independence Day"
-

.. ---------------------------------------------------------------------------

.. _whatsnew_140.deprecations:

Deprecations
~~~~~~~~~~~~

.. _whatsnew_140.deprecations.int64_uint64_float64index:

Deprecated Int64Index, UInt64Index & Float64Index
^^^^^^^^^^^^^^^^^^^^^^^^^^^^^^^^^^^^^^^^^^^^^^^^^
:class:`Int64Index`, :class:`UInt64Index` and :class:`Float64Index` have been deprecated
in favor of the new :class:`NumericIndex` and will be removed in Pandas 2.0 (:issue:`43028`).

Currently, in order to maintain backward compatibility, calls to
:class:`Index` will continue to return :class:`Int64Index`, :class:`UInt64Index` and :class:`Float64Index`
when given numeric data, but in the future, a :class:`NumericIndex` will be returned.

*Current behavior*:

.. code-block:: ipython

    In [1]: pd.Index([1, 2, 3], dtype="int32")
    Out [1]: Int64Index([1, 2, 3], dtype='int64')
    In [1]: pd.Index([1, 2, 3], dtype="uint64")
    Out [1]: UInt64Index([1, 2, 3], dtype='uint64')

*Future behavior*:

.. code-block:: ipython

    In [3]: pd.Index([1, 2, 3], dtype="int32")
    Out [3]: NumericIndex([1, 2, 3], dtype='int32')
    In [4]: pd.Index([1, 2, 3], dtype="uint64")
    Out [4]: NumericIndex([1, 2, 3], dtype='uint64')


.. _whatsnew_140.deprecations.other:

Other Deprecations
^^^^^^^^^^^^^^^^^^
- Deprecated :meth:`Index.is_type_compatible` (:issue:`42113`)
- Deprecated ``method`` argument in :meth:`Index.get_loc`, use ``index.get_indexer([label], method=...)`` instead (:issue:`42269`)
- Deprecated treating integer keys in :meth:`Series.__setitem__` as positional when the index is a :class:`Float64Index` not containing the key, a :class:`IntervalIndex` with no entries containing the key, or a :class:`MultiIndex` with leading :class:`Float64Index` level not containing the key (:issue:`33469`)
- Deprecated treating ``numpy.datetime64`` objects as UTC times when passed to the :class:`Timestamp` constructor along with a timezone. In a future version, these will be treated as wall-times. To retain the old behavior, use ``Timestamp(dt64).tz_localize("UTC").tz_convert(tz)`` (:issue:`24559`)
- Deprecated ignoring missing labels when indexing with a sequence of labels on a level of a MultiIndex (:issue:`42351`)
- Creating an empty Series without a dtype will now raise a more visible ``FutureWarning`` instead of a ``DeprecationWarning`` (:issue:`30017`)
- Deprecated the 'kind' argument in :meth:`Index.get_slice_bound`, :meth:`Index.slice_indexer`, :meth:`Index.slice_locs`; in a future version passing 'kind' will raise (:issue:`42857`)
- Deprecated dropping of nuisance columns in :class:`Rolling`, :class:`Expanding`, and :class:`EWM` aggregations (:issue:`42738`)
- Deprecated :meth:`Index.reindex` with a non-unique index (:issue:`42568`)
- Deprecated :meth:`.Styler.render` in favour of :meth:`.Styler.to_html` (:issue:`42140`)
- Deprecated :meth:`.Styler.hide_index` and :meth:`.Styler.hide_columns` in favour of :meth:`.Styler.hide` (:issue:`43758`)
- Deprecated passing in a string column label into ``times`` in :meth:`DataFrame.ewm` (:issue:`43265`)
- Deprecated the 'include_start' and 'include_end' arguments in :meth:`DataFrame.between_time`; in a future version passing 'include_start' or 'include_end' will raise (:issue:`40245`)
- Deprecated the ``squeeze`` argument to :meth:`read_csv`, :meth:`read_table`, and :meth:`read_excel`. Users should squeeze the DataFrame afterwards with ``.squeeze("columns")`` instead. (:issue:`43242`)
- Deprecated the ``index`` argument to :class:`SparseArray` construction (:issue:`23089`)
- Deprecated the ``closed`` argument in :meth:`date_range` and :meth:`bdate_range` in favor of ``inclusive`` argument; In a future version passing ``closed`` will raise (:issue:`40245`)
- Deprecated :meth:`.Rolling.validate`, :meth:`.Expanding.validate`, and :meth:`.ExponentialMovingWindow.validate` (:issue:`43665`)
- Deprecated silent dropping of columns that raised a ``TypeError`` in :class:`Series.transform` and :class:`DataFrame.transform` when used with a dictionary (:issue:`43740`)
- Deprecated silent dropping of columns that raised a ``TypeError``, ``DataError``, and some cases of ``ValueError`` in :meth:`Series.aggregate`, :meth:`DataFrame.aggregate`, :meth:`Series.groupby.aggregate`, and :meth:`DataFrame.groupby.aggregate` when used with a list (:issue:`43740`)
- Deprecated casting behavior when setting timezone-aware value(s) into a timezone-aware :class:`Series` or :class:`DataFrame` column when the timezones do not match. Previously this cast to object dtype. In a future version, the values being inserted will be converted to the series or column's existing timezone (:issue:`37605`)
- Deprecated casting behavior when passing an item with mismatched-timezone to :meth:`DatetimeIndex.insert`, :meth:`DatetimeIndex.putmask`, :meth:`DatetimeIndex.where` :meth:`DatetimeIndex.fillna`, :meth:`Series.mask`, :meth:`Series.where`, :meth:`Series.fillna`, :meth:`Series.shift`, :meth:`Series.replace`, :meth:`Series.reindex` (and :class:`DataFrame` column analogues). In the past this has cast to object dtype. In a future version, these will cast the passed item to the index or series's timezone (:issue:`37605`,:issue:`44940`)
- Deprecated the 'errors' keyword argument in :meth:`Series.where`, :meth:`DataFrame.where`, :meth:`Series.mask`, and :meth:`DataFrame.mask`; in a future version the argument will be removed (:issue:`44294`)
- Deprecated the ``prefix`` keyword argument in :func:`read_csv` and :func:`read_table`, in a future version the argument will be removed (:issue:`43396`)
- Deprecated :meth:`PeriodIndex.astype` to ``datetime64[ns]`` or ``DatetimeTZDtype``, use ``obj.to_timestamp(how).tz_localize(dtype.tz)`` instead (:issue:`44398`)
- Deprecated passing non boolean argument to sort in :func:`concat` (:issue:`41518`)
- Deprecated passing arguments as positional for :func:`read_fwf` other than ``filepath_or_buffer`` (:issue:`41485`):
- Deprecated passing ``skipna=None`` for :meth:`DataFrame.mad` and :meth:`Series.mad`, pass ``skipna=True`` instead (:issue:`44580`)
- Deprecated :meth:`DateOffset.apply`, use ``offset + other`` instead (:issue:`44522`)
- Deprecated parameter ``names`` in :meth:`Index.copy` (:issue:`44916`)
- A deprecation warning is now shown for :meth:`DataFrame.to_latex` indicating the arguments signature may change and emulate more the arguments to :meth:`.Styler.to_latex` in future versions (:issue:`44411`)
- Deprecated :meth:`Categorical.replace`, use :meth:`Series.replace` instead (:issue:`44929`)
- Deprecated :meth:`Index.__getitem__` with a bool key; use ``index.values[key]`` to get the old behavior (:issue:`44051`)
- Deprecated downcasting column-by-column in :meth:`DataFrame.where` with integer-dtypes (:issue:`44597`)
-

.. ---------------------------------------------------------------------------

.. _whatsnew_140.performance:

Performance improvements
~~~~~~~~~~~~~~~~~~~~~~~~
- Performance improvement in :meth:`.GroupBy.sample`, especially when ``weights`` argument provided (:issue:`34483`)
- Performance improvement when converting non-string arrays to string arrays (:issue:`34483`)
- Performance improvement in :meth:`.GroupBy.transform` for user-defined functions (:issue:`41598`)
- Performance improvement in constructing :class:`DataFrame` objects (:issue:`42631`, :issue:`43142`, :issue:`43147`, :issue:`43307`, :issue:`43144`, :issue:`44826`)
- Performance improvement in :meth:`GroupBy.shift` when ``fill_value`` argument is provided (:issue:`26615`)
- Performance improvement in :meth:`DataFrame.corr` for ``method=pearson`` on data without missing values (:issue:`40956`)
- Performance improvement in some :meth:`GroupBy.apply` operations (:issue:`42992`, :issue:`43578`)
- Performance improvement in :func:`read_stata` (:issue:`43059`, :issue:`43227`)
- Performance improvement in :func:`read_sas` (:issue:`43333`)
- Performance improvement in :meth:`to_datetime` with ``uint`` dtypes (:issue:`42606`)
- Performance improvement in :meth:`to_datetime` with ``infer_datetime_format`` set to ``True`` (:issue:`43901`)
- Performance improvement in :meth:`Series.sparse.to_coo` (:issue:`42880`)
- Performance improvement in indexing with a :class:`UInt64Index` (:issue:`43862`)
- Performance improvement in indexing with a :class:`Float64Index` (:issue:`43705`)
- Performance improvement in indexing with a non-unique Index (:issue:`43792`)
- Performance improvement in indexing with a listlike indexer on a :class:`MultiIndex` (:issue:`43370`)
- Performance improvement in indexing with a :class:`MultiIndex` indexer on another :class:`MultiIndex` (:issue:43370`)
- Performance improvement in :meth:`GroupBy.quantile` (:issue:`43469`, :issue:`43725`)
- Performance improvement in :meth:`GroupBy.count` (:issue:`43730`, :issue:`43694`)
- Performance improvement in :meth:`GroupBy.any` and :meth:`GroupBy.all` (:issue:`43675`, :issue:`42841`)
- Performance improvement in :meth:`GroupBy.std` (:issue:`43115`, :issue:`43576`)
- Performance improvement in :meth:`GroupBy.cumsum` (:issue:`43309`)
- :meth:`SparseArray.min` and :meth:`SparseArray.max` no longer require converting to a dense array (:issue:`43526`)
- Indexing into a :class:`SparseArray` with a ``slice`` with ``step=1`` no longer requires converting to a dense array (:issue:`43777`)
- Performance improvement in :meth:`SparseArray.take` with ``allow_fill=False`` (:issue:`43654`)
- Performance improvement in :meth:`.Rolling.mean`, :meth:`.Expanding.mean`, :meth:`.Rolling.sum`, :meth:`.Expanding.sum` with ``engine="numba"`` (:issue:`43612`, :issue:`44176`)
- Improved performance of :meth:`pandas.read_csv` with ``memory_map=True`` when file encoding is UTF-8 (:issue:`43787`)
- Performance improvement in :meth:`RangeIndex.sort_values` overriding :meth:`Index.sort_values` (:issue:`43666`)
- Performance improvement in :meth:`RangeIndex.insert` (:issue:`43988`)
- Performance improvement in :meth:`Index.insert` (:issue:`43953`)
- Performance improvement in :meth:`DatetimeIndex.tolist` (:issue:`43823`)
- Performance improvement in :meth:`DatetimeIndex.union` (:issue:`42353`)
- Performance improvement in :meth:`Series.nsmallest` (:issue:`43696`)
- Performance improvement in :meth:`DataFrame.insert` (:issue:`42998`)
- Performance improvement in :meth:`DataFrame.dropna` (:issue:`43683`)
- Performance improvement in :meth:`DataFrame.fillna` (:issue:`43316`)
- Performance improvement in :meth:`DataFrame.values` (:issue:`43160`)
- Performance improvement in :meth:`DataFrame.select_dtypes` (:issue:`42611`)
- Performance improvement in :class:`DataFrame` reductions (:issue:`43185`, :issue:`43243`, :issue:`43311`, :issue:`43609`)
- Performance improvement in :meth:`Series.unstack` and :meth:`DataFrame.unstack` (:issue:`43335`, :issue:`43352`, :issue:`42704`, :issue:`43025`)
- Performance improvement in :meth:`Series.to_frame` (:issue:`43558`)
- Performance improvement in :meth:`Series.mad` (:issue:`43010`)
- Performance improvement in :func:`merge` (:issue:`43332`)
- Performance improvement in :func:`to_csv` when index column is a datetime and is formatted (:issue:`39413`)
- Performance improvement in :func:`to_csv` when :class:`MultiIndex` contains a lot of unused levels (:issue:`37484`)
- Performance improvement in :func:`read_csv` when ``index_col`` was set with a numeric column (:issue:`44158`)
- Performance improvement in :func:`concat` (:issue:`43354`)
- Performance improvement in constructing a :class:`DataFrame` from array-like objects like a ``Pytorch`` tensor (:issue:`44616`)
-

.. ---------------------------------------------------------------------------

.. _whatsnew_140.bug_fixes:

Bug fixes
~~~~~~~~~

Categorical
^^^^^^^^^^^
- Bug in setting dtype-incompatible values into a :class:`Categorical` (or ``Series`` or ``DataFrame`` backed by ``Categorical``) raising ``ValueError`` instead of ``TypeError`` (:issue:`41919`)
- Bug in :meth:`Categorical.searchsorted` when passing a dtype-incompatible value raising ``KeyError`` instead of ``TypeError`` (:issue:`41919`)
- Bug in :meth:`Categorical.astype` casting datetimes and :class:`Timestamp` to int for dtype ``object`` (:issue:`44930`)
- Bug in :meth:`Series.where` with ``CategoricalDtype`` when passing a dtype-incompatible value raising ``ValueError`` instead of ``TypeError`` (:issue:`41919`)
- Bug in :meth:`Categorical.fillna` when passing a dtype-incompatible value raising ``ValueError`` instead of ``TypeError`` (:issue:`41919`)
- Bug in :meth:`Categorical.fillna` with a tuple-like category raising ``ValueError`` instead of ``TypeError`` when filling with a non-category tuple (:issue:`41919`)
-

Datetimelike
^^^^^^^^^^^^
- Bug in :class:`DataFrame` constructor unnecessarily copying non-datetimelike 2D object arrays (:issue:`39272`)
- Bug in :func:`to_datetime` with ``format`` and ``pandas.NA`` was raising ``ValueError`` (:issue:`42957`)
- :func:`to_datetime` would silently swap ``MM/DD/YYYY`` and ``DD/MM/YYYY`` formats if the given ``dayfirst`` option could not be respected - now, a warning is raised in the case of delimited date strings (e.g. ``31-12-2012``) (:issue:`12585`)
- Bug in :meth:`date_range` and :meth:`bdate_range` do not return right bound when ``start`` = ``end`` and set is closed on one side (:issue:`43394`)
- Bug in inplace addition and subtraction of :class:`DatetimeIndex` or :class:`TimedeltaIndex` with :class:`DatetimeArray` or :class:`TimedeltaArray` (:issue:`43904`)
- Bug in in calling ``np.isnan``, ``np.isfinite``, or ``np.isinf`` on a timezone-aware :class:`DatetimeIndex` incorrectly raising ``TypeError`` (:issue:`43917`)
- Bug in constructing a :class:`Series` from datetime-like strings with mixed timezones incorrectly partially-inferring datetime values (:issue:`40111`)
- Bug in addition with a :class:`Tick` object and a ``np.timedelta64`` object incorrectly raising instead of returning :class:`Timedelta` (:issue:`44474`)
- ``np.maximum.reduce`` and ``np.minimum.reduce`` now correctly return :class:`Timestamp` and :class:`Timedelta` objects when operating on :class:`Series`, :class:`DataFrame`, or :class:`Index` with ``datetime64[ns]`` or ``timedelta64[ns]`` dtype (:issue:`43923`)
- Bug in adding a ``np.timedelta64`` object to a :class:`BusinessDay` or :class:`CustomBusinessDay` object incorrectly raising (:issue:`44532`)
- Bug in :meth:`Index.insert` for inserting ``np.datetime64``, ``np.timedelta64`` or ``tuple`` into :class:`Index` with ``dtype='object'`` with negative loc adding ``None`` and replacing existing value (:issue:`44509`)
- Bug in :meth:`Series.mode` with ``DatetimeTZDtype`` incorrectly returning timezone-naive and ``PeriodDtype`` incorrectly raising (:issue:`41927`)
- Bug in :class:`DateOffset`` addition with :class:`Timestamp` where ``offset.nanoseconds`` would not be included in the result (:issue:`43968`, :issue:`36589`)
-

Timedelta
^^^^^^^^^
- Bug in division of all-``NaT`` :class:`TimeDeltaIndex`, :class:`Series` or :class:`DataFrame` column with object-dtype arraylike of numbers failing to infer the result as timedelta64-dtype (:issue:`39750`)
- Bug in floor division of ``timedelta64[ns]`` data with a scalar returning garbage values (:issue:`44466`)

Timezones
^^^^^^^^^
- Bug in :func:`to_datetime` with ``infer_datetime_format=True`` failing to parse zero UTC offset (``Z``) correctly (:issue:`41047`)
- Bug in :meth:`Series.dt.tz_convert` resetting index in a :class:`Series` with :class:`CategoricalIndex` (:issue:`43080`)
-

Numeric
^^^^^^^
- Bug in floor-dividing a list or tuple of integers by a :class:`Series` incorrectly raising (:issue:`44674`)
- Bug in :meth:`DataFrame.rank` raising ``ValueError`` with ``object`` columns and ``method="first"`` (:issue:`41931`)
- Bug in :meth:`DataFrame.rank` treating missing values and extreme values as equal (for example ``np.nan`` and ``np.inf``), causing incorrect results when ``na_option="bottom"`` or ``na_option="top`` used (:issue:`41931`)
- Bug in ``numexpr`` engine still being used when the option ``compute.use_numexpr`` is set to ``False`` (:issue:`32556`)
- Bug in :class:`DataFrame` arithmetic ops with a subclass whose :meth:`_constructor` attribute is a callable other than the subclass itself (:issue:`43201`)
- Bug in arithmetic operations involving :class:`RangeIndex` where the result would have the incorrect ``name`` (:issue:`43962`)
- Bug in arithmetic operations involving :class:`Series` where the result could have the incorrect ``name`` when the operands having matching NA or matching tuple names (:issue:`44459`)
- Bug in division with ``IntegerDtype`` or ``BooleanDtype`` array and NA scalar incorrectly raising (:issue:`44685`)
- Bug in multiplying a :class:`Series` with ``FloatingDtype`` with a timedelta-like scalar incorrectly raising (:issue:`44772`)
-

Conversion
^^^^^^^^^^
- Bug in :class:`UInt64Index` constructor when passing a list containing both positive integers small enough to cast to int64 and integers too large too hold in int64 (:issue:`42201`)
- Bug in :class:`Series` constructor returning 0 for missing values with dtype ``int64`` and ``False`` for dtype ``bool`` (:issue:`43017`, :issue:`43018`)
- Bug in :class:`IntegerDtype` not allowing coercion from string dtype (:issue:`25472`)
- Bug in :func:`to_datetime` with ``arg:xr.DataArray`` and ``unit="ns"`` specified raises TypeError (:issue:`44053`)
- Bug in :meth:`DataFrame.convert_dtypes` not returning the correct type when a subclass does not overload :meth:`_constructor_sliced` (:issue:`43201`)
- Bug in :meth:`DataFrame.astype` not propagating ``attrs`` from the original :class:`DataFrame` (:issue:`44414`)
- Bug in :meth:`DataFrame.convert_dtypes` result losing ``columns.names`` (:issue:`41435`)
- Bug in constructing a ``IntegerArray`` from pyarrow data failing to validate dtypes (:issue:`44891`)
-

Strings
^^^^^^^
- Fixed bug in checking for ``string[pyarrow]`` dtype incorrectly raising an ImportError when pyarrow is not installed (:issue:`44276`)
-

Interval
^^^^^^^^
- Bug in :meth:`Series.where` with ``IntervalDtype`` incorrectly raising when the ``where`` call should not replace anything (:issue:`44181`)
-
-

Indexing
^^^^^^^^
- Bug in :meth:`Series.rename` when index in Series is MultiIndex and level in rename is provided. (:issue:`43659`)
- Bug in :meth:`DataFrame.truncate` and :meth:`Series.truncate` when the object's Index has a length greater than one but only one unique value (:issue:`42365`)
- Bug in :meth:`Series.loc` and :meth:`DataFrame.loc` with a :class:`MultiIndex` when indexing with a tuple in which one of the levels is also a tuple (:issue:`27591`)
- Bug in :meth:`Series.loc` when with a :class:`MultiIndex` whose first level contains only ``np.nan`` values (:issue:`42055`)
- Bug in indexing on a :class:`Series` or :class:`DataFrame` with a :class:`DatetimeIndex` when passing a string, the return type depended on whether the index was monotonic (:issue:`24892`)
- Bug in indexing on a :class:`MultiIndex` failing to drop scalar levels when the indexer is a tuple containing a datetime-like string (:issue:`42476`)
- Bug in :meth:`DataFrame.sort_values` and :meth:`Series.sort_values` when passing an ascending value, failed to raise or incorrectly raising ``ValueError`` (:issue:`41634`)
- Bug in updating values of :class:`pandas.Series` using boolean index, created by using :meth:`pandas.DataFrame.pop` (:issue:`42530`)
- Bug in :meth:`Index.get_indexer_non_unique` when index contains multiple ``np.nan`` (:issue:`35392`)
- Bug in :meth:`DataFrame.query` did not handle the degree sign in a backticked column name, such as \`Temp(°C)\`, used in an expression to query a dataframe (:issue:`42826`)
- Bug in :meth:`DataFrame.drop` where the error message did not show missing labels with commas when raising ``KeyError`` (:issue:`42881`)
- Bug in :meth:`DataFrame.query` where method calls in query strings led to errors when the ``numexpr`` package was installed. (:issue:`22435`)
- Bug in :meth:`DataFrame.nlargest` and :meth:`Series.nlargest` where sorted result did not count indexes containing ``np.nan`` (:issue:`28984`)
- Bug in indexing on a non-unique object-dtype :class:`Index` with an NA scalar (e.g. ``np.nan``) (:issue:`43711`)
- Bug in :meth:`DataFrame.__setitem__` incorrectly writing into an existing column's array rather than setting a new array when the new dtype and the old dtype match (:issue:`43406`)
- Bug in setting floating-dtype values into a :class:`Series` with integer dtype failing to set inplace when those values can be losslessly converted to integers (:issue:`44316`)
- Bug in :meth:`Series.__setitem__` with object dtype when setting an array with matching size and dtype='datetime64[ns]' or dtype='timedelta64[ns]' incorrectly converting the datetime/timedeltas to integers (:issue:`43868`)
- Bug in :meth:`DataFrame.sort_index` where ``ignore_index=True`` was not being respected when the index was already sorted (:issue:`43591`)
- Bug in :meth:`Index.get_indexer_non_unique` when index contains multiple ``np.datetime64("NaT")`` and ``np.timedelta64("NaT")`` (:issue:`43869`)
- Bug in setting a scalar :class:`Interval` value into a :class:`Series` with ``IntervalDtype`` when the scalar's sides are floats and the values' sides are integers (:issue:`44201`)
- Bug when setting string-backed :class:`Categorical` values that can be parsed to datetimes into a :class:`DatetimeArray` or :class:`Series` or :class:`DataFrame` column backed by :class:`DatetimeArray` failing to parse these strings (:issue:`44236`)
- Bug in :meth:`Series.__setitem__` with an integer dtype other than ``int64`` setting with a ``range`` object unnecessarily upcasting to ``int64`` (:issue:`44261`)
- Bug in :meth:`Series.__setitem__` with a boolean mask indexer setting a listlike value of length 1 incorrectly broadcasting that value (:issue:`44265`)
- Bug in :meth:`Series.reset_index` not ignoring ``name`` argument when ``drop`` and ``inplace`` are set to ``True`` (:issue:`44575`)
- Bug in :meth:`DataFrame.loc.__setitem__` and :meth:`DataFrame.iloc.__setitem__` with mixed dtypes sometimes failing to operate in-place (:issue:`44345`)
- Bug in :meth:`DataFrame.loc.__getitem__` incorrectly raising ``KeyError`` when selecting a single column with a boolean key (:issue:`44322`).
- Bug in setting :meth:`DataFrame.iloc` with a single ``ExtensionDtype`` column and setting 2D values e.g. ``df.iloc[:] = df.values`` incorrectly raising (:issue:`44514`)
- Bug in setting values with :meth:`DataFrame.iloc` with a single ``ExtensionDtype`` column and a tuple of arrays as the indexer (:issue:`44703`)
- Bug in indexing on columns with ``loc`` or ``iloc`` using a slice with a negative step with ``ExtensionDtype`` columns incorrectly raising (:issue:`44551`)
- Bug in :meth:`DataFrame.loc.__setitem__` changing dtype when indexer was completely ``False`` (:issue:`37550`)
- Bug in :meth:`IntervalIndex.get_indexer_non_unique` returning boolean mask instead of array of integers for a non unique and non monotonic index (:issue:`44084`)
- Bug in :meth:`IntervalIndex.get_indexer_non_unique` not handling targets of ``dtype`` 'object' with NaNs correctly (:issue:`44482`)
- Fixed regression where a single column ``np.matrix`` was no longer coerced to a 1d ``np.ndarray`` when added to a :class:`DataFrame` (:issue:`42376`)
- Bug in :meth:`Series.__getitem__` with a :class:`CategoricalIndex` of integers treating lists of integers as positional indexers, inconsistent with the behavior with a single scalar integer (:issue:`15470`, :issue:`14865`)
-

Missing
^^^^^^^
- Bug in :meth:`DataFrame.fillna` with limit and no method ignores axis='columns' or ``axis = 1`` (:issue:`40989`)
- Bug in :meth:`DataFrame.fillna` not replacing missing values when using a dict-like ``value`` and duplicate column names (:issue:`43476`)
- Bug in constructing a :class:`DataFrame` with a dictionary ``np.datetime64`` as a value and ``dtype='timedelta64[ns]'``, or vice-versa, incorrectly casting instead of raising (:issue:`44428`)
- Bug in :meth:`Series.interpolate` and :meth:`DataFrame.interpolate` with ``inplace=True`` not writing to the underlying array(s) in-place (:issue:`44749`)
- Bug in :meth:`Index.fillna` incorrectly returning an un-filled :class:`Index` when NA values are present and ``downcast`` argument is specified. This now raises ``NotImplementedError`` instead; do not pass ``downcast`` argument (:issue:`44873`)
- Bug in :meth:`DataFrame.dropna` changing :class:`Index` even if no entries were dropped (:issue:`41965`)

MultiIndex
^^^^^^^^^^
- Bug in :meth:`MultiIndex.get_loc` where the first level is a :class:`DatetimeIndex` and a string key is passed (:issue:`42465`)
- Bug in :meth:`MultiIndex.reindex` when passing a ``level`` that corresponds to an ``ExtensionDtype`` level (:issue:`42043`)
- Bug in :meth:`MultiIndex.get_loc` raising ``TypeError`` instead of ``KeyError`` on nested tuple (:issue:`42440`)
- Bug in :meth:`MultiIndex.union` setting wrong ``sortorder`` causing errors in subsequent indexing operations with slices (:issue:`44752`)
- Bug in :meth:`MultiIndex.putmask` where the other value was also a :class:`MultiIndex` (:issue:`43212`)
-

I/O
^^^
- Bug in :func:`read_excel` attempting to read chart sheets from .xlsx files (:issue:`41448`)
- Bug in :func:`json_normalize` where ``errors=ignore`` could fail to ignore missing values of ``meta`` when ``record_path`` has a length greater than one (:issue:`41876`)
- Bug in :func:`read_csv` with multi-header input and arguments referencing column names as tuples (:issue:`42446`)
- Bug in :func:`read_fwf`, where difference in lengths of ``colspecs`` and ``names`` was not raising ``ValueError`` (:issue:`40830`)
- Bug in :func:`Series.to_json` and :func:`DataFrame.to_json` where some attributes were skipped when serialising plain Python objects to JSON (:issue:`42768`, :issue:`33043`)
- Column headers are dropped when constructing a :class:`DataFrame` from a sqlalchemy's ``Row`` object (:issue:`40682`)
- Bug in unpickling a :class:`Index` with object dtype incorrectly inferring numeric dtypes (:issue:`43188`)
- Bug in :func:`read_csv` where reading multi-header input with unequal lengths incorrectly raising uncontrolled ``IndexError`` (:issue:`43102`)
- Bug in :func:`read_csv` raising ``ParserError`` when reading file in chunks and some chunk blocks have fewer columns than header for ``engine="c"`` (:issue:`21211`)
- Bug in :func:`read_csv`, changed exception class when expecting a file path name or file-like object from ``OSError`` to ``TypeError`` (:issue:`43366`)
- Bug in :func:`read_csv` and :func:`read_fwf` ignoring all ``skiprows`` except first when ``nrows`` is specified for ``engine='python'`` (:issue:`44021`, :issue:`10261`)
- Bug in :func:`read_csv` keeping the original column in object format when ``keep_date_col=True`` is set (:issue:`13378`)
- Bug in :func:`read_json` not handling non-numpy dtypes correctly (especially ``category``) (:issue:`21892`, :issue:`33205`)
- Bug in :func:`json_normalize` where multi-character ``sep`` parameter is incorrectly prefixed to every key (:issue:`43831`)
- Bug in :func:`json_normalize` where reading data with missing multi-level metadata would not respect errors="ignore" (:issue:`44312`)
- Bug in :func:`read_csv` used second row to guess implicit index if ``header`` was set to ``None`` for ``engine="python"`` (:issue:`22144`)
- Bug in :func:`read_csv` not recognizing bad lines when ``names`` were given for ``engine="c"`` (:issue:`22144`)
- Bug in :func:`read_csv` with :code:`float_precision="round_trip"` which did not skip initial/trailing whitespace (:issue:`43713`)
- Bug when Python is built without lzma module: a warning was raised at the pandas import time, even if the lzma capability isn't used. (:issue:`43495`)
- Bug in :func:`read_csv` not applying dtype for ``index_col`` (:issue:`9435`)
- Bug in dumping/loading a :class:`DataFrame` with ``yaml.dump(frame)`` (:issue:`42748`)
- Bug in :func:`read_csv` raising ``ValueError`` when names was longer than header but equal to data rows for ``engine="python"`` (:issue:`38453`)
- Bug in :class:`ExcelWriter`, where ``engine_kwargs`` were not passed through to all engines (:issue:`43442`)
- Bug in :func:`read_csv` raising ``ValueError`` when ``parse_dates`` was used with ``MultiIndex`` columns (:issue:`8991`)
- Bug in :func:`read_csv` not raising an ``ValueError`` when ``\n`` was specified as ``delimiter`` or ``sep`` which conflicts with ``lineterminator`` (:issue:`43528`)
- Bug in :func:`to_csv` converting datetimes in categorical :class:`Series` to integers (:issue:`40754`)
- Bug in :func:`read_csv` converting columns to numeric after date parsing failed (:issue:`11019`)
- Bug in :func:`read_csv` not replacing ``NaN`` values with ``np.nan`` before attempting date conversion (:issue:`26203`)
- Bug in :func:`read_csv` raising ``AttributeError`` when attempting to read a .csv file and infer index column dtype from an nullable integer type (:issue:`44079`)
- Bug in :func:`to_csv` always coercing datetime columns with different formats to the same format (:issue:`21734`)
- :meth:`DataFrame.to_csv` and :meth:`Series.to_csv` with ``compression`` set to ``'zip'`` no longer create a zip file containing a file ending with ".zip". Instead, they try to infer the inner file name more smartly. (:issue:`39465`)
- Bug in :func:`read_csv` where reading a mixed column of booleans and missing values to a float type results in the missing values becoming 1.0 rather than NaN (:issue:`42808`, :issue:`34120`)
- Bug in :func:`read_csv` when passing simultaneously a parser in ``date_parser`` and ``parse_dates=False``, the parsing was still called (:issue:`44366`)
<<<<<<< HEAD
- Bug in :func:`read_json` raising ``ValueError`` when attempting to parse json strings containing urls (:issue:`36271`)
=======
- Bug in :func:`read_csv` not setting name of :class:`MultiIndex` columns correctly when ``index_col`` is not the first column (:issue:`38549`)
- Bug in :func:`read_csv` silently ignoring errors when failing to create a memory-mapped file (:issue:`44766`)
- Bug in :func:`read_csv` when passing a ``tempfile.SpooledTemporaryFile`` opened in binary mode (:issue:`44748`)
-
>>>>>>> 3713e9ae

Period
^^^^^^
- Bug in adding a :class:`Period` object to a ``np.timedelta64`` object incorrectly raising ``TypeError`` (:issue:`44182`)
- Bug in :meth:`PeriodIndex.to_timestamp` when the index has ``freq="B"`` inferring ``freq="D"`` for its result instead of ``freq="B"`` (:issue:`44105`)
- Bug in :class:`Period` constructor incorrectly allowing ``np.timedelta64("NaT")`` (:issue:`44507`)
- Bug in :meth:`PeriodIndex.to_timestamp` giving incorrect values for indexes with non-contiguous data (:issue:`44100`)
-

Plotting
^^^^^^^^
- When given non-numeric data, :meth:`DataFrame.boxplot` now raises a ``ValueError`` rather than a cryptic ``KeyError`` or ``ZeroDivisionError``, in line with other plotting functions like :meth:`DataFrame.hist`. (:issue:`43480`)
-

Groupby/resample/rolling
^^^^^^^^^^^^^^^^^^^^^^^^
- Fixed bug in :meth:`SeriesGroupBy.apply` where passing an unrecognized string argument failed to raise ``TypeError`` when the underlying ``Series`` is empty (:issue:`42021`)
- Bug in :meth:`Series.rolling.apply`, :meth:`DataFrame.rolling.apply`, :meth:`Series.expanding.apply` and :meth:`DataFrame.expanding.apply` with ``engine="numba"`` where ``*args`` were being cached with the user passed function (:issue:`42287`)
- Bug in :meth:`GroupBy.max` and :meth:`GroupBy.min` with nullable integer dtypes losing precision (:issue:`41743`)
- Bug in :meth:`DataFrame.groupby.rolling.var` would calculate the rolling variance only on the first group (:issue:`42442`)
- Bug in :meth:`GroupBy.shift` that would return the grouping columns if ``fill_value`` was not None (:issue:`41556`)
- Bug in :meth:`SeriesGroupBy.nlargest` and :meth:`SeriesGroupBy.nsmallest` would have an inconsistent index when the input Series was sorted and ``n`` was greater than or equal to all group sizes (:issue:`15272`, :issue:`16345`, :issue:`29129`)
- Bug in :meth:`pandas.DataFrame.ewm`, where non-float64 dtypes were silently failing (:issue:`42452`)
- Bug in :meth:`pandas.DataFrame.rolling` operation along rows (``axis=1``) incorrectly omits columns containing ``float16`` and ``float32`` (:issue:`41779`)
- Bug in :meth:`Resampler.aggregate` did not allow the use of Named Aggregation (:issue:`32803`)
- Bug in :meth:`Series.rolling` when the :class:`Series` ``dtype`` was ``Int64`` (:issue:`43016`)
- Bug in :meth:`DataFrame.rolling.corr` when the :class:`DataFrame` columns was a :class:`MultiIndex` (:issue:`21157`)
- Bug in :meth:`DataFrame.groupby.rolling` when specifying ``on`` and calling ``__getitem__`` would subsequently return incorrect results (:issue:`43355`)
- Bug in :meth:`GroupBy.apply` with time-based :class:`Grouper` objects incorrectly raising ``ValueError`` in corner cases where the grouping vector contains a ``NaT`` (:issue:`43500`, :issue:`43515`)
- Bug in :meth:`GroupBy.mean` failing with ``complex`` dtype (:issue:`43701`)
- Fixed bug in :meth:`Series.rolling` and :meth:`DataFrame.rolling` not calculating window bounds correctly for the first row when ``center=True`` and index is decreasing (:issue:`43927`)
- Fixed bug in :meth:`Series.rolling` and :meth:`DataFrame.rolling` for centered datetimelike windows with uneven nanosecond (:issue:`43997`)
- Bug in :meth:`GroupBy.mean` raising ``KeyError`` when column was selected at least twice (:issue:`44924`)
- Bug in :meth:`GroupBy.nth` failing on ``axis=1`` (:issue:`43926`)
- Fixed bug in :meth:`Series.rolling` and :meth:`DataFrame.rolling` not respecting right bound on centered datetime-like windows, if the index contain duplicates (:issue:`3944`)
- Bug in :meth:`Series.rolling` and :meth:`DataFrame.rolling` when using a :class:`pandas.api.indexers.BaseIndexer` subclass that returned unequal start and end arrays would segfault instead of raising a ``ValueError`` (:issue:`44470`)
- Fixed bug in :meth:`GroupBy.__iter__` after selecting a subset of columns in a :class:`GroupBy` object, which returned all columns instead of the chosen subset (:issue:`#44821`)
- Bug in :meth:`Groupby.rolling` when non-monotonic data passed, fails to correctly raise ``ValueError`` (:issue:`43909`)
- Fixed bug where grouping by a :class:`Series` that has a categorical data type and length unequal to the axis of grouping raised ``ValueError`` (:issue:`44179`)

Reshaping
^^^^^^^^^
- Improved error message when creating a :class:`DataFrame` column from a multi-dimensional :class:`numpy.ndarray` (:issue:`42463`)
- :func:`concat` creating :class:`MultiIndex` with duplicate level entries when concatenating a :class:`DataFrame` with duplicates in :class:`Index` and multiple keys (:issue:`42651`)
- Bug in :meth:`pandas.cut` on :class:`Series` with duplicate indices (:issue:`42185`) and non-exact :meth:`pandas.CategoricalIndex` (:issue:`42425`)
- Bug in :meth:`DataFrame.append` failing to retain dtypes when appended columns do not match (:issue:`43392`)
- Bug in :func:`concat` of ``bool`` and ``boolean`` dtypes resulting in ``object`` dtype instead of ``boolean`` dtype (:issue:`42800`)
- Bug in :func:`crosstab` when inputs are are categorical Series, there are categories that are not present in one or both of the Series, and ``margins=True``. Previously the margin value for missing categories was ``NaN``. It is now correctly reported as 0 (:issue:`43505`)
- Bug in :func:`concat` would fail when the ``objs`` argument all had the same index and the ``keys`` argument contained duplicates (:issue:`43595`)
- Bug in :func:`concat` which ignored the ``sort`` parameter (:issue:`43375`)
- Fixed bug in :func:`merge` with :class:`MultiIndex` as column index for the ``on`` argument returning an error when assigning a column internally (:issue:`43734`)
- Bug in :func:`crosstab` would fail when inputs are lists or tuples (:issue:`44076`)
- Bug in :meth:`DataFrame.append` failing to retain ``index.name`` when appending a list of :class:`Series` objects (:issue:`44109`)
- Fixed metadata propagation in :meth:`Dataframe.apply` method, consequently fixing the same issue for :meth:`Dataframe.transform`, :meth:`Dataframe.nunique` and :meth:`Dataframe.mode` (:issue:`28283`)
- Bug in :func:`concat` casting levels of :class:`MultiIndex` to float if the only consist of missing values (:issue:`44900`)
- Bug in :meth:`DataFrame.stack` with ``ExtensionDtype`` columns incorrectly raising (:issue:`43561`)
- Bug in :meth:`Series.unstack` with object doing unwanted type inference on resulting columns (:issue:`44595`)
- Bug in :class:`MultiIndex` failing join operations with overlapping ``IntervalIndex`` levels (:issue:`44096`)
- Bug in :meth:`DataFrame.replace` and :meth:`Series.replace` results is different ``dtype`` based on ``regex`` parameter (:issue:`44864`)

Sparse
^^^^^^
- Bug in :meth:`DataFrame.sparse.to_coo` raising ``AttributeError`` when column names are not unique (:issue:`29564`)
- Bug in :meth:`SparseArray.max` and :meth:`SparseArray.min` raising ``ValueError`` for arrays with 0 non-null elements (:issue:`43527`)
- Bug in :meth:`DataFrame.sparse.to_coo` silently converting non-zero fill values to zero (:issue:`24817`)
- Bug in :class:`SparseArray` comparison methods with an array-like operand of mismatched length raising ``AssertionError`` or unclear ``ValueError`` depending on the input (:issue:`43863`)
- Bug in :class:`SparseArray` arithmetic methods ``floordiv`` and ``mod`` behaviors when dividing by zero not matching the non-sparse :class:`Series` behavior (:issue:`38172`)
-

ExtensionArray
^^^^^^^^^^^^^^
- Bug in :func:`array` failing to preserve :class:`PandasArray` (:issue:`43887`)
- NumPy ufuncs ``np.abs``, ``np.positive``, ``np.negative`` now correctly preserve dtype when called on ExtensionArrays that implement ``__abs__, __pos__, __neg__``, respectively. In particular this is fixed for :class:`TimedeltaArray` (:issue:`43899`, :issue:`23316`)
- NumPy ufuncs ``np.minimum.reduce`` and ``np.maximum.reduce`` now work correctly instead of raising ``NotImplementedError`` on :class:`Series` with ``IntegerDtype`` or ``FloatDtype`` (:issue:`43923`)
- Avoid raising ``PerformanceWarning`` about fragmented DataFrame when using many columns with an extension dtype (:issue:`44098`)
- Bug in :class:`IntegerArray` and :class:`FloatingArray` construction incorrectly coercing mismatched NA values (e.g. ``np.timedelta64("NaT")``) to numeric NA (:issue:`44514`)
- Bug in :meth:`BooleanArray.__eq__` and :meth:`BooleanArray.__ne__` raising ``TypeError`` on comparison with an incompatible type (like a string). This caused :meth:`DataFrame.replace` to sometimes raise a ``TypeError`` if a nullable boolean column was included (:issue:`44499`)
- Bug in :func:`array` incorrectly raising when passed a ``ndarray`` with ``float16`` dtype (:issue:`44715`)
- Bug in calling ``np.sqrt`` on :class:`BooleanArray` returning a malformed :class:`FloatingArray` (:issue:`44715`)
- Bug in :meth:`Series.where` with ``ExtensionDtype`` when ``other`` is a NA scalar incompatible with the series dtype (e.g. ``NaT`` with a numeric dtype) incorrectly casting to a compatible NA value (:issue:`44697`)
- Fixed bug in :meth:`Series.replace` with ``FloatDtype``, ``string[python]``, or ``string[pyarrow]`` dtype not being preserved when possible (:issue:`33484`, :issue:`40732`, :issue:`31644`, :issue:`41215`, :issue:`25438`)
-

Styler
^^^^^^
- Minor bug in :class:`.Styler` where the ``uuid`` at initialization maintained a floating underscore (:issue:`43037`)
- Bug in :meth:`.Styler.to_html` where the ``Styler`` object was updated if the ``to_html`` method was called with some args (:issue:`43034`)
- Bug in :meth:`.Styler.copy` where ``uuid`` was not previously copied (:issue:`40675`)
- Bug in :meth:`Styler.apply` where functions which returned Series objects were not correctly handled in terms of aligning their index labels (:issue:`13657`, :issue:`42014`)
- Bug when rendering an empty DataFrame with a named index (:issue:`43305`).
- Bug when rendering a single level MultiIndex (:issue:`43383`).
- Bug when combining non-sparse rendering and :meth:`.Styler.hide_columns` or :meth:`.Styler.hide_index` (:issue:`43464`)
- Bug setting a table style when using multiple selectors in :class:`.Styler` (:issue:`44011`)
- Bugs where row trimming and column trimming failed to reflect hidden rows (:issue:`43703`, :issue:`44247`)

Other
^^^^^
- Bug in :meth:`DataFrame.astype` with non-unique columns and a :class:`Series` ``dtype`` argument (:issue:`44417`)
- Bug in :meth:`CustomBusinessMonthBegin.__add__` (:meth:`CustomBusinessMonthEnd.__add__`) not applying the extra ``offset`` parameter when beginning (end) of the target month is already a business day (:issue:`41356`)
- Bug in :meth:`RangeIndex.union` with another ``RangeIndex`` with matching (even) ``step`` and starts differing by strictly less than ``step / 2`` (:issue:`44019`)
- Bug in :meth:`RangeIndex.difference` with ``sort=None`` and ``step<0`` failing to sort (:issue:`44085`)
- Bug in :meth:`Series.to_frame` and :meth:`Index.to_frame` ignoring the ``name`` argument when ``name=None`` is explicitly passed (:issue:`44212`)
- Bug in :meth:`Series.replace` and :meth:`DataFrame.replace` with ``value=None`` and ExtensionDtypes (:issue:`44270`, :issue:`37899`)
- Bug in :meth:`FloatingArray.equals` failing to consider two arrays equal if they contain ``np.nan`` values (:issue:`44382`)
- Bug in :meth:`DataFrame.shift` with ``axis=1`` and ``ExtensionDtype`` columns incorrectly raising when an incompatible ``fill_value`` is passed (:issue:`44564`)
- Bug in :meth:`DataFrame.shift` with ``axis=1`` and ``periods`` larger than ``len(frame.columns)`` producing an invalid :class:`DataFrame` (:issue:`44978`)
- Bug in :meth:`DataFrame.diff` when passing a NumPy integer object instead of an ``int`` object (:issue:`44572`)
- Bug in :meth:`Series.replace` raising ``ValueError`` when using ``regex=True`` with a :class:`Series` containing ``np.nan`` values (:issue:`43344`)
- Bug in :meth:`DataFrame.to_records` where an incorrect ``n`` was used when missing names were replaced by ``level_n`` (:issue:`44818`)

.. ***DO NOT USE THIS SECTION***

-
-

.. ---------------------------------------------------------------------------

.. _whatsnew_140.contributors:

Contributors
~~~~~~~~~~~~<|MERGE_RESOLUTION|>--- conflicted
+++ resolved
@@ -777,14 +777,11 @@
 - :meth:`DataFrame.to_csv` and :meth:`Series.to_csv` with ``compression`` set to ``'zip'`` no longer create a zip file containing a file ending with ".zip". Instead, they try to infer the inner file name more smartly. (:issue:`39465`)
 - Bug in :func:`read_csv` where reading a mixed column of booleans and missing values to a float type results in the missing values becoming 1.0 rather than NaN (:issue:`42808`, :issue:`34120`)
 - Bug in :func:`read_csv` when passing simultaneously a parser in ``date_parser`` and ``parse_dates=False``, the parsing was still called (:issue:`44366`)
-<<<<<<< HEAD
-- Bug in :func:`read_json` raising ``ValueError`` when attempting to parse json strings containing urls (:issue:`36271`)
-=======
 - Bug in :func:`read_csv` not setting name of :class:`MultiIndex` columns correctly when ``index_col`` is not the first column (:issue:`38549`)
 - Bug in :func:`read_csv` silently ignoring errors when failing to create a memory-mapped file (:issue:`44766`)
 - Bug in :func:`read_csv` when passing a ``tempfile.SpooledTemporaryFile`` opened in binary mode (:issue:`44748`)
--
->>>>>>> 3713e9ae
+- Bug in :func:`read_json` raising ``ValueError`` when attempting to parse json strings containing urls (:issue:`36271`)
+-
 
 Period
 ^^^^^^
