--- conflicted
+++ resolved
@@ -328,11 +328,8 @@
 
 Timezones
 ^^^^^^^^^
-<<<<<<< HEAD
 - Bug in :func:`to_datetime` with ``infer_datetime_format=True`` failing to parse zero UTC offset (``Z``) correctly (:issue:`41047`)
-=======
 - Bug in :meth:`Series.dt.tz_convert` resetting index in a :class:`Series` with :class:`CategoricalIndex` (:issue:`43080`)
->>>>>>> cd61b59f
 -
 
 Numeric
