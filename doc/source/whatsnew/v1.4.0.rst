.. _whatsnew_140:

What's new in 1.4.0 (??)
------------------------

These are the changes in pandas 1.4.0. See :ref:`release` for a full changelog
including other versions of pandas.

{{ header }}

.. ---------------------------------------------------------------------------

.. _whatsnew_140.enhancements:

Enhancements
~~~~~~~~~~~~

.. _whatsnew_140.enhancements.numeric_index:

More flexible numeric dtypes for indexes
^^^^^^^^^^^^^^^^^^^^^^^^^^^^^^^^^^^^^^^^

Until now, it has only been possible to create numeric indexes with int64/float64/uint64 dtypes.
It is now possible to create an index of any numpy int/uint/float dtype using the new :class:`NumericIndex` index type (:issue:`41153`):

.. ipython:: python

    pd.NumericIndex([1, 2, 3], dtype="int8")
    pd.NumericIndex([1, 2, 3], dtype="uint32")
    pd.NumericIndex([1, 2, 3], dtype="float32")

In order to maintain backwards compatibility, calls to the base :class:`Index` will currently
return :class:`Int64Index`, :class:`UInt64Index` and :class:`Float64Index`, where relevant.
For example, the code below returns an ``Int64Index`` with dtype ``int64``:

.. code-block:: ipython

    In [1]: pd.Index([1, 2, 3], dtype="int8")
    Int64Index([1, 2, 3], dtype='int64')

but will in a future version return a :class:`NumericIndex` with dtype ``int8``.

More generally, currently, all operations that until now have
returned :class:`Int64Index`, :class:`UInt64Index` and :class:`Float64Index` will
continue to so. This means, that in order to use ``NumericIndex`` in the current version, you
will have to call ``NumericIndex`` explicitly. For example the below series will have an ``Int64Index``:

.. code-block:: ipython

    In [2]: ser = pd.Series([1, 2, 3], index=[1, 2, 3])
    In [3]: ser.index
    Int64Index([1, 2, 3], dtype='int64')

Instead, if you want to use a ``NumericIndex``, you should do:

.. ipython:: python

    idx = pd.NumericIndex([1, 2, 3], dtype="int8")
    ser = pd.Series([1, 2, 3], index=idx)
    ser.index

In a future version of Pandas, :class:`NumericIndex` will become the default numeric index type and
``Int64Index``, ``UInt64Index`` and ``Float64Index`` are therefore deprecated and will
be removed in the future, see :ref:`here <whatsnew_140.deprecations.int64_uint64_float64index>` for more.

See :ref:`here <advanced.numericindex>` for more about :class:`NumericIndex`.

.. _whatsnew_140.enhancements.styler:

Styler
^^^^^^

:class:`.Styler` has been further developed in 1.4.0. The following enhancements have been made:

  - Styling and formatting of indexes has been added, with :meth:`.Styler.apply_index`, :meth:`.Styler.applymap_index` and :meth:`.Styler.format_index`. These mirror the signature of the methods already used to style and format data values, and work with both HTML and LaTeX format (:issue:`41893`, :issue:`43101`).
  - :meth:`.Styler.bar` introduces additional arguments to control alignment, display and colors (:issue:`26070`, :issue:`36419`, :issue:`43662`), and it also validates the input arguments ``width`` and ``height`` (:issue:`42511`).
  - :meth:`.Styler.to_latex` introduces keyword argument ``environment``, which also allows a specific "longtable" entry through a separate jinja2 template (:issue:`41866`).
  - :meth:`.Styler.to_html` introduces keyword arguments ``sparse_index``, ``sparse_columns``, ``bold_headers``, ``caption``, ``max_rows`` and ``max_columns`` (:issue:`41946`, :issue:`43149`, :issue:`42972`).
  - Keyword arguments ``level`` and ``names`` added to :meth:`.Styler.hide_index` and :meth:`.Styler.hide_columns` for additional control of visibility of MultiIndexes and index names (:issue:`25475`, :issue:`43404`, :issue:`43346`)
  - Global options have been extended to configure default ``Styler`` properties including formatting and encoding and mathjax options and LaTeX (:issue:`41395`)
  - Naive sparsification is now possible for LaTeX without the multirow package (:issue:`43369`)
  - :meth:`Styler.to_html` omits CSSStyle rules for hidden table elements (:issue:`43619`)

Formerly Styler relied on ``display.html.use_mathjax``, which has now been replaced by ``styler.html.mathjax``.

There are also bug fixes and deprecations listed below.

Validation now for ``caption`` arg (:issue:`43368`)

.. _whatsnew_140.enhancements.pyarrow_csv_engine:

Multithreaded CSV reading with a new CSV Engine based on pyarrow
^^^^^^^^^^^^^^^^^^^^^^^^^^^^^^^^^^^^^^^^^^^^^^^^^^^^^^^^^^^^^^^^

:func:`pandas.read_csv` now accepts ``engine="pyarrow"`` (requires at least ``pyarrow`` 0.17.0) as an argument, allowing for faster csv parsing on multicore machines
with pyarrow installed. See the :doc:`I/O docs </user_guide/io>` for more info. (:issue:`23697`, :issue:`43706`)

.. _whatsnew_140.enhancements.window_rank:

Rank function for rolling and expanding windows
^^^^^^^^^^^^^^^^^^^^^^^^^^^^^^^^^^^^^^^^^^^^^^^

Added ``rank`` function to :class:`Rolling` and :class:`Expanding`. The new function supports the ``method``, ``ascending``, and ``pct`` flags of :meth:`DataFrame.rank`. The ``method`` argument supports ``min``, ``max``, and ``average`` ranking methods.
Example:

.. ipython:: python

    s = pd.Series([1, 4, 2, 3, 5, 3])
    s.rolling(3).rank()

    s.rolling(3).rank(method="max")

.. _whatsnew_140.enhancements.other:

Other enhancements
^^^^^^^^^^^^^^^^^^
- :class:`DataFrameGroupBy` operations with ``as_index=False`` now correctly retain ``ExtensionDtype`` dtypes for columns being grouped on (:issue:`41373`)
- Add support for assigning values to ``by`` argument in :meth:`DataFrame.plot.hist` and :meth:`DataFrame.plot.box` (:issue:`15079`)
- :meth:`Series.sample`, :meth:`DataFrame.sample`, and :meth:`.GroupBy.sample` now accept a ``np.random.Generator`` as input to ``random_state``. A generator will be more performant, especially with ``replace=False`` (:issue:`38100`)
- :meth:`Series.ewm`, :meth:`DataFrame.ewm`, now support a ``method`` argument with a ``'table'`` option that performs the windowing operation over an entire :class:`DataFrame`. See :ref:`Window Overview <window.overview>` for performance and functional benefits (:issue:`42273`)
- :meth:`.GroupBy.cummin` and :meth:`.GroupBy.cummax` now support the argument ``skipna`` (:issue:`34047`)
- :meth:`read_table` now supports the argument ``storage_options`` (:issue:`39167`)
- :meth:`DataFrame.to_stata` and :meth:`StataWriter` now accept the keyword only argument ``value_labels`` to save labels for non-categorical columns
- Methods that relied on hashmap based algos such as :meth:`DataFrameGroupBy.value_counts`, :meth:`DataFrameGroupBy.count` and :func:`factorize` ignored imaginary component for complex numbers (:issue:`17927`)
- Add :meth:`Series.str.removeprefix` and :meth:`Series.str.removesuffix` introduced in Python 3.9 to remove pre-/suffixes from string-type :class:`Series` (:issue:`36944`)
- Attempting to write into a file in missing parent directory with :meth:`DataFrame.to_csv`, :meth:`DataFrame.to_html`, :meth:`DataFrame.to_excel`, :meth:`DataFrame.to_feather`, :meth:`DataFrame.to_parquet`, :meth:`DataFrame.to_stata`, :meth:`DataFrame.to_json`, :meth:`DataFrame.to_pickle`, and :meth:`DataFrame.to_xml` now explicitly mentions missing parent directory, the same is true for :class:`Series` counterparts (:issue:`24306`)
- :meth:`IntegerArray.all` , :meth:`IntegerArray.any`, :meth:`FloatingArray.any`, and :meth:`FloatingArray.all` use Kleene logic (:issue:`41967`)
- Added support for nullable boolean and integer types in :meth:`DataFrame.to_stata`, :class:`~pandas.io.stata.StataWriter`, :class:`~pandas.io.stata.StataWriter117`, and :class:`~pandas.io.stata.StataWriterUTF8` (:issue:`40855`)
- :meth:`DataFrame.__pos__`, :meth:`DataFrame.__neg__` now retain ``ExtensionDtype`` dtypes (:issue:`43883`)
- The error raised when an optional dependency can't be imported now includes the original exception, for easier investigation (:issue:`43882`)
- Added :meth:`.ExponentialMovingWindow.sum` (:issue:`13297`)

.. ---------------------------------------------------------------------------

.. _whatsnew_140.notable_bug_fixes:

Notable bug fixes
~~~~~~~~~~~~~~~~~

These are bug fixes that might have notable behavior changes.

.. _whatsnew_140.notable_bug_fixes.inconsistent_date_string_parsing:

Inconsistent date string parsing
^^^^^^^^^^^^^^^^^^^^^^^^^^^^^^^^

The ``dayfirst`` option of :func:`to_datetime` isn't strict, and this can lead to surprising behaviour:

.. ipython:: python
    :okwarning:

    pd.to_datetime(["31-12-2021"], dayfirst=False)

Now, a warning will be raised if a date string cannot be parsed accordance to the given ``dayfirst`` value when
the value is a delimited date string (e.g. ``31-12-2012``).

.. _whatsnew_140.notable_bug_fixes.concat_with_empty_or_all_na:

Ignoring dtypes in concat with empty or all-NA columns
^^^^^^^^^^^^^^^^^^^^^^^^^^^^^^^^^^^^^^^^^^^^^^^^^^^^^^

When using :func:`concat` to concatenate two or more :class:`DataFrame` objects,
if one of the DataFrames was empty or had all-NA values, its dtype was _sometimes_
ignored when finding the concatenated dtype.  These are now consistently _not_ ignored (:issue:`43507`).

.. ipython:: python

    df1 = pd.DataFrame({"bar": [pd.Timestamp("2013-01-01")]}, index=range(1))
    df2 = pd.DataFrame({"bar": np.nan}, index=range(1, 2))
    res = df1.append(df2)

Previously, the float-dtype in ``df2`` would be ignored so the result dtype would be ``datetime64[ns]``. As a result, the ``np.nan`` would be cast to ``NaT``.

*Previous behavior*:

.. code-block:: ipython

    In [4]: res
    Out[4]:
             bar
    0 2013-01-01
    1        NaT

Now the float-dtype is respected. Since the common dtype for these DataFrames is object, the ``np.nan`` is retained.

*New behavior*:

.. ipython:: python

    res

.. _whatsnew_140.notable_bug_fixes.notable_bug_fix3:

notable_bug_fix3
^^^^^^^^^^^^^^^^

.. ---------------------------------------------------------------------------

.. _whatsnew_140.api_breaking:

Backwards incompatible API changes
~~~~~~~~~~~~~~~~~~~~~~~~~~~~~~~~~~

.. _whatsnew_140.api_breaking.deps:

Increased minimum versions for dependencies
^^^^^^^^^^^^^^^^^^^^^^^^^^^^^^^^^^^^^^^^^^^
Some minimum supported versions of dependencies were updated.
If installed, we now require:

+-----------------+-----------------+----------+---------+
| Package         | Minimum Version | Required | Changed |
+=================+=================+==========+=========+
| numpy           | 1.18.5          |    X     |    X    |
+-----------------+-----------------+----------+---------+
| pytz            | 2020.1          |    X     |    X    |
+-----------------+-----------------+----------+---------+
| python-dateutil | 2.8.1           |    X     |    X    |
+-----------------+-----------------+----------+---------+
| bottleneck      | 1.3.1           |          |    X    |
+-----------------+-----------------+----------+---------+
| numexpr         | 2.7.1           |          |    X    |
+-----------------+-----------------+----------+---------+
| pytest (dev)    | 6.0             |          |         |
+-----------------+-----------------+----------+---------+
| mypy (dev)      | 0.910           |          |    X    |
+-----------------+-----------------+----------+---------+

For `optional libraries <https://pandas.pydata.org/docs/getting_started/install.html>`_ the general recommendation is to use the latest version.
The following table lists the lowest version per library that is currently being tested throughout the development of pandas.
Optional libraries below the lowest tested version may still work, but are not considered supported.

+-----------------+-----------------+---------+
| Package         | Minimum Version | Changed |
+=================+=================+=========+
| beautifulsoup4  | 4.8.2           |    X    |
+-----------------+-----------------+---------+
| fastparquet     | 0.4.0           |         |
+-----------------+-----------------+---------+
| fsspec          | 0.7.4           |         |
+-----------------+-----------------+---------+
| gcsfs           | 0.6.0           |         |
+-----------------+-----------------+---------+
| lxml            | 4.5.0           |    X    |
+-----------------+-----------------+---------+
| matplotlib      | 3.3.2           |    X    |
+-----------------+-----------------+---------+
| numba           | 0.50.1          |    X    |
+-----------------+-----------------+---------+
| openpyxl        | 3.0.2           |    X    |
+-----------------+-----------------+---------+
| pyarrow         | 0.17.0          |         |
+-----------------+-----------------+---------+
| pymysql         | 0.10.1          |    X    |
+-----------------+-----------------+---------+
| pytables        | 3.6.1           |    X    |
+-----------------+-----------------+---------+
| s3fs            | 0.4.0           |         |
+-----------------+-----------------+---------+
| scipy           | 1.4.1           |    X    |
+-----------------+-----------------+---------+
| sqlalchemy      | 1.3.11          |    X    |
+-----------------+-----------------+---------+
| tabulate        | 0.8.7           |         |
+-----------------+-----------------+---------+
| xarray          | 0.15.1          |    X    |
+-----------------+-----------------+---------+
| xlrd            | 2.0.1           |    X    |
+-----------------+-----------------+---------+
| xlsxwriter      | 1.2.2           |    X    |
+-----------------+-----------------+---------+
| xlwt            | 1.3.0           |         |
+-----------------+-----------------+---------+
| pandas-gbq      | 0.14.0          |    X    |
+-----------------+-----------------+---------+

See :ref:`install.dependencies` and :ref:`install.optional_dependencies` for more.

.. _whatsnew_140.api_breaking.other:

Other API changes
^^^^^^^^^^^^^^^^^
- :meth:`Index.get_indexer_for` no longer accepts keyword arguments (other than 'target'); in the past these would be silently ignored if the index was not unique (:issue:`42310`)
-

.. ---------------------------------------------------------------------------

.. _whatsnew_140.deprecations:

Deprecations
~~~~~~~~~~~~

.. _whatsnew_140.deprecations.int64_uint64_float64index:

Deprecated Int64Index, UInt64Index & Float64Index
^^^^^^^^^^^^^^^^^^^^^^^^^^^^^^^^^^^^^^^^^^^^^^^^^
:class:`Int64Index`, :class:`UInt64Index` and :class:`Float64Index` have been deprecated
in favor of the new :class:`NumericIndex` and will be removed in Pandas 2.0 (:issue:`43028`).

Currently, in order to maintain backward compatibility, calls to
:class:`Index` will continue to return :class:`Int64Index`, :class:`UInt64Index` and :class:`Float64Index`
when given numeric data, but in the future, a :class:`NumericIndex` will be returned.

*Current behavior*:

.. code-block:: ipython

    In [1]: pd.Index([1, 2, 3], dtype="int32")
    Out [1]: Int64Index([1, 2, 3], dtype='int64')
    In [1]: pd.Index([1, 2, 3], dtype="uint64")
    Out [1]: UInt64Index([1, 2, 3], dtype='uint64')

*Future behavior*:

.. code-block:: ipython

    In [3]: pd.Index([1, 2, 3], dtype="int32")
    Out [3]: NumericIndex([1, 2, 3], dtype='int32')
    In [4]: pd.Index([1, 2, 3], dtype="uint64")
    Out [4]: NumericIndex([1, 2, 3], dtype='uint64')


.. _whatsnew_140.deprecations.other:

Other Deprecations
^^^^^^^^^^^^^^^^^^
- Deprecated :meth:`Index.is_type_compatible` (:issue:`42113`)
- Deprecated ``method`` argument in :meth:`Index.get_loc`, use ``index.get_indexer([label], method=...)`` instead (:issue:`42269`)
- Deprecated treating integer keys in :meth:`Series.__setitem__` as positional when the index is a :class:`Float64Index` not containing the key, a :class:`IntervalIndex` with no entries containing the key, or a :class:`MultiIndex` with leading :class:`Float64Index` level not containing the key (:issue:`33469`)
- Deprecated treating ``numpy.datetime64`` objects as UTC times when passed to the :class:`Timestamp` constructor along with a timezone. In a future version, these will be treated as wall-times. To retain the old behavior, use ``Timestamp(dt64).tz_localize("UTC").tz_convert(tz)`` (:issue:`24559`)
- Deprecated ignoring missing labels when indexing with a sequence of labels on a level of a MultiIndex (:issue:`42351`)
- Creating an empty Series without a dtype will now raise a more visible ``FutureWarning`` instead of a ``DeprecationWarning`` (:issue:`30017`)
- Deprecated the 'kind' argument in :meth:`Index.get_slice_bound`, :meth:`Index.slice_indexer`, :meth:`Index.slice_locs`; in a future version passing 'kind' will raise (:issue:`42857`)
- Deprecated dropping of nuisance columns in :class:`Rolling`, :class:`Expanding`, and :class:`EWM` aggregations (:issue:`42738`)
- Deprecated :meth:`Index.reindex` with a non-unique index (:issue:`42568`)
- Deprecated :meth:`.Styler.render` in favour of :meth:`.Styler.to_html` (:issue:`42140`)
- Deprecated passing in a string column label into ``times`` in :meth:`DataFrame.ewm` (:issue:`43265`)
- Deprecated the 'include_start' and 'include_end' arguments in :meth:`DataFrame.between_time`; in a future version passing 'include_start' or 'include_end' will raise (:issue:`40245`)
- Deprecated the ``squeeze`` argument to :meth:`read_csv`, :meth:`read_table`, and :meth:`read_excel`. Users should squeeze the DataFrame afterwards with ``.squeeze("columns")`` instead. (:issue:`43242`)
- Deprecated the ``index`` argument to :class:`SparseArray` construction (:issue:`23089`)
- Deprecated the ``closed`` argument in :meth:`date_range` and :meth:`bdate_range` in favor of ``inclusive`` argument; In a future version passing ``closed`` will raise (:issue:`40245`)
- Deprecated :meth:`.Rolling.validate`, :meth:`.Expanding.validate`, and :meth:`.ExponentialMovingWindow.validate` (:issue:`43665`)
- Deprecated silent dropping of columns that raised a ``TypeError`` in :class:`Series.transform` and :class:`DataFrame.transform` when used with a dictionary (:issue:`43740`)
- Deprecated silent dropping of columns that raised a ``TypeError``, ``DataError``, and some cases of ``ValueError`` in :meth:`Series.aggregate`, :meth:`DataFrame.aggregate`, :meth:`Series.groupby.aggregate`, and :meth:`DataFrame.groupby.aggregate` when used with a list (:issue:`43740`)

.. ---------------------------------------------------------------------------

.. _whatsnew_140.performance:

Performance improvements
~~~~~~~~~~~~~~~~~~~~~~~~
- Performance improvement in :meth:`.GroupBy.sample`, especially when ``weights`` argument provided (:issue:`34483`)
- Performance improvement when converting non-string arrays to string arrays (:issue:`34483`)
- Performance improvement in :meth:`.GroupBy.transform` for user-defined functions (:issue:`41598`)
- Performance improvement in constructing :class:`DataFrame` objects (:issue:`42631`)
- Performance improvement in :meth:`GroupBy.shift` when ``fill_value`` argument is provided (:issue:`26615`)
- Performance improvement in :meth:`DataFrame.corr` for ``method=pearson`` on data without missing values (:issue:`40956`)
- Performance improvement in some :meth:`GroupBy.apply` operations (:issue:`42992`)
- Performance improvement in :func:`read_stata` (:issue:`43059`)
- Performance improvement in :meth:`to_datetime` with ``uint`` dtypes (:issue:`42606`)
- Performance improvement in :meth:`Series.sparse.to_coo` (:issue:`42880`)
- Performance improvement in indexing with a :class:`MultiIndex` indexer on another :class:`MultiIndex` (:issue:43370`)
- Performance improvement in :meth:`GroupBy.quantile` (:issue:`43469`)
- :meth:`SparseArray.min` and :meth:`SparseArray.max` no longer require converting to a dense array (:issue:`43526`)
- Indexing into a :class:`SparseArray` with a ``slice`` with ``step=1`` no longer requires converting to a dense array (:issue:`43777`)
- Performance improvement in :meth:`SparseArray.take` with ``allow_fill=False`` (:issue:`43654`)
- Performance improvement in :meth:`.Rolling.mean` and :meth:`.Expanding.mean` with ``engine="numba"`` (:issue:`43612`)
- Improved performance of :meth:`pandas.read_csv` with ``memory_map=True`` when file encoding is UTF-8 (:issue:`43787`)
-

.. ---------------------------------------------------------------------------

.. _whatsnew_140.bug_fixes:

Bug fixes
~~~~~~~~~

Categorical
^^^^^^^^^^^
- Bug in setting dtype-incompatible values into a :class:`Categorical` (or ``Series`` or ``DataFrame`` backed by ``Categorical``) raising ``ValueError`` instead of ``TypeError`` (:issue:`41919`)
- Bug in :meth:`Categorical.searchsorted` when passing a dtype-incompatible value raising ``KeyError`` instead of ``TypeError`` (:issue:`41919`)
- Bug in :meth:`Series.where` with ``CategoricalDtype`` when passing a dtype-incompatible value raising ``ValueError`` instead of ``TypeError`` (:issue:`41919`)
- Bug in :meth:`Categorical.fillna` when passing a dtype-incompatible value raising ``ValueError`` instead of ``TypeError`` (:issue:`41919`)
- Bug in :meth:`Categorical.fillna` with a tuple-like category raising ``ValueError`` instead of ``TypeError`` when filling with a non-category tuple (:issue:`41919`)
-

Datetimelike
^^^^^^^^^^^^
- Bug in :class:`DataFrame` constructor unnecessarily copying non-datetimelike 2D object arrays (:issue:`39272`)
- Bug in :func:`to_datetime` with ``format`` and ``pandas.NA`` was raising ``ValueError`` (:issue:`42957`)
- :func:`to_datetime` would silently swap ``MM/DD/YYYY`` and ``DD/MM/YYYY`` formats if the given ``dayfirst`` option could not be respected - now, a warning is raised in the case of delimited date strings (e.g. ``31-12-2012``) (:issue:`12585`)
- Bug in :meth:`date_range` and :meth:`bdate_range` do not return right bound when ``start`` = ``end`` and set is closed on one side (:issue:`43394`)
- Bug in inplace addition and subtraction of :class:`DatetimeIndex` or :class:`TimedeltaIndex` with :class:`DatetimeArray` or :class:`TimedeltaArray` (:issue:`43904`)
- Bug in in calling ``np.isnan``, ``np.isfinite``, or ``np.isinf`` on a timezone-aware :class:`DatetimeIndex` incorrectly raising ``TypeError`` (:issue:`43917`)
-

Timedelta
^^^^^^^^^
-
-

Timezones
^^^^^^^^^
- Bug in :func:`to_datetime` with ``infer_datetime_format=True`` failing to parse zero UTC offset (``Z``) correctly (:issue:`41047`)
- Bug in :meth:`Series.dt.tz_convert` resetting index in a :class:`Series` with :class:`CategoricalIndex` (:issue:`43080`)
-

Numeric
^^^^^^^
- Bug in :meth:`DataFrame.rank` raising ``ValueError`` with ``object`` columns and ``method="first"`` (:issue:`41931`)
- Bug in :meth:`DataFrame.rank` treating missing values and extreme values as equal (for example ``np.nan`` and ``np.inf``), causing incorrect results when ``na_option="bottom"`` or ``na_option="top`` used (:issue:`41931`)
- Bug in ``numexpr`` engine still being used when the option ``compute.use_numexpr`` is set to ``False`` (:issue:`32556`)
- Bug in :class:`DataFrame` arithmetic ops with a subclass whose :meth:`_constructor` attribute is a callable other than the subclass itself (:issue:`43201`)
- Bug in arithmetic operations involving :class:`RangeIndex` where the result would have the incorrect ``name`` (:issue:`43962`)
-

Conversion
^^^^^^^^^^
- Bug in :class:`UInt64Index` constructor when passing a list containing both positive integers small enough to cast to int64 and integers too large too hold in int64 (:issue:`42201`)
- Bug in :class:`Series` constructor returning 0 for missing values with dtype ``int64`` and ``False`` for dtype ``bool`` (:issue:`43017`, :issue:`43018`)
-

Strings
^^^^^^^
-
-

Interval
^^^^^^^^
-
-

Indexing
^^^^^^^^
- Bug in :meth:`Series.rename` when index in Series is MultiIndex and level in rename is provided. (:issue:`43659`)
- Bug in :meth:`DataFrame.truncate` and :meth:`Series.truncate` when the object's Index has a length greater than one but only one unique value (:issue:`42365`)
- Bug in :meth:`Series.loc` and :meth:`DataFrame.loc` with a :class:`MultiIndex` when indexing with a tuple in which one of the levels is also a tuple (:issue:`27591`)
- Bug in :meth:`Series.loc` when with a :class:`MultiIndex` whose first level contains only ``np.nan`` values (:issue:`42055`)
- Bug in indexing on a :class:`Series` or :class:`DataFrame` with a :class:`DatetimeIndex` when passing a string, the return type depended on whether the index was monotonic (:issue:`24892`)
- Bug in indexing on a :class:`MultiIndex` failing to drop scalar levels when the indexer is a tuple containing a datetime-like string (:issue:`42476`)
- Bug in :meth:`DataFrame.sort_values` and :meth:`Series.sort_values` when passing an ascending value, failed to raise or incorrectly raising ``ValueError`` (:issue:`41634`)
- Bug in updating values of :class:`pandas.Series` using boolean index, created by using :meth:`pandas.DataFrame.pop` (:issue:`42530`)
- Bug in :meth:`Index.get_indexer_non_unique` when index contains multiple ``np.nan`` (:issue:`35392`)
- Bug in :meth:`DataFrame.query` did not handle the degree sign in a backticked column name, such as \`Temp(°C)\`, used in an expression to query a dataframe (:issue:`42826`)
- Bug in :meth:`DataFrame.drop` where the error message did not show missing labels with commas when raising ``KeyError`` (:issue:`42881`)
- Bug in :meth:`DataFrame.query` where method calls in query strings led to errors when the ``numexpr`` package was installed. (:issue:`22435`)
- Bug in :meth:`DataFrame.nlargest` and :meth:`Series.nlargest` where sorted result did not count indexes containing ``np.nan`` (:issue:`28984`)
- Bug in indexing on a non-unique object-dtype :class:`Index` with an NA scalar (e.g. ``np.nan``) (:issue:`43711`)
- Bug in :meth:`Series.__setitem__` with object dtype when setting an array with matching size and dtype='datetime64[ns]' or dtype='timedelta64[ns]' incorrectly converting the datetime/timedeltas to integers (:issue:`43868`)
-

Missing
^^^^^^^
- Bug in :meth:`DataFrame.fillna` with limit and no method ignores axis='columns' or ``axis = 1`` (:issue:`40989`)
- Bug in :meth:`DataFrame.fillna` not replacing missing values when using a dict-like ``value`` and duplicate column names (:issue:`43476`)
-

MultiIndex
^^^^^^^^^^
- Bug in :meth:`MultiIndex.get_loc` where the first level is a :class:`DatetimeIndex` and a string key is passed (:issue:`42465`)
- Bug in :meth:`MultiIndex.reindex` when passing a ``level`` that corresponds to an ``ExtensionDtype`` level (:issue:`42043`)
- Bug in :meth:`MultiIndex.get_loc` raising ``TypeError`` instead of ``KeyError`` on nested tuple (:issue:`42440`)
- Bug in :meth:`MultiIndex.putmask` where the other value was also a :class:`MultiIndex` (:issue:`43212`)
-

I/O
^^^
- Bug in :func:`read_excel` attempting to read chart sheets from .xlsx files (:issue:`41448`)
- Bug in :func:`json_normalize` where ``errors=ignore`` could fail to ignore missing values of ``meta`` when ``record_path`` has a length greater than one (:issue:`41876`)
- Bug in :func:`read_csv` with multi-header input and arguments referencing column names as tuples (:issue:`42446`)
- Bug in :func:`read_fwf`, where difference in lengths of ``colspecs`` and ``names`` was not raising ``ValueError`` (:issue:`40830`)
- Bug in :func:`Series.to_json` and :func:`DataFrame.to_json` where some attributes were skipped when serialising plain Python objects to JSON (:issue:`42768`, :issue:`33043`)
- Column headers are dropped when constructing a :class:`DataFrame` from a sqlalchemy's ``Row`` object (:issue:`40682`)
- Bug in unpickling a :class:`Index` with object dtype incorrectly inferring numeric dtypes (:issue:`43188`)
- Bug in :func:`read_csv` where reading multi-header input with unequal lengths incorrectly raising uncontrolled ``IndexError`` (:issue:`43102`)
- Bug in :func:`read_csv`, changed exception class when expecting a file path name or file-like object from ``OSError`` to ``TypeError`` (:issue:`43366`)
- Bug in :func:`read_json` not handling non-numpy dtypes correctly (especially ``category``) (:issue:`21892`, :issue:`33205`)
- Bug in :func:`json_normalize` where multi-character ``sep`` parameter is incorrectly prefixed to every key (:issue:`43831`)
- Bug in :func:`read_csv` with :code:`float_precision="round_trip"` which did not skip initial/trailing whitespace (:issue:`43713`)
-

Period
^^^^^^
-
-

Plotting
^^^^^^^^
-
-

Groupby/resample/rolling
^^^^^^^^^^^^^^^^^^^^^^^^
- Fixed bug in :meth:`SeriesGroupBy.apply` where passing an unrecognized string argument failed to raise ``TypeError`` when the underlying ``Series`` is empty (:issue:`42021`)
- Bug in :meth:`Series.rolling.apply`, :meth:`DataFrame.rolling.apply`, :meth:`Series.expanding.apply` and :meth:`DataFrame.expanding.apply` with ``engine="numba"`` where ``*args`` were being cached with the user passed function (:issue:`42287`)
- Bug in :meth:`GroupBy.max` and :meth:`GroupBy.min` with nullable integer dtypes losing precision (:issue:`41743`)
- Bug in :meth:`DataFrame.groupby.rolling.var` would calculate the rolling variance only on the first group (:issue:`42442`)
- Bug in :meth:`GroupBy.shift` that would return the grouping columns if ``fill_value`` was not None (:issue:`41556`)
- Bug in :meth:`SeriesGroupBy.nlargest` and :meth:`SeriesGroupBy.nsmallest` would have an inconsistent index when the input Series was sorted and ``n`` was greater than or equal to all group sizes (:issue:`15272`, :issue:`16345`, :issue:`29129`)
- Bug in :meth:`pandas.DataFrame.ewm`, where non-float64 dtypes were silently failing (:issue:`42452`)
- Bug in :meth:`pandas.DataFrame.rolling` operation along rows (``axis=1``) incorrectly omits columns containing ``float16`` and ``float32`` (:issue:`41779`)
- Bug in :meth:`Resampler.aggregate` did not allow the use of Named Aggregation (:issue:`32803`)
- Bug in :meth:`Series.rolling` when the :class:`Series` ``dtype`` was ``Int64`` (:issue:`43016`)
- Bug in :meth:`DataFrame.rolling.corr` when the :class:`DataFrame` columns was a :class:`MultiIndex` (:issue:`21157`)
- Bug in :meth:`DataFrame.groupby.rolling` when specifying ``on`` and calling ``__getitem__`` would subsequently return incorrect results (:issue:`43355`)
- Bug in :meth:`GroupBy.apply` with time-based :class:`Grouper` objects incorrectly raising ``ValueError`` in corner cases where the grouping vector contains a ``NaT`` (:issue:`43500`, :issue:`43515`)
- Bug in :meth:`GroupBy.mean` failing with ``complex`` dtype (:issue:`43701`)
- Fixed bug in :meth:`Series.rolling` and :meth:`DataFrame.rolling` not calculating window bounds correctly for the first row when ``center=True`` and index is decreasing (:issue:`43927`)
<<<<<<< HEAD
- Fixed bug in :meth:`Series.rolling` and :meth:`DataFrame.rolling` not respecting right bound on centered datetime-like windows, if the index contain duplicates (:issue:`#3944`)
=======
- Bug in :meth:`GroupBy.nth` failing on ``axis=1`` (:issue:`43926`)
- Fixed bug in :meth:`Series.rolling` and :meth:`DataFrame.rolling` not respecting right bound on centered datetime-like windows, if the index contain duplicates (:issue:`#3944`)

>>>>>>> 22de58e6

Reshaping
^^^^^^^^^
- Improved error message when creating a :class:`DataFrame` column from a multi-dimensional :class:`numpy.ndarray` (:issue:`42463`)
- :func:`concat` creating :class:`MultiIndex` with duplicate level entries when concatenating a :class:`DataFrame` with duplicates in :class:`Index` and multiple keys (:issue:`42651`)
- Bug in :meth:`pandas.cut` on :class:`Series` with duplicate indices (:issue:`42185`) and non-exact :meth:`pandas.CategoricalIndex` (:issue:`42425`)
- Bug in :meth:`DataFrame.append` failing to retain dtypes when appended columns do not match (:issue:`43392`)
- Bug in :func:`concat` of ``bool`` and ``boolean`` dtypes resulting in ``object`` dtype instead of ``boolean`` dtype (:issue:`42800`)
- Bug in :func:`crosstab` when inputs are are categorical Series, there are categories that are not present in one or both of the Series, and ``margins=True``. Previously the margin value for missing categories was ``NaN``. It is now correctly reported as 0 (:issue:`43505`)
- Bug in :func:`concat` would fail when the ``objs`` argument all had the same index and the ``keys`` argument contained duplicates (:issue:`43595`)
- Bug in :func:`concat` which ignored the ``sort`` parameter (:issue:`43375`)

Sparse
^^^^^^
- Bug in :meth:`DataFrame.sparse.to_coo` raising ``AttributeError`` when column names are not unique (:issue:`29564`)
- Bug in :meth:`SparseArray.max` and :meth:`SparseArray.min` raising ``ValueError`` for arrays with 0 non-null elements (:issue:`43527`)
- Bug in :meth:`DataFrame.sparse.to_coo` silently converting non-zero fill values to zero (:issue:`24817`)
- Bug in :class:`SparseArray` comparison methods with an array-like operand of mismatched length raising ``AssertionError`` or unclear ``ValueError`` depending on the input (:issue:`43863`)
-

ExtensionArray
^^^^^^^^^^^^^^
- Bug in :func:`array` failing to preserve :class:`PandasArray` (:issue:`43887`)
- NumPy ufuncs ``np.abs``, ``np.positive``, ``np.negative`` now correctly preserve dtype when called on ExtensionArrays that implement ``__abs__, __pos__, __neg__``, respectively. In particular this is fixed for :class:`TimedeltaArray` (:issue:`43899`)
-

Styler
^^^^^^
- Minor bug in :class:`.Styler` where the ``uuid`` at initialization maintained a floating underscore (:issue:`43037`)
- Bug in :meth:`.Styler.to_html` where the ``Styler`` object was updated if the ``to_html`` method was called with some args (:issue:`43034`)
- Bug in :meth:`.Styler.copy` where ``uuid`` was not previously copied (:issue:`40675`)
- Bug in :meth:`Styler.apply` where functions which returned Series objects were not correctly handled in terms of aligning their index labels (:issue:`13657`, :issue:`42014`)
- Bug when rendering an empty DataFrame with a named index (:issue:`43305`).
- Bug when rendering a single level MultiIndex (:issue:`43383`).
- Bug when combining non-sparse rendering and :meth:`.Styler.hide_columns` or :meth:`.Styler.hide_index` (:issue:`43464`)

Other
^^^^^
- Bug in :meth:`CustomBusinessMonthBegin.__add__` (:meth:`CustomBusinessMonthEnd.__add__`) not applying the extra ``offset`` parameter when beginning (end) of the target month is already a business day (:issue:`41356`)

.. ***DO NOT USE THIS SECTION***

-
-

.. ---------------------------------------------------------------------------

.. _whatsnew_140.contributors:

Contributors
~~~~~~~~~~~~<|MERGE_RESOLUTION|>--- conflicted
+++ resolved
@@ -506,13 +506,9 @@
 - Bug in :meth:`GroupBy.apply` with time-based :class:`Grouper` objects incorrectly raising ``ValueError`` in corner cases where the grouping vector contains a ``NaT`` (:issue:`43500`, :issue:`43515`)
 - Bug in :meth:`GroupBy.mean` failing with ``complex`` dtype (:issue:`43701`)
 - Fixed bug in :meth:`Series.rolling` and :meth:`DataFrame.rolling` not calculating window bounds correctly for the first row when ``center=True`` and index is decreasing (:issue:`43927`)
-<<<<<<< HEAD
-- Fixed bug in :meth:`Series.rolling` and :meth:`DataFrame.rolling` not respecting right bound on centered datetime-like windows, if the index contain duplicates (:issue:`#3944`)
-=======
 - Bug in :meth:`GroupBy.nth` failing on ``axis=1`` (:issue:`43926`)
 - Fixed bug in :meth:`Series.rolling` and :meth:`DataFrame.rolling` not respecting right bound on centered datetime-like windows, if the index contain duplicates (:issue:`#3944`)
 
->>>>>>> 22de58e6
 
 Reshaping
 ^^^^^^^^^
