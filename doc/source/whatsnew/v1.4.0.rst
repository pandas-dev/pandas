.. _whatsnew_140:

What's new in 1.4.0 (??)
------------------------

These are the changes in pandas 1.4.0. See :ref:`release` for a full changelog
including other versions of pandas.

{{ header }}

.. ---------------------------------------------------------------------------

.. _whatsnew_140.enhancements:

Enhancements
~~~~~~~~~~~~

.. _whatsnew_140.enhancements.numeric_index:

More flexible numeric dtypes for indexes
^^^^^^^^^^^^^^^^^^^^^^^^^^^^^^^^^^^^^^^^

Until now, it has only been possible to create numeric indexes with int64/float64/uint64 dtypes.
It is now possible to create an index of any numpy int/uint/float dtype using the new :class:`NumericIndex` index type (:issue:`41153`):

.. ipython:: python

    pd.NumericIndex([1, 2, 3], dtype="int8")
    pd.NumericIndex([1, 2, 3], dtype="uint32")
    pd.NumericIndex([1, 2, 3], dtype="float32")

In order to maintain backwards compatibility, calls to the base :class:`Index` will currently
return :class:`Int64Index`, :class:`UInt64Index` and :class:`Float64Index`, where relevant.
For example, the code below returns an ``Int64Index`` with dtype ``int64``:

.. code-block:: ipython

    In [1]: pd.Index([1, 2, 3], dtype="int8")
    Int64Index([1, 2, 3], dtype='int64')

but will in a future version return a :class:`NumericIndex` with dtype ``int8``.

More generally, currently, all operations that until now have
returned :class:`Int64Index`, :class:`UInt64Index` and :class:`Float64Index` will
continue to so. This means, that in order to use ``NumericIndex`` in the current version, you
will have to call ``NumericIndex`` explicitly. For example the below series will have an ``Int64Index``:

.. code-block:: ipython

    In [2]: ser = pd.Series([1, 2, 3], index=[1, 2, 3])
    In [3]: ser.index
    Int64Index([1, 2, 3], dtype='int64')

Instead, if you want to use a ``NumericIndex``, you should do:

.. ipython:: python

    idx = pd.NumericIndex([1, 2, 3], dtype="int8")
    ser = pd.Series([1, 2, 3], index=idx)
    ser.index

In a future version of Pandas, :class:`NumericIndex` will become the default numeric index type and
``Int64Index``, ``UInt64Index`` and ``Float64Index`` are therefore deprecated and will
be removed in the future, see :ref:`here <whatsnew_140.deprecations.int64_uint64_float64index>` for more.

See :ref:`here <advanced.numericindex>` for more about :class:`NumericIndex`.

.. _whatsnew_140.enhancements.styler:

Styler
^^^^^^

:class:`.Styler` has been further developed in 1.4.0. The following enhancements have been made:

  - Styling and formatting of indexes has been added, with :meth:`.Styler.apply_index`, :meth:`.Styler.applymap_index` and :meth:`.Styler.format_index`. These mirror the signature of the methods already used to style and format data values, and work with both HTML, LaTeX and Excel format (:issue:`41893`, :issue:`43101`, :issue:`41993`, :issue:`41995`).
  - :meth:`.Styler.bar` introduces additional arguments to control alignment and display (:issue:`26070`, :issue:`36419`), and it also validates the input arguments ``width`` and ``height`` (:issue:`42511`).
  - :meth:`.Styler.to_latex` introduces keyword argument ``environment``, which also allows a specific "longtable" entry through a separate jinja2 template (:issue:`41866`).
  - :meth:`.Styler.to_html` introduces keyword arguments ``sparse_index``, ``sparse_columns``, ``bold_headers``, ``caption``, ``max_rows`` and ``max_columns`` (:issue:`41946`, :issue:`43149`, :issue:`42972`).
  - Keyword arguments ``level`` and ``names`` added to :meth:`.Styler.hide_index` and :meth:`.Styler.hide_columns` for additional control of visibility of MultiIndexes and index names (:issue:`25475`, :issue:`43404`, :issue:`43346`)
  - Global options have been extended to configure default ``Styler`` properties including formatting and encoding and mathjax options and LaTeX (:issue:`41395`)
  - Naive sparsification is now possible for LaTeX without the multirow package (:issue:`43369`)
  - :meth:`.Styler.to_html` omits CSSStyle rules for hidden table elements (:issue:`43619`)
  - Custom CSS classes can now be directly specified without string replacement (:issue:`43686`)
  - Bug where row trimming failed to reflect hidden rows (:issue:`43703`, :issue:`44247`)
  - Update and expand the export and use mechanics (:issue:`40675`)
  - New method :meth:`.Styler.hide` added and deprecates :meth:`.Styler.hide_index` and :meth:`.Styler.hide_columns` (:issue:`43758`)

Formerly Styler relied on ``display.html.use_mathjax``, which has now been replaced by ``styler.html.mathjax``.

There are also bug fixes and deprecations listed below.

Validation now for ``caption`` arg (:issue:`43368`)

.. _whatsnew_140.enhancements.pyarrow_csv_engine:

Multithreaded CSV reading with a new CSV Engine based on pyarrow
^^^^^^^^^^^^^^^^^^^^^^^^^^^^^^^^^^^^^^^^^^^^^^^^^^^^^^^^^^^^^^^^

:func:`pandas.read_csv` now accepts ``engine="pyarrow"`` (requires at least ``pyarrow`` 1.0.1) as an argument, allowing for faster csv parsing on multicore machines
with pyarrow installed. See the :doc:`I/O docs </user_guide/io>` for more info. (:issue:`23697`, :issue:`43706`)

.. _whatsnew_140.enhancements.window_rank:

Rank function for rolling and expanding windows
^^^^^^^^^^^^^^^^^^^^^^^^^^^^^^^^^^^^^^^^^^^^^^^

Added ``rank`` function to :class:`Rolling` and :class:`Expanding`. The new function supports the ``method``, ``ascending``, and ``pct`` flags of :meth:`DataFrame.rank`. The ``method`` argument supports ``min``, ``max``, and ``average`` ranking methods.
Example:

.. ipython:: python

    s = pd.Series([1, 4, 2, 3, 5, 3])
    s.rolling(3).rank()

    s.rolling(3).rank(method="max")

.. _whatsnew_140.enhancements.groupby_indexing:

Groupby positional indexing
^^^^^^^^^^^^^^^^^^^^^^^^^^^

It is now possible to specify positional ranges relative to the ends of each group.

Negative arguments for :meth:`.GroupBy.head` and :meth:`.GroupBy.tail` now work correctly and result in ranges relative to the end and start of each group, respectively.
Previously, negative arguments returned empty frames.

.. ipython:: python

    df = pd.DataFrame([["g", "g0"], ["g", "g1"], ["g", "g2"], ["g", "g3"],
                       ["h", "h0"], ["h", "h1"]], columns=["A", "B"])
    df.groupby("A").head(-1)


:meth:`.GroupBy.nth` now accepts a slice or list of integers and slices.

.. ipython:: python

    df.groupby("A").nth(slice(1, -1))
    df.groupby("A").nth([slice(None, 1), slice(-1, None)])

.. _whatsnew_140.dict_tight:

DataFrame.from_dict and DataFrame.to_dict have new ``'tight'`` option
^^^^^^^^^^^^^^^^^^^^^^^^^^^^^^^^^^^^^^^^^^^^^^^^^^^^^^^^^^^^^^^^^^^^^

A new ``'tight'`` dictionary format that preserves :class:`MultiIndex` entries and names
is now available with the :meth:`DataFrame.from_dict` and :meth:`DataFrame.to_dict` methods
and can be used with the standard ``json`` library to produce a tight
representation of :class:`DataFrame` objects (:issue:`4889`).

.. ipython:: python

    df = pd.DataFrame.from_records(
        [[1, 3], [2, 4]],
        index=pd.MultiIndex.from_tuples([("a", "b"), ("a", "c")],
                                        names=["n1", "n2"]),
        columns=pd.MultiIndex.from_tuples([("x", 1), ("y", 2)],
                                          names=["z1", "z2"]),
    )
    df
    df.to_dict(orient='tight')

.. _whatsnew_140.enhancements.other:

Other enhancements
^^^^^^^^^^^^^^^^^^
- :class:`DataFrameGroupBy` operations with ``as_index=False`` now correctly retain ``ExtensionDtype`` dtypes for columns being grouped on (:issue:`41373`)
- Add support for assigning values to ``by`` argument in :meth:`DataFrame.plot.hist` and :meth:`DataFrame.plot.box` (:issue:`15079`)
- :meth:`Series.sample`, :meth:`DataFrame.sample`, and :meth:`.GroupBy.sample` now accept a ``np.random.Generator`` as input to ``random_state``. A generator will be more performant, especially with ``replace=False`` (:issue:`38100`)
- :meth:`Series.ewm`, :meth:`DataFrame.ewm`, now support a ``method`` argument with a ``'table'`` option that performs the windowing operation over an entire :class:`DataFrame`. See :ref:`Window Overview <window.overview>` for performance and functional benefits (:issue:`42273`)
- :meth:`.GroupBy.cummin` and :meth:`.GroupBy.cummax` now support the argument ``skipna`` (:issue:`34047`)
- :meth:`read_table` now supports the argument ``storage_options`` (:issue:`39167`)
- :meth:`DataFrame.to_stata` and :meth:`StataWriter` now accept the keyword only argument ``value_labels`` to save labels for non-categorical columns
- Methods that relied on hashmap based algos such as :meth:`DataFrameGroupBy.value_counts`, :meth:`DataFrameGroupBy.count` and :func:`factorize` ignored imaginary component for complex numbers (:issue:`17927`)
- Add :meth:`Series.str.removeprefix` and :meth:`Series.str.removesuffix` introduced in Python 3.9 to remove pre-/suffixes from string-type :class:`Series` (:issue:`36944`)
- Attempting to write into a file in missing parent directory with :meth:`DataFrame.to_csv`, :meth:`DataFrame.to_html`, :meth:`DataFrame.to_excel`, :meth:`DataFrame.to_feather`, :meth:`DataFrame.to_parquet`, :meth:`DataFrame.to_stata`, :meth:`DataFrame.to_json`, :meth:`DataFrame.to_pickle`, and :meth:`DataFrame.to_xml` now explicitly mentions missing parent directory, the same is true for :class:`Series` counterparts (:issue:`24306`)
- Indexing with ``.loc`` and ``.iloc`` now supports ``Ellipsis`` (:issue:`37750`)
- :meth:`IntegerArray.all` , :meth:`IntegerArray.any`, :meth:`FloatingArray.any`, and :meth:`FloatingArray.all` use Kleene logic (:issue:`41967`)
- Added support for nullable boolean and integer types in :meth:`DataFrame.to_stata`, :class:`~pandas.io.stata.StataWriter`, :class:`~pandas.io.stata.StataWriter117`, and :class:`~pandas.io.stata.StataWriterUTF8` (:issue:`40855`)
- :meth:`DataFrame.__pos__`, :meth:`DataFrame.__neg__` now retain ``ExtensionDtype`` dtypes (:issue:`43883`)
- The error raised when an optional dependency can't be imported now includes the original exception, for easier investigation (:issue:`43882`)
- Added :meth:`.ExponentialMovingWindow.sum` (:issue:`13297`)
- :meth:`Series.str.split` now supports a ``regex`` argument that explicitly specifies whether the pattern is a regular expression. Default is ``None`` (:issue:`43563`, :issue:`32835`, :issue:`25549`)
- :meth:`DataFrame.dropna` now accepts a single label as ``subset`` along with array-like (:issue:`41021`)
-

.. ---------------------------------------------------------------------------

.. _whatsnew_140.notable_bug_fixes:

Notable bug fixes
~~~~~~~~~~~~~~~~~

These are bug fixes that might have notable behavior changes.

.. _whatsnew_140.notable_bug_fixes.inconsistent_date_string_parsing:

Inconsistent date string parsing
^^^^^^^^^^^^^^^^^^^^^^^^^^^^^^^^

The ``dayfirst`` option of :func:`to_datetime` isn't strict, and this can lead to surprising behaviour:

.. ipython:: python
    :okwarning:

    pd.to_datetime(["31-12-2021"], dayfirst=False)

Now, a warning will be raised if a date string cannot be parsed accordance to the given ``dayfirst`` value when
the value is a delimited date string (e.g. ``31-12-2012``).

.. _whatsnew_140.notable_bug_fixes.concat_with_empty_or_all_na:

Ignoring dtypes in concat with empty or all-NA columns
^^^^^^^^^^^^^^^^^^^^^^^^^^^^^^^^^^^^^^^^^^^^^^^^^^^^^^

When using :func:`concat` to concatenate two or more :class:`DataFrame` objects,
if one of the DataFrames was empty or had all-NA values, its dtype was _sometimes_
ignored when finding the concatenated dtype.  These are now consistently _not_ ignored (:issue:`43507`).

.. ipython:: python

    df1 = pd.DataFrame({"bar": [pd.Timestamp("2013-01-01")]}, index=range(1))
    df2 = pd.DataFrame({"bar": np.nan}, index=range(1, 2))
    res = df1.append(df2)

Previously, the float-dtype in ``df2`` would be ignored so the result dtype would be ``datetime64[ns]``. As a result, the ``np.nan`` would be cast to ``NaT``.

*Previous behavior*:

.. code-block:: ipython

    In [4]: res
    Out[4]:
             bar
    0 2013-01-01
    1        NaT

Now the float-dtype is respected. Since the common dtype for these DataFrames is object, the ``np.nan`` is retained.

*New behavior*:

.. ipython:: python

    res

.. _whatsnew_140.notable_bug_fixes.notable_bug_fix3:

notable_bug_fix3
^^^^^^^^^^^^^^^^

.. ---------------------------------------------------------------------------

.. _whatsnew_140.api_breaking:

Backwards incompatible API changes
~~~~~~~~~~~~~~~~~~~~~~~~~~~~~~~~~~

.. _whatsnew_140.api_breaking.deps:

Increased minimum versions for dependencies
^^^^^^^^^^^^^^^^^^^^^^^^^^^^^^^^^^^^^^^^^^^
Some minimum supported versions of dependencies were updated.
If installed, we now require:

+-----------------+-----------------+----------+---------+
| Package         | Minimum Version | Required | Changed |
+=================+=================+==========+=========+
| numpy           | 1.18.5          |    X     |    X    |
+-----------------+-----------------+----------+---------+
| pytz            | 2020.1          |    X     |    X    |
+-----------------+-----------------+----------+---------+
| python-dateutil | 2.8.1           |    X     |    X    |
+-----------------+-----------------+----------+---------+
| bottleneck      | 1.3.1           |          |    X    |
+-----------------+-----------------+----------+---------+
| numexpr         | 2.7.1           |          |    X    |
+-----------------+-----------------+----------+---------+
| pytest (dev)    | 6.0             |          |         |
+-----------------+-----------------+----------+---------+
| mypy (dev)      | 0.910           |          |    X    |
+-----------------+-----------------+----------+---------+

For `optional libraries <https://pandas.pydata.org/docs/getting_started/install.html>`_ the general recommendation is to use the latest version.
The following table lists the lowest version per library that is currently being tested throughout the development of pandas.
Optional libraries below the lowest tested version may still work, but are not considered supported.

+-----------------+-----------------+---------+
| Package         | Minimum Version | Changed |
+=================+=================+=========+
| beautifulsoup4  | 4.8.2           |    X    |
+-----------------+-----------------+---------+
| fastparquet     | 0.4.0           |         |
+-----------------+-----------------+---------+
| fsspec          | 0.7.4           |         |
+-----------------+-----------------+---------+
| gcsfs           | 0.6.0           |         |
+-----------------+-----------------+---------+
| lxml            | 4.5.0           |    X    |
+-----------------+-----------------+---------+
| matplotlib      | 3.3.2           |    X    |
+-----------------+-----------------+---------+
| numba           | 0.50.1          |    X    |
+-----------------+-----------------+---------+
| openpyxl        | 3.0.2           |    X    |
+-----------------+-----------------+---------+
| pyarrow         | 1.0.1           |    X    |
+-----------------+-----------------+---------+
| pymysql         | 0.10.1          |    X    |
+-----------------+-----------------+---------+
| pytables        | 3.6.1           |    X    |
+-----------------+-----------------+---------+
| s3fs            | 0.4.0           |         |
+-----------------+-----------------+---------+
| scipy           | 1.4.1           |    X    |
+-----------------+-----------------+---------+
| sqlalchemy      | 1.3.11          |    X    |
+-----------------+-----------------+---------+
| tabulate        | 0.8.7           |         |
+-----------------+-----------------+---------+
| xarray          | 0.15.1          |    X    |
+-----------------+-----------------+---------+
| xlrd            | 2.0.1           |    X    |
+-----------------+-----------------+---------+
| xlsxwriter      | 1.2.2           |    X    |
+-----------------+-----------------+---------+
| xlwt            | 1.3.0           |         |
+-----------------+-----------------+---------+
| pandas-gbq      | 0.14.0          |    X    |
+-----------------+-----------------+---------+

See :ref:`install.dependencies` and :ref:`install.optional_dependencies` for more.

.. _whatsnew_140.api_breaking.other:

Other API changes
^^^^^^^^^^^^^^^^^
- :meth:`Index.get_indexer_for` no longer accepts keyword arguments (other than 'target'); in the past these would be silently ignored if the index was not unique (:issue:`42310`)
-

.. ---------------------------------------------------------------------------

.. _whatsnew_140.deprecations:

Deprecations
~~~~~~~~~~~~

.. _whatsnew_140.deprecations.int64_uint64_float64index:

Deprecated Int64Index, UInt64Index & Float64Index
^^^^^^^^^^^^^^^^^^^^^^^^^^^^^^^^^^^^^^^^^^^^^^^^^
:class:`Int64Index`, :class:`UInt64Index` and :class:`Float64Index` have been deprecated
in favor of the new :class:`NumericIndex` and will be removed in Pandas 2.0 (:issue:`43028`).

Currently, in order to maintain backward compatibility, calls to
:class:`Index` will continue to return :class:`Int64Index`, :class:`UInt64Index` and :class:`Float64Index`
when given numeric data, but in the future, a :class:`NumericIndex` will be returned.

*Current behavior*:

.. code-block:: ipython

    In [1]: pd.Index([1, 2, 3], dtype="int32")
    Out [1]: Int64Index([1, 2, 3], dtype='int64')
    In [1]: pd.Index([1, 2, 3], dtype="uint64")
    Out [1]: UInt64Index([1, 2, 3], dtype='uint64')

*Future behavior*:

.. code-block:: ipython

    In [3]: pd.Index([1, 2, 3], dtype="int32")
    Out [3]: NumericIndex([1, 2, 3], dtype='int32')
    In [4]: pd.Index([1, 2, 3], dtype="uint64")
    Out [4]: NumericIndex([1, 2, 3], dtype='uint64')


.. _whatsnew_140.deprecations.other:

Other Deprecations
^^^^^^^^^^^^^^^^^^
- Deprecated :meth:`Index.is_type_compatible` (:issue:`42113`)
- Deprecated ``method`` argument in :meth:`Index.get_loc`, use ``index.get_indexer([label], method=...)`` instead (:issue:`42269`)
- Deprecated treating integer keys in :meth:`Series.__setitem__` as positional when the index is a :class:`Float64Index` not containing the key, a :class:`IntervalIndex` with no entries containing the key, or a :class:`MultiIndex` with leading :class:`Float64Index` level not containing the key (:issue:`33469`)
- Deprecated treating ``numpy.datetime64`` objects as UTC times when passed to the :class:`Timestamp` constructor along with a timezone. In a future version, these will be treated as wall-times. To retain the old behavior, use ``Timestamp(dt64).tz_localize("UTC").tz_convert(tz)`` (:issue:`24559`)
- Deprecated ignoring missing labels when indexing with a sequence of labels on a level of a MultiIndex (:issue:`42351`)
- Creating an empty Series without a dtype will now raise a more visible ``FutureWarning`` instead of a ``DeprecationWarning`` (:issue:`30017`)
- Deprecated the 'kind' argument in :meth:`Index.get_slice_bound`, :meth:`Index.slice_indexer`, :meth:`Index.slice_locs`; in a future version passing 'kind' will raise (:issue:`42857`)
- Deprecated dropping of nuisance columns in :class:`Rolling`, :class:`Expanding`, and :class:`EWM` aggregations (:issue:`42738`)
- Deprecated :meth:`Index.reindex` with a non-unique index (:issue:`42568`)
- Deprecated :meth:`.Styler.render` in favour of :meth:`.Styler.to_html` (:issue:`42140`)
- Deprecated passing in a string column label into ``times`` in :meth:`DataFrame.ewm` (:issue:`43265`)
- Deprecated the 'include_start' and 'include_end' arguments in :meth:`DataFrame.between_time`; in a future version passing 'include_start' or 'include_end' will raise (:issue:`40245`)
- Deprecated the ``squeeze`` argument to :meth:`read_csv`, :meth:`read_table`, and :meth:`read_excel`. Users should squeeze the DataFrame afterwards with ``.squeeze("columns")`` instead. (:issue:`43242`)
- Deprecated the ``index`` argument to :class:`SparseArray` construction (:issue:`23089`)
- Deprecated the ``closed`` argument in :meth:`date_range` and :meth:`bdate_range` in favor of ``inclusive`` argument; In a future version passing ``closed`` will raise (:issue:`40245`)
- Deprecated :meth:`.Rolling.validate`, :meth:`.Expanding.validate`, and :meth:`.ExponentialMovingWindow.validate` (:issue:`43665`)
- Deprecated silent dropping of columns that raised a ``TypeError`` in :class:`Series.transform` and :class:`DataFrame.transform` when used with a dictionary (:issue:`43740`)
- Deprecated silent dropping of columns that raised a ``TypeError``, ``DataError``, and some cases of ``ValueError`` in :meth:`Series.aggregate`, :meth:`DataFrame.aggregate`, :meth:`Series.groupby.aggregate`, and :meth:`DataFrame.groupby.aggregate` when used with a list (:issue:`43740`)
- Deprecated casting behavior when setting timezone-aware value(s) into a timezone-aware :class:`Series` or :class:`DataFrame` column when the timezones do not match. Previously this cast to object dtype. In a future version, the values being inserted will be converted to the series or column's existing timezone (:issue:`37605`)
- Deprecated casting behavior when passing an item with mismatched-timezone to :meth:`DatetimeIndex.insert`, :meth:`DatetimeIndex.putmask`, :meth:`DatetimeIndex.where` :meth:`DatetimeIndex.fillna`, :meth:`Series.mask`, :meth:`Series.where`, :meth:`Series.fillna`, :meth:`Series.shift`, :meth:`Series.replace`, :meth:`Series.reindex` (and :class:`DataFrame` column analogues). In the past this has cast to object dtype. In a future version, these will cast the passed item to the index or series's timezone (:issue:`37605`)
-

.. ---------------------------------------------------------------------------

.. _whatsnew_140.performance:

Performance improvements
~~~~~~~~~~~~~~~~~~~~~~~~
- Performance improvement in :meth:`.GroupBy.sample`, especially when ``weights`` argument provided (:issue:`34483`)
- Performance improvement when converting non-string arrays to string arrays (:issue:`34483`)
- Performance improvement in :meth:`.GroupBy.transform` for user-defined functions (:issue:`41598`)
- Performance improvement in constructing :class:`DataFrame` objects (:issue:`42631`, :issue:`43142`, :issue:`43147`, :issue:`43307`, :issue:`43144`)
- Performance improvement in :meth:`GroupBy.shift` when ``fill_value`` argument is provided (:issue:`26615`)
- Performance improvement in :meth:`DataFrame.corr` for ``method=pearson`` on data without missing values (:issue:`40956`)
- Performance improvement in some :meth:`GroupBy.apply` operations (:issue:`42992`, :issue:`43578`)
- Performance improvement in :func:`read_stata` (:issue:`43059`, :issue:`43227`)
- Performance improvement in :func:`read_sas` (:issue:`43333`)
- Performance improvement in :meth:`to_datetime` with ``uint`` dtypes (:issue:`42606`)
- Performance improvement in :meth:`to_datetime` with ``infer_datetime_format`` set to ``True`` (:issue:`43901`)
- Performance improvement in :meth:`Series.sparse.to_coo` (:issue:`42880`)
- Performance improvement in indexing with a :class:`UInt64Index` (:issue:`43862`)
- Performance improvement in indexing with a :class:`Float64Index` (:issue:`43705`)
- Performance improvement in indexing with a non-unique Index (:issue:`43792`)
- Performance improvement in indexing with a listlike indexer on a :class:`MultiIndex` (:issue:`43370`)
- Performance improvement in indexing with a :class:`MultiIndex` indexer on another :class:`MultiIndex` (:issue:43370`)
- Performance improvement in :meth:`GroupBy.quantile` (:issue:`43469`, :issue:`43725`)
- Performance improvement in :meth:`GroupBy.count` (:issue:`43730`, :issue:`43694`)
- Performance improvement in :meth:`GroupBy.any` and :meth:`GroupBy.all` (:issue:`43675`, :issue:`42841`)
- Performance improvement in :meth:`GroupBy.std` (:issue:`43115`, :issue:`43576`)
- Performance improvement in :meth:`GroupBy.cumsum` (:issue:`43309`)
- :meth:`SparseArray.min` and :meth:`SparseArray.max` no longer require converting to a dense array (:issue:`43526`)
- Indexing into a :class:`SparseArray` with a ``slice`` with ``step=1`` no longer requires converting to a dense array (:issue:`43777`)
- Performance improvement in :meth:`SparseArray.take` with ``allow_fill=False`` (:issue:`43654`)
- Performance improvement in :meth:`.Rolling.mean`, :meth:`.Expanding.mean`, :meth:`.Rolling.sum`, :meth:`.Expanding.sum` with ``engine="numba"`` (:issue:`43612`, :issue:`44176`)
- Improved performance of :meth:`pandas.read_csv` with ``memory_map=True`` when file encoding is UTF-8 (:issue:`43787`)
- Performance improvement in :meth:`RangeIndex.sort_values` overriding :meth:`Index.sort_values` (:issue:`43666`)
- Performance improvement in :meth:`RangeIndex.insert` (:issue:`43988`)
- Performance improvement in :meth:`Index.insert` (:issue:`43953`)
- Performance improvement in :meth:`DatetimeIndex.tolist` (:issue:`43823`)
- Performance improvement in :meth:`DatetimeIndex.union` (:issue:`42353`)
- Performance improvement in :meth:`Series.nsmallest` (:issue:`43696`)
- Performance improvement in :meth:`DataFrame.insert` (:issue:`42998`)
- Performance improvement in :meth:`DataFrame.dropna` (:issue:`43683`)
- Performance improvement in :meth:`DataFrame.fillna` (:issue:`43316`)
- Performance improvement in :meth:`DataFrame.values` (:issue:`43160`)
- Performance improvement in :meth:`DataFrame.select_dtypes` (:issue:`42611`)
- Performance improvement in :class:`DataFrame` reductions (:issue:`43185`, :issue:`43243`, :issue:`43311`, :issue:`43609`)
- Performance improvement in :meth:`Series.unstack` and :meth:`DataFrame.unstack` (:issue:`43335`, :issue:`43352`, :issue:`42704`, :issue:`43025`)
- Performance improvement in :meth:`Series.to_frame` (:issue:`43558`)
- Performance improvement in :meth:`Series.mad` (:issue:`43010`)
- Performance improvement in :func:`merge` (:issue:`43332`)
- Performance improvement in :func:`concat` (:issue:`43354`)
-

.. ---------------------------------------------------------------------------

.. _whatsnew_140.bug_fixes:

Bug fixes
~~~~~~~~~

Categorical
^^^^^^^^^^^
- Bug in setting dtype-incompatible values into a :class:`Categorical` (or ``Series`` or ``DataFrame`` backed by ``Categorical``) raising ``ValueError`` instead of ``TypeError`` (:issue:`41919`)
- Bug in :meth:`Categorical.searchsorted` when passing a dtype-incompatible value raising ``KeyError`` instead of ``TypeError`` (:issue:`41919`)
- Bug in :meth:`Series.where` with ``CategoricalDtype`` when passing a dtype-incompatible value raising ``ValueError`` instead of ``TypeError`` (:issue:`41919`)
- Bug in :meth:`Categorical.fillna` when passing a dtype-incompatible value raising ``ValueError`` instead of ``TypeError`` (:issue:`41919`)
- Bug in :meth:`Categorical.fillna` with a tuple-like category raising ``ValueError`` instead of ``TypeError`` when filling with a non-category tuple (:issue:`41919`)
-

Datetimelike
^^^^^^^^^^^^
- Bug in :class:`DataFrame` constructor unnecessarily copying non-datetimelike 2D object arrays (:issue:`39272`)
- Bug in :func:`to_datetime` with ``format`` and ``pandas.NA`` was raising ``ValueError`` (:issue:`42957`)
- :func:`to_datetime` would silently swap ``MM/DD/YYYY`` and ``DD/MM/YYYY`` formats if the given ``dayfirst`` option could not be respected - now, a warning is raised in the case of delimited date strings (e.g. ``31-12-2012``) (:issue:`12585`)
- Bug in :meth:`date_range` and :meth:`bdate_range` do not return right bound when ``start`` = ``end`` and set is closed on one side (:issue:`43394`)
- Bug in inplace addition and subtraction of :class:`DatetimeIndex` or :class:`TimedeltaIndex` with :class:`DatetimeArray` or :class:`TimedeltaArray` (:issue:`43904`)
- Bug in in calling ``np.isnan``, ``np.isfinite``, or ``np.isinf`` on a timezone-aware :class:`DatetimeIndex` incorrectly raising ``TypeError`` (:issue:`43917`)
- Bug in constructing a :class:`Series` from datetime-like strings with mixed timezones incorrectly partially-inferring datetime values (:issue:`40111`)
-

Timedelta
^^^^^^^^^
-
-

Timezones
^^^^^^^^^
- Bug in :func:`to_datetime` with ``infer_datetime_format=True`` failing to parse zero UTC offset (``Z``) correctly (:issue:`41047`)
- Bug in :meth:`Series.dt.tz_convert` resetting index in a :class:`Series` with :class:`CategoricalIndex` (:issue:`43080`)
-

Numeric
^^^^^^^
- Bug in :meth:`DataFrame.rank` raising ``ValueError`` with ``object`` columns and ``method="first"`` (:issue:`41931`)
- Bug in :meth:`DataFrame.rank` treating missing values and extreme values as equal (for example ``np.nan`` and ``np.inf``), causing incorrect results when ``na_option="bottom"`` or ``na_option="top`` used (:issue:`41931`)
- Bug in ``numexpr`` engine still being used when the option ``compute.use_numexpr`` is set to ``False`` (:issue:`32556`)
- Bug in :class:`DataFrame` arithmetic ops with a subclass whose :meth:`_constructor` attribute is a callable other than the subclass itself (:issue:`43201`)
- Bug in arithmetic operations involving :class:`RangeIndex` where the result would have the incorrect ``name`` (:issue:`43962`)
-

Conversion
^^^^^^^^^^
- Bug in :class:`UInt64Index` constructor when passing a list containing both positive integers small enough to cast to int64 and integers too large too hold in int64 (:issue:`42201`)
- Bug in :class:`Series` constructor returning 0 for missing values with dtype ``int64`` and ``False`` for dtype ``bool`` (:issue:`43017`, :issue:`43018`)
- Bug in :class:`IntegerDtype` not allowing coercion from string dtype (:issue:`25472`)
- Bug in :func:`to_datetime` with ``arg:xr.DataArray`` and ``unit="ns"`` specified raises TypeError (:issue:`44053`)
-

Strings
^^^^^^^
-
-

Interval
^^^^^^^^
-
-

Indexing
^^^^^^^^
- Bug in :meth:`Series.rename` when index in Series is MultiIndex and level in rename is provided. (:issue:`43659`)
- Bug in :meth:`DataFrame.truncate` and :meth:`Series.truncate` when the object's Index has a length greater than one but only one unique value (:issue:`42365`)
- Bug in :meth:`Series.loc` and :meth:`DataFrame.loc` with a :class:`MultiIndex` when indexing with a tuple in which one of the levels is also a tuple (:issue:`27591`)
- Bug in :meth:`Series.loc` when with a :class:`MultiIndex` whose first level contains only ``np.nan`` values (:issue:`42055`)
- Bug in indexing on a :class:`Series` or :class:`DataFrame` with a :class:`DatetimeIndex` when passing a string, the return type depended on whether the index was monotonic (:issue:`24892`)
- Bug in indexing on a :class:`MultiIndex` failing to drop scalar levels when the indexer is a tuple containing a datetime-like string (:issue:`42476`)
- Bug in :meth:`DataFrame.sort_values` and :meth:`Series.sort_values` when passing an ascending value, failed to raise or incorrectly raising ``ValueError`` (:issue:`41634`)
- Bug in updating values of :class:`pandas.Series` using boolean index, created by using :meth:`pandas.DataFrame.pop` (:issue:`42530`)
- Bug in :meth:`Index.get_indexer_non_unique` when index contains multiple ``np.nan`` (:issue:`35392`)
- Bug in :meth:`DataFrame.query` did not handle the degree sign in a backticked column name, such as \`Temp(°C)\`, used in an expression to query a dataframe (:issue:`42826`)
- Bug in :meth:`DataFrame.drop` where the error message did not show missing labels with commas when raising ``KeyError`` (:issue:`42881`)
- Bug in :meth:`DataFrame.query` where method calls in query strings led to errors when the ``numexpr`` package was installed. (:issue:`22435`)
- Bug in :meth:`DataFrame.nlargest` and :meth:`Series.nlargest` where sorted result did not count indexes containing ``np.nan`` (:issue:`28984`)
- Bug in indexing on a non-unique object-dtype :class:`Index` with an NA scalar (e.g. ``np.nan``) (:issue:`43711`)
- Bug in :meth:`DataFrame.__setitem__` incorrectly writing into an existing column's array rather than setting a new array when the new dtype and the old dtype match (:issue:`43406`)
- Bug in :meth:`Series.__setitem__` with object dtype when setting an array with matching size and dtype='datetime64[ns]' or dtype='timedelta64[ns]' incorrectly converting the datetime/timedeltas to integers (:issue:`43868`)
- Bug in :meth:`DataFrame.sort_index` where ``ignore_index=True`` was not being respected when the index was already sorted (:issue:`43591`)
- Bug in :meth:`Index.get_indexer_non_unique` when index contains multiple ``np.datetime64("NaT")`` and ``np.timedelta64("NaT")`` (:issue:`43869`)
- Bug in setting a scalar :class:`Interval` value into a :class:`Series` with ``IntervalDtype`` when the scalar's sides are floats and the values' sides are integers (:issue:`44201`)
- Bug when setting string-backed :class:`Categorical` values that can be parsed to datetimes into a :class:`DatetimeArray` or :class:`Series` or :class:`DataFrame` column backed by :class:`DatetimeArray` failing to parse these strings (:issue:`44236`)
- Bug in :meth:`Series.__setitem__` with an integer dtype other than ``int64`` setting with a ``range`` object unnecessarily upcasting to ``int64`` (:issue:`44261`)
<<<<<<< HEAD
- Bug in :meth:`Series.__setitem__` with a boolean mask indexer setting a listlike value of length 1 incorrectly broadcasting that value (:issue:`44265`)
=======
>>>>>>> a3bcbf86
-

Missing
^^^^^^^
- Bug in :meth:`DataFrame.fillna` with limit and no method ignores axis='columns' or ``axis = 1`` (:issue:`40989`)
- Bug in :meth:`DataFrame.fillna` not replacing missing values when using a dict-like ``value`` and duplicate column names (:issue:`43476`)
-

MultiIndex
^^^^^^^^^^
- Bug in :meth:`MultiIndex.get_loc` where the first level is a :class:`DatetimeIndex` and a string key is passed (:issue:`42465`)
- Bug in :meth:`MultiIndex.reindex` when passing a ``level`` that corresponds to an ``ExtensionDtype`` level (:issue:`42043`)
- Bug in :meth:`MultiIndex.get_loc` raising ``TypeError`` instead of ``KeyError`` on nested tuple (:issue:`42440`)
- Bug in :meth:`MultiIndex.putmask` where the other value was also a :class:`MultiIndex` (:issue:`43212`)
-

I/O
^^^
- Bug in :func:`read_excel` attempting to read chart sheets from .xlsx files (:issue:`41448`)
- Bug in :func:`json_normalize` where ``errors=ignore`` could fail to ignore missing values of ``meta`` when ``record_path`` has a length greater than one (:issue:`41876`)
- Bug in :func:`read_csv` with multi-header input and arguments referencing column names as tuples (:issue:`42446`)
- Bug in :func:`read_fwf`, where difference in lengths of ``colspecs`` and ``names`` was not raising ``ValueError`` (:issue:`40830`)
- Bug in :func:`Series.to_json` and :func:`DataFrame.to_json` where some attributes were skipped when serialising plain Python objects to JSON (:issue:`42768`, :issue:`33043`)
- Column headers are dropped when constructing a :class:`DataFrame` from a sqlalchemy's ``Row`` object (:issue:`40682`)
- Bug in unpickling a :class:`Index` with object dtype incorrectly inferring numeric dtypes (:issue:`43188`)
- Bug in :func:`read_csv` where reading multi-header input with unequal lengths incorrectly raising uncontrolled ``IndexError`` (:issue:`43102`)
- Bug in :func:`read_csv`, changed exception class when expecting a file path name or file-like object from ``OSError`` to ``TypeError`` (:issue:`43366`)
- Bug in :func:`read_json` not handling non-numpy dtypes correctly (especially ``category``) (:issue:`21892`, :issue:`33205`)
- Bug in :func:`json_normalize` where multi-character ``sep`` parameter is incorrectly prefixed to every key (:issue:`43831`)
- Bug in :func:`read_csv` with :code:`float_precision="round_trip"` which did not skip initial/trailing whitespace (:issue:`43713`)
- Bug in dumping/loading a :class:`DataFrame` with ``yaml.dump(frame)`` (:issue:`42748`)
-

Period
^^^^^^
- Bug in adding a :class:`Period` object to a ``np.timedelta64`` object incorrectly raising ``TypeError`` (:issue:`44182`)
-

Plotting
^^^^^^^^
-
-

Groupby/resample/rolling
^^^^^^^^^^^^^^^^^^^^^^^^
- Fixed bug in :meth:`SeriesGroupBy.apply` where passing an unrecognized string argument failed to raise ``TypeError`` when the underlying ``Series`` is empty (:issue:`42021`)
- Bug in :meth:`Series.rolling.apply`, :meth:`DataFrame.rolling.apply`, :meth:`Series.expanding.apply` and :meth:`DataFrame.expanding.apply` with ``engine="numba"`` where ``*args`` were being cached with the user passed function (:issue:`42287`)
- Bug in :meth:`GroupBy.max` and :meth:`GroupBy.min` with nullable integer dtypes losing precision (:issue:`41743`)
- Bug in :meth:`DataFrame.groupby.rolling.var` would calculate the rolling variance only on the first group (:issue:`42442`)
- Bug in :meth:`GroupBy.shift` that would return the grouping columns if ``fill_value`` was not None (:issue:`41556`)
- Bug in :meth:`SeriesGroupBy.nlargest` and :meth:`SeriesGroupBy.nsmallest` would have an inconsistent index when the input Series was sorted and ``n`` was greater than or equal to all group sizes (:issue:`15272`, :issue:`16345`, :issue:`29129`)
- Bug in :meth:`pandas.DataFrame.ewm`, where non-float64 dtypes were silently failing (:issue:`42452`)
- Bug in :meth:`pandas.DataFrame.rolling` operation along rows (``axis=1``) incorrectly omits columns containing ``float16`` and ``float32`` (:issue:`41779`)
- Bug in :meth:`Resampler.aggregate` did not allow the use of Named Aggregation (:issue:`32803`)
- Bug in :meth:`Series.rolling` when the :class:`Series` ``dtype`` was ``Int64`` (:issue:`43016`)
- Bug in :meth:`DataFrame.rolling.corr` when the :class:`DataFrame` columns was a :class:`MultiIndex` (:issue:`21157`)
- Bug in :meth:`DataFrame.groupby.rolling` when specifying ``on`` and calling ``__getitem__`` would subsequently return incorrect results (:issue:`43355`)
- Bug in :meth:`GroupBy.apply` with time-based :class:`Grouper` objects incorrectly raising ``ValueError`` in corner cases where the grouping vector contains a ``NaT`` (:issue:`43500`, :issue:`43515`)
- Bug in :meth:`GroupBy.mean` failing with ``complex`` dtype (:issue:`43701`)
- Fixed bug in :meth:`Series.rolling` and :meth:`DataFrame.rolling` not calculating window bounds correctly for the first row when ``center=True`` and index is decreasing (:issue:`43927`)
- Fixed bug in :meth:`Series.rolling` and :meth:`DataFrame.rolling` for centered datetimelike windows with uneven nanosecond (:issue:`43997`)
- Bug in :meth:`GroupBy.nth` failing on ``axis=1`` (:issue:`43926`)
- Fixed bug in :meth:`Series.rolling` and :meth:`DataFrame.rolling` not respecting right bound on centered datetime-like windows, if the index contain duplicates (:issue:`#3944`)


Reshaping
^^^^^^^^^
- Improved error message when creating a :class:`DataFrame` column from a multi-dimensional :class:`numpy.ndarray` (:issue:`42463`)
- :func:`concat` creating :class:`MultiIndex` with duplicate level entries when concatenating a :class:`DataFrame` with duplicates in :class:`Index` and multiple keys (:issue:`42651`)
- Bug in :meth:`pandas.cut` on :class:`Series` with duplicate indices (:issue:`42185`) and non-exact :meth:`pandas.CategoricalIndex` (:issue:`42425`)
- Bug in :meth:`DataFrame.append` failing to retain dtypes when appended columns do not match (:issue:`43392`)
- Bug in :func:`concat` of ``bool`` and ``boolean`` dtypes resulting in ``object`` dtype instead of ``boolean`` dtype (:issue:`42800`)
- Bug in :func:`crosstab` when inputs are are categorical Series, there are categories that are not present in one or both of the Series, and ``margins=True``. Previously the margin value for missing categories was ``NaN``. It is now correctly reported as 0 (:issue:`43505`)
- Bug in :func:`concat` would fail when the ``objs`` argument all had the same index and the ``keys`` argument contained duplicates (:issue:`43595`)
- Bug in :func:`concat` which ignored the ``sort`` parameter (:issue:`43375`)
- Fixed bug in :func:`merge` with :class:`MultiIndex` as column index for the ``on`` argument returning an error when assigning a column internally (:issue:`43734`)
- Bug in :func:`crosstab` would fail when inputs are lists or tuples (:issue:`44076`)
- Fixed metadata propagation in :meth:`Dataframe.apply` method, consequently fixing the same issue for :meth:`Dataframe.transform`, :meth:`Dataframe.nunique` and :meth:`Dataframe.mode` (:issue:`28283`)

Sparse
^^^^^^
- Bug in :meth:`DataFrame.sparse.to_coo` raising ``AttributeError`` when column names are not unique (:issue:`29564`)
- Bug in :meth:`SparseArray.max` and :meth:`SparseArray.min` raising ``ValueError`` for arrays with 0 non-null elements (:issue:`43527`)
- Bug in :meth:`DataFrame.sparse.to_coo` silently converting non-zero fill values to zero (:issue:`24817`)
- Bug in :class:`SparseArray` comparison methods with an array-like operand of mismatched length raising ``AssertionError`` or unclear ``ValueError`` depending on the input (:issue:`43863`)
-

ExtensionArray
^^^^^^^^^^^^^^
- Bug in :func:`array` failing to preserve :class:`PandasArray` (:issue:`43887`)
- NumPy ufuncs ``np.abs``, ``np.positive``, ``np.negative`` now correctly preserve dtype when called on ExtensionArrays that implement ``__abs__, __pos__, __neg__``, respectively. In particular this is fixed for :class:`TimedeltaArray` (:issue:`43899`)
- Avoid raising ``PerformanceWarning`` about fragmented DataFrame when using many columns with an extension dtype (:issue:`44098`)
-

Styler
^^^^^^
- Minor bug in :class:`.Styler` where the ``uuid`` at initialization maintained a floating underscore (:issue:`43037`)
- Bug in :meth:`.Styler.to_html` where the ``Styler`` object was updated if the ``to_html`` method was called with some args (:issue:`43034`)
- Bug in :meth:`.Styler.copy` where ``uuid`` was not previously copied (:issue:`40675`)
- Bug in :meth:`Styler.apply` where functions which returned Series objects were not correctly handled in terms of aligning their index labels (:issue:`13657`, :issue:`42014`)
- Bug when rendering an empty DataFrame with a named index (:issue:`43305`).
- Bug when rendering a single level MultiIndex (:issue:`43383`).
- Bug when combining non-sparse rendering and :meth:`.Styler.hide_columns` or :meth:`.Styler.hide_index` (:issue:`43464`)
- Bug setting a table style when using multiple selectors in :class:`.Styler` (:issue:`44011`)
-

Other
^^^^^
- Bug in :meth:`CustomBusinessMonthBegin.__add__` (:meth:`CustomBusinessMonthEnd.__add__`) not applying the extra ``offset`` parameter when beginning (end) of the target month is already a business day (:issue:`41356`)
- Bug in :meth:`RangeIndex.union` with another ``RangeIndex`` with matching (even) ``step`` and starts differing by strictly less than ``step / 2`` (:issue:`44019`)
- Bug in :meth:`RangeIndex.difference` with ``sort=None`` and ``step<0`` failing to sort (:issue:`44085`)
- Bug in :meth:`Series.to_frame` and :meth:`Index.to_frame` ignoring the ``name`` argument when ``name=None`` is explicitly passed (:issue:`44212`)

.. ***DO NOT USE THIS SECTION***

-
-

.. ---------------------------------------------------------------------------

.. _whatsnew_140.contributors:

Contributors
~~~~~~~~~~~~<|MERGE_RESOLUTION|>--- conflicted
+++ resolved
@@ -540,10 +540,7 @@
 - Bug in setting a scalar :class:`Interval` value into a :class:`Series` with ``IntervalDtype`` when the scalar's sides are floats and the values' sides are integers (:issue:`44201`)
 - Bug when setting string-backed :class:`Categorical` values that can be parsed to datetimes into a :class:`DatetimeArray` or :class:`Series` or :class:`DataFrame` column backed by :class:`DatetimeArray` failing to parse these strings (:issue:`44236`)
 - Bug in :meth:`Series.__setitem__` with an integer dtype other than ``int64`` setting with a ``range`` object unnecessarily upcasting to ``int64`` (:issue:`44261`)
-<<<<<<< HEAD
 - Bug in :meth:`Series.__setitem__` with a boolean mask indexer setting a listlike value of length 1 incorrectly broadcasting that value (:issue:`44265`)
-=======
->>>>>>> a3bcbf86
 -
 
 Missing
