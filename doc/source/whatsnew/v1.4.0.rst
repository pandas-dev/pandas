--- conflicted
+++ resolved
@@ -536,12 +536,9 @@
 - Bug in :meth:`DataFrame.sort_index` where ``ignore_index=True`` was not being respected when the index was already sorted (:issue:`43591`)
 - Bug in :meth:`Index.get_indexer_non_unique` when index contains multiple ``np.datetime64("NaT")`` and ``np.timedelta64("NaT")`` (:issue:`43869`)
 - Bug in setting a scalar :class:`Interval` value into a :class:`Series` with ``IntervalDtype`` when the scalar's sides are floats and the values' sides are integers (:issue:`44201`)
-<<<<<<< HEAD
+- Bug when setting string-backed :class:`Categorical` values that can be parsed to datetimes into a :class:`DatetimeArray` or :class:`Series` or :class:`DataFrame` column backed by :class:`DatetimeArray` failing to parse these strings (:issue:`44236`)
 - Bug in :meth:`Series.__setitem__` with an integer dtype other than ``int64`` setting with a ``range`` object unnecessarily upcasting to ``int64`` (:issue:`44261`)
 -
-=======
-- Bug when setting string-backed :class:`Categorical` values that can be parsed to datetimes into a :class:`DatetimeArray` or :class:`Series` or :class:`DataFrame` column backed by :class:`DatetimeArray` failing to parse these strings (:issue:`44236`)
->>>>>>> 2e29e117
 
 Missing
 ^^^^^^^
