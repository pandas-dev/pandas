--- conflicted
+++ resolved
@@ -31,12 +31,8 @@
 ^^^^^^^^^^^^^^^^^^
 - Add support for assigning values to ``by`` argument in :meth:`DataFrame.plot.hist` and :meth:`DataFrame.plot.box` (:issue:`15079`)
 - :meth:`Series.sample`, :meth:`DataFrame.sample`, and :meth:`.GroupBy.sample` now accept a ``np.random.Generator`` as input to ``random_state``. A generator will be more performant, especially with ``replace=False`` (:issue:`38100`)
-<<<<<<< HEAD
--  Additional options added to :meth:`.Styler.bar` to control alignment and display (:issue:`26070`)
+-  Additional options added to :meth:`.Styler.bar` to control alignment and display, with keyword only arguments (:issue:`26070`, :issue:`36419`)
 - :meth:`Styler.bar` now validates the input argument ``width`` (:issue:`42511`)
-=======
--  Additional options added to :meth:`.Styler.bar` to control alignment and display, with keyword only arguments (:issue:`26070`, :issue:`36419`)
->>>>>>> 25069e06
 - :meth:`Series.ewm`, :meth:`DataFrame.ewm`, now support a ``method`` argument with a ``'table'`` option that performs the windowing operation over an entire :class:`DataFrame`. See :ref:`Window Overview <window.overview>` for performance and functional benefits (:issue:`42273`)
 -
 
