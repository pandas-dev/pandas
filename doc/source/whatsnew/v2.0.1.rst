.. _whatsnew_201:

What's new in 2.0.1 (May XX, 2023)
----------------------------------

These are the changes in pandas 2.0.1. See :ref:`release` for a full changelog
including other versions of pandas.

{{ header }}

.. ---------------------------------------------------------------------------
.. _whatsnew_201.regressions:

Fixed regressions
~~~~~~~~~~~~~~~~~
- Fixed regression for subclassed Series when constructing from a dictionary (:issue:`52445`)
- Fixed regression in :meth:`Series.describe` showing ``RuntimeWarning`` for extension dtype :class:`Series` with one element (:issue:`52515`)
- Fixed regression in :meth:`DataFrame.sort_values` not resetting index when :class:`DataFrame` is already sorted and ``ignore_index=True`` (:issue:`52553`)

.. ---------------------------------------------------------------------------
.. _whatsnew_201.bug_fixes:

Bug fixes
~~~~~~~~~
- Fixed bug in :func:`merge` when merging with ``ArrowDtype`` one one and a NumPy dtype on the other side (:issue:`52406`)
- Bug in :func:`to_datetime` and :func:`to_timedelta` when trying to convert numeric data with a :class:`ArrowDtype` (:issue:`52425`)
- Bug in :meth:`Series.describe` not returning :class:`ArrowDtype` with ``pyarrow.float64`` type with numeric data (:issue:`52427`)
- Fixed segfault in :meth:`Series.to_numpy` with ``null[pyarrow]`` dtype (:issue:`52443`)
- Bug in :func:`pandas.testing.assert_series_equal` where ``check_dtype=False`` would still raise for datetime or timedelta types with different resolutions (:issue:`52449`)
<<<<<<< HEAD
- Bug in :func:`read_csv` casting PyArrow datetimes to NumPy when ``dtype_backend="pyarrow"`` and ``parse_dates`` is set causing a performance bottleneck in the process (:issue:`52546`)
=======
- Bug in :meth:`ArrowDtype.__from_arrow__` not respecting if dtype is explicitly given (:issue:`52533`)
>>>>>>> 7187e675

.. ---------------------------------------------------------------------------
.. _whatsnew_201.other:

Other
~~~~~
- :class:`DataFrame` created from empty dicts had :attr:`~DataFrame.columns`  of dtype ``object``. It is now a :class:`RangeIndex` (:issue:`52404`)
- :class:`Series` created from empty dicts had :attr:`~Series.index`  of dtype ``object``. It is now a :class:`RangeIndex` (:issue:`52404`)

.. ---------------------------------------------------------------------------
.. _whatsnew_201.contributors:

Contributors
~~~~~~~~~~~~

.. contributors:: v2.0.0..v2.0.1|HEAD<|MERGE_RESOLUTION|>--- conflicted
+++ resolved
@@ -27,11 +27,8 @@
 - Bug in :meth:`Series.describe` not returning :class:`ArrowDtype` with ``pyarrow.float64`` type with numeric data (:issue:`52427`)
 - Fixed segfault in :meth:`Series.to_numpy` with ``null[pyarrow]`` dtype (:issue:`52443`)
 - Bug in :func:`pandas.testing.assert_series_equal` where ``check_dtype=False`` would still raise for datetime or timedelta types with different resolutions (:issue:`52449`)
-<<<<<<< HEAD
+- Bug in :meth:`ArrowDtype.__from_arrow__` not respecting if dtype is explicitly given (:issue:`52533`)
 - Bug in :func:`read_csv` casting PyArrow datetimes to NumPy when ``dtype_backend="pyarrow"`` and ``parse_dates`` is set causing a performance bottleneck in the process (:issue:`52546`)
-=======
-- Bug in :meth:`ArrowDtype.__from_arrow__` not respecting if dtype is explicitly given (:issue:`52533`)
->>>>>>> 7187e675
 
 .. ---------------------------------------------------------------------------
 .. _whatsnew_201.other:
