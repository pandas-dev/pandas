--- conflicted
+++ resolved
@@ -17,12 +17,9 @@
 
 - Fixed regression where :func:`read_csv` would raise a ``ValueError`` when ``pandas.options.mode.use_inf_as_na`` was set to ``True`` (:issue:`35493`).
 - Fixed regression in :class:`pandas.core.groupby.RollingGroupby` where column selection was ignored (:issue:`35486`)
-<<<<<<< HEAD
 - Fixed regression where :meth:`DataFrame.interpolate` would raise a ``TypeError`` when the :class:`DataFrame` was empty (:issue:`35598`).
-=======
 - Fixed regression in :meth:`DataFrame.shift` with ``axis=1`` and heterogeneous dtypes (:issue:`35488`)
 - Fixed regression in ``.groupby(..).rolling(..)`` where a segfault would occur with ``center=True`` and an odd number of values (:issue:`35552`)
->>>>>>> 319a6d3f
 
 .. ---------------------------------------------------------------------------
 
