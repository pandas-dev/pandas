.. _whatsnew_214:

What's new in 2.1.4 (December ??, 2023)
---------------------------------------

These are the changes in pandas 2.1.4. See :ref:`release` for a full changelog
including other versions of pandas.

{{ header }}

.. ---------------------------------------------------------------------------
.. _whatsnew_214.regressions:

Fixed regressions
~~~~~~~~~~~~~~~~~
- Fixed regression when trying to read a pickled pandas :class:`DataFrame` from pandas 1.3 (:issue:`55137`)
-

.. ---------------------------------------------------------------------------
.. _whatsnew_214.bug_fixes:

Bug fixes
~~~~~~~~~
- Bug in :class:`Series` constructor raising DeprecationWarning when ``index`` is a list of :class:`Series` (:issue:`55228`)
<<<<<<< HEAD
- Bug in :class:`arrays.ArrowExtensionArray.to_numpy` where ``timestamp`` and ``duration`` types with ``dtype=None`` did not return ``datetime64`` and ``timedelta64`` types respectively (:issue:`55997`)
=======
- Bug in :meth:`Index.__getitem__` returning wrong result for Arrow dtypes and negative stepsize (:issue:`55832`)
- Fixed bug in :func:`to_numeric` converting to extension dtype for ``string[pyarrow_numpy]`` dtype (:issue:`56179`)
- Fixed bug in :meth:`.DataFrameGroupBy.min()` and :meth:`.DataFrameGroupBy.max()` not preserving extension dtype for empty object (:issue:`55619`)
- Fixed bug in :meth:`DataFrame.__setitem__` casting :class:`Index` with object-dtype to PyArrow backed strings when ``infer_string`` option is set (:issue:`55638`)
- Fixed bug in :meth:`DataFrame.to_hdf` raising when columns have ``StringDtype`` (:issue:`55088`)
- Fixed bug in :meth:`Index.insert` casting object-dtype to PyArrow backed strings when ``infer_string`` option is set (:issue:`55638`)
- Fixed bug in :meth:`Series.mode` not keeping object dtype when ``infer_string`` is set (:issue:`56183`)
- Fixed bug in :meth:`Series.str.translate` losing object dtype when string option is set (:issue:`56152`)
>>>>>>> 593fa855

.. ---------------------------------------------------------------------------
.. _whatsnew_214.other:

Other
~~~~~
-
-

.. ---------------------------------------------------------------------------
.. _whatsnew_214.contributors:

Contributors
~~~~~~~~~~~~

.. contributors:: v2.1.3..v2.1.4|HEAD<|MERGE_RESOLUTION|>--- conflicted
+++ resolved
@@ -22,9 +22,7 @@
 Bug fixes
 ~~~~~~~~~
 - Bug in :class:`Series` constructor raising DeprecationWarning when ``index`` is a list of :class:`Series` (:issue:`55228`)
-<<<<<<< HEAD
 - Bug in :class:`arrays.ArrowExtensionArray.to_numpy` where ``timestamp`` and ``duration`` types with ``dtype=None`` did not return ``datetime64`` and ``timedelta64`` types respectively (:issue:`55997`)
-=======
 - Bug in :meth:`Index.__getitem__` returning wrong result for Arrow dtypes and negative stepsize (:issue:`55832`)
 - Fixed bug in :func:`to_numeric` converting to extension dtype for ``string[pyarrow_numpy]`` dtype (:issue:`56179`)
 - Fixed bug in :meth:`.DataFrameGroupBy.min()` and :meth:`.DataFrameGroupBy.max()` not preserving extension dtype for empty object (:issue:`55619`)
@@ -33,7 +31,6 @@
 - Fixed bug in :meth:`Index.insert` casting object-dtype to PyArrow backed strings when ``infer_string`` option is set (:issue:`55638`)
 - Fixed bug in :meth:`Series.mode` not keeping object dtype when ``infer_string`` is set (:issue:`56183`)
 - Fixed bug in :meth:`Series.str.translate` losing object dtype when string option is set (:issue:`56152`)
->>>>>>> 593fa855
 
 .. ---------------------------------------------------------------------------
 .. _whatsnew_214.other:
