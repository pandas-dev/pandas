.. _whatsnew_230:

What's new in 3.0.0 (Month XX, 2024)
------------------------------------

These are the changes in pandas 3.0.0. See :ref:`release` for a full changelog
including other versions of pandas.

{{ header }}

.. ---------------------------------------------------------------------------
.. _whatsnew_300.enhancements:

Enhancements
~~~~~~~~~~~~

.. _whatsnew_300.enhancements.enhancement1:

enhancement1
^^^^^^^^^^^^

.. _whatsnew_300.enhancements.enhancement2:

enhancement2
^^^^^^^^^^^^

.. _whatsnew_300.enhancements.other:

Other enhancements
^^^^^^^^^^^^^^^^^^
- :func:`DataFrame.to_excel` now raises an ``UserWarning`` when the character count in a cell exceeds Excel's limitation of 32767 characters (:issue:`56954`)
- :func:`read_stata` now returns ``datetime64`` resolutions better matching those natively stored in the stata format (:issue:`55642`)
- :meth:`Styler.set_tooltips` provides alternative method to storing tooltips by using title attribute of td elements. (:issue:`56981`)
- Allow dictionaries to be passed to :meth:`pandas.Series.str.replace` via ``pat`` parameter (:issue:`51748`)
- Support passing a :class:`Series` input to :func:`json_normalize` that retains the :class:`Series` :class:`Index` (:issue:`51452`)
- Users can globally disable any ``PerformanceWarning`` by setting the option ``mode.performance_warnings`` to ``False`` (:issue:`56920`)
- :meth:`Styler.format_index_names` can now be used to format the index and column names (:issue:`48936` and :issue:`47489`)
-

.. ---------------------------------------------------------------------------
.. _whatsnew_300.notable_bug_fixes:

Notable bug fixes
~~~~~~~~~~~~~~~~~

These are bug fixes that might have notable behavior changes.

.. _whatsnew_300.notable_bug_fixes.groupby_unobs_and_na:

Improved behavior in groupby for ``observed=False``
^^^^^^^^^^^^^^^^^^^^^^^^^^^^^^^^^^^^^^^^^^^^^^^^^^^

A number of bugs have been fixed due to improved handling of unobserved groups (:issue:`55738`). All remarks in this section equally impact :class:`.SeriesGroupBy`.

In previous versions of pandas, a single grouping with :meth:`.DataFrameGroupBy.apply` or :meth:`.DataFrameGroupBy.agg` would pass the unobserved groups to the provided function, resulting in ``0`` below.

.. ipython:: python

    df = pd.DataFrame(
        {
            "key1": pd.Categorical(list("aabb"), categories=list("abc")),
            "key2": [1, 1, 1, 2],
            "values": [1, 2, 3, 4],
        }
    )
    df
    gb = df.groupby("key1", observed=False)
    gb[["values"]].apply(lambda x: x.sum())

However this was not the case when using multiple groupings, resulting in ``NaN`` below.

.. code-block:: ipython

    In [1]: gb = df.groupby(["key1", "key2"], observed=False)
    In [2]: gb[["values"]].apply(lambda x: x.sum())
    Out[2]:
               values
    key1 key2
    a    1        3.0
         2        NaN
    b    1        3.0
         2        4.0
    c    1        NaN
         2        NaN

Now using multiple groupings will also pass the unobserved groups to the provided function.

.. ipython:: python

    gb = df.groupby(["key1", "key2"], observed=False)
    gb[["values"]].apply(lambda x: x.sum())

Similarly:

- In previous versions of pandas the method :meth:`.DataFrameGroupBy.sum` would result in ``0`` for unobserved groups, but :meth:`.DataFrameGroupBy.prod`, :meth:`.DataFrameGroupBy.all`, and :meth:`.DataFrameGroupBy.any` would all result in NA values. Now these methods result in ``1``, ``True``, and ``False`` respectively.
- :meth:`.DataFrameGroupBy.groups` did not include unobserved groups and now does.

These improvements also fixed certain bugs in groupby:

- :meth:`.DataFrameGroupBy.agg` would fail when there are multiple groupings, unobserved groups, and ``as_index=False`` (:issue:`36698`)
- :meth:`.DataFrameGroupBy.groups` with ``sort=False`` would sort groups; they now occur in the order they are observed (:issue:`56966`)
- :meth:`.DataFrameGroupBy.nunique` would fail when there are multiple groupings, unobserved groups, and ``as_index=False`` (:issue:`52848`)
- :meth:`.DataFrameGroupBy.sum` would have incorrect values when there are multiple groupings, unobserved groups, and non-numeric data (:issue:`43891`)
- :meth:`.DataFrameGroupBy.value_counts` would produce incorrect results when used with some categorical and some non-categorical groupings and ``observed=False`` (:issue:`56016`)

.. _whatsnew_300.notable_bug_fixes.notable_bug_fix2:

notable_bug_fix2
^^^^^^^^^^^^^^^^

.. ---------------------------------------------------------------------------
.. _whatsnew_300.api_breaking:

Backwards incompatible API changes
~~~~~~~~~~~~~~~~~~~~~~~~~~~~~~~~~~

.. _whatsnew_300.api_breaking.deps:

Increased minimum versions for dependencies
^^^^^^^^^^^^^^^^^^^^^^^^^^^^^^^^^^^^^^^^^^^
Some minimum supported versions of dependencies were updated.
If installed, we now require:

+-----------------+-----------------+----------+---------+
| Package         | Minimum Version | Required | Changed |
+=================+=================+==========+=========+
| numpy           | 1.23.5          |    X     |    X    |
+-----------------+-----------------+----------+---------+

For `optional libraries <https://pandas.pydata.org/docs/getting_started/install.html>`_ the general recommendation is to use the latest version.
The following table lists the lowest version per library that is currently being tested throughout the development of pandas.
Optional libraries below the lowest tested version may still work, but are not considered supported.

+------------------------+---------------------+
| Package                | New Minimum Version |
+========================+=====================+
| fastparquet            | 2023.10.0           |
+------------------------+---------------------+
| adbc-driver-postgresql | 0.10.0              |
+------------------------+---------------------+

See :ref:`install.dependencies` and :ref:`install.optional_dependencies` for more.

.. _whatsnew_300.api_breaking.other:

Other API changes
^^^^^^^^^^^^^^^^^
- 3rd party ``py.path`` objects are no longer explicitly supported in IO methods. Use :py:class:`pathlib.Path` objects instead (:issue:`57091`)
- :attr:`MultiIndex.codes`, :attr:`MultiIndex.levels`, and :attr:`MultiIndex.names` now returns a ``tuple`` instead of a ``FrozenList`` (:issue:`53531`)
- :func:`read_table`'s ``parse_dates`` argument defaults to ``None`` to improve consistency with :func:`read_csv` (:issue:`57476`)
- Made ``dtype`` a required argument in :meth:`ExtensionArray._from_sequence_of_strings` (:issue:`56519`)
- Updated :meth:`DataFrame.to_excel` so that the output spreadsheet has no styling. Custom styling can still be done using :meth:`Styler.to_excel` (:issue:`54154`)
- pickle and HDF (``.h5``) files created with Python 2 are no longer explicitly supported (:issue:`57387`)
- pickled objects from pandas version less than ``1.0.0`` are no longer supported (:issue:`57155`)

.. ---------------------------------------------------------------------------
.. _whatsnew_300.deprecations:

Deprecations
~~~~~~~~~~~~

Copy keyword
^^^^^^^^^^^^

The ``copy`` keyword argument in the following methods is deprecated and
will be removed in a future version:

- :meth:`DataFrame.truncate` / :meth:`Series.truncate`
- :meth:`DataFrame.tz_convert` / :meth:`Series.tz_convert`
- :meth:`DataFrame.tz_localize` / :meth:`Series.tz_localize`
- :meth:`DataFrame.infer_objects` / :meth:`Series.infer_objects`
- :meth:`DataFrame.align` / :meth:`Series.align`
- :meth:`DataFrame.astype` / :meth:`Series.astype`
- :meth:`DataFrame.reindex` / :meth:`Series.reindex`
- :meth:`DataFrame.reindex_like` / :meth:`Series.reindex_like`
- :meth:`DataFrame.set_axis` / :meth:`Series.set_axis`
- :meth:`DataFrame.to_period` / :meth:`Series.to_period`
- :meth:`DataFrame.to_timestamp` / :meth:`Series.to_timestamp`
- :meth:`DataFrame.rename` / :meth:`Series.rename`
- :meth:`DataFrame.transpose`
- :meth:`DataFrame.swaplevel`
- :meth:`DataFrame.merge` / :func:`pd.merge`

Copy-on-Write utilizes a lazy copy mechanism that defers copying the data until
necessary. Use ``.copy`` to trigger an eager copy. The copy keyword has no effect
starting with 3.0, so it can be safely removed from your code.

Other Deprecations
^^^^^^^^^^^^^^^^^^

- Deprecated :meth:`Timestamp.utcfromtimestamp`, use ``Timestamp.fromtimestamp(ts, "UTC")`` instead (:issue:`56680`)
- Deprecated :meth:`Timestamp.utcnow`, use ``Timestamp.now("UTC")`` instead (:issue:`56680`)
- Deprecated allowing non-keyword arguments in :meth:`Series.to_markdown` except ``buf``. (:issue:`57280`)
- Deprecated allowing non-keyword arguments in :meth:`Series.to_string` except ``buf``. (:issue:`57280`)
-

.. ---------------------------------------------------------------------------
.. _whatsnew_300.prior_deprecations:

Removal of prior version deprecations/changes
~~~~~~~~~~~~~~~~~~~~~~~~~~~~~~~~~~~~~~~~~~~~~
- :class:`.DataFrameGroupBy.idxmin`, :class:`.DataFrameGroupBy.idxmax`, :class:`.SeriesGroupBy.idxmin`, and :class:`.SeriesGroupBy.idxmax` will now raise a ``ValueError`` when used with ``skipna=False`` and an NA value is encountered (:issue:`10694`)
- :func:`read_excel`, :func:`read_json`, :func:`read_html`, and :func:`read_xml` no longer accept raw string or byte representation of the data. That type of data must be wrapped in a :py:class:`StringIO` or :py:class:`BytesIO` (:issue:`53767`)
- :meth:`DataFrame.groupby` with ``as_index=False`` and aggregation methods will no longer exclude from the result the groupings that do not arise from the input (:issue:`49519`)
- :meth:`Series.dt.to_pydatetime` now returns a :class:`Series` of :py:class:`datetime.datetime` objects (:issue:`52459`)
- :meth:`SeriesGroupBy.agg` no longer pins the name of the group to the input passed to the provided ``func`` (:issue:`51703`)
- All arguments except ``name`` in :meth:`Index.rename` are now keyword only (:issue:`56493`)
- All arguments except the first ``path``-like argument in IO writers are now keyword only (:issue:`54229`)
<<<<<<< HEAD
- Disallow calling :meth:`Series.replace` or :meth:`DataFrame.replace` without a 'value' and with non-dict-like 'to_replace' (:issue:`33302`)
=======
- Disallow passing a pandas type to :meth:`Index.view` (:issue:`55709`)
>>>>>>> b86eb990
- Removed "freq" keyword from :class:`PeriodArray` constructor, use "dtype" instead (:issue:`52462`)
- Removed deprecated "method" and "limit" keywords from :meth:`Series.replace` and :meth:`DataFrame.replace` (:issue:`53492`)
- Removed the "closed" and "normalize" keywords in :meth:`DatetimeIndex.__new__` (:issue:`52628`)
- Removed the "closed" and "unit" keywords in :meth:`TimedeltaIndex.__new__` (:issue:`52628`, :issue:`55499`)
- All arguments in :meth:`Index.sort_values` are now keyword only (:issue:`56493`)
- All arguments in :meth:`Series.to_dict` are now keyword only (:issue:`56493`)
- Changed the default value of ``observed`` in :meth:`DataFrame.groupby` and :meth:`Series.groupby` to ``True`` (:issue:`51811`)
- Enforce deprecation in :func:`testing.assert_series_equal` and :func:`testing.assert_frame_equal` with object dtype and mismatched null-like values, which are now considered not-equal (:issue:`18463`)
- Enforced deprecation ``all`` and ``any`` reductions with ``datetime64`` and :class:`DatetimeTZDtype` dtypes (:issue:`58029`)
- Enforced deprecation disallowing parsing datetimes with mixed time zones unless user passes ``utc=True`` to :func:`to_datetime` (:issue:`57275`)
- Enforced deprecation in :meth:`Series.value_counts` and :meth:`Index.value_counts` with object dtype performing dtype inference on the ``.index`` of the result (:issue:`56161`)
- Enforced deprecation of :meth:`.DataFrameGroupBy.get_group` and :meth:`.SeriesGroupBy.get_group` allowing the ``name`` argument to be a non-tuple when grouping by a list of length 1 (:issue:`54155`)
- Enforced deprecation of :meth:`Series.interpolate` and :meth:`DataFrame.interpolate` for object-dtype (:issue:`57820`)
- Enforced deprecation of :meth:`offsets.Tick.delta`, use ``pd.Timedelta(obj)`` instead (:issue:`55498`)
- Enforced deprecation of ``axis=None`` acting the same as ``axis=0`` in the DataFrame reductions ``sum``, ``prod``, ``std``, ``var``, and ``sem``, passing ``axis=None`` will now reduce over both axes; this is particularly the case when doing e.g. ``numpy.sum(df)`` (:issue:`21597`)
- Enforced deprecation of non-standard (``np.ndarray``, :class:`ExtensionArray`, :class:`Index`, or :class:`Series`) argument to :func:`api.extensions.take` (:issue:`52981`)
- Enforced deprecation of parsing system timezone strings to ``tzlocal``, which depended on system timezone, pass the 'tz' keyword instead (:issue:`50791`)
- Enforced deprecation of passing a dictionary to :meth:`SeriesGroupBy.agg` (:issue:`52268`)
- Enforced deprecation of string ``AS`` denoting frequency in :class:`YearBegin` and strings ``AS-DEC``, ``AS-JAN``, etc. denoting annual frequencies with various fiscal year starts (:issue:`57793`)
- Enforced deprecation of string ``A`` denoting frequency in :class:`YearEnd` and strings ``A-DEC``, ``A-JAN``, etc. denoting annual frequencies with various fiscal year ends (:issue:`57699`)
- Enforced deprecation of string ``BAS`` denoting frequency in :class:`BYearBegin` and strings ``BAS-DEC``, ``BAS-JAN``, etc. denoting annual frequencies with various fiscal year starts (:issue:`57793`)
- Enforced deprecation of string ``BA`` denoting frequency in :class:`BYearEnd` and strings ``BA-DEC``, ``BA-JAN``, etc. denoting annual frequencies with various fiscal year ends (:issue:`57793`)
- Enforced deprecation of strings ``T``, ``L``, ``U``, and ``N`` denoting frequencies in :class:`Minute`, :class:`Second`, :class:`Milli`, :class:`Micro`, :class:`Nano` (:issue:`57627`)
- Enforced deprecation of strings ``T``, ``L``, ``U``, and ``N`` denoting units in :class:`Timedelta` (:issue:`57627`)
- Enforced deprecation of the behavior of :func:`concat` when ``len(keys) != len(objs)`` would truncate to the shorter of the two. Now this raises a ``ValueError`` (:issue:`43485`)
- Enforced deprecation of values "pad", "ffill", "bfill", and "backfill" for :meth:`Series.interpolate` and :meth:`DataFrame.interpolate` (:issue:`57869`)
- Enforced deprecation removing :meth:`Categorical.to_list`, use ``obj.tolist()`` instead (:issue:`51254`)
- Enforced silent-downcasting deprecation for :ref:`all relevant methods <whatsnew_220.silent_downcasting>` (:issue:`54710`)
- In :meth:`DataFrame.stack`, the default value of ``future_stack`` is now ``True``; specifying ``False`` will raise a ``FutureWarning`` (:issue:`55448`)
- Iterating over a :class:`.DataFrameGroupBy` or :class:`.SeriesGroupBy` will return tuples of length 1 for the groups when grouping by ``level`` a list of length 1 (:issue:`50064`)
- Methods ``apply``, ``agg``, and ``transform`` will no longer replace NumPy functions (e.g. ``np.sum``) and built-in functions (e.g. ``min``) with the equivalent pandas implementation; use string aliases (e.g. ``"sum"`` and ``"min"``) if you desire to use the pandas implementation (:issue:`53974`)
- Passing both ``freq`` and ``fill_value`` in :meth:`DataFrame.shift` and :meth:`Series.shift` and :meth:`.DataFrameGroupBy.shift` now raises a ``ValueError`` (:issue:`54818`)
- Removed :meth:`.DataFrameGroupBy.quantile` and :meth:`.SeriesGroupBy.quantile` supporting bool dtype (:issue:`53975`)
- Removed :meth:`DateOffset.is_anchored` and :meth:`offsets.Tick.is_anchored` (:issue:`56594`)
- Removed ``DataFrame.applymap``, ``Styler.applymap`` and ``Styler.applymap_index`` (:issue:`52364`)
- Removed ``DataFrame.bool`` and ``Series.bool`` (:issue:`51756`)
- Removed ``DataFrame.first`` and ``DataFrame.last`` (:issue:`53710`)
- Removed ``DataFrame.swapaxes`` and ``Series.swapaxes`` (:issue:`51946`)
- Removed ``DataFrameGroupBy.grouper`` and ``SeriesGroupBy.grouper`` (:issue:`56521`)
- Removed ``DataFrameGroupby.fillna`` and ``SeriesGroupBy.fillna``` (:issue:`55719`)
- Removed ``Index.format``, use :meth:`Index.astype` with ``str`` or :meth:`Index.map` with a ``formatter`` function instead (:issue:`55439`)
- Removed ``Resample.fillna`` (:issue:`55719`)
- Removed ``Series.__int__`` and ``Series.__float__``. Call ``int(Series.iloc[0])`` or ``float(Series.iloc[0])`` instead. (:issue:`51131`)
- Removed ``Series.ravel`` (:issue:`56053`)
- Removed ``Series.view`` (:issue:`56054`)
- Removed ``StataReader.close`` (:issue:`49228`)
- Removed ``_data`` from :class:`DataFrame`, :class:`Series`, :class:`.arrays.ArrowExtensionArray` (:issue:`52003`)
- Removed ``axis`` argument from :meth:`DataFrame.groupby`, :meth:`Series.groupby`, :meth:`DataFrame.rolling`, :meth:`Series.rolling`, :meth:`DataFrame.resample`, and :meth:`Series.resample` (:issue:`51203`)
- Removed ``axis`` argument from all groupby operations (:issue:`50405`)
- Removed ``convert_dtype`` from :meth:`Series.apply` (:issue:`52257`)
- Removed ``method``, ``limit`` ``fill_axis`` and ``broadcast_axis`` keywords from :meth:`DataFrame.align` (:issue:`51968`)
- Removed ``pandas.api.types.is_interval`` and ``pandas.api.types.is_period``, use ``isinstance(obj, pd.Interval)`` and ``isinstance(obj, pd.Period)`` instead (:issue:`55264`)
- Removed ``pandas.io.sql.execute`` (:issue:`50185`)
- Removed ``pandas.value_counts``, use :meth:`Series.value_counts` instead (:issue:`53493`)
- Removed ``read_gbq`` and ``DataFrame.to_gbq``. Use ``pandas_gbq.read_gbq`` and ``pandas_gbq.to_gbq`` instead https://pandas-gbq.readthedocs.io/en/latest/api.html (:issue:`55525`)
- Removed ``use_nullable_dtypes`` from :func:`read_parquet` (:issue:`51853`)
- Removed ``year``, ``month``, ``quarter``, ``day``, ``hour``, ``minute``, and ``second`` keywords in the :class:`PeriodIndex` constructor, use :meth:`PeriodIndex.from_fields` instead (:issue:`55960`)
- Removed argument ``limit`` from :meth:`DataFrame.pct_change`, :meth:`Series.pct_change`, :meth:`.DataFrameGroupBy.pct_change`, and :meth:`.SeriesGroupBy.pct_change`; the argument ``method`` must be set to ``None`` and will be removed in a future version of pandas (:issue:`53520`)
- Removed deprecated argument ``obj`` in :meth:`.DataFrameGroupBy.get_group` and :meth:`.SeriesGroupBy.get_group` (:issue:`53545`)
- Removed deprecated behavior of :meth:`Series.agg` using :meth:`Series.apply` (:issue:`53325`)
- Removed deprecated keyword ``method`` on :meth:`Series.fillna`, :meth:`DataFrame.fillna` (:issue:`57760`)
- Removed option ``mode.use_inf_as_na``, convert inf entries to ``NaN`` before instead (:issue:`51684`)
- Removed support for :class:`DataFrame` in :meth:`DataFrame.from_records`(:issue:`51697`)
- Removed support for ``errors="ignore"`` in :func:`to_datetime`, :func:`to_timedelta` and :func:`to_numeric` (:issue:`55734`)
- Removed support for ``slice`` in :meth:`DataFrame.take` (:issue:`51539`)
- Removed the ``ArrayManager`` (:issue:`55043`)
- Removed the ``fastpath`` argument from the :class:`Series` constructor (:issue:`55466`)
- Removed the ``is_boolean``, ``is_integer``, ``is_floating``, ``holds_integer``, ``is_numeric``, ``is_categorical``, ``is_object``, and ``is_interval`` attributes of :class:`Index` (:issue:`50042`)
- Removed the ``ordinal`` keyword in :class:`PeriodIndex`, use :meth:`PeriodIndex.from_ordinals` instead (:issue:`55960`)
- Removed unused arguments ``*args`` and ``**kwargs`` in :class:`Resampler` methods (:issue:`50977`)
- Unrecognized timezones when parsing strings to datetimes now raises a ``ValueError`` (:issue:`51477`)
- Removed the :class:`Grouper` attributes ``ax``, ``groups``, ``indexer``, and ``obj`` (:issue:`51206`, :issue:`51182`)
- Removed deprecated keyword ``verbose`` on :func:`read_csv` and :func:`read_table` (:issue:`56556`)
- Removed the ``method`` keyword in ``ExtensionArray.fillna``, implement ``ExtensionArray._pad_or_backfill`` instead (:issue:`53621`)
- Removed the attribute ``dtypes`` from :class:`.DataFrameGroupBy` (:issue:`51997`)
- Enforced deprecation of ``argmin``, ``argmax``, ``idxmin``, and ``idxmax`` returning a result when ``skipna=False`` and an NA value is encountered or all values are NA values; these operations will now raise in such cases (:issue:`33941`, :issue:`51276`)

.. ---------------------------------------------------------------------------
.. _whatsnew_300.performance:

Performance improvements
~~~~~~~~~~~~~~~~~~~~~~~~
- :attr:`Categorical.categories` returns a :class:`RangeIndex` columns instead of an :class:`Index` if the constructed ``values`` was a ``range``. (:issue:`57787`)
- :class:`DataFrame` returns a :class:`RangeIndex` columns when possible when ``data`` is a ``dict`` (:issue:`57943`)
- :func:`concat` returns a :class:`RangeIndex` level in the :class:`MultiIndex` result when ``keys`` is a ``range`` or :class:`RangeIndex` (:issue:`57542`)
- :meth:`RangeIndex.append` returns a :class:`RangeIndex` instead of a :class:`Index` when appending values that could continue the :class:`RangeIndex` (:issue:`57467`)
- :meth:`Series.str.extract` returns a :class:`RangeIndex` columns instead of an :class:`Index` column when possible (:issue:`57542`)
- :meth:`Series.str.partition` with :class:`ArrowDtype` returns a :class:`RangeIndex` columns instead of an :class:`Index` column when possible (:issue:`57768`)
- Performance improvement in :class:`DataFrame` when ``data`` is a ``dict`` and ``columns`` is specified (:issue:`24368`)
- Performance improvement in :meth:`DataFrame.join` for sorted but non-unique indexes (:issue:`56941`)
- Performance improvement in :meth:`DataFrame.join` when left and/or right are non-unique and ``how`` is ``"left"``, ``"right"``, or ``"inner"`` (:issue:`56817`)
- Performance improvement in :meth:`DataFrame.join` with ``how="left"`` or ``how="right"`` and ``sort=True`` (:issue:`56919`)
- Performance improvement in :meth:`DataFrameGroupBy.ffill`, :meth:`DataFrameGroupBy.bfill`, :meth:`SeriesGroupBy.ffill`, and :meth:`SeriesGroupBy.bfill` (:issue:`56902`)
- Performance improvement in :meth:`Index.join` by propagating cached attributes in cases where the result matches one of the inputs (:issue:`57023`)
- Performance improvement in :meth:`Index.take` when ``indices`` is a full range indexer from zero to length of index (:issue:`56806`)
- Performance improvement in :meth:`Index.to_frame` returning a :class:`RangeIndex` columns of a :class:`Index` when possible. (:issue:`58018`)
- Performance improvement in :meth:`MultiIndex.equals` for equal length indexes (:issue:`56990`)
- Performance improvement in :meth:`RangeIndex.__getitem__` with a boolean mask or integers returning a :class:`RangeIndex` instead of a :class:`Index` when possible. (:issue:`57588`)
- Performance improvement in :meth:`RangeIndex.append` when appending the same index (:issue:`57252`)
- Performance improvement in :meth:`RangeIndex.argmin` and :meth:`RangeIndex.argmax` (:issue:`57823`)
- Performance improvement in :meth:`RangeIndex.insert` returning a :class:`RangeIndex` instead of a :class:`Index` when the :class:`RangeIndex` is empty. (:issue:`57833`)
- Performance improvement in :meth:`RangeIndex.round` returning a :class:`RangeIndex` instead of a :class:`Index` when possible. (:issue:`57824`)
- Performance improvement in :meth:`RangeIndex.join` returning a :class:`RangeIndex` instead of a :class:`Index` when possible. (:issue:`57651`, :issue:`57752`)
- Performance improvement in :meth:`RangeIndex.reindex` returning a :class:`RangeIndex` instead of a :class:`Index` when possible. (:issue:`57647`, :issue:`57752`)
- Performance improvement in :meth:`RangeIndex.take` returning a :class:`RangeIndex` instead of a :class:`Index` when possible. (:issue:`57445`, :issue:`57752`)
- Performance improvement in :func:`merge` if hash-join can be used (:issue:`57970`)
- Performance improvement in ``DataFrameGroupBy.__len__`` and ``SeriesGroupBy.__len__`` (:issue:`57595`)
- Performance improvement in indexing operations for string dtypes (:issue:`56997`)
- Performance improvement in unary methods on a :class:`RangeIndex` returning a :class:`RangeIndex` instead of a :class:`Index` when possible. (:issue:`57825`)

.. ---------------------------------------------------------------------------
.. _whatsnew_300.bug_fixes:

Bug fixes
~~~~~~~~~
- Fixed bug in :class:`SparseDtype` for equal comparison with na fill value. (:issue:`54770`)
- Fixed bug in :meth:`.DataFrameGroupBy.median` where nat values gave an incorrect result. (:issue:`57926`)
- Fixed bug in :meth:`DataFrame.cumsum` which was raising ``IndexError`` if dtype is ``timedelta64[ns]`` (:issue:`57956`)
- Fixed bug in :meth:`DataFrame.join` inconsistently setting result index name (:issue:`55815`)
- Fixed bug in :meth:`DataFrame.to_string` that raised ``StopIteration`` with nested DataFrames. (:issue:`16098`)
- Fixed bug in :meth:`DataFrame.update` bool dtype being converted to object (:issue:`55509`)
- Fixed bug in :meth:`DataFrameGroupBy.apply` that was returning a completely empty DataFrame when all return values of ``func`` were ``None`` instead of returning an empty DataFrame with the original columns and dtypes. (:issue:`57775`)
- Fixed bug in :meth:`Series.diff` allowing non-integer values for the ``periods`` argument. (:issue:`56607`)
- Fixed bug in :meth:`Series.rank` that doesn't preserve missing values for nullable integers when ``na_option='keep'``. (:issue:`56976`)
- Fixed bug in :meth:`Series.replace` and :meth:`DataFrame.replace` inconsistently replacing matching instances when ``regex=True`` and missing values are present. (:issue:`56599`)

Categorical
^^^^^^^^^^^
-
-

Datetimelike
^^^^^^^^^^^^
- Bug in :func:`date_range` where the last valid timestamp would sometimes not be produced (:issue:`56134`)
- Bug in :func:`date_range` where using a negative frequency value would not include all points between the start and end values (:issue:`56382`)
-

Timedelta
^^^^^^^^^
- Accuracy improvement in :meth:`Timedelta.to_pytimedelta` to round microseconds consistently for large nanosecond based Timedelta (:issue:`57841`)
-

Timezones
^^^^^^^^^
-
-

Numeric
^^^^^^^
- Bug in ``np.matmul`` with :class:`Index` inputs raising a ``TypeError`` (:issue:`57079`)
-

Conversion
^^^^^^^^^^
- Bug in :meth:`Series.astype` might modify read-only array inplace when casting to a string dtype (:issue:`57212`)
- Bug in :meth:`Series.reindex` not maintaining ``float32`` type when a ``reindex`` introduces a missing value (:issue:`45857`)

Strings
^^^^^^^
- Bug in :meth:`Series.value_counts` would not respect ``sort=False`` for series having ``string`` dtype (:issue:`55224`)
-

Interval
^^^^^^^^
- Bug in :func:`interval_range` where start and end numeric types were always cast to 64 bit (:issue:`57268`)
-

Indexing
^^^^^^^^
-
-

Missing
^^^^^^^
-
-

MultiIndex
^^^^^^^^^^
-
-

I/O
^^^
- Bug in :meth:`DataFrame.to_excel` when writing empty :class:`DataFrame` with :class:`MultiIndex` on both axes (:issue:`57696`)
- Now all ``Mapping`` s are pretty printed correctly. Before only literal ``dict`` s were. (:issue:`57915`)
-
-

Period
^^^^^^
-
-

Plotting
^^^^^^^^
-
-

Groupby/resample/rolling
^^^^^^^^^^^^^^^^^^^^^^^^
- Bug in :meth:`.DataFrameGroupBy.groups` and :meth:`.SeriesGroupby.groups` that would not respect groupby argument ``dropna`` (:issue:`55919`)
- Bug in :meth:`.DataFrameGroupBy.quantile` when ``interpolation="nearest"`` is inconsistent with :meth:`DataFrame.quantile` (:issue:`47942`)
- Bug in :meth:`DataFrame.ewm` and :meth:`Series.ewm` when passed ``times`` and aggregation functions other than mean (:issue:`51695`)
-

Reshaping
^^^^^^^^^
-
-

Sparse
^^^^^^
-
-

ExtensionArray
^^^^^^^^^^^^^^
- Fixed bug in :meth:`api.types.is_datetime64_any_dtype` where a custom :class:`ExtensionDtype` would return ``False`` for array-likes (:issue:`57055`)
-

Styler
^^^^^^
-

Other
^^^^^
- Bug in :class:`DataFrame` when passing a ``dict`` with a NA scalar and ``columns`` that would always return ``np.nan`` (:issue:`57205`)
- Bug in :func:`tseries.api.guess_datetime_format` would fail to infer time format when "%Y" == "%H%M" (:issue:`57452`)
- Bug in :func:`unique` on :class:`Index` not always returning :class:`Index` (:issue:`57043`)
- Bug in :meth:`DataFrame.sort_index` when passing ``axis="columns"`` and ``ignore_index=True`` and ``ascending=False`` not returning a :class:`RangeIndex` columns (:issue:`57293`)
- Bug in :meth:`DataFrame.where` where using a non-bool type array in the function would return a ``ValueError`` instead of a ``TypeError`` (:issue:`56330`)
- Bug in Dataframe Interchange Protocol implementation was returning incorrect results for data buffers' associated dtype, for string and datetime columns (:issue:`54781`)

.. ***DO NOT USE THIS SECTION***

-
-

.. ---------------------------------------------------------------------------
.. _whatsnew_300.contributors:

Contributors
~~~~~~~~~~~~<|MERGE_RESOLUTION|>--- conflicted
+++ resolved
@@ -206,11 +206,8 @@
 - :meth:`SeriesGroupBy.agg` no longer pins the name of the group to the input passed to the provided ``func`` (:issue:`51703`)
 - All arguments except ``name`` in :meth:`Index.rename` are now keyword only (:issue:`56493`)
 - All arguments except the first ``path``-like argument in IO writers are now keyword only (:issue:`54229`)
-<<<<<<< HEAD
 - Disallow calling :meth:`Series.replace` or :meth:`DataFrame.replace` without a 'value' and with non-dict-like 'to_replace' (:issue:`33302`)
-=======
 - Disallow passing a pandas type to :meth:`Index.view` (:issue:`55709`)
->>>>>>> b86eb990
 - Removed "freq" keyword from :class:`PeriodArray` constructor, use "dtype" instead (:issue:`52462`)
 - Removed deprecated "method" and "limit" keywords from :meth:`Series.replace` and :meth:`DataFrame.replace` (:issue:`53492`)
 - Removed the "closed" and "normalize" keywords in :meth:`DatetimeIndex.__new__` (:issue:`52628`)
