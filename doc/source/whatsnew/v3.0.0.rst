.. _whatsnew_300:

What's new in 3.0.0 (Month XX, 2025)
------------------------------------

These are the changes in pandas 3.0.0. See :ref:`release` for a full changelog
including other versions of pandas.

{{ header }}

.. ---------------------------------------------------------------------------
.. _whatsnew_300.enhancements:

Enhancements
~~~~~~~~~~~~

.. _whatsnew_300.enhancements.enhancement1:

Enhancement1
^^^^^^^^^^^^

.. _whatsnew_300.enhancements.enhancement2:

Enhancement2
^^^^^^^^^^^^

.. _whatsnew_300.enhancements.other:

Other enhancements
^^^^^^^^^^^^^^^^^^
- :func:`pandas.merge` propagates the ``attrs`` attribute to the result if all
  inputs have identical ``attrs``, as has so far already been the case for
  :func:`pandas.concat`.
- :class:`pandas.api.typing.FrozenList` is available for typing the outputs of :attr:`MultiIndex.names`, :attr:`MultiIndex.codes` and :attr:`MultiIndex.levels` (:issue:`58237`)
- :class:`pandas.api.typing.SASReader` is available for typing the output of :func:`read_sas` (:issue:`55689`)
- Added :meth:`.Styler.to_typst` to write Styler objects to file, buffer or string in Typst format (:issue:`57617`)
- Added missing :meth:`pandas.Series.info` to API reference (:issue:`60926`)
- :class:`pandas.api.typing.NoDefault` is available for typing ``no_default``
- :func:`DataFrame.to_excel` now raises an ``UserWarning`` when the character count in a cell exceeds Excel's limitation of 32767 characters (:issue:`56954`)
- :func:`pandas.merge` now validates the ``how`` parameter input (merge type) (:issue:`59435`)
- :func:`pandas.merge`, :meth:`DataFrame.merge` and :meth:`DataFrame.join` now support anti joins (``left_anti`` and ``right_anti``) in the ``how`` parameter (:issue:`42916`)
- :func:`read_spss` now supports kwargs to be passed to pyreadstat (:issue:`56356`)
- :func:`read_stata` now returns ``datetime64`` resolutions better matching those natively stored in the stata format (:issue:`55642`)
- :meth:`DataFrame.agg` called with ``axis=1`` and a ``func`` which relabels the result index now raises a ``NotImplementedError`` (:issue:`58807`).
- :meth:`Index.get_loc` now accepts also subclasses of ``tuple`` as keys (:issue:`57922`)
- :meth:`Styler.set_tooltips` provides alternative method to storing tooltips by using title attribute of td elements. (:issue:`56981`)
- Added missing parameter ``weights`` in :meth:`DataFrame.plot.kde` for the estimation of the PDF (:issue:`59337`)
- Allow dictionaries to be passed to :meth:`pandas.Series.str.replace` via ``pat`` parameter (:issue:`51748`)
- Support passing a :class:`Series` input to :func:`json_normalize` that retains the :class:`Series` :class:`Index` (:issue:`51452`)
- Support reading value labels from Stata 108-format (Stata 6) and earlier files (:issue:`58154`)
- Users can globally disable any ``PerformanceWarning`` by setting the option ``mode.performance_warnings`` to ``False`` (:issue:`56920`)
- :meth:`Styler.format_index_names` can now be used to format the index and column names (:issue:`48936` and :issue:`47489`)
- :class:`.errors.DtypeWarning` improved to include column names when mixed data types are detected (:issue:`58174`)
- :class:`Rolling` and :class:`Expanding` now support ``pipe`` method (:issue:`57076`)
- :class:`Series` now supports the Arrow PyCapsule Interface for export (:issue:`59518`)
- :func:`DataFrame.to_excel` argument ``merge_cells`` now accepts a value of ``"columns"`` to only merge :class:`MultiIndex` column header header cells (:issue:`35384`)
- :func:`set_option` now accepts a dictionary of options, simplifying configuration of multiple settings at once (:issue:`61093`)
- :meth:`DataFrame.corrwith` now accepts ``min_periods`` as optional arguments, as in :meth:`DataFrame.corr` and :meth:`Series.corr` (:issue:`9490`)
- :meth:`DataFrame.cummin`, :meth:`DataFrame.cummax`, :meth:`DataFrame.cumprod` and :meth:`DataFrame.cumsum` methods now have a ``numeric_only`` parameter (:issue:`53072`)
- :meth:`DataFrame.ewm` now allows ``adjust=False`` when ``times`` is provided (:issue:`54328`)
- :meth:`DataFrame.fillna` and :meth:`Series.fillna` can now accept ``value=None``; for non-object dtype the corresponding NA value will be used (:issue:`57723`)
- :meth:`DataFrame.pivot_table` and :func:`pivot_table` now allow the passing of keyword arguments to ``aggfunc`` through ``**kwargs`` (:issue:`57884`)
- :meth:`DataFrame.to_json` now encodes ``Decimal`` as strings instead of floats (:issue:`60698`)
- :meth:`Series.cummin` and :meth:`Series.cummax` now supports :class:`CategoricalDtype` (:issue:`52335`)
- :meth:`Series.plot` now correctly handle the ``ylabel`` parameter for pie charts, allowing for explicit control over the y-axis label (:issue:`58239`)
- :meth:`DataFrame.plot.scatter` argument ``c`` now accepts a column of strings, where rows with the same string are colored identically (:issue:`16827` and :issue:`16485`)
- :meth:`Series.nlargest` uses a 'stable' sort internally and will preserve original ordering.
- :class:`ArrowDtype` now supports ``pyarrow.JsonType`` (:issue:`60958`)
- :class:`DataFrameGroupBy` and :class:`SeriesGroupBy` methods ``sum``, ``mean``, ``median``, ``prod``, ``min``, ``max``, ``std``, ``var`` and ``sem`` now accept ``skipna`` parameter (:issue:`15675`)
- :class:`Easter` has gained a new constructor argument ``method`` which specifies the method used to calculate Easter — for example, Orthodox Easter (:issue:`61665`)
- :class:`Holiday` constructor argument ``days_of_week`` will raise a ``ValueError`` when type is something other than ``None`` or ``tuple`` (:issue:`61658`)
- :class:`Holiday` has gained the constructor argument and field ``exclude_dates`` to exclude specific datetimes from a custom holiday calendar (:issue:`54382`)
- :class:`Rolling` and :class:`Expanding` now support ``nunique`` (:issue:`26958`)
- :class:`Rolling` and :class:`Expanding` now support aggregations ``first`` and ``last`` (:issue:`33155`)
- :func:`read_parquet` accepts ``to_pandas_kwargs`` which are forwarded to :meth:`pyarrow.Table.to_pandas` which enables passing additional keywords to customize the conversion to pandas, such as ``maps_as_pydicts`` to read the Parquet map data type as python dictionaries (:issue:`56842`)
- :meth:`.DataFrameGroupBy.transform`, :meth:`.SeriesGroupBy.transform`, :meth:`.DataFrameGroupBy.agg`, :meth:`.SeriesGroupBy.agg`, :meth:`.SeriesGroupBy.apply`, :meth:`.DataFrameGroupBy.apply` now support ``kurt`` (:issue:`40139`)
- :meth:`DataFrame.apply` supports using third-party execution engines like the Bodo.ai JIT compiler (:issue:`60668`)
- :meth:`DataFrame.iloc` and :meth:`Series.iloc` now support boolean masks in ``__getitem__`` for more consistent indexing behavior (:issue:`60994`)
- :meth:`DataFrame.to_csv` and :meth:`Series.to_csv` now support Python's new-style format strings (e.g., ``"{:.6f}"``) for the ``float_format`` parameter, in addition to old-style ``%`` format strings and callables. This allows for more flexible and modern formatting of floating point numbers when exporting to CSV. (:issue:`49580`)
- :meth:`DataFrameGroupBy.transform`, :meth:`SeriesGroupBy.transform`, :meth:`DataFrameGroupBy.agg`, :meth:`SeriesGroupBy.agg`, :meth:`RollingGroupby.apply`, :meth:`ExpandingGroupby.apply`, :meth:`Rolling.apply`, :meth:`Expanding.apply`, :meth:`DataFrame.apply` with ``engine="numba"`` now supports positional arguments passed as kwargs (:issue:`58995`)
- :meth:`Rolling.agg`, :meth:`Expanding.agg` and :meth:`ExponentialMovingWindow.agg` now accept :class:`NamedAgg` aggregations through ``**kwargs`` (:issue:`28333`)
- :meth:`Series.map` can now accept kwargs to pass on to func (:issue:`59814`)
- :meth:`Series.map` now accepts an ``engine`` parameter to allow execution with a third-party execution engine (:issue:`61125`)
- :meth:`Series.rank` and :meth:`DataFrame.rank` with numpy-nullable dtypes preserve ``NA`` values and return ``UInt64`` dtype where appropriate instead of casting ``NA`` to ``NaN`` with ``float64`` dtype (:issue:`62043`)
- :meth:`Series.str.get_dummies` now accepts a  ``dtype`` parameter to specify the dtype of the resulting DataFrame (:issue:`47872`)
- :meth:`pandas.concat` will raise a ``ValueError`` when ``ignore_index=True`` and ``keys`` is not ``None`` (:issue:`59274`)
- :py:class:`frozenset` elements in pandas objects are now natively printed (:issue:`60690`)
- Add ``"delete_rows"`` option to ``if_exists`` argument in :meth:`DataFrame.to_sql` deleting all records of the table before inserting data (:issue:`37210`).
- Added half-year offset classes :class:`HalfYearBegin`, :class:`HalfYearEnd`, :class:`BHalfYearBegin` and :class:`BHalfYearEnd` (:issue:`60928`)
- Added support to read and write from and to Apache Iceberg tables with the new :func:`read_iceberg` and :meth:`DataFrame.to_iceberg` functions (:issue:`61383`)
- Errors occurring during SQL I/O will now throw a generic :class:`.DatabaseError` instead of the raw Exception type from the underlying driver manager library (:issue:`60748`)
- Implemented :meth:`Series.str.isascii` and :meth:`Series.str.isascii` (:issue:`59091`)
- Improve the resulting dtypes in :meth:`DataFrame.where` and :meth:`DataFrame.mask` with :class:`ExtensionDtype` ``other`` (:issue:`62038`)
- Improved deprecation message for offset aliases (:issue:`60820`)
- Multiplying two :class:`DateOffset` objects will now raise a ``TypeError`` instead of a ``RecursionError`` (:issue:`59442`)
- Restore support for reading Stata 104-format and enable reading 103-format dta files (:issue:`58554`)
- Support passing a :class:`Iterable[Hashable]` input to :meth:`DataFrame.drop_duplicates` (:issue:`59237`)
- Support reading Stata 102-format (Stata 1) dta files (:issue:`58978`)
- Support reading Stata 110-format (Stata 7) dta files (:issue:`47176`)
-

.. ---------------------------------------------------------------------------
.. _whatsnew_300.notable_bug_fixes:

Notable bug fixes
~~~~~~~~~~~~~~~~~

These are bug fixes that might have notable behavior changes.

.. _whatsnew_300.notable_bug_fixes.groupby_unobs_and_na:

Improved behavior in groupby for ``observed=False``
^^^^^^^^^^^^^^^^^^^^^^^^^^^^^^^^^^^^^^^^^^^^^^^^^^^

A number of bugs have been fixed due to improved handling of unobserved groups (:issue:`55738`). All remarks in this section equally impact :class:`.SeriesGroupBy`.

In previous versions of pandas, a single grouping with :meth:`.DataFrameGroupBy.apply` or :meth:`.DataFrameGroupBy.agg` would pass the unobserved groups to the provided function, resulting in ``0`` below.

.. ipython:: python

    df = pd.DataFrame(
        {
            "key1": pd.Categorical(list("aabb"), categories=list("abc")),
            "key2": [1, 1, 1, 2],
            "values": [1, 2, 3, 4],
        }
    )
    df
    gb = df.groupby("key1", observed=False)
    gb[["values"]].apply(lambda x: x.sum())

However this was not the case when using multiple groupings, resulting in ``NaN`` below.

.. code-block:: ipython

    In [1]: gb = df.groupby(["key1", "key2"], observed=False)
    In [2]: gb[["values"]].apply(lambda x: x.sum())
    Out[2]:
               values
    key1 key2
    a    1        3.0
         2        NaN
    b    1        3.0
         2        4.0
    c    1        NaN
         2        NaN

Now using multiple groupings will also pass the unobserved groups to the provided function.

.. ipython:: python

    gb = df.groupby(["key1", "key2"], observed=False)
    gb[["values"]].apply(lambda x: x.sum())

Similarly:

- In previous versions of pandas the method :meth:`.DataFrameGroupBy.sum` would result in ``0`` for unobserved groups, but :meth:`.DataFrameGroupBy.prod`, :meth:`.DataFrameGroupBy.all`, and :meth:`.DataFrameGroupBy.any` would all result in NA values. Now these methods result in ``1``, ``True``, and ``False`` respectively.
- :meth:`.DataFrameGroupBy.groups` did not include unobserved groups and now does.

These improvements also fixed certain bugs in groupby:

- :meth:`.DataFrameGroupBy.agg` would fail when there are multiple groupings, unobserved groups, and ``as_index=False`` (:issue:`36698`)
- :meth:`.DataFrameGroupBy.groups` with ``sort=False`` would sort groups; they now occur in the order they are observed (:issue:`56966`)
- :meth:`.DataFrameGroupBy.nunique` would fail when there are multiple groupings, unobserved groups, and ``as_index=False`` (:issue:`52848`)
- :meth:`.DataFrameGroupBy.sum` would have incorrect values when there are multiple groupings, unobserved groups, and non-numeric data (:issue:`43891`)
- :meth:`.DataFrameGroupBy.value_counts` would produce incorrect results when used with some categorical and some non-categorical groupings and ``observed=False`` (:issue:`56016`)

.. _whatsnew_300.notable_bug_fixes.notable_bug_fix2:

notable_bug_fix2
^^^^^^^^^^^^^^^^

.. ---------------------------------------------------------------------------
.. _whatsnew_300.api_breaking:

Backwards incompatible API changes
~~~~~~~~~~~~~~~~~~~~~~~~~~~~~~~~~~

.. _whatsnew_300.api_breaking.datetime_resolution_inference:

Datetime resolution inference
^^^^^^^^^^^^^^^^^^^^^^^^^^^^^

Converting a sequence of strings, ``datetime`` objects, or ``np.datetime64`` objects to
a ``datetime64`` dtype now performs inference on the appropriate resolution (AKA unit) for the output dtype. This affects :class:`Series`, :class:`DataFrame`, :class:`Index`, :class:`DatetimeIndex`, and :func:`to_datetime`.

Previously, these would always give nanosecond resolution:

.. code-block:: ipython

    In [1]: dt = pd.Timestamp("2024-03-22 11:36").to_pydatetime()
    In [2]: pd.to_datetime([dt]).dtype
    Out[2]: dtype('<M8[ns]')
    In [3]: pd.Index([dt]).dtype
    Out[3]: dtype('<M8[ns]')
    In [4]: pd.DatetimeIndex([dt]).dtype
    Out[4]: dtype('<M8[ns]')
    In [5]: pd.Series([dt]).dtype
    Out[5]: dtype('<M8[ns]')

This now infers the unit microsecond unit "us" from the pydatetime object, matching the scalar :class:`Timestamp` behavior.

.. ipython:: python

    In [1]: dt = pd.Timestamp("2024-03-22 11:36").to_pydatetime()
    In [2]: pd.to_datetime([dt]).dtype
    In [3]: pd.Index([dt]).dtype
    In [4]: pd.DatetimeIndex([dt]).dtype
    In [5]: pd.Series([dt]).dtype

Similar when passed a sequence of ``np.datetime64`` objects, the resolution of the passed objects will be retained (or for lower-than-second resolution, second resolution will be used).

When passing strings, the resolution will depend on the precision of the string, again matching the :class:`Timestamp` behavior. Previously:

.. code-block:: ipython

    In [2]: pd.to_datetime(["2024-03-22 11:43:01"]).dtype
    Out[2]: dtype('<M8[ns]')
    In [3]: pd.to_datetime(["2024-03-22 11:43:01.002"]).dtype
    Out[3]: dtype('<M8[ns]')
    In [4]: pd.to_datetime(["2024-03-22 11:43:01.002003"]).dtype
    Out[4]: dtype('<M8[ns]')
    In [5]: pd.to_datetime(["2024-03-22 11:43:01.002003004"]).dtype
    Out[5]: dtype('<M8[ns]')

The inferred resolution now matches that of the input strings:

.. ipython:: python

    In [2]: pd.to_datetime(["2024-03-22 11:43:01"]).dtype
    In [3]: pd.to_datetime(["2024-03-22 11:43:01.002"]).dtype
    In [4]: pd.to_datetime(["2024-03-22 11:43:01.002003"]).dtype
    In [5]: pd.to_datetime(["2024-03-22 11:43:01.002003004"]).dtype

In cases with mixed-resolution inputs, the highest resolution is used:

.. code-block:: ipython

    In [2]: pd.to_datetime([pd.Timestamp("2024-03-22 11:43:01"), "2024-03-22 11:43:01.002"]).dtype
    Out[2]: dtype('<M8[ns]')

.. _whatsnew_300.api_breaking.value_counts_sorting:

Changed behavior in :meth:`DataFrame.value_counts` and :meth:`DataFrameGroupBy.value_counts` when ``sort=False``
^^^^^^^^^^^^^^^^^^^^^^^^^^^^^^^^^^^^^^^^^^^^^^^^^^^^^^^^^^^^^^^^^^^^^^^^^^^^^^^^^^^^^^^^^^^^^^^^^^^^^^^^^^^^^^^^

In previous versions of pandas, :meth:`DataFrame.value_counts` with ``sort=False`` would sort the result by row labels (as was documented). This was nonintuitive and inconsistent with :meth:`Series.value_counts` which would maintain the order of the input. Now :meth:`DataFrame.value_counts` will maintain the order of the input.

.. ipython:: python

    df = pd.DataFrame(
        {
            "a": [2, 2, 2, 2, 1, 1, 1, 1],
            "b": [2, 1, 3, 1, 2, 3, 1, 1],
        }
    )
    df

*Old behavior*

.. code-block:: ipython

    In [3]: df.value_counts(sort=False)
    Out[3]:
    a  b
    1  1    2
       2    1
       3    1
    2  1    2
       2    1
       3    1
    Name: count, dtype: int64

*New behavior*

.. ipython:: python

    df.value_counts(sort=False)

This change also applies to :meth:`.DataFrameGroupBy.value_counts`. Here, there are two options for sorting: one ``sort`` passed to :meth:`DataFrame.groupby` and one passed directly to :meth:`.DataFrameGroupBy.value_counts`. The former will determine whether to sort the groups, the latter whether to sort the counts. All non-grouping columns will maintain the order of the input *within groups*.

*Old behavior*

.. code-block:: ipython

    In [5]: df.groupby("a", sort=True).value_counts(sort=False)
    Out[5]:
    a  b
    1  1    2
       2    1
       3    1
    2  1    2
       2    1
       3    1
    dtype: int64

*New behavior*

.. ipython:: python

    df.groupby("a", sort=True).value_counts(sort=False)

.. _whatsnew_300.api_breaking.deps:

Increased minimum version for Python
^^^^^^^^^^^^^^^^^^^^^^^^^^^^^^^^^^^^

pandas 3.0.0 supports Python 3.10 and higher.

Increased minimum versions for dependencies
^^^^^^^^^^^^^^^^^^^^^^^^^^^^^^^^^^^^^^^^^^^
Some minimum supported versions of dependencies were updated.
The following required dependencies were updated:

+-----------------+----------------------+
| Package         | New Minimum Version  |
+=================+======================+
| numpy           | 1.26.0               |
+-----------------+----------------------+
| tzdata          | 2023.3               |
+-----------------+----------------------+

For `optional libraries <https://pandas.pydata.org/docs/getting_started/install.html>`_ the general recommendation is to use the latest version.
The following table lists the lowest version per library that is currently being tested throughout the development of pandas.
Optional libraries below the lowest tested version may still work, but are not considered supported.

+------------------------+---------------------+
| Package                | New Minimum Version |
+========================+=====================+
| pyarrow                | 12.0.1              |
+------------------------+---------------------+
| pytz                   | 2023.4              |
+------------------------+---------------------+
| fastparquet            | 2024.2.0            |
+------------------------+---------------------+
| adbc-driver-postgresql | 0.10.0              |
+------------------------+---------------------+
| mypy (dev)             | 1.9.0               |
+------------------------+---------------------+
| beautifulsoup4         | 4.12.3              |
+------------------------+---------------------+
| fsspec                 | 2024.2.0            |
+------------------------+---------------------+
| gcsfs                  | 2024.2.0            |
+------------------------+---------------------+
| s3fs                   | 2024.2.0            |
+------------------------+---------------------+
| Jinja2                 | 3.1.3               |
+------------------------+---------------------+
| matplotlib             | 3.8.3               |
+------------------------+---------------------+
| numba                  | 0.59.0              |
+------------------------+---------------------+
| numexpr                | 2.9.0               |
+------------------------+---------------------+
| pymysql                | 1.1.0               |
+------------------------+---------------------+
| pyreadstat             | 1.2.6               |
+------------------------+---------------------+
| SciPy                  | 1.12.0              |
+------------------------+---------------------+
| xarray                 | 2024.1.0            |
+------------------------+---------------------+
| xlsxwriter             | 3.2.0               |
+------------------------+---------------------+
| zstandard              | 0.22.0              |
+------------------------+---------------------+

See :ref:`install.dependencies` and :ref:`install.optional_dependencies` for more.

.. _whatsnew_300.api_breaking.pytz:

``pytz`` now an optional dependency
^^^^^^^^^^^^^^^^^^^^^^^^^^^^^^^^^^^

pandas now uses :py:mod:`zoneinfo` from the standard library as the default timezone implementation when passing a timezone
string to various methods. (:issue:`34916`)

*Old behavior:*

.. code-block:: ipython

    In [1]: ts = pd.Timestamp(2024, 1, 1).tz_localize("US/Pacific")
    In [2]: ts.tz
    <DstTzInfo 'US/Pacific' LMT-1 day, 16:07:00 STD>

*New behavior:*

.. ipython:: python

    ts = pd.Timestamp(2024, 1, 1).tz_localize("US/Pacific")
    ts.tz

``pytz`` timezone objects are still supported when passed directly, but they will no longer be returned by default
from string inputs. Moreover, ``pytz`` is no longer a required dependency of pandas, but can be installed
with the pip extra ``pip install pandas[timezone]``.


Additionally, pandas no longer throws ``pytz`` exceptions for timezone operations leading to ambiguous or nonexistent
times. These cases will now raise a ``ValueError``.

.. _whatsnew_300.api_breaking.other:

Other API changes
^^^^^^^^^^^^^^^^^
- 3rd party ``py.path`` objects are no longer explicitly supported in IO methods. Use :py:class:`pathlib.Path` objects instead (:issue:`57091`)
- :func:`read_table`'s ``parse_dates`` argument defaults to ``None`` to improve consistency with :func:`read_csv` (:issue:`57476`)
- All classes inheriting from builtin ``tuple`` (including types created with :func:`collections.namedtuple`) are now hashed and compared as builtin ``tuple`` during indexing operations (:issue:`57922`)
- Made ``dtype`` a required argument in :meth:`ExtensionArray._from_sequence_of_strings` (:issue:`56519`)
- Passing a :class:`Series` input to :func:`json_normalize` will now retain the :class:`Series` :class:`Index`, previously output had a new :class:`RangeIndex` (:issue:`51452`)
- Removed :meth:`Index.sort` which always raised a ``TypeError``. This attribute is not defined and will raise an ``AttributeError`` (:issue:`59283`)
- Unused ``dtype`` argument has been removed from the :class:`MultiIndex` constructor (:issue:`60962`)
- Updated :meth:`DataFrame.to_excel` so that the output spreadsheet has no styling. Custom styling can still be done using :meth:`Styler.to_excel` (:issue:`54154`)
- pickle and HDF (``.h5``) files created with Python 2 are no longer explicitly supported (:issue:`57387`)
- pickled objects from pandas version less than ``1.0.0`` are no longer supported (:issue:`57155`)
- when comparing the indexes in :func:`testing.assert_series_equal`, check_exact defaults to True if an :class:`Index` is of integer dtypes. (:issue:`57386`)
- Index set operations (like union or intersection) will now ignore the dtype of
  an empty ``RangeIndex`` or empty ``Index`` with object dtype when determining
  the dtype of the resulting Index (:issue:`60797`)
- :class:`IncompatibleFrequency` now subclasses ``TypeError`` instead of ``ValueError``. As a result, joins with mismatched frequencies now cast to object like other non-comparable joins, and arithmetic with indexes with mismatched frequencies align (:issue:`55782`)
- Comparison operations between :class:`Index` and :class:`Series` now consistently return :class:`Series` regardless of which object is on the left or right (:issue:`36759`)
- Numpy functions like ``np.isinf`` that return a bool dtype when called on a :class:`Index` object now return a bool-dtype :class:`Index` instead of ``np.ndarray`` (:issue:`52676`)

.. ---------------------------------------------------------------------------
.. _whatsnew_300.deprecations:

Deprecations
~~~~~~~~~~~~

Copy keyword
^^^^^^^^^^^^

The ``copy`` keyword argument in the following methods is deprecated and
will be removed in a future version:

- :meth:`DataFrame.truncate` / :meth:`Series.truncate`
- :meth:`DataFrame.tz_convert` / :meth:`Series.tz_convert`
- :meth:`DataFrame.tz_localize` / :meth:`Series.tz_localize`
- :meth:`DataFrame.infer_objects` / :meth:`Series.infer_objects`
- :meth:`DataFrame.align` / :meth:`Series.align`
- :meth:`DataFrame.astype` / :meth:`Series.astype`
- :meth:`DataFrame.reindex` / :meth:`Series.reindex`
- :meth:`DataFrame.reindex_like` / :meth:`Series.reindex_like`
- :meth:`DataFrame.set_axis` / :meth:`Series.set_axis`
- :meth:`DataFrame.to_period` / :meth:`Series.to_period`
- :meth:`DataFrame.to_timestamp` / :meth:`Series.to_timestamp`
- :meth:`DataFrame.rename` / :meth:`Series.rename`
- :meth:`DataFrame.transpose`
- :meth:`DataFrame.swaplevel`
- :meth:`DataFrame.merge` / :func:`pd.merge`

Copy-on-Write utilizes a lazy copy mechanism that defers copying the data until
necessary. Use ``.copy`` to trigger an eager copy. The copy keyword has no effect
starting with 3.0, so it can be safely removed from your code.

Other Deprecations
^^^^^^^^^^^^^^^^^^

- Deprecated :func:`core.internals.api.make_block`, use public APIs instead (:issue:`56815`)
- Deprecated :meth:`.DataFrameGroupby.corrwith` (:issue:`57158`)
- Deprecated :meth:`Timestamp.utcfromtimestamp`, use ``Timestamp.fromtimestamp(ts, "UTC")`` instead (:issue:`56680`)
- Deprecated :meth:`Timestamp.utcnow`, use ``Timestamp.now("UTC")`` instead (:issue:`56680`)
- Deprecated ``pd.core.internals.api.maybe_infer_ndim`` (:issue:`40226`)
- Deprecated allowing non-keyword arguments in :meth:`DataFrame.all`, :meth:`DataFrame.min`, :meth:`DataFrame.max`, :meth:`DataFrame.sum`, :meth:`DataFrame.prod`, :meth:`DataFrame.mean`, :meth:`DataFrame.median`, :meth:`DataFrame.sem`, :meth:`DataFrame.var`, :meth:`DataFrame.std`, :meth:`DataFrame.skew`, :meth:`DataFrame.kurt`, :meth:`Series.all`,  :meth:`Series.min`, :meth:`Series.max`, :meth:`Series.sum`, :meth:`Series.prod`, :meth:`Series.mean`, :meth:`Series.median`, :meth:`Series.sem`, :meth:`Series.var`, :meth:`Series.std`, :meth:`Series.skew`, and :meth:`Series.kurt`. (:issue:`57087`)
- Deprecated allowing non-keyword arguments in :meth:`Series.to_markdown` except ``buf``. (:issue:`57280`)
- Deprecated allowing non-keyword arguments in :meth:`Series.to_string` except ``buf``. (:issue:`57280`)
- Deprecated behavior of :meth:`.DataFrameGroupBy.groups` and :meth:`.SeriesGroupBy.groups`, in a future version ``groups`` by one element list will return tuple instead of scalar. (:issue:`58858`)
- Deprecated behavior of :meth:`Series.dt.to_pytimedelta`, in a future version this will return a :class:`Series` containing python ``datetime.timedelta`` objects instead of an ``ndarray`` of timedelta; this matches the behavior of other :meth:`Series.dt` properties. (:issue:`57463`)
- Deprecated converting object-dtype columns of ``datetime.datetime`` objects to datetime64 when writing to stata (:issue:`56536`)
- Deprecated lowercase strings ``d``, ``b`` and ``c`` denoting frequencies in :class:`Day`, :class:`BusinessDay` and :class:`CustomBusinessDay` in favour of ``D``, ``B`` and ``C`` (:issue:`58998`)
- Deprecated lowercase strings ``w``, ``w-mon``, ``w-tue``, etc. denoting frequencies in :class:`Week` in favour of ``W``, ``W-MON``, ``W-TUE``, etc. (:issue:`58998`)
- Deprecated parameter ``method`` in :meth:`DataFrame.reindex_like` / :meth:`Series.reindex_like` (:issue:`58667`)
- Deprecated strings ``w``, ``d``, ``MIN``, ``MS``, ``US`` and ``NS`` denoting units in :class:`Timedelta` in favour of ``W``, ``D``, ``min``, ``ms``, ``us`` and ``ns`` (:issue:`59051`)
- Deprecated the ``arg`` parameter of ``Series.map``; pass the added ``func`` argument instead. (:issue:`61260`)
- Deprecated using ``epoch`` date format in :meth:`DataFrame.to_json` and :meth:`Series.to_json`, use ``iso`` instead. (:issue:`57063`)

.. ---------------------------------------------------------------------------
.. _whatsnew_300.prior_deprecations:

Removal of prior version deprecations/changes
~~~~~~~~~~~~~~~~~~~~~~~~~~~~~~~~~~~~~~~~~~~~~

Enforced deprecation of aliases ``M``, ``Q``, ``Y``, etc. in favour of ``ME``, ``QE``, ``YE``, etc. for offsets
^^^^^^^^^^^^^^^^^^^^^^^^^^^^^^^^^^^^^^^^^^^^^^^^^^^^^^^^^^^^^^^^^^^^^^^^^^^^^^^^^^^^^^^^^^^^^^^^^^^^^^^^^^^^^^^

Renamed the following offset aliases (:issue:`57986`):

+-------------------------------+------------------+------------------+
| offset                        | removed alias    | new alias        |
+===============================+==================+==================+
|:class:`MonthEnd`              |      ``M``       |     ``ME``       |
+-------------------------------+------------------+------------------+
|:class:`BusinessMonthEnd`      |      ``BM``      |     ``BME``      |
+-------------------------------+------------------+------------------+
|:class:`SemiMonthEnd`          |      ``SM``      |     ``SME``      |
+-------------------------------+------------------+------------------+
|:class:`CustomBusinessMonthEnd`|      ``CBM``     |     ``CBME``     |
+-------------------------------+------------------+------------------+
|:class:`QuarterEnd`            |      ``Q``       |     ``QE``       |
+-------------------------------+------------------+------------------+
|:class:`BQuarterEnd`           |      ``BQ``      |     ``BQE``      |
+-------------------------------+------------------+------------------+
|:class:`YearEnd`               |      ``Y``       |     ``YE``       |
+-------------------------------+------------------+------------------+
|:class:`BYearEnd`              |      ``BY``      |     ``BYE``      |
+-------------------------------+------------------+------------------+

Other Removals
^^^^^^^^^^^^^^
<<<<<<< HEAD
- :class:`.DataFrameGroupBy.idxmin`, :class:`.DataFrameGroupBy.idxmax`, :class:`.SeriesGroupBy.idxmin`, and :class:`.SeriesGroupBy.idxmax` will now raise a ``ValueError`` when used with ``skipna=False`` and an NA value is encountered (:issue:`10694`, :issue:`57745`)
=======
- :class:`.DataFrameGroupBy.idxmin`, :class:`.DataFrameGroupBy.idxmax`, :class:`.SeriesGroupBy.idxmin`, and :class:`.SeriesGroupBy.idxmax` will now raise a ``ValueError`` when a group has all NA values, or when used with ``skipna=False`` and any NA value is encountered (:issue:`10694`)
>>>>>>> fbfff81a
- :func:`concat` no longer ignores empty objects when determining output dtypes (:issue:`39122`)
- :func:`concat` with all-NA entries no longer ignores the dtype of those entries when determining the result dtype (:issue:`40893`)
- :func:`read_excel`, :func:`read_json`, :func:`read_html`, and :func:`read_xml` no longer accept raw string or byte representation of the data. That type of data must be wrapped in a :py:class:`StringIO` or :py:class:`BytesIO` (:issue:`53767`)
- :func:`to_datetime` with a ``unit`` specified no longer parses strings into floats, instead parses them the same way as without ``unit`` (:issue:`50735`)
- :meth:`DataFrame.groupby` with ``as_index=False`` and aggregation methods will no longer exclude from the result the groupings that do not arise from the input (:issue:`49519`)
- :meth:`ExtensionArray._reduce` now requires a ``keepdims: bool = False`` parameter in the signature (:issue:`52788`)
- :meth:`Series.dt.to_pydatetime` now returns a :class:`Series` of :py:class:`datetime.datetime` objects (:issue:`52459`)
- :meth:`SeriesGroupBy.agg` no longer pins the name of the group to the input passed to the provided ``func`` (:issue:`51703`)
- All arguments except ``name`` in :meth:`Index.rename` are now keyword only (:issue:`56493`)
- All arguments except the first ``path``-like argument in IO writers are now keyword only (:issue:`54229`)
- Changed behavior of :meth:`Series.__getitem__` and :meth:`Series.__setitem__` to always treat integer keys as labels, never as positional, consistent with :class:`DataFrame` behavior (:issue:`50617`)
- Changed behavior of :meth:`Series.__getitem__`, :meth:`Series.__setitem__`, :meth:`DataFrame.__getitem__`, :meth:`DataFrame.__setitem__` with an integer slice on objects with a floating-dtype index. This is now treated as *positional* indexing (:issue:`49612`)
- Disallow a callable argument to :meth:`Series.iloc` to return a ``tuple`` (:issue:`53769`)
- Disallow allowing logical operations (``||``, ``&``, ``^``) between pandas objects and dtype-less sequences (e.g. ``list``, ``tuple``); wrap the objects in :class:`Series`, :class:`Index`, or ``np.array`` first instead (:issue:`52264`)
- Disallow automatic casting to object in :class:`Series` logical operations (``&``, ``^``, ``||``) between series with mismatched indexes and dtypes other than ``object`` or ``bool`` (:issue:`52538`)
- Disallow calling :meth:`Series.replace` or :meth:`DataFrame.replace` without a ``value`` and with non-dict-like ``to_replace`` (:issue:`33302`)
- Disallow constructing a :class:`arrays.SparseArray` with scalar data (:issue:`53039`)
- Disallow indexing an :class:`Index` with a boolean indexer of length zero, it now raises ``ValueError`` (:issue:`55820`)
- Disallow non-standard (``np.ndarray``, :class:`Index`, :class:`ExtensionArray`, or :class:`Series`) to :func:`isin`, :func:`unique`, :func:`factorize` (:issue:`52986`)
- Disallow passing a pandas type to :meth:`Index.view` (:issue:`55709`)
- Disallow units other than "s", "ms", "us", "ns" for datetime64 and timedelta64 dtypes in :func:`array` (:issue:`53817`)
- Removed "freq" keyword from :class:`PeriodArray` constructor, use "dtype" instead (:issue:`52462`)
- Removed 'fastpath' keyword in :class:`Categorical` constructor (:issue:`20110`)
- Removed 'kind' keyword in :meth:`Series.resample` and :meth:`DataFrame.resample` (:issue:`58125`)
- Removed ``Block``, ``DatetimeTZBlock``, ``ExtensionBlock``, ``create_block_manager_from_blocks`` from ``pandas.core.internals`` and ``pandas.core.internals.api`` (:issue:`55139`)
- Removed alias :class:`arrays.PandasArray` for :class:`arrays.NumpyExtensionArray` (:issue:`53694`)
- Removed deprecated "method" and "limit" keywords from :meth:`Series.replace` and :meth:`DataFrame.replace` (:issue:`53492`)
- Removed extension test classes ``BaseNoReduceTests``, ``BaseNumericReduceTests``, ``BaseBooleanReduceTests`` (:issue:`54663`)
- Removed the "closed" and "normalize" keywords in :meth:`DatetimeIndex.__new__` (:issue:`52628`)
- Removed the deprecated ``delim_whitespace`` keyword in :func:`read_csv` and :func:`read_table`, use ``sep=r"\s+"`` instead (:issue:`55569`)
- Require :meth:`SparseDtype.fill_value` to be a valid value for the :meth:`SparseDtype.subtype` (:issue:`53043`)
- Stopped automatically casting non-datetimelike values (mainly strings) in :meth:`Series.isin` and :meth:`Index.isin` with ``datetime64``, ``timedelta64``, and :class:`PeriodDtype` dtypes (:issue:`53111`)
- Stopped performing dtype inference in :class:`Index`, :class:`Series` and :class:`DataFrame` constructors when given a pandas object (:class:`Series`, :class:`Index`, :class:`ExtensionArray`), call ``.infer_objects`` on the input to keep the current behavior (:issue:`56012`)
- Stopped performing dtype inference when setting a :class:`Index` into a :class:`DataFrame` (:issue:`56102`)
- Stopped performing dtype inference with in :meth:`Index.insert` with object-dtype index; this often affects the index/columns that result when setting new entries into an empty :class:`Series` or :class:`DataFrame` (:issue:`51363`)
- Removed the "closed" and "unit" keywords in :meth:`TimedeltaIndex.__new__` (:issue:`52628`, :issue:`55499`)
- All arguments in :meth:`Index.sort_values` are now keyword only (:issue:`56493`)
- All arguments in :meth:`Series.to_dict` are now keyword only (:issue:`56493`)
- Changed the default value of ``na_action`` in :meth:`Categorical.map` to ``None`` (:issue:`51645`)
- Changed the default value of ``observed`` in :meth:`DataFrame.groupby` and :meth:`Series.groupby` to ``True`` (:issue:`51811`)
- Enforce deprecation in :func:`testing.assert_series_equal` and :func:`testing.assert_frame_equal` with object dtype and mismatched null-like values, which are now considered not-equal (:issue:`18463`)
- Enforce banning of upcasting in in-place setitem-like operations (:issue:`59007`) (see `PDEP6 <https://pandas.pydata.org/pdeps/0006-ban-upcasting.html>`_)
- Enforced deprecation ``all`` and ``any`` reductions with ``datetime64``, :class:`DatetimeTZDtype`, and :class:`PeriodDtype` dtypes (:issue:`58029`)
- Enforced deprecation disallowing ``float`` "periods" in :func:`date_range`, :func:`period_range`, :func:`timedelta_range`, :func:`interval_range`,  (:issue:`56036`)
- Enforced deprecation disallowing parsing datetimes with mixed time zones unless user passes ``utc=True`` to :func:`to_datetime` (:issue:`57275`)
- Enforced deprecation in :meth:`Series.value_counts` and :meth:`Index.value_counts` with object dtype performing dtype inference on the ``.index`` of the result (:issue:`56161`)
- Enforced deprecation of :meth:`.DataFrameGroupBy.get_group` and :meth:`.SeriesGroupBy.get_group` allowing the ``name`` argument to be a non-tuple when grouping by a list of length 1 (:issue:`54155`)
- Enforced deprecation of :meth:`Series.interpolate` and :meth:`DataFrame.interpolate` for object-dtype (:issue:`57820`)
- Enforced deprecation of :meth:`offsets.Tick.delta`, use ``pd.Timedelta(obj)`` instead (:issue:`55498`)
- Enforced deprecation of ``axis=None`` acting the same as ``axis=0`` in the DataFrame reductions ``sum``, ``prod``, ``std``, ``var``, and ``sem``, passing ``axis=None`` will now reduce over both axes; this is particularly the case when doing e.g. ``numpy.sum(df)`` (:issue:`21597`)
- Enforced deprecation of ``core.internals`` member ``DatetimeTZBlock`` (:issue:`58467`)
- Enforced deprecation of ``date_parser`` in :func:`read_csv`, :func:`read_table`, :func:`read_fwf`, and :func:`read_excel` in favour of ``date_format`` (:issue:`50601`)
- Enforced deprecation of ``keep_date_col`` keyword in :func:`read_csv` (:issue:`55569`)
- Enforced deprecation of ``quantile`` keyword in :meth:`.Rolling.quantile` and :meth:`.Expanding.quantile`, renamed to ``q`` instead. (:issue:`52550`)
- Enforced deprecation of argument ``infer_datetime_format`` in :func:`read_csv`, as a strict version of it is now the default (:issue:`48621`)
- Enforced deprecation of combining parsed datetime columns in :func:`read_csv` in ``parse_dates`` (:issue:`55569`)
- Enforced deprecation of non-standard (``np.ndarray``, :class:`ExtensionArray`, :class:`Index`, or :class:`Series`) argument to :func:`api.extensions.take` (:issue:`52981`)
- Enforced deprecation of parsing system timezone strings to ``tzlocal``, which depended on system timezone, pass the 'tz' keyword instead (:issue:`50791`)
- Enforced deprecation of passing a dictionary to :meth:`SeriesGroupBy.agg` (:issue:`52268`)
- Enforced deprecation of string ``AS`` denoting frequency in :class:`YearBegin` and strings ``AS-DEC``, ``AS-JAN``, etc. denoting annual frequencies with various fiscal year starts (:issue:`57793`)
- Enforced deprecation of string ``A`` denoting frequency in :class:`YearEnd` and strings ``A-DEC``, ``A-JAN``, etc. denoting annual frequencies with various fiscal year ends (:issue:`57699`)
- Enforced deprecation of string ``BAS`` denoting frequency in :class:`BYearBegin` and strings ``BAS-DEC``, ``BAS-JAN``, etc. denoting annual frequencies with various fiscal year starts (:issue:`57793`)
- Enforced deprecation of string ``BA`` denoting frequency in :class:`BYearEnd` and strings ``BA-DEC``, ``BA-JAN``, etc. denoting annual frequencies with various fiscal year ends (:issue:`57793`)
- Enforced deprecation of strings ``H``, ``BH``, and ``CBH`` denoting frequencies in :class:`Hour`, :class:`BusinessHour`, :class:`CustomBusinessHour` (:issue:`59143`)
- Enforced deprecation of strings ``H``, ``BH``, and ``CBH`` denoting units in :class:`Timedelta` (:issue:`59143`)
- Enforced deprecation of strings ``T``, ``L``, ``U``, and ``N`` denoting frequencies in :class:`Minute`, :class:`Milli`, :class:`Micro`, :class:`Nano` (:issue:`57627`)
- Enforced deprecation of strings ``T``, ``L``, ``U``, and ``N`` denoting units in :class:`Timedelta` (:issue:`57627`)
- Enforced deprecation of the behavior of :func:`concat` when ``len(keys) != len(objs)`` would truncate to the shorter of the two. Now this raises a ``ValueError`` (:issue:`43485`)
- Enforced deprecation of the behavior of :meth:`DataFrame.replace` and :meth:`Series.replace` with :class:`CategoricalDtype` that would introduce new categories. (:issue:`58270`)
- Enforced deprecation of the behavior of :meth:`Series.argsort` in the presence of NA values (:issue:`58232`)
- Enforced deprecation of values "pad", "ffill", "bfill", and "backfill" for :meth:`Series.interpolate` and :meth:`DataFrame.interpolate` (:issue:`57869`)
- Enforced deprecation removing :meth:`Categorical.to_list`, use ``obj.tolist()`` instead (:issue:`51254`)
- Enforced silent-downcasting deprecation for :ref:`all relevant methods <whatsnew_220.silent_downcasting>` (:issue:`54710`)
- In :meth:`DataFrame.stack`, the default value of ``future_stack`` is now ``True``; specifying ``False`` will raise a ``FutureWarning`` (:issue:`55448`)
- Iterating over a :class:`.DataFrameGroupBy` or :class:`.SeriesGroupBy` will return tuples of length 1 for the groups when grouping by ``level`` a list of length 1 (:issue:`50064`)
- Methods ``apply``, ``agg``, and ``transform`` will no longer replace NumPy functions (e.g. ``np.sum``) and built-in functions (e.g. ``min``) with the equivalent pandas implementation; use string aliases (e.g. ``"sum"`` and ``"min"``) if you desire to use the pandas implementation (:issue:`53974`)
- Passing both ``freq`` and ``fill_value`` in :meth:`DataFrame.shift` and :meth:`Series.shift` and :meth:`.DataFrameGroupBy.shift` now raises a ``ValueError`` (:issue:`54818`)
- Removed :meth:`.DataFrameGroupBy.quantile` and :meth:`.SeriesGroupBy.quantile` supporting bool dtype (:issue:`53975`)
- Removed :meth:`DateOffset.is_anchored` and :meth:`offsets.Tick.is_anchored` (:issue:`56594`)
- Removed ``DataFrame.applymap``, ``Styler.applymap`` and ``Styler.applymap_index`` (:issue:`52364`)
- Removed ``DataFrame.bool`` and ``Series.bool`` (:issue:`51756`)
- Removed ``DataFrame.first`` and ``DataFrame.last`` (:issue:`53710`)
- Removed ``DataFrame.swapaxes`` and ``Series.swapaxes`` (:issue:`51946`)
- Removed ``DataFrameGroupBy.grouper`` and ``SeriesGroupBy.grouper`` (:issue:`56521`)
- Removed ``DataFrameGroupby.fillna`` and ``SeriesGroupBy.fillna``` (:issue:`55719`)
- Removed ``Index.format``, use :meth:`Index.astype` with ``str`` or :meth:`Index.map` with a ``formatter`` function instead (:issue:`55439`)
- Removed ``Resample.fillna`` (:issue:`55719`)
- Removed ``Series.__int__`` and ``Series.__float__``. Call ``int(Series.iloc[0])`` or ``float(Series.iloc[0])`` instead. (:issue:`51131`)
- Removed ``Series.ravel`` (:issue:`56053`)
- Removed ``Series.view`` (:issue:`56054`)
- Removed ``StataReader.close`` (:issue:`49228`)
- Removed ``_data`` from :class:`DataFrame`, :class:`Series`, :class:`.arrays.ArrowExtensionArray` (:issue:`52003`)
- Removed ``axis`` argument from :meth:`DataFrame.groupby`, :meth:`Series.groupby`, :meth:`DataFrame.rolling`, :meth:`Series.rolling`, :meth:`DataFrame.resample`, and :meth:`Series.resample` (:issue:`51203`)
- Removed ``axis`` argument from all groupby operations (:issue:`50405`)
- Removed ``convert_dtype`` from :meth:`Series.apply` (:issue:`52257`)
- Removed ``method``, ``limit`` ``fill_axis`` and ``broadcast_axis`` keywords from :meth:`DataFrame.align` (:issue:`51968`)
- Removed ``pandas.api.types.is_interval`` and ``pandas.api.types.is_period``, use ``isinstance(obj, pd.Interval)`` and ``isinstance(obj, pd.Period)`` instead (:issue:`55264`)
- Removed ``pandas.io.sql.execute`` (:issue:`50185`)
- Removed ``pandas.value_counts``, use :meth:`Series.value_counts` instead (:issue:`53493`)
- Removed ``read_gbq`` and ``DataFrame.to_gbq``. Use ``pandas_gbq.read_gbq`` and ``pandas_gbq.to_gbq`` instead https://pandas-gbq.readthedocs.io/en/latest/api.html (:issue:`55525`)
- Removed ``use_nullable_dtypes`` from :func:`read_parquet` (:issue:`51853`)
- Removed ``year``, ``month``, ``quarter``, ``day``, ``hour``, ``minute``, and ``second`` keywords in the :class:`PeriodIndex` constructor, use :meth:`PeriodIndex.from_fields` instead (:issue:`55960`)
- Removed argument ``limit`` from :meth:`DataFrame.pct_change`, :meth:`Series.pct_change`, :meth:`.DataFrameGroupBy.pct_change`, and :meth:`.SeriesGroupBy.pct_change`; the argument ``method`` must be set to ``None`` and will be removed in a future version of pandas (:issue:`53520`)
- Removed deprecated argument ``obj`` in :meth:`.DataFrameGroupBy.get_group` and :meth:`.SeriesGroupBy.get_group` (:issue:`53545`)
- Removed deprecated behavior of :meth:`Series.agg` using :meth:`Series.apply` (:issue:`53325`)
- Removed deprecated keyword ``method`` on :meth:`Series.fillna`, :meth:`DataFrame.fillna` (:issue:`57760`)
- Removed option ``mode.use_inf_as_na``, convert inf entries to ``NaN`` before instead (:issue:`51684`)
- Removed support for :class:`DataFrame` in :meth:`DataFrame.from_records`(:issue:`51697`)
- Removed support for ``errors="ignore"`` in :func:`to_datetime`, :func:`to_timedelta` and :func:`to_numeric` (:issue:`55734`)
- Removed support for ``slice`` in :meth:`DataFrame.take` (:issue:`51539`)
- Removed the ``ArrayManager`` (:issue:`55043`)
- Removed the ``fastpath`` argument from the :class:`Series` constructor (:issue:`55466`)
- Removed the ``is_boolean``, ``is_integer``, ``is_floating``, ``holds_integer``, ``is_numeric``, ``is_categorical``, ``is_object``, and ``is_interval`` attributes of :class:`Index` (:issue:`50042`)
- Removed the ``ordinal`` keyword in :class:`PeriodIndex`, use :meth:`PeriodIndex.from_ordinals` instead (:issue:`55960`)
- Removed unused arguments ``*args`` and ``**kwargs`` in :class:`Resampler` methods (:issue:`50977`)
- Unrecognized timezones when parsing strings to datetimes now raises a ``ValueError`` (:issue:`51477`)
- Removed the :class:`Grouper` attributes ``ax``, ``groups``, ``indexer``, and ``obj`` (:issue:`51206`, :issue:`51182`)
- Removed deprecated keyword ``verbose`` on :func:`read_csv` and :func:`read_table` (:issue:`56556`)
- Removed the ``method`` keyword in ``ExtensionArray.fillna``, implement ``ExtensionArray._pad_or_backfill`` instead (:issue:`53621`)
- Removed the attribute ``dtypes`` from :class:`.DataFrameGroupBy` (:issue:`51997`)
- Enforced deprecation of ``argmin``, ``argmax``, ``idxmin``, and ``idxmax`` returning a result when ``skipna=False`` and an NA value is encountered or all values are NA values; these operations will now raise in such cases (:issue:`33941`, :issue:`51276`)
- Removed specifying ``include_groups=True`` in :class:`.DataFrameGroupBy.apply` and :class:`.Resampler.apply` (:issue:`7155`)

.. ---------------------------------------------------------------------------
.. _whatsnew_300.performance:

Performance improvements
~~~~~~~~~~~~~~~~~~~~~~~~
- Eliminated circular reference in to original pandas object in accessor attributes (e.g. :attr:`Series.str`). However, accessor instantiation is no longer cached (:issue:`47667`, :issue:`41357`)
- :attr:`Categorical.categories` returns a :class:`RangeIndex` columns instead of an :class:`Index` if the constructed ``values`` was a ``range``. (:issue:`57787`)
- :class:`DataFrame` returns a :class:`RangeIndex` columns when possible when ``data`` is a ``dict`` (:issue:`57943`)
- :class:`Series` returns a :class:`RangeIndex` index when possible when ``data`` is a ``dict`` (:issue:`58118`)
- :func:`concat` returns a :class:`RangeIndex` column when possible when ``objs`` contains :class:`Series` and :class:`DataFrame` and ``axis=0`` (:issue:`58119`)
- :func:`concat` returns a :class:`RangeIndex` level in the :class:`MultiIndex` result when ``keys`` is a ``range`` or :class:`RangeIndex` (:issue:`57542`)
- :meth:`RangeIndex.append` returns a :class:`RangeIndex` instead of a :class:`Index` when appending values that could continue the :class:`RangeIndex` (:issue:`57467`)
- :meth:`Series.nlargest` has improved performance when there are duplicate values in the index (:issue:`55767`)
- :meth:`Series.str.extract` returns a :class:`RangeIndex` columns instead of an :class:`Index` column when possible (:issue:`57542`)
- :meth:`Series.str.partition` with :class:`ArrowDtype` returns a :class:`RangeIndex` columns instead of an :class:`Index` column when possible (:issue:`57768`)
- Performance improvement in :class:`DataFrame` when ``data`` is a ``dict`` and ``columns`` is specified (:issue:`24368`)
- Performance improvement in :class:`MultiIndex` when setting :attr:`MultiIndex.names` doesn't invalidate all cached operations (:issue:`59578`)
- Performance improvement in :meth:`DataFrame.join` for sorted but non-unique indexes (:issue:`56941`)
- Performance improvement in :meth:`DataFrame.join` when left and/or right are non-unique and ``how`` is ``"left"``, ``"right"``, or ``"inner"`` (:issue:`56817`)
- Performance improvement in :meth:`DataFrame.join` with ``how="left"`` or ``how="right"`` and ``sort=True`` (:issue:`56919`)
- Performance improvement in :meth:`DataFrame.to_csv` when ``index=False`` (:issue:`59312`)
- Performance improvement in :meth:`DataFrameGroupBy.ffill`, :meth:`DataFrameGroupBy.bfill`, :meth:`SeriesGroupBy.ffill`, and :meth:`SeriesGroupBy.bfill` (:issue:`56902`)
- Performance improvement in :meth:`Index.join` by propagating cached attributes in cases where the result matches one of the inputs (:issue:`57023`)
- Performance improvement in :meth:`Index.take` when ``indices`` is a full range indexer from zero to length of index (:issue:`56806`)
- Performance improvement in :meth:`Index.to_frame` returning a :class:`RangeIndex` columns of a :class:`Index` when possible. (:issue:`58018`)
- Performance improvement in :meth:`MultiIndex._engine` to use smaller dtypes if possible (:issue:`58411`)
- Performance improvement in :meth:`MultiIndex.equals` for equal length indexes (:issue:`56990`)
- Performance improvement in :meth:`MultiIndex.memory_usage` to ignore the index engine when it isn't already cached. (:issue:`58385`)
- Performance improvement in :meth:`RangeIndex.__getitem__` with a boolean mask or integers returning a :class:`RangeIndex` instead of a :class:`Index` when possible. (:issue:`57588`)
- Performance improvement in :meth:`RangeIndex.append` when appending the same index (:issue:`57252`)
- Performance improvement in :meth:`RangeIndex.argmin` and :meth:`RangeIndex.argmax` (:issue:`57823`)
- Performance improvement in :meth:`RangeIndex.insert` returning a :class:`RangeIndex` instead of a :class:`Index` when the :class:`RangeIndex` is empty. (:issue:`57833`)
- Performance improvement in :meth:`RangeIndex.round` returning a :class:`RangeIndex` instead of a :class:`Index` when possible. (:issue:`57824`)
- Performance improvement in :meth:`RangeIndex.searchsorted` (:issue:`58376`)
- Performance improvement in :meth:`RangeIndex.to_numpy` when specifying an ``na_value`` (:issue:`58376`)
- Performance improvement in :meth:`RangeIndex.value_counts` (:issue:`58376`)
- Performance improvement in :meth:`RangeIndex.join` returning a :class:`RangeIndex` instead of a :class:`Index` when possible. (:issue:`57651`, :issue:`57752`)
- Performance improvement in :meth:`RangeIndex.reindex` returning a :class:`RangeIndex` instead of a :class:`Index` when possible. (:issue:`57647`, :issue:`57752`)
- Performance improvement in :meth:`RangeIndex.take` returning a :class:`RangeIndex` instead of a :class:`Index` when possible. (:issue:`57445`, :issue:`57752`)
- Performance improvement in :func:`merge` if hash-join can be used (:issue:`57970`)
- Performance improvement in :meth:`CategoricalDtype.update_dtype` when ``dtype`` is a :class:`CategoricalDtype` with non ``None`` categories and ordered (:issue:`59647`)
- Performance improvement in :meth:`DataFrame.__getitem__` when ``key`` is a :class:`DataFrame` with many columns (:issue:`61010`)
- Performance improvement in :meth:`DataFrame.astype` when converting to extension floating dtypes, e.g. "Float64" (:issue:`60066`)
- Performance improvement in :meth:`DataFrame.stack` when using ``future_stack=True`` and the DataFrame does not have a :class:`MultiIndex` (:issue:`58391`)
- Performance improvement in :meth:`DataFrame.where` when ``cond`` is a :class:`DataFrame` with many columns (:issue:`61010`)
- Performance improvement in :meth:`to_hdf` avoid unnecessary reopenings of the HDF5 file to speedup data addition to files with a very large number of groups . (:issue:`58248`)
- Performance improvement in ``DataFrameGroupBy.__len__`` and ``SeriesGroupBy.__len__`` (:issue:`57595`)
- Performance improvement in indexing operations for string dtypes (:issue:`56997`)
- Performance improvement in unary methods on a :class:`RangeIndex` returning a :class:`RangeIndex` instead of a :class:`Index` when possible. (:issue:`57825`)

.. ---------------------------------------------------------------------------
.. _whatsnew_300.bug_fixes:

Bug fixes
~~~~~~~~~

Categorical
^^^^^^^^^^^
- Bug in :func:`Series.apply` where ``nan`` was ignored for :class:`CategoricalDtype` (:issue:`59938`)
- Bug in :meth:`Categorical.astype` where ``copy=False`` would still trigger a copy of the codes (:issue:`62000`)
- Bug in :meth:`DataFrame.pivot` and :meth:`DataFrame.set_index` raising an ``ArrowNotImplementedError`` for columns with pyarrow dictionary dtype (:issue:`53051`)
- Bug in :meth:`Series.convert_dtypes` with ``dtype_backend="pyarrow"`` where empty :class:`CategoricalDtype` :class:`Series` raised an error or got converted to ``null[pyarrow]`` (:issue:`59934`)
-

Datetimelike
^^^^^^^^^^^^
- Bug in :attr:`is_year_start` where a DateTimeIndex constructed via a date_range with frequency 'MS' wouldn't have the correct year or quarter start attributes (:issue:`57377`)
- Bug in :class:`DataFrame` raising ``ValueError`` when ``dtype`` is ``timedelta64`` and ``data`` is a list containing ``None`` (:issue:`60064`)
- Bug in :class:`Timestamp` constructor failing to raise when ``tz=None`` is explicitly specified in conjunction with timezone-aware ``tzinfo`` or data (:issue:`48688`)
- Bug in :class:`Timestamp` constructor failing to raise when given a ``np.datetime64`` object with non-standard unit (:issue:`25611`)
- Bug in :func:`date_range` where the last valid timestamp would sometimes not be produced (:issue:`56134`)
- Bug in :func:`date_range` where using a negative frequency value would not include all points between the start and end values (:issue:`56147`)
- Bug in :func:`tseries.api.guess_datetime_format` would fail to infer time format when "%Y" == "%H%M" (:issue:`57452`)
- Bug in :func:`tseries.frequencies.to_offset` would fail to parse frequency strings starting with "LWOM" (:issue:`59218`)
- Bug in :meth:`DataFrame.fillna` raising an ``AssertionError`` instead of ``OutOfBoundsDatetime`` when filling a ``datetime64[ns]`` column with an out-of-bounds timestamp. Now correctly raises ``OutOfBoundsDatetime``. (:issue:`61208`)
- Bug in :meth:`DataFrame.min` and :meth:`DataFrame.max` casting ``datetime64`` and ``timedelta64`` columns to ``float64`` and losing precision (:issue:`60850`)
- Bug in :meth:`Dataframe.agg` with df with missing values resulting in IndexError (:issue:`58810`)
- Bug in :meth:`DatetimeIndex.is_year_start` and :meth:`DatetimeIndex.is_quarter_start` does not raise on Custom business days frequencies bigger then "1C" (:issue:`58664`)
- Bug in :meth:`DatetimeIndex.is_year_start` and :meth:`DatetimeIndex.is_quarter_start` returning ``False`` on double-digit frequencies (:issue:`58523`)
- Bug in :meth:`DatetimeIndex.union` and :meth:`DatetimeIndex.intersection` when ``unit`` was non-nanosecond (:issue:`59036`)
- Bug in :meth:`Series.dt.microsecond` producing incorrect results for pyarrow backed :class:`Series`. (:issue:`59154`)
- Bug in :meth:`to_datetime` not respecting dayfirst if an uncommon date string was passed. (:issue:`58859`)
- Bug in :meth:`to_datetime` on float array with missing values throwing ``FloatingPointError`` (:issue:`58419`)
- Bug in :meth:`to_datetime` on float32 df with year, month, day etc. columns leads to precision issues and incorrect result. (:issue:`60506`)
- Bug in :meth:`to_datetime` reports incorrect index in case of any failure scenario. (:issue:`58298`)
- Bug in :meth:`to_datetime` with ``format="ISO8601"`` and ``utc=True`` where naive timestamps incorrectly inherited timezone offset from previous timestamps in a series. (:issue:`61389`)
- Bug in :meth:`to_datetime` wrongly converts when ``arg`` is a ``np.datetime64`` object with unit of ``ps``. (:issue:`60341`)
- Bug in constructing arrays with :class:`ArrowDtype` with ``timestamp`` type incorrectly allowing ``Decimal("NaN")`` (:issue:`61773`)
- Bug in constructing arrays with a timezone-aware :class:`ArrowDtype` from timezone-naive datetime objects incorrectly treating those as UTC times instead of wall times like :class:`DatetimeTZDtype` (:issue:`61775`)
- Bug in setting scalar values with mismatched resolution into arrays with non-nanosecond ``datetime64``, ``timedelta64`` or :class:`DatetimeTZDtype` incorrectly truncating those scalars (:issue:`56410`)

Timedelta
^^^^^^^^^
- Accuracy improvement in :meth:`Timedelta.to_pytimedelta` to round microseconds consistently for large nanosecond based Timedelta (:issue:`57841`)
- Bug in :class:`Timedelta` constructor failing to raise when passed an invalid keyword (:issue:`53801`)
- Bug in :meth:`DataFrame.cumsum` which was raising ``IndexError`` if dtype is ``timedelta64[ns]`` (:issue:`57956`)

Timezones
^^^^^^^^^
- Bug in :meth:`DatetimeIndex.union`, :meth:`DatetimeIndex.intersection`, and :meth:`DatetimeIndex.symmetric_difference` changing timezone to UTC when merging two DatetimeIndex objects with the same timezone but different units (:issue:`60080`)
-

Numeric
^^^^^^^
- Bug in :func:`api.types.infer_dtype` returning "mixed" for complex and ``pd.NA`` mix (:issue:`61976`)
- Bug in :func:`api.types.infer_dtype` returning "mixed-integer-float" for float and ``pd.NA`` mix (:issue:`61621`)
- Bug in :meth:`DataFrame.corr` where numerical precision errors resulted in correlations above ``1.0`` (:issue:`61120`)
- Bug in :meth:`DataFrame.cov` raises a ``TypeError`` instead of returning potentially incorrect results or other errors (:issue:`53115`)
- Bug in :meth:`DataFrame.quantile` where the column type was not preserved when ``numeric_only=True`` with a list-like ``q`` produced an empty result (:issue:`59035`)
- Bug in :meth:`Series.dot` returning ``object`` dtype for :class:`ArrowDtype` and nullable-dtype data (:issue:`61375`)
- Bug in :meth:`Series.std` and :meth:`Series.var` when using complex-valued data (:issue:`61645`)
- Bug in ``np.matmul`` with :class:`Index` inputs raising a ``TypeError`` (:issue:`57079`)

Conversion
^^^^^^^^^^
- Bug in :meth:`DataFrame.astype` not casting ``values`` for Arrow-based dictionary dtype correctly (:issue:`58479`)
- Bug in :meth:`DataFrame.update` bool dtype being converted to object (:issue:`55509`)
- Bug in :meth:`Series.astype` might modify read-only array inplace when casting to a string dtype (:issue:`57212`)
- Bug in :meth:`Series.convert_dtypes` and :meth:`DataFrame.convert_dtypes` removing timezone information for objects with :class:`ArrowDtype` (:issue:`60237`)
- Bug in :meth:`Series.reindex` not maintaining ``float32`` type when a ``reindex`` introduces a missing value (:issue:`45857`)

Strings
^^^^^^^
- Bug in :meth:`Series.value_counts` would not respect ``sort=False`` for series having ``string`` dtype (:issue:`55224`)
-

Interval
^^^^^^^^
- :meth:`Index.is_monotonic_decreasing`, :meth:`Index.is_monotonic_increasing`, and :meth:`Index.is_unique` could incorrectly be ``False`` for an ``Index`` created from a slice of another ``Index``. (:issue:`57911`)
- Bug in :func:`interval_range` where start and end numeric types were always cast to 64 bit (:issue:`57268`)
-

Indexing
^^^^^^^^
- Bug in :meth:`DataFrame.__getitem__` returning modified columns when called with ``slice`` in Python 3.12 (:issue:`57500`)
- Bug in :meth:`DataFrame.__getitem__` when slicing a :class:`DataFrame` with many rows raised an ``OverflowError`` (:issue:`59531`)
- Bug in :meth:`DataFrame.from_records` throwing a ``ValueError`` when passed an empty list in ``index`` (:issue:`58594`)
- Bug in :meth:`DataFrame.loc` and :meth:`DataFrame.iloc` returning incorrect dtype when selecting from a :class:`DataFrame` with mixed data types. (:issue:`60600`)
- Bug in :meth:`DataFrame.loc` with inconsistent behavior of loc-set with 2 given indexes to Series (:issue:`59933`)
- Bug in :meth:`Index.equals` when comparing between :class:`Series` with string dtype :class:`Index` (:issue:`61099`)
- Bug in :meth:`Index.get_indexer` and similar methods when ``NaN`` is located at or after position 128 (:issue:`58924`)
- Bug in :meth:`MultiIndex.insert` when a new value inserted to a datetime-like level gets cast to ``NaT`` and fails indexing (:issue:`60388`)
- Bug in :meth:`Series.__setitem__` when assigning boolean series with boolean indexer will raise ``LossySetitemError`` (:issue:`57338`)
- Bug in printing :attr:`Index.names` and :attr:`MultiIndex.levels` would not escape single quotes (:issue:`60190`)
- Bug in reindexing of :class:`DataFrame` with :class:`PeriodDtype` columns in case of consolidated block (:issue:`60980`, :issue:`60273`)

Missing
^^^^^^^
- Bug in :meth:`DataFrame.fillna` and :meth:`Series.fillna` that would ignore the ``limit`` argument on :class:`.ExtensionArray` dtypes (:issue:`58001`)
- Bug in :meth:`NA.__and__`, :meth:`NA.__or__` and :meth:`NA.__xor__` when operating with ``np.bool_`` objects (:issue:`58427`)
-

MultiIndex
^^^^^^^^^^
- :func:`DataFrame.loc` with ``axis=0``  and :class:`MultiIndex` when setting a value adds extra columns (:issue:`58116`)
- :meth:`DataFrame.melt` would not accept multiple names in ``var_name`` when the columns were a :class:`MultiIndex` (:issue:`58033`)
- :meth:`MultiIndex.insert` would not insert NA value correctly at unified location of index -1 (:issue:`59003`)
- :func:`MultiIndex.get_level_values` accessing a :class:`DatetimeIndex` does not carry the frequency attribute along (:issue:`58327`, :issue:`57949`)
- Bug in :class:`DataFrame` arithmetic operations in case of unaligned MultiIndex columns (:issue:`60498`)
- Bug in :class:`DataFrame` arithmetic operations with :class:`Series` in case of unaligned MultiIndex (:issue:`61009`)
- Bug in :meth:`MultiIndex.from_tuples` causing wrong output with input of type tuples having NaN values (:issue:`60695`, :issue:`60988`)

I/O
^^^
- Bug in :class:`DataFrame` and :class:`Series` ``repr`` of :py:class:`collections.abc.Mapping` elements. (:issue:`57915`)
- Bug in :meth:`.DataFrame.to_json` when ``"index"`` was a value in the :attr:`DataFrame.column` and :attr:`Index.name` was ``None``. Now, this will fail with a ``ValueError`` (:issue:`58925`)
- Bug in :meth:`.io.common.is_fsspec_url` not recognizing chained fsspec URLs (:issue:`48978`)
- Bug in :meth:`DataFrame._repr_html_` which ignored the ``"display.float_format"`` option (:issue:`59876`)
- Bug in :meth:`DataFrame.from_records` where ``columns`` parameter with numpy structured array was not reordering and filtering out the columns (:issue:`59717`)
- Bug in :meth:`DataFrame.to_dict` raises unnecessary ``UserWarning`` when columns are not unique and ``orient='tight'``. (:issue:`58281`)
- Bug in :meth:`DataFrame.to_excel` when writing empty :class:`DataFrame` with :class:`MultiIndex` on both axes (:issue:`57696`)
- Bug in :meth:`DataFrame.to_excel` where the :class:`MultiIndex` index with a period level was not a date (:issue:`60099`)
- Bug in :meth:`DataFrame.to_stata` when exporting a column containing both long strings (Stata strL) and :class:`pd.NA` values (:issue:`23633`)
- Bug in :meth:`DataFrame.to_stata` when input encoded length and normal length are mismatched (:issue:`61583`)
- Bug in :meth:`DataFrame.to_stata` when writing :class:`DataFrame` and ``byteorder=`big```. (:issue:`58969`)
- Bug in :meth:`DataFrame.to_stata` when writing more than 32,000 value labels. (:issue:`60107`)
- Bug in :meth:`DataFrame.to_string` that raised ``StopIteration`` with nested DataFrames. (:issue:`16098`)
- Bug in :meth:`HDFStore.get` was failing to save data of dtype datetime64[s] correctly (:issue:`59004`)
- Bug in :meth:`HDFStore.select` causing queries on categorical string columns to return unexpected results (:issue:`57608`)
- Bug in :meth:`read_csv` causing segmentation fault when ``encoding_errors`` is not a string. (:issue:`59059`)
- Bug in :meth:`read_csv` raising ``TypeError`` when ``index_col`` is specified and ``na_values`` is a dict containing the key ``None``. (:issue:`57547`)
- Bug in :meth:`read_csv` raising ``TypeError`` when ``nrows`` and ``iterator`` are specified without specifying a ``chunksize``. (:issue:`59079`)
- Bug in :meth:`read_csv` where the order of the ``na_values`` makes an inconsistency when ``na_values`` is a list non-string values. (:issue:`59303`)
- Bug in :meth:`read_excel` raising ``ValueError`` when passing array of boolean values when ``dtype="boolean"``. (:issue:`58159`)
- Bug in :meth:`read_html` where ``rowspan`` in header row causes incorrect conversion to ``DataFrame``. (:issue:`60210`)
- Bug in :meth:`read_json` ignoring the given ``dtype`` when ``engine="pyarrow"`` (:issue:`59516`)
- Bug in :meth:`read_json` not validating the ``typ`` argument to not be exactly ``"frame"`` or ``"series"`` (:issue:`59124`)
- Bug in :meth:`read_json` where extreme value integers in string format were incorrectly parsed as a different integer number (:issue:`20608`)
- Bug in :meth:`read_stata` raising ``KeyError`` when input file is stored in big-endian format and contains strL data. (:issue:`58638`)
- Bug in :meth:`read_stata` where extreme value integers were incorrectly interpreted as missing for format versions 111 and prior (:issue:`58130`)
- Bug in :meth:`read_stata` where the missing code for double was not recognised for format versions 105 and prior (:issue:`58149`)
- Bug in :meth:`set_option` where setting the pandas option ``display.html.use_mathjax`` to ``False`` has no effect (:issue:`59884`)
- Bug in :meth:`to_csv` where ``quotechar``` is not escaped when ``escapechar`` is not None (:issue:`61407`)
- Bug in :meth:`to_excel` where :class:`MultiIndex` columns would be merged to a single row when ``merge_cells=False`` is passed (:issue:`60274`)

Period
^^^^^^
- Fixed error message when passing invalid period alias to :meth:`PeriodIndex.to_timestamp` (:issue:`58974`)
-

Plotting
^^^^^^^^
- Bug in :meth:`.DataFrameGroupBy.boxplot` failed when there were multiple groupings (:issue:`14701`)
- Bug in :meth:`DataFrame.plot.bar` when ``subplots`` and ``stacked=True`` are used in conjunction which causes incorrect stacking. (:issue:`61018`)
- Bug in :meth:`DataFrame.plot.bar` with ``stacked=True`` where labels on stacked bars with zero-height segments were incorrectly positioned at the base instead of the label position of the previous segment (:issue:`59429`)
- Bug in :meth:`DataFrame.plot.line` raising ``ValueError`` when set both color and a ``dict`` style (:issue:`59461`)
- Bug in :meth:`DataFrame.plot` that causes a shift to the right when the frequency multiplier is greater than one. (:issue:`57587`)
- Bug in :meth:`DataFrame.plot` where ``title`` would require extra titles when plotting more than one column per subplot. (:issue:`61019`)
- Bug in :meth:`Series.plot` preventing a line and bar from being aligned on the same plot (:issue:`61161`)
- Bug in :meth:`Series.plot` preventing a line and scatter plot from being aligned (:issue:`61005`)
- Bug in :meth:`Series.plot` with ``kind="pie"`` with :class:`ArrowDtype` (:issue:`59192`)

Groupby/resample/rolling
^^^^^^^^^^^^^^^^^^^^^^^^
- Bug in :meth:`.DataFrameGroupBy.__len__` and :meth:`.SeriesGroupBy.__len__` would raise when the grouping contained NA values and ``dropna=False`` (:issue:`58644`)
- Bug in :meth:`.DataFrameGroupBy.any` that returned True for groups where all Timedelta values are NaT. (:issue:`59712`)
- Bug in :meth:`.DataFrameGroupBy.groups` and :meth:`.SeriesGroupBy.groups` would fail when the groups were :class:`Categorical` with an NA value (:issue:`61356`)
- Bug in :meth:`.DataFrameGroupBy.groups` and :meth:`.SeriesGroupby.groups` that would not respect groupby argument ``dropna`` (:issue:`55919`)
- Bug in :meth:`.DataFrameGroupBy.median` where nat values gave an incorrect result. (:issue:`57926`)
- Bug in :meth:`.DataFrameGroupBy.quantile` when ``interpolation="nearest"`` is inconsistent with :meth:`DataFrame.quantile` (:issue:`47942`)
- Bug in :meth:`.Resampler.interpolate` on a :class:`DataFrame` with non-uniform sampling and/or indices not aligning with the resulting resampled index would result in wrong interpolation (:issue:`21351`)
- Bug in :meth:`.Series.rolling` when used with a :class:`.BaseIndexer` subclass and computing min/max (:issue:`46726`)
- Bug in :meth:`DataFrame.ewm` and :meth:`Series.ewm` when passed ``times`` and aggregation functions other than mean (:issue:`51695`)
- Bug in :meth:`DataFrame.resample` and :meth:`Series.resample` were not keeping the index name when the index had :class:`ArrowDtype` timestamp dtype (:issue:`61222`)
- Bug in :meth:`DataFrame.resample` changing index type to :class:`MultiIndex` when the dataframe is empty and using an upsample method (:issue:`55572`)
- Bug in :meth:`DataFrameGroupBy.agg` and :meth:`SeriesGroupBy.agg` that was returning numpy dtype values when input values are pyarrow dtype values, instead of returning pyarrow dtype values. (:issue:`53030`)
- Bug in :meth:`DataFrameGroupBy.agg` that raises ``AttributeError`` when there is dictionary input and duplicated columns, instead of returning a DataFrame with the aggregation of all duplicate columns. (:issue:`55041`)
- Bug in :meth:`DataFrameGroupBy.agg` where applying a user-defined function to an empty DataFrame returned a Series instead of an empty DataFrame. (:issue:`61503`)
- Bug in :meth:`DataFrameGroupBy.apply` and :meth:`SeriesGroupBy.apply` for empty data frame with ``group_keys=False`` still creating output index using group keys. (:issue:`60471`)
- Bug in :meth:`DataFrameGroupBy.apply` that was returning a completely empty DataFrame when all return values of ``func`` were ``None`` instead of returning an empty DataFrame with the original columns and dtypes. (:issue:`57775`)
- Bug in :meth:`DataFrameGroupBy.apply` with ``as_index=False`` that was returning :class:`MultiIndex` instead of returning :class:`Index`. (:issue:`58291`)
- Bug in :meth:`DataFrameGroupBy.cumsum` and :meth:`DataFrameGroupBy.cumprod` where ``numeric_only`` parameter was passed indirectly through kwargs instead of passing directly. (:issue:`58811`)
- Bug in :meth:`DataFrameGroupBy.cumsum` where it did not return the correct dtype when the label contained ``None``. (:issue:`58811`)
- Bug in :meth:`DataFrameGroupby.transform` and :meth:`SeriesGroupby.transform` with a reducer and ``observed=False`` that coerces dtype to float when there are unobserved categories. (:issue:`55326`)
- Bug in :meth:`Rolling.apply` for ``method="table"`` where column order was not being respected due to the columns getting sorted by default. (:issue:`59666`)
- Bug in :meth:`Rolling.apply` where the applied function could be called on fewer than ``min_period`` periods if ``method="table"``. (:issue:`58868`)
- Bug in :meth:`Series.resample` could raise when the date range ended shortly before a non-existent time. (:issue:`58380`)

Reshaping
^^^^^^^^^
- Bug in :func:`qcut` where values at the quantile boundaries could be incorrectly assigned (:issue:`59355`)
- Bug in :meth:`DataFrame.combine_first` not preserving the column order (:issue:`60427`)
- Bug in :meth:`DataFrame.explode` producing incorrect result for :class:`pyarrow.large_list` type (:issue:`61091`)
- Bug in :meth:`DataFrame.join` inconsistently setting result index name (:issue:`55815`)
- Bug in :meth:`DataFrame.join` when a :class:`DataFrame` with a :class:`MultiIndex` would raise an ``AssertionError`` when :attr:`MultiIndex.names` contained ``None``. (:issue:`58721`)
- Bug in :meth:`DataFrame.merge` where merging on a column containing only ``NaN`` values resulted in an out-of-bounds array access (:issue:`59421`)
- Bug in :meth:`DataFrame.unstack` producing incorrect results when ``sort=False`` (:issue:`54987`, :issue:`55516`)
- Bug in :meth:`DataFrame.merge` when merging two :class:`DataFrame` on ``intc`` or ``uintc`` types on Windows (:issue:`60091`, :issue:`58713`)
- Bug in :meth:`DataFrame.pivot_table` incorrectly subaggregating results when called without an ``index`` argument (:issue:`58722`)
- Bug in :meth:`DataFrame.pivot_table` incorrectly ignoring the ``values`` argument when also supplied to the ``index`` or ``columns`` parameters (:issue:`57876`, :issue:`61292`)
- Bug in :meth:`DataFrame.pivot_table` where ``margins=True`` did not correctly include groups with ``NaN`` values in the index or columns when ``dropna=False`` was explicitly passed. (:issue:`61509`)
- Bug in :meth:`DataFrame.stack` with the new implementation where ``ValueError`` is raised when ``level=[]`` (:issue:`60740`)
- Bug in :meth:`DataFrame.unstack` producing incorrect results when manipulating empty :class:`DataFrame` with an :class:`ExtentionDtype` (:issue:`59123`)
- Bug in :meth:`concat` where concatenating DataFrame and Series with ``ignore_index = True`` drops the series name (:issue:`60723`, :issue:`56257`)
- Bug in :func:`melt` where calling with duplicate column names in ``id_vars`` raised a misleading ``AttributeError`` (:issue:`61475`)
- Bug in :meth:`DataFrame.merge` where user-provided suffixes could result in duplicate column names if the resulting names matched existing columns. Now raises a :class:`MergeError` in such cases. (:issue:`61402`)

Sparse
^^^^^^
- Bug in :class:`SparseDtype` for equal comparison with na fill value. (:issue:`54770`)
- Bug in :meth:`DataFrame.sparse.from_spmatrix` which hard coded an invalid ``fill_value`` for certain subtypes. (:issue:`59063`)
- Bug in :meth:`DataFrame.sparse.to_dense` which ignored subclassing and always returned an instance of :class:`DataFrame` (:issue:`59913`)

ExtensionArray
^^^^^^^^^^^^^^
- Bug in :class:`Categorical` when constructing with an :class:`Index` with :class:`ArrowDtype` (:issue:`60563`)
- Bug in :meth:`.arrays.ArrowExtensionArray.__setitem__` which caused wrong behavior when using an integer array with repeated values as a key (:issue:`58530`)
- Bug in :meth:`ArrowExtensionArray.factorize` where NA values were dropped when input was dictionary-encoded even when dropna was set to False(:issue:`60567`)
- Bug in :meth:`api.types.is_datetime64_any_dtype` where a custom :class:`ExtensionDtype` would return ``False`` for array-likes (:issue:`57055`)
- Bug in comparison between object with :class:`ArrowDtype` and incompatible-dtyped (e.g. string vs bool) incorrectly raising instead of returning all-``False`` (for ``==``) or all-``True`` (for ``!=``) (:issue:`59505`)
- Bug in constructing pandas data structures when passing into ``dtype`` a string of the type followed by ``[pyarrow]`` while PyArrow is not installed would raise ``NameError`` rather than ``ImportError`` (:issue:`57928`)
- Bug in various :class:`DataFrame` reductions for pyarrow temporal dtypes returning incorrect dtype when result was null (:issue:`59234`)

Styler
^^^^^^
- Bug in :meth:`Styler.to_latex` where styling column headers when combined with a hidden index or hidden index-levels is fixed.

Other
^^^^^
- Bug in :class:`DataFrame` when passing a ``dict`` with a NA scalar and ``columns`` that would always return ``np.nan`` (:issue:`57205`)
- Bug in :class:`Series` ignoring errors when trying to convert :class:`Series` input data to the given ``dtype`` (:issue:`60728`)
- Bug in :func:`eval` on :class:`ExtensionArray` on including division ``/`` failed with a ``TypeError``. (:issue:`58748`)
- Bug in :func:`eval` where method calls on binary operations like ``(x + y).dropna()`` would raise ``AttributeError: 'BinOp' object has no attribute 'value'`` (:issue:`61175`)
- Bug in :func:`eval` where the names of the :class:`Series` were not preserved when using ``engine="numexpr"``. (:issue:`10239`)
- Bug in :func:`eval` with ``engine="numexpr"`` returning unexpected result for float division. (:issue:`59736`)
- Bug in :func:`to_numeric` raising ``TypeError`` when ``arg`` is a :class:`Timedelta` or :class:`Timestamp` scalar. (:issue:`59944`)
- Bug in :func:`unique` on :class:`Index` not always returning :class:`Index` (:issue:`57043`)
- Bug in :meth:`DataFrame.apply` raising ``RecursionError`` when passing ``func=list[int]``. (:issue:`61565`)
- Bug in :meth:`DataFrame.apply` where passing ``engine="numba"`` ignored ``args`` passed to the applied function (:issue:`58712`)
- Bug in :meth:`DataFrame.eval` and :meth:`DataFrame.query` which caused an exception when using NumPy attributes via ``@`` notation, e.g., ``df.eval("@np.floor(a)")``. (:issue:`58041`)
- Bug in :meth:`DataFrame.eval` and :meth:`DataFrame.query` which did not allow to use ``tan`` function. (:issue:`55091`)
- Bug in :meth:`DataFrame.query` where using duplicate column names led to a ``TypeError``. (:issue:`59950`)
- Bug in :meth:`DataFrame.query` which raised an exception or produced incorrect results when expressions contained backtick-quoted column names containing the hash character ``#``, backticks, or characters that fall outside the ASCII range (U+0001..U+007F). (:issue:`59285`) (:issue:`49633`)
- Bug in :meth:`DataFrame.query` which raised an exception when querying integer column names using backticks. (:issue:`60494`)
- Bug in :meth:`DataFrame.sample` with ``replace=False`` and ``(n * max(weights) / sum(weights)) > 1``, the method would return biased results. Now raises ``ValueError``. (:issue:`61516`)
- Bug in :meth:`DataFrame.shift` where passing a ``freq`` on a DataFrame with no columns did not shift the index correctly. (:issue:`60102`)
- Bug in :meth:`DataFrame.sort_index` when passing ``axis="columns"`` and ``ignore_index=True`` and ``ascending=False`` not returning a :class:`RangeIndex` columns (:issue:`57293`)
- Bug in :meth:`DataFrame.sort_values` where sorting by a column explicitly named ``None`` raised a ``KeyError`` instead of sorting by the column as expected. (:issue:`61512`)
- Bug in :meth:`DataFrame.transform` that was returning the wrong order unless the index was monotonically increasing. (:issue:`57069`)
- Bug in :meth:`DataFrame.where` where using a non-bool type array in the function would return a ``ValueError`` instead of a ``TypeError`` (:issue:`56330`)
- Bug in :meth:`Index.sort_values` when passing a key function that turns values into tuples, e.g. ``key=natsort.natsort_key``, would raise ``TypeError`` (:issue:`56081`)
- Bug in :meth:`MultiIndex.fillna` error message was referring to ``isna`` instead of ``fillna`` (:issue:`60974`)
- Bug in :meth:`Series.describe` where median percentile was always included when the ``percentiles`` argument was passed (:issue:`60550`).
- Bug in :meth:`Series.diff` allowing non-integer values for the ``periods`` argument. (:issue:`56607`)
- Bug in :meth:`Series.dt` methods in :class:`ArrowDtype` that were returning incorrect values. (:issue:`57355`)
- Bug in :meth:`Series.isin` raising ``TypeError`` when series is large (>10**6) and ``values`` contains NA (:issue:`60678`)
- Bug in :meth:`Series.mode` where an exception was raised when taking the mode with nullable types with no null values in the series. (:issue:`58926`)
- Bug in :meth:`Series.rank` that doesn't preserve missing values for nullable integers when ``na_option='keep'``. (:issue:`56976`)
- Bug in :meth:`Series.replace` and :meth:`DataFrame.replace` inconsistently replacing matching instances when ``regex=True`` and missing values are present. (:issue:`56599`)
- Bug in :meth:`Series.replace` and :meth:`DataFrame.replace` throwing ``ValueError`` when ``regex=True`` and all NA values. (:issue:`60688`)
- Bug in :meth:`Series.to_string` when series contains complex floats with exponents (:issue:`60405`)
- Bug in :meth:`read_csv` where chained fsspec TAR file and ``compression="infer"`` fails with ``tarfile.ReadError`` (:issue:`60028`)
- Bug in Dataframe Interchange Protocol implementation was returning incorrect results for data buffers' associated dtype, for string and datetime columns (:issue:`54781`)
- Bug in ``Series.list`` methods not preserving the original :class:`Index`. (:issue:`58425`)
- Bug in ``Series.list`` methods not preserving the original name. (:issue:`60522`)
- Bug in ``Series.replace`` when the Series was created from an :class:`Index` and Copy-On-Write is enabled (:issue:`61622`)
- Bug in printing a :class:`DataFrame` with a :class:`DataFrame` stored in :attr:`DataFrame.attrs` raised a ``ValueError`` (:issue:`60455`)
- Bug in printing a :class:`Series` with a :class:`DataFrame` stored in :attr:`Series.attrs` raised a ``ValueError`` (:issue:`60568`)
- Fixed bug where the :class:`DataFrame` constructor misclassified array-like objects with a ``.name`` attribute as :class:`Series` or :class:`Index` (:issue:`61443`)
- Fixed regression in :meth:`DataFrame.from_records` not initializing subclasses properly (:issue:`57008`)

.. ***DO NOT USE THIS SECTION***

-
-

.. ---------------------------------------------------------------------------
.. _whatsnew_300.contributors:

Contributors
~~~~~~~~~~~~<|MERGE_RESOLUTION|>--- conflicted
+++ resolved
@@ -507,11 +507,7 @@
 
 Other Removals
 ^^^^^^^^^^^^^^
-<<<<<<< HEAD
-- :class:`.DataFrameGroupBy.idxmin`, :class:`.DataFrameGroupBy.idxmax`, :class:`.SeriesGroupBy.idxmin`, and :class:`.SeriesGroupBy.idxmax` will now raise a ``ValueError`` when used with ``skipna=False`` and an NA value is encountered (:issue:`10694`, :issue:`57745`)
-=======
-- :class:`.DataFrameGroupBy.idxmin`, :class:`.DataFrameGroupBy.idxmax`, :class:`.SeriesGroupBy.idxmin`, and :class:`.SeriesGroupBy.idxmax` will now raise a ``ValueError`` when a group has all NA values, or when used with ``skipna=False`` and any NA value is encountered (:issue:`10694`)
->>>>>>> fbfff81a
+- :class:`.DataFrameGroupBy.idxmin`, :class:`.DataFrameGroupBy.idxmax`, :class:`.SeriesGroupBy.idxmin`, and :class:`.SeriesGroupBy.idxmax` will now raise a ``ValueError`` when a group has all NA values, or when used with ``skipna=False`` and any NA value is encountered (:issue:`10694`, :issue:`57745`)
 - :func:`concat` no longer ignores empty objects when determining output dtypes (:issue:`39122`)
 - :func:`concat` with all-NA entries no longer ignores the dtype of those entries when determining the result dtype (:issue:`40893`)
 - :func:`read_excel`, :func:`read_json`, :func:`read_html`, and :func:`read_xml` no longer accept raw string or byte representation of the data. That type of data must be wrapped in a :py:class:`StringIO` or :py:class:`BytesIO` (:issue:`53767`)
