--- conflicted
+++ resolved
@@ -806,11 +806,8 @@
 - Deprecated allowing strings representing full dates in :meth:`DataFrame.at_time` and :meth:`Series.at_time` (:issue:`50839`)
 - Deprecated backward-compatibility behavior for :meth:`DataFrame.select_dtypes` matching "str" dtype when ``np.object_`` is specified (:issue:`61916`)
 - Deprecated option "future.no_silent_downcasting", as it is no longer used. In a future version accessing this option will raise (:issue:`59502`)
-<<<<<<< HEAD
+- Deprecated passing non-Index types to :meth:`Index.join`; explicitly convert to Index first (:issue:`62897`)
 - Deprecated reindexing with a ``fill_value`` that cannot be held by the original object's dtype; explicitly cast before reindexing instead (:issue:`53910`)
-=======
-- Deprecated passing non-Index types to :meth:`Index.join`; explicitly convert to Index first (:issue:`62897`)
->>>>>>> 942c56b9
 - Deprecated silent casting of non-datetime 'other' to datetime in :meth:`Series.combine_first` (:issue:`62931`)
 - Deprecated silently casting strings to :class:`Timedelta` in binary operations with :class:`Timedelta` (:issue:`59653`)
 - Deprecated slicing on a :class:`Series` or :class:`DataFrame` with a :class:`DatetimeIndex` using a ``datetime.date`` object, explicitly cast to :class:`Timestamp` instead (:issue:`35830`)
