.. _whatsnew_300:

What's new in 3.0.0 (Month XX, 2025)
------------------------------------

These are the changes in pandas 3.0.0. See :ref:`release` for a full changelog
including other versions of pandas.

{{ header }}

.. ---------------------------------------------------------------------------
.. _whatsnew_300.enhancements:

Enhancements
~~~~~~~~~~~~

.. _whatsnew_300.enhancements.string_dtype:

Dedicated string data type by default
^^^^^^^^^^^^^^^^^^^^^^^^^^^^^^^^^^^^^

Historically, pandas represented string columns with NumPy ``object`` data type.
This representation has numerous problems: it is not specific to strings (any
Python object can be stored in an ``object``-dtype array, not just strings) and
it is often not very efficient (both performance wise and for memory usage).

Starting with pandas 3.0, a dedicated string data type is enabled by default
(backed by PyArrow under the hood, if installed, otherwise falling back to being
backed by NumPy ``object``-dtype). This means that pandas will start inferring
columns containing string data as the new ``str`` data type when creating pandas
objects, such as in constructors or IO functions.

Old behavior:

.. code-block:: python

    >>> ser = pd.Series(["a", "b"])
    0    a
    1    b
    dtype: object

New behavior:

.. code-block:: python

    >>> ser = pd.Series(["a", "b"])
    0    a
    1    b
    dtype: str

The string data type that is used in these scenarios will mostly behave as NumPy
object would, including missing value semantics and general operations on these
columns.

The main characteristic of the new string data type:

- Inferred by default for string data (instead of object dtype)
- The ``str`` dtype can only hold strings (or missing values), in contrast to
  ``object`` dtype. (setitem with non string fails)
- The missing value sentinel is always ``NaN`` (``np.nan``) and follows the same
  missing value semantics as the other default dtypes.

Those intentional changes can have breaking consequences, for example when checking
for the ``.dtype`` being object dtype or checking the exact missing value sentinel.
See the :ref:`string_migration_guide` for more details on the behaviour changes
and how to adapt your code to the new default.

.. seealso::

    `PDEP-14: Dedicated string data type for pandas 3.0 <https://pandas.pydata.org/pdeps/0014-string-dtype.html>`__


.. _whatsnew_300.enhancements.copy_on_write:

Copy-on-Write
^^^^^^^^^^^^^

The new "copy-on-write" behaviour in pandas 3.0 brings changes in behavior in
how pandas operates with respect to copies and views. A summary of the changes:

1. The result of *any* indexing operation (subsetting a DataFrame or Series in any way,
   i.e. including accessing a DataFrame column as a Series) or any method returning a
   new DataFrame or Series, always *behaves as if* it were a copy in terms of user
   API.
2. As a consequence, if you want to modify an object (DataFrame or Series), the only way
   to do this is to directly modify that object itself.

The main goal of this change is to make the user API more consistent and
predictable. There is now a clear rule: *any* subset or returned
series/dataframe **always** behaves as a copy of the original, and thus never
modifies the original (before pandas 3.0, whether a derived object would be a
copy or a view depended on the exact operation performed, which was often
confusing).

Because every single indexing step now behaves as a copy, this also means that
"chained assignment" (updating a DataFrame with multiple setitem steps) will
stop working. Because this now consistently never works, the
``SettingWithCopyWarning`` is removed.

The new behavioral semantics are explained in more detail in the
:ref:`user guide about Copy-on-Write <copy_on_write>`.

A secondary goal is to improve performance by avoiding unnecessary copies. As
mentioned above, every new DataFrame or Series returned from an indexing
operation or method *behaves* as a copy, but under the hood pandas will use
views as much as possible, and only copy when needed to guarantee the "behaves
as a copy" behaviour (this is the actual "copy-on-write" mechanism used as an
implementation detail).

Some of the behaviour changes described above are breaking changes in pandas
3.0. When upgrading to pandas 3.0, it is recommended to first upgrade to pandas
2.3 to get deprecation warnings for a subset of those changes. The
:ref:`migration guide <copy_on_write.migration_guide>` explains the upgrade
process in more detail.

.. seealso::

    `PDEP-7: Consistent copy/view semantics in pandas with Copy-on-Write <https://pandas.pydata.org/pdeps/0007-copy-on-write.html>`__

.. _whatsnew_300.enhancements.col:

``pd.col`` syntax can now be used in :meth:`DataFrame.assign` and :meth:`DataFrame.loc`
^^^^^^^^^^^^^^^^^^^^^^^^^^^^^^^^^^^^^^^^^^^^^^^^^^^^^^^^^^^^^^^^^^^^^^^^^^^^^^^^^^^^^^^

You can now use ``pd.col`` to create callables for use in dataframe methods which accept them. For example, if you have a dataframe

.. ipython:: python

    df = pd.DataFrame({'a': [1, 1, 2], 'b': [4, 5, 6]})

and you want to create a new column ``'c'`` by summing ``'a'`` and ``'b'``, then instead of

.. ipython:: python

    df.assign(c = lambda df: df['a'] + df['b'])

you can now write:

.. ipython:: python

    df.assign(c = pd.col('a') + pd.col('b'))

New Deprecation Policy
^^^^^^^^^^^^^^^^^^^^^^
pandas 3.0.0 introduces a new 3-stage deprecation policy: using ``DeprecationWarning`` initially, then switching to ``FutureWarning`` for broader visibility in the last minor version before the next major release, and then removal of the deprecated functionality in the major release. This was done to give downstream packages more time to adjust to pandas deprecations, which should reduce the amount of warnings that a user gets from code that isn't theirs. See `PDEP 17 <https://pandas.pydata.org/pdeps/0017-backwards-compatibility-and-deprecation-policy.html>`_ for more details.

All warnings for upcoming changes in pandas will have the base class :class:`pandas.errors.PandasChangeWarning`. Users may also use the following subclasses to control warnings.

- :class:`pandas.errors.Pandas4Warning`: Warnings which will be enforced in pandas 4.0.
- :class:`pandas.errors.Pandas5Warning`: Warnings which will be enforced in pandas 5.0.
- :class:`pandas.errors.PandasPendingDeprecationWarning`: Base class of all warnings which emit a ``PendingDeprecationWarning``, independent of the version they will be enforced.
- :class:`pandas.errors.PandasDeprecationWarning`: Base class of all warnings which emit a ``DeprecationWarning``, independent of the version they will be enforced.
- :class:`pandas.errors.PandasFutureWarning`: Base class of all warnings which emit a ``FutureWarning``, independent of the version they will be enforced.

.. _whatsnew_300.enhancements.other:

Other enhancements
^^^^^^^^^^^^^^^^^^
- :func:`pandas.merge` propagates the ``attrs`` attribute to the result if all
  inputs have identical ``attrs``, as has so far already been the case for
  :func:`pandas.concat`.
- :class:`pandas.api.typing.FrozenList` is available for typing the outputs of :attr:`MultiIndex.names`, :attr:`MultiIndex.codes` and :attr:`MultiIndex.levels` (:issue:`58237`)
- :class:`pandas.api.typing.SASReader` is available for typing the output of :func:`read_sas` (:issue:`55689`)
- Added :meth:`.Styler.to_typst` to write Styler objects to file, buffer or string in Typst format (:issue:`57617`)
- Added missing :meth:`pandas.Series.info` to API reference (:issue:`60926`)
- :class:`pandas.api.typing.NoDefault` is available for typing ``no_default``
- :func:`DataFrame.to_excel` now raises an ``UserWarning`` when the character count in a cell exceeds Excel's limitation of 32767 characters (:issue:`56954`)
- :func:`pandas.merge` now validates the ``how`` parameter input (merge type) (:issue:`59435`)
- :func:`pandas.merge`, :meth:`DataFrame.merge` and :meth:`DataFrame.join` now support anti joins (``left_anti`` and ``right_anti``) in the ``how`` parameter (:issue:`42916`)
- :func:`read_spss` now supports kwargs to be passed to pyreadstat (:issue:`56356`)
- :func:`read_stata` now returns ``datetime64`` resolutions better matching those natively stored in the stata format (:issue:`55642`)
- :meth:`DataFrame.agg` called with ``axis=1`` and a ``func`` which relabels the result index now raises a ``NotImplementedError`` (:issue:`58807`).
- :meth:`Index.get_loc` now accepts also subclasses of ``tuple`` as keys (:issue:`57922`)
- :meth:`Styler.set_tooltips` provides alternative method to storing tooltips by using title attribute of td elements. (:issue:`56981`)
- Added missing parameter ``weights`` in :meth:`DataFrame.plot.kde` for the estimation of the PDF (:issue:`59337`)
- Allow dictionaries to be passed to :meth:`pandas.Series.str.replace` via ``pat`` parameter (:issue:`51748`)
- Support passing a :class:`Series` input to :func:`json_normalize` that retains the :class:`Series` :class:`Index` (:issue:`51452`)
- Support reading value labels from Stata 108-format (Stata 6) and earlier files (:issue:`58154`)
- Users can globally disable any ``PerformanceWarning`` by setting the option ``mode.performance_warnings`` to ``False`` (:issue:`56920`)
- :meth:`Styler.format_index_names` can now be used to format the index and column names (:issue:`48936` and :issue:`47489`)
- :class:`.errors.DtypeWarning` improved to include column names when mixed data types are detected (:issue:`58174`)
- :class:`Rolling` and :class:`Expanding` now support ``pipe`` method (:issue:`57076`)
- :class:`Series` now supports the Arrow PyCapsule Interface for export (:issue:`59518`)
- :func:`DataFrame.to_excel` argument ``merge_cells`` now accepts a value of ``"columns"`` to only merge :class:`MultiIndex` column header header cells (:issue:`35384`)
- :func:`set_option` now accepts a dictionary of options, simplifying configuration of multiple settings at once (:issue:`61093`)
- :meth:`DataFrame.corrwith` now accepts ``min_periods`` as optional arguments, as in :meth:`DataFrame.corr` and :meth:`Series.corr` (:issue:`9490`)
- :meth:`DataFrame.cummin`, :meth:`DataFrame.cummax`, :meth:`DataFrame.cumprod` and :meth:`DataFrame.cumsum` methods now have a ``numeric_only`` parameter (:issue:`53072`)
- :meth:`DataFrame.ewm` now allows ``adjust=False`` when ``times`` is provided (:issue:`54328`)
- :meth:`DataFrame.fillna` and :meth:`Series.fillna` can now accept ``value=None``; for non-object dtype the corresponding NA value will be used (:issue:`57723`)
- :meth:`DataFrame.pivot_table` and :func:`pivot_table` now allow the passing of keyword arguments to ``aggfunc`` through ``**kwargs`` (:issue:`57884`)
- :meth:`DataFrame.to_json` now encodes ``Decimal`` as strings instead of floats (:issue:`60698`)
- :meth:`Series.cummin` and :meth:`Series.cummax` now supports :class:`CategoricalDtype` (:issue:`52335`)
- :meth:`Series.plot` now correctly handle the ``ylabel`` parameter for pie charts, allowing for explicit control over the y-axis label (:issue:`58239`)
- :meth:`DataFrame.plot.scatter` argument ``c`` now accepts a column of strings, where rows with the same string are colored identically (:issue:`16827` and :issue:`16485`)
- :meth:`Series.nlargest` uses a 'stable' sort internally and will preserve original ordering.
- :class:`ArrowDtype` now supports ``pyarrow.JsonType`` (:issue:`60958`)
- :class:`DataFrameGroupBy` and :class:`SeriesGroupBy` methods ``sum``, ``mean``, ``median``, ``prod``, ``min``, ``max``, ``std``, ``var`` and ``sem`` now accept ``skipna`` parameter (:issue:`15675`)
- :class:`Easter` has gained a new constructor argument ``method`` which specifies the method used to calculate Easter — for example, Orthodox Easter (:issue:`61665`)
- :class:`Holiday` constructor argument ``days_of_week`` will raise a ``ValueError`` when type is something other than ``None`` or ``tuple`` (:issue:`61658`)
- :class:`Holiday` has gained the constructor argument and field ``exclude_dates`` to exclude specific datetimes from a custom holiday calendar (:issue:`54382`)
- :class:`Rolling` and :class:`Expanding` now support ``nunique`` (:issue:`26958`)
- :class:`Rolling` and :class:`Expanding` now support aggregations ``first`` and ``last`` (:issue:`33155`)
- :func:`read_parquet` accepts ``to_pandas_kwargs`` which are forwarded to :meth:`pyarrow.Table.to_pandas` which enables passing additional keywords to customize the conversion to pandas, such as ``maps_as_pydicts`` to read the Parquet map data type as python dictionaries (:issue:`56842`)
- :meth:`.DataFrameGroupBy.transform`, :meth:`.SeriesGroupBy.transform`, :meth:`.DataFrameGroupBy.agg`, :meth:`.SeriesGroupBy.agg`, :meth:`.SeriesGroupBy.apply`, :meth:`.DataFrameGroupBy.apply` now support ``kurt`` (:issue:`40139`)
- :meth:`DataFrame.apply` supports using third-party execution engines like the Bodo.ai JIT compiler (:issue:`60668`)
- :meth:`DataFrame.iloc` and :meth:`Series.iloc` now support boolean masks in ``__getitem__`` for more consistent indexing behavior (:issue:`60994`)
- :meth:`DataFrame.to_csv` and :meth:`Series.to_csv` now support Python's new-style format strings (e.g., ``"{:.6f}"``) for the ``float_format`` parameter, in addition to old-style ``%`` format strings and callables. This allows for more flexible and modern formatting of floating point numbers when exporting to CSV. (:issue:`49580`)
- :meth:`DataFrameGroupBy.transform`, :meth:`SeriesGroupBy.transform`, :meth:`DataFrameGroupBy.agg`, :meth:`SeriesGroupBy.agg`, :meth:`RollingGroupby.apply`, :meth:`ExpandingGroupby.apply`, :meth:`Rolling.apply`, :meth:`Expanding.apply`, :meth:`DataFrame.apply` with ``engine="numba"`` now supports positional arguments passed as kwargs (:issue:`58995`)
- :meth:`Rolling.agg`, :meth:`Expanding.agg` and :meth:`ExponentialMovingWindow.agg` now accept :class:`NamedAgg` aggregations through ``**kwargs`` (:issue:`28333`)
- :meth:`Series.map` can now accept kwargs to pass on to func (:issue:`59814`)
- :meth:`Series.map` now accepts an ``engine`` parameter to allow execution with a third-party execution engine (:issue:`61125`)
- :meth:`Series.rank` and :meth:`DataFrame.rank` with numpy-nullable dtypes preserve ``NA`` values and return ``UInt64`` dtype where appropriate instead of casting ``NA`` to ``NaN`` with ``float64`` dtype (:issue:`62043`)
- :meth:`Series.str.get_dummies` now accepts a  ``dtype`` parameter to specify the dtype of the resulting DataFrame (:issue:`47872`)
- :meth:`pandas.concat` will raise a ``ValueError`` when ``ignore_index=True`` and ``keys`` is not ``None`` (:issue:`59274`)
- :py:class:`frozenset` elements in pandas objects are now natively printed (:issue:`60690`)
- Add ``"delete_rows"`` option to ``if_exists`` argument in :meth:`DataFrame.to_sql` deleting all records of the table before inserting data (:issue:`37210`).
- Added half-year offset classes :class:`HalfYearBegin`, :class:`HalfYearEnd`, :class:`BHalfYearBegin` and :class:`BHalfYearEnd` (:issue:`60928`)
- Added support for ``axis=1`` with ``dict`` or :class:`Series` arguments into :meth:`DataFrame.fillna` (:issue:`4514`)
- Added support to read and write from and to Apache Iceberg tables with the new :func:`read_iceberg` and :meth:`DataFrame.to_iceberg` functions (:issue:`61383`)
- Errors occurring during SQL I/O will now throw a generic :class:`.DatabaseError` instead of the raw Exception type from the underlying driver manager library (:issue:`60748`)
- Implemented :meth:`Series.str.isascii` and :meth:`Series.str.isascii` (:issue:`59091`)
- Improve the resulting dtypes in :meth:`DataFrame.where` and :meth:`DataFrame.mask` with :class:`ExtensionDtype` ``other`` (:issue:`62038`)
- Improved deprecation message for offset aliases (:issue:`60820`)
- Many type aliases are now exposed in the new submodule :py:mod:`pandas.api.typing.aliases` (:issue:`55231`)
- Multiplying two :class:`DateOffset` objects will now raise a ``TypeError`` instead of a ``RecursionError`` (:issue:`59442`)
- Restore support for reading Stata 104-format and enable reading 103-format dta files (:issue:`58554`)
- Support passing a :class:`Iterable[Hashable]` input to :meth:`DataFrame.drop_duplicates` (:issue:`59237`)
- Support reading Stata 102-format (Stata 1) dta files (:issue:`58978`)
- Support reading Stata 110-format (Stata 7) dta files (:issue:`47176`)
- Switched wheel upload to **PyPI Trusted Publishing** (OIDC) for release-tag pushes in ``wheels.yml``. (:issue:`61718`)
-

.. ---------------------------------------------------------------------------
.. _whatsnew_300.notable_bug_fixes:

Notable bug fixes
~~~~~~~~~~~~~~~~~

These are bug fixes that might have notable behavior changes.

.. _whatsnew_300.notable_bug_fixes.groupby_unobs_and_na:

Improved behavior in groupby for ``observed=False``
^^^^^^^^^^^^^^^^^^^^^^^^^^^^^^^^^^^^^^^^^^^^^^^^^^^

A number of bugs have been fixed due to improved handling of unobserved groups (:issue:`55738`). All remarks in this section equally impact :class:`.SeriesGroupBy`.

In previous versions of pandas, a single grouping with :meth:`.DataFrameGroupBy.apply` or :meth:`.DataFrameGroupBy.agg` would pass the unobserved groups to the provided function, resulting in ``0`` below.

.. ipython:: python

    df = pd.DataFrame(
        {
            "key1": pd.Categorical(list("aabb"), categories=list("abc")),
            "key2": [1, 1, 1, 2],
            "values": [1, 2, 3, 4],
        }
    )
    df
    gb = df.groupby("key1", observed=False)
    gb[["values"]].apply(lambda x: x.sum())

However this was not the case when using multiple groupings, resulting in ``NaN`` below.

.. code-block:: ipython

    In [1]: gb = df.groupby(["key1", "key2"], observed=False)
    In [2]: gb[["values"]].apply(lambda x: x.sum())
    Out[2]:
               values
    key1 key2
    a    1        3.0
         2        NaN
    b    1        3.0
         2        4.0
    c    1        NaN
         2        NaN

Now using multiple groupings will also pass the unobserved groups to the provided function.

.. ipython:: python

    gb = df.groupby(["key1", "key2"], observed=False)
    gb[["values"]].apply(lambda x: x.sum())

Similarly:

- In previous versions of pandas the method :meth:`.DataFrameGroupBy.sum` would result in ``0`` for unobserved groups, but :meth:`.DataFrameGroupBy.prod`, :meth:`.DataFrameGroupBy.all`, and :meth:`.DataFrameGroupBy.any` would all result in NA values. Now these methods result in ``1``, ``True``, and ``False`` respectively.
- :meth:`.DataFrameGroupBy.groups` did not include unobserved groups and now does.

These improvements also fixed certain bugs in groupby:

- :meth:`.DataFrameGroupBy.agg` would fail when there are multiple groupings, unobserved groups, and ``as_index=False`` (:issue:`36698`)
- :meth:`.DataFrameGroupBy.groups` with ``sort=False`` would sort groups; they now occur in the order they are observed (:issue:`56966`)
- :meth:`.DataFrameGroupBy.nunique` would fail when there are multiple groupings, unobserved groups, and ``as_index=False`` (:issue:`52848`)
- :meth:`.DataFrameGroupBy.sum` would have incorrect values when there are multiple groupings, unobserved groups, and non-numeric data (:issue:`43891`)
- :meth:`.DataFrameGroupBy.value_counts` would produce incorrect results when used with some categorical and some non-categorical groupings and ``observed=False`` (:issue:`56016`)

.. _whatsnew_300.notable_bug_fixes.notable_bug_fix2:

notable_bug_fix2
^^^^^^^^^^^^^^^^

.. ---------------------------------------------------------------------------
.. _whatsnew_300.api_breaking:

Backwards incompatible API changes
~~~~~~~~~~~~~~~~~~~~~~~~~~~~~~~~~~

.. _whatsnew_300.api_breaking.datetime_resolution_inference:

Datetime resolution inference
^^^^^^^^^^^^^^^^^^^^^^^^^^^^^

Converting a sequence of strings, ``datetime`` objects, or ``np.datetime64`` objects to
a ``datetime64`` dtype now performs inference on the appropriate resolution (AKA unit) for the output dtype. This affects :class:`Series`, :class:`DataFrame`, :class:`Index`, :class:`DatetimeIndex`, and :func:`to_datetime`.

Previously, these would always give nanosecond resolution:

.. code-block:: ipython

    In [1]: dt = pd.Timestamp("2024-03-22 11:36").to_pydatetime()
    In [2]: pd.to_datetime([dt]).dtype
    Out[2]: dtype('<M8[ns]')
    In [3]: pd.Index([dt]).dtype
    Out[3]: dtype('<M8[ns]')
    In [4]: pd.DatetimeIndex([dt]).dtype
    Out[4]: dtype('<M8[ns]')
    In [5]: pd.Series([dt]).dtype
    Out[5]: dtype('<M8[ns]')

This now infers the unit microsecond unit "us" from the pydatetime object, matching the scalar :class:`Timestamp` behavior.

.. ipython:: python

    In [1]: dt = pd.Timestamp("2024-03-22 11:36").to_pydatetime()
    In [2]: pd.to_datetime([dt]).dtype
    In [3]: pd.Index([dt]).dtype
    In [4]: pd.DatetimeIndex([dt]).dtype
    In [5]: pd.Series([dt]).dtype

Similar when passed a sequence of ``np.datetime64`` objects, the resolution of the passed objects will be retained (or for lower-than-second resolution, second resolution will be used).

When passing strings, the resolution will depend on the precision of the string, again matching the :class:`Timestamp` behavior. Previously:

.. code-block:: ipython

    In [2]: pd.to_datetime(["2024-03-22 11:43:01"]).dtype
    Out[2]: dtype('<M8[ns]')
    In [3]: pd.to_datetime(["2024-03-22 11:43:01.002"]).dtype
    Out[3]: dtype('<M8[ns]')
    In [4]: pd.to_datetime(["2024-03-22 11:43:01.002003"]).dtype
    Out[4]: dtype('<M8[ns]')
    In [5]: pd.to_datetime(["2024-03-22 11:43:01.002003004"]).dtype
    Out[5]: dtype('<M8[ns]')

The inferred resolution now matches that of the input strings:

.. ipython:: python

    In [2]: pd.to_datetime(["2024-03-22 11:43:01"]).dtype
    In [3]: pd.to_datetime(["2024-03-22 11:43:01.002"]).dtype
    In [4]: pd.to_datetime(["2024-03-22 11:43:01.002003"]).dtype
    In [5]: pd.to_datetime(["2024-03-22 11:43:01.002003004"]).dtype

In cases with mixed-resolution inputs, the highest resolution is used:

.. code-block:: ipython

    In [2]: pd.to_datetime([pd.Timestamp("2024-03-22 11:43:01"), "2024-03-22 11:43:01.002"]).dtype
    Out[2]: dtype('<M8[ns]')

.. _whatsnew_300.api_breaking.value_counts_sorting:

Changed behavior in :meth:`DataFrame.value_counts` and :meth:`DataFrameGroupBy.value_counts` when ``sort=False``
^^^^^^^^^^^^^^^^^^^^^^^^^^^^^^^^^^^^^^^^^^^^^^^^^^^^^^^^^^^^^^^^^^^^^^^^^^^^^^^^^^^^^^^^^^^^^^^^^^^^^^^^^^^^^^^^

In previous versions of pandas, :meth:`DataFrame.value_counts` with ``sort=False`` would sort the result by row labels (as was documented). This was nonintuitive and inconsistent with :meth:`Series.value_counts` which would maintain the order of the input. Now :meth:`DataFrame.value_counts` will maintain the order of the input.

.. ipython:: python

    df = pd.DataFrame(
        {
            "a": [2, 2, 2, 2, 1, 1, 1, 1],
            "b": [2, 1, 3, 1, 2, 3, 1, 1],
        }
    )
    df

*Old behavior*

.. code-block:: ipython

    In [3]: df.value_counts(sort=False)
    Out[3]:
    a  b
    1  1    2
       2    1
       3    1
    2  1    2
       2    1
       3    1
    Name: count, dtype: int64

*New behavior*

.. ipython:: python

    df.value_counts(sort=False)

This change also applies to :meth:`.DataFrameGroupBy.value_counts`. Here, there are two options for sorting: one ``sort`` passed to :meth:`DataFrame.groupby` and one passed directly to :meth:`.DataFrameGroupBy.value_counts`. The former will determine whether to sort the groups, the latter whether to sort the counts. All non-grouping columns will maintain the order of the input *within groups*.

*Old behavior*

.. code-block:: ipython

    In [5]: df.groupby("a", sort=True).value_counts(sort=False)
    Out[5]:
    a  b
    1  1    2
       2    1
       3    1
    2  1    2
       2    1
       3    1
    dtype: int64

*New behavior*

.. ipython:: python

    df.groupby("a", sort=True).value_counts(sort=False)

.. _whatsnew_300.api_breaking.offsets_day_not_a_tick:

Changed behavior of ``pd.offsets.Day`` to always represent calendar-day
^^^^^^^^^^^^^^^^^^^^^^^^^^^^^^^^^^^^^^^^^^^^^^^^^^^^^^^^^^^^^^^^^^^^^^^

In previous versions of pandas, :class:`offsets.Day` represented a fixed span
of 24 hours, disregarding Daylight Savings Time transitions. It now consistently
behaves as a calendar-day, preserving time-of-day across DST transitions:

*Old behavior*

.. code-block:: ipython

    In [5]: ts = pd.Timestamp("2025-03-08 08:00", tz="US/Eastern")
    In [6]: ts + pd.offsets.Day(1)
    Out[3]: Timestamp('2025-03-09 09:00:00-0400', tz='US/Eastern')

*New behavior*

.. ipython:: python

    ts = pd.Timestamp("2025-03-08 08:00", tz="US/Eastern")
    ts + pd.offsets.Day(1)

This change fixes a long-standing bug in :func:`date_range` (:issue:`51716`, :issue:`35388`), but causes several
small behavior differences as collateral:

- ``pd.offsets.Day(n)`` no longer compares as equal to ``pd.offsets.Hour(24*n)``
- :class:`offsets.Day` no longer supports division
- :class:`Timedelta` no longer accepts :class:`Day` objects as inputs
- :meth:`tseries.frequencies.to_offset` on a :class:`Timedelta` object returns a :class:`offsets.Hour` object in cases where it used to return a :class:`Day` object.
- Adding or subtracting a scalar from a timezone-aware :class:`DatetimeIndex` with a :class:`Day` ``freq`` no longer preserves that ``freq`` attribute.
- Adding or subtracting a :class:`Day` with a :class:`Timedelta` is no longer supported.
- Adding or subtracting a :class:`Day` offset to a timezone-aware :class:`Timestamp` or datetime-like may lead to an ambiguous or non-existent time, which will raise.

.. _whatsnew_300.api_breaking.nan_vs_na:

Changed treatment of NaN values in pyarrow and numpy-nullable floating dtypes
^^^^^^^^^^^^^^^^^^^^^^^^^^^^^^^^^^^^^^^^^^^^^^^^^^^^^^^^^^^^^^^^^^^^^^^^^^^^^

Previously, when dealing with a nullable dtype (e.g. ``Float64Dtype`` or ``int64[pyarrow]``), ``NaN`` was treated as interchangeable with :class:`NA` in some circumstances but not others. This was done to make adoption easier, but caused some confusion (:issue:`32265`). In 3.0, an option ``"mode.nan_is_na"`` (default ``True``) controls whether to treat ``NaN`` as equivalent to :class:`NA`.

With ``pd.set_option("mode.nan_is_na", True)`` (again, this is the default), ``NaN`` can be passed to constructors, ``__setitem__``, ``__contains__`` and be treated the same as :class:`NA`. The only change users will see is that arithmetic and ``np.ufunc`` operations that previously introduced ``NaN`` entries produce :class:`NA` entries instead:

*Old behavior:*

.. code-block:: ipython

    In [2]: ser = pd.Series([0, None], dtype=pd.Float64Dtype())
    In [3]: ser / 0
    Out[3]:
    0     NaN
    1    <NA>
    dtype: Float64

*New behavior:*

.. ipython:: python

    ser = pd.Series([0, None], dtype=pd.Float64Dtype())
    ser / 0

By contrast, with ``pd.set_option("mode.nan_is_na", False)``, ``NaN`` is always considered distinct and specifically as a floating-point value, so cannot be used with integer dtypes:

*Old behavior:*

.. code-block:: ipython

    In [2]: ser = pd.Series([1, np.nan], dtype=pd.Float64Dtype())
    In [3]: ser[1]
    Out[3]: <NA>

*New behavior:*

.. ipython:: python

    pd.set_option("mode.nan_is_na", False)
    ser = pd.Series([1, np.nan], dtype=pd.Float64Dtype())
    ser[1]

If we had passed ``pd.Int64Dtype()`` or ``"int64[pyarrow]"`` for the dtype in the latter example, this would raise, as a float ``NaN`` cannot be held by an integer dtype.

With ``"mode.nan_is_na"`` set to ``False``, ``ser.to_numpy()`` (and ``frame.values`` and ``np.asarray(obj)``) will convert to ``object`` dtype if :class:`NA` entries are present, where before they would coerce to ``NaN``.  To retain a float numpy dtype, explicitly pass ``na_value=np.nan`` to :meth:`Series.to_numpy`.

.. _whatsnew_300.api_breaking.deps:

Increased minimum version for Python
^^^^^^^^^^^^^^^^^^^^^^^^^^^^^^^^^^^^

pandas 3.0.0 supports Python 3.11 and higher.

Increased minimum versions for dependencies
^^^^^^^^^^^^^^^^^^^^^^^^^^^^^^^^^^^^^^^^^^^
Some minimum supported versions of dependencies were updated.
The following required dependencies were updated:

+-----------------+----------------------+
| Package         | New Minimum Version  |
+=================+======================+
| numpy           | 1.26.0               |
+-----------------+----------------------+
| tzdata          | 2023.3               |
+-----------------+----------------------+

For `optional libraries <https://pandas.pydata.org/docs/getting_started/install.html>`_ the general recommendation is to use the latest version.
The following table lists the lowest version per library that is currently being tested throughout the development of pandas.
Optional libraries below the lowest tested version may still work, but are not considered supported.

+------------------------+---------------------+
| Package                | New Minimum Version |
+========================+=====================+
| adbc-driver-postgresql | 1.2.0               |
+------------------------+---------------------+
| adbc-driver-sqlite     | 1.2.0               |
+------------------------+---------------------+
| mypy (dev)             | 1.9.0               |
+------------------------+---------------------+
| beautifulsoup4         | 4.12.3              |
+------------------------+---------------------+
| bottleneck             | 1.4.2               |
+------------------------+---------------------+
| fastparquet            | 2024.11.0           |
+------------------------+---------------------+
| fsspec                 | 2024.10.0           |
+------------------------+---------------------+
| hypothesis             | 6.116.0             |
+------------------------+---------------------+
| gcsfs                  | 2024.10.0           |
+------------------------+---------------------+
| Jinja2                 | 3.1.5               |
+------------------------+---------------------+
| lxml                   | 5.3.0               |
+------------------------+---------------------+
| Jinja2                 | 3.1.3               |
+------------------------+---------------------+
| matplotlib             | 3.9.3               |
+------------------------+---------------------+
| numba                  | 0.60.0              |
+------------------------+---------------------+
| numexpr                | 2.10.2              |
+------------------------+---------------------+
| qtpy                   | 2.4.2               |
+------------------------+---------------------+
| openpyxl               | 3.1.5               |
+------------------------+---------------------+
| psycopg2               | 2.9.10              |
+------------------------+---------------------+
| pyarrow                | 13.0.0              |
+------------------------+---------------------+
| pymysql                | 1.1.1               |
+------------------------+---------------------+
| pyreadstat             | 1.2.8               |
+------------------------+---------------------+
| pytables               | 3.10.1              |
+------------------------+---------------------+
| python-calamine        | 0.3.0               |
+------------------------+---------------------+
| pytz                   | 2024.2              |
+------------------------+---------------------+
| s3fs                   | 2024.10.0           |
+------------------------+---------------------+
| SciPy                  | 1.14.1              |
+------------------------+---------------------+
| sqlalchemy             | 2.0.36              |
+------------------------+---------------------+
| xarray                 | 2024.10.0           |
+------------------------+---------------------+
| xlsxwriter             | 3.2.0               |
+------------------------+---------------------+
| zstandard              | 0.23.0              |
+------------------------+---------------------+

See :ref:`install.dependencies` and :ref:`install.optional_dependencies` for more.

.. _whatsnew_300.api_breaking.pytz:

``pytz`` now an optional dependency
^^^^^^^^^^^^^^^^^^^^^^^^^^^^^^^^^^^

pandas now uses :py:mod:`zoneinfo` from the standard library as the default timezone implementation when passing a timezone
string to various methods. (:issue:`34916`)

*Old behavior:*

.. code-block:: ipython

    In [1]: ts = pd.Timestamp(2024, 1, 1).tz_localize("US/Pacific")
    In [2]: ts.tz
    <DstTzInfo 'US/Pacific' LMT-1 day, 16:07:00 STD>

*New behavior:*

.. ipython:: python

    ts = pd.Timestamp(2024, 1, 1).tz_localize("US/Pacific")
    ts.tz

``pytz`` timezone objects are still supported when passed directly, but they will no longer be returned by default
from string inputs. Moreover, ``pytz`` is no longer a required dependency of pandas, but can be installed
with the pip extra ``pip install pandas[timezone]``.


Additionally, pandas no longer throws ``pytz`` exceptions for timezone operations leading to ambiguous or nonexistent
times. These cases will now raise a ``ValueError``.

.. _whatsnew_300.api_breaking.other:

Other API changes
^^^^^^^^^^^^^^^^^
- 3rd party ``py.path`` objects are no longer explicitly supported in IO methods. Use :py:class:`pathlib.Path` objects instead (:issue:`57091`)
- :func:`read_table`'s ``parse_dates`` argument defaults to ``None`` to improve consistency with :func:`read_csv` (:issue:`57476`)
- All classes inheriting from builtin ``tuple`` (including types created with :func:`collections.namedtuple`) are now hashed and compared as builtin ``tuple`` during indexing operations (:issue:`57922`)
- Made ``dtype`` a required argument in :meth:`ExtensionArray._from_sequence_of_strings` (:issue:`56519`)
- Passing a :class:`Series` input to :func:`json_normalize` will now retain the :class:`Series` :class:`Index`, previously output had a new :class:`RangeIndex` (:issue:`51452`)
- Removed :meth:`Index.sort` which always raised a ``TypeError``. This attribute is not defined and will raise an ``AttributeError`` (:issue:`59283`)
- Unused ``dtype`` argument has been removed from the :class:`MultiIndex` constructor (:issue:`60962`)
- Updated :meth:`DataFrame.to_excel` so that the output spreadsheet has no styling. Custom styling can still be done using :meth:`Styler.to_excel` (:issue:`54154`)
- pickle and HDF (``.h5``) files created with Python 2 are no longer explicitly supported (:issue:`57387`)
- pickled objects from pandas version less than ``1.0.0`` are no longer supported (:issue:`57155`)
- when comparing the indexes in :func:`testing.assert_series_equal`, check_exact defaults to True if an :class:`Index` is of integer dtypes. (:issue:`57386`)
- Index set operations (like union or intersection) will now ignore the dtype of
  an empty ``RangeIndex`` or empty ``Index`` with object dtype when determining
  the dtype of the resulting Index (:issue:`60797`)
- :class:`IncompatibleFrequency` now subclasses ``TypeError`` instead of ``ValueError``. As a result, joins with mismatched frequencies now cast to object like other non-comparable joins, and arithmetic with indexes with mismatched frequencies align (:issue:`55782`)
- :class:`Series` "flex" methods like :meth:`Series.add` no longer allow passing a :class:`DataFrame` for ``other``; use the DataFrame reversed method instead (:issue:`46179`)
- :meth:`CategoricalIndex.append` no longer attempts to cast different-dtype indexes to the caller's dtype (:issue:`41626`)
- :meth:`ExtensionDtype.construct_array_type` is now a regular method instead of a ``classmethod`` (:issue:`58663`)
- Comparison operations between :class:`Index` and :class:`Series` now consistently return :class:`Series` regardless of which object is on the left or right (:issue:`36759`)
- Numpy functions like ``np.isinf`` that return a bool dtype when called on a :class:`Index` object now return a bool-dtype :class:`Index` instead of ``np.ndarray`` (:issue:`52676`)

.. ---------------------------------------------------------------------------
.. _whatsnew_300.deprecations:

Deprecations
~~~~~~~~~~~~

Copy keyword
^^^^^^^^^^^^

The ``copy`` keyword argument in the following methods is deprecated and
will be removed in a future version:

- :meth:`DataFrame.truncate` / :meth:`Series.truncate`
- :meth:`DataFrame.tz_convert` / :meth:`Series.tz_convert`
- :meth:`DataFrame.tz_localize` / :meth:`Series.tz_localize`
- :meth:`DataFrame.infer_objects` / :meth:`Series.infer_objects`
- :meth:`DataFrame.align` / :meth:`Series.align`
- :meth:`DataFrame.astype` / :meth:`Series.astype`
- :meth:`DataFrame.reindex` / :meth:`Series.reindex`
- :meth:`DataFrame.reindex_like` / :meth:`Series.reindex_like`
- :meth:`DataFrame.set_axis` / :meth:`Series.set_axis`
- :meth:`DataFrame.to_period` / :meth:`Series.to_period`
- :meth:`DataFrame.to_timestamp` / :meth:`Series.to_timestamp`
- :meth:`DataFrame.rename` / :meth:`Series.rename`
- :meth:`DataFrame.transpose`
- :meth:`DataFrame.swaplevel`
- :meth:`DataFrame.merge` / :func:`pd.merge`

Copy-on-Write utilizes a lazy copy mechanism that defers copying the data until
necessary. Use ``.copy`` to trigger an eager copy. The copy keyword has no effect
starting with 3.0, so it can be safely removed from your code.

Other Deprecations
^^^^^^^^^^^^^^^^^^

- Deprecated :func:`core.internals.api.make_block`, use public APIs instead (:issue:`56815`)
- Deprecated :meth:`.DataFrameGroupby.corrwith` (:issue:`57158`)
- Deprecated :meth:`Timestamp.utcfromtimestamp`, use ``Timestamp.fromtimestamp(ts, "UTC")`` instead (:issue:`56680`)
- Deprecated :meth:`Timestamp.utcnow`, use ``Timestamp.now("UTC")`` instead (:issue:`56680`)
- Deprecated ``pd.core.internals.api.maybe_infer_ndim`` (:issue:`40226`)
- Deprecated allowing constructing or casting to :class:`Categorical` with non-NA values that are not present in specified ``dtype.categories`` (:issue:`40996`)
- Deprecated allowing non-keyword arguments in :meth:`DataFrame.all`, :meth:`DataFrame.min`, :meth:`DataFrame.max`, :meth:`DataFrame.sum`, :meth:`DataFrame.prod`, :meth:`DataFrame.mean`, :meth:`DataFrame.median`, :meth:`DataFrame.sem`, :meth:`DataFrame.var`, :meth:`DataFrame.std`, :meth:`DataFrame.skew`, :meth:`DataFrame.kurt`, :meth:`Series.all`,  :meth:`Series.min`, :meth:`Series.max`, :meth:`Series.sum`, :meth:`Series.prod`, :meth:`Series.mean`, :meth:`Series.median`, :meth:`Series.sem`, :meth:`Series.var`, :meth:`Series.std`, :meth:`Series.skew`, and :meth:`Series.kurt`. (:issue:`57087`)
- Deprecated allowing non-keyword arguments in :meth:`DataFrame.groupby` and :meth:`Series.groupby` except ``by`` and ``level``. (:issue:`62102`)
- Deprecated allowing non-keyword arguments in :meth:`Series.to_markdown` except ``buf``. (:issue:`57280`)
- Deprecated allowing non-keyword arguments in :meth:`Series.to_string` except ``buf``. (:issue:`57280`)
- Deprecated behavior of :meth:`.DataFrameGroupBy.groups` and :meth:`.SeriesGroupBy.groups`, in a future version ``groups`` by one element list will return tuple instead of scalar. (:issue:`58858`)
- Deprecated behavior of :meth:`Series.dt.to_pytimedelta`, in a future version this will return a :class:`Series` containing python ``datetime.timedelta`` objects instead of an ``ndarray`` of timedelta; this matches the behavior of other :meth:`Series.dt` properties. (:issue:`57463`)
- Deprecated converting object-dtype columns of ``datetime.datetime`` objects to datetime64 when writing to stata (:issue:`56536`)
- Deprecated lowercase strings ``d``, ``b`` and ``c`` denoting frequencies in :class:`Day`, :class:`BusinessDay` and :class:`CustomBusinessDay` in favour of ``D``, ``B`` and ``C`` (:issue:`58998`)
- Deprecated lowercase strings ``w``, ``w-mon``, ``w-tue``, etc. denoting frequencies in :class:`Week` in favour of ``W``, ``W-MON``, ``W-TUE``, etc. (:issue:`58998`)
- Deprecated parameter ``method`` in :meth:`DataFrame.reindex_like` / :meth:`Series.reindex_like` (:issue:`58667`)
- Deprecated strings ``w``, ``d``, ``MIN``, ``MS``, ``US`` and ``NS`` denoting units in :class:`Timedelta` in favour of ``W``, ``D``, ``min``, ``ms``, ``us`` and ``ns`` (:issue:`59051`)
- Deprecated the ``arg`` parameter of ``Series.map``; pass the added ``func`` argument instead. (:issue:`61260`)
- Deprecated using ``epoch`` date format in :meth:`DataFrame.to_json` and :meth:`Series.to_json`, use ``iso`` instead. (:issue:`57063`)
- Deprecated allowing ``fill_value`` that cannot be held in the original dtype (excepting NA values for integer and bool dtypes) in :meth:`Series.unstack` and :meth:`DataFrame.unstack` (:issue:`12189`, :issue:`53868`)
- Deprecated allowing ``fill_value`` that cannot be held in the original dtype (excepting NA values for integer and bool dtypes) in :meth:`Series.shift` and :meth:`DataFrame.shift` (:issue:`53802`)
- Deprecated backward-compatibility behavior for :meth:`DataFrame.select_dtypes` matching "str" dtype when ``np.object_`` is specified (:issue:`61916`)
- Deprecated option "future.no_silent_downcasting", as it is no longer used. In a future version accessing this option will raise (:issue:`59502`)
- Deprecated slicing on a :class:`Series` or :class:`DataFrame` with a :class:`DatetimeIndex` using a ``datetime.date`` object, explicitly cast to :class:`Timestamp` instead (:issue:`35830`)

.. ---------------------------------------------------------------------------
.. _whatsnew_300.prior_deprecations:

Removal of prior version deprecations/changes
~~~~~~~~~~~~~~~~~~~~~~~~~~~~~~~~~~~~~~~~~~~~~

Enforced deprecation of aliases ``M``, ``Q``, ``Y``, etc. in favour of ``ME``, ``QE``, ``YE``, etc. for offsets
^^^^^^^^^^^^^^^^^^^^^^^^^^^^^^^^^^^^^^^^^^^^^^^^^^^^^^^^^^^^^^^^^^^^^^^^^^^^^^^^^^^^^^^^^^^^^^^^^^^^^^^^^^^^^^^

Renamed the following offset aliases (:issue:`57986`):

+-------------------------------+------------------+------------------+
| offset                        | removed alias    | new alias        |
+===============================+==================+==================+
|:class:`MonthEnd`              |      ``M``       |     ``ME``       |
+-------------------------------+------------------+------------------+
|:class:`BusinessMonthEnd`      |      ``BM``      |     ``BME``      |
+-------------------------------+------------------+------------------+
|:class:`SemiMonthEnd`          |      ``SM``      |     ``SME``      |
+-------------------------------+------------------+------------------+
|:class:`CustomBusinessMonthEnd`|      ``CBM``     |     ``CBME``     |
+-------------------------------+------------------+------------------+
|:class:`QuarterEnd`            |      ``Q``       |     ``QE``       |
+-------------------------------+------------------+------------------+
|:class:`BQuarterEnd`           |      ``BQ``      |     ``BQE``      |
+-------------------------------+------------------+------------------+
|:class:`YearEnd`               |      ``Y``       |     ``YE``       |
+-------------------------------+------------------+------------------+
|:class:`BYearEnd`              |      ``BY``      |     ``BYE``      |
+-------------------------------+------------------+------------------+

Other Removals
^^^^^^^^^^^^^^
- :class:`.DataFrameGroupBy.idxmin`, :class:`.DataFrameGroupBy.idxmax`, :class:`.SeriesGroupBy.idxmin`, and :class:`.SeriesGroupBy.idxmax` will now raise a ``ValueError`` when a group has all NA values, or when used with ``skipna=False`` and any NA value is encountered (:issue:`10694`, :issue:`57745`)
- :func:`concat` no longer ignores empty objects when determining output dtypes (:issue:`39122`)
- :func:`concat` with all-NA entries no longer ignores the dtype of those entries when determining the result dtype (:issue:`40893`)
- :func:`read_excel`, :func:`read_json`, :func:`read_html`, and :func:`read_xml` no longer accept raw string or byte representation of the data. That type of data must be wrapped in a :py:class:`StringIO` or :py:class:`BytesIO` (:issue:`53767`)
- :func:`to_datetime` with a ``unit`` specified no longer parses strings into floats, instead parses them the same way as without ``unit`` (:issue:`50735`)
- :meth:`DataFrame.groupby` with ``as_index=False`` and aggregation methods will no longer exclude from the result the groupings that do not arise from the input (:issue:`49519`)
- :meth:`ExtensionArray._reduce` now requires a ``keepdims: bool = False`` parameter in the signature (:issue:`52788`)
- :meth:`Series.dt.to_pydatetime` now returns a :class:`Series` of :py:class:`datetime.datetime` objects (:issue:`52459`)
- :meth:`SeriesGroupBy.agg` no longer pins the name of the group to the input passed to the provided ``func`` (:issue:`51703`)
- All arguments except ``name`` in :meth:`Index.rename` are now keyword only (:issue:`56493`)
- All arguments except the first ``path``-like argument in IO writers are now keyword only (:issue:`54229`)
- Changed behavior of :meth:`Series.__getitem__` and :meth:`Series.__setitem__` to always treat integer keys as labels, never as positional, consistent with :class:`DataFrame` behavior (:issue:`50617`)
- Changed behavior of :meth:`Series.__getitem__`, :meth:`Series.__setitem__`, :meth:`DataFrame.__getitem__`, :meth:`DataFrame.__setitem__` with an integer slice on objects with a floating-dtype index. This is now treated as *positional* indexing (:issue:`49612`)
- Disallow a callable argument to :meth:`Series.iloc` to return a ``tuple`` (:issue:`53769`)
- Disallow allowing logical operations (``||``, ``&``, ``^``) between pandas objects and dtype-less sequences (e.g. ``list``, ``tuple``); wrap the objects in :class:`Series`, :class:`Index`, or ``np.array`` first instead (:issue:`52264`)
- Disallow automatic casting to object in :class:`Series` logical operations (``&``, ``^``, ``||``) between series with mismatched indexes and dtypes other than ``object`` or ``bool`` (:issue:`52538`)
- Disallow calling :meth:`Series.replace` or :meth:`DataFrame.replace` without a ``value`` and with non-dict-like ``to_replace`` (:issue:`33302`)
- Disallow constructing a :class:`arrays.SparseArray` with scalar data (:issue:`53039`)
- Disallow indexing an :class:`Index` with a boolean indexer of length zero, it now raises ``ValueError`` (:issue:`55820`)
- Disallow non-standard (``np.ndarray``, :class:`Index`, :class:`ExtensionArray`, or :class:`Series`) to :func:`isin`, :func:`unique`, :func:`factorize` (:issue:`52986`)
- Disallow passing a pandas type to :meth:`Index.view` (:issue:`55709`)
- Disallow units other than "s", "ms", "us", "ns" for datetime64 and timedelta64 dtypes in :func:`array` (:issue:`53817`)
- Removed "freq" keyword from :class:`PeriodArray` constructor, use "dtype" instead (:issue:`52462`)
- Removed 'fastpath' keyword in :class:`Categorical` constructor (:issue:`20110`)
- Removed 'kind' keyword in :meth:`Series.resample` and :meth:`DataFrame.resample` (:issue:`58125`)
- Removed ``Block``, ``DatetimeTZBlock``, ``ExtensionBlock``, ``create_block_manager_from_blocks`` from ``pandas.core.internals`` and ``pandas.core.internals.api`` (:issue:`55139`)
- Removed alias :class:`arrays.PandasArray` for :class:`arrays.NumpyExtensionArray` (:issue:`53694`)
- Removed deprecated "method" and "limit" keywords from :meth:`Series.replace` and :meth:`DataFrame.replace` (:issue:`53492`)
- Removed extension test classes ``BaseNoReduceTests``, ``BaseNumericReduceTests``, ``BaseBooleanReduceTests`` (:issue:`54663`)
- Removed the "closed" and "normalize" keywords in :meth:`DatetimeIndex.__new__` (:issue:`52628`)
- Removed the deprecated ``delim_whitespace`` keyword in :func:`read_csv` and :func:`read_table`, use ``sep=r"\s+"`` instead (:issue:`55569`)
- Require :meth:`SparseDtype.fill_value` to be a valid value for the :meth:`SparseDtype.subtype` (:issue:`53043`)
- Stopped automatically casting non-datetimelike values (mainly strings) in :meth:`Series.isin` and :meth:`Index.isin` with ``datetime64``, ``timedelta64``, and :class:`PeriodDtype` dtypes (:issue:`53111`)
- Stopped performing dtype inference in :class:`Index`, :class:`Series` and :class:`DataFrame` constructors when given a pandas object (:class:`Series`, :class:`Index`, :class:`ExtensionArray`), call ``.infer_objects`` on the input to keep the current behavior (:issue:`56012`)
- Stopped performing dtype inference when setting a :class:`Index` into a :class:`DataFrame` (:issue:`56102`)
- Stopped performing dtype inference with in :meth:`Index.insert` with object-dtype index; this often affects the index/columns that result when setting new entries into an empty :class:`Series` or :class:`DataFrame` (:issue:`51363`)
- Removed the "closed" and "unit" keywords in :meth:`TimedeltaIndex.__new__` (:issue:`52628`, :issue:`55499`)
- All arguments in :meth:`Index.sort_values` are now keyword only (:issue:`56493`)
- All arguments in :meth:`Series.to_dict` are now keyword only (:issue:`56493`)
- Changed the default value of ``na_action`` in :meth:`Categorical.map` to ``None`` (:issue:`51645`)
- Changed the default value of ``observed`` in :meth:`DataFrame.groupby` and :meth:`Series.groupby` to ``True`` (:issue:`51811`)
- Enforce deprecation in :func:`testing.assert_series_equal` and :func:`testing.assert_frame_equal` with object dtype and mismatched null-like values, which are now considered not-equal (:issue:`18463`)
- Enforce banning of upcasting in in-place setitem-like operations (:issue:`59007`) (see `PDEP6 <https://pandas.pydata.org/pdeps/0006-ban-upcasting.html>`_)
- Enforced deprecation ``all`` and ``any`` reductions with ``datetime64``, :class:`DatetimeTZDtype`, and :class:`PeriodDtype` dtypes (:issue:`58029`)
- Enforced deprecation allowing non-``bool`` and NA values for ``na`` in :meth:`.str.contains`, :meth:`.str.startswith`, and :meth:`.str.endswith` (:issue:`59615`)
- Enforced deprecation disallowing ``float`` "periods" in :func:`date_range`, :func:`period_range`, :func:`timedelta_range`, :func:`interval_range`,  (:issue:`56036`)
- Enforced deprecation disallowing parsing datetimes with mixed time zones unless user passes ``utc=True`` to :func:`to_datetime` (:issue:`57275`)
- Enforced deprecation in :meth:`Series.value_counts` and :meth:`Index.value_counts` with object dtype performing dtype inference on the ``.index`` of the result (:issue:`56161`)
- Enforced deprecation of :meth:`.DataFrameGroupBy.get_group` and :meth:`.SeriesGroupBy.get_group` allowing the ``name`` argument to be a non-tuple when grouping by a list of length 1 (:issue:`54155`)
- Enforced deprecation of :meth:`Series.interpolate` and :meth:`DataFrame.interpolate` for object-dtype (:issue:`57820`)
- Enforced deprecation of :meth:`offsets.Tick.delta`, use ``pd.Timedelta(obj)`` instead (:issue:`55498`)
- Enforced deprecation of ``axis=None`` acting the same as ``axis=0`` in the DataFrame reductions ``sum``, ``prod``, ``std``, ``var``, and ``sem``, passing ``axis=None`` will now reduce over both axes; this is particularly the case when doing e.g. ``numpy.sum(df)`` (:issue:`21597`)
- Enforced deprecation of ``core.internals`` member ``DatetimeTZBlock`` (:issue:`58467`)
- Enforced deprecation of ``date_parser`` in :func:`read_csv`, :func:`read_table`, :func:`read_fwf`, and :func:`read_excel` in favour of ``date_format`` (:issue:`50601`)
- Enforced deprecation of ``keep_date_col`` keyword in :func:`read_csv` (:issue:`55569`)
- Enforced deprecation of ``quantile`` keyword in :meth:`.Rolling.quantile` and :meth:`.Expanding.quantile`, renamed to ``q`` instead. (:issue:`52550`)
- Enforced deprecation of argument ``infer_datetime_format`` in :func:`read_csv`, as a strict version of it is now the default (:issue:`48621`)
- Enforced deprecation of combining parsed datetime columns in :func:`read_csv` in ``parse_dates`` (:issue:`55569`)
- Enforced deprecation of non-standard (``np.ndarray``, :class:`ExtensionArray`, :class:`Index`, or :class:`Series`) argument to :func:`api.extensions.take` (:issue:`52981`)
- Enforced deprecation of parsing system timezone strings to ``tzlocal``, which depended on system timezone, pass the 'tz' keyword instead (:issue:`50791`)
- Enforced deprecation of passing a dictionary to :meth:`SeriesGroupBy.agg` (:issue:`52268`)
- Enforced deprecation of string ``AS`` denoting frequency in :class:`YearBegin` and strings ``AS-DEC``, ``AS-JAN``, etc. denoting annual frequencies with various fiscal year starts (:issue:`57793`)
- Enforced deprecation of string ``A`` denoting frequency in :class:`YearEnd` and strings ``A-DEC``, ``A-JAN``, etc. denoting annual frequencies with various fiscal year ends (:issue:`57699`)
- Enforced deprecation of string ``BAS`` denoting frequency in :class:`BYearBegin` and strings ``BAS-DEC``, ``BAS-JAN``, etc. denoting annual frequencies with various fiscal year starts (:issue:`57793`)
- Enforced deprecation of string ``BA`` denoting frequency in :class:`BYearEnd` and strings ``BA-DEC``, ``BA-JAN``, etc. denoting annual frequencies with various fiscal year ends (:issue:`57793`)
- Enforced deprecation of strings ``H``, ``BH``, and ``CBH`` denoting frequencies in :class:`Hour`, :class:`BusinessHour`, :class:`CustomBusinessHour` (:issue:`59143`)
- Enforced deprecation of strings ``H``, ``BH``, and ``CBH`` denoting units in :class:`Timedelta` (:issue:`59143`)
- Enforced deprecation of strings ``T``, ``L``, ``U``, and ``N`` denoting frequencies in :class:`Minute`, :class:`Milli`, :class:`Micro`, :class:`Nano` (:issue:`57627`)
- Enforced deprecation of strings ``T``, ``L``, ``U``, and ``N`` denoting units in :class:`Timedelta` (:issue:`57627`)
- Enforced deprecation of the behavior of :func:`concat` when ``len(keys) != len(objs)`` would truncate to the shorter of the two. Now this raises a ``ValueError`` (:issue:`43485`)
- Enforced deprecation of the behavior of :meth:`DataFrame.replace` and :meth:`Series.replace` with :class:`CategoricalDtype` that would introduce new categories. (:issue:`58270`)
- Enforced deprecation of the behavior of :meth:`Series.argsort` in the presence of NA values (:issue:`58232`)
- Enforced deprecation of values "pad", "ffill", "bfill", and "backfill" for :meth:`Series.interpolate` and :meth:`DataFrame.interpolate` (:issue:`57869`)
- Enforced deprecation removing :meth:`Categorical.to_list`, use ``obj.tolist()`` instead (:issue:`51254`)
- Enforced silent-downcasting deprecation for :ref:`all relevant methods <whatsnew_220.silent_downcasting>` (:issue:`54710`)
- In :meth:`DataFrame.stack`, the default value of ``future_stack`` is now ``True``; specifying ``False`` will raise a ``FutureWarning`` (:issue:`55448`)
- Iterating over a :class:`.DataFrameGroupBy` or :class:`.SeriesGroupBy` will return tuples of length 1 for the groups when grouping by ``level`` a list of length 1 (:issue:`50064`)
- Methods ``apply``, ``agg``, and ``transform`` will no longer replace NumPy functions (e.g. ``np.sum``) and built-in functions (e.g. ``min``) with the equivalent pandas implementation; use string aliases (e.g. ``"sum"`` and ``"min"``) if you desire to use the pandas implementation (:issue:`53974`)
- Passing both ``freq`` and ``fill_value`` in :meth:`DataFrame.shift` and :meth:`Series.shift` and :meth:`.DataFrameGroupBy.shift` now raises a ``ValueError`` (:issue:`54818`)
- Removed :meth:`.DataFrameGroupBy.quantile` and :meth:`.SeriesGroupBy.quantile` supporting bool dtype (:issue:`53975`)
- Removed :meth:`DateOffset.is_anchored` and :meth:`offsets.Tick.is_anchored` (:issue:`56594`)
- Removed ``DataFrame.applymap``, ``Styler.applymap`` and ``Styler.applymap_index`` (:issue:`52364`)
- Removed ``DataFrame.bool`` and ``Series.bool`` (:issue:`51756`)
- Removed ``DataFrame.first`` and ``DataFrame.last`` (:issue:`53710`)
- Removed ``DataFrame.swapaxes`` and ``Series.swapaxes`` (:issue:`51946`)
- Removed ``DataFrameGroupBy.grouper`` and ``SeriesGroupBy.grouper`` (:issue:`56521`)
- Removed ``DataFrameGroupby.fillna`` and ``SeriesGroupBy.fillna``` (:issue:`55719`)
- Removed ``Index.format``, use :meth:`Index.astype` with ``str`` or :meth:`Index.map` with a ``formatter`` function instead (:issue:`55439`)
- Removed ``Resample.fillna`` (:issue:`55719`)
- Removed ``Series.__int__`` and ``Series.__float__``. Call ``int(Series.iloc[0])`` or ``float(Series.iloc[0])`` instead. (:issue:`51131`)
- Removed ``Series.ravel`` (:issue:`56053`)
- Removed ``Series.view`` (:issue:`56054`)
- Removed ``StataReader.close`` (:issue:`49228`)
- Removed ``_data`` from :class:`DataFrame`, :class:`Series`, :class:`.arrays.ArrowExtensionArray` (:issue:`52003`)
- Removed ``axis`` argument from :meth:`DataFrame.groupby`, :meth:`Series.groupby`, :meth:`DataFrame.rolling`, :meth:`Series.rolling`, :meth:`DataFrame.resample`, and :meth:`Series.resample` (:issue:`51203`)
- Removed ``axis`` argument from all groupby operations (:issue:`50405`)
- Removed ``convert_dtype`` from :meth:`Series.apply` (:issue:`52257`)
- Removed ``method``, ``limit`` ``fill_axis`` and ``broadcast_axis`` keywords from :meth:`DataFrame.align` (:issue:`51968`)
- Removed ``pandas.api.types.is_interval`` and ``pandas.api.types.is_period``, use ``isinstance(obj, pd.Interval)`` and ``isinstance(obj, pd.Period)`` instead (:issue:`55264`)
- Removed ``pandas.io.sql.execute`` (:issue:`50185`)
- Removed ``pandas.value_counts``, use :meth:`Series.value_counts` instead (:issue:`53493`)
- Removed ``read_gbq`` and ``DataFrame.to_gbq``. Use ``pandas_gbq.read_gbq`` and ``pandas_gbq.to_gbq`` instead https://pandas-gbq.readthedocs.io/en/latest/api.html (:issue:`55525`)
- Removed ``use_nullable_dtypes`` from :func:`read_parquet` (:issue:`51853`)
- Removed ``year``, ``month``, ``quarter``, ``day``, ``hour``, ``minute``, and ``second`` keywords in the :class:`PeriodIndex` constructor, use :meth:`PeriodIndex.from_fields` instead (:issue:`55960`)
- Removed argument ``limit`` from :meth:`DataFrame.pct_change`, :meth:`Series.pct_change`, :meth:`.DataFrameGroupBy.pct_change`, and :meth:`.SeriesGroupBy.pct_change`; the argument ``method`` must be set to ``None`` and will be removed in a future version of pandas (:issue:`53520`)
- Removed deprecated argument ``obj`` in :meth:`.DataFrameGroupBy.get_group` and :meth:`.SeriesGroupBy.get_group` (:issue:`53545`)
- Removed deprecated behavior of :meth:`Series.agg` using :meth:`Series.apply` (:issue:`53325`)
- Removed deprecated keyword ``method`` on :meth:`Series.fillna`, :meth:`DataFrame.fillna` (:issue:`57760`)
- Removed option ``mode.use_inf_as_na``, convert inf entries to ``NaN`` before instead (:issue:`51684`)
- Removed support for :class:`DataFrame` in :meth:`DataFrame.from_records`(:issue:`51697`)
- Removed support for ``errors="ignore"`` in :func:`to_datetime`, :func:`to_timedelta` and :func:`to_numeric` (:issue:`55734`)
- Removed support for ``slice`` in :meth:`DataFrame.take` (:issue:`51539`)
- Removed the ``ArrayManager`` (:issue:`55043`)
- Removed the ``fastpath`` argument from the :class:`Series` constructor (:issue:`55466`)
- Removed the ``is_boolean``, ``is_integer``, ``is_floating``, ``holds_integer``, ``is_numeric``, ``is_categorical``, ``is_object``, and ``is_interval`` attributes of :class:`Index` (:issue:`50042`)
- Removed the ``ordinal`` keyword in :class:`PeriodIndex`, use :meth:`PeriodIndex.from_ordinals` instead (:issue:`55960`)
- Removed unused arguments ``*args`` and ``**kwargs`` in :class:`Resampler` methods (:issue:`50977`)
- Unrecognized timezones when parsing strings to datetimes now raises a ``ValueError`` (:issue:`51477`)
- Removed the :class:`Grouper` attributes ``ax``, ``groups``, ``indexer``, and ``obj`` (:issue:`51206`, :issue:`51182`)
- Removed deprecated keyword ``verbose`` on :func:`read_csv` and :func:`read_table` (:issue:`56556`)
- Removed the ``method`` keyword in ``ExtensionArray.fillna``, implement ``ExtensionArray._pad_or_backfill`` instead (:issue:`53621`)
- Removed the attribute ``dtypes`` from :class:`.DataFrameGroupBy` (:issue:`51997`)
- Enforced deprecation of ``argmin``, ``argmax``, ``idxmin``, and ``idxmax`` returning a result when ``skipna=False`` and an NA value is encountered or all values are NA values; these operations will now raise in such cases (:issue:`33941`, :issue:`51276`)
- Enforced deprecation of storage option "pyarrow_numpy" for :class:`StringDtype` (:issue:`60152`)
- Removed specifying ``include_groups=True`` in :class:`.DataFrameGroupBy.apply` and :class:`.Resampler.apply` (:issue:`7155`)

.. ---------------------------------------------------------------------------
.. _whatsnew_300.performance:

Performance improvements
~~~~~~~~~~~~~~~~~~~~~~~~
- Eliminated circular reference in to original pandas object in accessor attributes (e.g. :attr:`Series.str`). However, accessor instantiation is no longer cached (:issue:`47667`, :issue:`41357`)
- :attr:`Categorical.categories` returns a :class:`RangeIndex` columns instead of an :class:`Index` if the constructed ``values`` was a ``range``. (:issue:`57787`)
- :class:`DataFrame` returns a :class:`RangeIndex` columns when possible when ``data`` is a ``dict`` (:issue:`57943`)
- :class:`Series` returns a :class:`RangeIndex` index when possible when ``data`` is a ``dict`` (:issue:`58118`)
- :func:`concat` returns a :class:`RangeIndex` column when possible when ``objs`` contains :class:`Series` and :class:`DataFrame` and ``axis=0`` (:issue:`58119`)
- :func:`concat` returns a :class:`RangeIndex` level in the :class:`MultiIndex` result when ``keys`` is a ``range`` or :class:`RangeIndex` (:issue:`57542`)
- :meth:`RangeIndex.append` returns a :class:`RangeIndex` instead of a :class:`Index` when appending values that could continue the :class:`RangeIndex` (:issue:`57467`)
- :meth:`Series.nlargest` has improved performance when there are duplicate values in the index (:issue:`55767`)
- :meth:`Series.str.extract` returns a :class:`RangeIndex` columns instead of an :class:`Index` column when possible (:issue:`57542`)
- :meth:`Series.str.partition` with :class:`ArrowDtype` returns a :class:`RangeIndex` columns instead of an :class:`Index` column when possible (:issue:`57768`)
- Performance improvement in :class:`DataFrame` when ``data`` is a ``dict`` and ``columns`` is specified (:issue:`24368`)
- Performance improvement in :class:`MultiIndex` when setting :attr:`MultiIndex.names` doesn't invalidate all cached operations (:issue:`59578`)
- Performance improvement in :meth:`DataFrame.join` for sorted but non-unique indexes (:issue:`56941`)
- Performance improvement in :meth:`DataFrame.join` when left and/or right are non-unique and ``how`` is ``"left"``, ``"right"``, or ``"inner"`` (:issue:`56817`)
- Performance improvement in :meth:`DataFrame.join` with ``how="left"`` or ``how="right"`` and ``sort=True`` (:issue:`56919`)
- Performance improvement in :meth:`DataFrame.to_csv` when ``index=False`` (:issue:`59312`)
- Performance improvement in :meth:`DataFrameGroupBy.ffill`, :meth:`DataFrameGroupBy.bfill`, :meth:`SeriesGroupBy.ffill`, and :meth:`SeriesGroupBy.bfill` (:issue:`56902`)
- Performance improvement in :meth:`Index.join` by propagating cached attributes in cases where the result matches one of the inputs (:issue:`57023`)
- Performance improvement in :meth:`Index.take` when ``indices`` is a full range indexer from zero to length of index (:issue:`56806`)
- Performance improvement in :meth:`Index.to_frame` returning a :class:`RangeIndex` columns of a :class:`Index` when possible. (:issue:`58018`)
- Performance improvement in :meth:`MultiIndex._engine` to use smaller dtypes if possible (:issue:`58411`)
- Performance improvement in :meth:`MultiIndex.equals` for equal length indexes (:issue:`56990`)
- Performance improvement in :meth:`MultiIndex.memory_usage` to ignore the index engine when it isn't already cached. (:issue:`58385`)
- Performance improvement in :meth:`RangeIndex.__getitem__` with a boolean mask or integers returning a :class:`RangeIndex` instead of a :class:`Index` when possible. (:issue:`57588`)
- Performance improvement in :meth:`RangeIndex.append` when appending the same index (:issue:`57252`)
- Performance improvement in :meth:`RangeIndex.argmin` and :meth:`RangeIndex.argmax` (:issue:`57823`)
- Performance improvement in :meth:`RangeIndex.insert` returning a :class:`RangeIndex` instead of a :class:`Index` when the :class:`RangeIndex` is empty. (:issue:`57833`)
- Performance improvement in :meth:`RangeIndex.round` returning a :class:`RangeIndex` instead of a :class:`Index` when possible. (:issue:`57824`)
- Performance improvement in :meth:`RangeIndex.searchsorted` (:issue:`58376`)
- Performance improvement in :meth:`RangeIndex.to_numpy` when specifying an ``na_value`` (:issue:`58376`)
- Performance improvement in :meth:`RangeIndex.value_counts` (:issue:`58376`)
- Performance improvement in :meth:`RangeIndex.join` returning a :class:`RangeIndex` instead of a :class:`Index` when possible. (:issue:`57651`, :issue:`57752`)
- Performance improvement in :meth:`RangeIndex.reindex` returning a :class:`RangeIndex` instead of a :class:`Index` when possible. (:issue:`57647`, :issue:`57752`)
- Performance improvement in :meth:`RangeIndex.take` returning a :class:`RangeIndex` instead of a :class:`Index` when possible. (:issue:`57445`, :issue:`57752`)
- Performance improvement in :func:`merge` if hash-join can be used (:issue:`57970`)
- Performance improvement in :meth:`CategoricalDtype.update_dtype` when ``dtype`` is a :class:`CategoricalDtype` with non ``None`` categories and ordered (:issue:`59647`)
- Performance improvement in :meth:`DataFrame.__getitem__` when ``key`` is a :class:`DataFrame` with many columns (:issue:`61010`)
- Performance improvement in :meth:`DataFrame.astype` when converting to extension floating dtypes, e.g. "Float64" (:issue:`60066`)
- Performance improvement in :meth:`DataFrame.stack` when using ``future_stack=True`` and the DataFrame does not have a :class:`MultiIndex` (:issue:`58391`)
- Performance improvement in :meth:`DataFrame.where` when ``cond`` is a :class:`DataFrame` with many columns (:issue:`61010`)
- Performance improvement in :meth:`to_hdf` avoid unnecessary reopenings of the HDF5 file to speedup data addition to files with a very large number of groups . (:issue:`58248`)
- Performance improvement in ``DataFrameGroupBy.__len__`` and ``SeriesGroupBy.__len__`` (:issue:`57595`)
- Performance improvement in indexing operations for string dtypes (:issue:`56997`)
- Performance improvement in unary methods on a :class:`RangeIndex` returning a :class:`RangeIndex` instead of a :class:`Index` when possible. (:issue:`57825`)

.. ---------------------------------------------------------------------------
.. _whatsnew_300.bug_fixes:

Bug fixes
~~~~~~~~~

Categorical
^^^^^^^^^^^
- Bug in :func:`Series.apply` where ``nan`` was ignored for :class:`CategoricalDtype` (:issue:`59938`)
- Bug in :func:`testing.assert_index_equal` raising ``TypeError`` instead of ``AssertionError`` for incomparable ``CategoricalIndex`` when ``check_categorical=True`` and ``exact=False`` (:issue:`61935`)
- Bug in :meth:`Categorical.astype` where ``copy=False`` would still trigger a copy of the codes (:issue:`62000`)
- Bug in :meth:`DataFrame.pivot` and :meth:`DataFrame.set_index` raising an ``ArrowNotImplementedError`` for columns with pyarrow dictionary dtype (:issue:`53051`)
- Bug in :meth:`Series.convert_dtypes` with ``dtype_backend="pyarrow"`` where empty :class:`CategoricalDtype` :class:`Series` raised an error or got converted to ``null[pyarrow]`` (:issue:`59934`)
-

Datetimelike
^^^^^^^^^^^^
- Bug in :attr:`is_year_start` where a DateTimeIndex constructed via a date_range with frequency 'MS' wouldn't have the correct year or quarter start attributes (:issue:`57377`)
- Bug in :class:`DataFrame` raising ``ValueError`` when ``dtype`` is ``timedelta64`` and ``data`` is a list containing ``None`` (:issue:`60064`)
- Bug in :class:`Timestamp` constructor failing to raise when ``tz=None`` is explicitly specified in conjunction with timezone-aware ``tzinfo`` or data (:issue:`48688`)
- Bug in :class:`Timestamp` constructor failing to raise when given a ``np.datetime64`` object with non-standard unit (:issue:`25611`)
- Bug in :func:`date_range` where the last valid timestamp would sometimes not be produced (:issue:`56134`)
- Bug in :func:`date_range` where using a negative frequency value would not include all points between the start and end values (:issue:`56147`)
- Bug in :func:`to_datetime` where passing an ``lxml.etree._ElementUnicodeResult`` together with ``format`` raised  ``TypeError``. Now subclasses of ``str`` are handled. (:issue:`60933`)
- Bug in :func:`tseries.api.guess_datetime_format` would fail to infer time format when "%Y" == "%H%M" (:issue:`57452`)
- Bug in :func:`tseries.frequencies.to_offset` would fail to parse frequency strings starting with "LWOM" (:issue:`59218`)
- Bug in :meth:`DataFrame.fillna` raising an ``AssertionError`` instead of ``OutOfBoundsDatetime`` when filling a ``datetime64[ns]`` column with an out-of-bounds timestamp. Now correctly raises ``OutOfBoundsDatetime``. (:issue:`61208`)
- Bug in :meth:`DataFrame.min` and :meth:`DataFrame.max` casting ``datetime64`` and ``timedelta64`` columns to ``float64`` and losing precision (:issue:`60850`)
- Bug in :meth:`Dataframe.agg` with df with missing values resulting in IndexError (:issue:`58810`)
- Bug in :meth:`DatetimeIndex.is_year_start` and :meth:`DatetimeIndex.is_quarter_start` does not raise on Custom business days frequencies bigger then "1C" (:issue:`58664`)
- Bug in :meth:`DatetimeIndex.is_year_start` and :meth:`DatetimeIndex.is_quarter_start` returning ``False`` on double-digit frequencies (:issue:`58523`)
- Bug in :meth:`DatetimeIndex.union` and :meth:`DatetimeIndex.intersection` when ``unit`` was non-nanosecond (:issue:`59036`)
- Bug in :meth:`Index.union` with a ``pyarrow`` timestamp dtype incorrectly returning ``object`` dtype (:issue:`58421`)
- Bug in :meth:`Series.dt.microsecond` producing incorrect results for pyarrow backed :class:`Series`. (:issue:`59154`)
- Bug in :meth:`Timestamp.normalize` and :meth:`DatetimeArray.normalize` returning incorrect results instead of raising on integer overflow for very small (distant past) values (:issue:`60583`)
- Bug in :meth:`Timestamp.replace` failing to update ``unit`` attribute when replacement introduces non-zero ``nanosecond`` or ``microsecond`` (:issue:`57749`)
- Bug in :meth:`to_datetime` not respecting dayfirst if an uncommon date string was passed. (:issue:`58859`)
- Bug in :meth:`to_datetime` on float array with missing values throwing ``FloatingPointError`` (:issue:`58419`)
- Bug in :meth:`to_datetime` on float32 df with year, month, day etc. columns leads to precision issues and incorrect result. (:issue:`60506`)
- Bug in :meth:`to_datetime` reports incorrect index in case of any failure scenario. (:issue:`58298`)
- Bug in :meth:`to_datetime` with ``format="ISO8601"`` and ``utc=True`` where naive timestamps incorrectly inherited timezone offset from previous timestamps in a series. (:issue:`61389`)
- Bug in :meth:`to_datetime` wrongly converts when ``arg`` is a ``np.datetime64`` object with unit of ``ps``. (:issue:`60341`)
- Bug in comparison between objects with ``np.datetime64`` dtype and ``timestamp[pyarrow]`` dtypes incorrectly raising ``TypeError`` (:issue:`60937`)
- Bug in comparison between objects with pyarrow date dtype and ``timestamp[pyarrow]`` or ``np.datetime64`` dtype failing to consider these as non-comparable (:issue:`62157`)
- Bug in constructing arrays with :class:`ArrowDtype` with ``timestamp`` type incorrectly allowing ``Decimal("NaN")`` (:issue:`61773`)
- Bug in constructing arrays with a timezone-aware :class:`ArrowDtype` from timezone-naive datetime objects incorrectly treating those as UTC times instead of wall times like :class:`DatetimeTZDtype` (:issue:`61775`)
- Bug in setting scalar values with mismatched resolution into arrays with non-nanosecond ``datetime64``, ``timedelta64`` or :class:`DatetimeTZDtype` incorrectly truncating those scalars (:issue:`56410`)


Timedelta
^^^^^^^^^
- Accuracy improvement in :meth:`Timedelta.to_pytimedelta` to round microseconds consistently for large nanosecond based Timedelta (:issue:`57841`)
- Bug in :class:`Timedelta` constructor failing to raise when passed an invalid keyword (:issue:`53801`)
- Bug in :meth:`DataFrame.cumsum` which was raising ``IndexError`` if dtype is ``timedelta64[ns]`` (:issue:`57956`)
- Bug in multiplication operations with ``timedelta64`` dtype failing to raise ``TypeError`` when multiplying by ``bool`` objects or dtypes (:issue:`58054`)

Timezones
^^^^^^^^^
- Bug in :meth:`DatetimeIndex.union`, :meth:`DatetimeIndex.intersection`, and :meth:`DatetimeIndex.symmetric_difference` changing timezone to UTC when merging two DatetimeIndex objects with the same timezone but different units (:issue:`60080`)
- Bug in :meth:`Series.dt.tz_localize` with a timezone-aware :class:`ArrowDtype` incorrectly converting to UTC when ``tz=None`` (:issue:`61780`)
- Fixed bug in :func:`date_range` where tz-aware endpoints with calendar offsets (e.g. ``"MS"``) failed on DST fall-back. These now respect ``ambiguous``/ ``nonexistent``. (:issue:`52908`)


Numeric
^^^^^^^
- Bug in :func:`api.types.infer_dtype` returning "mixed" for complex and ``pd.NA`` mix (:issue:`61976`)
- Bug in :func:`api.types.infer_dtype` returning "mixed-integer-float" for float and ``pd.NA`` mix (:issue:`61621`)
- Bug in :meth:`DataFrame.corr` where numerical precision errors resulted in correlations above ``1.0`` (:issue:`61120`)
- Bug in :meth:`DataFrame.cov` raises a ``TypeError`` instead of returning potentially incorrect results or other errors (:issue:`53115`)
- Bug in :meth:`DataFrame.quantile` where the column type was not preserved when ``numeric_only=True`` with a list-like ``q`` produced an empty result (:issue:`59035`)
- Bug in :meth:`Series.dot` returning ``object`` dtype for :class:`ArrowDtype` and nullable-dtype data (:issue:`61375`)
- Bug in :meth:`Series.std` and :meth:`Series.var` when using complex-valued data (:issue:`61645`)
- Bug in ``np.matmul`` with :class:`Index` inputs raising a ``TypeError`` (:issue:`57079`)
- Bug in arithmetic operations between objects with numpy-nullable dtype and :class:`ArrowDtype` incorrectly raising (:issue:`58602`)

Conversion
^^^^^^^^^^
- Bug in :meth:`DataFrame.astype` not casting ``values`` for Arrow-based dictionary dtype correctly (:issue:`58479`)
- Bug in :meth:`DataFrame.update` bool dtype being converted to object (:issue:`55509`)
- Bug in :meth:`Series.astype` might modify read-only array inplace when casting to a string dtype (:issue:`57212`)
- Bug in :meth:`Series.convert_dtypes` and :meth:`DataFrame.convert_dtypes` removing timezone information for objects with :class:`ArrowDtype` (:issue:`60237`)
- Bug in :meth:`Series.reindex` not maintaining ``float32`` type when a ``reindex`` introduces a missing value (:issue:`45857`)
- Bug in :meth:`to_datetime` and :meth:`to_timedelta` with input ``None`` returning ``None`` instead of ``NaT``, inconsistent with other conversion methods (:issue:`23055`)

Strings
^^^^^^^
- Bug in :meth:`Series.str.zfill` raising ``AttributeError`` for :class:`ArrowDtype` (:issue:`61485`)
- Bug in :meth:`Series.value_counts` would not respect ``sort=False`` for series having ``string`` dtype (:issue:`55224`)
- Bug in multiplication with a :class:`StringDtype` incorrectly allowing multiplying by bools; explicitly cast to integers instead (:issue:`62595`)

Interval
^^^^^^^^
- :meth:`Index.is_monotonic_decreasing`, :meth:`Index.is_monotonic_increasing`, and :meth:`Index.is_unique` could incorrectly be ``False`` for an ``Index`` created from a slice of another ``Index``. (:issue:`57911`)
- Bug in :class:`Index`, :class:`Series`, :class:`DataFrame` constructors when given a sequence of :class:`Interval` subclass objects casting them to :class:`Interval` (:issue:`46945`)
- Bug in :func:`interval_range` where start and end numeric types were always cast to 64 bit (:issue:`57268`)

Indexing
^^^^^^^^
- Bug in :meth:`DataFrame.__getitem__` returning modified columns when called with ``slice`` in Python 3.12 (:issue:`57500`)
- Bug in :meth:`DataFrame.__getitem__` when slicing a :class:`DataFrame` with many rows raised an ``OverflowError`` (:issue:`59531`)
- Bug in :meth:`DataFrame.from_records` throwing a ``ValueError`` when passed an empty list in ``index`` (:issue:`58594`)
- Bug in :meth:`DataFrame.loc` and :meth:`DataFrame.iloc` returning incorrect dtype when selecting from a :class:`DataFrame` with mixed data types. (:issue:`60600`)
- Bug in :meth:`DataFrame.loc` with inconsistent behavior of loc-set with 2 given indexes to Series (:issue:`59933`)
- Bug in :meth:`Index.equals` when comparing between :class:`Series` with string dtype :class:`Index` (:issue:`61099`)
- Bug in :meth:`Index.get_indexer` and similar methods when ``NaN`` is located at or after position 128 (:issue:`58924`)
- Bug in :meth:`MultiIndex.insert` when a new value inserted to a datetime-like level gets cast to ``NaT`` and fails indexing (:issue:`60388`)
- Bug in :meth:`Series.__setitem__` when assigning boolean series with boolean indexer will raise ``LossySetitemError`` (:issue:`57338`)
- Bug in printing :attr:`Index.names` and :attr:`MultiIndex.levels` would not escape single quotes (:issue:`60190`)
- Bug in reindexing of :class:`DataFrame` with :class:`PeriodDtype` columns in case of consolidated block (:issue:`60980`, :issue:`60273`)
- Bug in :meth:`DataFrame.loc.__getitem__` and :meth:`DataFrame.iloc.__getitem__` with a :class:`CategoricalDtype` column with integer categories raising when trying to index a row containing a ``NaN`` entry (:issue:`58954`)
- Bug in :meth:`Index.__getitem__` incorrectly raising with a 0-dim ``np.ndarray`` key (:issue:`55601`)
- Bug in :meth:`Index.get_indexer` not casting missing values correctly for new string datatype (:issue:`55833`)
- Bug in adding new rows with :meth:`DataFrame.loc.__setitem__` or :class:`Series.loc.__setitem__` which failed to retain dtype on the object's index in some cases (:issue:`41626`)
- Bug in indexing on a :class:`DatetimeIndex` with a ``timestamp[pyarrow]`` dtype or on a :class:`TimedeltaIndex` with a ``duration[pyarrow]`` dtype (:issue:`62277`)

Missing
^^^^^^^
- Bug in :meth:`DataFrame.fillna` and :meth:`Series.fillna` that would ignore the ``limit`` argument on :class:`.ExtensionArray` dtypes (:issue:`58001`)
- Bug in :meth:`NA.__and__`, :meth:`NA.__or__` and :meth:`NA.__xor__` when operating with ``np.bool_`` objects (:issue:`58427`)
- Bug in ``divmod`` between :class:`NA` and ``Int64`` dtype objects (:issue:`62196`)
-

MultiIndex
^^^^^^^^^^
- :func:`DataFrame.loc` with ``axis=0``  and :class:`MultiIndex` when setting a value adds extra columns (:issue:`58116`)
- :meth:`DataFrame.melt` would not accept multiple names in ``var_name`` when the columns were a :class:`MultiIndex` (:issue:`58033`)
- :meth:`MultiIndex.insert` would not insert NA value correctly at unified location of index -1 (:issue:`59003`)
- :func:`MultiIndex.get_level_values` accessing a :class:`DatetimeIndex` does not carry the frequency attribute along (:issue:`58327`, :issue:`57949`)
- Bug in :class:`DataFrame` arithmetic operations in case of unaligned MultiIndex columns (:issue:`60498`)
- Bug in :class:`DataFrame` arithmetic operations with :class:`Series` in case of unaligned MultiIndex (:issue:`61009`)
<<<<<<< HEAD
- Bug in :class:`DataFrame` arithmetic operations with :class:`Series` now works with ``fill_value`` parameter (:issue:`61581`)
=======
- Bug in :meth:`MultiIndex.union` raising when indexes have duplicates with differing names (:issue:`62059`)
>>>>>>> b015a3bf
- Bug in :meth:`MultiIndex.from_tuples` causing wrong output with input of type tuples having NaN values (:issue:`60695`, :issue:`60988`)
- Bug in :meth:`DataFrame.__setitem__` where column alignment logic would reindex the assigned value with an empty index, incorrectly setting all values to ``NaN``.(:issue:`61841`)
- Bug in :meth:`DataFrame.reindex` and :meth:`Series.reindex` where reindexing :class:`Index` to a :class:`MultiIndex` would incorrectly set all values to ``NaN``.(:issue:`60923`)

I/O
^^^
- Bug in :class:`DataFrame` and :class:`Series` ``repr`` of :py:class:`collections.abc.Mapping` elements. (:issue:`57915`)
- Fix bug in ``on_bad_lines`` callable when returning too many fields: now emits
  ``ParserWarning`` and truncates extra fields regardless of ``index_col`` (:issue:`61837`)
- Bug in :meth:`.DataFrame.to_json` when ``"index"`` was a value in the :attr:`DataFrame.column` and :attr:`Index.name` was ``None``. Now, this will fail with a ``ValueError`` (:issue:`58925`)
- Bug in :meth:`.io.common.is_fsspec_url` not recognizing chained fsspec URLs (:issue:`48978`)
- Bug in :meth:`DataFrame._repr_html_` which ignored the ``"display.float_format"`` option (:issue:`59876`)
- Bug in :meth:`DataFrame.from_records` ignoring ``columns`` and ``index`` parameters when ``data`` is an empty iterator and ``nrows=0``. (:issue:`61140`)
- Bug in :meth:`DataFrame.from_records` where ``columns`` parameter with numpy structured array was not reordering and filtering out the columns (:issue:`59717`)
- Bug in :meth:`DataFrame.to_dict` raises unnecessary ``UserWarning`` when columns are not unique and ``orient='tight'``. (:issue:`58281`)
- Bug in :meth:`DataFrame.to_excel` when writing empty :class:`DataFrame` with :class:`MultiIndex` on both axes (:issue:`57696`)
- Bug in :meth:`DataFrame.to_excel` where the :class:`MultiIndex` index with a period level was not a date (:issue:`60099`)
- Bug in :meth:`DataFrame.to_stata` when exporting a column containing both long strings (Stata strL) and :class:`pd.NA` values (:issue:`23633`)
- Bug in :meth:`DataFrame.to_stata` when input encoded length and normal length are mismatched (:issue:`61583`)
- Bug in :meth:`DataFrame.to_stata` when writing :class:`DataFrame` and ``byteorder=`big```. (:issue:`58969`)
- Bug in :meth:`DataFrame.to_stata` when writing more than 32,000 value labels. (:issue:`60107`)
- Bug in :meth:`DataFrame.to_string` that raised ``StopIteration`` with nested DataFrames. (:issue:`16098`)
- Bug in :meth:`HDFStore.get` was failing to save data of dtype datetime64[s] correctly (:issue:`59004`)
- Bug in :meth:`HDFStore.select` causing queries on categorical string columns to return unexpected results (:issue:`57608`)
- Bug in :meth:`MultiIndex.factorize` incorrectly raising on length-0 indexes (:issue:`57517`)
- Bug in :meth:`read_csv` causing segmentation fault when ``encoding_errors`` is not a string. (:issue:`59059`)
- Bug in :meth:`read_csv` raising ``TypeError`` when ``index_col`` is specified and ``na_values`` is a dict containing the key ``None``. (:issue:`57547`)
- Bug in :meth:`read_csv` raising ``TypeError`` when ``nrows`` and ``iterator`` are specified without specifying a ``chunksize``. (:issue:`59079`)
- Bug in :meth:`read_csv` where the order of the ``na_values`` makes an inconsistency when ``na_values`` is a list non-string values. (:issue:`59303`)
- Bug in :meth:`read_csv` with ``engine="c"`` reading big integers as strings. Now reads them as python integers. (:issue:`51295`)
- Bug in :meth:`read_csv` with ``engine="c"`` reading large float numbers with preceding integers as strings. Now reads them as floats. (:issue:`51295`)
- Bug in :meth:`read_csv` with ``engine="pyarrow"`` and ``dtype="Int64"`` losing precision (:issue:`56136`)
- Bug in :meth:`read_excel` raising ``ValueError`` when passing array of boolean values when ``dtype="boolean"``. (:issue:`58159`)
- Bug in :meth:`read_html` where ``rowspan`` in header row causes incorrect conversion to ``DataFrame``. (:issue:`60210`)
- Bug in :meth:`read_json` ignoring the given ``dtype`` when ``engine="pyarrow"`` (:issue:`59516`)
- Bug in :meth:`read_json` not validating the ``typ`` argument to not be exactly ``"frame"`` or ``"series"`` (:issue:`59124`)
- Bug in :meth:`read_json` where extreme value integers in string format were incorrectly parsed as a different integer number (:issue:`20608`)
- Bug in :meth:`read_stata` raising ``KeyError`` when input file is stored in big-endian format and contains strL data. (:issue:`58638`)
- Bug in :meth:`read_stata` where extreme value integers were incorrectly interpreted as missing for format versions 111 and prior (:issue:`58130`)
- Bug in :meth:`read_stata` where the missing code for double was not recognised for format versions 105 and prior (:issue:`58149`)
- Bug in :meth:`set_option` where setting the pandas option ``display.html.use_mathjax`` to ``False`` has no effect (:issue:`59884`)
- Bug in :meth:`to_csv` where ``quotechar``` is not escaped when ``escapechar`` is not None (:issue:`61407`)
- Bug in :meth:`to_excel` where :class:`MultiIndex` columns would be merged to a single row when ``merge_cells=False`` is passed (:issue:`60274`)

Period
^^^^^^
- Fixed error message when passing invalid period alias to :meth:`PeriodIndex.to_timestamp` (:issue:`58974`)
-

Plotting
^^^^^^^^
- Bug in :meth:`.DataFrameGroupBy.boxplot` failed when there were multiple groupings (:issue:`14701`)
- Bug in :meth:`DataFrame.plot.bar` when ``subplots`` and ``stacked=True`` are used in conjunction which causes incorrect stacking. (:issue:`61018`)
- Bug in :meth:`DataFrame.plot.bar` with ``stacked=True`` where labels on stacked bars with zero-height segments were incorrectly positioned at the base instead of the label position of the previous segment (:issue:`59429`)
- Bug in :meth:`DataFrame.plot.line` raising ``ValueError`` when set both color and a ``dict`` style (:issue:`59461`)
- Bug in :meth:`DataFrame.plot` that causes a shift to the right when the frequency multiplier is greater than one. (:issue:`57587`)
- Bug in :meth:`DataFrame.plot` where ``title`` would require extra titles when plotting more than one column per subplot. (:issue:`61019`)
- Bug in :meth:`Series.plot` preventing a line and bar from being aligned on the same plot (:issue:`61161`)
- Bug in :meth:`Series.plot` preventing a line and scatter plot from being aligned (:issue:`61005`)
- Bug in :meth:`Series.plot` with ``kind="pie"`` with :class:`ArrowDtype` (:issue:`59192`)

Groupby/resample/rolling
^^^^^^^^^^^^^^^^^^^^^^^^
- Bug in :meth:`.DataFrameGroupBy.__len__` and :meth:`.SeriesGroupBy.__len__` would raise when the grouping contained NA values and ``dropna=False`` (:issue:`58644`)
- Bug in :meth:`.DataFrameGroupBy.any` that returned True for groups where all Timedelta values are NaT. (:issue:`59712`)
- Bug in :meth:`.DataFrameGroupBy.groups` and :meth:`.SeriesGroupBy.groups` would fail when the groups were :class:`Categorical` with an NA value (:issue:`61356`)
- Bug in :meth:`.DataFrameGroupBy.groups` and :meth:`.SeriesGroupby.groups` that would not respect groupby argument ``dropna`` (:issue:`55919`)
- Bug in :meth:`.DataFrameGroupBy.median` where nat values gave an incorrect result. (:issue:`57926`)
- Bug in :meth:`.DataFrameGroupBy.quantile` when ``interpolation="nearest"`` is inconsistent with :meth:`DataFrame.quantile` (:issue:`47942`)
- Bug in :meth:`.Resampler.interpolate` on a :class:`DataFrame` with non-uniform sampling and/or indices not aligning with the resulting resampled index would result in wrong interpolation (:issue:`21351`)
- Bug in :meth:`.Series.rolling` when used with a :class:`.BaseIndexer` subclass and computing min/max (:issue:`46726`)
- Bug in :meth:`DataFrame.ewm` and :meth:`Series.ewm` when passed ``times`` and aggregation functions other than mean (:issue:`51695`)
- Bug in :meth:`DataFrame.resample` and :meth:`Series.resample` were not keeping the index name when the index had :class:`ArrowDtype` timestamp dtype (:issue:`61222`)
- Bug in :meth:`DataFrame.resample` changing index type to :class:`MultiIndex` when the dataframe is empty and using an upsample method (:issue:`55572`)
- Bug in :meth:`DataFrameGroupBy.agg` and :meth:`SeriesGroupBy.agg` that was returning numpy dtype values when input values are pyarrow dtype values, instead of returning pyarrow dtype values. (:issue:`53030`)
- Bug in :meth:`DataFrameGroupBy.agg` that raises ``AttributeError`` when there is dictionary input and duplicated columns, instead of returning a DataFrame with the aggregation of all duplicate columns. (:issue:`55041`)
- Bug in :meth:`DataFrameGroupBy.agg` where applying a user-defined function to an empty DataFrame returned a Series instead of an empty DataFrame. (:issue:`61503`)
- Bug in :meth:`DataFrameGroupBy.apply` and :meth:`SeriesGroupBy.apply` for empty data frame with ``group_keys=False`` still creating output index using group keys. (:issue:`60471`)
- Bug in :meth:`DataFrameGroupBy.apply` and :meth:`SeriesGroupBy.apply` not preserving ``_metadata`` attributes from subclassed DataFrames and Series (:issue:`62134`)
- Bug in :meth:`DataFrameGroupBy.apply` that was returning a completely empty DataFrame when all return values of ``func`` were ``None`` instead of returning an empty DataFrame with the original columns and dtypes. (:issue:`57775`)
- Bug in :meth:`DataFrameGroupBy.apply` with ``as_index=False`` that was returning :class:`MultiIndex` instead of returning :class:`Index`. (:issue:`58291`)
- Bug in :meth:`DataFrameGroupBy.cumsum` and :meth:`DataFrameGroupBy.cumprod` where ``numeric_only`` parameter was passed indirectly through kwargs instead of passing directly. (:issue:`58811`)
- Bug in :meth:`DataFrameGroupBy.cumsum` where it did not return the correct dtype when the label contained ``None``. (:issue:`58811`)
- Bug in :meth:`DataFrameGroupby.transform` and :meth:`SeriesGroupby.transform` with a reducer and ``observed=False`` that coerces dtype to float when there are unobserved categories. (:issue:`55326`)
- Bug in :meth:`Rolling.apply` for ``method="table"`` where column order was not being respected due to the columns getting sorted by default. (:issue:`59666`)
- Bug in :meth:`Rolling.apply` where the applied function could be called on fewer than ``min_period`` periods if ``method="table"``. (:issue:`58868`)
- Bug in :meth:`Series.resample` could raise when the date range ended shortly before a non-existent time. (:issue:`58380`)
- Bug in :meth:`Series.rolling.var` and :meth:`Series.rolling.std` where the end of window was not indexed correctly. (:issue:`47721`, :issue:`52407`, :issue:`54518`, :issue:`55343`)

Reshaping
^^^^^^^^^
- Bug in :func:`qcut` where values at the quantile boundaries could be incorrectly assigned (:issue:`59355`)
- Bug in :meth:`DataFrame.combine_first` not preserving the column order (:issue:`60427`)
- Bug in :meth:`DataFrame.explode` producing incorrect result for :class:`pyarrow.large_list` type (:issue:`61091`)
- Bug in :meth:`DataFrame.join` inconsistently setting result index name (:issue:`55815`)
- Bug in :meth:`DataFrame.join` when a :class:`DataFrame` with a :class:`MultiIndex` would raise an ``AssertionError`` when :attr:`MultiIndex.names` contained ``None``. (:issue:`58721`)
- Bug in :meth:`DataFrame.merge` where merging on a column containing only ``NaN`` values resulted in an out-of-bounds array access (:issue:`59421`)
- Bug in :meth:`DataFrame.unstack` producing incorrect results when ``sort=False`` (:issue:`54987`, :issue:`55516`)
- Bug in :meth:`DataFrame.unstack` raising an error with indexes containing ``NaN`` with ``sort=False`` (:issue:`61221`)
- Bug in :meth:`DataFrame.merge` when merging two :class:`DataFrame` on ``intc`` or ``uintc`` types on Windows (:issue:`60091`, :issue:`58713`)
- Bug in :meth:`DataFrame.pivot_table` incorrectly subaggregating results when called without an ``index`` argument (:issue:`58722`)
- Bug in :meth:`DataFrame.pivot_table` incorrectly ignoring the ``values`` argument when also supplied to the ``index`` or ``columns`` parameters (:issue:`57876`, :issue:`61292`)
- Bug in :meth:`DataFrame.pivot_table` where ``margins=True`` did not correctly include groups with ``NaN`` values in the index or columns when ``dropna=False`` was explicitly passed. (:issue:`61509`)
- Bug in :meth:`DataFrame.stack` with the new implementation where ``ValueError`` is raised when ``level=[]`` (:issue:`60740`)
- Bug in :meth:`DataFrame.unstack` producing incorrect results when manipulating empty :class:`DataFrame` with an :class:`ExtentionDtype` (:issue:`59123`)
- Bug in :meth:`concat` where concatenating DataFrame and Series with ``ignore_index = True`` drops the series name (:issue:`60723`, :issue:`56257`)
- Bug in :func:`melt` where calling with duplicate column names in ``id_vars`` raised a misleading ``AttributeError`` (:issue:`61475`)
- Bug in :meth:`DataFrame.merge` where user-provided suffixes could result in duplicate column names if the resulting names matched existing columns. Now raises a :class:`MergeError` in such cases. (:issue:`61402`)
- Bug in :meth:`DataFrame.merge` with :class:`CategoricalDtype` columns incorrectly raising ``RecursionError`` (:issue:`56376`)
- Bug in :meth:`DataFrame.merge` with a ``float32`` index incorrectly casting the index to ``float64`` (:issue:`41626`)

Sparse
^^^^^^
- Bug in :class:`SparseDtype` for equal comparison with na fill value. (:issue:`54770`)
- Bug in :meth:`DataFrame.sparse.from_spmatrix` which hard coded an invalid ``fill_value`` for certain subtypes. (:issue:`59063`)
- Bug in :meth:`DataFrame.sparse.to_dense` which ignored subclassing and always returned an instance of :class:`DataFrame` (:issue:`59913`)

ExtensionArray
^^^^^^^^^^^^^^
- Bug in :class:`Categorical` when constructing with an :class:`Index` with :class:`ArrowDtype` (:issue:`60563`)
- Bug in :meth:`.arrays.ArrowExtensionArray.__setitem__` which caused wrong behavior when using an integer array with repeated values as a key (:issue:`58530`)
- Bug in :meth:`ArrowExtensionArray.factorize` where NA values were dropped when input was dictionary-encoded even when dropna was set to False(:issue:`60567`)
- Bug in :meth:`api.types.is_datetime64_any_dtype` where a custom :class:`ExtensionDtype` would return ``False`` for array-likes (:issue:`57055`)
- Bug in comparison between object with :class:`ArrowDtype` and incompatible-dtyped (e.g. string vs bool) incorrectly raising instead of returning all-``False`` (for ``==``) or all-``True`` (for ``!=``) (:issue:`59505`)
- Bug in constructing pandas data structures when passing into ``dtype`` a string of the type followed by ``[pyarrow]`` while PyArrow is not installed would raise ``NameError`` rather than ``ImportError`` (:issue:`57928`)
- Bug in various :class:`DataFrame` reductions for pyarrow temporal dtypes returning incorrect dtype when result was null (:issue:`59234`)

Styler
^^^^^^
- Bug in :meth:`Styler.to_latex` where styling column headers when combined with a hidden index or hidden index-levels is fixed.

Other
^^^^^
- Bug in :class:`DataFrame` when passing a ``dict`` with a NA scalar and ``columns`` that would always return ``np.nan`` (:issue:`57205`)
- Bug in :class:`Series` ignoring errors when trying to convert :class:`Series` input data to the given ``dtype`` (:issue:`60728`)
- Bug in :func:`eval` on :class:`ExtensionArray` on including division ``/`` failed with a ``TypeError``. (:issue:`58748`)
- Bug in :func:`eval` where method calls on binary operations like ``(x + y).dropna()`` would raise ``AttributeError: 'BinOp' object has no attribute 'value'`` (:issue:`61175`)
- Bug in :func:`eval` where the names of the :class:`Series` were not preserved when using ``engine="numexpr"``. (:issue:`10239`)
- Bug in :func:`eval` with ``engine="numexpr"`` returning unexpected result for float division. (:issue:`59736`)
- Bug in :func:`to_numeric` raising ``TypeError`` when ``arg`` is a :class:`Timedelta` or :class:`Timestamp` scalar. (:issue:`59944`)
- Bug in :func:`unique` on :class:`Index` not always returning :class:`Index` (:issue:`57043`)
- Bug in :meth:`DataFrame.apply` raising ``RecursionError`` when passing ``func=list[int]``. (:issue:`61565`)
- Bug in :meth:`DataFrame.apply` where passing ``engine="numba"`` ignored ``args`` passed to the applied function (:issue:`58712`)
- Bug in :meth:`DataFrame.eval` and :meth:`DataFrame.query` which caused an exception when using NumPy attributes via ``@`` notation, e.g., ``df.eval("@np.floor(a)")``. (:issue:`58041`)
- Bug in :meth:`DataFrame.eval` and :meth:`DataFrame.query` which did not allow to use ``tan`` function. (:issue:`55091`)
- Bug in :meth:`DataFrame.query` where using duplicate column names led to a ``TypeError``. (:issue:`59950`)
- Bug in :meth:`DataFrame.query` which raised an exception or produced incorrect results when expressions contained backtick-quoted column names containing the hash character ``#``, backticks, or characters that fall outside the ASCII range (U+0001..U+007F). (:issue:`59285`) (:issue:`49633`)
- Bug in :meth:`DataFrame.query` which raised an exception when querying integer column names using backticks. (:issue:`60494`)
- Bug in :meth:`DataFrame.sample` with ``replace=False`` and ``(n * max(weights) / sum(weights)) > 1``, the method would return biased results. Now raises ``ValueError``. (:issue:`61516`)
- Bug in :meth:`DataFrame.shift` where passing a ``freq`` on a DataFrame with no columns did not shift the index correctly. (:issue:`60102`)
- Bug in :meth:`DataFrame.sort_index` when passing ``axis="columns"`` and ``ignore_index=True`` and ``ascending=False`` not returning a :class:`RangeIndex` columns (:issue:`57293`)
- Bug in :meth:`DataFrame.sort_values` where sorting by a column explicitly named ``None`` raised a ``KeyError`` instead of sorting by the column as expected. (:issue:`61512`)
- Bug in :meth:`DataFrame.transform` that was returning the wrong order unless the index was monotonically increasing. (:issue:`57069`)
- Bug in :meth:`DataFrame.where` where using a non-bool type array in the function would return a ``ValueError`` instead of a ``TypeError`` (:issue:`56330`)
- Bug in :meth:`Index.sort_values` when passing a key function that turns values into tuples, e.g. ``key=natsort.natsort_key``, would raise ``TypeError`` (:issue:`56081`)
- Bug in :meth:`MultiIndex.fillna` error message was referring to ``isna`` instead of ``fillna`` (:issue:`60974`)
- Bug in :meth:`Series.describe` where median percentile was always included when the ``percentiles`` argument was passed (:issue:`60550`).
- Bug in :meth:`Series.diff` allowing non-integer values for the ``periods`` argument. (:issue:`56607`)
- Bug in :meth:`Series.dt` methods in :class:`ArrowDtype` that were returning incorrect values. (:issue:`57355`)
- Bug in :meth:`Series.isin` raising ``TypeError`` when series is large (>10**6) and ``values`` contains NA (:issue:`60678`)
- Bug in :meth:`Series.kurt` and :meth:`Series.skew` resulting in zero for low variance arrays (:issue:`57972`)
- Bug in :meth:`Series.map` with a ``timestamp[pyarrow]`` dtype or ``duration[pyarrow]`` dtype incorrectly returning all-``NaN`` entries (:issue:`61231`)
- Bug in :meth:`Series.mode` where an exception was raised when taking the mode with nullable types with no null values in the series. (:issue:`58926`)
- Bug in :meth:`Series.rank` that doesn't preserve missing values for nullable integers when ``na_option='keep'``. (:issue:`56976`)
- Bug in :meth:`Series.replace` and :meth:`DataFrame.replace` throwing ``ValueError`` when ``regex=True`` and all NA values. (:issue:`60688`)
- Bug in :meth:`Series.to_string` when series contains complex floats with exponents (:issue:`60405`)
- Bug in :meth:`read_csv` where chained fsspec TAR file and ``compression="infer"`` fails with ``tarfile.ReadError`` (:issue:`60028`)
- Bug in Dataframe Interchange Protocol implementation was returning incorrect results for data buffers' associated dtype, for string and datetime columns (:issue:`54781`)
- Bug in ``Series.list`` methods not preserving the original :class:`Index`. (:issue:`58425`)
- Bug in ``Series.list`` methods not preserving the original name. (:issue:`60522`)
- Bug in ``Series.replace`` when the Series was created from an :class:`Index` and Copy-On-Write is enabled (:issue:`61622`)
- Bug in ``divmod`` and ``rdivmod`` with :class:`DataFrame`, :class:`Series`, and :class:`Index` with ``bool`` dtypes failing to raise, which was inconsistent with ``__floordiv__`` behavior (:issue:`46043`)
- Bug in printing a :class:`DataFrame` with a :class:`DataFrame` stored in :attr:`DataFrame.attrs` raised a ``ValueError`` (:issue:`60455`)
- Bug in printing a :class:`Series` with a :class:`DataFrame` stored in :attr:`Series.attrs` raised a ``ValueError`` (:issue:`60568`)
- Deprecated the keyword ``check_datetimelike_compat`` in :meth:`testing.assert_frame_equal` and :meth:`testing.assert_series_equal` (:issue:`55638`)
- Fixed bug in :meth:`Series.replace` and :meth:`DataFrame.replace` when trying to replace :class:`NA` values in a :class:`Float64Dtype` object with ``np.nan``; this now works with ``pd.set_option("mode.nan_is_na", False)`` and is irrelevant otherwise (:issue:`55127`)
- Fixed bug in :meth:`Series.replace` and :meth:`DataFrame.replace` when trying to replace :class:`np.nan` values in a :class:`Int64Dtype` object with :class:`NA`; this is now a no-op with ``pd.set_option("mode.nan_is_na", False)`` and is irrelevant otherwise (:issue:`51237`)
- Fixed bug in the :meth:`Series.rank` with object dtype and extremely small float values (:issue:`62036`)
- Fixed bug where the :class:`DataFrame` constructor misclassified array-like objects with a ``.name`` attribute as :class:`Series` or :class:`Index` (:issue:`61443`)
- Fixed regression in :meth:`DataFrame.from_records` not initializing subclasses properly (:issue:`57008`)

.. ***DO NOT USE THIS SECTION***

-
-

.. ---------------------------------------------------------------------------
.. _whatsnew_300.contributors:

Contributors
~~~~~~~~~~~~<|MERGE_RESOLUTION|>--- conflicted
+++ resolved
@@ -1059,12 +1059,8 @@
 - :meth:`MultiIndex.insert` would not insert NA value correctly at unified location of index -1 (:issue:`59003`)
 - :func:`MultiIndex.get_level_values` accessing a :class:`DatetimeIndex` does not carry the frequency attribute along (:issue:`58327`, :issue:`57949`)
 - Bug in :class:`DataFrame` arithmetic operations in case of unaligned MultiIndex columns (:issue:`60498`)
-- Bug in :class:`DataFrame` arithmetic operations with :class:`Series` in case of unaligned MultiIndex (:issue:`61009`)
-<<<<<<< HEAD
 - Bug in :class:`DataFrame` arithmetic operations with :class:`Series` now works with ``fill_value`` parameter (:issue:`61581`)
-=======
 - Bug in :meth:`MultiIndex.union` raising when indexes have duplicates with differing names (:issue:`62059`)
->>>>>>> b015a3bf
 - Bug in :meth:`MultiIndex.from_tuples` causing wrong output with input of type tuples having NaN values (:issue:`60695`, :issue:`60988`)
 - Bug in :meth:`DataFrame.__setitem__` where column alignment logic would reindex the assigned value with an empty index, incorrectly setting all values to ``NaN``.(:issue:`61841`)
 - Bug in :meth:`DataFrame.reindex` and :meth:`Series.reindex` where reindexing :class:`Index` to a :class:`MultiIndex` would incorrectly set all values to ``NaN``.(:issue:`60923`)
