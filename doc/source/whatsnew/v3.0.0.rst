--- conflicted
+++ resolved
@@ -376,9 +376,8 @@
     In [2]: pd.to_datetime([pd.Timestamp("2024-03-22 11:43:01"), "2024-03-22 11:43:01.002"]).dtype
     Out[2]: dtype('<M8[ns]')
 
-<<<<<<< HEAD
 Many users will now get "M8[us]" dtype  data in cases when they used to get "M8[ns]". For most use cases they should not notice a difference. One big exception is converting to integers, which will give integers 1000x smaller.
-=======
+
 .. _whatsnew_300.api_breaking.concat_datetime_sorting:
 
 :func:`concat` no longer ignores ``sort`` when all objects have a :class:`DatetimeIndex`
@@ -443,7 +442,6 @@
 - :meth:`Series.shift`, :meth:`DataFrame.shift`, :meth:`.SeriesGroupBy.shift`, :meth:`.DataFrameGroupBy.shift` with the ``periods`` argument a list of length greater than 1.
 - :meth:`DataFrame.join` with ``other`` a list of one or more Series or DataFrames and ``how="inner"``, ``how="left"``, or ``how="right"``.
 - :meth:`Series.str.cat` with ``others`` a Series or DataFrame.
->>>>>>> 50d8d1eb
 
 .. _whatsnew_300.api_breaking.value_counts_sorting:
 
