--- conflicted
+++ resolved
@@ -902,11 +902,8 @@
 - Bug in :meth:`DatetimeIndex.union` and :meth:`DatetimeIndex.intersection` when ``unit`` was non-nanosecond (:issue:`59036`)
 - Bug in :meth:`Index.union` with a ``pyarrow`` timestamp dtype incorrectly returning ``object`` dtype (:issue:`58421`)
 - Bug in :meth:`Series.dt.microsecond` producing incorrect results for pyarrow backed :class:`Series`. (:issue:`59154`)
-<<<<<<< HEAD
 - Bug in :meth:`Timestamp.normalize` and :meth:`DatetimeArray.normalize` returning incorrect results instead of raising on integer overflow for very small (distant past) values (:issue:`60583`)
-=======
 - Bug in :meth:`Timestamp.replace` failing to update ``unit`` attribute when replacement introduces non-zero ``nanosecond`` or ``microsecond`` (:issue:`57749`)
->>>>>>> 29ce4895
 - Bug in :meth:`to_datetime` not respecting dayfirst if an uncommon date string was passed. (:issue:`58859`)
 - Bug in :meth:`to_datetime` on float array with missing values throwing ``FloatingPointError`` (:issue:`58419`)
 - Bug in :meth:`to_datetime` on float32 df with year, month, day etc. columns leads to precision issues and incorrect result. (:issue:`60506`)
