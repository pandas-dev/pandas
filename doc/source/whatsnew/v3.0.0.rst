--- conflicted
+++ resolved
@@ -381,11 +381,8 @@
 - Enforced deprecation of strings ``T``, ``L``, ``U``, and ``N`` denoting frequencies in :class:`Minute`, :class:`Milli`, :class:`Micro`, :class:`Nano` (:issue:`57627`)
 - Enforced deprecation of strings ``T``, ``L``, ``U``, and ``N`` denoting units in :class:`Timedelta` (:issue:`57627`)
 - Enforced deprecation of the behavior of :func:`concat` when ``len(keys) != len(objs)`` would truncate to the shorter of the two. Now this raises a ``ValueError`` (:issue:`43485`)
-<<<<<<< HEAD
+- Enforced deprecation of the behavior of :meth:`DataFrame.replace` and :meth:`Series.replace` with :class:`CategoricalDtype` that would introduce new categories. (:issue:`58270`)
 - Enforced deprecation of the behavior of :meth:`Series.argsort` in the presence of NA values (:issue:`58232`)
-=======
-- Enforced deprecation of the behavior of :meth:`DataFrame.replace` and :meth:`Series.replace` with :class:`CategoricalDtype` that would introduce new categories. (:issue:`58270`)
->>>>>>> 2d6e61ea
 - Enforced deprecation of values "pad", "ffill", "bfill", and "backfill" for :meth:`Series.interpolate` and :meth:`DataFrame.interpolate` (:issue:`57869`)
 - Enforced deprecation removing :meth:`Categorical.to_list`, use ``obj.tolist()`` instead (:issue:`51254`)
 - Enforced silent-downcasting deprecation for :ref:`all relevant methods <whatsnew_220.silent_downcasting>` (:issue:`54710`)
