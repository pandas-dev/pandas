.. _whatsnew_300:

What's new in 3.0.0 (Month XX, 2025)
------------------------------------

These are the changes in pandas 3.0.0. See :ref:`release` for a full changelog
including other versions of pandas.

{{ header }}

.. ---------------------------------------------------------------------------
.. _whatsnew_300.enhancements:

Enhancements
~~~~~~~~~~~~

.. _whatsnew_300.enhancements.string_dtype:

Dedicated string data type by default
^^^^^^^^^^^^^^^^^^^^^^^^^^^^^^^^^^^^^

Historically, pandas represented string columns with NumPy ``object`` data type.
This representation has numerous problems: it is not specific to strings (any
Python object can be stored in an ``object``-dtype array, not just strings) and
it is often not very efficient (both performance wise and for memory usage).

Starting with pandas 3.0, a dedicated string data type is enabled by default
(backed by PyArrow under the hood, if installed, otherwise falling back to being
backed by NumPy ``object``-dtype). This means that pandas will start inferring
columns containing string data as the new ``str`` data type when creating pandas
objects, such as in constructors or IO functions.

Old behavior:

.. code-block:: python

    >>> ser = pd.Series(["a", "b"])
    0    a
    1    b
    dtype: object

New behavior:

.. code-block:: python

    >>> ser = pd.Series(["a", "b"])
    0    a
    1    b
    dtype: str

The string data type that is used in these scenarios will mostly behave as NumPy
object would, including missing value semantics and general operations on these
columns.

The main characteristic of the new string data type:

- Inferred by default for string data (instead of object dtype)
- The ``str`` dtype can only hold strings (or missing values), in contrast to
  ``object`` dtype. (setitem with non string fails)
- The missing value sentinel is always ``NaN`` (``np.nan``) and follows the same
  missing value semantics as the other default dtypes.

Those intentional changes can have breaking consequences, for example when checking
for the ``.dtype`` being object dtype or checking the exact missing value sentinel.
See the :ref:`string_migration_guide` for more details on the behaviour changes
and how to adapt your code to the new default.

.. seealso::

    `PDEP-14: Dedicated string data type for pandas 3.0 <https://pandas.pydata.org/pdeps/0014-string-dtype.html>`__


.. _whatsnew_300.enhancements.copy_on_write:

Copy-on-Write
^^^^^^^^^^^^^

The new "copy-on-write" behaviour in pandas 3.0 brings changes in behavior in
how pandas operates with respect to copies and views. A summary of the changes:

1. The result of *any* indexing operation (subsetting a DataFrame or Series in any way,
   i.e. including accessing a DataFrame column as a Series) or any method returning a
   new DataFrame or Series, always *behaves as if* it were a copy in terms of user
   API.
2. As a consequence, if you want to modify an object (DataFrame or Series), the only way
   to do this is to directly modify that object itself.

The main goal of this change is to make the user API more consistent and
predictable. There is now a clear rule: *any* subset or returned
series/dataframe **always** behaves as a copy of the original, and thus never
modifies the original (before pandas 3.0, whether a derived object would be a
copy or a view depended on the exact operation performed, which was often
confusing).

Because every single indexing step now behaves as a copy, this also means that
"chained assignment" (updating a DataFrame with multiple setitem steps) will
stop working. Because this now consistently never works, the
``SettingWithCopyWarning`` is removed.

The new behavioral semantics are explained in more detail in the
:ref:`user guide about Copy-on-Write <copy_on_write>`.

A secondary goal is to improve performance by avoiding unnecessary copies. As
mentioned above, every new DataFrame or Series returned from an indexing
operation or method *behaves* as a copy, but under the hood pandas will use
views as much as possible, and only copy when needed to guarantee the "behaves
as a copy" behaviour (this is the actual "copy-on-write" mechanism used as an
implementation detail).

Some of the behaviour changes described above are breaking changes in pandas
3.0. When upgrading to pandas 3.0, it is recommended to first upgrade to pandas
2.3 to get deprecation warnings for a subset of those changes. The
:ref:`migration guide <copy_on_write.migration_guide>` explains the upgrade
process in more detail.

.. seealso::

    `PDEP-7: Consistent copy/view semantics in pandas with Copy-on-Write <https://pandas.pydata.org/pdeps/0007-copy-on-write.html>`__

.. _whatsnew_300.enhancements.col:

``pd.col`` syntax can now be used in :meth:`DataFrame.assign` and :meth:`DataFrame.loc`
^^^^^^^^^^^^^^^^^^^^^^^^^^^^^^^^^^^^^^^^^^^^^^^^^^^^^^^^^^^^^^^^^^^^^^^^^^^^^^^^^^^^^^^

You can now use ``pd.col`` to create callables for use in dataframe methods which accept them. For example, if you have a dataframe

.. ipython:: python

    df = pd.DataFrame({'a': [1, 1, 2], 'b': [4, 5, 6]})

and you want to create a new column ``'c'`` by summing ``'a'`` and ``'b'``, then instead of

.. ipython:: python

    df.assign(c = lambda df: df['a'] + df['b'])

you can now write:

.. ipython:: python

    df.assign(c = pd.col('a') + pd.col('b'))

New Deprecation Policy
^^^^^^^^^^^^^^^^^^^^^^
pandas 3.0.0 introduces a new 3-stage deprecation policy: using ``DeprecationWarning`` initially, then switching to ``FutureWarning`` for broader visibility in the last minor version before the next major release, and then removal of the deprecated functionality in the major release. This was done to give downstream packages more time to adjust to pandas deprecations, which should reduce the amount of warnings that a user gets from code that isn't theirs. See `PDEP 17 <https://pandas.pydata.org/pdeps/0017-backwards-compatibility-and-deprecation-policy.html>`_ for more details.

All warnings for upcoming changes in pandas will have the base class :class:`pandas.errors.PandasChangeWarning`. Users may also use the following subclasses to control warnings.

- :class:`pandas.errors.Pandas4Warning`: Warnings which will be enforced in pandas 4.0.
- :class:`pandas.errors.Pandas5Warning`: Warnings which will be enforced in pandas 5.0.
- :class:`pandas.errors.PandasPendingDeprecationWarning`: Base class of all warnings which emit a ``PendingDeprecationWarning``, independent of the version they will be enforced.
- :class:`pandas.errors.PandasDeprecationWarning`: Base class of all warnings which emit a ``DeprecationWarning``, independent of the version they will be enforced.
- :class:`pandas.errors.PandasFutureWarning`: Base class of all warnings which emit a ``FutureWarning``, independent of the version they will be enforced.

.. _whatsnew_300.enhancements.other:

Other enhancements
^^^^^^^^^^^^^^^^^^
- :func:`pandas.merge` propagates the ``attrs`` attribute to the result if all
  inputs have identical ``attrs``, as has so far already been the case for
  :func:`pandas.concat`.
- :class:`pandas.api.typing.FrozenList` is available for typing the outputs of :attr:`MultiIndex.names`, :attr:`MultiIndex.codes` and :attr:`MultiIndex.levels` (:issue:`58237`)
- :class:`pandas.api.typing.SASReader` is available for typing the output of :func:`read_sas` (:issue:`55689`)
- Added :meth:`.Styler.to_typst` to write Styler objects to file, buffer or string in Typst format (:issue:`57617`)
- Added missing :meth:`pandas.Series.info` to API reference (:issue:`60926`)
- :class:`pandas.api.typing.NoDefault` is available for typing ``no_default``
- :func:`DataFrame.to_excel` now raises an ``UserWarning`` when the character count in a cell exceeds Excel's limitation of 32767 characters (:issue:`56954`)
- :func:`pandas.merge` now validates the ``how`` parameter input (merge type) (:issue:`59435`)
- :func:`pandas.merge`, :meth:`DataFrame.merge` and :meth:`DataFrame.join` now support anti joins (``left_anti`` and ``right_anti``) in the ``how`` parameter (:issue:`42916`)
- :func:`read_spss` now supports kwargs to be passed to pyreadstat (:issue:`56356`)
- :func:`read_stata` now returns ``datetime64`` resolutions better matching those natively stored in the stata format (:issue:`55642`)
- :meth:`DataFrame.agg` called with ``axis=1`` and a ``func`` which relabels the result index now raises a ``NotImplementedError`` (:issue:`58807`).
- :meth:`Index.get_loc` now accepts also subclasses of ``tuple`` as keys (:issue:`57922`)
- :meth:`Styler.set_tooltips` provides alternative method to storing tooltips by using title attribute of td elements. (:issue:`56981`)
- Added missing parameter ``weights`` in :meth:`DataFrame.plot.kde` for the estimation of the PDF (:issue:`59337`)
- Allow dictionaries to be passed to :meth:`pandas.Series.str.replace` via ``pat`` parameter (:issue:`51748`)
- Support passing a :class:`Series` input to :func:`json_normalize` that retains the :class:`Series` :class:`Index` (:issue:`51452`)
- Support reading value labels from Stata 108-format (Stata 6) and earlier files (:issue:`58154`)
- Users can globally disable any ``PerformanceWarning`` by setting the option ``mode.performance_warnings`` to ``False`` (:issue:`56920`)
- :meth:`Styler.format_index_names` can now be used to format the index and column names (:issue:`48936` and :issue:`47489`)
- :class:`.errors.DtypeWarning` improved to include column names when mixed data types are detected (:issue:`58174`)
- :class:`Rolling` and :class:`Expanding` now support ``pipe`` method (:issue:`57076`)
- :class:`Series` now supports the Arrow PyCapsule Interface for export (:issue:`59518`)
- :func:`DataFrame.to_excel` argument ``merge_cells`` now accepts a value of ``"columns"`` to only merge :class:`MultiIndex` column header header cells (:issue:`35384`)
- :func:`set_option` now accepts a dictionary of options, simplifying configuration of multiple settings at once (:issue:`61093`)
- :meth:`DataFrame.corrwith` now accepts ``min_periods`` as optional arguments, as in :meth:`DataFrame.corr` and :meth:`Series.corr` (:issue:`9490`)
- :meth:`DataFrame.cummin`, :meth:`DataFrame.cummax`, :meth:`DataFrame.cumprod` and :meth:`DataFrame.cumsum` methods now have a ``numeric_only`` parameter (:issue:`53072`)
- :meth:`DataFrame.ewm` now allows ``adjust=False`` when ``times`` is provided (:issue:`54328`)
- :meth:`DataFrame.fillna` and :meth:`Series.fillna` can now accept ``value=None``; for non-object dtype the corresponding NA value will be used (:issue:`57723`)
- :meth:`DataFrame.pivot_table` and :func:`pivot_table` now allow the passing of keyword arguments to ``aggfunc`` through ``**kwargs`` (:issue:`57884`)
- :meth:`DataFrame.to_json` now encodes ``Decimal`` as strings instead of floats (:issue:`60698`)
- :meth:`Series.cummin` and :meth:`Series.cummax` now supports :class:`CategoricalDtype` (:issue:`52335`)
- :meth:`Series.plot` now correctly handle the ``ylabel`` parameter for pie charts, allowing for explicit control over the y-axis label (:issue:`58239`)
- :meth:`DataFrame.plot.scatter` argument ``c`` now accepts a column of strings, where rows with the same string are colored identically (:issue:`16827` and :issue:`16485`)
- :meth:`Series.nlargest` uses a 'stable' sort internally and will preserve original ordering.
- :class:`ArrowDtype` now supports ``pyarrow.JsonType`` (:issue:`60958`)
- :class:`DataFrameGroupBy` and :class:`SeriesGroupBy` methods ``sum``, ``mean``, ``median``, ``prod``, ``min``, ``max``, ``std``, ``var`` and ``sem`` now accept ``skipna`` parameter (:issue:`15675`)
- :class:`Easter` has gained a new constructor argument ``method`` which specifies the method used to calculate Easter — for example, Orthodox Easter (:issue:`61665`)
- :class:`Holiday` constructor argument ``days_of_week`` will raise a ``ValueError`` when type is something other than ``None`` or ``tuple`` (:issue:`61658`)
- :class:`Holiday` has gained the constructor argument and field ``exclude_dates`` to exclude specific datetimes from a custom holiday calendar (:issue:`54382`)
- :class:`Rolling` and :class:`Expanding` now support ``nunique`` (:issue:`26958`)
- :class:`Rolling` and :class:`Expanding` now support aggregations ``first`` and ``last`` (:issue:`33155`)
- :func:`read_parquet` accepts ``to_pandas_kwargs`` which are forwarded to :meth:`pyarrow.Table.to_pandas` which enables passing additional keywords to customize the conversion to pandas, such as ``maps_as_pydicts`` to read the Parquet map data type as python dictionaries (:issue:`56842`)
- :meth:`.DataFrameGroupBy.transform`, :meth:`.SeriesGroupBy.transform`, :meth:`.DataFrameGroupBy.agg`, :meth:`.SeriesGroupBy.agg`, :meth:`.SeriesGroupBy.apply`, :meth:`.DataFrameGroupBy.apply` now support ``kurt`` (:issue:`40139`)
- :meth:`DataFrame.apply` supports using third-party execution engines like the Bodo.ai JIT compiler (:issue:`60668`)
- :meth:`DataFrame.iloc` and :meth:`Series.iloc` now support boolean masks in ``__getitem__`` for more consistent indexing behavior (:issue:`60994`)
- :meth:`DataFrame.to_csv` and :meth:`Series.to_csv` now support Python's new-style format strings (e.g., ``"{:.6f}"``) for the ``float_format`` parameter, in addition to old-style ``%`` format strings and callables. This allows for more flexible and modern formatting of floating point numbers when exporting to CSV. (:issue:`49580`)
- :meth:`DataFrameGroupBy.transform`, :meth:`SeriesGroupBy.transform`, :meth:`DataFrameGroupBy.agg`, :meth:`SeriesGroupBy.agg`, :meth:`RollingGroupby.apply`, :meth:`ExpandingGroupby.apply`, :meth:`Rolling.apply`, :meth:`Expanding.apply`, :meth:`DataFrame.apply` with ``engine="numba"`` now supports positional arguments passed as kwargs (:issue:`58995`)
- :meth:`Rolling.agg`, :meth:`Expanding.agg` and :meth:`ExponentialMovingWindow.agg` now accept :class:`NamedAgg` aggregations through ``**kwargs`` (:issue:`28333`)
- :meth:`Series.map` can now accept kwargs to pass on to func (:issue:`59814`)
- :meth:`Series.map` now accepts an ``engine`` parameter to allow execution with a third-party execution engine (:issue:`61125`)
- :meth:`Series.rank` and :meth:`DataFrame.rank` with numpy-nullable dtypes preserve ``NA`` values and return ``UInt64`` dtype where appropriate instead of casting ``NA`` to ``NaN`` with ``float64`` dtype (:issue:`62043`)
- :meth:`Series.str.get_dummies` now accepts a  ``dtype`` parameter to specify the dtype of the resulting DataFrame (:issue:`47872`)
- :meth:`pandas.concat` will raise a ``ValueError`` when ``ignore_index=True`` and ``keys`` is not ``None`` (:issue:`59274`)
- :py:class:`frozenset` elements in pandas objects are now natively printed (:issue:`60690`)
- Add ``"delete_rows"`` option to ``if_exists`` argument in :meth:`DataFrame.to_sql` deleting all records of the table before inserting data (:issue:`37210`).
- Added half-year offset classes :class:`HalfYearBegin`, :class:`HalfYearEnd`, :class:`BHalfYearBegin` and :class:`BHalfYearEnd` (:issue:`60928`)
- Added support to read and write from and to Apache Iceberg tables with the new :func:`read_iceberg` and :meth:`DataFrame.to_iceberg` functions (:issue:`61383`)
- Errors occurring during SQL I/O will now throw a generic :class:`.DatabaseError` instead of the raw Exception type from the underlying driver manager library (:issue:`60748`)
- Implemented :meth:`Series.str.isascii` and :meth:`Series.str.isascii` (:issue:`59091`)
- Improve the resulting dtypes in :meth:`DataFrame.where` and :meth:`DataFrame.mask` with :class:`ExtensionDtype` ``other`` (:issue:`62038`)
- Improved deprecation message for offset aliases (:issue:`60820`)
- Multiplying two :class:`DateOffset` objects will now raise a ``TypeError`` instead of a ``RecursionError`` (:issue:`59442`)
- Restore support for reading Stata 104-format and enable reading 103-format dta files (:issue:`58554`)
- Support passing a :class:`Iterable[Hashable]` input to :meth:`DataFrame.drop_duplicates` (:issue:`59237`)
- Support reading Stata 102-format (Stata 1) dta files (:issue:`58978`)
- Support reading Stata 110-format (Stata 7) dta files (:issue:`47176`)
-

.. ---------------------------------------------------------------------------
.. _whatsnew_300.notable_bug_fixes:

Notable bug fixes
~~~~~~~~~~~~~~~~~

These are bug fixes that might have notable behavior changes.

.. _whatsnew_300.notable_bug_fixes.groupby_unobs_and_na:

Improved behavior in groupby for ``observed=False``
^^^^^^^^^^^^^^^^^^^^^^^^^^^^^^^^^^^^^^^^^^^^^^^^^^^

A number of bugs have been fixed due to improved handling of unobserved groups (:issue:`55738`). All remarks in this section equally impact :class:`.SeriesGroupBy`.

In previous versions of pandas, a single grouping with :meth:`.DataFrameGroupBy.apply` or :meth:`.DataFrameGroupBy.agg` would pass the unobserved groups to the provided function, resulting in ``0`` below.

.. ipython:: python

    df = pd.DataFrame(
        {
            "key1": pd.Categorical(list("aabb"), categories=list("abc")),
            "key2": [1, 1, 1, 2],
            "values": [1, 2, 3, 4],
        }
    )
    df
    gb = df.groupby("key1", observed=False)
    gb[["values"]].apply(lambda x: x.sum())

However this was not the case when using multiple groupings, resulting in ``NaN`` below.

.. code-block:: ipython

    In [1]: gb = df.groupby(["key1", "key2"], observed=False)
    In [2]: gb[["values"]].apply(lambda x: x.sum())
    Out[2]:
               values
    key1 key2
    a    1        3.0
         2        NaN
    b    1        3.0
         2        4.0
    c    1        NaN
         2        NaN

Now using multiple groupings will also pass the unobserved groups to the provided function.

.. ipython:: python

    gb = df.groupby(["key1", "key2"], observed=False)
    gb[["values"]].apply(lambda x: x.sum())

Similarly:

- In previous versions of pandas the method :meth:`.DataFrameGroupBy.sum` would result in ``0`` for unobserved groups, but :meth:`.DataFrameGroupBy.prod`, :meth:`.DataFrameGroupBy.all`, and :meth:`.DataFrameGroupBy.any` would all result in NA values. Now these methods result in ``1``, ``True``, and ``False`` respectively.
- :meth:`.DataFrameGroupBy.groups` did not include unobserved groups and now does.

These improvements also fixed certain bugs in groupby:

- :meth:`.DataFrameGroupBy.agg` would fail when there are multiple groupings, unobserved groups, and ``as_index=False`` (:issue:`36698`)
- :meth:`.DataFrameGroupBy.groups` with ``sort=False`` would sort groups; they now occur in the order they are observed (:issue:`56966`)
- :meth:`.DataFrameGroupBy.nunique` would fail when there are multiple groupings, unobserved groups, and ``as_index=False`` (:issue:`52848`)
- :meth:`.DataFrameGroupBy.sum` would have incorrect values when there are multiple groupings, unobserved groups, and non-numeric data (:issue:`43891`)
- :meth:`.DataFrameGroupBy.value_counts` would produce incorrect results when used with some categorical and some non-categorical groupings and ``observed=False`` (:issue:`56016`)

.. _whatsnew_300.notable_bug_fixes.notable_bug_fix2:

notable_bug_fix2
^^^^^^^^^^^^^^^^

.. ---------------------------------------------------------------------------
.. _whatsnew_300.api_breaking:

Backwards incompatible API changes
~~~~~~~~~~~~~~~~~~~~~~~~~~~~~~~~~~

.. _whatsnew_300.api_breaking.datetime_resolution_inference:

Datetime resolution inference
^^^^^^^^^^^^^^^^^^^^^^^^^^^^^

Converting a sequence of strings, ``datetime`` objects, or ``np.datetime64`` objects to
a ``datetime64`` dtype now performs inference on the appropriate resolution (AKA unit) for the output dtype. This affects :class:`Series`, :class:`DataFrame`, :class:`Index`, :class:`DatetimeIndex`, and :func:`to_datetime`.

Previously, these would always give nanosecond resolution:

.. code-block:: ipython

    In [1]: dt = pd.Timestamp("2024-03-22 11:36").to_pydatetime()
    In [2]: pd.to_datetime([dt]).dtype
    Out[2]: dtype('<M8[ns]')
    In [3]: pd.Index([dt]).dtype
    Out[3]: dtype('<M8[ns]')
    In [4]: pd.DatetimeIndex([dt]).dtype
    Out[4]: dtype('<M8[ns]')
    In [5]: pd.Series([dt]).dtype
    Out[5]: dtype('<M8[ns]')

This now infers the unit microsecond unit "us" from the pydatetime object, matching the scalar :class:`Timestamp` behavior.

.. ipython:: python

    In [1]: dt = pd.Timestamp("2024-03-22 11:36").to_pydatetime()
    In [2]: pd.to_datetime([dt]).dtype
    In [3]: pd.Index([dt]).dtype
    In [4]: pd.DatetimeIndex([dt]).dtype
    In [5]: pd.Series([dt]).dtype

Similar when passed a sequence of ``np.datetime64`` objects, the resolution of the passed objects will be retained (or for lower-than-second resolution, second resolution will be used).

When passing strings, the resolution will depend on the precision of the string, again matching the :class:`Timestamp` behavior. Previously:

.. code-block:: ipython

    In [2]: pd.to_datetime(["2024-03-22 11:43:01"]).dtype
    Out[2]: dtype('<M8[ns]')
    In [3]: pd.to_datetime(["2024-03-22 11:43:01.002"]).dtype
    Out[3]: dtype('<M8[ns]')
    In [4]: pd.to_datetime(["2024-03-22 11:43:01.002003"]).dtype
    Out[4]: dtype('<M8[ns]')
    In [5]: pd.to_datetime(["2024-03-22 11:43:01.002003004"]).dtype
    Out[5]: dtype('<M8[ns]')

The inferred resolution now matches that of the input strings:

.. ipython:: python

    In [2]: pd.to_datetime(["2024-03-22 11:43:01"]).dtype
    In [3]: pd.to_datetime(["2024-03-22 11:43:01.002"]).dtype
    In [4]: pd.to_datetime(["2024-03-22 11:43:01.002003"]).dtype
    In [5]: pd.to_datetime(["2024-03-22 11:43:01.002003004"]).dtype

In cases with mixed-resolution inputs, the highest resolution is used:

.. code-block:: ipython

    In [2]: pd.to_datetime([pd.Timestamp("2024-03-22 11:43:01"), "2024-03-22 11:43:01.002"]).dtype
    Out[2]: dtype('<M8[ns]')

.. _whatsnew_300.api_breaking.value_counts_sorting:

Changed behavior in :meth:`DataFrame.value_counts` and :meth:`DataFrameGroupBy.value_counts` when ``sort=False``
^^^^^^^^^^^^^^^^^^^^^^^^^^^^^^^^^^^^^^^^^^^^^^^^^^^^^^^^^^^^^^^^^^^^^^^^^^^^^^^^^^^^^^^^^^^^^^^^^^^^^^^^^^^^^^^^

In previous versions of pandas, :meth:`DataFrame.value_counts` with ``sort=False`` would sort the result by row labels (as was documented). This was nonintuitive and inconsistent with :meth:`Series.value_counts` which would maintain the order of the input. Now :meth:`DataFrame.value_counts` will maintain the order of the input.

.. ipython:: python

    df = pd.DataFrame(
        {
            "a": [2, 2, 2, 2, 1, 1, 1, 1],
            "b": [2, 1, 3, 1, 2, 3, 1, 1],
        }
    )
    df

*Old behavior*

.. code-block:: ipython

    In [3]: df.value_counts(sort=False)
    Out[3]:
    a  b
    1  1    2
       2    1
       3    1
    2  1    2
       2    1
       3    1
    Name: count, dtype: int64

*New behavior*

.. ipython:: python

    df.value_counts(sort=False)

This change also applies to :meth:`.DataFrameGroupBy.value_counts`. Here, there are two options for sorting: one ``sort`` passed to :meth:`DataFrame.groupby` and one passed directly to :meth:`.DataFrameGroupBy.value_counts`. The former will determine whether to sort the groups, the latter whether to sort the counts. All non-grouping columns will maintain the order of the input *within groups*.

*Old behavior*

.. code-block:: ipython

    In [5]: df.groupby("a", sort=True).value_counts(sort=False)
    Out[5]:
    a  b
    1  1    2
       2    1
       3    1
    2  1    2
       2    1
       3    1
    dtype: int64

*New behavior*

.. ipython:: python

    df.groupby("a", sort=True).value_counts(sort=False)

.. _whatsnew_300.api_breaking.offsets_day_not_a_tick:

Changed behavior of ``pd.offsets.Day`` to always represent calendar-day
^^^^^^^^^^^^^^^^^^^^^^^^^^^^^^^^^^^^^^^^^^^^^^^^^^^^^^^^^^^^^^^^^^^^^^^

In previous versions of pandas, :class:`offsets.Day` represented a fixed span
of 24 hours, disregarding Daylight Savings Time transitions. It now consistently
behaves as a calendar-day, preserving time-of-day across DST transitions:

*Old behavior*

.. code-block:: ipython

    In [5]: ts = pd.Timestamp("2025-03-08 08:00", tz="US/Eastern")
    In [6]: ts + pd.offsets.Day(1)
    Out[3]: Timestamp('2025-03-09 09:00:00-0400', tz='US/Eastern')

*New behavior*

.. ipython:: python

    ts = pd.Timestamp("2025-03-08 08:00", tz="US/Eastern")
    ts + pd.offsets.Day(1)

This change fixes a long-standing bug in :func:`date_range` (:issue:`51716`, :issue:`35388`), but causes several
small behavior differences as collateral:

- ``pd.offsets.Day(n)`` no longer compares as equal to ``pd.offsets.Hour(24*n)``
- :class:`offsets.Day` no longer supports division
- :class:`Timedelta` no longer accepts :class:`Day` objects as inputs
- :meth:`tseries.frequencies.to_offset` on a :class:`Timedelta` object returns a :class:`offsets.Hour` object in cases where it used to return a :class:`Day` object.
- Adding or subtracting a scalar from a timezone-aware :class:`DatetimeIndex` with a :class:`Day` ``freq`` no longer preserves that ``freq`` attribute.
- Adding or subtracting a :class:`Day` with a :class:`Timedelta` is no longer supported.
- Adding or subtracting a :class:`Day` offset to a timezone-aware :class:`Timestamp` or datetime-like may lead to an ambiguous or non-existent time, which will raise.

.. _whatsnew_300.api_breaking.deps:

Increased minimum version for Python
^^^^^^^^^^^^^^^^^^^^^^^^^^^^^^^^^^^^

pandas 3.0.0 supports Python 3.11 and higher.

Increased minimum versions for dependencies
^^^^^^^^^^^^^^^^^^^^^^^^^^^^^^^^^^^^^^^^^^^
Some minimum supported versions of dependencies were updated.
The following required dependencies were updated:

+-----------------+----------------------+
| Package         | New Minimum Version  |
+=================+======================+
| numpy           | 1.26.0               |
+-----------------+----------------------+
| tzdata          | 2023.3               |
+-----------------+----------------------+

For `optional libraries <https://pandas.pydata.org/docs/getting_started/install.html>`_ the general recommendation is to use the latest version.
The following table lists the lowest version per library that is currently being tested throughout the development of pandas.
Optional libraries below the lowest tested version may still work, but are not considered supported.

+------------------------+---------------------+
| Package                | New Minimum Version |
+========================+=====================+
| adbc-driver-postgresql | 1.2.0               |
+------------------------+---------------------+
| adbc-driver-sqlite     | 1.2.0               |
+------------------------+---------------------+
| mypy (dev)             | 1.9.0               |
+------------------------+---------------------+
| beautifulsoup4         | 4.12.3              |
+------------------------+---------------------+
| bottleneck             | 1.4.2               |
+------------------------+---------------------+
| fastparquet            | 2024.11.0           |
+------------------------+---------------------+
| fsspec                 | 2024.10.0           |
+------------------------+---------------------+
| hypothesis             | 6.116.0             |
+------------------------+---------------------+
| gcsfs                  | 2024.10.0           |
+------------------------+---------------------+
| Jinja2                 | 3.1.5               |
+------------------------+---------------------+
| lxml                   | 5.3.0               |
+------------------------+---------------------+
| Jinja2                 | 3.1.3               |
+------------------------+---------------------+
| matplotlib             | 3.9.3               |
+------------------------+---------------------+
| numba                  | 0.60.0              |
+------------------------+---------------------+
| numexpr                | 2.10.2              |
+------------------------+---------------------+
| qtpy                   | 2.4.2               |
+------------------------+---------------------+
| openpyxl               | 3.1.5               |
+------------------------+---------------------+
| psycopg2               | 2.9.10              |
+------------------------+---------------------+
| pyarrow                | 13.0.0              |
+------------------------+---------------------+
| pymysql                | 1.1.1               |
+------------------------+---------------------+
| pyreadstat             | 1.2.8               |
+------------------------+---------------------+
| pytables               | 3.10.1              |
+------------------------+---------------------+
| python-calamine        | 0.3.0               |
+------------------------+---------------------+
| pytz                   | 2024.2              |
+------------------------+---------------------+
| s3fs                   | 2024.10.0           |
+------------------------+---------------------+
| SciPy                  | 1.14.1              |
+------------------------+---------------------+
| sqlalchemy             | 2.0.36              |
+------------------------+---------------------+
| xarray                 | 2024.10.0           |
+------------------------+---------------------+
| xlsxwriter             | 3.2.0               |
+------------------------+---------------------+
| zstandard              | 0.23.0              |
+------------------------+---------------------+

See :ref:`install.dependencies` and :ref:`install.optional_dependencies` for more.

.. _whatsnew_300.api_breaking.pytz:

``pytz`` now an optional dependency
^^^^^^^^^^^^^^^^^^^^^^^^^^^^^^^^^^^

pandas now uses :py:mod:`zoneinfo` from the standard library as the default timezone implementation when passing a timezone
string to various methods. (:issue:`34916`)

*Old behavior:*

.. code-block:: ipython

    In [1]: ts = pd.Timestamp(2024, 1, 1).tz_localize("US/Pacific")
    In [2]: ts.tz
    <DstTzInfo 'US/Pacific' LMT-1 day, 16:07:00 STD>

*New behavior:*

.. ipython:: python

    ts = pd.Timestamp(2024, 1, 1).tz_localize("US/Pacific")
    ts.tz

``pytz`` timezone objects are still supported when passed directly, but they will no longer be returned by default
from string inputs. Moreover, ``pytz`` is no longer a required dependency of pandas, but can be installed
with the pip extra ``pip install pandas[timezone]``.


Additionally, pandas no longer throws ``pytz`` exceptions for timezone operations leading to ambiguous or nonexistent
times. These cases will now raise a ``ValueError``.

.. _whatsnew_300.api_breaking.other:

Other API changes
^^^^^^^^^^^^^^^^^
- 3rd party ``py.path`` objects are no longer explicitly supported in IO methods. Use :py:class:`pathlib.Path` objects instead (:issue:`57091`)
- :func:`read_table`'s ``parse_dates`` argument defaults to ``None`` to improve consistency with :func:`read_csv` (:issue:`57476`)
- All classes inheriting from builtin ``tuple`` (including types created with :func:`collections.namedtuple`) are now hashed and compared as builtin ``tuple`` during indexing operations (:issue:`57922`)
- Made ``dtype`` a required argument in :meth:`ExtensionArray._from_sequence_of_strings` (:issue:`56519`)
- Passing a :class:`Series` input to :func:`json_normalize` will now retain the :class:`Series` :class:`Index`, previously output had a new :class:`RangeIndex` (:issue:`51452`)
- Removed :meth:`Index.sort` which always raised a ``TypeError``. This attribute is not defined and will raise an ``AttributeError`` (:issue:`59283`)
- Unused ``dtype`` argument has been removed from the :class:`MultiIndex` constructor (:issue:`60962`)
- Updated :meth:`DataFrame.to_excel` so that the output spreadsheet has no styling. Custom styling can still be done using :meth:`Styler.to_excel` (:issue:`54154`)
- pickle and HDF (``.h5``) files created with Python 2 are no longer explicitly supported (:issue:`57387`)
- pickled objects from pandas version less than ``1.0.0`` are no longer supported (:issue:`57155`)
- when comparing the indexes in :func:`testing.assert_series_equal`, check_exact defaults to True if an :class:`Index` is of integer dtypes. (:issue:`57386`)
- Index set operations (like union or intersection) will now ignore the dtype of
  an empty ``RangeIndex`` or empty ``Index`` with object dtype when determining
  the dtype of the resulting Index (:issue:`60797`)
- :class:`IncompatibleFrequency` now subclasses ``TypeError`` instead of ``ValueError``. As a result, joins with mismatched frequencies now cast to object like other non-comparable joins, and arithmetic with indexes with mismatched frequencies align (:issue:`55782`)
- :meth:`ExtensionDtype.construct_array_type` is now a regular method instead of a ``classmethod`` (:issue:`58663`)
- Comparison operations between :class:`Index` and :class:`Series` now consistently return :class:`Series` regardless of which object is on the left or right (:issue:`36759`)
- Numpy functions like ``np.isinf`` that return a bool dtype when called on a :class:`Index` object now return a bool-dtype :class:`Index` instead of ``np.ndarray`` (:issue:`52676`)

.. ---------------------------------------------------------------------------
.. _whatsnew_300.deprecations:

Deprecations
~~~~~~~~~~~~

Copy keyword
^^^^^^^^^^^^

The ``copy`` keyword argument in the following methods is deprecated and
will be removed in a future version:

- :meth:`DataFrame.truncate` / :meth:`Series.truncate`
- :meth:`DataFrame.tz_convert` / :meth:`Series.tz_convert`
- :meth:`DataFrame.tz_localize` / :meth:`Series.tz_localize`
- :meth:`DataFrame.infer_objects` / :meth:`Series.infer_objects`
- :meth:`DataFrame.align` / :meth:`Series.align`
- :meth:`DataFrame.astype` / :meth:`Series.astype`
- :meth:`DataFrame.reindex` / :meth:`Series.reindex`
- :meth:`DataFrame.reindex_like` / :meth:`Series.reindex_like`
- :meth:`DataFrame.set_axis` / :meth:`Series.set_axis`
- :meth:`DataFrame.to_period` / :meth:`Series.to_period`
- :meth:`DataFrame.to_timestamp` / :meth:`Series.to_timestamp`
- :meth:`DataFrame.rename` / :meth:`Series.rename`
- :meth:`DataFrame.transpose`
- :meth:`DataFrame.swaplevel`
- :meth:`DataFrame.merge` / :func:`pd.merge`

Copy-on-Write utilizes a lazy copy mechanism that defers copying the data until
necessary. Use ``.copy`` to trigger an eager copy. The copy keyword has no effect
starting with 3.0, so it can be safely removed from your code.

Other Deprecations
^^^^^^^^^^^^^^^^^^

- Deprecated :func:`core.internals.api.make_block`, use public APIs instead (:issue:`56815`)
- Deprecated :meth:`.DataFrameGroupby.corrwith` (:issue:`57158`)
- Deprecated :meth:`Timestamp.utcfromtimestamp`, use ``Timestamp.fromtimestamp(ts, "UTC")`` instead (:issue:`56680`)
- Deprecated :meth:`Timestamp.utcnow`, use ``Timestamp.now("UTC")`` instead (:issue:`56680`)
- Deprecated ``pd.core.internals.api.maybe_infer_ndim`` (:issue:`40226`)
- Deprecated allowing constructing or casting to :class:`Categorical` with non-NA values that are not present in specified ``dtype.categories`` (:issue:`40996`)
- Deprecated allowing non-keyword arguments in :meth:`DataFrame.all`, :meth:`DataFrame.min`, :meth:`DataFrame.max`, :meth:`DataFrame.sum`, :meth:`DataFrame.prod`, :meth:`DataFrame.mean`, :meth:`DataFrame.median`, :meth:`DataFrame.sem`, :meth:`DataFrame.var`, :meth:`DataFrame.std`, :meth:`DataFrame.skew`, :meth:`DataFrame.kurt`, :meth:`Series.all`,  :meth:`Series.min`, :meth:`Series.max`, :meth:`Series.sum`, :meth:`Series.prod`, :meth:`Series.mean`, :meth:`Series.median`, :meth:`Series.sem`, :meth:`Series.var`, :meth:`Series.std`, :meth:`Series.skew`, and :meth:`Series.kurt`. (:issue:`57087`)
- Deprecated allowing non-keyword arguments in :meth:`Series.to_markdown` except ``buf``. (:issue:`57280`)
- Deprecated allowing non-keyword arguments in :meth:`Series.to_string` except ``buf``. (:issue:`57280`)
- Deprecated behavior of :meth:`.DataFrameGroupBy.groups` and :meth:`.SeriesGroupBy.groups`, in a future version ``groups`` by one element list will return tuple instead of scalar. (:issue:`58858`)
- Deprecated behavior of :meth:`Series.dt.to_pytimedelta`, in a future version this will return a :class:`Series` containing python ``datetime.timedelta`` objects instead of an ``ndarray`` of timedelta; this matches the behavior of other :meth:`Series.dt` properties. (:issue:`57463`)
- Deprecated converting object-dtype columns of ``datetime.datetime`` objects to datetime64 when writing to stata (:issue:`56536`)
- Deprecated lowercase strings ``d``, ``b`` and ``c`` denoting frequencies in :class:`Day`, :class:`BusinessDay` and :class:`CustomBusinessDay` in favour of ``D``, ``B`` and ``C`` (:issue:`58998`)
- Deprecated lowercase strings ``w``, ``w-mon``, ``w-tue``, etc. denoting frequencies in :class:`Week` in favour of ``W``, ``W-MON``, ``W-TUE``, etc. (:issue:`58998`)
- Deprecated parameter ``method`` in :meth:`DataFrame.reindex_like` / :meth:`Series.reindex_like` (:issue:`58667`)
- Deprecated strings ``w``, ``d``, ``MIN``, ``MS``, ``US`` and ``NS`` denoting units in :class:`Timedelta` in favour of ``W``, ``D``, ``min``, ``ms``, ``us`` and ``ns`` (:issue:`59051`)
- Deprecated the ``arg`` parameter of ``Series.map``; pass the added ``func`` argument instead. (:issue:`61260`)
- Deprecated using ``epoch`` date format in :meth:`DataFrame.to_json` and :meth:`Series.to_json`, use ``iso`` instead. (:issue:`57063`)
- Deprecated allowing ``fill_value`` that cannot be held in the original dtype (excepting NA values for integer and bool dtypes) in :meth:`Series.unstack` and :meth:`DataFrame.unstack` (:issue:`12189`, :issue:`53868`)

.. ---------------------------------------------------------------------------
.. _whatsnew_300.prior_deprecations:

Removal of prior version deprecations/changes
~~~~~~~~~~~~~~~~~~~~~~~~~~~~~~~~~~~~~~~~~~~~~

Enforced deprecation of aliases ``M``, ``Q``, ``Y``, etc. in favour of ``ME``, ``QE``, ``YE``, etc. for offsets
^^^^^^^^^^^^^^^^^^^^^^^^^^^^^^^^^^^^^^^^^^^^^^^^^^^^^^^^^^^^^^^^^^^^^^^^^^^^^^^^^^^^^^^^^^^^^^^^^^^^^^^^^^^^^^^

Renamed the following offset aliases (:issue:`57986`):

+-------------------------------+------------------+------------------+
| offset                        | removed alias    | new alias        |
+===============================+==================+==================+
|:class:`MonthEnd`              |      ``M``       |     ``ME``       |
+-------------------------------+------------------+------------------+
|:class:`BusinessMonthEnd`      |      ``BM``      |     ``BME``      |
+-------------------------------+------------------+------------------+
|:class:`SemiMonthEnd`          |      ``SM``      |     ``SME``      |
+-------------------------------+------------------+------------------+
|:class:`CustomBusinessMonthEnd`|      ``CBM``     |     ``CBME``     |
+-------------------------------+------------------+------------------+
|:class:`QuarterEnd`            |      ``Q``       |     ``QE``       |
+-------------------------------+------------------+------------------+
|:class:`BQuarterEnd`           |      ``BQ``      |     ``BQE``      |
+-------------------------------+------------------+------------------+
|:class:`YearEnd`               |      ``Y``       |     ``YE``       |
+-------------------------------+------------------+------------------+
|:class:`BYearEnd`              |      ``BY``      |     ``BYE``      |
+-------------------------------+------------------+------------------+

Other Removals
^^^^^^^^^^^^^^
- :class:`.DataFrameGroupBy.idxmin`, :class:`.DataFrameGroupBy.idxmax`, :class:`.SeriesGroupBy.idxmin`, and :class:`.SeriesGroupBy.idxmax` will now raise a ``ValueError`` when a group has all NA values, or when used with ``skipna=False`` and any NA value is encountered (:issue:`10694`, :issue:`57745`)
- :func:`concat` no longer ignores empty objects when determining output dtypes (:issue:`39122`)
- :func:`concat` with all-NA entries no longer ignores the dtype of those entries when determining the result dtype (:issue:`40893`)
- :func:`read_excel`, :func:`read_json`, :func:`read_html`, and :func:`read_xml` no longer accept raw string or byte representation of the data. That type of data must be wrapped in a :py:class:`StringIO` or :py:class:`BytesIO` (:issue:`53767`)
- :func:`to_datetime` with a ``unit`` specified no longer parses strings into floats, instead parses them the same way as without ``unit`` (:issue:`50735`)
- :meth:`DataFrame.groupby` with ``as_index=False`` and aggregation methods will no longer exclude from the result the groupings that do not arise from the input (:issue:`49519`)
- :meth:`ExtensionArray._reduce` now requires a ``keepdims: bool = False`` parameter in the signature (:issue:`52788`)
- :meth:`Series.dt.to_pydatetime` now returns a :class:`Series` of :py:class:`datetime.datetime` objects (:issue:`52459`)
- :meth:`SeriesGroupBy.agg` no longer pins the name of the group to the input passed to the provided ``func`` (:issue:`51703`)
- All arguments except ``name`` in :meth:`Index.rename` are now keyword only (:issue:`56493`)
- All arguments except the first ``path``-like argument in IO writers are now keyword only (:issue:`54229`)
- Changed behavior of :meth:`Series.__getitem__` and :meth:`Series.__setitem__` to always treat integer keys as labels, never as positional, consistent with :class:`DataFrame` behavior (:issue:`50617`)
- Changed behavior of :meth:`Series.__getitem__`, :meth:`Series.__setitem__`, :meth:`DataFrame.__getitem__`, :meth:`DataFrame.__setitem__` with an integer slice on objects with a floating-dtype index. This is now treated as *positional* indexing (:issue:`49612`)
- Disallow a callable argument to :meth:`Series.iloc` to return a ``tuple`` (:issue:`53769`)
- Disallow allowing logical operations (``||``, ``&``, ``^``) between pandas objects and dtype-less sequences (e.g. ``list``, ``tuple``); wrap the objects in :class:`Series`, :class:`Index`, or ``np.array`` first instead (:issue:`52264`)
- Disallow automatic casting to object in :class:`Series` logical operations (``&``, ``^``, ``||``) between series with mismatched indexes and dtypes other than ``object`` or ``bool`` (:issue:`52538`)
- Disallow calling :meth:`Series.replace` or :meth:`DataFrame.replace` without a ``value`` and with non-dict-like ``to_replace`` (:issue:`33302`)
- Disallow constructing a :class:`arrays.SparseArray` with scalar data (:issue:`53039`)
- Disallow indexing an :class:`Index` with a boolean indexer of length zero, it now raises ``ValueError`` (:issue:`55820`)
- Disallow non-standard (``np.ndarray``, :class:`Index`, :class:`ExtensionArray`, or :class:`Series`) to :func:`isin`, :func:`unique`, :func:`factorize` (:issue:`52986`)
- Disallow passing a pandas type to :meth:`Index.view` (:issue:`55709`)
- Disallow units other than "s", "ms", "us", "ns" for datetime64 and timedelta64 dtypes in :func:`array` (:issue:`53817`)
- Removed "freq" keyword from :class:`PeriodArray` constructor, use "dtype" instead (:issue:`52462`)
- Removed 'fastpath' keyword in :class:`Categorical` constructor (:issue:`20110`)
- Removed 'kind' keyword in :meth:`Series.resample` and :meth:`DataFrame.resample` (:issue:`58125`)
- Removed ``Block``, ``DatetimeTZBlock``, ``ExtensionBlock``, ``create_block_manager_from_blocks`` from ``pandas.core.internals`` and ``pandas.core.internals.api`` (:issue:`55139`)
- Removed alias :class:`arrays.PandasArray` for :class:`arrays.NumpyExtensionArray` (:issue:`53694`)
- Removed deprecated "method" and "limit" keywords from :meth:`Series.replace` and :meth:`DataFrame.replace` (:issue:`53492`)
- Removed extension test classes ``BaseNoReduceTests``, ``BaseNumericReduceTests``, ``BaseBooleanReduceTests`` (:issue:`54663`)
- Removed the "closed" and "normalize" keywords in :meth:`DatetimeIndex.__new__` (:issue:`52628`)
- Removed the deprecated ``delim_whitespace`` keyword in :func:`read_csv` and :func:`read_table`, use ``sep=r"\s+"`` instead (:issue:`55569`)
- Require :meth:`SparseDtype.fill_value` to be a valid value for the :meth:`SparseDtype.subtype` (:issue:`53043`)
- Stopped automatically casting non-datetimelike values (mainly strings) in :meth:`Series.isin` and :meth:`Index.isin` with ``datetime64``, ``timedelta64``, and :class:`PeriodDtype` dtypes (:issue:`53111`)
- Stopped performing dtype inference in :class:`Index`, :class:`Series` and :class:`DataFrame` constructors when given a pandas object (:class:`Series`, :class:`Index`, :class:`ExtensionArray`), call ``.infer_objects`` on the input to keep the current behavior (:issue:`56012`)
- Stopped performing dtype inference when setting a :class:`Index` into a :class:`DataFrame` (:issue:`56102`)
- Stopped performing dtype inference with in :meth:`Index.insert` with object-dtype index; this often affects the index/columns that result when setting new entries into an empty :class:`Series` or :class:`DataFrame` (:issue:`51363`)
- Removed the "closed" and "unit" keywords in :meth:`TimedeltaIndex.__new__` (:issue:`52628`, :issue:`55499`)
- All arguments in :meth:`Index.sort_values` are now keyword only (:issue:`56493`)
- All arguments in :meth:`Series.to_dict` are now keyword only (:issue:`56493`)
- Changed the default value of ``na_action`` in :meth:`Categorical.map` to ``None`` (:issue:`51645`)
- Changed the default value of ``observed`` in :meth:`DataFrame.groupby` and :meth:`Series.groupby` to ``True`` (:issue:`51811`)
- Enforce deprecation in :func:`testing.assert_series_equal` and :func:`testing.assert_frame_equal` with object dtype and mismatched null-like values, which are now considered not-equal (:issue:`18463`)
- Enforce banning of upcasting in in-place setitem-like operations (:issue:`59007`) (see `PDEP6 <https://pandas.pydata.org/pdeps/0006-ban-upcasting.html>`_)
- Enforced deprecation ``all`` and ``any`` reductions with ``datetime64``, :class:`DatetimeTZDtype`, and :class:`PeriodDtype` dtypes (:issue:`58029`)
- Enforced deprecation disallowing ``float`` "periods" in :func:`date_range`, :func:`period_range`, :func:`timedelta_range`, :func:`interval_range`,  (:issue:`56036`)
- Enforced deprecation disallowing parsing datetimes with mixed time zones unless user passes ``utc=True`` to :func:`to_datetime` (:issue:`57275`)
- Enforced deprecation in :meth:`Series.value_counts` and :meth:`Index.value_counts` with object dtype performing dtype inference on the ``.index`` of the result (:issue:`56161`)
- Enforced deprecation of :meth:`.DataFrameGroupBy.get_group` and :meth:`.SeriesGroupBy.get_group` allowing the ``name`` argument to be a non-tuple when grouping by a list of length 1 (:issue:`54155`)
- Enforced deprecation of :meth:`Series.interpolate` and :meth:`DataFrame.interpolate` for object-dtype (:issue:`57820`)
- Enforced deprecation of :meth:`offsets.Tick.delta`, use ``pd.Timedelta(obj)`` instead (:issue:`55498`)
- Enforced deprecation of ``axis=None`` acting the same as ``axis=0`` in the DataFrame reductions ``sum``, ``prod``, ``std``, ``var``, and ``sem``, passing ``axis=None`` will now reduce over both axes; this is particularly the case when doing e.g. ``numpy.sum(df)`` (:issue:`21597`)
- Enforced deprecation of ``core.internals`` member ``DatetimeTZBlock`` (:issue:`58467`)
- Enforced deprecation of ``date_parser`` in :func:`read_csv`, :func:`read_table`, :func:`read_fwf`, and :func:`read_excel` in favour of ``date_format`` (:issue:`50601`)
- Enforced deprecation of ``keep_date_col`` keyword in :func:`read_csv` (:issue:`55569`)
- Enforced deprecation of ``quantile`` keyword in :meth:`.Rolling.quantile` and :meth:`.Expanding.quantile`, renamed to ``q`` instead. (:issue:`52550`)
- Enforced deprecation of argument ``infer_datetime_format`` in :func:`read_csv`, as a strict version of it is now the default (:issue:`48621`)
- Enforced deprecation of combining parsed datetime columns in :func:`read_csv` in ``parse_dates`` (:issue:`55569`)
- Enforced deprecation of non-standard (``np.ndarray``, :class:`ExtensionArray`, :class:`Index`, or :class:`Series`) argument to :func:`api.extensions.take` (:issue:`52981`)
- Enforced deprecation of parsing system timezone strings to ``tzlocal``, which depended on system timezone, pass the 'tz' keyword instead (:issue:`50791`)
- Enforced deprecation of passing a dictionary to :meth:`SeriesGroupBy.agg` (:issue:`52268`)
- Enforced deprecation of string ``AS`` denoting frequency in :class:`YearBegin` and strings ``AS-DEC``, ``AS-JAN``, etc. denoting annual frequencies with various fiscal year starts (:issue:`57793`)
- Enforced deprecation of string ``A`` denoting frequency in :class:`YearEnd` and strings ``A-DEC``, ``A-JAN``, etc. denoting annual frequencies with various fiscal year ends (:issue:`57699`)
- Enforced deprecation of string ``BAS`` denoting frequency in :class:`BYearBegin` and strings ``BAS-DEC``, ``BAS-JAN``, etc. denoting annual frequencies with various fiscal year starts (:issue:`57793`)
- Enforced deprecation of string ``BA`` denoting frequency in :class:`BYearEnd` and strings ``BA-DEC``, ``BA-JAN``, etc. denoting annual frequencies with various fiscal year ends (:issue:`57793`)
- Enforced deprecation of strings ``H``, ``BH``, and ``CBH`` denoting frequencies in :class:`Hour`, :class:`BusinessHour`, :class:`CustomBusinessHour` (:issue:`59143`)
- Enforced deprecation of strings ``H``, ``BH``, and ``CBH`` denoting units in :class:`Timedelta` (:issue:`59143`)
- Enforced deprecation of strings ``T``, ``L``, ``U``, and ``N`` denoting frequencies in :class:`Minute`, :class:`Milli`, :class:`Micro`, :class:`Nano` (:issue:`57627`)
- Enforced deprecation of strings ``T``, ``L``, ``U``, and ``N`` denoting units in :class:`Timedelta` (:issue:`57627`)
- Enforced deprecation of the behavior of :func:`concat` when ``len(keys) != len(objs)`` would truncate to the shorter of the two. Now this raises a ``ValueError`` (:issue:`43485`)
- Enforced deprecation of the behavior of :meth:`DataFrame.replace` and :meth:`Series.replace` with :class:`CategoricalDtype` that would introduce new categories. (:issue:`58270`)
- Enforced deprecation of the behavior of :meth:`Series.argsort` in the presence of NA values (:issue:`58232`)
- Enforced deprecation of values "pad", "ffill", "bfill", and "backfill" for :meth:`Series.interpolate` and :meth:`DataFrame.interpolate` (:issue:`57869`)
- Enforced deprecation removing :meth:`Categorical.to_list`, use ``obj.tolist()`` instead (:issue:`51254`)
- Enforced silent-downcasting deprecation for :ref:`all relevant methods <whatsnew_220.silent_downcasting>` (:issue:`54710`)
- In :meth:`DataFrame.stack`, the default value of ``future_stack`` is now ``True``; specifying ``False`` will raise a ``FutureWarning`` (:issue:`55448`)
- Iterating over a :class:`.DataFrameGroupBy` or :class:`.SeriesGroupBy` will return tuples of length 1 for the groups when grouping by ``level`` a list of length 1 (:issue:`50064`)
- Methods ``apply``, ``agg``, and ``transform`` will no longer replace NumPy functions (e.g. ``np.sum``) and built-in functions (e.g. ``min``) with the equivalent pandas implementation; use string aliases (e.g. ``"sum"`` and ``"min"``) if you desire to use the pandas implementation (:issue:`53974`)
- Passing both ``freq`` and ``fill_value`` in :meth:`DataFrame.shift` and :meth:`Series.shift` and :meth:`.DataFrameGroupBy.shift` now raises a ``ValueError`` (:issue:`54818`)
- Removed :meth:`.DataFrameGroupBy.quantile` and :meth:`.SeriesGroupBy.quantile` supporting bool dtype (:issue:`53975`)
- Removed :meth:`DateOffset.is_anchored` and :meth:`offsets.Tick.is_anchored` (:issue:`56594`)
- Removed ``DataFrame.applymap``, ``Styler.applymap`` and ``Styler.applymap_index`` (:issue:`52364`)
- Removed ``DataFrame.bool`` and ``Series.bool`` (:issue:`51756`)
- Removed ``DataFrame.first`` and ``DataFrame.last`` (:issue:`53710`)
- Removed ``DataFrame.swapaxes`` and ``Series.swapaxes`` (:issue:`51946`)
- Removed ``DataFrameGroupBy.grouper`` and ``SeriesGroupBy.grouper`` (:issue:`56521`)
- Removed ``DataFrameGroupby.fillna`` and ``SeriesGroupBy.fillna``` (:issue:`55719`)
- Removed ``Index.format``, use :meth:`Index.astype` with ``str`` or :meth:`Index.map` with a ``formatter`` function instead (:issue:`55439`)
- Removed ``Resample.fillna`` (:issue:`55719`)
- Removed ``Series.__int__`` and ``Series.__float__``. Call ``int(Series.iloc[0])`` or ``float(Series.iloc[0])`` instead. (:issue:`51131`)
- Removed ``Series.ravel`` (:issue:`56053`)
- Removed ``Series.view`` (:issue:`56054`)
- Removed ``StataReader.close`` (:issue:`49228`)
- Removed ``_data`` from :class:`DataFrame`, :class:`Series`, :class:`.arrays.ArrowExtensionArray` (:issue:`52003`)
- Removed ``axis`` argument from :meth:`DataFrame.groupby`, :meth:`Series.groupby`, :meth:`DataFrame.rolling`, :meth:`Series.rolling`, :meth:`DataFrame.resample`, and :meth:`Series.resample` (:issue:`51203`)
- Removed ``axis`` argument from all groupby operations (:issue:`50405`)
- Removed ``convert_dtype`` from :meth:`Series.apply` (:issue:`52257`)
- Removed ``method``, ``limit`` ``fill_axis`` and ``broadcast_axis`` keywords from :meth:`DataFrame.align` (:issue:`51968`)
- Removed ``pandas.api.types.is_interval`` and ``pandas.api.types.is_period``, use ``isinstance(obj, pd.Interval)`` and ``isinstance(obj, pd.Period)`` instead (:issue:`55264`)
- Removed ``pandas.io.sql.execute`` (:issue:`50185`)
- Removed ``pandas.value_counts``, use :meth:`Series.value_counts` instead (:issue:`53493`)
- Removed ``read_gbq`` and ``DataFrame.to_gbq``. Use ``pandas_gbq.read_gbq`` and ``pandas_gbq.to_gbq`` instead https://pandas-gbq.readthedocs.io/en/latest/api.html (:issue:`55525`)
- Removed ``use_nullable_dtypes`` from :func:`read_parquet` (:issue:`51853`)
- Removed ``year``, ``month``, ``quarter``, ``day``, ``hour``, ``minute``, and ``second`` keywords in the :class:`PeriodIndex` constructor, use :meth:`PeriodIndex.from_fields` instead (:issue:`55960`)
- Removed argument ``limit`` from :meth:`DataFrame.pct_change`, :meth:`Series.pct_change`, :meth:`.DataFrameGroupBy.pct_change`, and :meth:`.SeriesGroupBy.pct_change`; the argument ``method`` must be set to ``None`` and will be removed in a future version of pandas (:issue:`53520`)
- Removed deprecated argument ``obj`` in :meth:`.DataFrameGroupBy.get_group` and :meth:`.SeriesGroupBy.get_group` (:issue:`53545`)
- Removed deprecated behavior of :meth:`Series.agg` using :meth:`Series.apply` (:issue:`53325`)
- Removed deprecated keyword ``method`` on :meth:`Series.fillna`, :meth:`DataFrame.fillna` (:issue:`57760`)
- Removed option ``mode.use_inf_as_na``, convert inf entries to ``NaN`` before instead (:issue:`51684`)
- Removed support for :class:`DataFrame` in :meth:`DataFrame.from_records`(:issue:`51697`)
- Removed support for ``errors="ignore"`` in :func:`to_datetime`, :func:`to_timedelta` and :func:`to_numeric` (:issue:`55734`)
- Removed support for ``slice`` in :meth:`DataFrame.take` (:issue:`51539`)
- Removed the ``ArrayManager`` (:issue:`55043`)
- Removed the ``fastpath`` argument from the :class:`Series` constructor (:issue:`55466`)
- Removed the ``is_boolean``, ``is_integer``, ``is_floating``, ``holds_integer``, ``is_numeric``, ``is_categorical``, ``is_object``, and ``is_interval`` attributes of :class:`Index` (:issue:`50042`)
- Removed the ``ordinal`` keyword in :class:`PeriodIndex`, use :meth:`PeriodIndex.from_ordinals` instead (:issue:`55960`)
- Removed unused arguments ``*args`` and ``**kwargs`` in :class:`Resampler` methods (:issue:`50977`)
- Unrecognized timezones when parsing strings to datetimes now raises a ``ValueError`` (:issue:`51477`)
- Removed the :class:`Grouper` attributes ``ax``, ``groups``, ``indexer``, and ``obj`` (:issue:`51206`, :issue:`51182`)
- Removed deprecated keyword ``verbose`` on :func:`read_csv` and :func:`read_table` (:issue:`56556`)
- Removed the ``method`` keyword in ``ExtensionArray.fillna``, implement ``ExtensionArray._pad_or_backfill`` instead (:issue:`53621`)
- Removed the attribute ``dtypes`` from :class:`.DataFrameGroupBy` (:issue:`51997`)
- Enforced deprecation of ``argmin``, ``argmax``, ``idxmin``, and ``idxmax`` returning a result when ``skipna=False`` and an NA value is encountered or all values are NA values; these operations will now raise in such cases (:issue:`33941`, :issue:`51276`)
- Removed specifying ``include_groups=True`` in :class:`.DataFrameGroupBy.apply` and :class:`.Resampler.apply` (:issue:`7155`)

.. ---------------------------------------------------------------------------
.. _whatsnew_300.performance:

Performance improvements
~~~~~~~~~~~~~~~~~~~~~~~~
- Eliminated circular reference in to original pandas object in accessor attributes (e.g. :attr:`Series.str`). However, accessor instantiation is no longer cached (:issue:`47667`, :issue:`41357`)
- :attr:`Categorical.categories` returns a :class:`RangeIndex` columns instead of an :class:`Index` if the constructed ``values`` was a ``range``. (:issue:`57787`)
- :class:`DataFrame` returns a :class:`RangeIndex` columns when possible when ``data`` is a ``dict`` (:issue:`57943`)
- :class:`Series` returns a :class:`RangeIndex` index when possible when ``data`` is a ``dict`` (:issue:`58118`)
- :func:`concat` returns a :class:`RangeIndex` column when possible when ``objs`` contains :class:`Series` and :class:`DataFrame` and ``axis=0`` (:issue:`58119`)
- :func:`concat` returns a :class:`RangeIndex` level in the :class:`MultiIndex` result when ``keys`` is a ``range`` or :class:`RangeIndex` (:issue:`57542`)
- :meth:`RangeIndex.append` returns a :class:`RangeIndex` instead of a :class:`Index` when appending values that could continue the :class:`RangeIndex` (:issue:`57467`)
- :meth:`Series.nlargest` has improved performance when there are duplicate values in the index (:issue:`55767`)
- :meth:`Series.str.extract` returns a :class:`RangeIndex` columns instead of an :class:`Index` column when possible (:issue:`57542`)
- :meth:`Series.str.partition` with :class:`ArrowDtype` returns a :class:`RangeIndex` columns instead of an :class:`Index` column when possible (:issue:`57768`)
- Performance improvement in :class:`DataFrame` when ``data`` is a ``dict`` and ``columns`` is specified (:issue:`24368`)
- Performance improvement in :class:`MultiIndex` when setting :attr:`MultiIndex.names` doesn't invalidate all cached operations (:issue:`59578`)
- Performance improvement in :meth:`DataFrame.join` for sorted but non-unique indexes (:issue:`56941`)
- Performance improvement in :meth:`DataFrame.join` when left and/or right are non-unique and ``how`` is ``"left"``, ``"right"``, or ``"inner"`` (:issue:`56817`)
- Performance improvement in :meth:`DataFrame.join` with ``how="left"`` or ``how="right"`` and ``sort=True`` (:issue:`56919`)
- Performance improvement in :meth:`DataFrame.to_csv` when ``index=False`` (:issue:`59312`)
- Performance improvement in :meth:`DataFrameGroupBy.ffill`, :meth:`DataFrameGroupBy.bfill`, :meth:`SeriesGroupBy.ffill`, and :meth:`SeriesGroupBy.bfill` (:issue:`56902`)
- Performance improvement in :meth:`Index.join` by propagating cached attributes in cases where the result matches one of the inputs (:issue:`57023`)
- Performance improvement in :meth:`Index.take` when ``indices`` is a full range indexer from zero to length of index (:issue:`56806`)
- Performance improvement in :meth:`Index.to_frame` returning a :class:`RangeIndex` columns of a :class:`Index` when possible. (:issue:`58018`)
- Performance improvement in :meth:`MultiIndex._engine` to use smaller dtypes if possible (:issue:`58411`)
- Performance improvement in :meth:`MultiIndex.equals` for equal length indexes (:issue:`56990`)
- Performance improvement in :meth:`MultiIndex.memory_usage` to ignore the index engine when it isn't already cached. (:issue:`58385`)
- Performance improvement in :meth:`RangeIndex.__getitem__` with a boolean mask or integers returning a :class:`RangeIndex` instead of a :class:`Index` when possible. (:issue:`57588`)
- Performance improvement in :meth:`RangeIndex.append` when appending the same index (:issue:`57252`)
- Performance improvement in :meth:`RangeIndex.argmin` and :meth:`RangeIndex.argmax` (:issue:`57823`)
- Performance improvement in :meth:`RangeIndex.insert` returning a :class:`RangeIndex` instead of a :class:`Index` when the :class:`RangeIndex` is empty. (:issue:`57833`)
- Performance improvement in :meth:`RangeIndex.round` returning a :class:`RangeIndex` instead of a :class:`Index` when possible. (:issue:`57824`)
- Performance improvement in :meth:`RangeIndex.searchsorted` (:issue:`58376`)
- Performance improvement in :meth:`RangeIndex.to_numpy` when specifying an ``na_value`` (:issue:`58376`)
- Performance improvement in :meth:`RangeIndex.value_counts` (:issue:`58376`)
- Performance improvement in :meth:`RangeIndex.join` returning a :class:`RangeIndex` instead of a :class:`Index` when possible. (:issue:`57651`, :issue:`57752`)
- Performance improvement in :meth:`RangeIndex.reindex` returning a :class:`RangeIndex` instead of a :class:`Index` when possible. (:issue:`57647`, :issue:`57752`)
- Performance improvement in :meth:`RangeIndex.take` returning a :class:`RangeIndex` instead of a :class:`Index` when possible. (:issue:`57445`, :issue:`57752`)
- Performance improvement in :func:`merge` if hash-join can be used (:issue:`57970`)
- Performance improvement in :meth:`CategoricalDtype.update_dtype` when ``dtype`` is a :class:`CategoricalDtype` with non ``None`` categories and ordered (:issue:`59647`)
- Performance improvement in :meth:`DataFrame.__getitem__` when ``key`` is a :class:`DataFrame` with many columns (:issue:`61010`)
- Performance improvement in :meth:`DataFrame.astype` when converting to extension floating dtypes, e.g. "Float64" (:issue:`60066`)
- Performance improvement in :meth:`DataFrame.stack` when using ``future_stack=True`` and the DataFrame does not have a :class:`MultiIndex` (:issue:`58391`)
- Performance improvement in :meth:`DataFrame.where` when ``cond`` is a :class:`DataFrame` with many columns (:issue:`61010`)
- Performance improvement in :meth:`to_hdf` avoid unnecessary reopenings of the HDF5 file to speedup data addition to files with a very large number of groups . (:issue:`58248`)
- Performance improvement in ``DataFrameGroupBy.__len__`` and ``SeriesGroupBy.__len__`` (:issue:`57595`)
- Performance improvement in indexing operations for string dtypes (:issue:`56997`)
- Performance improvement in unary methods on a :class:`RangeIndex` returning a :class:`RangeIndex` instead of a :class:`Index` when possible. (:issue:`57825`)

.. ---------------------------------------------------------------------------
.. _whatsnew_300.bug_fixes:

Bug fixes
~~~~~~~~~

Categorical
^^^^^^^^^^^
- Bug in :func:`Series.apply` where ``nan`` was ignored for :class:`CategoricalDtype` (:issue:`59938`)
- Bug in :meth:`Categorical.astype` where ``copy=False`` would still trigger a copy of the codes (:issue:`62000`)
- Bug in :meth:`DataFrame.pivot` and :meth:`DataFrame.set_index` raising an ``ArrowNotImplementedError`` for columns with pyarrow dictionary dtype (:issue:`53051`)
- Bug in :meth:`Series.convert_dtypes` with ``dtype_backend="pyarrow"`` where empty :class:`CategoricalDtype` :class:`Series` raised an error or got converted to ``null[pyarrow]`` (:issue:`59934`)
-

Datetimelike
^^^^^^^^^^^^
- Bug in :attr:`is_year_start` where a DateTimeIndex constructed via a date_range with frequency 'MS' wouldn't have the correct year or quarter start attributes (:issue:`57377`)
- Bug in :class:`DataFrame` raising ``ValueError`` when ``dtype`` is ``timedelta64`` and ``data`` is a list containing ``None`` (:issue:`60064`)
- Bug in :class:`Timestamp` constructor failing to raise when ``tz=None`` is explicitly specified in conjunction with timezone-aware ``tzinfo`` or data (:issue:`48688`)
- Bug in :class:`Timestamp` constructor failing to raise when given a ``np.datetime64`` object with non-standard unit (:issue:`25611`)
- Bug in :func:`date_range` where the last valid timestamp would sometimes not be produced (:issue:`56134`)
- Bug in :func:`date_range` where using a negative frequency value would not include all points between the start and end values (:issue:`56147`)
- Bug in :func:`tseries.api.guess_datetime_format` would fail to infer time format when "%Y" == "%H%M" (:issue:`57452`)
- Bug in :func:`tseries.frequencies.to_offset` would fail to parse frequency strings starting with "LWOM" (:issue:`59218`)
- Bug in :meth:`DataFrame.fillna` raising an ``AssertionError`` instead of ``OutOfBoundsDatetime`` when filling a ``datetime64[ns]`` column with an out-of-bounds timestamp. Now correctly raises ``OutOfBoundsDatetime``. (:issue:`61208`)
- Bug in :meth:`DataFrame.min` and :meth:`DataFrame.max` casting ``datetime64`` and ``timedelta64`` columns to ``float64`` and losing precision (:issue:`60850`)
- Bug in :meth:`Dataframe.agg` with df with missing values resulting in IndexError (:issue:`58810`)
- Bug in :meth:`DatetimeIndex.is_year_start` and :meth:`DatetimeIndex.is_quarter_start` does not raise on Custom business days frequencies bigger then "1C" (:issue:`58664`)
- Bug in :meth:`DatetimeIndex.is_year_start` and :meth:`DatetimeIndex.is_quarter_start` returning ``False`` on double-digit frequencies (:issue:`58523`)
- Bug in :meth:`DatetimeIndex.union` and :meth:`DatetimeIndex.intersection` when ``unit`` was non-nanosecond (:issue:`59036`)
- Bug in :meth:`Index.union` with a ``pyarrow`` timestamp dtype incorrectly returning ``object`` dtype (:issue:`58421`)
- Bug in :meth:`Series.dt.microsecond` producing incorrect results for pyarrow backed :class:`Series`. (:issue:`59154`)
- Bug in :meth:`to_datetime` not respecting dayfirst if an uncommon date string was passed. (:issue:`58859`)
- Bug in :meth:`to_datetime` on float array with missing values throwing ``FloatingPointError`` (:issue:`58419`)
- Bug in :meth:`to_datetime` on float32 df with year, month, day etc. columns leads to precision issues and incorrect result. (:issue:`60506`)
- Bug in :meth:`to_datetime` reports incorrect index in case of any failure scenario. (:issue:`58298`)
- Bug in :meth:`to_datetime` with ``format="ISO8601"`` and ``utc=True`` where naive timestamps incorrectly inherited timezone offset from previous timestamps in a series. (:issue:`61389`)
- Bug in :meth:`to_datetime` wrongly converts when ``arg`` is a ``np.datetime64`` object with unit of ``ps``. (:issue:`60341`)
- Bug in constructing arrays with :class:`ArrowDtype` with ``timestamp`` type incorrectly allowing ``Decimal("NaN")`` (:issue:`61773`)
- Bug in constructing arrays with a timezone-aware :class:`ArrowDtype` from timezone-naive datetime objects incorrectly treating those as UTC times instead of wall times like :class:`DatetimeTZDtype` (:issue:`61775`)
- Bug in setting scalar values with mismatched resolution into arrays with non-nanosecond ``datetime64``, ``timedelta64`` or :class:`DatetimeTZDtype` incorrectly truncating those scalars (:issue:`56410`)

Timedelta
^^^^^^^^^
- Accuracy improvement in :meth:`Timedelta.to_pytimedelta` to round microseconds consistently for large nanosecond based Timedelta (:issue:`57841`)
- Bug in :class:`Timedelta` constructor failing to raise when passed an invalid keyword (:issue:`53801`)
- Bug in :meth:`DataFrame.cumsum` which was raising ``IndexError`` if dtype is ``timedelta64[ns]`` (:issue:`57956`)
- Bug in multiplication operations with ``timedelta64`` dtype failing to raise ``TypeError`` when multiplying by ``bool`` objects or dtypes (:issue:`58054`)

Timezones
^^^^^^^^^
- Bug in :meth:`DatetimeIndex.union`, :meth:`DatetimeIndex.intersection`, and :meth:`DatetimeIndex.symmetric_difference` changing timezone to UTC when merging two DatetimeIndex objects with the same timezone but different units (:issue:`60080`)
- Bug in :meth:`Series.dt.tz_localize` with a timezone-aware :class:`ArrowDtype` incorrectly converting to UTC when ``tz=None`` (:issue:`61780`)
-

Numeric
^^^^^^^
- Bug in :func:`api.types.infer_dtype` returning "mixed" for complex and ``pd.NA`` mix (:issue:`61976`)
- Bug in :func:`api.types.infer_dtype` returning "mixed-integer-float" for float and ``pd.NA`` mix (:issue:`61621`)
- Bug in :meth:`DataFrame.corr` where numerical precision errors resulted in correlations above ``1.0`` (:issue:`61120`)
- Bug in :meth:`DataFrame.cov` raises a ``TypeError`` instead of returning potentially incorrect results or other errors (:issue:`53115`)
- Bug in :meth:`DataFrame.quantile` where the column type was not preserved when ``numeric_only=True`` with a list-like ``q`` produced an empty result (:issue:`59035`)
- Bug in :meth:`Series.dot` returning ``object`` dtype for :class:`ArrowDtype` and nullable-dtype data (:issue:`61375`)
- Bug in :meth:`Series.std` and :meth:`Series.var` when using complex-valued data (:issue:`61645`)
- Bug in ``np.matmul`` with :class:`Index` inputs raising a ``TypeError`` (:issue:`57079`)

Conversion
^^^^^^^^^^
- Bug in :meth:`DataFrame.astype` not casting ``values`` for Arrow-based dictionary dtype correctly (:issue:`58479`)
- Bug in :meth:`DataFrame.update` bool dtype being converted to object (:issue:`55509`)
- Bug in :meth:`Series.astype` might modify read-only array inplace when casting to a string dtype (:issue:`57212`)
- Bug in :meth:`Series.convert_dtypes` and :meth:`DataFrame.convert_dtypes` removing timezone information for objects with :class:`ArrowDtype` (:issue:`60237`)
- Bug in :meth:`Series.reindex` not maintaining ``float32`` type when a ``reindex`` introduces a missing value (:issue:`45857`)
- Bug in :meth:`to_datetime` and :meth:`to_timedelta` with input ``None`` returning ``None`` instead of ``NaT``, inconsistent with other conversion methods (:issue:`23055`)

Strings
^^^^^^^
- Bug in :meth:`Series.value_counts` would not respect ``sort=False`` for series having ``string`` dtype (:issue:`55224`)
-

Interval
^^^^^^^^
- :meth:`Index.is_monotonic_decreasing`, :meth:`Index.is_monotonic_increasing`, and :meth:`Index.is_unique` could incorrectly be ``False`` for an ``Index`` created from a slice of another ``Index``. (:issue:`57911`)
- Bug in :func:`interval_range` where start and end numeric types were always cast to 64 bit (:issue:`57268`)
-

Indexing
^^^^^^^^
- Bug in :meth:`DataFrame.__getitem__` returning modified columns when called with ``slice`` in Python 3.12 (:issue:`57500`)
- Bug in :meth:`DataFrame.__getitem__` when slicing a :class:`DataFrame` with many rows raised an ``OverflowError`` (:issue:`59531`)
- Bug in :meth:`DataFrame.from_records` throwing a ``ValueError`` when passed an empty list in ``index`` (:issue:`58594`)
- Bug in :meth:`DataFrame.loc` and :meth:`DataFrame.iloc` returning incorrect dtype when selecting from a :class:`DataFrame` with mixed data types. (:issue:`60600`)
- Bug in :meth:`DataFrame.loc` with inconsistent behavior of loc-set with 2 given indexes to Series (:issue:`59933`)
- Bug in :meth:`Index.equals` when comparing between :class:`Series` with string dtype :class:`Index` (:issue:`61099`)
- Bug in :meth:`Index.get_indexer` and similar methods when ``NaN`` is located at or after position 128 (:issue:`58924`)
- Bug in :meth:`MultiIndex.insert` when a new value inserted to a datetime-like level gets cast to ``NaT`` and fails indexing (:issue:`60388`)
- Bug in :meth:`Series.__setitem__` when assigning boolean series with boolean indexer will raise ``LossySetitemError`` (:issue:`57338`)
- Bug in printing :attr:`Index.names` and :attr:`MultiIndex.levels` would not escape single quotes (:issue:`60190`)
- Bug in reindexing of :class:`DataFrame` with :class:`PeriodDtype` columns in case of consolidated block (:issue:`60980`, :issue:`60273`)
- Bug in :meth:`DataFrame.loc.__getitem__` and :meth:`DataFrame.iloc.__getitem__` with a :class:`CategoricalDtype` column with integer categories raising when trying to index a row containing a ``NaN`` entry (:issue:`58954`)
- Bug in :meth:`Index.__getitem__` incorrectly raising with a 0-dim ``np.ndarray`` key (:issue:`55601`)
- Bug in indexing on a :class:`DatetimeIndex` with a ``timestamp[pyarrow]`` dtype or on a :class:`TimedeltaIndex` with a ``duration[pyarrow]`` dtype (:issue:`62277`)
-

Missing
^^^^^^^
- Bug in :meth:`DataFrame.fillna` and :meth:`Series.fillna` that would ignore the ``limit`` argument on :class:`.ExtensionArray` dtypes (:issue:`58001`)
- Bug in :meth:`NA.__and__`, :meth:`NA.__or__` and :meth:`NA.__xor__` when operating with ``np.bool_`` objects (:issue:`58427`)
- Bug in ``divmod`` between :class:`NA` and ``Int64`` dtype objects (:issue:`62196`)
-

MultiIndex
^^^^^^^^^^
- :func:`DataFrame.loc` with ``axis=0``  and :class:`MultiIndex` when setting a value adds extra columns (:issue:`58116`)
- :meth:`DataFrame.melt` would not accept multiple names in ``var_name`` when the columns were a :class:`MultiIndex` (:issue:`58033`)
- :meth:`MultiIndex.insert` would not insert NA value correctly at unified location of index -1 (:issue:`59003`)
- :func:`MultiIndex.get_level_values` accessing a :class:`DatetimeIndex` does not carry the frequency attribute along (:issue:`58327`, :issue:`57949`)
- Bug in :class:`DataFrame` arithmetic operations in case of unaligned MultiIndex columns (:issue:`60498`)
- Bug in :class:`DataFrame` arithmetic operations with :class:`Series` in case of unaligned MultiIndex (:issue:`61009`)
- Bug in :meth:`MultiIndex.from_tuples` causing wrong output with input of type tuples having NaN values (:issue:`60695`, :issue:`60988`)
- Bug in :meth:`DataFrame.reindex` and :meth:`Series.reindex` where reindexing :class:`Index` to a :class:`MultiIndex` would incorrectly set all values to ``NaN``.(:issue:`60923`)

I/O
^^^
- Bug in :class:`DataFrame` and :class:`Series` ``repr`` of :py:class:`collections.abc.Mapping` elements. (:issue:`57915`)
- Bug in :meth:`.DataFrame.to_json` when ``"index"`` was a value in the :attr:`DataFrame.column` and :attr:`Index.name` was ``None``. Now, this will fail with a ``ValueError`` (:issue:`58925`)
- Bug in :meth:`.io.common.is_fsspec_url` not recognizing chained fsspec URLs (:issue:`48978`)
- Bug in :meth:`DataFrame._repr_html_` which ignored the ``"display.float_format"`` option (:issue:`59876`)
- Bug in :meth:`DataFrame.from_records` ignoring ``columns`` and ``index`` parameters when ``data`` is an empty iterator and ``nrows=0``. (:issue:`61140`)
- Bug in :meth:`DataFrame.from_records` where ``columns`` parameter with numpy structured array was not reordering and filtering out the columns (:issue:`59717`)
- Bug in :meth:`DataFrame.to_dict` raises unnecessary ``UserWarning`` when columns are not unique and ``orient='tight'``. (:issue:`58281`)
- Bug in :meth:`DataFrame.to_excel` when writing empty :class:`DataFrame` with :class:`MultiIndex` on both axes (:issue:`57696`)
- Bug in :meth:`DataFrame.to_excel` where the :class:`MultiIndex` index with a period level was not a date (:issue:`60099`)
- Bug in :meth:`DataFrame.to_stata` when exporting a column containing both long strings (Stata strL) and :class:`pd.NA` values (:issue:`23633`)
- Bug in :meth:`DataFrame.to_stata` when input encoded length and normal length are mismatched (:issue:`61583`)
- Bug in :meth:`DataFrame.to_stata` when writing :class:`DataFrame` and ``byteorder=`big```. (:issue:`58969`)
- Bug in :meth:`DataFrame.to_stata` when writing more than 32,000 value labels. (:issue:`60107`)
- Bug in :meth:`DataFrame.to_string` that raised ``StopIteration`` with nested DataFrames. (:issue:`16098`)
- Bug in :meth:`HDFStore.get` was failing to save data of dtype datetime64[s] correctly (:issue:`59004`)
- Bug in :meth:`HDFStore.select` causing queries on categorical string columns to return unexpected results (:issue:`57608`)
- Bug in :meth:`MultiIndex.factorize` incorrectly raising on length-0 indexes (:issue:`57517`)
- Bug in :meth:`read_csv` causing segmentation fault when ``encoding_errors`` is not a string. (:issue:`59059`)
- Bug in :meth:`read_csv` raising ``TypeError`` when ``index_col`` is specified and ``na_values`` is a dict containing the key ``None``. (:issue:`57547`)
- Bug in :meth:`read_csv` raising ``TypeError`` when ``nrows`` and ``iterator`` are specified without specifying a ``chunksize``. (:issue:`59079`)
- Bug in :meth:`read_csv` where the order of the ``na_values`` makes an inconsistency when ``na_values`` is a list non-string values. (:issue:`59303`)
- Bug in :meth:`read_csv` with ``engine="pyarrow"`` and ``dtype="Int64"`` losing precision (:issue:`56136`)
- Bug in :meth:`read_excel` raising ``ValueError`` when passing array of boolean values when ``dtype="boolean"``. (:issue:`58159`)
- Bug in :meth:`read_html` where ``rowspan`` in header row causes incorrect conversion to ``DataFrame``. (:issue:`60210`)
- Bug in :meth:`read_json` ignoring the given ``dtype`` when ``engine="pyarrow"`` (:issue:`59516`)
- Bug in :meth:`read_json` not validating the ``typ`` argument to not be exactly ``"frame"`` or ``"series"`` (:issue:`59124`)
- Bug in :meth:`read_json` where extreme value integers in string format were incorrectly parsed as a different integer number (:issue:`20608`)
- Bug in :meth:`read_stata` raising ``KeyError`` when input file is stored in big-endian format and contains strL data. (:issue:`58638`)
- Bug in :meth:`read_stata` where extreme value integers were incorrectly interpreted as missing for format versions 111 and prior (:issue:`58130`)
- Bug in :meth:`read_stata` where the missing code for double was not recognised for format versions 105 and prior (:issue:`58149`)
- Bug in :meth:`set_option` where setting the pandas option ``display.html.use_mathjax`` to ``False`` has no effect (:issue:`59884`)
- Bug in :meth:`to_csv` where ``quotechar``` is not escaped when ``escapechar`` is not None (:issue:`61407`)
- Bug in :meth:`to_excel` where :class:`MultiIndex` columns would be merged to a single row when ``merge_cells=False`` is passed (:issue:`60274`)

Period
^^^^^^
- Fixed error message when passing invalid period alias to :meth:`PeriodIndex.to_timestamp` (:issue:`58974`)
-

Plotting
^^^^^^^^
- Bug in :meth:`.DataFrameGroupBy.boxplot` failed when there were multiple groupings (:issue:`14701`)
- Bug in :meth:`DataFrame.plot.bar` when ``subplots`` and ``stacked=True`` are used in conjunction which causes incorrect stacking. (:issue:`61018`)
- Bug in :meth:`DataFrame.plot.bar` with ``stacked=True`` where labels on stacked bars with zero-height segments were incorrectly positioned at the base instead of the label position of the previous segment (:issue:`59429`)
- Bug in :meth:`DataFrame.plot.line` raising ``ValueError`` when set both color and a ``dict`` style (:issue:`59461`)
- Bug in :meth:`DataFrame.plot` that causes a shift to the right when the frequency multiplier is greater than one. (:issue:`57587`)
- Bug in :meth:`DataFrame.plot` where ``title`` would require extra titles when plotting more than one column per subplot. (:issue:`61019`)
- Bug in :meth:`Series.plot` preventing a line and bar from being aligned on the same plot (:issue:`61161`)
- Bug in :meth:`Series.plot` preventing a line and scatter plot from being aligned (:issue:`61005`)
- Bug in :meth:`Series.plot` with ``kind="pie"`` with :class:`ArrowDtype` (:issue:`59192`)

Groupby/resample/rolling
^^^^^^^^^^^^^^^^^^^^^^^^
- Bug in :meth:`.DataFrameGroupBy.__len__` and :meth:`.SeriesGroupBy.__len__` would raise when the grouping contained NA values and ``dropna=False`` (:issue:`58644`)
- Bug in :meth:`.DataFrameGroupBy.any` that returned True for groups where all Timedelta values are NaT. (:issue:`59712`)
- Bug in :meth:`.DataFrameGroupBy.groups` and :meth:`.SeriesGroupBy.groups` would fail when the groups were :class:`Categorical` with an NA value (:issue:`61356`)
- Bug in :meth:`.DataFrameGroupBy.groups` and :meth:`.SeriesGroupby.groups` that would not respect groupby argument ``dropna`` (:issue:`55919`)
- Bug in :meth:`.DataFrameGroupBy.median` where nat values gave an incorrect result. (:issue:`57926`)
- Bug in :meth:`.DataFrameGroupBy.quantile` when ``interpolation="nearest"`` is inconsistent with :meth:`DataFrame.quantile` (:issue:`47942`)
- Bug in :meth:`.Resampler.interpolate` on a :class:`DataFrame` with non-uniform sampling and/or indices not aligning with the resulting resampled index would result in wrong interpolation (:issue:`21351`)
- Bug in :meth:`.Series.rolling` when used with a :class:`.BaseIndexer` subclass and computing min/max (:issue:`46726`)
- Bug in :meth:`DataFrame.ewm` and :meth:`Series.ewm` when passed ``times`` and aggregation functions other than mean (:issue:`51695`)
- Bug in :meth:`DataFrame.resample` and :meth:`Series.resample` were not keeping the index name when the index had :class:`ArrowDtype` timestamp dtype (:issue:`61222`)
- Bug in :meth:`DataFrame.resample` changing index type to :class:`MultiIndex` when the dataframe is empty and using an upsample method (:issue:`55572`)
- Bug in :meth:`DataFrameGroupBy.agg` and :meth:`SeriesGroupBy.agg` that was returning numpy dtype values when input values are pyarrow dtype values, instead of returning pyarrow dtype values. (:issue:`53030`)
- Bug in :meth:`DataFrameGroupBy.agg` that raises ``AttributeError`` when there is dictionary input and duplicated columns, instead of returning a DataFrame with the aggregation of all duplicate columns. (:issue:`55041`)
- Bug in :meth:`DataFrameGroupBy.agg` where applying a user-defined function to an empty DataFrame returned a Series instead of an empty DataFrame. (:issue:`61503`)
- Bug in :meth:`DataFrameGroupBy.apply` and :meth:`SeriesGroupBy.apply` for empty data frame with ``group_keys=False`` still creating output index using group keys. (:issue:`60471`)
- Bug in :meth:`DataFrameGroupBy.apply` that was returning a completely empty DataFrame when all return values of ``func`` were ``None`` instead of returning an empty DataFrame with the original columns and dtypes. (:issue:`57775`)
- Bug in :meth:`DataFrameGroupBy.apply` with ``as_index=False`` that was returning :class:`MultiIndex` instead of returning :class:`Index`. (:issue:`58291`)
- Bug in :meth:`DataFrameGroupBy.cumsum` and :meth:`DataFrameGroupBy.cumprod` where ``numeric_only`` parameter was passed indirectly through kwargs instead of passing directly. (:issue:`58811`)
- Bug in :meth:`DataFrameGroupBy.cumsum` where it did not return the correct dtype when the label contained ``None``. (:issue:`58811`)
- Bug in :meth:`DataFrameGroupby.transform` and :meth:`SeriesGroupby.transform` with a reducer and ``observed=False`` that coerces dtype to float when there are unobserved categories. (:issue:`55326`)
- Bug in :meth:`Rolling.apply` for ``method="table"`` where column order was not being respected due to the columns getting sorted by default. (:issue:`59666`)
- Bug in :meth:`Rolling.apply` where the applied function could be called on fewer than ``min_period`` periods if ``method="table"``. (:issue:`58868`)
- Bug in :meth:`Series.resample` could raise when the date range ended shortly before a non-existent time. (:issue:`58380`)

Reshaping
^^^^^^^^^
- Bug in :func:`qcut` where values at the quantile boundaries could be incorrectly assigned (:issue:`59355`)
- Bug in :meth:`DataFrame.combine_first` not preserving the column order (:issue:`60427`)
- Bug in :meth:`DataFrame.explode` producing incorrect result for :class:`pyarrow.large_list` type (:issue:`61091`)
- Bug in :meth:`DataFrame.join` inconsistently setting result index name (:issue:`55815`)
- Bug in :meth:`DataFrame.join` when a :class:`DataFrame` with a :class:`MultiIndex` would raise an ``AssertionError`` when :attr:`MultiIndex.names` contained ``None``. (:issue:`58721`)
- Bug in :meth:`DataFrame.merge` where merging on a column containing only ``NaN`` values resulted in an out-of-bounds array access (:issue:`59421`)
- Bug in :meth:`DataFrame.unstack` producing incorrect results when ``sort=False`` (:issue:`54987`, :issue:`55516`)
- Bug in :meth:`DataFrame.merge` when merging two :class:`DataFrame` on ``intc`` or ``uintc`` types on Windows (:issue:`60091`, :issue:`58713`)
- Bug in :meth:`DataFrame.pivot_table` incorrectly subaggregating results when called without an ``index`` argument (:issue:`58722`)
- Bug in :meth:`DataFrame.pivot_table` incorrectly ignoring the ``values`` argument when also supplied to the ``index`` or ``columns`` parameters (:issue:`57876`, :issue:`61292`)
- Bug in :meth:`DataFrame.pivot_table` where ``margins=True`` did not correctly include groups with ``NaN`` values in the index or columns when ``dropna=False`` was explicitly passed. (:issue:`61509`)
- Bug in :meth:`DataFrame.stack` with the new implementation where ``ValueError`` is raised when ``level=[]`` (:issue:`60740`)
- Bug in :meth:`DataFrame.unstack` producing incorrect results when manipulating empty :class:`DataFrame` with an :class:`ExtentionDtype` (:issue:`59123`)
- Bug in :meth:`concat` where concatenating DataFrame and Series with ``ignore_index = True`` drops the series name (:issue:`60723`, :issue:`56257`)
- Bug in :func:`melt` where calling with duplicate column names in ``id_vars`` raised a misleading ``AttributeError`` (:issue:`61475`)
- Bug in :meth:`DataFrame.merge` where user-provided suffixes could result in duplicate column names if the resulting names matched existing columns. Now raises a :class:`MergeError` in such cases. (:issue:`61402`)
<<<<<<< HEAD
- Bug in :meth:`DataFrame.merge` where the result of a merge does not contain any metadata or flag information from the inputs to the merge. (:issue:`28283`)
=======
- Bug in :meth:`DataFrame.merge` with :class:`CategoricalDtype` columns incorrectly raising ``RecursionError`` (:issue:`56376`)
-
>>>>>>> 83c9e4a0

Sparse
^^^^^^
- Bug in :class:`SparseDtype` for equal comparison with na fill value. (:issue:`54770`)
- Bug in :meth:`DataFrame.sparse.from_spmatrix` which hard coded an invalid ``fill_value`` for certain subtypes. (:issue:`59063`)
- Bug in :meth:`DataFrame.sparse.to_dense` which ignored subclassing and always returned an instance of :class:`DataFrame` (:issue:`59913`)

ExtensionArray
^^^^^^^^^^^^^^
- Bug in :class:`Categorical` when constructing with an :class:`Index` with :class:`ArrowDtype` (:issue:`60563`)
- Bug in :meth:`.arrays.ArrowExtensionArray.__setitem__` which caused wrong behavior when using an integer array with repeated values as a key (:issue:`58530`)
- Bug in :meth:`ArrowExtensionArray.factorize` where NA values were dropped when input was dictionary-encoded even when dropna was set to False(:issue:`60567`)
- Bug in :meth:`api.types.is_datetime64_any_dtype` where a custom :class:`ExtensionDtype` would return ``False`` for array-likes (:issue:`57055`)
- Bug in comparison between object with :class:`ArrowDtype` and incompatible-dtyped (e.g. string vs bool) incorrectly raising instead of returning all-``False`` (for ``==``) or all-``True`` (for ``!=``) (:issue:`59505`)
- Bug in constructing pandas data structures when passing into ``dtype`` a string of the type followed by ``[pyarrow]`` while PyArrow is not installed would raise ``NameError`` rather than ``ImportError`` (:issue:`57928`)
- Bug in various :class:`DataFrame` reductions for pyarrow temporal dtypes returning incorrect dtype when result was null (:issue:`59234`)

Styler
^^^^^^
- Bug in :meth:`Styler.to_latex` where styling column headers when combined with a hidden index or hidden index-levels is fixed.

Other
^^^^^
- Bug in :class:`DataFrame` when passing a ``dict`` with a NA scalar and ``columns`` that would always return ``np.nan`` (:issue:`57205`)
- Bug in :class:`Series` ignoring errors when trying to convert :class:`Series` input data to the given ``dtype`` (:issue:`60728`)
- Bug in :func:`eval` on :class:`ExtensionArray` on including division ``/`` failed with a ``TypeError``. (:issue:`58748`)
- Bug in :func:`eval` where method calls on binary operations like ``(x + y).dropna()`` would raise ``AttributeError: 'BinOp' object has no attribute 'value'`` (:issue:`61175`)
- Bug in :func:`eval` where the names of the :class:`Series` were not preserved when using ``engine="numexpr"``. (:issue:`10239`)
- Bug in :func:`eval` with ``engine="numexpr"`` returning unexpected result for float division. (:issue:`59736`)
- Bug in :func:`to_numeric` raising ``TypeError`` when ``arg`` is a :class:`Timedelta` or :class:`Timestamp` scalar. (:issue:`59944`)
- Bug in :func:`unique` on :class:`Index` not always returning :class:`Index` (:issue:`57043`)
- Bug in :meth:`DataFrame.apply` raising ``RecursionError`` when passing ``func=list[int]``. (:issue:`61565`)
- Bug in :meth:`DataFrame.apply` where passing ``engine="numba"`` ignored ``args`` passed to the applied function (:issue:`58712`)
- Bug in :meth:`DataFrame.eval` and :meth:`DataFrame.query` which caused an exception when using NumPy attributes via ``@`` notation, e.g., ``df.eval("@np.floor(a)")``. (:issue:`58041`)
- Bug in :meth:`DataFrame.eval` and :meth:`DataFrame.query` which did not allow to use ``tan`` function. (:issue:`55091`)
- Bug in :meth:`DataFrame.query` where using duplicate column names led to a ``TypeError``. (:issue:`59950`)
- Bug in :meth:`DataFrame.query` which raised an exception or produced incorrect results when expressions contained backtick-quoted column names containing the hash character ``#``, backticks, or characters that fall outside the ASCII range (U+0001..U+007F). (:issue:`59285`) (:issue:`49633`)
- Bug in :meth:`DataFrame.query` which raised an exception when querying integer column names using backticks. (:issue:`60494`)
- Bug in :meth:`DataFrame.sample` with ``replace=False`` and ``(n * max(weights) / sum(weights)) > 1``, the method would return biased results. Now raises ``ValueError``. (:issue:`61516`)
- Bug in :meth:`DataFrame.shift` where passing a ``freq`` on a DataFrame with no columns did not shift the index correctly. (:issue:`60102`)
- Bug in :meth:`DataFrame.sort_index` when passing ``axis="columns"`` and ``ignore_index=True`` and ``ascending=False`` not returning a :class:`RangeIndex` columns (:issue:`57293`)
- Bug in :meth:`DataFrame.sort_values` where sorting by a column explicitly named ``None`` raised a ``KeyError`` instead of sorting by the column as expected. (:issue:`61512`)
- Bug in :meth:`DataFrame.transform` that was returning the wrong order unless the index was monotonically increasing. (:issue:`57069`)
- Bug in :meth:`DataFrame.where` where using a non-bool type array in the function would return a ``ValueError`` instead of a ``TypeError`` (:issue:`56330`)
- Bug in :meth:`Index.sort_values` when passing a key function that turns values into tuples, e.g. ``key=natsort.natsort_key``, would raise ``TypeError`` (:issue:`56081`)
- Bug in :meth:`MultiIndex.fillna` error message was referring to ``isna`` instead of ``fillna`` (:issue:`60974`)
- Bug in :meth:`Series.describe` where median percentile was always included when the ``percentiles`` argument was passed (:issue:`60550`).
- Bug in :meth:`Series.diff` allowing non-integer values for the ``periods`` argument. (:issue:`56607`)
- Bug in :meth:`Series.dt` methods in :class:`ArrowDtype` that were returning incorrect values. (:issue:`57355`)
- Bug in :meth:`Series.isin` raising ``TypeError`` when series is large (>10**6) and ``values`` contains NA (:issue:`60678`)
- Bug in :meth:`Series.map` with a ``timestamp[pyarrow]`` dtype or ``duration[pyarrow]`` dtype incorrectly returning all-``NaN`` entries (:issue:`61231`)
- Bug in :meth:`Series.mode` where an exception was raised when taking the mode with nullable types with no null values in the series. (:issue:`58926`)
- Bug in :meth:`Series.rank` that doesn't preserve missing values for nullable integers when ``na_option='keep'``. (:issue:`56976`)
- Bug in :meth:`Series.replace` and :meth:`DataFrame.replace` throwing ``ValueError`` when ``regex=True`` and all NA values. (:issue:`60688`)
- Bug in :meth:`Series.to_string` when series contains complex floats with exponents (:issue:`60405`)
- Bug in :meth:`read_csv` where chained fsspec TAR file and ``compression="infer"`` fails with ``tarfile.ReadError`` (:issue:`60028`)
- Bug in Dataframe Interchange Protocol implementation was returning incorrect results for data buffers' associated dtype, for string and datetime columns (:issue:`54781`)
- Bug in ``Series.list`` methods not preserving the original :class:`Index`. (:issue:`58425`)
- Bug in ``Series.list`` methods not preserving the original name. (:issue:`60522`)
- Bug in ``Series.replace`` when the Series was created from an :class:`Index` and Copy-On-Write is enabled (:issue:`61622`)
- Bug in ``divmod`` and ``rdivmod`` with :class:`DataFrame`, :class:`Series`, and :class:`Index` with ``bool`` dtypes failing to raise, which was inconsistent with ``__floordiv__`` behavior (:issue:`46043`)
- Bug in printing a :class:`DataFrame` with a :class:`DataFrame` stored in :attr:`DataFrame.attrs` raised a ``ValueError`` (:issue:`60455`)
- Bug in printing a :class:`Series` with a :class:`DataFrame` stored in :attr:`Series.attrs` raised a ``ValueError`` (:issue:`60568`)
- Fixed bug where the :class:`DataFrame` constructor misclassified array-like objects with a ``.name`` attribute as :class:`Series` or :class:`Index` (:issue:`61443`)
- Fixed regression in :meth:`DataFrame.from_records` not initializing subclasses properly (:issue:`57008`)
-

.. ***DO NOT USE THIS SECTION***

-
-

.. ---------------------------------------------------------------------------
.. _whatsnew_300.contributors:

Contributors
~~~~~~~~~~~~<|MERGE_RESOLUTION|>--- conflicted
+++ resolved
@@ -1088,12 +1088,9 @@
 - Bug in :meth:`concat` where concatenating DataFrame and Series with ``ignore_index = True`` drops the series name (:issue:`60723`, :issue:`56257`)
 - Bug in :func:`melt` where calling with duplicate column names in ``id_vars`` raised a misleading ``AttributeError`` (:issue:`61475`)
 - Bug in :meth:`DataFrame.merge` where user-provided suffixes could result in duplicate column names if the resulting names matched existing columns. Now raises a :class:`MergeError` in such cases. (:issue:`61402`)
-<<<<<<< HEAD
 - Bug in :meth:`DataFrame.merge` where the result of a merge does not contain any metadata or flag information from the inputs to the merge. (:issue:`28283`)
-=======
 - Bug in :meth:`DataFrame.merge` with :class:`CategoricalDtype` columns incorrectly raising ``RecursionError`` (:issue:`56376`)
 -
->>>>>>> 83c9e4a0
 
 Sparse
 ^^^^^^
