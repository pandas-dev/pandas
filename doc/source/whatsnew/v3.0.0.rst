.. _whatsnew_300:

What's new in 3.0.0 (Month XX, 2025)
------------------------------------

These are the changes in pandas 3.0.0. See :ref:`release` for a full changelog
including other versions of pandas.

{{ header }}

.. ---------------------------------------------------------------------------
.. _whatsnew_300.enhancements:

Enhancements
~~~~~~~~~~~~

.. _whatsnew_300.enhancements.string_dtype:

Dedicated string data type by default
^^^^^^^^^^^^^^^^^^^^^^^^^^^^^^^^^^^^^

Historically, pandas represented string columns with NumPy ``object`` data type.
This representation has numerous problems: it is not specific to strings (any
Python object can be stored in an ``object``-dtype array, not just strings) and
it is often not very efficient (both performance wise and for memory usage).

Starting with pandas 3.0, a dedicated string data type is enabled by default
(backed by PyArrow under the hood, if installed, otherwise falling back to being
backed by NumPy ``object``-dtype). This means that pandas will start inferring
columns containing string data as the new ``str`` data type when creating pandas
objects, such as in constructors or IO functions.

Old behavior:

.. code-block:: python

    >>> ser = pd.Series(["a", "b"])
    0    a
    1    b
    dtype: object

New behavior:

.. code-block:: python

    >>> ser = pd.Series(["a", "b"])
    0    a
    1    b
    dtype: str

The string data type that is used in these scenarios will mostly behave as NumPy
object would, including missing value semantics and general operations on these
columns.

The main characteristic of the new string data type:

- Inferred by default for string data (instead of object dtype)
- The ``str`` dtype can only hold strings (or missing values), in contrast to
  ``object`` dtype. (setitem with non string fails)
- The missing value sentinel is always ``NaN`` (``np.nan``) and follows the same
  missing value semantics as the other default dtypes.

Those intentional changes can have breaking consequences, for example when checking
for the ``.dtype`` being object dtype or checking the exact missing value sentinel.
See the :ref:`string_migration_guide` for more details on the behaviour changes
and how to adapt your code to the new default.

.. seealso::

    `PDEP-14: Dedicated string data type for pandas 3.0 <https://pandas.pydata.org/pdeps/0014-string-dtype.html>`__


.. _whatsnew_300.enhancements.copy_on_write:

Copy-on-Write
^^^^^^^^^^^^^

The new "copy-on-write" behaviour in pandas 3.0 brings changes in behavior in
how pandas operates with respect to copies and views. A summary of the changes:

1. The result of *any* indexing operation (subsetting a DataFrame or Series in any way,
   i.e. including accessing a DataFrame column as a Series) or any method returning a
   new DataFrame or Series, always *behaves as if* it were a copy in terms of user
   API.
2. As a consequence, if you want to modify an object (DataFrame or Series), the only way
   to do this is to directly modify that object itself.

The main goal of this change is to make the user API more consistent and
predictable. There is now a clear rule: *any* subset or returned
series/dataframe **always** behaves as a copy of the original, and thus never
modifies the original (before pandas 3.0, whether a derived object would be a
copy or a view depended on the exact operation performed, which was often
confusing).

Because every single indexing step now behaves as a copy, this also means that
"chained assignment" (updating a DataFrame with multiple setitem steps) will
stop working. Because this now consistently never works, the
``SettingWithCopyWarning`` is removed.

The new behavioral semantics are explained in more detail in the
:ref:`user guide about Copy-on-Write <copy_on_write>`.

A secondary goal is to improve performance by avoiding unnecessary copies. As
mentioned above, every new DataFrame or Series returned from an indexing
operation or method *behaves* as a copy, but under the hood pandas will use
views as much as possible, and only copy when needed to guarantee the "behaves
as a copy" behaviour (this is the actual "copy-on-write" mechanism used as an
implementation detail).

Some of the behaviour changes described above are breaking changes in pandas
3.0. When upgrading to pandas 3.0, it is recommended to first upgrade to pandas
2.3 to get deprecation warnings for a subset of those changes. The
:ref:`migration guide <copy_on_write.migration_guide>` explains the upgrade
process in more detail.

.. seealso::

    `PDEP-7: Consistent copy/view semantics in pandas with Copy-on-Write <https://pandas.pydata.org/pdeps/0007-copy-on-write.html>`__

.. _whatsnew_300.enhancements.col:

``pd.col`` syntax can now be used in :meth:`DataFrame.assign` and :meth:`DataFrame.loc`
^^^^^^^^^^^^^^^^^^^^^^^^^^^^^^^^^^^^^^^^^^^^^^^^^^^^^^^^^^^^^^^^^^^^^^^^^^^^^^^^^^^^^^^

You can now use ``pd.col`` to create callables for use in dataframe methods which accept them. For example, if you have a dataframe

.. ipython:: python

    df = pd.DataFrame({'a': [1, 1, 2], 'b': [4, 5, 6]})

and you want to create a new column ``'c'`` by summing ``'a'`` and ``'b'``, then instead of

.. ipython:: python

    df.assign(c = lambda df: df['a'] + df['b'])

you can now write:

.. ipython:: python

    df.assign(c = pd.col('a') + pd.col('b'))

New Deprecation Policy
^^^^^^^^^^^^^^^^^^^^^^
pandas 3.0.0 introduces a new 3-stage deprecation policy: using ``DeprecationWarning`` initially, then switching to ``FutureWarning`` for broader visibility in the last minor version before the next major release, and then removal of the deprecated functionality in the major release. This was done to give downstream packages more time to adjust to pandas deprecations, which should reduce the amount of warnings that a user gets from code that isn't theirs. See `PDEP 17 <https://pandas.pydata.org/pdeps/0017-backwards-compatibility-and-deprecation-policy.html>`_ for more details.

All warnings for upcoming changes in pandas will have the base class :class:`pandas.errors.PandasChangeWarning`. Users may also use the following subclasses to control warnings.

- :class:`pandas.errors.Pandas4Warning`: Warnings which will be enforced in pandas 4.0.
- :class:`pandas.errors.Pandas5Warning`: Warnings which will be enforced in pandas 5.0.
- :class:`pandas.errors.PandasPendingDeprecationWarning`: Base class of all warnings which emit a ``PendingDeprecationWarning``, independent of the version they will be enforced.
- :class:`pandas.errors.PandasDeprecationWarning`: Base class of all warnings which emit a ``DeprecationWarning``, independent of the version they will be enforced.
- :class:`pandas.errors.PandasFutureWarning`: Base class of all warnings which emit a ``FutureWarning``, independent of the version they will be enforced.

.. _whatsnew_300.enhancements.other:

Other enhancements
^^^^^^^^^^^^^^^^^^
- :class:`pandas.NamedAgg` now supports passing ``*args`` and ``**kwargs``
  to calls of ``aggfunc`` (:issue:`58283`)
- :func:`pandas.merge` propagates the ``attrs`` attribute to the result if all
  inputs have identical ``attrs``, as has so far already been the case for
  :func:`pandas.concat`.
- :class:`pandas.api.typing.FrozenList` is available for typing the outputs of :attr:`MultiIndex.names`, :attr:`MultiIndex.codes` and :attr:`MultiIndex.levels` (:issue:`58237`)
- :class:`pandas.api.typing.SASReader` is available for typing the output of :func:`read_sas` (:issue:`55689`)
- Added :meth:`.Styler.to_typst` to write Styler objects to file, buffer or string in Typst format (:issue:`57617`)
- Added missing :meth:`pandas.Series.info` to API reference (:issue:`60926`)
- :class:`pandas.api.typing.NoDefault` is available for typing ``no_default``
- :func:`DataFrame.to_excel` now raises an ``UserWarning`` when the character count in a cell exceeds Excel's limitation of 32767 characters (:issue:`56954`)
- :func:`pandas.merge` now validates the ``how`` parameter input (merge type) (:issue:`59435`)
- :func:`pandas.merge`, :meth:`DataFrame.merge` and :meth:`DataFrame.join` now support anti joins (``left_anti`` and ``right_anti``) in the ``how`` parameter (:issue:`42916`)
- :func:`read_spss` now supports kwargs to be passed to pyreadstat (:issue:`56356`)
- :func:`read_stata` now returns ``datetime64`` resolutions better matching those natively stored in the stata format (:issue:`55642`)
- :meth:`DataFrame.agg` called with ``axis=1`` and a ``func`` which relabels the result index now raises a ``NotImplementedError`` (:issue:`58807`).
- :meth:`Index.get_loc` now accepts also subclasses of ``tuple`` as keys (:issue:`57922`)
- :meth:`Styler.set_tooltips` provides alternative method to storing tooltips by using title attribute of td elements. (:issue:`56981`)
- Added missing parameter ``weights`` in :meth:`DataFrame.plot.kde` for the estimation of the PDF (:issue:`59337`)
- Allow dictionaries to be passed to :meth:`pandas.Series.str.replace` via ``pat`` parameter (:issue:`51748`)
- Support passing a :class:`Series` input to :func:`json_normalize` that retains the :class:`Series` :class:`Index` (:issue:`51452`)
- Support reading value labels from Stata 108-format (Stata 6) and earlier files (:issue:`58154`)
- Users can globally disable any ``PerformanceWarning`` by setting the option ``mode.performance_warnings`` to ``False`` (:issue:`56920`)
- :meth:`Styler.format_index_names` can now be used to format the index and column names (:issue:`48936` and :issue:`47489`)
- :class:`.errors.DtypeWarning` improved to include column names when mixed data types are detected (:issue:`58174`)
- :class:`Rolling` and :class:`Expanding` now support ``pipe`` method (:issue:`57076`)
- :class:`Series` now supports the Arrow PyCapsule Interface for export (:issue:`59518`)
- :func:`DataFrame.to_excel` argument ``merge_cells`` now accepts a value of ``"columns"`` to only merge :class:`MultiIndex` column header header cells (:issue:`35384`)
- :func:`set_option` now accepts a dictionary of options, simplifying configuration of multiple settings at once (:issue:`61093`)
- :meth:`DataFrame.corrwith` now accepts ``min_periods`` as optional arguments, as in :meth:`DataFrame.corr` and :meth:`Series.corr` (:issue:`9490`)
- :meth:`DataFrame.cummin`, :meth:`DataFrame.cummax`, :meth:`DataFrame.cumprod` and :meth:`DataFrame.cumsum` methods now have a ``numeric_only`` parameter (:issue:`53072`)
- :meth:`DataFrame.ewm` now allows ``adjust=False`` when ``times`` is provided (:issue:`54328`)
- :meth:`DataFrame.fillna` and :meth:`Series.fillna` can now accept ``value=None``; for non-object dtype the corresponding NA value will be used (:issue:`57723`)
- :meth:`DataFrame.pivot_table` and :func:`pivot_table` now allow the passing of keyword arguments to ``aggfunc`` through ``**kwargs`` (:issue:`57884`)
- :meth:`DataFrame.to_json` now encodes ``Decimal`` as strings instead of floats (:issue:`60698`)
- :meth:`Series.cummin` and :meth:`Series.cummax` now supports :class:`CategoricalDtype` (:issue:`52335`)
- :meth:`Series.plot` now correctly handle the ``ylabel`` parameter for pie charts, allowing for explicit control over the y-axis label (:issue:`58239`)
- :meth:`DataFrame.plot.scatter` argument ``c`` now accepts a column of strings, where rows with the same string are colored identically (:issue:`16827` and :issue:`16485`)
- :meth:`Series.nlargest` uses a 'stable' sort internally and will preserve original ordering.
- :class:`ArrowDtype` now supports ``pyarrow.JsonType`` (:issue:`60958`)
- :class:`DataFrameGroupBy` and :class:`SeriesGroupBy` methods ``sum``, ``mean``, ``median``, ``prod``, ``min``, ``max``, ``std``, ``var`` and ``sem`` now accept ``skipna`` parameter (:issue:`15675`)
- :class:`Easter` has gained a new constructor argument ``method`` which specifies the method used to calculate Easter — for example, Orthodox Easter (:issue:`61665`)
- :class:`Holiday` constructor argument ``days_of_week`` will raise a ``ValueError`` when type is something other than ``None`` or ``tuple`` (:issue:`61658`)
- :class:`Holiday` has gained the constructor argument and field ``exclude_dates`` to exclude specific datetimes from a custom holiday calendar (:issue:`54382`)
- :class:`Rolling` and :class:`Expanding` now support ``nunique`` (:issue:`26958`)
- :class:`Rolling` and :class:`Expanding` now support aggregations ``first`` and ``last`` (:issue:`33155`)
- :func:`read_parquet` accepts ``to_pandas_kwargs`` which are forwarded to :meth:`pyarrow.Table.to_pandas` which enables passing additional keywords to customize the conversion to pandas, such as ``maps_as_pydicts`` to read the Parquet map data type as python dictionaries (:issue:`56842`)
- :func:`to_numeric` on big integers converts to ``object`` datatype with python integers when not coercing. (:issue:`51295`)
- :meth:`.DataFrameGroupBy.transform`, :meth:`.SeriesGroupBy.transform`, :meth:`.DataFrameGroupBy.agg`, :meth:`.SeriesGroupBy.agg`, :meth:`.SeriesGroupBy.apply`, :meth:`.DataFrameGroupBy.apply` now support ``kurt`` (:issue:`40139`)
- :meth:`DataFrame.apply` supports using third-party execution engines like the Bodo.ai JIT compiler (:issue:`60668`)
- :meth:`DataFrame.iloc` and :meth:`Series.iloc` now support boolean masks in ``__getitem__`` for more consistent indexing behavior (:issue:`60994`)
- :meth:`DataFrame.to_csv` and :meth:`Series.to_csv` now support Python's new-style format strings (e.g., ``"{:.6f}"``) for the ``float_format`` parameter, in addition to old-style ``%`` format strings and callables. This allows for more flexible and modern formatting of floating point numbers when exporting to CSV. (:issue:`49580`)
- :meth:`DataFrameGroupBy.transform`, :meth:`SeriesGroupBy.transform`, :meth:`DataFrameGroupBy.agg`, :meth:`SeriesGroupBy.agg`, :meth:`RollingGroupby.apply`, :meth:`ExpandingGroupby.apply`, :meth:`Rolling.apply`, :meth:`Expanding.apply`, :meth:`DataFrame.apply` with ``engine="numba"`` now supports positional arguments passed as kwargs (:issue:`58995`)
- :meth:`Rolling.agg`, :meth:`Expanding.agg` and :meth:`ExponentialMovingWindow.agg` now accept :class:`NamedAgg` aggregations through ``**kwargs`` (:issue:`28333`)
- :meth:`Series.map` can now accept kwargs to pass on to func (:issue:`59814`)
- :meth:`Series.map` now accepts an ``engine`` parameter to allow execution with a third-party execution engine (:issue:`61125`)
- :meth:`Series.rank` and :meth:`DataFrame.rank` with numpy-nullable dtypes preserve ``NA`` values and return ``UInt64`` dtype where appropriate instead of casting ``NA`` to ``NaN`` with ``float64`` dtype (:issue:`62043`)
- :meth:`Series.str.get_dummies` now accepts a  ``dtype`` parameter to specify the dtype of the resulting DataFrame (:issue:`47872`)
- :meth:`pandas.concat` will raise a ``ValueError`` when ``ignore_index=True`` and ``keys`` is not ``None`` (:issue:`59274`)
- :py:class:`frozenset` elements in pandas objects are now natively printed (:issue:`60690`)
- Add ``"delete_rows"`` option to ``if_exists`` argument in :meth:`DataFrame.to_sql` deleting all records of the table before inserting data (:issue:`37210`).
- Added half-year offset classes :class:`HalfYearBegin`, :class:`HalfYearEnd`, :class:`BHalfYearBegin` and :class:`BHalfYearEnd` (:issue:`60928`)
- Added support for ``axis=1`` with ``dict`` or :class:`Series` arguments into :meth:`DataFrame.fillna` (:issue:`4514`)
- Added support to read and write from and to Apache Iceberg tables with the new :func:`read_iceberg` and :meth:`DataFrame.to_iceberg` functions (:issue:`61383`)
- Errors occurring during SQL I/O will now throw a generic :class:`.DatabaseError` instead of the raw Exception type from the underlying driver manager library (:issue:`60748`)
- Implemented :meth:`Series.str.isascii` and :meth:`Series.str.isascii` (:issue:`59091`)
- Improve error reporting through outputting the first few duplicates when :func:`merge` validation fails (:issue:`62742`)
- Improve the resulting dtypes in :meth:`DataFrame.where` and :meth:`DataFrame.mask` with :class:`ExtensionDtype` ``other`` (:issue:`62038`)
- Improved deprecation message for offset aliases (:issue:`60820`)
- Many type aliases are now exposed in the new submodule :py:mod:`pandas.api.typing.aliases` (:issue:`55231`)
- Multiplying two :class:`DateOffset` objects will now raise a ``TypeError`` instead of a ``RecursionError`` (:issue:`59442`)
- Restore support for reading Stata 104-format and enable reading 103-format dta files (:issue:`58554`)
- Support passing a :class:`Iterable[Hashable]` input to :meth:`DataFrame.drop_duplicates` (:issue:`59237`)
- Support reading Stata 102-format (Stata 1) dta files (:issue:`58978`)
- Support reading Stata 110-format (Stata 7) dta files (:issue:`47176`)
- Switched wheel upload to **PyPI Trusted Publishing** (OIDC) for release-tag pushes in ``wheels.yml``. (:issue:`61718`)
-

.. ---------------------------------------------------------------------------
.. _whatsnew_300.notable_bug_fixes:

Notable bug fixes
~~~~~~~~~~~~~~~~~

These are bug fixes that might have notable behavior changes.

.. _whatsnew_300.notable_bug_fixes.groupby_unobs_and_na:

Improved behavior in groupby for ``observed=False``
^^^^^^^^^^^^^^^^^^^^^^^^^^^^^^^^^^^^^^^^^^^^^^^^^^^

A number of bugs have been fixed due to improved handling of unobserved groups (:issue:`55738`). All remarks in this section equally impact :class:`.SeriesGroupBy`.

In previous versions of pandas, a single grouping with :meth:`.DataFrameGroupBy.apply` or :meth:`.DataFrameGroupBy.agg` would pass the unobserved groups to the provided function, resulting in ``0`` below.

.. ipython:: python

    df = pd.DataFrame(
        {
            "key1": pd.Categorical(list("aabb"), categories=list("abc")),
            "key2": [1, 1, 1, 2],
            "values": [1, 2, 3, 4],
        }
    )
    df
    gb = df.groupby("key1", observed=False)
    gb[["values"]].apply(lambda x: x.sum())

However this was not the case when using multiple groupings, resulting in ``NaN`` below.

.. code-block:: ipython

    In [1]: gb = df.groupby(["key1", "key2"], observed=False)
    In [2]: gb[["values"]].apply(lambda x: x.sum())
    Out[2]:
               values
    key1 key2
    a    1        3.0
         2        NaN
    b    1        3.0
         2        4.0
    c    1        NaN
         2        NaN

Now using multiple groupings will also pass the unobserved groups to the provided function.

.. ipython:: python

    gb = df.groupby(["key1", "key2"], observed=False)
    gb[["values"]].apply(lambda x: x.sum())

Similarly:

- In previous versions of pandas the method :meth:`.DataFrameGroupBy.sum` would result in ``0`` for unobserved groups, but :meth:`.DataFrameGroupBy.prod`, :meth:`.DataFrameGroupBy.all`, and :meth:`.DataFrameGroupBy.any` would all result in NA values. Now these methods result in ``1``, ``True``, and ``False`` respectively.
- :meth:`.DataFrameGroupBy.groups` did not include unobserved groups and now does.

These improvements also fixed certain bugs in groupby:

- :meth:`.DataFrameGroupBy.agg` would fail when there are multiple groupings, unobserved groups, and ``as_index=False`` (:issue:`36698`)
- :meth:`.DataFrameGroupBy.groups` with ``sort=False`` would sort groups; they now occur in the order they are observed (:issue:`56966`)
- :meth:`.DataFrameGroupBy.nunique` would fail when there are multiple groupings, unobserved groups, and ``as_index=False`` (:issue:`52848`)
- :meth:`.DataFrameGroupBy.sum` would have incorrect values when there are multiple groupings, unobserved groups, and non-numeric data (:issue:`43891`)
- :meth:`.DataFrameGroupBy.value_counts` would produce incorrect results when used with some categorical and some non-categorical groupings and ``observed=False`` (:issue:`56016`)

.. _whatsnew_300.notable_bug_fixes.notable_bug_fix2:

notable_bug_fix2
^^^^^^^^^^^^^^^^

.. ---------------------------------------------------------------------------
.. _whatsnew_300.api_breaking:

Backwards incompatible API changes
~~~~~~~~~~~~~~~~~~~~~~~~~~~~~~~~~~

.. _whatsnew_300.api_breaking.datetime_resolution_inference:

Datetime resolution inference
^^^^^^^^^^^^^^^^^^^^^^^^^^^^^

Converting a sequence of strings, ``datetime`` objects, or ``np.datetime64`` objects to
a ``datetime64`` dtype now performs inference on the appropriate resolution (AKA unit) for the output dtype. This affects :class:`Series`, :class:`DataFrame`, :class:`Index`, :class:`DatetimeIndex`, and :func:`to_datetime`.

Previously, these would always give nanosecond resolution:

.. code-block:: ipython

    In [1]: dt = pd.Timestamp("2024-03-22 11:36").to_pydatetime()
    In [2]: pd.to_datetime([dt]).dtype
    Out[2]: dtype('<M8[ns]')
    In [3]: pd.Index([dt]).dtype
    Out[3]: dtype('<M8[ns]')
    In [4]: pd.DatetimeIndex([dt]).dtype
    Out[4]: dtype('<M8[ns]')
    In [5]: pd.Series([dt]).dtype
    Out[5]: dtype('<M8[ns]')

This now infers the unit microsecond unit "us" from the pydatetime object, matching the scalar :class:`Timestamp` behavior.

.. ipython:: python

    In [1]: dt = pd.Timestamp("2024-03-22 11:36").to_pydatetime()
    In [2]: pd.to_datetime([dt]).dtype
    In [3]: pd.Index([dt]).dtype
    In [4]: pd.DatetimeIndex([dt]).dtype
    In [5]: pd.Series([dt]).dtype

Similar when passed a sequence of ``np.datetime64`` objects, the resolution of the passed objects will be retained (or for lower-than-second resolution, second resolution will be used).

When passing strings, the resolution will depend on the precision of the string, again matching the :class:`Timestamp` behavior. Previously:

.. code-block:: ipython

    In [2]: pd.to_datetime(["2024-03-22 11:43:01"]).dtype
    Out[2]: dtype('<M8[ns]')
    In [3]: pd.to_datetime(["2024-03-22 11:43:01.002"]).dtype
    Out[3]: dtype('<M8[ns]')
    In [4]: pd.to_datetime(["2024-03-22 11:43:01.002003"]).dtype
    Out[4]: dtype('<M8[ns]')
    In [5]: pd.to_datetime(["2024-03-22 11:43:01.002003004"]).dtype
    Out[5]: dtype('<M8[ns]')

The inferred resolution now matches that of the input strings:

.. ipython:: python

    In [2]: pd.to_datetime(["2024-03-22 11:43:01"]).dtype
    In [3]: pd.to_datetime(["2024-03-22 11:43:01.002"]).dtype
    In [4]: pd.to_datetime(["2024-03-22 11:43:01.002003"]).dtype
    In [5]: pd.to_datetime(["2024-03-22 11:43:01.002003004"]).dtype

In cases with mixed-resolution inputs, the highest resolution is used:

.. code-block:: ipython

    In [2]: pd.to_datetime([pd.Timestamp("2024-03-22 11:43:01"), "2024-03-22 11:43:01.002"]).dtype
    Out[2]: dtype('<M8[ns]')

.. _whatsnew_300.api_breaking.value_counts_sorting:

Changed behavior in :meth:`DataFrame.value_counts` and :meth:`DataFrameGroupBy.value_counts` when ``sort=False``
^^^^^^^^^^^^^^^^^^^^^^^^^^^^^^^^^^^^^^^^^^^^^^^^^^^^^^^^^^^^^^^^^^^^^^^^^^^^^^^^^^^^^^^^^^^^^^^^^^^^^^^^^^^^^^^^

In previous versions of pandas, :meth:`DataFrame.value_counts` with ``sort=False`` would sort the result by row labels (as was documented). This was nonintuitive and inconsistent with :meth:`Series.value_counts` which would maintain the order of the input. Now :meth:`DataFrame.value_counts` will maintain the order of the input.

.. ipython:: python

    df = pd.DataFrame(
        {
            "a": [2, 2, 2, 2, 1, 1, 1, 1],
            "b": [2, 1, 3, 1, 2, 3, 1, 1],
        }
    )
    df

*Old behavior*

.. code-block:: ipython

    In [3]: df.value_counts(sort=False)
    Out[3]:
    a  b
    1  1    2
       2    1
       3    1
    2  1    2
       2    1
       3    1
    Name: count, dtype: int64

*New behavior*

.. ipython:: python

    df.value_counts(sort=False)

This change also applies to :meth:`.DataFrameGroupBy.value_counts`. Here, there are two options for sorting: one ``sort`` passed to :meth:`DataFrame.groupby` and one passed directly to :meth:`.DataFrameGroupBy.value_counts`. The former will determine whether to sort the groups, the latter whether to sort the counts. All non-grouping columns will maintain the order of the input *within groups*.

*Old behavior*

.. code-block:: ipython

    In [5]: df.groupby("a", sort=True).value_counts(sort=False)
    Out[5]:
    a  b
    1  1    2
       2    1
       3    1
    2  1    2
       2    1
       3    1
    dtype: int64

*New behavior*

.. ipython:: python

    df.groupby("a", sort=True).value_counts(sort=False)

.. _whatsnew_300.api_breaking.offsets_day_not_a_tick:

Changed behavior of ``pd.offsets.Day`` to always represent calendar-day
^^^^^^^^^^^^^^^^^^^^^^^^^^^^^^^^^^^^^^^^^^^^^^^^^^^^^^^^^^^^^^^^^^^^^^^

In previous versions of pandas, :class:`offsets.Day` represented a fixed span
of 24 hours, disregarding Daylight Savings Time transitions. It now consistently
behaves as a calendar-day, preserving time-of-day across DST transitions:

*Old behavior*

.. code-block:: ipython

    In [5]: ts = pd.Timestamp("2025-03-08 08:00", tz="US/Eastern")
    In [6]: ts + pd.offsets.Day(1)
    Out[3]: Timestamp('2025-03-09 09:00:00-0400', tz='US/Eastern')

*New behavior*

.. ipython:: python

    ts = pd.Timestamp("2025-03-08 08:00", tz="US/Eastern")
    ts + pd.offsets.Day(1)

This change fixes a long-standing bug in :func:`date_range` (:issue:`51716`, :issue:`35388`), but causes several
small behavior differences as collateral:

- ``pd.offsets.Day(n)`` no longer compares as equal to ``pd.offsets.Hour(24*n)``
- :class:`offsets.Day` no longer supports division
- :class:`Timedelta` no longer accepts :class:`Day` objects as inputs
- :meth:`tseries.frequencies.to_offset` on a :class:`Timedelta` object returns a :class:`offsets.Hour` object in cases where it used to return a :class:`Day` object.
- Adding or subtracting a scalar from a timezone-aware :class:`DatetimeIndex` with a :class:`Day` ``freq`` no longer preserves that ``freq`` attribute.
- Adding or subtracting a :class:`Day` with a :class:`Timedelta` is no longer supported.
- Adding or subtracting a :class:`Day` offset to a timezone-aware :class:`Timestamp` or datetime-like may lead to an ambiguous or non-existent time, which will raise.

.. _whatsnew_300.api_breaking.nan_vs_na:

Changed treatment of NaN values in pyarrow and numpy-nullable floating dtypes
^^^^^^^^^^^^^^^^^^^^^^^^^^^^^^^^^^^^^^^^^^^^^^^^^^^^^^^^^^^^^^^^^^^^^^^^^^^^^

Previously, when dealing with a nullable dtype (e.g. ``Float64Dtype`` or ``int64[pyarrow]``), ``NaN`` was treated as interchangeable with :class:`NA` in some circumstances but not others. This was done to make adoption easier, but caused some confusion (:issue:`32265`). In 3.0, an option ``"mode.nan_is_na"`` (default ``True``) controls whether to treat ``NaN`` as equivalent to :class:`NA`.

With ``pd.set_option("mode.nan_is_na", True)`` (again, this is the default), ``NaN`` can be passed to constructors, ``__setitem__``, ``__contains__`` and be treated the same as :class:`NA`. The only change users will see is that arithmetic and ``np.ufunc`` operations that previously introduced ``NaN`` entries produce :class:`NA` entries instead:

*Old behavior:*

.. code-block:: ipython

    In [2]: ser = pd.Series([0, None], dtype=pd.Float64Dtype())
    In [3]: ser / 0
    Out[3]:
    0     NaN
    1    <NA>
    dtype: Float64

*New behavior:*

.. ipython:: python

    ser = pd.Series([0, None], dtype=pd.Float64Dtype())
    ser / 0

By contrast, with ``pd.set_option("mode.nan_is_na", False)``, ``NaN`` is always considered distinct and specifically as a floating-point value, so cannot be used with integer dtypes:

*Old behavior:*

.. code-block:: ipython

    In [2]: ser = pd.Series([1, np.nan], dtype=pd.Float64Dtype())
    In [3]: ser[1]
    Out[3]: <NA>

*New behavior:*

.. ipython:: python

    pd.set_option("mode.nan_is_na", False)
    ser = pd.Series([1, np.nan], dtype=pd.Float64Dtype())
    ser[1]

If we had passed ``pd.Int64Dtype()`` or ``"int64[pyarrow]"`` for the dtype in the latter example, this would raise, as a float ``NaN`` cannot be held by an integer dtype.

With ``"mode.nan_is_na"`` set to ``False``, ``ser.to_numpy()`` (and ``frame.values`` and ``np.asarray(obj)``) will convert to ``object`` dtype if :class:`NA` entries are present, where before they would coerce to ``NaN``.  To retain a float numpy dtype, explicitly pass ``na_value=np.nan`` to :meth:`Series.to_numpy`.

The ``__module__`` attribute now points to public modules
^^^^^^^^^^^^^^^^^^^^^^^^^^^^^^^^^^^^^^^^^^^^^^^^^^^^^^^^^

The ``__module__`` attribute on functions and classes in the public API has been
updated to refer to the preferred public module from which to access the object,
rather than the module in which the object happens to be defined (:issue:`55178`).

This produces more informative displays in the Python console for classes, e.g.,
instead of ``<class 'pandas.core.frame.DataFrame'>`` you now see
``<class 'pandas.DataFrame'>``, and in interactive tools such as IPython, e.g.,
instead of ``<function pandas.io.parsers.readers.read_csv(...)>`` you now see
``<function pandas.read_csv(...)>``.

This may break code that relies on the previous ``__module__`` values (e.g.
doctests inspecting the ``type()`` of a DataFrame object).

.. _whatsnew_300.api_breaking.deps:

Increased minimum version for Python
^^^^^^^^^^^^^^^^^^^^^^^^^^^^^^^^^^^^

pandas 3.0.0 supports Python 3.11 and higher.

Increased minimum versions for dependencies
^^^^^^^^^^^^^^^^^^^^^^^^^^^^^^^^^^^^^^^^^^^
Some minimum supported versions of dependencies were updated.
The following required dependencies were updated:

+-----------------+----------------------+
| Package         | New Minimum Version  |
+=================+======================+
| numpy           | 1.26.0               |
+-----------------+----------------------+
| tzdata          | 2023.3               |
+-----------------+----------------------+

For `optional libraries <https://pandas.pydata.org/docs/getting_started/install.html>`_ the general recommendation is to use the latest version.
The following table lists the lowest version per library that is currently being tested throughout the development of pandas.
Optional libraries below the lowest tested version may still work, but are not considered supported.

+------------------------+---------------------+
| Package                | New Minimum Version |
+========================+=====================+
| adbc-driver-postgresql | 1.2.0               |
+------------------------+---------------------+
| adbc-driver-sqlite     | 1.2.0               |
+------------------------+---------------------+
| mypy (dev)             | 1.9.0               |
+------------------------+---------------------+
| beautifulsoup4         | 4.12.3              |
+------------------------+---------------------+
| bottleneck             | 1.4.2               |
+------------------------+---------------------+
| fastparquet            | 2024.11.0           |
+------------------------+---------------------+
| fsspec                 | 2024.10.0           |
+------------------------+---------------------+
| hypothesis             | 6.116.0             |
+------------------------+---------------------+
| gcsfs                  | 2024.10.0           |
+------------------------+---------------------+
| Jinja2                 | 3.1.5               |
+------------------------+---------------------+
| lxml                   | 5.3.0               |
+------------------------+---------------------+
| Jinja2                 | 3.1.3               |
+------------------------+---------------------+
| matplotlib             | 3.9.3               |
+------------------------+---------------------+
| numba                  | 0.60.0              |
+------------------------+---------------------+
| numexpr                | 2.10.2              |
+------------------------+---------------------+
| qtpy                   | 2.4.2               |
+------------------------+---------------------+
| openpyxl               | 3.1.5               |
+------------------------+---------------------+
| psycopg2               | 2.9.10              |
+------------------------+---------------------+
| pyarrow                | 13.0.0              |
+------------------------+---------------------+
| pymysql                | 1.1.1               |
+------------------------+---------------------+
| pyreadstat             | 1.2.8               |
+------------------------+---------------------+
| pytables               | 3.10.1              |
+------------------------+---------------------+
| python-calamine        | 0.3.0               |
+------------------------+---------------------+
| pytz                   | 2024.2              |
+------------------------+---------------------+
| s3fs                   | 2024.10.0           |
+------------------------+---------------------+
| SciPy                  | 1.14.1              |
+------------------------+---------------------+
| sqlalchemy             | 2.0.36              |
+------------------------+---------------------+
| xarray                 | 2024.10.0           |
+------------------------+---------------------+
| xlsxwriter             | 3.2.0               |
+------------------------+---------------------+
| zstandard              | 0.23.0              |
+------------------------+---------------------+

See :ref:`install.dependencies` and :ref:`install.optional_dependencies` for more.

.. _whatsnew_300.api_breaking.pytz:

``pytz`` now an optional dependency
^^^^^^^^^^^^^^^^^^^^^^^^^^^^^^^^^^^

pandas now uses :py:mod:`zoneinfo` from the standard library as the default timezone implementation when passing a timezone
string to various methods. (:issue:`34916`)

*Old behavior:*

.. code-block:: ipython

    In [1]: ts = pd.Timestamp(2024, 1, 1).tz_localize("US/Pacific")
    In [2]: ts.tz
    <DstTzInfo 'US/Pacific' LMT-1 day, 16:07:00 STD>

*New behavior:*

.. ipython:: python

    ts = pd.Timestamp(2024, 1, 1).tz_localize("US/Pacific")
    ts.tz

``pytz`` timezone objects are still supported when passed directly, but they will no longer be returned by default
from string inputs. Moreover, ``pytz`` is no longer a required dependency of pandas, but can be installed
with the pip extra ``pip install pandas[timezone]``.


Additionally, pandas no longer throws ``pytz`` exceptions for timezone operations leading to ambiguous or nonexistent
times. These cases will now raise a ``ValueError``.

.. _whatsnew_300.api_breaking.other:

Other API changes
^^^^^^^^^^^^^^^^^
- 3rd party ``py.path`` objects are no longer explicitly supported in IO methods. Use :py:class:`pathlib.Path` objects instead (:issue:`57091`)
- :func:`read_table`'s ``parse_dates`` argument defaults to ``None`` to improve consistency with :func:`read_csv` (:issue:`57476`)
- All classes inheriting from builtin ``tuple`` (including types created with :func:`collections.namedtuple`) are now hashed and compared as builtin ``tuple`` during indexing operations (:issue:`57922`)
- Made ``dtype`` a required argument in :meth:`ExtensionArray._from_sequence_of_strings` (:issue:`56519`)
- Passing a :class:`Series` input to :func:`json_normalize` will now retain the :class:`Series` :class:`Index`, previously output had a new :class:`RangeIndex` (:issue:`51452`)
- Removed :meth:`Index.sort` which always raised a ``TypeError``. This attribute is not defined and will raise an ``AttributeError`` (:issue:`59283`)
- Unused ``dtype`` argument has been removed from the :class:`MultiIndex` constructor (:issue:`60962`)
- Updated :meth:`DataFrame.to_excel` so that the output spreadsheet has no styling. Custom styling can still be done using :meth:`Styler.to_excel` (:issue:`54154`)
- pickle and HDF (``.h5``) files created with Python 2 are no longer explicitly supported (:issue:`57387`)
- pickled objects from pandas version less than ``1.0.0`` are no longer supported (:issue:`57155`)
- when comparing the indexes in :func:`testing.assert_series_equal`, check_exact defaults to True if an :class:`Index` is of integer dtypes. (:issue:`57386`)
- Index set operations (like union or intersection) will now ignore the dtype of
  an empty ``RangeIndex`` or empty ``Index`` with object dtype when determining
  the dtype of the resulting Index (:issue:`60797`)
- :class:`IncompatibleFrequency` now subclasses ``TypeError`` instead of ``ValueError``. As a result, joins with mismatched frequencies now cast to object like other non-comparable joins, and arithmetic with indexes with mismatched frequencies align (:issue:`55782`)
- :class:`Series` "flex" methods like :meth:`Series.add` no longer allow passing a :class:`DataFrame` for ``other``; use the DataFrame reversed method instead (:issue:`46179`)
- :meth:`CategoricalIndex.append` no longer attempts to cast different-dtype indexes to the caller's dtype (:issue:`41626`)
- :meth:`ExtensionDtype.construct_array_type` is now a regular method instead of a ``classmethod`` (:issue:`58663`)
- Comparison operations between :class:`Index` and :class:`Series` now consistently return :class:`Series` regardless of which object is on the left or right (:issue:`36759`)
- Numpy functions like ``np.isinf`` that return a bool dtype when called on a :class:`Index` object now return a bool-dtype :class:`Index` instead of ``np.ndarray`` (:issue:`52676`)

.. ---------------------------------------------------------------------------
.. _whatsnew_300.deprecations:

Deprecations
~~~~~~~~~~~~

Copy keyword
^^^^^^^^^^^^

The ``copy`` keyword argument in the following methods is deprecated and
will be removed in a future version:

- :meth:`DataFrame.truncate` / :meth:`Series.truncate`
- :meth:`DataFrame.tz_convert` / :meth:`Series.tz_convert`
- :meth:`DataFrame.tz_localize` / :meth:`Series.tz_localize`
- :meth:`DataFrame.infer_objects` / :meth:`Series.infer_objects`
- :meth:`DataFrame.align` / :meth:`Series.align`
- :meth:`DataFrame.astype` / :meth:`Series.astype`
- :meth:`DataFrame.reindex` / :meth:`Series.reindex`
- :meth:`DataFrame.reindex_like` / :meth:`Series.reindex_like`
- :meth:`DataFrame.set_axis` / :meth:`Series.set_axis`
- :meth:`DataFrame.to_period` / :meth:`Series.to_period`
- :meth:`DataFrame.to_timestamp` / :meth:`Series.to_timestamp`
- :meth:`DataFrame.rename` / :meth:`Series.rename`
- :meth:`DataFrame.transpose`
- :meth:`DataFrame.swaplevel`
- :meth:`DataFrame.merge` / :func:`pd.merge`

Copy-on-Write utilizes a lazy copy mechanism that defers copying the data until
necessary. Use ``.copy`` to trigger an eager copy. The copy keyword has no effect
starting with 3.0, so it can be safely removed from your code.

Other Deprecations
^^^^^^^^^^^^^^^^^^

- Deprecated :func:`core.internals.api.make_block`, use public APIs instead (:issue:`56815`)
- Deprecated :meth:`.DataFrameGroupby.corrwith` (:issue:`57158`)
- Deprecated :meth:`Timestamp.utcfromtimestamp`, use ``Timestamp.fromtimestamp(ts, "UTC")`` instead (:issue:`56680`)
- Deprecated :meth:`Timestamp.utcnow`, use ``Timestamp.now("UTC")`` instead (:issue:`56680`)
- Deprecated ``pd.core.internals.api.maybe_infer_ndim`` (:issue:`40226`)
- Deprecated allowing constructing or casting to :class:`Categorical` with non-NA values that are not present in specified ``dtype.categories`` (:issue:`40996`)
- Deprecated allowing non-keyword arguments in :meth:`DataFrame.all`, :meth:`DataFrame.min`, :meth:`DataFrame.max`, :meth:`DataFrame.sum`, :meth:`DataFrame.prod`, :meth:`DataFrame.mean`, :meth:`DataFrame.median`, :meth:`DataFrame.sem`, :meth:`DataFrame.var`, :meth:`DataFrame.std`, :meth:`DataFrame.skew`, :meth:`DataFrame.kurt`, :meth:`Series.all`,  :meth:`Series.min`, :meth:`Series.max`, :meth:`Series.sum`, :meth:`Series.prod`, :meth:`Series.mean`, :meth:`Series.median`, :meth:`Series.sem`, :meth:`Series.var`, :meth:`Series.std`, :meth:`Series.skew`, and :meth:`Series.kurt`. (:issue:`57087`)
- Deprecated allowing non-keyword arguments in :meth:`DataFrame.groupby` and :meth:`Series.groupby` except ``by`` and ``level``. (:issue:`62102`)
- Deprecated allowing non-keyword arguments in :meth:`Series.to_markdown` except ``buf``. (:issue:`57280`)
- Deprecated allowing non-keyword arguments in :meth:`Series.to_string` except ``buf``. (:issue:`57280`)
- Deprecated behavior of :meth:`.DataFrameGroupBy.groups` and :meth:`.SeriesGroupBy.groups`, in a future version ``groups`` by one element list will return tuple instead of scalar. (:issue:`58858`)
- Deprecated behavior of :meth:`Series.dt.to_pytimedelta`, in a future version this will return a :class:`Series` containing python ``datetime.timedelta`` objects instead of an ``ndarray`` of timedelta; this matches the behavior of other :meth:`Series.dt` properties. (:issue:`57463`)
- Deprecated converting object-dtype columns of ``datetime.datetime`` objects to datetime64 when writing to stata (:issue:`56536`)
- Deprecated lowercase strings ``d``, ``b`` and ``c`` denoting frequencies in :class:`Day`, :class:`BusinessDay` and :class:`CustomBusinessDay` in favour of ``D``, ``B`` and ``C`` (:issue:`58998`)
- Deprecated lowercase strings ``w``, ``w-mon``, ``w-tue``, etc. denoting frequencies in :class:`Week` in favour of ``W``, ``W-MON``, ``W-TUE``, etc. (:issue:`58998`)
- Deprecated parameter ``method`` in :meth:`DataFrame.reindex_like` / :meth:`Series.reindex_like` (:issue:`58667`)
- Deprecated strings ``w``, ``d``, ``MIN``, ``MS``, ``US`` and ``NS`` denoting units in :class:`Timedelta` in favour of ``W``, ``D``, ``min``, ``ms``, ``us`` and ``ns`` (:issue:`59051`)
- Deprecated the ``arg`` parameter of ``Series.map``; pass the added ``func`` argument instead. (:issue:`61260`)
- Deprecated using ``epoch`` date format in :meth:`DataFrame.to_json` and :meth:`Series.to_json`, use ``iso`` instead. (:issue:`57063`)
- Deprecated allowing ``fill_value`` that cannot be held in the original dtype (excepting NA values for integer and bool dtypes) in :meth:`Series.unstack` and :meth:`DataFrame.unstack` (:issue:`12189`, :issue:`53868`)
- Deprecated allowing ``fill_value`` that cannot be held in the original dtype (excepting NA values for integer and bool dtypes) in :meth:`Series.shift` and :meth:`DataFrame.shift` (:issue:`53802`)
- Deprecated backward-compatibility behavior for :meth:`DataFrame.select_dtypes` matching "str" dtype when ``np.object_`` is specified (:issue:`61916`)
- Deprecated option "future.no_silent_downcasting", as it is no longer used. In a future version accessing this option will raise (:issue:`59502`)
- Deprecated silent casting of non-datetime 'other' to datetime in :meth:`Series.combine_first` (:issue:`62931`)
- Deprecated slicing on a :class:`Series` or :class:`DataFrame` with a :class:`DatetimeIndex` using a ``datetime.date`` object, explicitly cast to :class:`Timestamp` instead (:issue:`35830`)
<<<<<<< HEAD
- Deprecated the "columns" keyword in :meth:`Series.drop` as it was silently ignored (:issue:`39509`)
=======
- Deprecated support for the Dataframe Interchange Protocol (:issue:`56732`)
- Deprecated the 'inplace' keyword from :meth:`Resampler.interpolate`, as passing ``True`` raises ``AttributeError`` (:issue:`58690`)
>>>>>>> f918172b

.. ---------------------------------------------------------------------------
.. _whatsnew_300.prior_deprecations:

Removal of prior version deprecations/changes
~~~~~~~~~~~~~~~~~~~~~~~~~~~~~~~~~~~~~~~~~~~~~

Enforced deprecation of aliases ``M``, ``Q``, ``Y``, etc. in favour of ``ME``, ``QE``, ``YE``, etc. for offsets
^^^^^^^^^^^^^^^^^^^^^^^^^^^^^^^^^^^^^^^^^^^^^^^^^^^^^^^^^^^^^^^^^^^^^^^^^^^^^^^^^^^^^^^^^^^^^^^^^^^^^^^^^^^^^^^

Renamed the following offset aliases (:issue:`57986`):

+-------------------------------+------------------+------------------+
| offset                        | removed alias    | new alias        |
+===============================+==================+==================+
|:class:`MonthEnd`              |      ``M``       |     ``ME``       |
+-------------------------------+------------------+------------------+
|:class:`BusinessMonthEnd`      |      ``BM``      |     ``BME``      |
+-------------------------------+------------------+------------------+
|:class:`SemiMonthEnd`          |      ``SM``      |     ``SME``      |
+-------------------------------+------------------+------------------+
|:class:`CustomBusinessMonthEnd`|      ``CBM``     |     ``CBME``     |
+-------------------------------+------------------+------------------+
|:class:`QuarterEnd`            |      ``Q``       |     ``QE``       |
+-------------------------------+------------------+------------------+
|:class:`BQuarterEnd`           |      ``BQ``      |     ``BQE``      |
+-------------------------------+------------------+------------------+
|:class:`YearEnd`               |      ``Y``       |     ``YE``       |
+-------------------------------+------------------+------------------+
|:class:`BYearEnd`              |      ``BY``      |     ``BYE``      |
+-------------------------------+------------------+------------------+

Other Removals
^^^^^^^^^^^^^^
- :class:`.DataFrameGroupBy.idxmin`, :class:`.DataFrameGroupBy.idxmax`, :class:`.SeriesGroupBy.idxmin`, and :class:`.SeriesGroupBy.idxmax` will now raise a ``ValueError`` when a group has all NA values, or when used with ``skipna=False`` and any NA value is encountered (:issue:`10694`, :issue:`57745`)
- :func:`concat` no longer ignores empty objects when determining output dtypes (:issue:`39122`)
- :func:`concat` with all-NA entries no longer ignores the dtype of those entries when determining the result dtype (:issue:`40893`)
- :func:`read_excel`, :func:`read_json`, :func:`read_html`, and :func:`read_xml` no longer accept raw string or byte representation of the data. That type of data must be wrapped in a :py:class:`StringIO` or :py:class:`BytesIO` (:issue:`53767`)
- :func:`to_datetime` with a ``unit`` specified no longer parses strings into floats, instead parses them the same way as without ``unit`` (:issue:`50735`)
- :meth:`DataFrame.groupby` with ``as_index=False`` and aggregation methods will no longer exclude from the result the groupings that do not arise from the input (:issue:`49519`)
- :meth:`ExtensionArray._reduce` now requires a ``keepdims: bool = False`` parameter in the signature (:issue:`52788`)
- :meth:`Series.dt.to_pydatetime` now returns a :class:`Series` of :py:class:`datetime.datetime` objects (:issue:`52459`)
- :meth:`SeriesGroupBy.agg` no longer pins the name of the group to the input passed to the provided ``func`` (:issue:`51703`)
- All arguments except ``name`` in :meth:`Index.rename` are now keyword only (:issue:`56493`)
- All arguments except the first ``path``-like argument in IO writers are now keyword only (:issue:`54229`)
- Changed behavior of :meth:`Series.__getitem__` and :meth:`Series.__setitem__` to always treat integer keys as labels, never as positional, consistent with :class:`DataFrame` behavior (:issue:`50617`)
- Changed behavior of :meth:`Series.__getitem__`, :meth:`Series.__setitem__`, :meth:`DataFrame.__getitem__`, :meth:`DataFrame.__setitem__` with an integer slice on objects with a floating-dtype index. This is now treated as *positional* indexing (:issue:`49612`)
- Disallow a callable argument to :meth:`Series.iloc` to return a ``tuple`` (:issue:`53769`)
- Disallow allowing logical operations (``||``, ``&``, ``^``) between pandas objects and dtype-less sequences (e.g. ``list``, ``tuple``); wrap the objects in :class:`Series`, :class:`Index`, or ``np.array`` first instead (:issue:`52264`)
- Disallow automatic casting to object in :class:`Series` logical operations (``&``, ``^``, ``||``) between series with mismatched indexes and dtypes other than ``object`` or ``bool`` (:issue:`52538`)
- Disallow calling :meth:`Series.replace` or :meth:`DataFrame.replace` without a ``value`` and with non-dict-like ``to_replace`` (:issue:`33302`)
- Disallow constructing a :class:`arrays.SparseArray` with scalar data (:issue:`53039`)
- Disallow indexing an :class:`Index` with a boolean indexer of length zero, it now raises ``ValueError`` (:issue:`55820`)
- Disallow non-standard (``np.ndarray``, :class:`Index`, :class:`ExtensionArray`, or :class:`Series`) to :func:`isin`, :func:`unique`, :func:`factorize` (:issue:`52986`)
- Disallow passing a pandas type to :meth:`Index.view` (:issue:`55709`)
- Disallow units other than "s", "ms", "us", "ns" for datetime64 and timedelta64 dtypes in :func:`array` (:issue:`53817`)
- Removed "freq" keyword from :class:`PeriodArray` constructor, use "dtype" instead (:issue:`52462`)
- Removed 'fastpath' keyword in :class:`Categorical` constructor (:issue:`20110`)
- Removed 'kind' keyword in :meth:`Series.resample` and :meth:`DataFrame.resample` (:issue:`58125`)
- Removed ``Block``, ``DatetimeTZBlock``, ``ExtensionBlock``, ``create_block_manager_from_blocks`` from ``pandas.core.internals`` and ``pandas.core.internals.api`` (:issue:`55139`)
- Removed alias :class:`arrays.PandasArray` for :class:`arrays.NumpyExtensionArray` (:issue:`53694`)
- Removed deprecated "method" and "limit" keywords from :meth:`Series.replace` and :meth:`DataFrame.replace` (:issue:`53492`)
- Removed extension test classes ``BaseNoReduceTests``, ``BaseNumericReduceTests``, ``BaseBooleanReduceTests`` (:issue:`54663`)
- Removed the "closed" and "normalize" keywords in :meth:`DatetimeIndex.__new__` (:issue:`52628`)
- Removed the deprecated ``delim_whitespace`` keyword in :func:`read_csv` and :func:`read_table`, use ``sep=r"\s+"`` instead (:issue:`55569`)
- Require :meth:`SparseDtype.fill_value` to be a valid value for the :meth:`SparseDtype.subtype` (:issue:`53043`)
- Stopped automatically casting non-datetimelike values (mainly strings) in :meth:`Series.isin` and :meth:`Index.isin` with ``datetime64``, ``timedelta64``, and :class:`PeriodDtype` dtypes (:issue:`53111`)
- Stopped performing dtype inference in :class:`Index`, :class:`Series` and :class:`DataFrame` constructors when given a pandas object (:class:`Series`, :class:`Index`, :class:`ExtensionArray`), call ``.infer_objects`` on the input to keep the current behavior (:issue:`56012`)
- Stopped performing dtype inference when setting a :class:`Index` into a :class:`DataFrame` (:issue:`56102`)
- Stopped performing dtype inference with in :meth:`Index.insert` with object-dtype index; this often affects the index/columns that result when setting new entries into an empty :class:`Series` or :class:`DataFrame` (:issue:`51363`)
- Removed the "closed" and "unit" keywords in :meth:`TimedeltaIndex.__new__` (:issue:`52628`, :issue:`55499`)
- All arguments in :meth:`Index.sort_values` are now keyword only (:issue:`56493`)
- All arguments in :meth:`Series.to_dict` are now keyword only (:issue:`56493`)
- Changed the default value of ``na_action`` in :meth:`Categorical.map` to ``None`` (:issue:`51645`)
- Changed the default value of ``observed`` in :meth:`DataFrame.groupby` and :meth:`Series.groupby` to ``True`` (:issue:`51811`)
- Enforce deprecation in :func:`testing.assert_series_equal` and :func:`testing.assert_frame_equal` with object dtype and mismatched null-like values, which are now considered not-equal (:issue:`18463`)
- Enforce banning of upcasting in in-place setitem-like operations (:issue:`59007`) (see `PDEP6 <https://pandas.pydata.org/pdeps/0006-ban-upcasting.html>`_)
- Enforced deprecation ``all`` and ``any`` reductions with ``datetime64``, :class:`DatetimeTZDtype`, and :class:`PeriodDtype` dtypes (:issue:`58029`)
- Enforced deprecation allowing non-``bool`` and NA values for ``na`` in :meth:`.str.contains`, :meth:`.str.startswith`, and :meth:`.str.endswith` (:issue:`59615`)
- Enforced deprecation disallowing ``float`` "periods" in :func:`date_range`, :func:`period_range`, :func:`timedelta_range`, :func:`interval_range`,  (:issue:`56036`)
- Enforced deprecation disallowing parsing datetimes with mixed time zones unless user passes ``utc=True`` to :func:`to_datetime` (:issue:`57275`)
- Enforced deprecation in :meth:`Series.value_counts` and :meth:`Index.value_counts` with object dtype performing dtype inference on the ``.index`` of the result (:issue:`56161`)
- Enforced deprecation of :meth:`.DataFrameGroupBy.get_group` and :meth:`.SeriesGroupBy.get_group` allowing the ``name`` argument to be a non-tuple when grouping by a list of length 1 (:issue:`54155`)
- Enforced deprecation of :meth:`Series.interpolate` and :meth:`DataFrame.interpolate` for object-dtype (:issue:`57820`)
- Enforced deprecation of :meth:`offsets.Tick.delta`, use ``pd.Timedelta(obj)`` instead (:issue:`55498`)
- Enforced deprecation of ``axis=None`` acting the same as ``axis=0`` in the DataFrame reductions ``sum``, ``prod``, ``std``, ``var``, and ``sem``, passing ``axis=None`` will now reduce over both axes; this is particularly the case when doing e.g. ``numpy.sum(df)`` (:issue:`21597`)
- Enforced deprecation of ``core.internals`` member ``DatetimeTZBlock`` (:issue:`58467`)
- Enforced deprecation of ``date_parser`` in :func:`read_csv`, :func:`read_table`, :func:`read_fwf`, and :func:`read_excel` in favour of ``date_format`` (:issue:`50601`)
- Enforced deprecation of ``keep_date_col`` keyword in :func:`read_csv` (:issue:`55569`)
- Enforced deprecation of ``quantile`` keyword in :meth:`.Rolling.quantile` and :meth:`.Expanding.quantile`, renamed to ``q`` instead. (:issue:`52550`)
- Enforced deprecation of argument ``infer_datetime_format`` in :func:`read_csv`, as a strict version of it is now the default (:issue:`48621`)
- Enforced deprecation of combining parsed datetime columns in :func:`read_csv` in ``parse_dates`` (:issue:`55569`)
- Enforced deprecation of non-standard (``np.ndarray``, :class:`ExtensionArray`, :class:`Index`, or :class:`Series`) argument to :func:`api.extensions.take` (:issue:`52981`)
- Enforced deprecation of parsing system timezone strings to ``tzlocal``, which depended on system timezone, pass the 'tz' keyword instead (:issue:`50791`)
- Enforced deprecation of passing a dictionary to :meth:`SeriesGroupBy.agg` (:issue:`52268`)
- Enforced deprecation of string ``AS`` denoting frequency in :class:`YearBegin` and strings ``AS-DEC``, ``AS-JAN``, etc. denoting annual frequencies with various fiscal year starts (:issue:`57793`)
- Enforced deprecation of string ``A`` denoting frequency in :class:`YearEnd` and strings ``A-DEC``, ``A-JAN``, etc. denoting annual frequencies with various fiscal year ends (:issue:`57699`)
- Enforced deprecation of string ``BAS`` denoting frequency in :class:`BYearBegin` and strings ``BAS-DEC``, ``BAS-JAN``, etc. denoting annual frequencies with various fiscal year starts (:issue:`57793`)
- Enforced deprecation of string ``BA`` denoting frequency in :class:`BYearEnd` and strings ``BA-DEC``, ``BA-JAN``, etc. denoting annual frequencies with various fiscal year ends (:issue:`57793`)
- Enforced deprecation of strings ``H``, ``BH``, and ``CBH`` denoting frequencies in :class:`Hour`, :class:`BusinessHour`, :class:`CustomBusinessHour` (:issue:`59143`)
- Enforced deprecation of strings ``H``, ``BH``, and ``CBH`` denoting units in :class:`Timedelta` (:issue:`59143`)
- Enforced deprecation of strings ``T``, ``L``, ``U``, and ``N`` denoting frequencies in :class:`Minute`, :class:`Milli`, :class:`Micro`, :class:`Nano` (:issue:`57627`)
- Enforced deprecation of strings ``T``, ``L``, ``U``, and ``N`` denoting units in :class:`Timedelta` (:issue:`57627`)
- Enforced deprecation of the behavior of :func:`concat` when ``len(keys) != len(objs)`` would truncate to the shorter of the two. Now this raises a ``ValueError`` (:issue:`43485`)
- Enforced deprecation of the behavior of :meth:`DataFrame.replace` and :meth:`Series.replace` with :class:`CategoricalDtype` that would introduce new categories. (:issue:`58270`)
- Enforced deprecation of the behavior of :meth:`Series.argsort` in the presence of NA values (:issue:`58232`)
- Enforced deprecation of values "pad", "ffill", "bfill", and "backfill" for :meth:`Series.interpolate` and :meth:`DataFrame.interpolate` (:issue:`57869`)
- Enforced deprecation removing :meth:`Categorical.to_list`, use ``obj.tolist()`` instead (:issue:`51254`)
- Enforced silent-downcasting deprecation for :ref:`all relevant methods <whatsnew_220.silent_downcasting>` (:issue:`54710`)
- In :meth:`DataFrame.stack`, the default value of ``future_stack`` is now ``True``; specifying ``False`` will raise a ``FutureWarning`` (:issue:`55448`)
- Iterating over a :class:`.DataFrameGroupBy` or :class:`.SeriesGroupBy` will return tuples of length 1 for the groups when grouping by ``level`` a list of length 1 (:issue:`50064`)
- Methods ``apply``, ``agg``, and ``transform`` will no longer replace NumPy functions (e.g. ``np.sum``) and built-in functions (e.g. ``min``) with the equivalent pandas implementation; use string aliases (e.g. ``"sum"`` and ``"min"``) if you desire to use the pandas implementation (:issue:`53974`)
- Passing both ``freq`` and ``fill_value`` in :meth:`DataFrame.shift` and :meth:`Series.shift` and :meth:`.DataFrameGroupBy.shift` now raises a ``ValueError`` (:issue:`54818`)
- Removed :meth:`.DataFrameGroupBy.quantile` and :meth:`.SeriesGroupBy.quantile` supporting bool dtype (:issue:`53975`)
- Removed :meth:`DateOffset.is_anchored` and :meth:`offsets.Tick.is_anchored` (:issue:`56594`)
- Removed ``DataFrame.applymap``, ``Styler.applymap`` and ``Styler.applymap_index`` (:issue:`52364`)
- Removed ``DataFrame.bool`` and ``Series.bool`` (:issue:`51756`)
- Removed ``DataFrame.first`` and ``DataFrame.last`` (:issue:`53710`)
- Removed ``DataFrame.swapaxes`` and ``Series.swapaxes`` (:issue:`51946`)
- Removed ``DataFrameGroupBy.grouper`` and ``SeriesGroupBy.grouper`` (:issue:`56521`)
- Removed ``DataFrameGroupby.fillna`` and ``SeriesGroupBy.fillna``` (:issue:`55719`)
- Removed ``Index.format``, use :meth:`Index.astype` with ``str`` or :meth:`Index.map` with a ``formatter`` function instead (:issue:`55439`)
- Removed ``Resample.fillna`` (:issue:`55719`)
- Removed ``Series.__int__`` and ``Series.__float__``. Call ``int(Series.iloc[0])`` or ``float(Series.iloc[0])`` instead. (:issue:`51131`)
- Removed ``Series.ravel`` (:issue:`56053`)
- Removed ``Series.view`` (:issue:`56054`)
- Removed ``StataReader.close`` (:issue:`49228`)
- Removed ``_data`` from :class:`DataFrame`, :class:`Series`, :class:`.arrays.ArrowExtensionArray` (:issue:`52003`)
- Removed ``axis`` argument from :meth:`DataFrame.groupby`, :meth:`Series.groupby`, :meth:`DataFrame.rolling`, :meth:`Series.rolling`, :meth:`DataFrame.resample`, and :meth:`Series.resample` (:issue:`51203`)
- Removed ``axis`` argument from all groupby operations (:issue:`50405`)
- Removed ``convert_dtype`` from :meth:`Series.apply` (:issue:`52257`)
- Removed ``method``, ``limit`` ``fill_axis`` and ``broadcast_axis`` keywords from :meth:`DataFrame.align` (:issue:`51968`)
- Removed ``pandas.api.types.is_interval`` and ``pandas.api.types.is_period``, use ``isinstance(obj, pd.Interval)`` and ``isinstance(obj, pd.Period)`` instead (:issue:`55264`)
- Removed ``pandas.io.sql.execute`` (:issue:`50185`)
- Removed ``pandas.value_counts``, use :meth:`Series.value_counts` instead (:issue:`53493`)
- Removed ``read_gbq`` and ``DataFrame.to_gbq``. Use ``pandas_gbq.read_gbq`` and ``pandas_gbq.to_gbq`` instead https://pandas-gbq.readthedocs.io/en/latest/api.html (:issue:`55525`)
- Removed ``use_nullable_dtypes`` from :func:`read_parquet` (:issue:`51853`)
- Removed ``year``, ``month``, ``quarter``, ``day``, ``hour``, ``minute``, and ``second`` keywords in the :class:`PeriodIndex` constructor, use :meth:`PeriodIndex.from_fields` instead (:issue:`55960`)
- Removed argument ``limit`` from :meth:`DataFrame.pct_change`, :meth:`Series.pct_change`, :meth:`.DataFrameGroupBy.pct_change`, and :meth:`.SeriesGroupBy.pct_change`; the argument ``method`` must be set to ``None`` and will be removed in a future version of pandas (:issue:`53520`)
- Removed deprecated argument ``obj`` in :meth:`.DataFrameGroupBy.get_group` and :meth:`.SeriesGroupBy.get_group` (:issue:`53545`)
- Removed deprecated behavior of :meth:`Series.agg` using :meth:`Series.apply` (:issue:`53325`)
- Removed deprecated keyword ``method`` on :meth:`Series.fillna`, :meth:`DataFrame.fillna` (:issue:`57760`)
- Removed option ``mode.use_inf_as_na``, convert inf entries to ``NaN`` before instead (:issue:`51684`)
- Removed support for :class:`DataFrame` in :meth:`DataFrame.from_records`(:issue:`51697`)
- Removed support for ``errors="ignore"`` in :func:`to_datetime`, :func:`to_timedelta` and :func:`to_numeric` (:issue:`55734`)
- Removed support for ``slice`` in :meth:`DataFrame.take` (:issue:`51539`)
- Removed the ``ArrayManager`` (:issue:`55043`)
- Removed the ``fastpath`` argument from the :class:`Series` constructor (:issue:`55466`)
- Removed the ``is_boolean``, ``is_integer``, ``is_floating``, ``holds_integer``, ``is_numeric``, ``is_categorical``, ``is_object``, and ``is_interval`` attributes of :class:`Index` (:issue:`50042`)
- Removed the ``ordinal`` keyword in :class:`PeriodIndex`, use :meth:`PeriodIndex.from_ordinals` instead (:issue:`55960`)
- Removed unused arguments ``*args`` and ``**kwargs`` in :class:`Resampler` methods (:issue:`50977`)
- Unrecognized timezones when parsing strings to datetimes now raises a ``ValueError`` (:issue:`51477`)
- Removed the :class:`Grouper` attributes ``ax``, ``groups``, ``indexer``, and ``obj`` (:issue:`51206`, :issue:`51182`)
- Removed deprecated keyword ``verbose`` on :func:`read_csv` and :func:`read_table` (:issue:`56556`)
- Removed the ``method`` keyword in ``ExtensionArray.fillna``, implement ``ExtensionArray._pad_or_backfill`` instead (:issue:`53621`)
- Removed the attribute ``dtypes`` from :class:`.DataFrameGroupBy` (:issue:`51997`)
- Enforced deprecation of ``argmin``, ``argmax``, ``idxmin``, and ``idxmax`` returning a result when ``skipna=False`` and an NA value is encountered or all values are NA values; these operations will now raise in such cases (:issue:`33941`, :issue:`51276`)
- Enforced deprecation of storage option "pyarrow_numpy" for :class:`StringDtype` (:issue:`60152`)
- Removed specifying ``include_groups=True`` in :class:`.DataFrameGroupBy.apply` and :class:`.Resampler.apply` (:issue:`7155`)

.. ---------------------------------------------------------------------------
.. _whatsnew_300.performance:

Performance improvements
~~~~~~~~~~~~~~~~~~~~~~~~
- Eliminated circular reference in to original pandas object in accessor attributes (e.g. :attr:`Series.str`). However, accessor instantiation is no longer cached (:issue:`47667`, :issue:`41357`)
- :attr:`Categorical.categories` returns a :class:`RangeIndex` columns instead of an :class:`Index` if the constructed ``values`` was a ``range``. (:issue:`57787`)
- :class:`DataFrame` returns a :class:`RangeIndex` columns when possible when ``data`` is a ``dict`` (:issue:`57943`)
- :class:`Series` returns a :class:`RangeIndex` index when possible when ``data`` is a ``dict`` (:issue:`58118`)
- :func:`concat` returns a :class:`RangeIndex` column when possible when ``objs`` contains :class:`Series` and :class:`DataFrame` and ``axis=0`` (:issue:`58119`)
- :func:`concat` returns a :class:`RangeIndex` level in the :class:`MultiIndex` result when ``keys`` is a ``range`` or :class:`RangeIndex` (:issue:`57542`)
- :meth:`RangeIndex.append` returns a :class:`RangeIndex` instead of a :class:`Index` when appending values that could continue the :class:`RangeIndex` (:issue:`57467`)
- :meth:`Series.nlargest` has improved performance when there are duplicate values in the index (:issue:`55767`)
- :meth:`Series.str.extract` returns a :class:`RangeIndex` columns instead of an :class:`Index` column when possible (:issue:`57542`)
- :meth:`Series.str.partition` with :class:`ArrowDtype` returns a :class:`RangeIndex` columns instead of an :class:`Index` column when possible (:issue:`57768`)
- Performance improvement in :class:`DataFrame` when ``data`` is a ``dict`` and ``columns`` is specified (:issue:`24368`)
- Performance improvement in :class:`MultiIndex` when setting :attr:`MultiIndex.names` doesn't invalidate all cached operations (:issue:`59578`)
- Performance improvement in :meth:`DataFrame.join` for sorted but non-unique indexes (:issue:`56941`)
- Performance improvement in :meth:`DataFrame.join` when left and/or right are non-unique and ``how`` is ``"left"``, ``"right"``, or ``"inner"`` (:issue:`56817`)
- Performance improvement in :meth:`DataFrame.join` with ``how="left"`` or ``how="right"`` and ``sort=True`` (:issue:`56919`)
- Performance improvement in :meth:`DataFrame.to_csv` when ``index=False`` (:issue:`59312`)
- Performance improvement in :meth:`DataFrameGroupBy.ffill`, :meth:`DataFrameGroupBy.bfill`, :meth:`SeriesGroupBy.ffill`, and :meth:`SeriesGroupBy.bfill` (:issue:`56902`)
- Performance improvement in :meth:`Index.join` by propagating cached attributes in cases where the result matches one of the inputs (:issue:`57023`)
- Performance improvement in :meth:`Index.take` when ``indices`` is a full range indexer from zero to length of index (:issue:`56806`)
- Performance improvement in :meth:`Index.to_frame` returning a :class:`RangeIndex` columns of a :class:`Index` when possible. (:issue:`58018`)
- Performance improvement in :meth:`MultiIndex._engine` to use smaller dtypes if possible (:issue:`58411`)
- Performance improvement in :meth:`MultiIndex.equals` for equal length indexes (:issue:`56990`)
- Performance improvement in :meth:`MultiIndex.memory_usage` to ignore the index engine when it isn't already cached. (:issue:`58385`)
- Performance improvement in :meth:`RangeIndex.__getitem__` with a boolean mask or integers returning a :class:`RangeIndex` instead of a :class:`Index` when possible. (:issue:`57588`)
- Performance improvement in :meth:`RangeIndex.append` when appending the same index (:issue:`57252`)
- Performance improvement in :meth:`RangeIndex.argmin` and :meth:`RangeIndex.argmax` (:issue:`57823`)
- Performance improvement in :meth:`RangeIndex.insert` returning a :class:`RangeIndex` instead of a :class:`Index` when the :class:`RangeIndex` is empty. (:issue:`57833`)
- Performance improvement in :meth:`RangeIndex.round` returning a :class:`RangeIndex` instead of a :class:`Index` when possible. (:issue:`57824`)
- Performance improvement in :meth:`RangeIndex.searchsorted` (:issue:`58376`)
- Performance improvement in :meth:`RangeIndex.to_numpy` when specifying an ``na_value`` (:issue:`58376`)
- Performance improvement in :meth:`RangeIndex.value_counts` (:issue:`58376`)
- Performance improvement in :meth:`RangeIndex.join` returning a :class:`RangeIndex` instead of a :class:`Index` when possible. (:issue:`57651`, :issue:`57752`)
- Performance improvement in :meth:`RangeIndex.reindex` returning a :class:`RangeIndex` instead of a :class:`Index` when possible. (:issue:`57647`, :issue:`57752`)
- Performance improvement in :meth:`RangeIndex.take` returning a :class:`RangeIndex` instead of a :class:`Index` when possible. (:issue:`57445`, :issue:`57752`)
- Performance improvement in :func:`merge` if hash-join can be used (:issue:`57970`)
- Performance improvement in :func:`merge` when join keys have different dtypes and need to be upcast (:issue:`62902`)
- Performance improvement in :meth:`CategoricalDtype.update_dtype` when ``dtype`` is a :class:`CategoricalDtype` with non ``None`` categories and ordered (:issue:`59647`)
- Performance improvement in :meth:`DataFrame.__getitem__` when ``key`` is a :class:`DataFrame` with many columns (:issue:`61010`)
- Performance improvement in :meth:`DataFrame.astype` when converting to extension floating dtypes, e.g. "Float64" (:issue:`60066`)
- Performance improvement in :meth:`DataFrame.stack` when using ``future_stack=True`` and the DataFrame does not have a :class:`MultiIndex` (:issue:`58391`)
- Performance improvement in :meth:`DataFrame.where` when ``cond`` is a :class:`DataFrame` with many columns (:issue:`61010`)
- Performance improvement in :meth:`to_hdf` avoid unnecessary reopenings of the HDF5 file to speedup data addition to files with a very large number of groups . (:issue:`58248`)
- Performance improvement in ``DataFrameGroupBy.__len__`` and ``SeriesGroupBy.__len__`` (:issue:`57595`)
- Performance improvement in indexing operations for string dtypes (:issue:`56997`)
- Performance improvement in unary methods on a :class:`RangeIndex` returning a :class:`RangeIndex` instead of a :class:`Index` when possible. (:issue:`57825`)

.. ---------------------------------------------------------------------------
.. _whatsnew_300.bug_fixes:

Bug fixes
~~~~~~~~~

Categorical
^^^^^^^^^^^
- Bug in :class:`Categorical` where constructing from a pandas :class:`Series` or :class:`Index` with ``dtype='object'`` did not preserve the categories' dtype as ``object``; now the ``categories.dtype`` is preserved as ``object`` for these cases, while numpy arrays and Python sequences with ``dtype='object'`` continue to infer the most specific dtype (for example, ``str`` if all elements are strings) (:issue:`61778`)
- Bug in :func:`Series.apply` where ``nan`` was ignored for :class:`CategoricalDtype` (:issue:`59938`)
- Bug in :func:`bdate_range` raising ``ValueError`` with frequency ``freq="cbh"`` (:issue:`62849`)
- Bug in :func:`testing.assert_index_equal` raising ``TypeError`` instead of ``AssertionError`` for incomparable ``CategoricalIndex`` when ``check_categorical=True`` and ``exact=False`` (:issue:`61935`)
- Bug in :meth:`Categorical.astype` where ``copy=False`` would still trigger a copy of the codes (:issue:`62000`)
- Bug in :meth:`DataFrame.pivot` and :meth:`DataFrame.set_index` raising an ``ArrowNotImplementedError`` for columns with pyarrow dictionary dtype (:issue:`53051`)
- Bug in :meth:`Series.convert_dtypes` with ``dtype_backend="pyarrow"`` where empty :class:`CategoricalDtype` :class:`Series` raised an error or got converted to ``null[pyarrow]`` (:issue:`59934`)
-

Datetimelike
^^^^^^^^^^^^
- Bug in :attr:`is_year_start` where a DateTimeIndex constructed via a date_range with frequency 'MS' wouldn't have the correct year or quarter start attributes (:issue:`57377`)
- Bug in :class:`DataFrame` raising ``ValueError`` when ``dtype`` is ``timedelta64`` and ``data`` is a list containing ``None`` (:issue:`60064`)
- Bug in :class:`Timestamp` constructor failing to raise when ``tz=None`` is explicitly specified in conjunction with timezone-aware ``tzinfo`` or data (:issue:`48688`)
- Bug in :class:`Timestamp` constructor failing to raise when given a ``np.datetime64`` object with non-standard unit (:issue:`25611`)
- Bug in :func:`date_range` where the last valid timestamp would sometimes not be produced (:issue:`56134`)
- Bug in :func:`date_range` where using a negative frequency value would not include all points between the start and end values (:issue:`56147`)
- Bug in :func:`infer_freq` with a :class:`Series` with :class:`ArrowDtype` timestamp dtype incorrectly raising ``TypeError`` (:issue:`58403`)
- Bug in :func:`to_datetime` where passing an ``lxml.etree._ElementUnicodeResult`` together with ``format`` raised  ``TypeError``. Now subclasses of ``str`` are handled. (:issue:`60933`)
- Bug in :func:`tseries.api.guess_datetime_format` would fail to infer time format when "%Y" == "%H%M" (:issue:`57452`)
- Bug in :func:`tseries.frequencies.to_offset` would fail to parse frequency strings starting with "LWOM" (:issue:`59218`)
- Bug in :meth:`DataFrame.fillna` raising an ``AssertionError`` instead of ``OutOfBoundsDatetime`` when filling a ``datetime64[ns]`` column with an out-of-bounds timestamp. Now correctly raises ``OutOfBoundsDatetime``. (:issue:`61208`)
- Bug in :meth:`DataFrame.min` and :meth:`DataFrame.max` casting ``datetime64`` and ``timedelta64`` columns to ``float64`` and losing precision (:issue:`60850`)
- Bug in :meth:`Dataframe.agg` with df with missing values resulting in IndexError (:issue:`58810`)
- Bug in :meth:`DateOffset.rollback` (and subclass methods) with ``normalize=True`` rolling back one offset too long (:issue:`32616`)
- Bug in :meth:`DatetimeIndex.asof` with a string key giving incorrect results (:issue:`50946`)
- Bug in :meth:`DatetimeIndex.is_year_start` and :meth:`DatetimeIndex.is_quarter_start` does not raise on Custom business days frequencies bigger then "1C" (:issue:`58664`)
- Bug in :meth:`DatetimeIndex.is_year_start` and :meth:`DatetimeIndex.is_quarter_start` returning ``False`` on double-digit frequencies (:issue:`58523`)
- Bug in :meth:`DatetimeIndex.union` and :meth:`DatetimeIndex.intersection` when ``unit`` was non-nanosecond (:issue:`59036`)
- Bug in :meth:`DatetimeIndex.where` and :meth:`TimedeltaIndex.where` failing to set ``freq=None`` in some cases (:issue:`24555`)
- Bug in :meth:`Index.union` with a ``pyarrow`` timestamp dtype incorrectly returning ``object`` dtype (:issue:`58421`)
- Bug in :meth:`Series.dt.microsecond` producing incorrect results for pyarrow backed :class:`Series`. (:issue:`59154`)
- Bug in :meth:`Timestamp.normalize` and :meth:`DatetimeArray.normalize` returning incorrect results instead of raising on integer overflow for very small (distant past) values (:issue:`60583`)
- Bug in :meth:`Timestamp.replace` failing to update ``unit`` attribute when replacement introduces non-zero ``nanosecond`` or ``microsecond`` (:issue:`57749`)
- Bug in :meth:`to_datetime` not respecting dayfirst if an uncommon date string was passed. (:issue:`58859`)
- Bug in :meth:`to_datetime` on float array with missing values throwing ``FloatingPointError`` (:issue:`58419`)
- Bug in :meth:`to_datetime` on float32 df with year, month, day etc. columns leads to precision issues and incorrect result. (:issue:`60506`)
- Bug in :meth:`to_datetime` reports incorrect index in case of any failure scenario. (:issue:`58298`)
- Bug in :meth:`to_datetime` with ``format="ISO8601"`` and ``utc=True`` where naive timestamps incorrectly inherited timezone offset from previous timestamps in a series. (:issue:`61389`)
- Bug in :meth:`to_datetime` wrongly converts when ``arg`` is a ``np.datetime64`` object with unit of ``ps``. (:issue:`60341`)
- Bug in comparison between objects with ``np.datetime64`` dtype and ``timestamp[pyarrow]`` dtypes incorrectly raising ``TypeError`` (:issue:`60937`)
- Bug in comparison between objects with pyarrow date dtype and ``timestamp[pyarrow]`` or ``np.datetime64`` dtype failing to consider these as non-comparable (:issue:`62157`)
- Bug in constructing arrays with :class:`ArrowDtype` with ``timestamp`` type incorrectly allowing ``Decimal("NaN")`` (:issue:`61773`)
- Bug in constructing arrays with a timezone-aware :class:`ArrowDtype` from timezone-naive datetime objects incorrectly treating those as UTC times instead of wall times like :class:`DatetimeTZDtype` (:issue:`61775`)
- Bug in retaining frequency in :meth:`value_counts` specifically for :meth:`DatetimeIndex` and :meth:`TimedeltaIndex` (:issue:`33830`)
- Bug in setting scalar values with mismatched resolution into arrays with non-nanosecond ``datetime64``, ``timedelta64`` or :class:`DatetimeTZDtype` incorrectly truncating those scalars (:issue:`56410`)

Timedelta
^^^^^^^^^
- Accuracy improvement in :meth:`Timedelta.to_pytimedelta` to round microseconds consistently for large nanosecond based Timedelta (:issue:`57841`)
- Bug in :class:`Timedelta` constructor failing to raise when passed an invalid keyword (:issue:`53801`)
- Bug in :meth:`DataFrame.cumsum` which was raising ``IndexError`` if dtype is ``timedelta64[ns]`` (:issue:`57956`)
- Bug in multiplication operations with ``timedelta64`` dtype failing to raise ``TypeError`` when multiplying by ``bool`` objects or dtypes (:issue:`58054`)

Timezones
^^^^^^^^^
- Bug in :meth:`DatetimeIndex.union`, :meth:`DatetimeIndex.intersection`, and :meth:`DatetimeIndex.symmetric_difference` changing timezone to UTC when merging two DatetimeIndex objects with the same timezone but different units (:issue:`60080`)
- Bug in :meth:`Series.dt.tz_localize` with a timezone-aware :class:`ArrowDtype` incorrectly converting to UTC when ``tz=None`` (:issue:`61780`)
- Fixed bug in :func:`date_range` where tz-aware endpoints with calendar offsets (e.g. ``"MS"``) failed on DST fall-back. These now respect ``ambiguous``/ ``nonexistent``. (:issue:`52908`)


Numeric
^^^^^^^
- Bug in :func:`api.types.infer_dtype` returning "mixed" for complex and ``pd.NA`` mix (:issue:`61976`)
- Bug in :func:`api.types.infer_dtype` returning "mixed-integer-float" for float and ``pd.NA`` mix (:issue:`61621`)
- Bug in :meth:`DataFrame.combine_first` where Int64 and UInt64 integers with absolute value greater than ``2**53`` would lose precision after the operation. (:issue:`60128`)
- Bug in :meth:`DataFrame.corr` where numerical precision errors resulted in correlations above ``1.0`` (:issue:`61120`)
- Bug in :meth:`DataFrame.cov` raises a ``TypeError`` instead of returning potentially incorrect results or other errors (:issue:`53115`)
- Bug in :meth:`DataFrame.quantile` where the column type was not preserved when ``numeric_only=True`` with a list-like ``q`` produced an empty result (:issue:`59035`)
- Bug in :meth:`Series.dot` returning ``object`` dtype for :class:`ArrowDtype` and nullable-dtype data (:issue:`61375`)
- Bug in :meth:`Series.std` and :meth:`Series.var` when using complex-valued data (:issue:`61645`)
- Bug in ``np.matmul`` with :class:`Index` inputs raising a ``TypeError`` (:issue:`57079`)
- Bug in arithmetic operations between objects with numpy-nullable dtype and :class:`ArrowDtype` incorrectly raising (:issue:`58602`)

Conversion
^^^^^^^^^^
- Bug in :meth:`DataFrame.astype` not casting ``values`` for Arrow-based dictionary dtype correctly (:issue:`58479`)
- Bug in :meth:`DataFrame.update` bool dtype being converted to object (:issue:`55509`)
- Bug in :meth:`Series.astype` might modify read-only array inplace when casting to a string dtype (:issue:`57212`)
- Bug in :meth:`Series.convert_dtypes` and :meth:`DataFrame.convert_dtypes` removing timezone information for objects with :class:`ArrowDtype` (:issue:`60237`)
- Bug in :meth:`Series.reindex` not maintaining ``float32`` type when a ``reindex`` introduces a missing value (:issue:`45857`)
- Bug in :meth:`to_datetime` and :meth:`to_timedelta` with input ``None`` returning ``None`` instead of ``NaT``, inconsistent with other conversion methods (:issue:`23055`)

Strings
^^^^^^^
- Bug in :meth:`Series.str.replace` raising an error on valid group references (``\1``, ``\2``, etc.) on series converted to PyArrow backend dtype (:issue:`62653`)
- Bug in :meth:`Series.str.zfill` raising ``AttributeError`` for :class:`ArrowDtype` (:issue:`61485`)
- Bug in :meth:`Series.value_counts` would not respect ``sort=False`` for series having ``string`` dtype (:issue:`55224`)
- Bug in multiplication with a :class:`StringDtype` incorrectly allowing multiplying by bools; explicitly cast to integers instead (:issue:`62595`)

Interval
^^^^^^^^
- :meth:`Index.is_monotonic_decreasing`, :meth:`Index.is_monotonic_increasing`, and :meth:`Index.is_unique` could incorrectly be ``False`` for an ``Index`` created from a slice of another ``Index``. (:issue:`57911`)
- Bug in :class:`Index`, :class:`Series`, :class:`DataFrame` constructors when given a sequence of :class:`Interval` subclass objects casting them to :class:`Interval` (:issue:`46945`)
- Bug in :func:`interval_range` where start and end numeric types were always cast to 64 bit (:issue:`57268`)
- Bug in :meth:`IntervalIndex.get_indexer` and :meth:`IntervalIndex.drop` when one of the sides of the index is non-unique (:issue:`52245`)
- Construction of :class:`IntervalArray` and :class:`IntervalIndex` from arrays with mismatched signed/unsigned integer dtypes (e.g., ``int64`` and ``uint64``) now raises a :exc:`TypeError` instead of proceeding silently. (:issue:`55715`)

Indexing
^^^^^^^^
- Bug in :meth:`DataFrame.__getitem__` returning modified columns when called with ``slice`` in Python 3.12 (:issue:`57500`)
- Bug in :meth:`DataFrame.__getitem__` when slicing a :class:`DataFrame` with many rows raised an ``OverflowError`` (:issue:`59531`)
- Bug in :meth:`DataFrame.from_records` throwing a ``ValueError`` when passed an empty list in ``index`` (:issue:`58594`)
- Bug in :meth:`DataFrame.loc` and :meth:`DataFrame.iloc` returning incorrect dtype when selecting from a :class:`DataFrame` with mixed data types. (:issue:`60600`)
- Bug in :meth:`DataFrame.loc` with inconsistent behavior of loc-set with 2 given indexes to Series (:issue:`59933`)
- Bug in :meth:`Index.equals` when comparing between :class:`Series` with string dtype :class:`Index` (:issue:`61099`)
- Bug in :meth:`Index.get_indexer` and similar methods when ``NaN`` is located at or after position 128 (:issue:`58924`)
- Bug in :meth:`MultiIndex.insert` when a new value inserted to a datetime-like level gets cast to ``NaT`` and fails indexing (:issue:`60388`)
- Bug in :meth:`Series.__setitem__` when assigning boolean series with boolean indexer will raise ``LossySetitemError`` (:issue:`57338`)
- Bug in printing :attr:`Index.names` and :attr:`MultiIndex.levels` would not escape single quotes (:issue:`60190`)
- Bug in reindexing of :class:`DataFrame` with :class:`PeriodDtype` columns in case of consolidated block (:issue:`60980`, :issue:`60273`)
- Bug in :meth:`DataFrame.loc.__getitem__` and :meth:`DataFrame.iloc.__getitem__` with a :class:`CategoricalDtype` column with integer categories raising when trying to index a row containing a ``NaN`` entry (:issue:`58954`)
- Bug in :meth:`Index.__getitem__` incorrectly raising with a 0-dim ``np.ndarray`` key (:issue:`55601`)
- Bug in :meth:`Index.get_indexer` not casting missing values correctly for new string datatype (:issue:`55833`)
- Bug in adding new rows with :meth:`DataFrame.loc.__setitem__` or :class:`Series.loc.__setitem__` which failed to retain dtype on the object's index in some cases (:issue:`41626`)
- Bug in indexing on a :class:`DatetimeIndex` with a ``timestamp[pyarrow]`` dtype or on a :class:`TimedeltaIndex` with a ``duration[pyarrow]`` dtype (:issue:`62277`)

Missing
^^^^^^^
- Bug in :meth:`DataFrame.fillna` and :meth:`Series.fillna` that would ignore the ``limit`` argument on :class:`.ExtensionArray` dtypes (:issue:`58001`)
- Bug in :meth:`NA.__and__`, :meth:`NA.__or__` and :meth:`NA.__xor__` when operating with ``np.bool_`` objects (:issue:`58427`)
- Bug in ``divmod`` between :class:`NA` and ``Int64`` dtype objects (:issue:`62196`)
-

MultiIndex
^^^^^^^^^^
- :func:`DataFrame.loc` with ``axis=0``  and :class:`MultiIndex` when setting a value adds extra columns (:issue:`58116`)
- :meth:`DataFrame.melt` would not accept multiple names in ``var_name`` when the columns were a :class:`MultiIndex` (:issue:`58033`)
- :meth:`MultiIndex.insert` would not insert NA value correctly at unified location of index -1 (:issue:`59003`)
- :func:`MultiIndex.get_level_values` accessing a :class:`DatetimeIndex` does not carry the frequency attribute along (:issue:`58327`, :issue:`57949`)
- Bug in :class:`DataFrame` arithmetic operations in case of unaligned MultiIndex columns (:issue:`60498`)
- Bug in :class:`DataFrame` arithmetic operations with :class:`Series` in case of unaligned MultiIndex (:issue:`61009`)
- Bug in :meth:`MultiIndex.union` raising when indexes have duplicates with differing names (:issue:`62059`)
- Bug in :meth:`MultiIndex.from_tuples` causing wrong output with input of type tuples having NaN values (:issue:`60695`, :issue:`60988`)
- Bug in :meth:`DataFrame.__setitem__` where column alignment logic would reindex the assigned value with an empty index, incorrectly setting all values to ``NaN``.(:issue:`61841`)
- Bug in :meth:`DataFrame.reindex` and :meth:`Series.reindex` where reindexing :class:`Index` to a :class:`MultiIndex` would incorrectly set all values to ``NaN``.(:issue:`60923`)

I/O
^^^
- Bug in :class:`DataFrame` and :class:`Series` ``repr`` of :py:class:`collections.abc.Mapping` elements. (:issue:`57915`)
- Fix bug in ``on_bad_lines`` callable when returning too many fields: now emits
  ``ParserWarning`` and truncates extra fields regardless of ``index_col`` (:issue:`61837`)
- Bug in :meth:`.DataFrame.to_json` when ``"index"`` was a value in the :attr:`DataFrame.column` and :attr:`Index.name` was ``None``. Now, this will fail with a ``ValueError`` (:issue:`58925`)
- Bug in :meth:`.io.common.is_fsspec_url` not recognizing chained fsspec URLs (:issue:`48978`)
- Bug in :meth:`DataFrame._repr_html_` which ignored the ``"display.float_format"`` option (:issue:`59876`)
- Bug in :meth:`DataFrame.from_records` ignoring ``columns`` and ``index`` parameters when ``data`` is an empty iterator and ``nrows=0``. (:issue:`61140`)
- Bug in :meth:`DataFrame.from_records` where ``columns`` parameter with numpy structured array was not reordering and filtering out the columns (:issue:`59717`)
- Bug in :meth:`DataFrame.to_dict` raises unnecessary ``UserWarning`` when columns are not unique and ``orient='tight'``. (:issue:`58281`)
- Bug in :meth:`DataFrame.to_excel` when writing empty :class:`DataFrame` with :class:`MultiIndex` on both axes (:issue:`57696`)
- Bug in :meth:`DataFrame.to_excel` where the :class:`MultiIndex` index with a period level was not a date (:issue:`60099`)
- Bug in :meth:`DataFrame.to_stata` when exporting a column containing both long strings (Stata strL) and :class:`pd.NA` values (:issue:`23633`)
- Bug in :meth:`DataFrame.to_stata` when input encoded length and normal length are mismatched (:issue:`61583`)
- Bug in :meth:`DataFrame.to_stata` when writing :class:`DataFrame` and ``byteorder=`big```. (:issue:`58969`)
- Bug in :meth:`DataFrame.to_stata` when writing more than 32,000 value labels. (:issue:`60107`)
- Bug in :meth:`DataFrame.to_string` that raised ``StopIteration`` with nested DataFrames. (:issue:`16098`)
- Bug in :meth:`HDFStore.get` was failing to save data of dtype datetime64[s] correctly (:issue:`59004`)
- Bug in :meth:`HDFStore.select` causing queries on categorical string columns to return unexpected results (:issue:`57608`)
- Bug in :meth:`MultiIndex.factorize` incorrectly raising on length-0 indexes (:issue:`57517`)
- Bug in :meth:`read_csv` causing segmentation fault when ``encoding_errors`` is not a string. (:issue:`59059`)
- Bug in :meth:`read_csv` for the ``c`` and ``python`` engines where parsing numbers with large exponents caused overflows. Now, numbers with large positive exponents are parsed as ``inf`` or ``-inf`` depending on the sign of the mantissa, while those with large negative exponents are parsed as ``0.0`` (:issue:`62617`, :issue:`38794`, :issue:`62740`)
- Bug in :meth:`read_csv` raising ``TypeError`` when ``index_col`` is specified and ``na_values`` is a dict containing the key ``None``. (:issue:`57547`)
- Bug in :meth:`read_csv` raising ``TypeError`` when ``nrows`` and ``iterator`` are specified without specifying a ``chunksize``. (:issue:`59079`)
- Bug in :meth:`read_csv` where it did not appropriately skip a line when instructed, causing Empty Data Error (:issue:`62739`)
- Bug in :meth:`read_csv` where the order of the ``na_values`` makes an inconsistency when ``na_values`` is a list non-string values. (:issue:`59303`)
- Bug in :meth:`read_csv` with ``c`` and ``python`` engines reading big integers as strings. Now reads them as python integers. (:issue:`51295`)
- Bug in :meth:`read_csv` with ``engine="c"`` reading large float numbers with preceding integers as strings. Now reads them as floats. (:issue:`51295`)
- Bug in :meth:`read_csv` with ``engine="pyarrow"`` and ``dtype="Int64"`` losing precision (:issue:`56136`)
- Bug in :meth:`read_excel` raising ``ValueError`` when passing array of boolean values when ``dtype="boolean"``. (:issue:`58159`)
- Bug in :meth:`read_html` where ``rowspan`` in header row causes incorrect conversion to ``DataFrame``. (:issue:`60210`)
- Bug in :meth:`read_json` ignoring the given ``dtype`` when ``engine="pyarrow"`` (:issue:`59516`)
- Bug in :meth:`read_json` not validating the ``typ`` argument to not be exactly ``"frame"`` or ``"series"`` (:issue:`59124`)
- Bug in :meth:`read_json` where extreme value integers in string format were incorrectly parsed as a different integer number (:issue:`20608`)
- Bug in :meth:`read_stata` raising ``KeyError`` when input file is stored in big-endian format and contains strL data. (:issue:`58638`)
- Bug in :meth:`read_stata` where extreme value integers were incorrectly interpreted as missing for format versions 111 and prior (:issue:`58130`)
- Bug in :meth:`read_stata` where the missing code for double was not recognised for format versions 105 and prior (:issue:`58149`)
- Bug in :meth:`set_option` where setting the pandas option ``display.html.use_mathjax`` to ``False`` has no effect (:issue:`59884`)
- Bug in :meth:`to_csv` where ``quotechar``` is not escaped when ``escapechar`` is not None (:issue:`61407`)
- Bug in :meth:`to_excel` where :class:`MultiIndex` columns would be merged to a single row when ``merge_cells=False`` is passed (:issue:`60274`)

Period
^^^^^^
- Fixed error message when passing invalid period alias to :meth:`PeriodIndex.to_timestamp` (:issue:`58974`)
-

Plotting
^^^^^^^^
- Bug in :meth:`.DataFrameGroupBy.boxplot` failed when there were multiple groupings (:issue:`14701`)
- Bug in :meth:`DataFrame.plot.bar` when ``subplots`` and ``stacked=True`` are used in conjunction which causes incorrect stacking. (:issue:`61018`)
- Bug in :meth:`DataFrame.plot.bar` with ``stacked=True`` where labels on stacked bars with zero-height segments were incorrectly positioned at the base instead of the label position of the previous segment (:issue:`59429`)
- Bug in :meth:`DataFrame.plot.line` raising ``ValueError`` when set both color and a ``dict`` style (:issue:`59461`)
- Bug in :meth:`DataFrame.plot` that causes a shift to the right when the frequency multiplier is greater than one. (:issue:`57587`)
- Bug in :meth:`DataFrame.plot` where ``title`` would require extra titles when plotting more than one column per subplot. (:issue:`61019`)
- Bug in :meth:`Series.plot` preventing a line and bar from being aligned on the same plot (:issue:`61161`)
- Bug in :meth:`Series.plot` preventing a line and scatter plot from being aligned (:issue:`61005`)
- Bug in :meth:`Series.plot` with ``kind="pie"`` with :class:`ArrowDtype` (:issue:`59192`)

Groupby/resample/rolling
^^^^^^^^^^^^^^^^^^^^^^^^
- Bug in :meth:`.DataFrameGroupBy.__len__` and :meth:`.SeriesGroupBy.__len__` would raise when the grouping contained NA values and ``dropna=False`` (:issue:`58644`)
- Bug in :meth:`.DataFrameGroupBy.any` that returned True for groups where all Timedelta values are NaT. (:issue:`59712`)
- Bug in :meth:`.DataFrameGroupBy.groups` and :meth:`.SeriesGroupBy.groups` would fail when the groups were :class:`Categorical` with an NA value (:issue:`61356`)
- Bug in :meth:`.DataFrameGroupBy.groups` and :meth:`.SeriesGroupby.groups` that would not respect groupby argument ``dropna`` (:issue:`55919`)
- Bug in :meth:`.DataFrameGroupBy.median` where nat values gave an incorrect result. (:issue:`57926`)
- Bug in :meth:`.DataFrameGroupBy.quantile` when ``interpolation="nearest"`` is inconsistent with :meth:`DataFrame.quantile` (:issue:`47942`)
- Bug in :meth:`.DataFrameGroupBy` reductions where non-Boolean values were allowed for the ``numeric_only`` argument; passing a non-Boolean value will now raise (:issue:`62778`)
- Bug in :meth:`.Resampler.interpolate` on a :class:`DataFrame` with non-uniform sampling and/or indices not aligning with the resulting resampled index would result in wrong interpolation (:issue:`21351`)
- Bug in :meth:`.Series.rolling` when used with a :class:`.BaseIndexer` subclass and computing min/max (:issue:`46726`)
- Bug in :meth:`DataFrame.ewm` and :meth:`Series.ewm` when passed ``times`` and aggregation functions other than mean (:issue:`51695`)
- Bug in :meth:`DataFrame.resample` and :meth:`Series.resample` were not keeping the index name when the index had :class:`ArrowDtype` timestamp dtype (:issue:`61222`)
- Bug in :meth:`DataFrame.resample` changing index type to :class:`MultiIndex` when the dataframe is empty and using an upsample method (:issue:`55572`)
- Bug in :meth:`DataFrameGroupBy.agg` and :meth:`SeriesGroupBy.agg` that was returning numpy dtype values when input values are pyarrow dtype values, instead of returning pyarrow dtype values. (:issue:`53030`)
- Bug in :meth:`DataFrameGroupBy.agg` that raises ``AttributeError`` when there is dictionary input and duplicated columns, instead of returning a DataFrame with the aggregation of all duplicate columns. (:issue:`55041`)
- Bug in :meth:`DataFrameGroupBy.agg` where applying a user-defined function to an empty DataFrame returned a Series instead of an empty DataFrame. (:issue:`61503`)
- Bug in :meth:`DataFrameGroupBy.apply` and :meth:`SeriesGroupBy.apply` for empty data frame with ``group_keys=False`` still creating output index using group keys. (:issue:`60471`)
- Bug in :meth:`DataFrameGroupBy.apply` and :meth:`SeriesGroupBy.apply` not preserving ``_metadata`` attributes from subclassed DataFrames and Series (:issue:`62134`)
- Bug in :meth:`DataFrameGroupBy.apply` that was returning a completely empty DataFrame when all return values of ``func`` were ``None`` instead of returning an empty DataFrame with the original columns and dtypes. (:issue:`57775`)
- Bug in :meth:`DataFrameGroupBy.apply` with ``as_index=False`` that was returning :class:`MultiIndex` instead of returning :class:`Index`. (:issue:`58291`)
- Bug in :meth:`DataFrameGroupBy.cumsum` and :meth:`DataFrameGroupBy.cumprod` where ``numeric_only`` parameter was passed indirectly through kwargs instead of passing directly. (:issue:`58811`)
- Bug in :meth:`DataFrameGroupBy.cumsum` where it did not return the correct dtype when the label contained ``None``. (:issue:`58811`)
- Bug in :meth:`DataFrameGroupby.transform` and :meth:`SeriesGroupby.transform` with a reducer and ``observed=False`` that coerces dtype to float when there are unobserved categories. (:issue:`55326`)
- Bug in :meth:`Rolling.apply` for ``method="table"`` where column order was not being respected due to the columns getting sorted by default. (:issue:`59666`)
- Bug in :meth:`Rolling.apply` where the applied function could be called on fewer than ``min_period`` periods if ``method="table"``. (:issue:`58868`)
- Bug in :meth:`Series.resample` could raise when the date range ended shortly before a non-existent time. (:issue:`58380`)
- Bug in :meth:`Series.resample` raising error when resampling non-nanosecond resolutions out of bounds for nanosecond precision (:issue:`57427`)

Reshaping
^^^^^^^^^
- Bug in :func:`concat` with mixed integer and bool dtypes incorrectly casting the bools to integers (:issue:`45101`)
- Bug in :func:`qcut` where values at the quantile boundaries could be incorrectly assigned (:issue:`59355`)
- Bug in :meth:`DataFrame.combine_first` not preserving the column order (:issue:`60427`)
- Bug in :meth:`DataFrame.combine_first` with non-unique columns incorrectly raising (:issue:`29135`)
- Bug in :meth:`DataFrame.combine` with non-unique columns incorrectly raising (:issue:`51340`)
- Bug in :meth:`DataFrame.explode` producing incorrect result for :class:`pyarrow.large_list` type (:issue:`61091`)
- Bug in :meth:`DataFrame.join` inconsistently setting result index name (:issue:`55815`)
- Bug in :meth:`DataFrame.join` when a :class:`DataFrame` with a :class:`MultiIndex` would raise an ``AssertionError`` when :attr:`MultiIndex.names` contained ``None``. (:issue:`58721`)
- Bug in :meth:`DataFrame.merge` where merging on a column containing only ``NaN`` values resulted in an out-of-bounds array access (:issue:`59421`)
- Bug in :meth:`Series.combine_first` incorrectly replacing ``None`` entries with ``NaN`` (:issue:`58977`)
- Bug in :meth:`DataFrame.unstack` producing incorrect results when ``sort=False`` (:issue:`54987`, :issue:`55516`)
- Bug in :meth:`DataFrame.unstack` raising an error with indexes containing ``NaN`` with ``sort=False`` (:issue:`61221`)
- Bug in :meth:`DataFrame.merge` when merging two :class:`DataFrame` on ``intc`` or ``uintc`` types on Windows (:issue:`60091`, :issue:`58713`)
- Bug in :meth:`DataFrame.pivot_table` incorrectly subaggregating results when called without an ``index`` argument (:issue:`58722`)
- Bug in :meth:`DataFrame.pivot_table` incorrectly ignoring the ``values`` argument when also supplied to the ``index`` or ``columns`` parameters (:issue:`57876`, :issue:`61292`)
- Bug in :meth:`DataFrame.pivot_table` where ``margins=True`` did not correctly include groups with ``NaN`` values in the index or columns when ``dropna=False`` was explicitly passed. (:issue:`61509`)
- Bug in :meth:`DataFrame.stack` with the new implementation where ``ValueError`` is raised when ``level=[]`` (:issue:`60740`)
- Bug in :meth:`DataFrame.unstack` producing incorrect results when manipulating empty :class:`DataFrame` with an :class:`ExtentionDtype` (:issue:`59123`)
- Bug in :meth:`concat` where concatenating DataFrame and Series with ``ignore_index = True`` drops the series name (:issue:`60723`, :issue:`56257`)
- Bug in :func:`melt` where calling with duplicate column names in ``id_vars`` raised a misleading ``AttributeError`` (:issue:`61475`)
- Bug in :meth:`DataFrame.merge` where user-provided suffixes could result in duplicate column names if the resulting names matched existing columns. Now raises a :class:`MergeError` in such cases. (:issue:`61402`)
- Bug in :meth:`DataFrame.merge` with :class:`CategoricalDtype` columns incorrectly raising ``RecursionError`` (:issue:`56376`)
- Bug in :meth:`DataFrame.merge` with a ``float32`` index incorrectly casting the index to ``float64`` (:issue:`41626`)

Sparse
^^^^^^
- Bug in :class:`SparseDtype` for equal comparison with na fill value. (:issue:`54770`)
- Bug in :meth:`DataFrame.sparse.from_spmatrix` which hard coded an invalid ``fill_value`` for certain subtypes. (:issue:`59063`)
- Bug in :meth:`DataFrame.sparse.to_dense` which ignored subclassing and always returned an instance of :class:`DataFrame` (:issue:`59913`)

ExtensionArray
^^^^^^^^^^^^^^
- Bug in :class:`Categorical` when constructing with an :class:`Index` with :class:`ArrowDtype` (:issue:`60563`)
- Bug in :meth:`.arrays.ArrowExtensionArray.__setitem__` which caused wrong behavior when using an integer array with repeated values as a key (:issue:`58530`)
- Bug in :meth:`ArrowExtensionArray.factorize` where NA values were dropped when input was dictionary-encoded even when dropna was set to False(:issue:`60567`)
- Bug in :meth:`api.types.is_datetime64_any_dtype` where a custom :class:`ExtensionDtype` would return ``False`` for array-likes (:issue:`57055`)
- Bug in comparison between object with :class:`ArrowDtype` and incompatible-dtyped (e.g. string vs bool) incorrectly raising instead of returning all-``False`` (for ``==``) or all-``True`` (for ``!=``) (:issue:`59505`)
- Bug in constructing pandas data structures when passing into ``dtype`` a string of the type followed by ``[pyarrow]`` while PyArrow is not installed would raise ``NameError`` rather than ``ImportError`` (:issue:`57928`)
- Bug in various :class:`DataFrame` reductions for pyarrow temporal dtypes returning incorrect dtype when result was null (:issue:`59234`)
- Fixed flex arithmetic with :class:`ExtensionArray` operands raising when ``fill_value`` was passed. (:issue:`62467`)

Styler
^^^^^^
- Bug in :meth:`Styler.to_latex` where styling column headers when combined with a hidden index or hidden index-levels is fixed.

Other
^^^^^
- Bug in :class:`DataFrame` when passing a ``dict`` with a NA scalar and ``columns`` that would always return ``np.nan`` (:issue:`57205`)
- Bug in :class:`Series` ignoring errors when trying to convert :class:`Series` input data to the given ``dtype`` (:issue:`60728`)
- Bug in :func:`eval` on :class:`ExtensionArray` on including division ``/`` failed with a ``TypeError``. (:issue:`58748`)
- Bug in :func:`eval` where method calls on binary operations like ``(x + y).dropna()`` would raise ``AttributeError: 'BinOp' object has no attribute 'value'`` (:issue:`61175`)
- Bug in :func:`eval` where the names of the :class:`Series` were not preserved when using ``engine="numexpr"``. (:issue:`10239`)
- Bug in :func:`eval` with ``engine="numexpr"`` returning unexpected result for float division. (:issue:`59736`)
- Bug in :func:`to_numeric` raising ``TypeError`` when ``arg`` is a :class:`Timedelta` or :class:`Timestamp` scalar. (:issue:`59944`)
- Bug in :func:`unique` on :class:`Index` not always returning :class:`Index` (:issue:`57043`)
- Bug in :meth:`DataFrame.apply` raising ``RecursionError`` when passing ``func=list[int]``. (:issue:`61565`)
- Bug in :meth:`DataFrame.apply` where passing ``engine="numba"`` ignored ``args`` passed to the applied function (:issue:`58712`)
- Bug in :meth:`DataFrame.eval` and :meth:`DataFrame.query` which caused an exception when using NumPy attributes via ``@`` notation, e.g., ``df.eval("@np.floor(a)")``. (:issue:`58041`)
- Bug in :meth:`DataFrame.eval` and :meth:`DataFrame.query` which did not allow to use ``tan`` function. (:issue:`55091`)
- Bug in :meth:`DataFrame.query` where using duplicate column names led to a ``TypeError``. (:issue:`59950`)
- Bug in :meth:`DataFrame.query` which raised an exception or produced incorrect results when expressions contained backtick-quoted column names containing the hash character ``#``, backticks, or characters that fall outside the ASCII range (U+0001..U+007F). (:issue:`59285`) (:issue:`49633`)
- Bug in :meth:`DataFrame.query` which raised an exception when querying integer column names using backticks. (:issue:`60494`)
- Bug in :meth:`DataFrame.rename` and :meth:`Series.rename` when passed a ``mapper``, ``index``, or ``columns`` argument that is a :class:`Series` with non-unique ``ser.index`` producing a corrupted result instead of raising ``ValueError`` (:issue:`58621`)
- Bug in :meth:`DataFrame.sample` with ``replace=False`` and ``(n * max(weights) / sum(weights)) > 1``, the method would return biased results. Now raises ``ValueError``. (:issue:`61516`)
- Bug in :meth:`DataFrame.shift` where passing a ``freq`` on a DataFrame with no columns did not shift the index correctly. (:issue:`60102`)
- Bug in :meth:`DataFrame.sort_index` when passing ``axis="columns"`` and ``ignore_index=True`` and ``ascending=False`` not returning a :class:`RangeIndex` columns (:issue:`57293`)
- Bug in :meth:`DataFrame.sort_values` where sorting by a column explicitly named ``None`` raised a ``KeyError`` instead of sorting by the column as expected. (:issue:`61512`)
- Bug in :meth:`DataFrame.transform` that was returning the wrong order unless the index was monotonically increasing. (:issue:`57069`)
- Bug in :meth:`DataFrame.where` where using a non-bool type array in the function would return a ``ValueError`` instead of a ``TypeError`` (:issue:`56330`)
- Bug in :meth:`Index.sort_values` when passing a key function that turns values into tuples, e.g. ``key=natsort.natsort_key``, would raise ``TypeError`` (:issue:`56081`)
- Bug in :meth:`MultiIndex.fillna` error message was referring to ``isna`` instead of ``fillna`` (:issue:`60974`)
- Bug in :meth:`Series.describe` where median percentile was always included when the ``percentiles`` argument was passed (:issue:`60550`).
- Bug in :meth:`Series.diff` allowing non-integer values for the ``periods`` argument. (:issue:`56607`)
- Bug in :meth:`Series.dt` methods in :class:`ArrowDtype` that were returning incorrect values. (:issue:`57355`)
- Bug in :meth:`Series.isin` raising ``TypeError`` when series is large (>10**6) and ``values`` contains NA (:issue:`60678`)
- Bug in :meth:`Series.kurt` and :meth:`Series.skew` resulting in zero for low variance arrays (:issue:`57972`)
- Bug in :meth:`Series.map` with a ``timestamp[pyarrow]`` dtype or ``duration[pyarrow]`` dtype incorrectly returning all-``NaN`` entries (:issue:`61231`)
- Bug in :meth:`Series.mode` where an exception was raised when taking the mode with nullable types with no null values in the series. (:issue:`58926`)
- Bug in :meth:`Series.rank` that doesn't preserve missing values for nullable integers when ``na_option='keep'``. (:issue:`56976`)
- Bug in :meth:`Series.replace` and :meth:`DataFrame.replace` throwing ``ValueError`` when ``regex=True`` and all NA values. (:issue:`60688`)
- Bug in :meth:`Series.to_string` when series contains complex floats with exponents (:issue:`60405`)
- Bug in :meth:`read_csv` where chained fsspec TAR file and ``compression="infer"`` fails with ``tarfile.ReadError`` (:issue:`60028`)
- Bug in Dataframe Interchange Protocol implementation was returning incorrect results for data buffers' associated dtype, for string and datetime columns (:issue:`54781`)
- Bug in ``Series.list`` methods not preserving the original :class:`Index`. (:issue:`58425`)
- Bug in ``Series.list`` methods not preserving the original name. (:issue:`60522`)
- Bug in ``Series.replace`` when the Series was created from an :class:`Index` and Copy-On-Write is enabled (:issue:`61622`)
- Bug in ``divmod`` and ``rdivmod`` with :class:`DataFrame`, :class:`Series`, and :class:`Index` with ``bool`` dtypes failing to raise, which was inconsistent with ``__floordiv__`` behavior (:issue:`46043`)
- Bug in printing a :class:`DataFrame` with a :class:`DataFrame` stored in :attr:`DataFrame.attrs` raised a ``ValueError`` (:issue:`60455`)
- Bug in printing a :class:`Series` with a :class:`DataFrame` stored in :attr:`Series.attrs` raised a ``ValueError`` (:issue:`60568`)
- Bug when calling :py:func:`copy.copy` on a :class:`DataFrame` or :class:`Series` which would return a deep copy instead of a shallow copy (:issue:`62971`)
- Deprecated the keyword ``check_datetimelike_compat`` in :meth:`testing.assert_frame_equal` and :meth:`testing.assert_series_equal` (:issue:`55638`)
- Fixed bug in :meth:`Series.replace` and :meth:`DataFrame.replace` when trying to replace :class:`NA` values in a :class:`Float64Dtype` object with ``np.nan``; this now works with ``pd.set_option("mode.nan_is_na", False)`` and is irrelevant otherwise (:issue:`55127`)
- Fixed bug in :meth:`Series.replace` and :meth:`DataFrame.replace` when trying to replace :class:`np.nan` values in a :class:`Int64Dtype` object with :class:`NA`; this is now a no-op with ``pd.set_option("mode.nan_is_na", False)`` and is irrelevant otherwise (:issue:`51237`)
- Fixed bug in the :meth:`Series.rank` with object dtype and extremely small float values (:issue:`62036`)
- Fixed bug where the :class:`DataFrame` constructor misclassified array-like objects with a ``.name`` attribute as :class:`Series` or :class:`Index` (:issue:`61443`)
- Fixed regression in :meth:`DataFrame.from_records` not initializing subclasses properly (:issue:`57008`)

.. ***DO NOT USE THIS SECTION***

-
-

.. ---------------------------------------------------------------------------
.. _whatsnew_300.contributors:

Contributors
~~~~~~~~~~~~<|MERGE_RESOLUTION|>--- conflicted
+++ resolved
@@ -741,12 +741,9 @@
 - Deprecated option "future.no_silent_downcasting", as it is no longer used. In a future version accessing this option will raise (:issue:`59502`)
 - Deprecated silent casting of non-datetime 'other' to datetime in :meth:`Series.combine_first` (:issue:`62931`)
 - Deprecated slicing on a :class:`Series` or :class:`DataFrame` with a :class:`DatetimeIndex` using a ``datetime.date`` object, explicitly cast to :class:`Timestamp` instead (:issue:`35830`)
-<<<<<<< HEAD
+- Deprecated support for the Dataframe Interchange Protocol (:issue:`56732`)
 - Deprecated the "columns" keyword in :meth:`Series.drop` as it was silently ignored (:issue:`39509`)
-=======
-- Deprecated support for the Dataframe Interchange Protocol (:issue:`56732`)
 - Deprecated the 'inplace' keyword from :meth:`Resampler.interpolate`, as passing ``True`` raises ``AttributeError`` (:issue:`58690`)
->>>>>>> f918172b
 
 .. ---------------------------------------------------------------------------
 .. _whatsnew_300.prior_deprecations:
