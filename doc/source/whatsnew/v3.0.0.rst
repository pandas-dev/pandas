--- conflicted
+++ resolved
@@ -1149,11 +1149,8 @@
 - Bug in :meth:`Rolling.apply` for ``method="table"`` where column order was not being respected due to the columns getting sorted by default. (:issue:`59666`)
 - Bug in :meth:`Rolling.apply` where the applied function could be called on fewer than ``min_period`` periods if ``method="table"``. (:issue:`58868`)
 - Bug in :meth:`Series.resample` could raise when the date range ended shortly before a non-existent time. (:issue:`58380`)
-<<<<<<< HEAD
 - Bug in :meth:`Series.rolling.var` and :meth:`Series.rolling.std` where the end of window was not indexed correctly. (:issue:`47721`, :issue:`52407`, :issue:`54518`, :issue:`55343`)
 - Bug in :meth:`DataFrameGroupBy.agg` where `numeric_only=True` was ignored when passing a list of aggregation functions (:issue:`49352`)
-=======
->>>>>>> 81f8d5d3
 
 Reshaping
 ^^^^^^^^^
