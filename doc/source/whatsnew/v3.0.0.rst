.. _whatsnew_230:

What's new in 3.0.0 (Month XX, 2024)
------------------------------------

These are the changes in pandas 3.0.0. See :ref:`release` for a full changelog
including other versions of pandas.

{{ header }}

.. ---------------------------------------------------------------------------
.. _whatsnew_300.enhancements:

Enhancements
~~~~~~~~~~~~

.. _whatsnew_300.enhancements.enhancement1:

enhancement1
^^^^^^^^^^^^

.. _whatsnew_300.enhancements.enhancement2:

enhancement2
^^^^^^^^^^^^

.. _whatsnew_300.enhancements.other:

Other enhancements
^^^^^^^^^^^^^^^^^^
- :func:`DataFrame.to_excel` now raises an ``UserWarning`` when the character count in a cell exceeds Excel's limitation of 32767 characters (:issue:`56954`)
- :func:`read_stata` now returns ``datetime64`` resolutions better matching those natively stored in the stata format (:issue:`55642`)
- :meth:`Styler.set_tooltips` provides alternative method to storing tooltips by using title attribute of td elements. (:issue:`56981`)
- Allow dictionaries to be passed to :meth:`pandas.Series.str.replace` via ``pat`` parameter (:issue:`51748`)
- Support passing a :class:`Series` input to :func:`json_normalize` that retains the :class:`Series` :class:`Index` (:issue:`51452`)
-

.. ---------------------------------------------------------------------------
.. _whatsnew_300.notable_bug_fixes:

Notable bug fixes
~~~~~~~~~~~~~~~~~

These are bug fixes that might have notable behavior changes.

.. _whatsnew_300.notable_bug_fixes.notable_bug_fix1:

notable_bug_fix1
^^^^^^^^^^^^^^^^

.. _whatsnew_300.notable_bug_fixes.notable_bug_fix2:

notable_bug_fix2
^^^^^^^^^^^^^^^^

.. ---------------------------------------------------------------------------
.. _whatsnew_300.api_breaking:

Backwards incompatible API changes
~~~~~~~~~~~~~~~~~~~~~~~~~~~~~~~~~~

.. _whatsnew_300.api_breaking.deps:

Increased minimum versions for dependencies
^^^^^^^^^^^^^^^^^^^^^^^^^^^^^^^^^^^^^^^^^^^
Some minimum supported versions of dependencies were updated.
If installed, we now require:

+-----------------+-----------------+----------+---------+
| Package         | Minimum Version | Required | Changed |
+=================+=================+==========+=========+
| numpy           | 1.23.5          |    X     |    X    |
+-----------------+-----------------+----------+---------+

For `optional libraries <https://pandas.pydata.org/docs/getting_started/install.html>`_ the general recommendation is to use the latest version.
The following table lists the lowest version per library that is currently being tested throughout the development of pandas.
Optional libraries below the lowest tested version may still work, but are not considered supported.

+-----------------+---------------------+
| Package         | New Minimum Version |
+=================+=====================+
<<<<<<< HEAD
| pytz            | 2023.3              |
=======
| fastparquet     | 2023.04.0           |
>>>>>>> 4ed67ac9
+-----------------+---------------------+

See :ref:`install.dependencies` and :ref:`install.optional_dependencies` for more.

.. _whatsnew_300.api_breaking.pytz:

``pytz`` now an optional dependency
^^^^^^^^^^^^^^^^^^^^^^^^^^^^^^^^^^^

pandas now uses :py:mod:`zoneinfo` from the standard library as the default timezone implementation when passing a timezone
string to various methods. (:issue:`34916`)

*Old behavior:*

.. code-block:: ipython

    In [1]: ts = pd.Timestamp(2024, 1, 1).tz_localize("US/Pacific")
    In [2]: ts.tz
    <DstTzInfo 'US/Pacific' LMT-1 day, 16:07:00 STD>

*New behavior:*

.. ipython:: python

    ts = pd.Timestamp(2024, 1, 1).tz_localize("US/Pacific")
    ts.tz


``pytz`` timezone objects are still supported when passed directly, but they will no longer be returned by default
from string inputs. Moreover, ``pytz`` is no longer a required dependency of pandas, but can be installed
with the pip extra ``pip install pandas[timezone]``.


Additionally, pandas no longer throws ``pytz`` exceptions for timezone operations leading to ambiguous or nonexistent
times. These operations will now yield :class:`errors.AmbiguousTimeError` and :class:`errors.NonexistentError`
and are accessible from :mod:`errors`.


Other API changes
^^^^^^^^^^^^^^^^^
- 3rd party ``py.path`` objects are no longer explicitly supported in IO methods. Use :py:class:`pathlib.Path` objects instead (:issue:`57091`)
- :attr:`MultiIndex.codes`, :attr:`MultiIndex.levels`, and :attr:`MultiIndex.names` now returns a ``tuple`` instead of a ``FrozenList`` (:issue:`53531`)
- :func:`read_table`'s ``parse_dates`` argument defaults to ``None`` to improve consistency with :func:`read_csv` (:issue:`57476`)
- Made ``dtype`` a required argument in :meth:`ExtensionArray._from_sequence_of_strings` (:issue:`56519`)
- Updated :meth:`DataFrame.to_excel` so that the output spreadsheet has no styling. Custom styling can still be done using :meth:`Styler.to_excel` (:issue:`54154`)
- pickle and HDF (``.h5``) files created with Python 2 are no longer explicitly supported (:issue:`57387`)
-

.. ---------------------------------------------------------------------------
.. _whatsnew_300.deprecations:

Deprecations
~~~~~~~~~~~~
- Deprecated :meth:`Timestamp.utcfromtimestamp`, use ``Timestamp.fromtimestamp(ts, "UTC")`` instead (:issue:`56680`)
- Deprecated :meth:`Timestamp.utcnow`, use ``Timestamp.now("UTC")`` instead (:issue:`56680`)
- Deprecated allowing non-keyword arguments in :meth:`Series.to_markdown` except ``buf``. (:issue:`57280`)
- Deprecated allowing non-keyword arguments in :meth:`Series.to_string` except ``buf``. (:issue:`57280`)
-

.. ---------------------------------------------------------------------------
.. _whatsnew_300.prior_deprecations:

Removal of prior version deprecations/changes
~~~~~~~~~~~~~~~~~~~~~~~~~~~~~~~~~~~~~~~~~~~~~
- :func:`read_excel`, :func:`read_json`, :func:`read_html`, and :func:`read_xml` no longer accept raw string or byte representation of the data. That type of data must be wrapped in a :py:class:`StringIO` or :py:class:`BytesIO` (:issue:`53767`)
- :meth:`Series.dt.to_pydatetime` now returns a :class:`Series` of :py:class:`datetime.datetime` objects (:issue:`52459`)
- All arguments except ``name`` in :meth:`Index.rename` are now keyword only (:issue:`56493`)
- All arguments except the first ``path``-like argument in IO writers are now keyword only (:issue:`54229`)
- All arguments in :meth:`Index.sort_values` are now keyword only (:issue:`56493`)
- All arguments in :meth:`Series.to_dict` are now keyword only (:issue:`56493`)
- Changed the default value of ``observed`` in :meth:`DataFrame.groupby` and :meth:`Series.groupby` to ``True`` (:issue:`51811`)
- Enforced deprecation disallowing parsing datetimes with mixed time zones unless user passes ``utc=True`` to :func:`to_datetime` (:issue:`57275`)
- Enforced silent-downcasting deprecation for :ref:`all relevant methods <whatsnew_220.silent_downcasting>` (:issue:`54710`)
- In :meth:`DataFrame.stack`, the default value of ``future_stack`` is now ``True``; specifying ``False`` will raise a ``FutureWarning`` (:issue:`55448`)
- Passing both ``freq`` and ``fill_value`` in :meth:`DataFrame.shift` and :meth:`Series.shift` and :meth:`.DataFrameGroupBy.shift` now raises a ``ValueError`` (:issue:`54818`)
- Removed :meth:`DateOffset.is_anchored` and :meth:`offsets.Tick.is_anchored` (:issue:`56594`)
- Removed ``DataFrame.applymap``, ``Styler.applymap`` and ``Styler.applymap_index`` (:issue:`52364`)
- Removed ``DataFrame.bool`` and ``Series.bool`` (:issue:`51756`)
- Removed ``DataFrame.first`` and ``DataFrame.last`` (:issue:`53710`)
- Removed ``DataFrame.swapaxes`` and ``Series.swapaxes`` (:issue:`51946`)
- Removed ``DataFrameGroupBy.grouper`` and ``SeriesGroupBy.grouper`` (:issue:`56521`)
- Removed ``DataFrameGroupby.fillna`` and ``SeriesGroupBy.fillna``` (:issue:`55719`)
- Removed ``Index.format``, use :meth:`Index.astype` with ``str`` or :meth:`Index.map` with a ``formatter`` function instead (:issue:`55439`)
- Removed ``Resample.fillna`` (:issue:`55719`)
- Removed ``Series.__int__`` and ``Series.__float__``. Call ``int(Series.iloc[0])`` or ``float(Series.iloc[0])`` instead. (:issue:`51131`)
- Removed ``Series.ravel`` (:issue:`56053`)
- Removed ``Series.view`` (:issue:`56054`)
- Removed ``StataReader.close`` (:issue:`49228`)
- Removed ``_data`` from :class:`DataFrame`, :class:`Series`, :class:`.arrays.ArrowExtensionArray` (:issue:`52003`)
- Removed ``axis`` argument from :meth:`DataFrame.groupby`, :meth:`Series.groupby`, :meth:`DataFrame.rolling`, :meth:`Series.rolling`, :meth:`DataFrame.resample`, and :meth:`Series.resample` (:issue:`51203`)
- Removed ``axis`` argument from all groupby operations (:issue:`50405`)
- Removed ``convert_dtype`` from :meth:`Series.apply` (:issue:`52257`)
- Removed ``method``, ``limit`` ``fill_axis`` and ``broadcast_axis`` keywords from :meth:`DataFrame.align` (:issue:`51968`)
- Removed ``pandas.api.types.is_interval`` and ``pandas.api.types.is_period``, use ``isinstance(obj, pd.Interval)`` and ``isinstance(obj, pd.Period)`` instead (:issue:`55264`)
- Removed ``pandas.io.sql.execute`` (:issue:`50185`)
- Removed ``pandas.value_counts``, use :meth:`Series.value_counts` instead (:issue:`53493`)
- Removed ``read_gbq`` and ``DataFrame.to_gbq``. Use ``pandas_gbq.read_gbq`` and ``pandas_gbq.to_gbq`` instead https://pandas-gbq.readthedocs.io/en/latest/api.html (:issue:`55525`)
- Removed ``use_nullable_dtypes`` from :func:`read_parquet` (:issue:`51853`)
- Removed ``year``, ``month``, ``quarter``, ``day``, ``hour``, ``minute``, and ``second`` keywords in the :class:`PeriodIndex` constructor, use :meth:`PeriodIndex.from_fields` instead (:issue:`55960`)
- Removed deprecated argument ``obj`` in :meth:`.DataFrameGroupBy.get_group` and :meth:`.SeriesGroupBy.get_group` (:issue:`53545`)
- Removed deprecated behavior of :meth:`Series.agg` using :meth:`Series.apply` (:issue:`53325`)
- Removed option ``mode.use_inf_as_na``, convert inf entries to ``NaN`` before instead (:issue:`51684`)
- Removed support for :class:`DataFrame` in :meth:`DataFrame.from_records`(:issue:`51697`)
- Removed support for ``errors="ignore"`` in :func:`to_datetime`, :func:`to_timedelta` and :func:`to_numeric` (:issue:`55734`)
- Removed support for ``slice`` in :meth:`DataFrame.take` (:issue:`51539`)
- Removed the ``ArrayManager`` (:issue:`55043`)
- Removed the ``fastpath`` argument from the :class:`Series` constructor (:issue:`55466`)
- Removed the ``is_boolean``, ``is_integer``, ``is_floating``, ``holds_integer``, ``is_numeric``, ``is_categorical``, ``is_object``, and ``is_interval`` attributes of :class:`Index` (:issue:`50042`)
- Removed the ``ordinal`` keyword in :class:`PeriodIndex`, use :meth:`PeriodIndex.from_ordinals` instead (:issue:`55960`)
- Removed unused arguments ``*args`` and ``**kwargs`` in :class:`Resampler` methods (:issue:`50977`)
- Unrecognized timezones when parsing strings to datetimes now raises a ``ValueError`` (:issue:`51477`)


.. ---------------------------------------------------------------------------
.. _whatsnew_300.performance:

Performance improvements
~~~~~~~~~~~~~~~~~~~~~~~~
- Performance improvement in :meth:`DataFrame.join` for sorted but non-unique indexes (:issue:`56941`)
- Performance improvement in :meth:`DataFrame.join` when left and/or right are non-unique and ``how`` is ``"left"``, ``"right"``, or ``"inner"`` (:issue:`56817`)
- Performance improvement in :meth:`DataFrame.join` with ``how="left"`` or ``how="right"`` and ``sort=True`` (:issue:`56919`)
- Performance improvement in :meth:`DataFrameGroupBy.ffill`, :meth:`DataFrameGroupBy.bfill`, :meth:`SeriesGroupBy.ffill`, and :meth:`SeriesGroupBy.bfill` (:issue:`56902`)
- Performance improvement in :meth:`Index.join` by propagating cached attributes in cases where the result matches one of the inputs (:issue:`57023`)
- Performance improvement in :meth:`Index.take` when ``indices`` is a full range indexer from zero to length of index (:issue:`56806`)
- Performance improvement in :meth:`MultiIndex.equals` for equal length indexes (:issue:`56990`)
- Performance improvement in :meth:`RangeIndex.append` when appending the same index (:issue:`57252`)
- Performance improvement in :meth:`RangeIndex.take` returning a :class:`RangeIndex` instead of a :class:`Index` when possible. (:issue:`57445`)
- Performance improvement in indexing operations for string dtypes (:issue:`56997`)
- :meth:`Series.str.extract` returns a :class:`RangeIndex` columns instead of an :class:`Index` column when possible (:issue:`?``)

.. ---------------------------------------------------------------------------
.. _whatsnew_300.bug_fixes:

Bug fixes
~~~~~~~~~
- Fixed bug in :meth:`DataFrame.join` inconsistently setting result index name (:issue:`55815`)
- Fixed bug in :meth:`DataFrame.to_string` that raised ``StopIteration`` with nested DataFrames. (:issue:`16098`)
- Fixed bug in :meth:`Series.diff` allowing non-integer values for the ``periods`` argument. (:issue:`56607`)

Categorical
^^^^^^^^^^^
-
-

Datetimelike
^^^^^^^^^^^^
- Bug in :func:`date_range` where the last valid timestamp would sometimes not be produced (:issue:`56134`)
-

Timedelta
^^^^^^^^^
-
-

Timezones
^^^^^^^^^
-
-

Numeric
^^^^^^^
- Bug in ``np.matmul`` with :class:`Index` inputs raising a ``TypeError`` (:issue:`57079`)
-

Conversion
^^^^^^^^^^
- Bug in :meth:`Series.astype` might modify read-only array inplace when casting to a string dtype (:issue:`57212`)
- Bug in :meth:`Series.reindex` not maintaining ``float32`` type when a ``reindex`` introduces a missing value (:issue:`45857`)

Strings
^^^^^^^
- Bug in :meth:`Series.value_counts` would not respect ``sort=False`` for series having ``string`` dtype (:issue:`55224`)
-

Interval
^^^^^^^^
- Bug in :func:`interval_range` where start and end numeric types were always cast to 64 bit (:issue:`57268`)
-

Indexing
^^^^^^^^
-
-

Missing
^^^^^^^
-
-

MultiIndex
^^^^^^^^^^
-
-

I/O
^^^
-
-

Period
^^^^^^
-
-

Plotting
^^^^^^^^
-
-

Groupby/resample/rolling
^^^^^^^^^^^^^^^^^^^^^^^^
- Bug in :meth:`.DataFrameGroupBy.quantile` when ``interpolation="nearest"`` is inconsistent with :meth:`DataFrame.quantile` (:issue:`47942`)
- Bug in :meth:`DataFrame.ewm` and :meth:`Series.ewm` when passed ``times`` and aggregation functions other than mean (:issue:`51695`)
- Bug in :meth:`.DataFrameGroupBy.groups` and :meth:`.SeriesGroupby.groups` that would not respect groupby arguments ``dropna`` and ``sort`` (:issue:`55919`, :issue:`56966`, :issue:`56851`)
- Bug in :meth:`.DataFrameGroupBy.nunique` and :meth:`.SeriesGroupBy.nunique` would fail with multiple categorical groupings when ``as_index=False`` (:issue:`52848`)
- Bug in :meth:`.DataFrameGroupBy.prod`, :meth:`.DataFrameGroupBy.any`, and :meth:`.DataFrameGroupBy.all` would result in NA values on unobserved groups; they now result in ``1``, ``False``, and ``True`` respectively (:issue:`55783`)
- Bug in :meth:`.DataFrameGroupBy.value_counts` would produce incorrect results when used with some categorical and some non-categorical groupings and ``observed=False`` (:issue:`56016`)
-

Reshaping
^^^^^^^^^
-
-

Sparse
^^^^^^
-
-

ExtensionArray
^^^^^^^^^^^^^^
- Fixed bug in :meth:`api.types.is_datetime64_any_dtype` where a custom :class:`ExtensionDtype` would return ``False`` for array-likes (:issue:`57055`)
-

Styler
^^^^^^
-

Other
^^^^^
- Bug in :func:`tseries.api.guess_datetime_format` would fail to infer time format when "%Y" == "%H%M" (:issue:`57452`)
- Bug in :meth:`DataFrame.sort_index` when passing ``axis="columns"`` and ``ignore_index=True`` and ``ascending=False`` not returning a :class:`RangeIndex` columns (:issue:`57293`)
- Bug in :meth:`DataFrame.where` where using a non-bool type array in the function would return a ``ValueError`` instead of a ``TypeError`` (:issue:`56330`)

.. ***DO NOT USE THIS SECTION***

-
-

.. ---------------------------------------------------------------------------
.. _whatsnew_300.contributors:

Contributors
~~~~~~~~~~~~<|MERGE_RESOLUTION|>--- conflicted
+++ resolved
@@ -79,11 +79,8 @@
 +-----------------+---------------------+
 | Package         | New Minimum Version |
 +=================+=====================+
-<<<<<<< HEAD
 | pytz            | 2023.3              |
-=======
 | fastparquet     | 2023.04.0           |
->>>>>>> 4ed67ac9
 +-----------------+---------------------+
 
 See :ref:`install.dependencies` and :ref:`install.optional_dependencies` for more.
