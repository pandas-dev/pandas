.. _whatsnew_300:

What's new in 3.0.0 (Month XX, 2025)
------------------------------------

These are the changes in pandas 3.0.0. See :ref:`release` for a full changelog
including other versions of pandas.

{{ header }}

.. ---------------------------------------------------------------------------
.. _whatsnew_300.enhancements:

Enhancements
~~~~~~~~~~~~

.. _whatsnew_300.enhancements.string_dtype:

Dedicated string data type by default
^^^^^^^^^^^^^^^^^^^^^^^^^^^^^^^^^^^^^

Historically, pandas represented string columns with NumPy ``object`` data type.
This representation has numerous problems: it is not specific to strings (any
Python object can be stored in an ``object``-dtype array, not just strings) and
it is often not very efficient (both performance wise and for memory usage).

Starting with pandas 3.0, a dedicated string data type is enabled by default
(backed by PyArrow under the hood, if installed, otherwise falling back to being
backed by NumPy ``object``-dtype). This means that pandas will start inferring
columns containing string data as the new ``str`` data type when creating pandas
objects, such as in constructors or IO functions.

Old behavior:

.. code-block:: python

    >>> ser = pd.Series(["a", "b"])
    0    a
    1    b
    dtype: object

New behavior:

.. code-block:: python

    >>> ser = pd.Series(["a", "b"])
    0    a
    1    b
    dtype: str

The string data type that is used in these scenarios will mostly behave as NumPy
object would, including missing value semantics and general operations on these
columns.

The main characteristic of the new string data type:

- Inferred by default for string data (instead of object dtype)
- The ``str`` dtype can only hold strings (or missing values), in contrast to
  ``object`` dtype. (setitem with non string fails)
- The missing value sentinel is always ``NaN`` (``np.nan``) and follows the same
  missing value semantics as the other default dtypes.

Those intentional changes can have breaking consequences, for example when checking
for the ``.dtype`` being object dtype or checking the exact missing value sentinel.
See the :ref:`string_migration_guide` for more details on the behaviour changes
and how to adapt your code to the new default.

.. seealso::

    `PDEP-14: Dedicated string data type for pandas 3.0 <https://pandas.pydata.org/pdeps/0014-string-dtype.html>`__


.. _whatsnew_300.enhancements.copy_on_write:

Copy-on-Write
^^^^^^^^^^^^^

The new "copy-on-write" behaviour in pandas 3.0 brings changes in behavior in
how pandas operates with respect to copies and views. A summary of the changes:

1. The result of *any* indexing operation (subsetting a DataFrame or Series in any way,
   i.e. including accessing a DataFrame column as a Series) or any method returning a
   new DataFrame or Series, always *behaves as if* it were a copy in terms of user
   API.
2. As a consequence, if you want to modify an object (DataFrame or Series), the only way
   to do this is to directly modify that object itself.

The main goal of this change is to make the user API more consistent and
predictable. There is now a clear rule: *any* subset or returned
series/dataframe **always** behaves as a copy of the original, and thus never
modifies the original (before pandas 3.0, whether a derived object would be a
copy or a view depended on the exact operation performed, which was often
confusing).

Because every single indexing step now behaves as a copy, this also means that
"chained assignment" (updating a DataFrame with multiple setitem steps) will
stop working. Because this now consistently never works, the
``SettingWithCopyWarning`` is removed.

The new behavioral semantics are explained in more detail in the
:ref:`user guide about Copy-on-Write <copy_on_write>`.

A secondary goal is to improve performance by avoiding unnecessary copies. As
mentioned above, every new DataFrame or Series returned from an indexing
operation or method *behaves* as a copy, but under the hood pandas will use
views as much as possible, and only copy when needed to guarantee the "behaves
as a copy" behaviour (this is the actual "copy-on-write" mechanism used as an
implementation detail).

Some of the behaviour changes described above are breaking changes in pandas
3.0. When upgrading to pandas 3.0, it is recommended to first upgrade to pandas
2.3 to get deprecation warnings for a subset of those changes. The
:ref:`migration guide <copy_on_write.migration_guide>` explains the upgrade
process in more detail.

.. seealso::

    `PDEP-7: Consistent copy/view semantics in pandas with Copy-on-Write <https://pandas.pydata.org/pdeps/0007-copy-on-write.html>`__

.. _whatsnew_300.enhancements.col:

``pd.col`` syntax can now be used in :meth:`DataFrame.assign` and :meth:`DataFrame.loc`
^^^^^^^^^^^^^^^^^^^^^^^^^^^^^^^^^^^^^^^^^^^^^^^^^^^^^^^^^^^^^^^^^^^^^^^^^^^^^^^^^^^^^^^

You can now use ``pd.col`` to create callables for use in dataframe methods which accept them. For example, if you have a dataframe

.. ipython:: python

    df = pd.DataFrame({'a': [1, 1, 2], 'b': [4, 5, 6]})

and you want to create a new column ``'c'`` by summing ``'a'`` and ``'b'``, then instead of

.. ipython:: python

    df.assign(c = lambda df: df['a'] + df['b'])

you can now write:

.. ipython:: python

    df.assign(c = pd.col('a') + pd.col('b'))

New Deprecation Policy
^^^^^^^^^^^^^^^^^^^^^^
pandas 3.0.0 introduces a new 3-stage deprecation policy: using ``DeprecationWarning`` initially, then switching to ``FutureWarning`` for broader visibility in the last minor version before the next major release, and then removal of the deprecated functionality in the major release. This was done to give downstream packages more time to adjust to pandas deprecations, which should reduce the amount of warnings that a user gets from code that isn't theirs. See `PDEP 17 <https://pandas.pydata.org/pdeps/0017-backwards-compatibility-and-deprecation-policy.html>`_ for more details.

All warnings for upcoming changes in pandas will have the base class :class:`pandas.errors.PandasChangeWarning`. Users may also use the following subclasses to control warnings.

- :class:`pandas.errors.Pandas4Warning`: Warnings which will be enforced in pandas 4.0.
- :class:`pandas.errors.Pandas5Warning`: Warnings which will be enforced in pandas 5.0.
- :class:`pandas.errors.PandasPendingDeprecationWarning`: Base class of all warnings which emit a ``PendingDeprecationWarning``, independent of the version they will be enforced.
- :class:`pandas.errors.PandasDeprecationWarning`: Base class of all warnings which emit a ``DeprecationWarning``, independent of the version they will be enforced.
- :class:`pandas.errors.PandasFutureWarning`: Base class of all warnings which emit a ``FutureWarning``, independent of the version they will be enforced.

.. _whatsnew_300.enhancements.other:

Other enhancements
^^^^^^^^^^^^^^^^^^
- :class:`pandas.NamedAgg` now supports passing ``*args`` and ``**kwargs``
  to calls of ``aggfunc`` (:issue:`58283`)
- :func:`pandas.merge` propagates the ``attrs`` attribute to the result if all
  inputs have identical ``attrs``, as has so far already been the case for
  :func:`pandas.concat`.
- :class:`pandas.api.typing.FrozenList` is available for typing the outputs of :attr:`MultiIndex.names`, :attr:`MultiIndex.codes` and :attr:`MultiIndex.levels` (:issue:`58237`)
- :class:`pandas.api.typing.SASReader` is available for typing the output of :func:`read_sas` (:issue:`55689`)
- Added :meth:`.Styler.to_typst` to write Styler objects to file, buffer or string in Typst format (:issue:`57617`)
- Added missing :meth:`pandas.Series.info` to API reference (:issue:`60926`)
- :class:`pandas.api.typing.NoDefault` is available for typing ``no_default``
- :func:`DataFrame.to_excel` now raises an ``UserWarning`` when the character count in a cell exceeds Excel's limitation of 32767 characters (:issue:`56954`)
- :func:`pandas.merge` now validates the ``how`` parameter input (merge type) (:issue:`59435`)
- :func:`pandas.merge`, :meth:`DataFrame.merge` and :meth:`DataFrame.join` now support anti joins (``left_anti`` and ``right_anti``) in the ``how`` parameter (:issue:`42916`)
- :func:`read_spss` now supports kwargs to be passed to pyreadstat (:issue:`56356`)
- :func:`read_stata` now returns ``datetime64`` resolutions better matching those natively stored in the stata format (:issue:`55642`)
- :meth:`DataFrame.agg` called with ``axis=1`` and a ``func`` which relabels the result index now raises a ``NotImplementedError`` (:issue:`58807`).
- :meth:`Index.get_loc` now accepts also subclasses of ``tuple`` as keys (:issue:`57922`)
- :meth:`Styler.set_tooltips` provides alternative method to storing tooltips by using title attribute of td elements. (:issue:`56981`)
- Added missing parameter ``weights`` in :meth:`DataFrame.plot.kde` for the estimation of the PDF (:issue:`59337`)
- Allow dictionaries to be passed to :meth:`pandas.Series.str.replace` via ``pat`` parameter (:issue:`51748`)
- Support passing a :class:`Series` input to :func:`json_normalize` that retains the :class:`Series` :class:`Index` (:issue:`51452`)
- Support reading value labels from Stata 108-format (Stata 6) and earlier files (:issue:`58154`)
- Users can globally disable any ``PerformanceWarning`` by setting the option ``mode.performance_warnings`` to ``False`` (:issue:`56920`)
- :meth:`Styler.format_index_names` can now be used to format the index and column names (:issue:`48936` and :issue:`47489`)
- :class:`.errors.DtypeWarning` improved to include column names when mixed data types are detected (:issue:`58174`)
- :class:`Rolling` and :class:`Expanding` now support ``pipe`` method (:issue:`57076`)
- :class:`Series` now supports the Arrow PyCapsule Interface for export (:issue:`59518`)
- :func:`DataFrame.to_excel` argument ``merge_cells`` now accepts a value of ``"columns"`` to only merge :class:`MultiIndex` column header header cells (:issue:`35384`)
- :func:`set_option` now accepts a dictionary of options, simplifying configuration of multiple settings at once (:issue:`61093`)
- :meth:`DataFrame.corrwith` now accepts ``min_periods`` as optional arguments, as in :meth:`DataFrame.corr` and :meth:`Series.corr` (:issue:`9490`)
- :meth:`DataFrame.cummin`, :meth:`DataFrame.cummax`, :meth:`DataFrame.cumprod` and :meth:`DataFrame.cumsum` methods now have a ``numeric_only`` parameter (:issue:`53072`)
- :meth:`DataFrame.ewm` now allows ``adjust=False`` when ``times`` is provided (:issue:`54328`)
- :meth:`DataFrame.fillna` and :meth:`Series.fillna` can now accept ``value=None``; for non-object dtype the corresponding NA value will be used (:issue:`57723`)
- :meth:`DataFrame.pivot_table` and :func:`pivot_table` now allow the passing of keyword arguments to ``aggfunc`` through ``**kwargs`` (:issue:`57884`)
- :meth:`DataFrame.to_json` now encodes ``Decimal`` as strings instead of floats (:issue:`60698`)
- :meth:`Series.cummin` and :meth:`Series.cummax` now supports :class:`CategoricalDtype` (:issue:`52335`)
- :meth:`Series.plot` now correctly handle the ``ylabel`` parameter for pie charts, allowing for explicit control over the y-axis label (:issue:`58239`)
- :meth:`DataFrame.plot.scatter` argument ``c`` now accepts a column of strings, where rows with the same string are colored identically (:issue:`16827` and :issue:`16485`)
- :meth:`Series.nlargest` uses a 'stable' sort internally and will preserve original ordering.
- :class:`ArrowDtype` now supports ``pyarrow.JsonType`` (:issue:`60958`)
- :class:`DataFrameGroupBy` and :class:`SeriesGroupBy` methods ``sum``, ``mean``, ``median``, ``prod``, ``min``, ``max``, ``std``, ``var`` and ``sem`` now accept ``skipna`` parameter (:issue:`15675`)
- :class:`Easter` has gained a new constructor argument ``method`` which specifies the method used to calculate Easter — for example, Orthodox Easter (:issue:`61665`)
- :class:`Holiday` constructor argument ``days_of_week`` will raise a ``ValueError`` when type is something other than ``None`` or ``tuple`` (:issue:`61658`)
- :class:`Holiday` has gained the constructor argument and field ``exclude_dates`` to exclude specific datetimes from a custom holiday calendar (:issue:`54382`)
- :class:`Rolling` and :class:`Expanding` now support ``nunique`` (:issue:`26958`)
- :class:`Rolling` and :class:`Expanding` now support aggregations ``first`` and ``last`` (:issue:`33155`)
- :func:`DataFrame.to_excel` has a new ``autofilter`` parameter to add automatic filters to all columns  (:issue:`61194`)
- :func:`read_parquet` accepts ``to_pandas_kwargs`` which are forwarded to :meth:`pyarrow.Table.to_pandas` which enables passing additional keywords to customize the conversion to pandas, such as ``maps_as_pydicts`` to read the Parquet map data type as python dictionaries (:issue:`56842`)
- :func:`to_numeric` on big integers converts to ``object`` datatype with python integers when not coercing. (:issue:`51295`)
- :meth:`.DataFrameGroupBy.transform`, :meth:`.SeriesGroupBy.transform`, :meth:`.DataFrameGroupBy.agg`, :meth:`.SeriesGroupBy.agg`, :meth:`.SeriesGroupBy.apply`, :meth:`.DataFrameGroupBy.apply` now support ``kurt`` (:issue:`40139`)
- :meth:`DataFrame.apply` supports using third-party execution engines like the Bodo.ai JIT compiler (:issue:`60668`)
- :meth:`DataFrame.iloc` and :meth:`Series.iloc` now support boolean masks in ``__getitem__`` for more consistent indexing behavior (:issue:`60994`)
- :meth:`DataFrame.to_csv` and :meth:`Series.to_csv` now support Python's new-style format strings (e.g., ``"{:.6f}"``) for the ``float_format`` parameter, in addition to old-style ``%`` format strings and callables. This allows for more flexible and modern formatting of floating point numbers when exporting to CSV. (:issue:`49580`)
- :meth:`DataFrameGroupBy.transform`, :meth:`SeriesGroupBy.transform`, :meth:`DataFrameGroupBy.agg`, :meth:`SeriesGroupBy.agg`, :meth:`RollingGroupby.apply`, :meth:`ExpandingGroupby.apply`, :meth:`Rolling.apply`, :meth:`Expanding.apply`, :meth:`DataFrame.apply` with ``engine="numba"`` now supports positional arguments passed as kwargs (:issue:`58995`)
- :meth:`Rolling.agg`, :meth:`Expanding.agg` and :meth:`ExponentialMovingWindow.agg` now accept :class:`NamedAgg` aggregations through ``**kwargs`` (:issue:`28333`)
- :meth:`Series.map` can now accept kwargs to pass on to func (:issue:`59814`)
- :meth:`Series.map` now accepts an ``engine`` parameter to allow execution with a third-party execution engine (:issue:`61125`)
- :meth:`Series.rank` and :meth:`DataFrame.rank` with numpy-nullable dtypes preserve ``NA`` values and return ``UInt64`` dtype where appropriate instead of casting ``NA`` to ``NaN`` with ``float64`` dtype (:issue:`62043`)
- :meth:`Series.str.get_dummies` now accepts a  ``dtype`` parameter to specify the dtype of the resulting DataFrame (:issue:`47872`)
- :meth:`pandas.concat` will raise a ``ValueError`` when ``ignore_index=True`` and ``keys`` is not ``None`` (:issue:`59274`)
- :py:class:`frozenset` elements in pandas objects are now natively printed (:issue:`60690`)
- Add ``"delete_rows"`` option to ``if_exists`` argument in :meth:`DataFrame.to_sql` deleting all records of the table before inserting data (:issue:`37210`).
- Added half-year offset classes :class:`HalfYearBegin`, :class:`HalfYearEnd`, :class:`BHalfYearBegin` and :class:`BHalfYearEnd` (:issue:`60928`)
- Added support for ``axis=1`` with ``dict`` or :class:`Series` arguments into :meth:`DataFrame.fillna` (:issue:`4514`)
- Added support to read and write from and to Apache Iceberg tables with the new :func:`read_iceberg` and :meth:`DataFrame.to_iceberg` functions (:issue:`61383`)
- Errors occurring during SQL I/O will now throw a generic :class:`.DatabaseError` instead of the raw Exception type from the underlying driver manager library (:issue:`60748`)
- Implemented :meth:`Series.str.isascii` and :meth:`Series.str.isascii` (:issue:`59091`)
- Improve error reporting through outputting the first few duplicates when :func:`merge` validation fails (:issue:`62742`)
- Improve the resulting dtypes in :meth:`DataFrame.where` and :meth:`DataFrame.mask` with :class:`ExtensionDtype` ``other`` (:issue:`62038`)
- Improved deprecation message for offset aliases (:issue:`60820`)
- Many type aliases are now exposed in the new submodule :py:mod:`pandas.api.typing.aliases` (:issue:`55231`)
- Multiplying two :class:`DateOffset` objects will now raise a ``TypeError`` instead of a ``RecursionError`` (:issue:`59442`)
- Restore support for reading Stata 104-format and enable reading 103-format dta files (:issue:`58554`)
- Support passing a :class:`Iterable[Hashable]` input to :meth:`DataFrame.drop_duplicates` (:issue:`59237`)
- Support reading Stata 102-format (Stata 1) dta files (:issue:`58978`)
- Support reading Stata 110-format (Stata 7) dta files (:issue:`47176`)
- Switched wheel upload to **PyPI Trusted Publishing** (OIDC) for release-tag pushes in ``wheels.yml``. (:issue:`61718`)
<<<<<<< HEAD
- Added a new :meth:`DataFrame.from_arrow` method to import any Arrow-compatible
  tabular data object into a pandas :class:`DataFrame` through the
  `Arrow PyCapsule Protocol <https://arrow.apache.org/docs/format/CDataInterface/PyCapsuleInterface.html>`__ (:issue:`59631`)
=======
>>>>>>> 53c5e30e

.. ---------------------------------------------------------------------------
.. _whatsnew_300.notable_bug_fixes:

Notable bug fixes
~~~~~~~~~~~~~~~~~

These are bug fixes that might have notable behavior changes.

.. _whatsnew_300.notable_bug_fixes.groupby_unobs_and_na:

Improved behavior in groupby for ``observed=False``
^^^^^^^^^^^^^^^^^^^^^^^^^^^^^^^^^^^^^^^^^^^^^^^^^^^

A number of bugs have been fixed due to improved handling of unobserved groups (:issue:`55738`). All remarks in this section equally impact :class:`.SeriesGroupBy`.

In previous versions of pandas, a single grouping with :meth:`.DataFrameGroupBy.apply` or :meth:`.DataFrameGroupBy.agg` would pass the unobserved groups to the provided function, resulting in ``0`` below.

.. ipython:: python

    df = pd.DataFrame(
        {
            "key1": pd.Categorical(list("aabb"), categories=list("abc")),
            "key2": [1, 1, 1, 2],
            "values": [1, 2, 3, 4],
        }
    )
    df
    gb = df.groupby("key1", observed=False)
    gb[["values"]].apply(lambda x: x.sum())

However this was not the case when using multiple groupings, resulting in ``NaN`` below.

.. code-block:: ipython

    In [1]: gb = df.groupby(["key1", "key2"], observed=False)
    In [2]: gb[["values"]].apply(lambda x: x.sum())
    Out[2]:
               values
    key1 key2
    a    1        3.0
         2        NaN
    b    1        3.0
         2        4.0
    c    1        NaN
         2        NaN

Now using multiple groupings will also pass the unobserved groups to the provided function.

.. ipython:: python

    gb = df.groupby(["key1", "key2"], observed=False)
    gb[["values"]].apply(lambda x: x.sum())

Similarly:

- In previous versions of pandas the method :meth:`.DataFrameGroupBy.sum` would result in ``0`` for unobserved groups, but :meth:`.DataFrameGroupBy.prod`, :meth:`.DataFrameGroupBy.all`, and :meth:`.DataFrameGroupBy.any` would all result in NA values. Now these methods result in ``1``, ``True``, and ``False`` respectively.
- :meth:`.DataFrameGroupBy.groups` did not include unobserved groups and now does.

These improvements also fixed certain bugs in groupby:

- :meth:`.DataFrameGroupBy.agg` would fail when there are multiple groupings, unobserved groups, and ``as_index=False`` (:issue:`36698`)
- :meth:`.DataFrameGroupBy.groups` with ``sort=False`` would sort groups; they now occur in the order they are observed (:issue:`56966`)
- :meth:`.DataFrameGroupBy.nunique` would fail when there are multiple groupings, unobserved groups, and ``as_index=False`` (:issue:`52848`)
- :meth:`.DataFrameGroupBy.sum` would have incorrect values when there are multiple groupings, unobserved groups, and non-numeric data (:issue:`43891`)
- :meth:`.DataFrameGroupBy.value_counts` would produce incorrect results when used with some categorical and some non-categorical groupings and ``observed=False`` (:issue:`56016`)

.. _whatsnew_300.notable_bug_fixes.notable_bug_fix2:

notable_bug_fix2
^^^^^^^^^^^^^^^^

.. ---------------------------------------------------------------------------
.. _whatsnew_300.api_breaking:

Backwards incompatible API changes
~~~~~~~~~~~~~~~~~~~~~~~~~~~~~~~~~~

.. _whatsnew_300.api_breaking.datetime_resolution_inference:

Datetime resolution inference
^^^^^^^^^^^^^^^^^^^^^^^^^^^^^

Converting a sequence of strings, ``datetime`` objects, or ``np.datetime64`` objects to
a ``datetime64`` dtype now performs inference on the appropriate resolution (AKA unit) for the output dtype. This affects :class:`Series`, :class:`DataFrame`, :class:`Index`, :class:`DatetimeIndex`, and :func:`to_datetime`.

Previously, these would always give nanosecond resolution:

.. code-block:: ipython

    In [1]: dt = pd.Timestamp("2024-03-22 11:36").to_pydatetime()
    In [2]: pd.to_datetime([dt]).dtype
    Out[2]: dtype('<M8[ns]')
    In [3]: pd.Index([dt]).dtype
    Out[3]: dtype('<M8[ns]')
    In [4]: pd.DatetimeIndex([dt]).dtype
    Out[4]: dtype('<M8[ns]')
    In [5]: pd.Series([dt]).dtype
    Out[5]: dtype('<M8[ns]')

This now infers the unit microsecond unit "us" from the pydatetime object, matching the scalar :class:`Timestamp` behavior.

.. ipython:: python

    In [1]: dt = pd.Timestamp("2024-03-22 11:36").to_pydatetime()
    In [2]: pd.to_datetime([dt]).dtype
    In [3]: pd.Index([dt]).dtype
    In [4]: pd.DatetimeIndex([dt]).dtype
    In [5]: pd.Series([dt]).dtype

Similar when passed a sequence of ``np.datetime64`` objects, the resolution of the passed objects will be retained (or for lower-than-second resolution, second resolution will be used).

When passing strings, the resolution will depend on the precision of the string, again matching the :class:`Timestamp` behavior. Previously:

.. code-block:: ipython

    In [2]: pd.to_datetime(["2024-03-22 11:43:01"]).dtype
    Out[2]: dtype('<M8[ns]')
    In [3]: pd.to_datetime(["2024-03-22 11:43:01.002"]).dtype
    Out[3]: dtype('<M8[ns]')
    In [4]: pd.to_datetime(["2024-03-22 11:43:01.002003"]).dtype
    Out[4]: dtype('<M8[ns]')
    In [5]: pd.to_datetime(["2024-03-22 11:43:01.002003004"]).dtype
    Out[5]: dtype('<M8[ns]')

The inferred resolution now matches that of the input strings for nanosecond-precision strings, otherwise defaulting to microseconds:

.. ipython:: python

    In [2]: pd.to_datetime(["2024-03-22 11:43:01"]).dtype
    In [3]: pd.to_datetime(["2024-03-22 11:43:01.002"]).dtype
    In [4]: pd.to_datetime(["2024-03-22 11:43:01.002003"]).dtype
    In [5]: pd.to_datetime(["2024-03-22 11:43:01.002003004"]).dtype

This is also a change for the :class:`Timestamp` constructor with a string input, which in version 2.x.y could give second or millisecond unit, which users generally disliked (:issue:`52653`)

In cases with mixed-resolution inputs, the highest resolution is used:

.. code-block:: ipython

    In [2]: pd.to_datetime([pd.Timestamp("2024-03-22 11:43:01"), "2024-03-22 11:43:01.002"]).dtype
    Out[2]: dtype('<M8[ns]')

.. warning:: Many users will now get "M8[us]" dtype data in cases when they used to get "M8[ns]". For most use cases they should not notice a difference. One big exception is converting to integers, which will give integers 1000x smaller.

.. _whatsnew_300.api_breaking.concat_datetime_sorting:

:func:`concat` no longer ignores ``sort`` when all objects have a :class:`DatetimeIndex`
^^^^^^^^^^^^^^^^^^^^^^^^^^^^^^^^^^^^^^^^^^^^^^^^^^^^^^^^^^^^^^^^^^^^^^^^^^^^^^^^^^^^^^^^

When all objects passed to :func:`concat` have a :class:`DatetimeIndex`,
passing ``sort=False`` will now result in the non-concatenation axis not
being sorted. Previously, the result would always be sorted along
the non-concatenation axis even when ``sort=False`` is passed. :issue:`57335`

If you do not specify the ``sort`` argument, pandas will continue to return a
sorted result but this behavior is deprecated and you will receive a warning.
In order to make this less noisy for users, pandas checks if not sorting would
impact the result and only warns when it would. This check can be expensive,
and users can skip the check by explicitly specifying ``sort=True`` or
``sort=False``.

This deprecation can also impact pandas' internal usage of :func:`concat`.
Here cases where :func:`concat` was sorting a :class:`DatetimeIndex` but not
other indexes are considered bugs and have been fixed as noted below. However
it is possible some have been missed. In order to be cautious here, pandas has *not*
added ``sort=False`` to any internal calls where we believe behavior should not change.
If we have missed something, users will not experience a behavior change but they
will receive a warning about :func:`concat` even though they are not directly
calling this function. If this does occur, we ask users to open an issue so that
we may address any potential behavior changes.

.. ipython:: python

    idx1 = pd.date_range("2025-01-02", periods=3, freq="h")
    df1 = pd.DataFrame({"a": [1, 2, 3]}, index=idx1)
    df1

    idx2 = pd.date_range("2025-01-01", periods=3, freq="h")
    df2 = pd.DataFrame({"b": [1, 2, 3]}, index=idx2)
    df2

*Old behavior*

.. code-block:: ipython

    In [3]: pd.concat([df1, df2], axis=1, sort=False)
    Out[3]:
                           a    b
    2025-01-01 00:00:00  NaN  1.0
    2025-01-01 01:00:00  NaN  2.0
    2025-01-01 02:00:00  NaN  3.0
    2025-01-02 00:00:00  1.0  NaN
    2025-01-02 01:00:00  2.0  NaN
    2025-01-02 02:00:00  3.0  NaN

*New behavior*

.. ipython:: python

    pd.concat([df1, df2], axis=1, sort=False)

Cases where pandas' internal usage of :func:`concat` resulted in inconsistent sorting
that are now fixed in this release are as follows.

- :meth:`Series.apply` and :meth:`DataFrame.apply` with a list-like or dict-like ``func`` argument.
- :meth:`Series.shift`, :meth:`DataFrame.shift`, :meth:`.SeriesGroupBy.shift`, :meth:`.DataFrameGroupBy.shift` with the ``periods`` argument a list of length greater than 1.
- :meth:`DataFrame.join` with ``other`` a list of one or more Series or DataFrames and ``how="inner"``, ``how="left"``, or ``how="right"``.
- :meth:`Series.str.cat` with ``others`` a Series or DataFrame.

.. _whatsnew_300.api_breaking.value_counts_sorting:

Changed behavior in :meth:`DataFrame.value_counts` and :meth:`DataFrameGroupBy.value_counts` when ``sort=False``
^^^^^^^^^^^^^^^^^^^^^^^^^^^^^^^^^^^^^^^^^^^^^^^^^^^^^^^^^^^^^^^^^^^^^^^^^^^^^^^^^^^^^^^^^^^^^^^^^^^^^^^^^^^^^^^^

In previous versions of pandas, :meth:`DataFrame.value_counts` with ``sort=False`` would sort the result by row labels (as was documented). This was nonintuitive and inconsistent with :meth:`Series.value_counts` which would maintain the order of the input. Now :meth:`DataFrame.value_counts` will maintain the order of the input.

.. ipython:: python

    df = pd.DataFrame(
        {
            "a": [2, 2, 2, 2, 1, 1, 1, 1],
            "b": [2, 1, 3, 1, 2, 3, 1, 1],
        }
    )
    df

*Old behavior*

.. code-block:: ipython

    In [3]: df.value_counts(sort=False)
    Out[3]:
    a  b
    1  1    2
       2    1
       3    1
    2  1    2
       2    1
       3    1
    Name: count, dtype: int64

*New behavior*

.. ipython:: python

    df.value_counts(sort=False)

This change also applies to :meth:`.DataFrameGroupBy.value_counts`. Here, there are two options for sorting: one ``sort`` passed to :meth:`DataFrame.groupby` and one passed directly to :meth:`.DataFrameGroupBy.value_counts`. The former will determine whether to sort the groups, the latter whether to sort the counts. All non-grouping columns will maintain the order of the input *within groups*.

*Old behavior*

.. code-block:: ipython

    In [5]: df.groupby("a", sort=True).value_counts(sort=False)
    Out[5]:
    a  b
    1  1    2
       2    1
       3    1
    2  1    2
       2    1
       3    1
    dtype: int64

*New behavior*

.. ipython:: python

    df.groupby("a", sort=True).value_counts(sort=False)

.. _whatsnew_300.api_breaking.offsets_day_not_a_tick:

Changed behavior of ``pd.offsets.Day`` to always represent calendar-day
^^^^^^^^^^^^^^^^^^^^^^^^^^^^^^^^^^^^^^^^^^^^^^^^^^^^^^^^^^^^^^^^^^^^^^^

In previous versions of pandas, :class:`offsets.Day` represented a fixed span
of 24 hours, disregarding Daylight Savings Time transitions. It now consistently
behaves as a calendar-day, preserving time-of-day across DST transitions:

*Old behavior*

.. code-block:: ipython

    In [5]: ts = pd.Timestamp("2025-03-08 08:00", tz="US/Eastern")
    In [6]: ts + pd.offsets.Day(1)
    Out[3]: Timestamp('2025-03-09 09:00:00-0400', tz='US/Eastern')

*New behavior*

.. ipython:: python

    ts = pd.Timestamp("2025-03-08 08:00", tz="US/Eastern")
    ts + pd.offsets.Day(1)

This change fixes a long-standing bug in :func:`date_range` (:issue:`51716`, :issue:`35388`), but causes several
small behavior differences as collateral:

- ``pd.offsets.Day(n)`` no longer compares as equal to ``pd.offsets.Hour(24*n)``
- :class:`offsets.Day` no longer supports division
- :class:`Timedelta` no longer accepts :class:`Day` objects as inputs
- :meth:`tseries.frequencies.to_offset` on a :class:`Timedelta` object returns a :class:`offsets.Hour` object in cases where it used to return a :class:`Day` object.
- Adding or subtracting a scalar from a timezone-aware :class:`DatetimeIndex` with a :class:`Day` ``freq`` no longer preserves that ``freq`` attribute.
- Adding or subtracting a :class:`Day` with a :class:`Timedelta` is no longer supported.
- Adding or subtracting a :class:`Day` offset to a timezone-aware :class:`Timestamp` or datetime-like may lead to an ambiguous or non-existent time, which will raise.

.. _whatsnew_300.api_breaking.nan_vs_na:

Changed treatment of NaN values in pyarrow and numpy-nullable floating dtypes
^^^^^^^^^^^^^^^^^^^^^^^^^^^^^^^^^^^^^^^^^^^^^^^^^^^^^^^^^^^^^^^^^^^^^^^^^^^^^

Previously, when dealing with a nullable dtype (e.g. ``Float64Dtype`` or ``int64[pyarrow]``), ``NaN`` was treated as interchangeable with :class:`NA` in some circumstances but not others. This was done to make adoption easier, but caused some confusion (:issue:`32265`). In 3.0, an option ``"mode.nan_is_na"`` (default ``True``) controls whether to treat ``NaN`` as equivalent to :class:`NA`.

With ``pd.set_option("mode.nan_is_na", True)`` (again, this is the default), ``NaN`` can be passed to constructors, ``__setitem__``, ``__contains__`` and be treated the same as :class:`NA`. The only change users will see is that arithmetic and ``np.ufunc`` operations that previously introduced ``NaN`` entries produce :class:`NA` entries instead:

*Old behavior:*

.. code-block:: ipython

    In [2]: ser = pd.Series([0, None], dtype=pd.Float64Dtype())
    In [3]: ser / 0
    Out[3]:
    0     NaN
    1    <NA>
    dtype: Float64

*New behavior:*

.. ipython:: python

    ser = pd.Series([0, None], dtype=pd.Float64Dtype())
    ser / 0

By contrast, with ``pd.set_option("mode.nan_is_na", False)``, ``NaN`` is always considered distinct and specifically as a floating-point value, so cannot be used with integer dtypes:

*Old behavior:*

.. code-block:: ipython

    In [2]: ser = pd.Series([1, np.nan], dtype=pd.Float64Dtype())
    In [3]: ser[1]
    Out[3]: <NA>

*New behavior:*

.. ipython:: python

    pd.set_option("mode.nan_is_na", False)
    ser = pd.Series([1, np.nan], dtype=pd.Float64Dtype())
    ser[1]

If we had passed ``pd.Int64Dtype()`` or ``"int64[pyarrow]"`` for the dtype in the latter example, this would raise, as a float ``NaN`` cannot be held by an integer dtype.

With ``"mode.nan_is_na"`` set to ``False``, ``ser.to_numpy()`` (and ``frame.values`` and ``np.asarray(obj)``) will convert to ``object`` dtype if :class:`NA` entries are present, where before they would coerce to ``NaN``.  To retain a float numpy dtype, explicitly pass ``na_value=np.nan`` to :meth:`Series.to_numpy`.

The ``__module__`` attribute now points to public modules
^^^^^^^^^^^^^^^^^^^^^^^^^^^^^^^^^^^^^^^^^^^^^^^^^^^^^^^^^

The ``__module__`` attribute on functions and classes in the public API has been
updated to refer to the preferred public module from which to access the object,
rather than the module in which the object happens to be defined (:issue:`55178`).

This produces more informative displays in the Python console for classes, e.g.,
instead of ``<class 'pandas.core.frame.DataFrame'>`` you now see
``<class 'pandas.DataFrame'>``, and in interactive tools such as IPython, e.g.,
instead of ``<function pandas.io.parsers.readers.read_csv(...)>`` you now see
``<function pandas.read_csv(...)>``.

This may break code that relies on the previous ``__module__`` values (e.g.
doctests inspecting the ``type()`` of a DataFrame object).

.. _whatsnew_300.api_breaking.deps:

Increased minimum version for Python
^^^^^^^^^^^^^^^^^^^^^^^^^^^^^^^^^^^^

pandas 3.0.0 supports Python 3.11 and higher.

Increased minimum versions for dependencies
^^^^^^^^^^^^^^^^^^^^^^^^^^^^^^^^^^^^^^^^^^^
Some minimum supported versions of dependencies were updated.
The following required dependencies were updated:

+-----------------+----------------------+
| Package         | New Minimum Version  |
+=================+======================+
| numpy           | 1.26.0               |
+-----------------+----------------------+
| tzdata          | 2023.3               |
+-----------------+----------------------+

For `optional libraries <https://pandas.pydata.org/docs/getting_started/install.html>`_ the general recommendation is to use the latest version.
The following table lists the lowest version per library that is currently being tested throughout the development of pandas.
Optional libraries below the lowest tested version may still work, but are not considered supported.

+------------------------+---------------------+
| Package                | New Minimum Version |
+========================+=====================+
| adbc-driver-postgresql | 1.2.0               |
+------------------------+---------------------+
| adbc-driver-sqlite     | 1.2.0               |
+------------------------+---------------------+
| mypy (dev)             | 1.9.0               |
+------------------------+---------------------+
| beautifulsoup4         | 4.12.3              |
+------------------------+---------------------+
| bottleneck             | 1.4.2               |
+------------------------+---------------------+
| fastparquet            | 2024.11.0           |
+------------------------+---------------------+
| fsspec                 | 2024.10.0           |
+------------------------+---------------------+
| hypothesis             | 6.116.0             |
+------------------------+---------------------+
| gcsfs                  | 2024.10.0           |
+------------------------+---------------------+
| Jinja2                 | 3.1.5               |
+------------------------+---------------------+
| lxml                   | 5.3.0               |
+------------------------+---------------------+
| Jinja2                 | 3.1.3               |
+------------------------+---------------------+
| matplotlib             | 3.9.3               |
+------------------------+---------------------+
| numba                  | 0.60.0              |
+------------------------+---------------------+
| numexpr                | 2.10.2              |
+------------------------+---------------------+
| qtpy                   | 2.4.2               |
+------------------------+---------------------+
| openpyxl               | 3.1.5               |
+------------------------+---------------------+
| psycopg2               | 2.9.10              |
+------------------------+---------------------+
| pyarrow                | 13.0.0              |
+------------------------+---------------------+
| pymysql                | 1.1.1               |
+------------------------+---------------------+
| pyreadstat             | 1.2.8               |
+------------------------+---------------------+
| pytables               | 3.10.1              |
+------------------------+---------------------+
| python-calamine        | 0.3.0               |
+------------------------+---------------------+
| pytz                   | 2024.2              |
+------------------------+---------------------+
| s3fs                   | 2024.10.0           |
+------------------------+---------------------+
| SciPy                  | 1.14.1              |
+------------------------+---------------------+
| sqlalchemy             | 2.0.36              |
+------------------------+---------------------+
| xarray                 | 2024.10.0           |
+------------------------+---------------------+
| xlsxwriter             | 3.2.0               |
+------------------------+---------------------+
| zstandard              | 0.23.0              |
+------------------------+---------------------+

See :ref:`install.dependencies` and :ref:`install.optional_dependencies` for more.

.. _whatsnew_300.api_breaking.pytz:

``pytz`` now an optional dependency
^^^^^^^^^^^^^^^^^^^^^^^^^^^^^^^^^^^

pandas now uses :py:mod:`zoneinfo` from the standard library as the default timezone implementation when passing a timezone
string to various methods. (:issue:`34916`)

*Old behavior:*

.. code-block:: ipython

    In [1]: ts = pd.Timestamp(2024, 1, 1).tz_localize("US/Pacific")
    In [2]: ts.tz
    <DstTzInfo 'US/Pacific' LMT-1 day, 16:07:00 STD>

*New behavior:*

.. ipython:: python

    ts = pd.Timestamp(2024, 1, 1).tz_localize("US/Pacific")
    ts.tz

``pytz`` timezone objects are still supported when passed directly, but they will no longer be returned by default
from string inputs. Moreover, ``pytz`` is no longer a required dependency of pandas, but can be installed
with the pip extra ``pip install pandas[timezone]``.


Additionally, pandas no longer throws ``pytz`` exceptions for timezone operations leading to ambiguous or nonexistent
times. These cases will now raise a ``ValueError``.

.. _whatsnew_300.api_breaking.other:

Other API changes
^^^^^^^^^^^^^^^^^
- 3rd party ``py.path`` objects are no longer explicitly supported in IO methods. Use :py:class:`pathlib.Path` objects instead (:issue:`57091`)
- :func:`read_table`'s ``parse_dates`` argument defaults to ``None`` to improve consistency with :func:`read_csv` (:issue:`57476`)
- All classes inheriting from builtin ``tuple`` (including types created with :func:`collections.namedtuple`) are now hashed and compared as builtin ``tuple`` during indexing operations (:issue:`57922`)
- Made ``dtype`` a required argument in :meth:`ExtensionArray._from_sequence_of_strings` (:issue:`56519`)
- Passing a :class:`Series` input to :func:`json_normalize` will now retain the :class:`Series` :class:`Index`, previously output had a new :class:`RangeIndex` (:issue:`51452`)
- Removed :meth:`Index.sort` which always raised a ``TypeError``. This attribute is not defined and will raise an ``AttributeError`` (:issue:`59283`)
- Unused ``dtype`` argument has been removed from the :class:`MultiIndex` constructor (:issue:`60962`)
- Updated :meth:`DataFrame.to_excel` so that the output spreadsheet has no styling. Custom styling can still be done using :meth:`Styler.to_excel` (:issue:`54154`)
- pickle and HDF (``.h5``) files created with Python 2 are no longer explicitly supported (:issue:`57387`)
- pickled objects from pandas version less than ``1.0.0`` are no longer supported (:issue:`57155`)
- when comparing the indexes in :func:`testing.assert_series_equal`, check_exact defaults to True if an :class:`Index` is of integer dtypes. (:issue:`57386`)
- Index set operations (like union or intersection) will now ignore the dtype of
  an empty ``RangeIndex`` or empty ``Index`` with object dtype when determining
  the dtype of the resulting Index (:issue:`60797`)
- :class:`IncompatibleFrequency` now subclasses ``TypeError`` instead of ``ValueError``. As a result, joins with mismatched frequencies now cast to object like other non-comparable joins, and arithmetic with indexes with mismatched frequencies align (:issue:`55782`)
- :class:`Series` "flex" methods like :meth:`Series.add` no longer allow passing a :class:`DataFrame` for ``other``; use the DataFrame reversed method instead (:issue:`46179`)
- :meth:`CategoricalIndex.append` no longer attempts to cast different-dtype indexes to the caller's dtype (:issue:`41626`)
- :meth:`ExtensionDtype.construct_array_type` is now a regular method instead of a ``classmethod`` (:issue:`58663`)
- Comparison operations between :class:`Index` and :class:`Series` now consistently return :class:`Series` regardless of which object is on the left or right (:issue:`36759`)
- Numpy functions like ``np.isinf`` that return a bool dtype when called on a :class:`Index` object now return a bool-dtype :class:`Index` instead of ``np.ndarray`` (:issue:`52676`)

.. ---------------------------------------------------------------------------
.. _whatsnew_300.deprecations:

Deprecations
~~~~~~~~~~~~

Copy keyword
^^^^^^^^^^^^

The ``copy`` keyword argument in the following methods is deprecated and
will be removed in a future version:

- :meth:`DataFrame.truncate` / :meth:`Series.truncate`
- :meth:`DataFrame.tz_convert` / :meth:`Series.tz_convert`
- :meth:`DataFrame.tz_localize` / :meth:`Series.tz_localize`
- :meth:`DataFrame.infer_objects` / :meth:`Series.infer_objects`
- :meth:`DataFrame.align` / :meth:`Series.align`
- :meth:`DataFrame.astype` / :meth:`Series.astype`
- :meth:`DataFrame.reindex` / :meth:`Series.reindex`
- :meth:`DataFrame.reindex_like` / :meth:`Series.reindex_like`
- :meth:`DataFrame.set_axis` / :meth:`Series.set_axis`
- :meth:`DataFrame.to_period` / :meth:`Series.to_period`
- :meth:`DataFrame.to_timestamp` / :meth:`Series.to_timestamp`
- :meth:`DataFrame.rename` / :meth:`Series.rename`
- :meth:`DataFrame.transpose`
- :meth:`DataFrame.swaplevel`
- :meth:`DataFrame.merge` / :func:`pd.merge`

Copy-on-Write utilizes a lazy copy mechanism that defers copying the data until
necessary. Use ``.copy`` to trigger an eager copy. The copy keyword has no effect
starting with 3.0, so it can be safely removed from your code.

Other Deprecations
^^^^^^^^^^^^^^^^^^

- Deprecated :func:`core.internals.api.make_block`, use public APIs instead (:issue:`56815`)
- Deprecated :meth:`.DataFrameGroupby.corrwith` (:issue:`57158`)
- Deprecated :meth:`Timestamp.utcfromtimestamp`, use ``Timestamp.fromtimestamp(ts, "UTC")`` instead (:issue:`56680`)
- Deprecated :meth:`Timestamp.utcnow`, use ``Timestamp.now("UTC")`` instead (:issue:`56680`)
- Deprecated ``pd.core.internals.api.maybe_infer_ndim`` (:issue:`40226`)
- Deprecated allowing constructing or casting to :class:`Categorical` with non-NA values that are not present in specified ``dtype.categories`` (:issue:`40996`)
- Deprecated allowing non-keyword arguments in :meth:`DataFrame.all`, :meth:`DataFrame.min`, :meth:`DataFrame.max`, :meth:`DataFrame.sum`, :meth:`DataFrame.prod`, :meth:`DataFrame.mean`, :meth:`DataFrame.median`, :meth:`DataFrame.sem`, :meth:`DataFrame.var`, :meth:`DataFrame.std`, :meth:`DataFrame.skew`, :meth:`DataFrame.kurt`, :meth:`Series.all`,  :meth:`Series.min`, :meth:`Series.max`, :meth:`Series.sum`, :meth:`Series.prod`, :meth:`Series.mean`, :meth:`Series.median`, :meth:`Series.sem`, :meth:`Series.var`, :meth:`Series.std`, :meth:`Series.skew`, and :meth:`Series.kurt`. (:issue:`57087`)
- Deprecated allowing non-keyword arguments in :meth:`DataFrame.groupby` and :meth:`Series.groupby` except ``by`` and ``level``. (:issue:`62102`)
- Deprecated allowing non-keyword arguments in :meth:`Series.to_markdown` except ``buf``. (:issue:`57280`)
- Deprecated allowing non-keyword arguments in :meth:`Series.to_string` except ``buf``. (:issue:`57280`)
- Deprecated behavior of :meth:`.DataFrameGroupBy.groups` and :meth:`.SeriesGroupBy.groups`, in a future version ``groups`` by one element list will return tuple instead of scalar. (:issue:`58858`)
- Deprecated behavior of :meth:`Series.dt.to_pytimedelta`, in a future version this will return a :class:`Series` containing python ``datetime.timedelta`` objects instead of an ``ndarray`` of timedelta; this matches the behavior of other :meth:`Series.dt` properties. (:issue:`57463`)
- Deprecated converting object-dtype columns of ``datetime.datetime`` objects to datetime64 when writing to stata (:issue:`56536`)
- Deprecated lowercase strings ``d``, ``b`` and ``c`` denoting frequencies in :class:`Day`, :class:`BusinessDay` and :class:`CustomBusinessDay` in favour of ``D``, ``B`` and ``C`` (:issue:`58998`)
- Deprecated lowercase strings ``w``, ``w-mon``, ``w-tue``, etc. denoting frequencies in :class:`Week` in favour of ``W``, ``W-MON``, ``W-TUE``, etc. (:issue:`58998`)
- Deprecated parameter ``method`` in :meth:`DataFrame.reindex_like` / :meth:`Series.reindex_like` (:issue:`58667`)
- Deprecated strings ``w``, ``d``, ``MIN``, ``MS``, ``US`` and ``NS`` denoting units in :class:`Timedelta` in favour of ``W``, ``D``, ``min``, ``ms``, ``us`` and ``ns`` (:issue:`59051`)
- Deprecated the 'verify_integrity' keyword in :meth:`DataFrame.set_index`; directly check the result for ``obj.index.is_unique`` instead (:issue:`62919`)
- Deprecated the ``arg`` parameter of ``Series.map``; pass the added ``func`` argument instead. (:issue:`61260`)
- Deprecated using ``epoch`` date format in :meth:`DataFrame.to_json` and :meth:`Series.to_json`, use ``iso`` instead. (:issue:`57063`)
- Deprecated allowing ``fill_value`` that cannot be held in the original dtype (excepting NA values for integer and bool dtypes) in :meth:`Series.unstack` and :meth:`DataFrame.unstack` (:issue:`12189`, :issue:`53868`)
- Deprecated allowing ``fill_value`` that cannot be held in the original dtype (excepting NA values for integer and bool dtypes) in :meth:`Series.shift` and :meth:`DataFrame.shift` (:issue:`53802`)
- Deprecated allowing strings representing full dates in :meth:`DataFrame.at_time` and :meth:`Series.at_time` (:issue:`50839`)
- Deprecated backward-compatibility behavior for :meth:`DataFrame.select_dtypes` matching "str" dtype when ``np.object_`` is specified (:issue:`61916`)
- Deprecated option "future.no_silent_downcasting", as it is no longer used. In a future version accessing this option will raise (:issue:`59502`)
- Deprecated passing non-Index types to :meth:`Index.join`; explicitly convert to Index first (:issue:`62897`)
- Deprecated silent casting of non-datetime 'other' to datetime in :meth:`Series.combine_first` (:issue:`62931`)
- Deprecated silently casting strings to :class:`Timedelta` in binary operations with :class:`Timedelta` (:issue:`59653`)
- Deprecated slicing on a :class:`Series` or :class:`DataFrame` with a :class:`DatetimeIndex` using a ``datetime.date`` object, explicitly cast to :class:`Timestamp` instead (:issue:`35830`)
- Deprecated support for the Dataframe Interchange Protocol (:issue:`56732`)
- Deprecated the 'inplace' keyword from :meth:`Resampler.interpolate`, as passing ``True`` raises ``AttributeError`` (:issue:`58690`)

.. ---------------------------------------------------------------------------
.. _whatsnew_300.prior_deprecations:

Removal of prior version deprecations/changes
~~~~~~~~~~~~~~~~~~~~~~~~~~~~~~~~~~~~~~~~~~~~~

Enforced deprecation of aliases ``M``, ``Q``, ``Y``, etc. in favour of ``ME``, ``QE``, ``YE``, etc. for offsets
^^^^^^^^^^^^^^^^^^^^^^^^^^^^^^^^^^^^^^^^^^^^^^^^^^^^^^^^^^^^^^^^^^^^^^^^^^^^^^^^^^^^^^^^^^^^^^^^^^^^^^^^^^^^^^^

Renamed the following offset aliases (:issue:`57986`):

+-------------------------------+------------------+------------------+
| offset                        | removed alias    | new alias        |
+===============================+==================+==================+
|:class:`MonthEnd`              |      ``M``       |     ``ME``       |
+-------------------------------+------------------+------------------+
|:class:`BusinessMonthEnd`      |      ``BM``      |     ``BME``      |
+-------------------------------+------------------+------------------+
|:class:`SemiMonthEnd`          |      ``SM``      |     ``SME``      |
+-------------------------------+------------------+------------------+
|:class:`CustomBusinessMonthEnd`|      ``CBM``     |     ``CBME``     |
+-------------------------------+------------------+------------------+
|:class:`QuarterEnd`            |      ``Q``       |     ``QE``       |
+-------------------------------+------------------+------------------+
|:class:`BQuarterEnd`           |      ``BQ``      |     ``BQE``      |
+-------------------------------+------------------+------------------+
|:class:`YearEnd`               |      ``Y``       |     ``YE``       |
+-------------------------------+------------------+------------------+
|:class:`BYearEnd`              |      ``BY``      |     ``BYE``      |
+-------------------------------+------------------+------------------+

Other Removals
^^^^^^^^^^^^^^
- :class:`.DataFrameGroupBy.idxmin`, :class:`.DataFrameGroupBy.idxmax`, :class:`.SeriesGroupBy.idxmin`, and :class:`.SeriesGroupBy.idxmax` will now raise a ``ValueError`` when a group has all NA values, or when used with ``skipna=False`` and any NA value is encountered (:issue:`10694`, :issue:`57745`)
- :func:`concat` no longer ignores empty objects when determining output dtypes (:issue:`39122`)
- :func:`concat` with all-NA entries no longer ignores the dtype of those entries when determining the result dtype (:issue:`40893`)
- :func:`read_excel`, :func:`read_json`, :func:`read_html`, and :func:`read_xml` no longer accept raw string or byte representation of the data. That type of data must be wrapped in a :py:class:`StringIO` or :py:class:`BytesIO` (:issue:`53767`)
- :func:`to_datetime` with a ``unit`` specified no longer parses strings into floats, instead parses them the same way as without ``unit`` (:issue:`50735`)
- :meth:`DataFrame.groupby` with ``as_index=False`` and aggregation methods will no longer exclude from the result the groupings that do not arise from the input (:issue:`49519`)
- :meth:`ExtensionArray._reduce` now requires a ``keepdims: bool = False`` parameter in the signature (:issue:`52788`)
- :meth:`Series.dt.to_pydatetime` now returns a :class:`Series` of :py:class:`datetime.datetime` objects (:issue:`52459`)
- :meth:`SeriesGroupBy.agg` no longer pins the name of the group to the input passed to the provided ``func`` (:issue:`51703`)
- All arguments except ``name`` in :meth:`Index.rename` are now keyword only (:issue:`56493`)
- All arguments except the first ``path``-like argument in IO writers are now keyword only (:issue:`54229`)
- Changed behavior of :meth:`Series.__getitem__` and :meth:`Series.__setitem__` to always treat integer keys as labels, never as positional, consistent with :class:`DataFrame` behavior (:issue:`50617`)
- Changed behavior of :meth:`Series.__getitem__`, :meth:`Series.__setitem__`, :meth:`DataFrame.__getitem__`, :meth:`DataFrame.__setitem__` with an integer slice on objects with a floating-dtype index. This is now treated as *positional* indexing (:issue:`49612`)
- Disallow a callable argument to :meth:`Series.iloc` to return a ``tuple`` (:issue:`53769`)
- Disallow allowing logical operations (``||``, ``&``, ``^``) between pandas objects and dtype-less sequences (e.g. ``list``, ``tuple``); wrap the objects in :class:`Series`, :class:`Index`, or ``np.array`` first instead (:issue:`52264`)
- Disallow automatic casting to object in :class:`Series` logical operations (``&``, ``^``, ``||``) between series with mismatched indexes and dtypes other than ``object`` or ``bool`` (:issue:`52538`)
- Disallow calling :meth:`Series.replace` or :meth:`DataFrame.replace` without a ``value`` and with non-dict-like ``to_replace`` (:issue:`33302`)
- Disallow constructing a :class:`arrays.SparseArray` with scalar data (:issue:`53039`)
- Disallow indexing an :class:`Index` with a boolean indexer of length zero, it now raises ``ValueError`` (:issue:`55820`)
- Disallow non-standard (``np.ndarray``, :class:`Index`, :class:`ExtensionArray`, or :class:`Series`) to :func:`isin`, :func:`unique`, :func:`factorize` (:issue:`52986`)
- Disallow passing a pandas type to :meth:`Index.view` (:issue:`55709`)
- Disallow units other than "s", "ms", "us", "ns" for datetime64 and timedelta64 dtypes in :func:`array` (:issue:`53817`)
- Removed "freq" keyword from :class:`PeriodArray` constructor, use "dtype" instead (:issue:`52462`)
- Removed 'fastpath' keyword in :class:`Categorical` constructor (:issue:`20110`)
- Removed 'kind' keyword in :meth:`Series.resample` and :meth:`DataFrame.resample` (:issue:`58125`)
- Removed ``Block``, ``DatetimeTZBlock``, ``ExtensionBlock``, ``create_block_manager_from_blocks`` from ``pandas.core.internals`` and ``pandas.core.internals.api`` (:issue:`55139`)
- Removed alias :class:`arrays.PandasArray` for :class:`arrays.NumpyExtensionArray` (:issue:`53694`)
- Removed deprecated "method" and "limit" keywords from :meth:`Series.replace` and :meth:`DataFrame.replace` (:issue:`53492`)
- Removed extension test classes ``BaseNoReduceTests``, ``BaseNumericReduceTests``, ``BaseBooleanReduceTests`` (:issue:`54663`)
- Removed the "closed" and "normalize" keywords in :meth:`DatetimeIndex.__new__` (:issue:`52628`)
- Removed the deprecated ``delim_whitespace`` keyword in :func:`read_csv` and :func:`read_table`, use ``sep=r"\s+"`` instead (:issue:`55569`)
- Require :meth:`SparseDtype.fill_value` to be a valid value for the :meth:`SparseDtype.subtype` (:issue:`53043`)
- Stopped automatically casting non-datetimelike values (mainly strings) in :meth:`Series.isin` and :meth:`Index.isin` with ``datetime64``, ``timedelta64``, and :class:`PeriodDtype` dtypes (:issue:`53111`)
- Stopped performing dtype inference in :class:`Index`, :class:`Series` and :class:`DataFrame` constructors when given a pandas object (:class:`Series`, :class:`Index`, :class:`ExtensionArray`), call ``.infer_objects`` on the input to keep the current behavior (:issue:`56012`)
- Stopped performing dtype inference when setting a :class:`Index` into a :class:`DataFrame` (:issue:`56102`)
- Stopped performing dtype inference with in :meth:`Index.insert` with object-dtype index; this often affects the index/columns that result when setting new entries into an empty :class:`Series` or :class:`DataFrame` (:issue:`51363`)
- Removed the "closed" and "unit" keywords in :meth:`TimedeltaIndex.__new__` (:issue:`52628`, :issue:`55499`)
- All arguments in :meth:`Index.sort_values` are now keyword only (:issue:`56493`)
- All arguments in :meth:`Series.to_dict` are now keyword only (:issue:`56493`)
- Changed the default value of ``na_action`` in :meth:`Categorical.map` to ``None`` (:issue:`51645`)
- Changed the default value of ``observed`` in :meth:`DataFrame.groupby` and :meth:`Series.groupby` to ``True`` (:issue:`51811`)
- Enforce deprecation in :func:`testing.assert_series_equal` and :func:`testing.assert_frame_equal` with object dtype and mismatched null-like values, which are now considered not-equal (:issue:`18463`)
- Enforce banning of upcasting in in-place setitem-like operations (:issue:`59007`) (see `PDEP6 <https://pandas.pydata.org/pdeps/0006-ban-upcasting.html>`_)
- Enforced deprecation ``all`` and ``any`` reductions with ``datetime64``, :class:`DatetimeTZDtype`, and :class:`PeriodDtype` dtypes (:issue:`58029`)
- Enforced deprecation allowing non-``bool`` and NA values for ``na`` in :meth:`.str.contains`, :meth:`.str.startswith`, and :meth:`.str.endswith` (:issue:`59615`)
- Enforced deprecation disallowing ``float`` "periods" in :func:`date_range`, :func:`period_range`, :func:`timedelta_range`, :func:`interval_range`,  (:issue:`56036`)
- Enforced deprecation disallowing parsing datetimes with mixed time zones unless user passes ``utc=True`` to :func:`to_datetime` (:issue:`57275`)
- Enforced deprecation in :meth:`Series.value_counts` and :meth:`Index.value_counts` with object dtype performing dtype inference on the ``.index`` of the result (:issue:`56161`)
- Enforced deprecation of :meth:`.DataFrameGroupBy.get_group` and :meth:`.SeriesGroupBy.get_group` allowing the ``name`` argument to be a non-tuple when grouping by a list of length 1 (:issue:`54155`)
- Enforced deprecation of :meth:`Series.interpolate` and :meth:`DataFrame.interpolate` for object-dtype (:issue:`57820`)
- Enforced deprecation of :meth:`offsets.Tick.delta`, use ``pd.Timedelta(obj)`` instead (:issue:`55498`)
- Enforced deprecation of ``axis=None`` acting the same as ``axis=0`` in the DataFrame reductions ``sum``, ``prod``, ``std``, ``var``, and ``sem``, passing ``axis=None`` will now reduce over both axes; this is particularly the case when doing e.g. ``numpy.sum(df)`` (:issue:`21597`)
- Enforced deprecation of ``core.internals`` member ``DatetimeTZBlock`` (:issue:`58467`)
- Enforced deprecation of ``date_parser`` in :func:`read_csv`, :func:`read_table`, :func:`read_fwf`, and :func:`read_excel` in favour of ``date_format`` (:issue:`50601`)
- Enforced deprecation of ``keep_date_col`` keyword in :func:`read_csv` (:issue:`55569`)
- Enforced deprecation of ``quantile`` keyword in :meth:`.Rolling.quantile` and :meth:`.Expanding.quantile`, renamed to ``q`` instead. (:issue:`52550`)
- Enforced deprecation of argument ``infer_datetime_format`` in :func:`read_csv`, as a strict version of it is now the default (:issue:`48621`)
- Enforced deprecation of combining parsed datetime columns in :func:`read_csv` in ``parse_dates`` (:issue:`55569`)
- Enforced deprecation of non-standard (``np.ndarray``, :class:`ExtensionArray`, :class:`Index`, or :class:`Series`) argument to :func:`api.extensions.take` (:issue:`52981`)
- Enforced deprecation of parsing system timezone strings to ``tzlocal``, which depended on system timezone, pass the 'tz' keyword instead (:issue:`50791`)
- Enforced deprecation of passing a dictionary to :meth:`SeriesGroupBy.agg` (:issue:`52268`)
- Enforced deprecation of string ``AS`` denoting frequency in :class:`YearBegin` and strings ``AS-DEC``, ``AS-JAN``, etc. denoting annual frequencies with various fiscal year starts (:issue:`57793`)
- Enforced deprecation of string ``A`` denoting frequency in :class:`YearEnd` and strings ``A-DEC``, ``A-JAN``, etc. denoting annual frequencies with various fiscal year ends (:issue:`57699`)
- Enforced deprecation of string ``BAS`` denoting frequency in :class:`BYearBegin` and strings ``BAS-DEC``, ``BAS-JAN``, etc. denoting annual frequencies with various fiscal year starts (:issue:`57793`)
- Enforced deprecation of string ``BA`` denoting frequency in :class:`BYearEnd` and strings ``BA-DEC``, ``BA-JAN``, etc. denoting annual frequencies with various fiscal year ends (:issue:`57793`)
- Enforced deprecation of strings ``H``, ``BH``, and ``CBH`` denoting frequencies in :class:`Hour`, :class:`BusinessHour`, :class:`CustomBusinessHour` (:issue:`59143`)
- Enforced deprecation of strings ``H``, ``BH``, and ``CBH`` denoting units in :class:`Timedelta` (:issue:`59143`)
- Enforced deprecation of strings ``T``, ``L``, ``U``, and ``N`` denoting frequencies in :class:`Minute`, :class:`Milli`, :class:`Micro`, :class:`Nano` (:issue:`57627`)
- Enforced deprecation of strings ``T``, ``L``, ``U``, and ``N`` denoting units in :class:`Timedelta` (:issue:`57627`)
- Enforced deprecation of the behavior of :func:`concat` when ``len(keys) != len(objs)`` would truncate to the shorter of the two. Now this raises a ``ValueError`` (:issue:`43485`)
- Enforced deprecation of the behavior of :meth:`DataFrame.replace` and :meth:`Series.replace` with :class:`CategoricalDtype` that would introduce new categories. (:issue:`58270`)
- Enforced deprecation of the behavior of :meth:`Series.argsort` in the presence of NA values (:issue:`58232`)
- Enforced deprecation of values "pad", "ffill", "bfill", and "backfill" for :meth:`Series.interpolate` and :meth:`DataFrame.interpolate` (:issue:`57869`)
- Enforced deprecation removing :meth:`Categorical.to_list`, use ``obj.tolist()`` instead (:issue:`51254`)
- Enforced silent-downcasting deprecation for :ref:`all relevant methods <whatsnew_220.silent_downcasting>` (:issue:`54710`)
- In :meth:`DataFrame.stack`, the default value of ``future_stack`` is now ``True``; specifying ``False`` will raise a ``FutureWarning`` (:issue:`55448`)
- Iterating over a :class:`.DataFrameGroupBy` or :class:`.SeriesGroupBy` will return tuples of length 1 for the groups when grouping by ``level`` a list of length 1 (:issue:`50064`)
- Methods ``apply``, ``agg``, and ``transform`` will no longer replace NumPy functions (e.g. ``np.sum``) and built-in functions (e.g. ``min``) with the equivalent pandas implementation; use string aliases (e.g. ``"sum"`` and ``"min"``) if you desire to use the pandas implementation (:issue:`53974`)
- Passing both ``freq`` and ``fill_value`` in :meth:`DataFrame.shift` and :meth:`Series.shift` and :meth:`.DataFrameGroupBy.shift` now raises a ``ValueError`` (:issue:`54818`)
- Removed :meth:`.DataFrameGroupBy.quantile` and :meth:`.SeriesGroupBy.quantile` supporting bool dtype (:issue:`53975`)
- Removed :meth:`DateOffset.is_anchored` and :meth:`offsets.Tick.is_anchored` (:issue:`56594`)
- Removed ``DataFrame.applymap``, ``Styler.applymap`` and ``Styler.applymap_index`` (:issue:`52364`)
- Removed ``DataFrame.bool`` and ``Series.bool`` (:issue:`51756`)
- Removed ``DataFrame.first`` and ``DataFrame.last`` (:issue:`53710`)
- Removed ``DataFrame.swapaxes`` and ``Series.swapaxes`` (:issue:`51946`)
- Removed ``DataFrameGroupBy.grouper`` and ``SeriesGroupBy.grouper`` (:issue:`56521`)
- Removed ``DataFrameGroupby.fillna`` and ``SeriesGroupBy.fillna``` (:issue:`55719`)
- Removed ``Index.format``, use :meth:`Index.astype` with ``str`` or :meth:`Index.map` with a ``formatter`` function instead (:issue:`55439`)
- Removed ``Resample.fillna`` (:issue:`55719`)
- Removed ``Series.__int__`` and ``Series.__float__``. Call ``int(Series.iloc[0])`` or ``float(Series.iloc[0])`` instead. (:issue:`51131`)
- Removed ``Series.ravel`` (:issue:`56053`)
- Removed ``Series.view`` (:issue:`56054`)
- Removed ``StataReader.close`` (:issue:`49228`)
- Removed ``_data`` from :class:`DataFrame`, :class:`Series`, :class:`.arrays.ArrowExtensionArray` (:issue:`52003`)
- Removed ``axis`` argument from :meth:`DataFrame.groupby`, :meth:`Series.groupby`, :meth:`DataFrame.rolling`, :meth:`Series.rolling`, :meth:`DataFrame.resample`, and :meth:`Series.resample` (:issue:`51203`)
- Removed ``axis`` argument from all groupby operations (:issue:`50405`)
- Removed ``convert_dtype`` from :meth:`Series.apply` (:issue:`52257`)
- Removed ``method``, ``limit`` ``fill_axis`` and ``broadcast_axis`` keywords from :meth:`DataFrame.align` (:issue:`51968`)
- Removed ``pandas.api.types.is_interval`` and ``pandas.api.types.is_period``, use ``isinstance(obj, pd.Interval)`` and ``isinstance(obj, pd.Period)`` instead (:issue:`55264`)
- Removed ``pandas.io.sql.execute`` (:issue:`50185`)
- Removed ``pandas.value_counts``, use :meth:`Series.value_counts` instead (:issue:`53493`)
- Removed ``read_gbq`` and ``DataFrame.to_gbq``. Use ``pandas_gbq.read_gbq`` and ``pandas_gbq.to_gbq`` instead https://pandas-gbq.readthedocs.io/en/latest/api.html (:issue:`55525`)
- Removed ``use_nullable_dtypes`` from :func:`read_parquet` (:issue:`51853`)
- Removed ``year``, ``month``, ``quarter``, ``day``, ``hour``, ``minute``, and ``second`` keywords in the :class:`PeriodIndex` constructor, use :meth:`PeriodIndex.from_fields` instead (:issue:`55960`)
- Removed argument ``limit`` from :meth:`DataFrame.pct_change`, :meth:`Series.pct_change`, :meth:`.DataFrameGroupBy.pct_change`, and :meth:`.SeriesGroupBy.pct_change`; the argument ``method`` must be set to ``None`` and will be removed in a future version of pandas (:issue:`53520`)
- Removed deprecated argument ``obj`` in :meth:`.DataFrameGroupBy.get_group` and :meth:`.SeriesGroupBy.get_group` (:issue:`53545`)
- Removed deprecated behavior of :meth:`Series.agg` using :meth:`Series.apply` (:issue:`53325`)
- Removed deprecated keyword ``method`` on :meth:`Series.fillna`, :meth:`DataFrame.fillna` (:issue:`57760`)
- Removed option ``mode.use_inf_as_na``, convert inf entries to ``NaN`` before instead (:issue:`51684`)
- Removed support for :class:`DataFrame` in :meth:`DataFrame.from_records`(:issue:`51697`)
- Removed support for ``errors="ignore"`` in :func:`to_datetime`, :func:`to_timedelta` and :func:`to_numeric` (:issue:`55734`)
- Removed support for ``slice`` in :meth:`DataFrame.take` (:issue:`51539`)
- Removed the ``ArrayManager`` (:issue:`55043`)
- Removed the ``fastpath`` argument from the :class:`Series` constructor (:issue:`55466`)
- Removed the ``is_boolean``, ``is_integer``, ``is_floating``, ``holds_integer``, ``is_numeric``, ``is_categorical``, ``is_object``, and ``is_interval`` attributes of :class:`Index` (:issue:`50042`)
- Removed the ``ordinal`` keyword in :class:`PeriodIndex`, use :meth:`PeriodIndex.from_ordinals` instead (:issue:`55960`)
- Removed unused arguments ``*args`` and ``**kwargs`` in :class:`Resampler` methods (:issue:`50977`)
- Unrecognized timezones when parsing strings to datetimes now raises a ``ValueError`` (:issue:`51477`)
- Removed the :class:`Grouper` attributes ``ax``, ``groups``, ``indexer``, and ``obj`` (:issue:`51206`, :issue:`51182`)
- Removed deprecated keyword ``verbose`` on :func:`read_csv` and :func:`read_table` (:issue:`56556`)
- Removed the ``method`` keyword in ``ExtensionArray.fillna``, implement ``ExtensionArray._pad_or_backfill`` instead (:issue:`53621`)
- Removed the attribute ``dtypes`` from :class:`.DataFrameGroupBy` (:issue:`51997`)
- Enforced deprecation of ``argmin``, ``argmax``, ``idxmin``, and ``idxmax`` returning a result when ``skipna=False`` and an NA value is encountered or all values are NA values; these operations will now raise in such cases (:issue:`33941`, :issue:`51276`)
- Enforced deprecation of storage option "pyarrow_numpy" for :class:`StringDtype` (:issue:`60152`)
- Removed specifying ``include_groups=True`` in :class:`.DataFrameGroupBy.apply` and :class:`.Resampler.apply` (:issue:`7155`)

.. ---------------------------------------------------------------------------
.. _whatsnew_300.performance:

Performance improvements
~~~~~~~~~~~~~~~~~~~~~~~~
- Eliminated circular reference in to original pandas object in accessor attributes (e.g. :attr:`Series.str`). However, accessor instantiation is no longer cached (:issue:`47667`, :issue:`41357`)
- :attr:`Categorical.categories` returns a :class:`RangeIndex` columns instead of an :class:`Index` if the constructed ``values`` was a ``range``. (:issue:`57787`)
- :class:`DataFrame` returns a :class:`RangeIndex` columns when possible when ``data`` is a ``dict`` (:issue:`57943`)
- :class:`Series` returns a :class:`RangeIndex` index when possible when ``data`` is a ``dict`` (:issue:`58118`)
- :func:`concat` returns a :class:`RangeIndex` column when possible when ``objs`` contains :class:`Series` and :class:`DataFrame` and ``axis=0`` (:issue:`58119`)
- :func:`concat` returns a :class:`RangeIndex` level in the :class:`MultiIndex` result when ``keys`` is a ``range`` or :class:`RangeIndex` (:issue:`57542`)
- :meth:`RangeIndex.append` returns a :class:`RangeIndex` instead of a :class:`Index` when appending values that could continue the :class:`RangeIndex` (:issue:`57467`)
- :meth:`Series.nlargest` has improved performance when there are duplicate values in the index (:issue:`55767`)
- :meth:`Series.str.extract` returns a :class:`RangeIndex` columns instead of an :class:`Index` column when possible (:issue:`57542`)
- :meth:`Series.str.partition` with :class:`ArrowDtype` returns a :class:`RangeIndex` columns instead of an :class:`Index` column when possible (:issue:`57768`)
- Performance improvement in :class:`DataFrame` when ``data`` is a ``dict`` and ``columns`` is specified (:issue:`24368`)
- Performance improvement in :class:`MultiIndex` when setting :attr:`MultiIndex.names` doesn't invalidate all cached operations (:issue:`59578`)
- Performance improvement in :meth:`DataFrame.join` for sorted but non-unique indexes (:issue:`56941`)
- Performance improvement in :meth:`DataFrame.join` when left and/or right are non-unique and ``how`` is ``"left"``, ``"right"``, or ``"inner"`` (:issue:`56817`)
- Performance improvement in :meth:`DataFrame.join` with ``how="left"`` or ``how="right"`` and ``sort=True`` (:issue:`56919`)
- Performance improvement in :meth:`DataFrame.to_csv` when ``index=False`` (:issue:`59312`)
- Performance improvement in :meth:`DataFrameGroupBy.ffill`, :meth:`DataFrameGroupBy.bfill`, :meth:`SeriesGroupBy.ffill`, and :meth:`SeriesGroupBy.bfill` (:issue:`56902`)
- Performance improvement in :meth:`Index.join` by propagating cached attributes in cases where the result matches one of the inputs (:issue:`57023`)
- Performance improvement in :meth:`Index.take` when ``indices`` is a full range indexer from zero to length of index (:issue:`56806`)
- Performance improvement in :meth:`Index.to_frame` returning a :class:`RangeIndex` columns of a :class:`Index` when possible. (:issue:`58018`)
- Performance improvement in :meth:`MultiIndex._engine` to use smaller dtypes if possible (:issue:`58411`)
- Performance improvement in :meth:`MultiIndex.equals` for equal length indexes (:issue:`56990`)
- Performance improvement in :meth:`MultiIndex.memory_usage` to ignore the index engine when it isn't already cached. (:issue:`58385`)
- Performance improvement in :meth:`RangeIndex.__getitem__` with a boolean mask or integers returning a :class:`RangeIndex` instead of a :class:`Index` when possible. (:issue:`57588`)
- Performance improvement in :meth:`RangeIndex.append` when appending the same index (:issue:`57252`)
- Performance improvement in :meth:`RangeIndex.argmin` and :meth:`RangeIndex.argmax` (:issue:`57823`)
- Performance improvement in :meth:`RangeIndex.insert` returning a :class:`RangeIndex` instead of a :class:`Index` when the :class:`RangeIndex` is empty. (:issue:`57833`)
- Performance improvement in :meth:`RangeIndex.round` returning a :class:`RangeIndex` instead of a :class:`Index` when possible. (:issue:`57824`)
- Performance improvement in :meth:`RangeIndex.searchsorted` (:issue:`58376`)
- Performance improvement in :meth:`RangeIndex.to_numpy` when specifying an ``na_value`` (:issue:`58376`)
- Performance improvement in :meth:`RangeIndex.value_counts` (:issue:`58376`)
- Performance improvement in :meth:`RangeIndex.join` returning a :class:`RangeIndex` instead of a :class:`Index` when possible. (:issue:`57651`, :issue:`57752`)
- Performance improvement in :meth:`RangeIndex.reindex` returning a :class:`RangeIndex` instead of a :class:`Index` when possible. (:issue:`57647`, :issue:`57752`)
- Performance improvement in :meth:`RangeIndex.take` returning a :class:`RangeIndex` instead of a :class:`Index` when possible. (:issue:`57445`, :issue:`57752`)
- Performance improvement in :func:`merge` if hash-join can be used (:issue:`57970`)
- Performance improvement in :func:`merge` when join keys have different dtypes and need to be upcast (:issue:`62902`)
- Performance improvement in :meth:`CategoricalDtype.update_dtype` when ``dtype`` is a :class:`CategoricalDtype` with non ``None`` categories and ordered (:issue:`59647`)
- Performance improvement in :meth:`DataFrame.__getitem__` when ``key`` is a :class:`DataFrame` with many columns (:issue:`61010`)
- Performance improvement in :meth:`DataFrame.astype` when converting to extension floating dtypes, e.g. "Float64" (:issue:`60066`)
- Performance improvement in :meth:`DataFrame.stack` when using ``future_stack=True`` and the DataFrame does not have a :class:`MultiIndex` (:issue:`58391`)
- Performance improvement in :meth:`DataFrame.where` when ``cond`` is a :class:`DataFrame` with many columns (:issue:`61010`)
- Performance improvement in :meth:`to_hdf` avoid unnecessary reopenings of the HDF5 file to speedup data addition to files with a very large number of groups . (:issue:`58248`)
- Performance improvement in ``DataFrameGroupBy.__len__`` and ``SeriesGroupBy.__len__`` (:issue:`57595`)
- Performance improvement in indexing operations for string dtypes (:issue:`56997`)
- Performance improvement in unary methods on a :class:`RangeIndex` returning a :class:`RangeIndex` instead of a :class:`Index` when possible. (:issue:`57825`)

.. ---------------------------------------------------------------------------
.. _whatsnew_300.bug_fixes:

Bug fixes
~~~~~~~~~

Categorical
^^^^^^^^^^^
- Bug in :class:`Categorical` where constructing from a pandas :class:`Series` or :class:`Index` with ``dtype='object'`` did not preserve the categories' dtype as ``object``; now the ``categories.dtype`` is preserved as ``object`` for these cases, while numpy arrays and Python sequences with ``dtype='object'`` continue to infer the most specific dtype (for example, ``str`` if all elements are strings) (:issue:`61778`)
- Bug in :class:`pandas.Categorical` displaying string categories without quotes when using "string" dtype (:issue:`63045`)
- Bug in :func:`Series.apply` where ``nan`` was ignored for :class:`CategoricalDtype` (:issue:`59938`)
- Bug in :func:`bdate_range` raising ``ValueError`` with frequency ``freq="cbh"`` (:issue:`62849`)
- Bug in :func:`testing.assert_index_equal` raising ``TypeError`` instead of ``AssertionError`` for incomparable ``CategoricalIndex`` when ``check_categorical=True`` and ``exact=False`` (:issue:`61935`)
- Bug in :meth:`Categorical.astype` where ``copy=False`` would still trigger a copy of the codes (:issue:`62000`)
- Bug in :meth:`DataFrame.pivot` and :meth:`DataFrame.set_index` raising an ``ArrowNotImplementedError`` for columns with pyarrow dictionary dtype (:issue:`53051`)
- Bug in :meth:`Series.convert_dtypes` with ``dtype_backend="pyarrow"`` where empty :class:`CategoricalDtype` :class:`Series` raised an error or got converted to ``null[pyarrow]`` (:issue:`59934`)

Datetimelike
^^^^^^^^^^^^
- Bug in :attr:`is_year_start` where a DateTimeIndex constructed via a date_range with frequency 'MS' wouldn't have the correct year or quarter start attributes (:issue:`57377`)
- Bug in :class:`DataFrame` raising ``ValueError`` when ``dtype`` is ``timedelta64`` and ``data`` is a list containing ``None`` (:issue:`60064`)
- Bug in :class:`Timestamp` constructor failing to raise when ``tz=None`` is explicitly specified in conjunction with timezone-aware ``tzinfo`` or data (:issue:`48688`)
- Bug in :class:`Timestamp` constructor failing to raise when given a ``np.datetime64`` object with non-standard unit (:issue:`25611`)
- Bug in :func:`date_range` where the last valid timestamp would sometimes not be produced (:issue:`56134`)
- Bug in :func:`date_range` where using a negative frequency value would not include all points between the start and end values (:issue:`56147`)
- Bug in :func:`infer_freq` with a :class:`Series` with :class:`ArrowDtype` timestamp dtype incorrectly raising ``TypeError`` (:issue:`58403`)
- Bug in :func:`to_datetime` where passing an ``lxml.etree._ElementUnicodeResult`` together with ``format`` raised  ``TypeError``. Now subclasses of ``str`` are handled. (:issue:`60933`)
- Bug in :func:`tseries.api.guess_datetime_format` would fail to infer time format when "%Y" == "%H%M" (:issue:`57452`)
- Bug in :func:`tseries.frequencies.to_offset` would fail to parse frequency strings starting with "LWOM" (:issue:`59218`)
- Bug in :meth:`DataFrame.fillna` raising an ``AssertionError`` instead of ``OutOfBoundsDatetime`` when filling a ``datetime64[ns]`` column with an out-of-bounds timestamp. Now correctly raises ``OutOfBoundsDatetime``. (:issue:`61208`)
- Bug in :meth:`DataFrame.min` and :meth:`DataFrame.max` casting ``datetime64`` and ``timedelta64`` columns to ``float64`` and losing precision (:issue:`60850`)
- Bug in :meth:`Dataframe.agg` with df with missing values resulting in IndexError (:issue:`58810`)
- Bug in :meth:`DateOffset.rollback` (and subclass methods) with ``normalize=True`` rolling back one offset too long (:issue:`32616`)
- Bug in :meth:`DatetimeIndex.asof` with a string key giving incorrect results (:issue:`50946`)
- Bug in :meth:`DatetimeIndex.is_year_start` and :meth:`DatetimeIndex.is_quarter_start` does not raise on Custom business days frequencies bigger then "1C" (:issue:`58664`)
- Bug in :meth:`DatetimeIndex.is_year_start` and :meth:`DatetimeIndex.is_quarter_start` returning ``False`` on double-digit frequencies (:issue:`58523`)
- Bug in :meth:`DatetimeIndex.union` and :meth:`DatetimeIndex.intersection` when ``unit`` was non-nanosecond (:issue:`59036`)
- Bug in :meth:`DatetimeIndex.where` and :meth:`TimedeltaIndex.where` failing to set ``freq=None`` in some cases (:issue:`24555`)
- Bug in :meth:`Index.union` with a ``pyarrow`` timestamp dtype incorrectly returning ``object`` dtype (:issue:`58421`)
- Bug in :meth:`Series.dt.microsecond` producing incorrect results for pyarrow backed :class:`Series`. (:issue:`59154`)
- Bug in :meth:`Timestamp.normalize` and :meth:`DatetimeArray.normalize` returning incorrect results instead of raising on integer overflow for very small (distant past) values (:issue:`60583`)
- Bug in :meth:`Timestamp.replace` failing to update ``unit`` attribute when replacement introduces non-zero ``nanosecond`` or ``microsecond`` (:issue:`57749`)
- Bug in :meth:`to_datetime` not respecting dayfirst if an uncommon date string was passed. (:issue:`58859`)
- Bug in :meth:`to_datetime` on float array with missing values throwing ``FloatingPointError`` (:issue:`58419`)
- Bug in :meth:`to_datetime` on float32 df with year, month, day etc. columns leads to precision issues and incorrect result. (:issue:`60506`)
- Bug in :meth:`to_datetime` reports incorrect index in case of any failure scenario. (:issue:`58298`)
- Bug in :meth:`to_datetime` with ``format="ISO8601"`` and ``utc=True`` where naive timestamps incorrectly inherited timezone offset from previous timestamps in a series. (:issue:`61389`)
- Bug in :meth:`to_datetime` wrongly converts when ``arg`` is a ``np.datetime64`` object with unit of ``ps``. (:issue:`60341`)
- Bug in comparison between objects with ``np.datetime64`` dtype and ``timestamp[pyarrow]`` dtypes incorrectly raising ``TypeError`` (:issue:`60937`)
- Bug in comparison between objects with pyarrow date dtype and ``timestamp[pyarrow]`` or ``np.datetime64`` dtype failing to consider these as non-comparable (:issue:`62157`)
- Bug in constructing arrays with :class:`ArrowDtype` with ``timestamp`` type incorrectly allowing ``Decimal("NaN")`` (:issue:`61773`)
- Bug in constructing arrays with a timezone-aware :class:`ArrowDtype` from timezone-naive datetime objects incorrectly treating those as UTC times instead of wall times like :class:`DatetimeTZDtype` (:issue:`61775`)
- Bug in retaining frequency in :meth:`value_counts` specifically for :meth:`DatetimeIndex` and :meth:`TimedeltaIndex` (:issue:`33830`)
- Bug in setting scalar values with mismatched resolution into arrays with non-nanosecond ``datetime64``, ``timedelta64`` or :class:`DatetimeTZDtype` incorrectly truncating those scalars (:issue:`56410`)

Timedelta
^^^^^^^^^
- Accuracy improvement in :meth:`Timedelta.to_pytimedelta` to round microseconds consistently for large nanosecond based Timedelta (:issue:`57841`)
- Bug in :class:`Timedelta` constructor failing to raise when passed an invalid keyword (:issue:`53801`)
- Bug in :meth:`DataFrame.cumsum` which was raising ``IndexError`` if dtype is ``timedelta64[ns]`` (:issue:`57956`)
- Bug in multiplication operations with ``timedelta64`` dtype failing to raise ``TypeError`` when multiplying by ``bool`` objects or dtypes (:issue:`58054`)
- Bug in multiplication operations with ``timedelta64`` dtype incorrectly raising when multiplying by numpy-nullable dtypes or pyarrow integer dtypes (:issue:`58054`)

Timezones
^^^^^^^^^
- Bug in :meth:`DatetimeIndex.union`, :meth:`DatetimeIndex.intersection`, and :meth:`DatetimeIndex.symmetric_difference` changing timezone to UTC when merging two DatetimeIndex objects with the same timezone but different units (:issue:`60080`)
- Bug in :meth:`Series.dt.tz_localize` with a timezone-aware :class:`ArrowDtype` incorrectly converting to UTC when ``tz=None`` (:issue:`61780`)
- Fixed bug in :func:`date_range` where tz-aware endpoints with calendar offsets (e.g. ``"MS"``) failed on DST fall-back. These now respect ``ambiguous``/ ``nonexistent``. (:issue:`52908`)


Numeric
^^^^^^^
- Bug in :func:`api.types.infer_dtype` returning "mixed" for complex and ``pd.NA`` mix (:issue:`61976`)
- Bug in :func:`api.types.infer_dtype` returning "mixed-integer-float" for float and ``pd.NA`` mix (:issue:`61621`)
- Bug in :meth:`DataFrame.combine_first` where Int64 and UInt64 integers with absolute value greater than ``2**53`` would lose precision after the operation. (:issue:`60128`)
- Bug in :meth:`DataFrame.corr` where numerical precision errors resulted in correlations above ``1.0`` (:issue:`61120`)
- Bug in :meth:`DataFrame.cov` raises a ``TypeError`` instead of returning potentially incorrect results or other errors (:issue:`53115`)
- Bug in :meth:`DataFrame.quantile` where the column type was not preserved when ``numeric_only=True`` with a list-like ``q`` produced an empty result (:issue:`59035`)
- Bug in :meth:`Series.dot` returning ``object`` dtype for :class:`ArrowDtype` and nullable-dtype data (:issue:`61375`)
- Bug in :meth:`Series.std` and :meth:`Series.var` when using complex-valued data (:issue:`61645`)
- Bug in ``np.matmul`` with :class:`Index` inputs raising a ``TypeError`` (:issue:`57079`)
- Bug in arithmetic operations between objects with numpy-nullable dtype and :class:`ArrowDtype` incorrectly raising (:issue:`58602`)

Conversion
^^^^^^^^^^
- Bug in :meth:`DataFrame.astype` not casting ``values`` for Arrow-based dictionary dtype correctly (:issue:`58479`)
- Bug in :meth:`DataFrame.update` bool dtype being converted to object (:issue:`55509`)
- Bug in :meth:`Series.astype` might modify read-only array inplace when casting to a string dtype (:issue:`57212`)
- Bug in :meth:`Series.convert_dtypes` and :meth:`DataFrame.convert_dtypes` raising ``TypeError`` when called on data with complex dtype (:issue:`60129`)
- Bug in :meth:`Series.convert_dtypes` and :meth:`DataFrame.convert_dtypes` removing timezone information for objects with :class:`ArrowDtype` (:issue:`60237`)
- Bug in :meth:`Series.reindex` not maintaining ``float32`` type when a ``reindex`` introduces a missing value (:issue:`45857`)
- Bug in :meth:`to_datetime` and :meth:`to_timedelta` with input ``None`` returning ``None`` instead of ``NaT``, inconsistent with other conversion methods (:issue:`23055`)

Strings
^^^^^^^
- Bug in :meth:`Series.str.match` failing to raise when given a compiled ``re.Pattern`` object and conflicting ``case`` or ``flags`` arguments (:issue:`62240`)
- Bug in :meth:`Series.str.zfill` raising ``AttributeError`` for :class:`ArrowDtype` (:issue:`61485`)
- Bug in :meth:`Series.value_counts` would not respect ``sort=False`` for series having ``string`` dtype (:issue:`55224`)
- Bug in multiplication with a :class:`StringDtype` incorrectly allowing multiplying by bools; explicitly cast to integers instead (:issue:`62595`)

Interval
^^^^^^^^
- :meth:`Index.is_monotonic_decreasing`, :meth:`Index.is_monotonic_increasing`, and :meth:`Index.is_unique` could incorrectly be ``False`` for an ``Index`` created from a slice of another ``Index``. (:issue:`57911`)
- Bug in :class:`Index`, :class:`Series`, :class:`DataFrame` constructors when given a sequence of :class:`Interval` subclass objects casting them to :class:`Interval` (:issue:`46945`)
- Bug in :func:`interval_range` where start and end numeric types were always cast to 64 bit (:issue:`57268`)
- Bug in :func:`pandas.interval_range` incorrectly inferring ``int64`` dtype when ``np.float32`` and ``int`` are used for ``start`` and ``freq`` (:issue:`58964`)
- Bug in :meth:`IntervalIndex.get_indexer` and :meth:`IntervalIndex.drop` when one of the sides of the index is non-unique (:issue:`52245`)
- Construction of :class:`IntervalArray` and :class:`IntervalIndex` from arrays with mismatched signed/unsigned integer dtypes (e.g., ``int64`` and ``uint64``) now raises a :exc:`TypeError` instead of proceeding silently. (:issue:`55715`)

Indexing
^^^^^^^^
- Bug in :meth:`DataFrame.__getitem__` when slicing a :class:`DataFrame` with many rows raised an ``OverflowError`` (:issue:`59531`)
- Bug in :meth:`DataFrame.__setitem__` on an empty :class:`DataFrame` with a tuple corrupting the frame (:issue:`54385`)
- Bug in :meth:`DataFrame.from_records` throwing a ``ValueError`` when passed an empty list in ``index`` (:issue:`58594`)
- Bug in :meth:`DataFrame.loc` and :meth:`DataFrame.iloc` returning incorrect dtype when selecting from a :class:`DataFrame` with mixed data types. (:issue:`60600`)
- Bug in :meth:`DataFrame.loc` with inconsistent behavior of loc-set with 2 given indexes to Series (:issue:`59933`)
- Bug in :meth:`Index.equals` when comparing between :class:`Series` with string dtype :class:`Index` (:issue:`61099`)
- Bug in :meth:`Index.get_indexer` and similar methods when ``NaN`` is located at or after position 128 (:issue:`58924`)
- Bug in :meth:`MultiIndex.insert` when a new value inserted to a datetime-like level gets cast to ``NaT`` and fails indexing (:issue:`60388`)
- Bug in :meth:`Series.__setitem__` when assigning boolean series with boolean indexer will raise ``LossySetitemError`` (:issue:`57338`)
- Bug in printing :attr:`Index.names` and :attr:`MultiIndex.levels` would not escape single quotes (:issue:`60190`)
- Bug in reindexing of :class:`DataFrame` with :class:`PeriodDtype` columns in case of consolidated block (:issue:`60980`, :issue:`60273`)
- Bug in :meth:`DataFrame.loc.__getitem__` and :meth:`DataFrame.iloc.__getitem__` with a :class:`CategoricalDtype` column with integer categories raising when trying to index a row containing a ``NaN`` entry (:issue:`58954`)
- Bug in :meth:`Index.__getitem__` incorrectly raising with a 0-dim ``np.ndarray`` key (:issue:`55601`)
- Bug in :meth:`Index.get_indexer` not casting missing values correctly for new string datatype (:issue:`55833`)
- Bug in adding new rows with :meth:`DataFrame.loc.__setitem__` or :class:`Series.loc.__setitem__` which failed to retain dtype on the object's index in some cases (:issue:`41626`)
- Bug in indexing on a :class:`DatetimeIndex` with a ``timestamp[pyarrow]`` dtype or on a :class:`TimedeltaIndex` with a ``duration[pyarrow]`` dtype (:issue:`62277`)

Missing
^^^^^^^
- Bug in :meth:`DataFrame.fillna` and :meth:`Series.fillna` that would ignore the ``limit`` argument on :class:`.ExtensionArray` dtypes (:issue:`58001`)
- Bug in :meth:`NA.__and__`, :meth:`NA.__or__` and :meth:`NA.__xor__` when operating with ``np.bool_`` objects (:issue:`58427`)
- Bug in ``divmod`` between :class:`NA` and ``Int64`` dtype objects (:issue:`62196`)
-

MultiIndex
^^^^^^^^^^
- :func:`DataFrame.loc` with ``axis=0``  and :class:`MultiIndex` when setting a value adds extra columns (:issue:`58116`)
- :meth:`DataFrame.melt` would not accept multiple names in ``var_name`` when the columns were a :class:`MultiIndex` (:issue:`58033`)
- :meth:`MultiIndex.insert` would not insert NA value correctly at unified location of index -1 (:issue:`59003`)
- :func:`MultiIndex.get_level_values` accessing a :class:`DatetimeIndex` does not carry the frequency attribute along (:issue:`58327`, :issue:`57949`)
- Bug in :class:`DataFrame` arithmetic operations in case of unaligned MultiIndex columns (:issue:`60498`)
- Bug in :class:`DataFrame` arithmetic operations with :class:`Series` in case of unaligned MultiIndex (:issue:`61009`)
- Bug in :meth:`MultiIndex.union` raising when indexes have duplicates with differing names (:issue:`62059`)
- Bug in :meth:`MultiIndex.from_tuples` causing wrong output with input of type tuples having NaN values (:issue:`60695`, :issue:`60988`)
- Bug in :meth:`DataFrame.__setitem__` where column alignment logic would reindex the assigned value with an empty index, incorrectly setting all values to ``NaN``.(:issue:`61841`)
- Bug in :meth:`DataFrame.reindex` and :meth:`Series.reindex` where reindexing :class:`Index` to a :class:`MultiIndex` would incorrectly set all values to ``NaN``.(:issue:`60923`)

I/O
^^^
- Bug in :class:`DataFrame` and :class:`Series` ``repr`` of :py:class:`collections.abc.Mapping` elements. (:issue:`57915`)
- Fix bug in ``on_bad_lines`` callable when returning too many fields: now emits
  ``ParserWarning`` and truncates extra fields regardless of ``index_col`` (:issue:`61837`)
- Bug in :func:`pandas.json_normalize` inconsistently handling non-dict items in ``data`` when ``max_level`` was set. The function will now raise a ``TypeError`` if ``data`` is a list containing non-dict items (:issue:`62829`)
- Bug in :meth:`.DataFrame.to_json` when ``"index"`` was a value in the :attr:`DataFrame.column` and :attr:`Index.name` was ``None``. Now, this will fail with a ``ValueError`` (:issue:`58925`)
- Bug in :meth:`.io.common.is_fsspec_url` not recognizing chained fsspec URLs (:issue:`48978`)
- Bug in :meth:`DataFrame._repr_html_` which ignored the ``"display.float_format"`` option (:issue:`59876`)
- Bug in :meth:`DataFrame.from_records` ignoring ``columns`` and ``index`` parameters when ``data`` is an empty iterator and ``nrows=0``. (:issue:`61140`)
- Bug in :meth:`DataFrame.from_records` where ``columns`` parameter with numpy structured array was not reordering and filtering out the columns (:issue:`59717`)
- Bug in :meth:`DataFrame.to_dict` raises unnecessary ``UserWarning`` when columns are not unique and ``orient='tight'``. (:issue:`58281`)
- Bug in :meth:`DataFrame.to_excel` when writing empty :class:`DataFrame` with :class:`MultiIndex` on both axes (:issue:`57696`)
- Bug in :meth:`DataFrame.to_excel` where the :class:`MultiIndex` index with a period level was not a date (:issue:`60099`)
- Bug in :meth:`DataFrame.to_stata` when exporting a column containing both long strings (Stata strL) and :class:`pd.NA` values (:issue:`23633`)
- Bug in :meth:`DataFrame.to_stata` when input encoded length and normal length are mismatched (:issue:`61583`)
- Bug in :meth:`DataFrame.to_stata` when writing :class:`DataFrame` and ``byteorder=`big```. (:issue:`58969`)
- Bug in :meth:`DataFrame.to_stata` when writing more than 32,000 value labels. (:issue:`60107`)
- Bug in :meth:`DataFrame.to_string` that raised ``StopIteration`` with nested DataFrames. (:issue:`16098`)
- Bug in :meth:`HDFStore.get` was failing to save data of dtype datetime64[s] correctly (:issue:`59004`)
- Bug in :meth:`HDFStore.select` causing queries on categorical string columns to return unexpected results (:issue:`57608`)
- Bug in :meth:`MultiIndex.factorize` incorrectly raising on length-0 indexes (:issue:`57517`)
- Bug in :meth:`read_csv` causing segmentation fault when ``encoding_errors`` is not a string. (:issue:`59059`)
- Bug in :meth:`read_csv` for the ``c`` and ``python`` engines where parsing numbers with large exponents caused overflows. Now, numbers with large positive exponents are parsed as ``inf`` or ``-inf`` depending on the sign of the mantissa, while those with large negative exponents are parsed as ``0.0`` (:issue:`62617`, :issue:`38794`, :issue:`62740`)
- Bug in :meth:`read_csv` raising ``TypeError`` when ``index_col`` is specified and ``na_values`` is a dict containing the key ``None``. (:issue:`57547`)
- Bug in :meth:`read_csv` raising ``TypeError`` when ``nrows`` and ``iterator`` are specified without specifying a ``chunksize``. (:issue:`59079`)
- Bug in :meth:`read_csv` where it did not appropriately skip a line when instructed, causing Empty Data Error (:issue:`62739`)
- Bug in :meth:`read_csv` where the order of the ``na_values`` makes an inconsistency when ``na_values`` is a list non-string values. (:issue:`59303`)
- Bug in :meth:`read_csv` with ``c`` and ``python`` engines reading big integers as strings. Now reads them as python integers. (:issue:`51295`)
- Bug in :meth:`read_csv` with ``engine="c"`` reading large float numbers with preceding integers as strings. Now reads them as floats. (:issue:`51295`)
- Bug in :meth:`read_csv` with ``engine="pyarrow"`` and ``dtype="Int64"`` losing precision (:issue:`56136`)
- Bug in :meth:`read_excel` raising ``ValueError`` when passing array of boolean values when ``dtype="boolean"``. (:issue:`58159`)
- Bug in :meth:`read_html` where ``rowspan`` in header row causes incorrect conversion to ``DataFrame``. (:issue:`60210`)
- Bug in :meth:`read_json` ignoring the given ``dtype`` when ``engine="pyarrow"`` (:issue:`59516`)
- Bug in :meth:`read_json` not validating the ``typ`` argument to not be exactly ``"frame"`` or ``"series"`` (:issue:`59124`)
- Bug in :meth:`read_json` where extreme value integers in string format were incorrectly parsed as a different integer number (:issue:`20608`)
- Bug in :meth:`read_stata` raising ``KeyError`` when input file is stored in big-endian format and contains strL data. (:issue:`58638`)
- Bug in :meth:`read_stata` where extreme value integers were incorrectly interpreted as missing for format versions 111 and prior (:issue:`58130`)
- Bug in :meth:`read_stata` where the missing code for double was not recognised for format versions 105 and prior (:issue:`58149`)
- Bug in :meth:`set_option` where setting the pandas option ``display.html.use_mathjax`` to ``False`` has no effect (:issue:`59884`)
- Bug in :meth:`to_csv` where ``quotechar``` is not escaped when ``escapechar`` is not None (:issue:`61407`)
- Bug in :meth:`to_excel` where :class:`MultiIndex` columns would be merged to a single row when ``merge_cells=False`` is passed (:issue:`60274`)

Period
^^^^^^
- Fixed error message when passing invalid period alias to :meth:`PeriodIndex.to_timestamp` (:issue:`58974`)
-

Plotting
^^^^^^^^
- Bug in :meth:`.DataFrameGroupBy.boxplot` failed when there were multiple groupings (:issue:`14701`)
- Bug in :meth:`DataFrame.plot.bar` when ``subplots`` and ``stacked=True`` are used in conjunction which causes incorrect stacking. (:issue:`61018`)
- Bug in :meth:`DataFrame.plot.bar` with ``stacked=True`` where labels on stacked bars with zero-height segments were incorrectly positioned at the base instead of the label position of the previous segment (:issue:`59429`)
- Bug in :meth:`DataFrame.plot.line` raising ``ValueError`` when set both color and a ``dict`` style (:issue:`59461`)
- Bug in :meth:`DataFrame.plot` that causes a shift to the right when the frequency multiplier is greater than one. (:issue:`57587`)
- Bug in :meth:`DataFrame.plot` where ``title`` would require extra titles when plotting more than one column per subplot. (:issue:`61019`)
- Bug in :meth:`Series.plot` preventing a line and bar from being aligned on the same plot (:issue:`61161`)
- Bug in :meth:`Series.plot` preventing a line and scatter plot from being aligned (:issue:`61005`)
- Bug in :meth:`Series.plot` with ``kind="pie"`` with :class:`ArrowDtype` (:issue:`59192`)

Groupby/resample/rolling
^^^^^^^^^^^^^^^^^^^^^^^^
- Bug in :meth:`.DataFrameGroupBy.__len__` and :meth:`.SeriesGroupBy.__len__` would raise when the grouping contained NA values and ``dropna=False`` (:issue:`58644`)
- Bug in :meth:`.DataFrameGroupBy.any` that returned True for groups where all Timedelta values are NaT. (:issue:`59712`)
- Bug in :meth:`.DataFrameGroupBy.groups` and :meth:`.SeriesGroupBy.groups` would fail when the groups were :class:`Categorical` with an NA value (:issue:`61356`)
- Bug in :meth:`.DataFrameGroupBy.groups` and :meth:`.SeriesGroupby.groups` that would not respect groupby argument ``dropna`` (:issue:`55919`)
- Bug in :meth:`.DataFrameGroupBy.median` where nat values gave an incorrect result. (:issue:`57926`)
- Bug in :meth:`.DataFrameGroupBy.quantile` when ``interpolation="nearest"`` is inconsistent with :meth:`DataFrame.quantile` (:issue:`47942`)
- Bug in :meth:`.DataFrameGroupBy.sum` and :meth:`.SeriesGroupby.groups` returning ``NaN`` on overflow. These methods now returns ``inf`` or ``-inf`` on overflow. (:issue:`60303`)
- Bug in :meth:`.DataFrameGroupBy` reductions where non-Boolean values were allowed for the ``numeric_only`` argument; passing a non-Boolean value will now raise (:issue:`62778`)
- Bug in :meth:`.Resampler.interpolate` on a :class:`DataFrame` with non-uniform sampling and/or indices not aligning with the resulting resampled index would result in wrong interpolation (:issue:`21351`)
- Bug in :meth:`.Series.rolling` when used with a :class:`.BaseIndexer` subclass and computing min/max (:issue:`46726`)
- Bug in :meth:`DataFrame.ewm` and :meth:`Series.ewm` when passed ``times`` and aggregation functions other than mean (:issue:`51695`)
- Bug in :meth:`DataFrame.resample.asfreq` where fixed-frequency indexes with ``origin`` ignored alignment and returned incorrect values. Now ``origin`` and ``offset`` are respected. (:issue:`62725`)
- Bug in :meth:`DataFrame.resample` and :meth:`Series.resample` were not keeping the index name when the index had :class:`ArrowDtype` timestamp dtype (:issue:`61222`)
- Bug in :meth:`DataFrame.resample` changing index type to :class:`MultiIndex` when the dataframe is empty and using an upsample method (:issue:`55572`)
- Bug in :meth:`DataFrameGroupBy.agg` and :meth:`SeriesGroupBy.agg` that was returning numpy dtype values when input values are pyarrow dtype values, instead of returning pyarrow dtype values. (:issue:`53030`)
- Bug in :meth:`DataFrameGroupBy.agg` that raises ``AttributeError`` when there is dictionary input and duplicated columns, instead of returning a DataFrame with the aggregation of all duplicate columns. (:issue:`55041`)
- Bug in :meth:`DataFrameGroupBy.agg` where applying a user-defined function to an empty DataFrame returned a Series instead of an empty DataFrame. (:issue:`61503`)
- Bug in :meth:`DataFrameGroupBy.apply` and :meth:`SeriesGroupBy.apply` for empty data frame with ``group_keys=False`` still creating output index using group keys. (:issue:`60471`)
- Bug in :meth:`DataFrameGroupBy.apply` and :meth:`SeriesGroupBy.apply` not preserving ``_metadata`` attributes from subclassed DataFrames and Series (:issue:`62134`)
- Bug in :meth:`DataFrameGroupBy.apply` that was returning a completely empty DataFrame when all return values of ``func`` were ``None`` instead of returning an empty DataFrame with the original columns and dtypes. (:issue:`57775`)
- Bug in :meth:`DataFrameGroupBy.apply` with ``as_index=False`` that was returning :class:`MultiIndex` instead of returning :class:`Index`. (:issue:`58291`)
- Bug in :meth:`DataFrameGroupBy.cumsum` and :meth:`DataFrameGroupBy.cumprod` where ``numeric_only`` parameter was passed indirectly through kwargs instead of passing directly. (:issue:`58811`)
- Bug in :meth:`DataFrameGroupBy.cumsum` where it did not return the correct dtype when the label contained ``None``. (:issue:`58811`)
- Bug in :meth:`DataFrameGroupby.transform` and :meth:`SeriesGroupby.transform` with a reducer and ``observed=False`` that coerces dtype to float when there are unobserved categories. (:issue:`55326`)
- Bug in :meth:`Rolling.apply` for ``method="table"`` where column order was not being respected due to the columns getting sorted by default. (:issue:`59666`)
- Bug in :meth:`Rolling.apply` where the applied function could be called on fewer than ``min_period`` periods if ``method="table"``. (:issue:`58868`)
- Bug in :meth:`Rolling.sem` computing incorrect results because it divided by ``sqrt((n - 1) * (n - ddof))`` instead of ``sqrt(n * (n - ddof))``. (:issue:`63180`)
- Bug in :meth:`Rolling.skew` incorrectly computing skewness for windows following outliers due to numerical instability. The calculation now properly handles catastrophic cancellation by recomputing affected windows (:issue:`47461`)
- Bug in :meth:`Series.resample` could raise when the date range ended shortly before a non-existent time. (:issue:`58380`)
- Bug in :meth:`Series.resample` raising error when resampling non-nanosecond resolutions out of bounds for nanosecond precision (:issue:`57427`)
- Bug in :meth:`Series.rolling.var` and :meth:`Series.rolling.std` computing incorrect results due to numerical instability. (:issue:`47721`, :issue:`52407`, :issue:`54518`, :issue:`55343`)
- Bug in :meth:`DataFrame.groupby` methods when operating on NumPy-nullable data failing when the NA mask was not C-contiguous (:issue:`61031`)

Reshaping
^^^^^^^^^
- Bug in :func:`concat` with mixed integer and bool dtypes incorrectly casting the bools to integers (:issue:`45101`)
- Bug in :func:`qcut` where values at the quantile boundaries could be incorrectly assigned (:issue:`59355`)
- Bug in :meth:`DataFrame.combine_first` not preserving the column order (:issue:`60427`)
- Bug in :meth:`DataFrame.combine_first` with non-unique columns incorrectly raising (:issue:`29135`)
- Bug in :meth:`DataFrame.combine` with non-unique columns incorrectly raising (:issue:`51340`)
- Bug in :meth:`DataFrame.explode` producing incorrect result for :class:`pyarrow.large_list` type (:issue:`61091`)
- Bug in :meth:`DataFrame.join` inconsistently setting result index name (:issue:`55815`)
- Bug in :meth:`DataFrame.join` not producing the correct row order when joining with a list of Series/DataFrames (:issue:`62954`)
- Bug in :meth:`DataFrame.join` when a :class:`DataFrame` with a :class:`MultiIndex` would raise an ``AssertionError`` when :attr:`MultiIndex.names` contained ``None``. (:issue:`58721`)
- Bug in :meth:`DataFrame.merge` where merging on a column containing only ``NaN`` values resulted in an out-of-bounds array access (:issue:`59421`)
- Bug in :meth:`Series.combine_first` incorrectly replacing ``None`` entries with ``NaN`` (:issue:`58977`)
- Bug in :meth:`DataFrame.unstack` producing incorrect results when ``sort=False`` (:issue:`54987`, :issue:`55516`)
- Bug in :meth:`DataFrame.unstack` raising an error with indexes containing ``NaN`` with ``sort=False`` (:issue:`61221`)
- Bug in :meth:`DataFrame.merge` when merging two :class:`DataFrame` on ``intc`` or ``uintc`` types on Windows (:issue:`60091`, :issue:`58713`)
- Bug in :meth:`DataFrame.pivot_table` incorrectly subaggregating results when called without an ``index`` argument (:issue:`58722`)
- Bug in :meth:`DataFrame.pivot_table` incorrectly ignoring the ``values`` argument when also supplied to the ``index`` or ``columns`` parameters (:issue:`57876`, :issue:`61292`)
- Bug in :meth:`DataFrame.pivot_table` where ``margins=True`` did not correctly include groups with ``NaN`` values in the index or columns when ``dropna=False`` was explicitly passed. (:issue:`61509`)
- Bug in :meth:`DataFrame.stack` with the new implementation where ``ValueError`` is raised when ``level=[]`` (:issue:`60740`)
- Bug in :meth:`DataFrame.unstack` producing incorrect results when manipulating empty :class:`DataFrame` with an :class:`ExtentionDtype` (:issue:`59123`)
- Bug in :meth:`concat` where concatenating DataFrame and Series with ``ignore_index = True`` drops the series name (:issue:`60723`, :issue:`56257`)
- Bug in :func:`melt` where calling with duplicate column names in ``id_vars`` raised a misleading ``AttributeError`` (:issue:`61475`)
- Bug in :meth:`DataFrame.merge` where user-provided suffixes could result in duplicate column names if the resulting names matched existing columns. Now raises a :class:`MergeError` in such cases. (:issue:`61402`)
- Bug in :meth:`DataFrame.merge` with :class:`CategoricalDtype` columns incorrectly raising ``RecursionError`` (:issue:`56376`)
- Bug in :meth:`DataFrame.merge` with a ``float32`` index incorrectly casting the index to ``float64`` (:issue:`41626`)

Sparse
^^^^^^
- Bug in :class:`SparseDtype` for equal comparison with na fill value. (:issue:`54770`)
- Bug in :meth:`DataFrame.sparse.from_spmatrix` which hard coded an invalid ``fill_value`` for certain subtypes. (:issue:`59063`)
- Bug in :meth:`DataFrame.sparse.to_dense` which ignored subclassing and always returned an instance of :class:`DataFrame` (:issue:`59913`)

ExtensionArray
^^^^^^^^^^^^^^
- Bug in :class:`Categorical` when constructing with an :class:`Index` with :class:`ArrowDtype` (:issue:`60563`)
- Bug in :meth:`.arrays.ArrowExtensionArray.__setitem__` which caused wrong behavior when using an integer array with repeated values as a key (:issue:`58530`)
- Bug in :meth:`ArrowExtensionArray.factorize` where NA values were dropped when input was dictionary-encoded even when dropna was set to False(:issue:`60567`)
- Bug in :meth:`NDArrayBackedExtensionArray.take` which produced arrays whose dtypes didn't match their underlying data, when called with integer arrays (:issue:`62448`)
- Bug in :meth:`api.types.is_datetime64_any_dtype` where a custom :class:`ExtensionDtype` would return ``False`` for array-likes (:issue:`57055`)
- Bug in comparison between object with :class:`ArrowDtype` and incompatible-dtyped (e.g. string vs bool) incorrectly raising instead of returning all-``False`` (for ``==``) or all-``True`` (for ``!=``) (:issue:`59505`)
- Bug in constructing pandas data structures when passing into ``dtype`` a string of the type followed by ``[pyarrow]`` while PyArrow is not installed would raise ``NameError`` rather than ``ImportError`` (:issue:`57928`)
- Bug in various :class:`DataFrame` reductions for pyarrow temporal dtypes returning incorrect dtype when result was null (:issue:`59234`)
- Fixed flex arithmetic with :class:`ExtensionArray` operands raising when ``fill_value`` was passed. (:issue:`62467`)

Styler
^^^^^^
- Bug in :meth:`Styler.to_latex` where styling column headers when combined with a hidden index or hidden index-levels is fixed.

Other
^^^^^
- Bug in :class:`DataFrame` when passing a ``dict`` with a NA scalar and ``columns`` that would always return ``np.nan`` (:issue:`57205`)
- Bug in :class:`Series` ignoring errors when trying to convert :class:`Series` input data to the given ``dtype`` (:issue:`60728`)
- Bug in :func:`eval` on :class:`ExtensionArray` on including division ``/`` failed with a ``TypeError``. (:issue:`58748`)
- Bug in :func:`eval` where method calls on binary operations like ``(x + y).dropna()`` would raise ``AttributeError: 'BinOp' object has no attribute 'value'`` (:issue:`61175`)
- Bug in :func:`eval` where the names of the :class:`Series` were not preserved when using ``engine="numexpr"``. (:issue:`10239`)
- Bug in :func:`eval` with ``engine="numexpr"`` returning unexpected result for float division. (:issue:`59736`)
- Bug in :func:`to_numeric` raising ``TypeError`` when ``arg`` is a :class:`Timedelta` or :class:`Timestamp` scalar. (:issue:`59944`)
- Bug in :func:`unique` on :class:`Index` not always returning :class:`Index` (:issue:`57043`)
- Bug in :meth:`DataFrame.apply` raising ``RecursionError`` when passing ``func=list[int]``. (:issue:`61565`)
- Bug in :meth:`DataFrame.apply` where passing ``engine="numba"`` ignored ``args`` passed to the applied function (:issue:`58712`)
- Bug in :meth:`DataFrame.eval` and :meth:`DataFrame.query` which caused an exception when using NumPy attributes via ``@`` notation, e.g., ``df.eval("@np.floor(a)")``. (:issue:`58041`)
- Bug in :meth:`DataFrame.eval` and :meth:`DataFrame.query` which did not allow to use ``tan`` function. (:issue:`55091`)
- Bug in :meth:`DataFrame.query` where using duplicate column names led to a ``TypeError``. (:issue:`59950`)
- Bug in :meth:`DataFrame.query` which raised an exception or produced incorrect results when expressions contained backtick-quoted column names containing the hash character ``#``, backticks, or characters that fall outside the ASCII range (U+0001..U+007F). (:issue:`59285`) (:issue:`49633`)
- Bug in :meth:`DataFrame.query` which raised an exception when querying integer column names using backticks. (:issue:`60494`)
- Bug in :meth:`DataFrame.rename` and :meth:`Series.rename` when passed a ``mapper``, ``index``, or ``columns`` argument that is a :class:`Series` with non-unique ``ser.index`` producing a corrupted result instead of raising ``ValueError`` (:issue:`58621`)
- Bug in :meth:`DataFrame.sample` with ``replace=False`` and ``(n * max(weights) / sum(weights)) > 1``, the method would return biased results. Now raises ``ValueError``. (:issue:`61516`)
- Bug in :meth:`DataFrame.shift` where passing a ``freq`` on a DataFrame with no columns did not shift the index correctly. (:issue:`60102`)
- Bug in :meth:`DataFrame.sort_index` when passing ``axis="columns"`` and ``ignore_index=True`` and ``ascending=False`` not returning a :class:`RangeIndex` columns (:issue:`57293`)
- Bug in :meth:`DataFrame.sort_values` where sorting by a column explicitly named ``None`` raised a ``KeyError`` instead of sorting by the column as expected. (:issue:`61512`)
- Bug in :meth:`DataFrame.transform` that was returning the wrong order unless the index was monotonically increasing. (:issue:`57069`)
- Bug in :meth:`DataFrame.where` where using a non-bool type array in the function would return a ``ValueError`` instead of a ``TypeError`` (:issue:`56330`)
- Bug in :meth:`Index.sort_values` when passing a key function that turns values into tuples, e.g. ``key=natsort.natsort_key``, would raise ``TypeError`` (:issue:`56081`)
- Bug in :meth:`MultiIndex.fillna` error message was referring to ``isna`` instead of ``fillna`` (:issue:`60974`)
- Bug in :meth:`Series.describe` where median percentile was always included when the ``percentiles`` argument was passed (:issue:`60550`).
- Bug in :meth:`Series.diff` allowing non-integer values for the ``periods`` argument. (:issue:`56607`)
- Bug in :meth:`Series.dt` methods in :class:`ArrowDtype` that were returning incorrect values. (:issue:`57355`)
- Bug in :meth:`Series.isin` raising ``TypeError`` when series is large (>10**6) and ``values`` contains NA (:issue:`60678`)
- Bug in :meth:`Series.kurt` and :meth:`Series.skew` resulting in zero for low variance arrays (:issue:`57972`)
- Bug in :meth:`Series.map` with a ``timestamp[pyarrow]`` dtype or ``duration[pyarrow]`` dtype incorrectly returning all-``NaN`` entries (:issue:`61231`)
- Bug in :meth:`Series.mode` where an exception was raised when taking the mode with nullable types with no null values in the series. (:issue:`58926`)
- Bug in :meth:`Series.rank` that doesn't preserve missing values for nullable integers when ``na_option='keep'``. (:issue:`56976`)
- Bug in :meth:`Series.replace` and :meth:`DataFrame.replace` throwing ``ValueError`` when ``regex=True`` and all NA values. (:issue:`60688`)
- Bug in :meth:`Series.to_string` when series contains complex floats with exponents (:issue:`60405`)
- Bug in :meth:`read_csv` where chained fsspec TAR file and ``compression="infer"`` fails with ``tarfile.ReadError`` (:issue:`60028`)
- Bug in Dataframe Interchange Protocol implementation was returning incorrect results for data buffers' associated dtype, for string and datetime columns (:issue:`54781`)
- Bug in ``Series.list`` methods not preserving the original :class:`Index`. (:issue:`58425`)
- Bug in ``Series.list`` methods not preserving the original name. (:issue:`60522`)
- Bug in ``Series.replace`` when the Series was created from an :class:`Index` and Copy-On-Write is enabled (:issue:`61622`)
- Bug in ``divmod`` and ``rdivmod`` with :class:`DataFrame`, :class:`Series`, and :class:`Index` with ``bool`` dtypes failing to raise, which was inconsistent with ``__floordiv__`` behavior (:issue:`46043`)
- Bug in printing a :class:`DataFrame` with a :class:`DataFrame` stored in :attr:`DataFrame.attrs` raised a ``ValueError`` (:issue:`60455`)
- Bug in printing a :class:`Series` with a :class:`DataFrame` stored in :attr:`Series.attrs` raised a ``ValueError`` (:issue:`60568`)
- Bug when calling :py:func:`copy.copy` on a :class:`DataFrame` or :class:`Series` which would return a deep copy instead of a shallow copy (:issue:`62971`)
- Deprecated the keyword ``check_datetimelike_compat`` in :meth:`testing.assert_frame_equal` and :meth:`testing.assert_series_equal` (:issue:`55638`)
- Fixed bug in :meth:`Series.replace` and :meth:`DataFrame.replace` when trying to replace :class:`NA` values in a :class:`Float64Dtype` object with ``np.nan``; this now works with ``pd.set_option("mode.nan_is_na", False)`` and is irrelevant otherwise (:issue:`55127`)
- Fixed bug in :meth:`Series.replace` and :meth:`DataFrame.replace` when trying to replace :class:`np.nan` values in a :class:`Int64Dtype` object with :class:`NA`; this is now a no-op with ``pd.set_option("mode.nan_is_na", False)`` and is irrelevant otherwise (:issue:`51237`)
- Fixed bug in the :meth:`Series.rank` with object dtype and extremely small float values (:issue:`62036`)
- Fixed bug where the :class:`DataFrame` constructor misclassified array-like objects with a ``.name`` attribute as :class:`Series` or :class:`Index` (:issue:`61443`)
- Fixed regression in :meth:`DataFrame.from_records` not initializing subclasses properly (:issue:`57008`)
- Accessing the underlying NumPy array of a DataFrame or Series will return a read-only
  array if the array shares data with the original DataFrame or Series (:ref:`copy_on_write_read_only_na`).
  This logic is expanded to accessing the underlying pandas ExtensionArray
  through ``.array`` (or ``.values`` depending on the dtype) as well (:issue:`61925`).

.. ***DO NOT USE THIS SECTION***

-
-

.. ---------------------------------------------------------------------------
.. _whatsnew_300.contributors:

Contributors
~~~~~~~~~~~~<|MERGE_RESOLUTION|>--- conflicted
+++ resolved
@@ -233,12 +233,9 @@
 - Support reading Stata 102-format (Stata 1) dta files (:issue:`58978`)
 - Support reading Stata 110-format (Stata 7) dta files (:issue:`47176`)
 - Switched wheel upload to **PyPI Trusted Publishing** (OIDC) for release-tag pushes in ``wheels.yml``. (:issue:`61718`)
-<<<<<<< HEAD
 - Added a new :meth:`DataFrame.from_arrow` method to import any Arrow-compatible
   tabular data object into a pandas :class:`DataFrame` through the
   `Arrow PyCapsule Protocol <https://arrow.apache.org/docs/format/CDataInterface/PyCapsuleInterface.html>`__ (:issue:`59631`)
-=======
->>>>>>> 53c5e30e
 
 .. ---------------------------------------------------------------------------
 .. _whatsnew_300.notable_bug_fixes:
