.. _whatsnew_300:

What's new in 3.0.0 (Month XX, 2024)
------------------------------------

These are the changes in pandas 3.0.0. See :ref:`release` for a full changelog
including other versions of pandas.

{{ header }}

.. ---------------------------------------------------------------------------
.. _whatsnew_300.enhancements:

Enhancements
~~~~~~~~~~~~

.. _whatsnew_300.enhancements.enhancement1:

Enhancement1
^^^^^^^^^^^^

.. _whatsnew_300.enhancements.enhancement2:

Enhancement2
^^^^^^^^^^^^

.. _whatsnew_300.enhancements.other:

Other enhancements
^^^^^^^^^^^^^^^^^^
- :class:`pandas.api.typing.FrozenList` is available for typing the outputs of :attr:`MultiIndex.names`, :attr:`MultiIndex.codes` and :attr:`MultiIndex.levels` (:issue:`58237`)
- :class:`pandas.api.typing.SASReader` is available for typing the output of :func:`read_sas` (:issue:`55689`)
- :meth:`pandas.api.interchange.from_dataframe` now uses the `PyCapsule Interface <https://arrow.apache.org/docs/format/CDataInterface/PyCapsuleInterface.html>`_ if available, only falling back to the Dataframe Interchange Protocol if that fails (:issue:`60739`)
- Added :meth:`.Styler.to_typst` to write Styler objects to file, buffer or string in Typst format (:issue:`57617`)
- Added missing :meth:`pandas.Series.info` to API reference (:issue:`60926`)
- :class:`pandas.api.typing.NoDefault` is available for typing ``no_default``
- :func:`DataFrame.to_excel` now raises an ``UserWarning`` when the character count in a cell exceeds Excel's limitation of 32767 characters (:issue:`56954`)
- :func:`pandas.merge` now validates the ``how`` parameter input (merge type) (:issue:`59435`)
- :func:`pandas.merge`, :meth:`DataFrame.merge` and :meth:`DataFrame.join` now support anti joins (``left_anti`` and ``right_anti``) in the ``how`` parameter (:issue:`42916`)
- :func:`read_spss` now supports kwargs to be passed to pyreadstat (:issue:`56356`)
- :func:`read_stata` now returns ``datetime64`` resolutions better matching those natively stored in the stata format (:issue:`55642`)
- :meth:`DataFrame.agg` called with ``axis=1`` and a ``func`` which relabels the result index now raises a ``NotImplementedError`` (:issue:`58807`).
- :meth:`Index.get_loc` now accepts also subclasses of ``tuple`` as keys (:issue:`57922`)
- :meth:`Styler.set_tooltips` provides alternative method to storing tooltips by using title attribute of td elements. (:issue:`56981`)
- Added missing parameter ``weights`` in :meth:`DataFrame.plot.kde` for the estimation of the PDF (:issue:`59337`)
- Allow dictionaries to be passed to :meth:`pandas.Series.str.replace` via ``pat`` parameter (:issue:`51748`)
- Support passing a :class:`Series` input to :func:`json_normalize` that retains the :class:`Series` :class:`Index` (:issue:`51452`)
- Support reading value labels from Stata 108-format (Stata 6) and earlier files (:issue:`58154`)
- Users can globally disable any ``PerformanceWarning`` by setting the option ``mode.performance_warnings`` to ``False`` (:issue:`56920`)
- :meth:`Styler.format_index_names` can now be used to format the index and column names (:issue:`48936` and :issue:`47489`)
- :class:`.errors.DtypeWarning` improved to include column names when mixed data types are detected (:issue:`58174`)
- :class:`Rolling` and :class:`Expanding` now support ``pipe`` method (:issue:`57076`)
- :class:`Series` now supports the Arrow PyCapsule Interface for export (:issue:`59518`)
- :func:`DataFrame.to_excel` argument ``merge_cells`` now accepts a value of ``"columns"`` to only merge :class:`MultiIndex` column header header cells (:issue:`35384`)
- :meth:`DataFrame.corrwith` now accepts ``min_periods`` as optional arguments, as in :meth:`DataFrame.corr` and :meth:`Series.corr` (:issue:`9490`)
- :meth:`DataFrame.cummin`, :meth:`DataFrame.cummax`, :meth:`DataFrame.cumprod` and :meth:`DataFrame.cumsum` methods now have a ``numeric_only`` parameter (:issue:`53072`)
- :meth:`DataFrame.ewm` now allows ``adjust=False`` when ``times`` is provided (:issue:`54328`)
- :meth:`DataFrame.fillna` and :meth:`Series.fillna` can now accept ``value=None``; for non-object dtype the corresponding NA value will be used (:issue:`57723`)
- :meth:`DataFrame.pivot_table` and :func:`pivot_table` now allow the passing of keyword arguments to ``aggfunc`` through ``**kwargs`` (:issue:`57884`)
- :meth:`DataFrame.to_json` now encodes ``Decimal`` as strings instead of floats (:issue:`60698`)
- :meth:`Series.cummin` and :meth:`Series.cummax` now supports :class:`CategoricalDtype` (:issue:`52335`)
- :meth:`Series.plot` now correctly handle the ``ylabel`` parameter for pie charts, allowing for explicit control over the y-axis label (:issue:`58239`)
- :meth:`DataFrame.plot.scatter` argument ``c`` now accepts a column of strings, where rows with the same string are colored identically (:issue:`16827` and :issue:`16485`)
- :class:`ArrowDtype` now supports ``pyarrow.JsonType`` (:issue:`60958`)
- :class:`DataFrameGroupBy` and :class:`SeriesGroupBy` methods ``sum``, ``mean``, ``median``, ``prod``, ``min``, ``max``, ``std``, ``var`` and ``sem`` now accept ``skipna`` parameter (:issue:`15675`)
- :class:`Rolling` and :class:`Expanding` now support ``nunique`` (:issue:`26958`)
- :class:`Rolling` and :class:`Expanding` now support aggregations ``first`` and ``last`` (:issue:`33155`)
- :func:`read_parquet` accepts ``to_pandas_kwargs`` which are forwarded to :meth:`pyarrow.Table.to_pandas` which enables passing additional keywords to customize the conversion to pandas, such as ``maps_as_pydicts`` to read the Parquet map data type as python dictionaries (:issue:`56842`)
- :meth:`.DataFrameGroupBy.transform`, :meth:`.SeriesGroupBy.transform`, :meth:`.DataFrameGroupBy.agg`, :meth:`.SeriesGroupBy.agg`, :meth:`.SeriesGroupBy.apply`, :meth:`.DataFrameGroupBy.apply` now support ``kurt`` (:issue:`40139`)
- :meth:`DataFrame.apply` supports using third-party execution engines like the Bodo.ai JIT compiler (:issue:`60668`)
- :meth:`DataFrame.iloc` and :meth:`Series.iloc` now support boolean masks in ``__getitem__`` for more consistent indexing behavior (:issue:`60994`)
- :meth:`DataFrameGroupBy.transform`, :meth:`SeriesGroupBy.transform`, :meth:`DataFrameGroupBy.agg`, :meth:`SeriesGroupBy.agg`, :meth:`RollingGroupby.apply`, :meth:`ExpandingGroupby.apply`, :meth:`Rolling.apply`, :meth:`Expanding.apply`, :meth:`DataFrame.apply` with ``engine="numba"`` now supports positional arguments passed as kwargs (:issue:`58995`)
- :meth:`Rolling.agg`, :meth:`Expanding.agg` and :meth:`ExponentialMovingWindow.agg` now accept :class:`NamedAgg` aggregations through ``**kwargs`` (:issue:`28333`)
- :meth:`Series.map` can now accept kwargs to pass on to func (:issue:`59814`)
- :meth:`Series.str.get_dummies` now accepts a  ``dtype`` parameter to specify the dtype of the resulting DataFrame (:issue:`47872`)
- :meth:`pandas.concat` will raise a ``ValueError`` when ``ignore_index=True`` and ``keys`` is not ``None`` (:issue:`59274`)
- :py:class:`frozenset` elements in pandas objects are now natively printed (:issue:`60690`)
- Add ``"delete_rows"`` option to ``if_exists`` argument in :meth:`DataFrame.to_sql` deleting all records of the table before inserting data (:issue:`37210`).
- Added half-year offset classes :class:`HalfYearBegin`, :class:`HalfYearEnd`, :class:`BHalfYearBegin` and :class:`BHalfYearEnd` (:issue:`60928`)
- Errors occurring during SQL I/O will now throw a generic :class:`.DatabaseError` instead of the raw Exception type from the underlying driver manager library (:issue:`60748`)
- Implemented :meth:`Series.str.isascii` and :meth:`Series.str.isascii` (:issue:`59091`)
- Improved deprecation message for offset aliases (:issue:`60820`)
- Multiplying two :class:`DateOffset` objects will now raise a ``TypeError`` instead of a ``RecursionError`` (:issue:`59442`)
- Restore support for reading Stata 104-format and enable reading 103-format dta files (:issue:`58554`)
- Support passing a :class:`Iterable[Hashable]` input to :meth:`DataFrame.drop_duplicates` (:issue:`59237`)
- Support reading Stata 102-format (Stata 1) dta files (:issue:`58978`)
- Support reading Stata 110-format (Stata 7) dta files (:issue:`47176`)

.. ---------------------------------------------------------------------------
.. _whatsnew_300.notable_bug_fixes:

Notable bug fixes
~~~~~~~~~~~~~~~~~

These are bug fixes that might have notable behavior changes.

.. _whatsnew_300.notable_bug_fixes.groupby_unobs_and_na:

Improved behavior in groupby for ``observed=False``
^^^^^^^^^^^^^^^^^^^^^^^^^^^^^^^^^^^^^^^^^^^^^^^^^^^

A number of bugs have been fixed due to improved handling of unobserved groups (:issue:`55738`). All remarks in this section equally impact :class:`.SeriesGroupBy`.

In previous versions of pandas, a single grouping with :meth:`.DataFrameGroupBy.apply` or :meth:`.DataFrameGroupBy.agg` would pass the unobserved groups to the provided function, resulting in ``0`` below.

.. ipython:: python

    df = pd.DataFrame(
        {
            "key1": pd.Categorical(list("aabb"), categories=list("abc")),
            "key2": [1, 1, 1, 2],
            "values": [1, 2, 3, 4],
        }
    )
    df
    gb = df.groupby("key1", observed=False)
    gb[["values"]].apply(lambda x: x.sum())

However this was not the case when using multiple groupings, resulting in ``NaN`` below.

.. code-block:: ipython

    In [1]: gb = df.groupby(["key1", "key2"], observed=False)
    In [2]: gb[["values"]].apply(lambda x: x.sum())
    Out[2]:
               values
    key1 key2
    a    1        3.0
         2        NaN
    b    1        3.0
         2        4.0
    c    1        NaN
         2        NaN

Now using multiple groupings will also pass the unobserved groups to the provided function.

.. ipython:: python

    gb = df.groupby(["key1", "key2"], observed=False)
    gb[["values"]].apply(lambda x: x.sum())

Similarly:

- In previous versions of pandas the method :meth:`.DataFrameGroupBy.sum` would result in ``0`` for unobserved groups, but :meth:`.DataFrameGroupBy.prod`, :meth:`.DataFrameGroupBy.all`, and :meth:`.DataFrameGroupBy.any` would all result in NA values. Now these methods result in ``1``, ``True``, and ``False`` respectively.
- :meth:`.DataFrameGroupBy.groups` did not include unobserved groups and now does.

These improvements also fixed certain bugs in groupby:

- :meth:`.DataFrameGroupBy.agg` would fail when there are multiple groupings, unobserved groups, and ``as_index=False`` (:issue:`36698`)
- :meth:`.DataFrameGroupBy.groups` with ``sort=False`` would sort groups; they now occur in the order they are observed (:issue:`56966`)
- :meth:`.DataFrameGroupBy.nunique` would fail when there are multiple groupings, unobserved groups, and ``as_index=False`` (:issue:`52848`)
- :meth:`.DataFrameGroupBy.sum` would have incorrect values when there are multiple groupings, unobserved groups, and non-numeric data (:issue:`43891`)
- :meth:`.DataFrameGroupBy.value_counts` would produce incorrect results when used with some categorical and some non-categorical groupings and ``observed=False`` (:issue:`56016`)

.. _whatsnew_300.notable_bug_fixes.notable_bug_fix2:

notable_bug_fix2
^^^^^^^^^^^^^^^^

.. ---------------------------------------------------------------------------
.. _whatsnew_300.api_breaking:

Backwards incompatible API changes
~~~~~~~~~~~~~~~~~~~~~~~~~~~~~~~~~~

.. _whatsnew_300.api_breaking.datetime_resolution_inference:

Datetime resolution inference
^^^^^^^^^^^^^^^^^^^^^^^^^^^^^

Converting a sequence of strings, ``datetime`` objects, or ``np.datetime64`` objects to
a ``datetime64`` dtype now performs inference on the appropriate resolution (AKA unit) for the output dtype. This affects :class:`Series`, :class:`DataFrame`, :class:`Index`, :class:`DatetimeIndex`, and :func:`to_datetime`.

Previously, these would always give nanosecond resolution:

.. code-block:: ipython

    In [1]: dt = pd.Timestamp("2024-03-22 11:36").to_pydatetime()
    In [2]: pd.to_datetime([dt]).dtype
    Out[2]: dtype('<M8[ns]')
    In [3]: pd.Index([dt]).dtype
    Out[3]: dtype('<M8[ns]')
    In [4]: pd.DatetimeIndex([dt]).dtype
    Out[4]: dtype('<M8[ns]')
    In [5]: pd.Series([dt]).dtype
    Out[5]: dtype('<M8[ns]')

This now infers the unit microsecond unit "us" from the pydatetime object, matching the scalar :class:`Timestamp` behavior.

.. ipython:: python

    In [1]: dt = pd.Timestamp("2024-03-22 11:36").to_pydatetime()
    In [2]: pd.to_datetime([dt]).dtype
    In [3]: pd.Index([dt]).dtype
    In [4]: pd.DatetimeIndex([dt]).dtype
    In [5]: pd.Series([dt]).dtype

Similar when passed a sequence of ``np.datetime64`` objects, the resolution of the passed objects will be retained (or for lower-than-second resolution, second resolution will be used).

When passing strings, the resolution will depend on the precision of the string, again matching the :class:`Timestamp` behavior. Previously:

.. code-block:: ipython

    In [2]: pd.to_datetime(["2024-03-22 11:43:01"]).dtype
    Out[2]: dtype('<M8[ns]')
    In [3]: pd.to_datetime(["2024-03-22 11:43:01.002"]).dtype
    Out[3]: dtype('<M8[ns]')
    In [4]: pd.to_datetime(["2024-03-22 11:43:01.002003"]).dtype
    Out[4]: dtype('<M8[ns]')
    In [5]: pd.to_datetime(["2024-03-22 11:43:01.002003004"]).dtype
    Out[5]: dtype('<M8[ns]')

The inferred resolution now matches that of the input strings:

.. ipython:: python

    In [2]: pd.to_datetime(["2024-03-22 11:43:01"]).dtype
    In [3]: pd.to_datetime(["2024-03-22 11:43:01.002"]).dtype
    In [4]: pd.to_datetime(["2024-03-22 11:43:01.002003"]).dtype
    In [5]: pd.to_datetime(["2024-03-22 11:43:01.002003004"]).dtype

In cases with mixed-resolution inputs, the highest resolution is used:

.. code-block:: ipython

    In [2]: pd.to_datetime([pd.Timestamp("2024-03-22 11:43:01"), "2024-03-22 11:43:01.002"]).dtype
    Out[2]: dtype('<M8[ns]')

.. _whatsnew_300.api_breaking.value_counts_sorting:

Changed behavior in :meth:`DataFrame.value_counts` and :meth:`DataFrameGroupBy.value_counts` when ``sort=False``
^^^^^^^^^^^^^^^^^^^^^^^^^^^^^^^^^^^^^^^^^^^^^^^^^^^^^^^^^^^^^^^^^^^^^^^^^^^^^^^^^^^^^^^^^^^^^^^^^^^^^^^^^^^^^^^^

In previous versions of pandas, :meth:`DataFrame.value_counts` with ``sort=False`` would sort the result by row labels (as was documented). This was nonintuitive and inconsistent with :meth:`Series.value_counts` which would maintain the order of the input. Now :meth:`DataFrame.value_counts` will maintain the order of the input.

.. ipython:: python

    df = pd.DataFrame(
        {
            "a": [2, 2, 2, 2, 1, 1, 1, 1],
            "b": [2, 1, 3, 1, 2, 3, 1, 1],
        }
    )
    df

*Old behavior*

.. code-block:: ipython

    In [3]: df.value_counts(sort=False)
    Out[3]:
    a  b
    1  1    2
       2    1
       3    1
    2  1    2
       2    1
       3    1
    Name: count, dtype: int64

*New behavior*

.. ipython:: python

    df.value_counts(sort=False)

This change also applies to :meth:`.DataFrameGroupBy.value_counts`. Here, there are two options for sorting: one ``sort`` passed to :meth:`DataFrame.groupby` and one passed directly to :meth:`.DataFrameGroupBy.value_counts`. The former will determine whether to sort the groups, the latter whether to sort the counts. All non-grouping columns will maintain the order of the input *within groups*.

*Old behavior*

.. code-block:: ipython

    In [5]: df.groupby("a", sort=True).value_counts(sort=False)
    Out[5]:
    a  b
    1  1    2
       2    1
       3    1
    2  1    2
       2    1
       3    1
    dtype: int64

*New behavior*

.. ipython:: python

    df.groupby("a", sort=True).value_counts(sort=False)

.. _whatsnew_300.api_breaking.deps:

Increased minimum version for Python
^^^^^^^^^^^^^^^^^^^^^^^^^^^^^^^^^^^^

pandas 3.0.0 supports Python 3.10 and higher.

Increased minimum versions for dependencies
^^^^^^^^^^^^^^^^^^^^^^^^^^^^^^^^^^^^^^^^^^^
Some minimum supported versions of dependencies were updated.
If installed, we now require:

+-----------------+-----------------+----------+---------+
| Package         | Minimum Version | Required | Changed |
+=================+=================+==========+=========+
| numpy           | 1.23.5          |    X     |    X    |
+-----------------+-----------------+----------+---------+

For `optional libraries <https://pandas.pydata.org/docs/getting_started/install.html>`_ the general recommendation is to use the latest version.
The following table lists the lowest version per library that is currently being tested throughout the development of pandas.
Optional libraries below the lowest tested version may still work, but are not considered supported.

+------------------------+---------------------+
| Package                | New Minimum Version |
+========================+=====================+
| pytz                   | 2023.4              |
+------------------------+---------------------+
| fastparquet            | 2023.10.0           |
+------------------------+---------------------+
| adbc-driver-postgresql | 0.10.0              |
+------------------------+---------------------+
| mypy (dev)             | 1.9.0               |
+------------------------+---------------------+

See :ref:`install.dependencies` and :ref:`install.optional_dependencies` for more.

.. _whatsnew_300.api_breaking.pytz:

``pytz`` now an optional dependency
^^^^^^^^^^^^^^^^^^^^^^^^^^^^^^^^^^^

pandas now uses :py:mod:`zoneinfo` from the standard library as the default timezone implementation when passing a timezone
string to various methods. (:issue:`34916`)

*Old behavior:*

.. code-block:: ipython

    In [1]: ts = pd.Timestamp(2024, 1, 1).tz_localize("US/Pacific")
    In [2]: ts.tz
    <DstTzInfo 'US/Pacific' LMT-1 day, 16:07:00 STD>

*New behavior:*

.. ipython:: python

    ts = pd.Timestamp(2024, 1, 1).tz_localize("US/Pacific")
    ts.tz

``pytz`` timezone objects are still supported when passed directly, but they will no longer be returned by default
from string inputs. Moreover, ``pytz`` is no longer a required dependency of pandas, but can be installed
with the pip extra ``pip install pandas[timezone]``.


Additionally, pandas no longer throws ``pytz`` exceptions for timezone operations leading to ambiguous or nonexistent
times. These cases will now raise a ``ValueError``.

.. _whatsnew_300.api_breaking.other:

Other API changes
^^^^^^^^^^^^^^^^^
- 3rd party ``py.path`` objects are no longer explicitly supported in IO methods. Use :py:class:`pathlib.Path` objects instead (:issue:`57091`)
- :func:`read_table`'s ``parse_dates`` argument defaults to ``None`` to improve consistency with :func:`read_csv` (:issue:`57476`)
- All classes inheriting from builtin ``tuple`` (including types created with :func:`collections.namedtuple`) are now hashed and compared as builtin ``tuple`` during indexing operations (:issue:`57922`)
- Made ``dtype`` a required argument in :meth:`ExtensionArray._from_sequence_of_strings` (:issue:`56519`)
- Passing a :class:`Series` input to :func:`json_normalize` will now retain the :class:`Series` :class:`Index`, previously output had a new :class:`RangeIndex` (:issue:`51452`)
- Removed :meth:`Index.sort` which always raised a ``TypeError``. This attribute is not defined and will raise an ``AttributeError`` (:issue:`59283`)
- Unused ``dtype`` argument has been removed from the :class:`MultiIndex` constructor (:issue:`60962`)
- Updated :meth:`DataFrame.to_excel` so that the output spreadsheet has no styling. Custom styling can still be done using :meth:`Styler.to_excel` (:issue:`54154`)
- pickle and HDF (``.h5``) files created with Python 2 are no longer explicitly supported (:issue:`57387`)
- pickled objects from pandas version less than ``1.0.0`` are no longer supported (:issue:`57155`)
- when comparing the indexes in :func:`testing.assert_series_equal`, check_exact defaults to True if an :class:`Index` is of integer dtypes. (:issue:`57386`)
- Index set operations (like union or intersection) will now ignore the dtype of
  an empty ``RangeIndex`` or empty ``Index`` with object dtype when determining
  the dtype of the resulting Index (:issue:`60797`)

.. ---------------------------------------------------------------------------
.. _whatsnew_300.deprecations:

Deprecations
~~~~~~~~~~~~

Copy keyword
^^^^^^^^^^^^

The ``copy`` keyword argument in the following methods is deprecated and
will be removed in a future version:

- :meth:`DataFrame.truncate` / :meth:`Series.truncate`
- :meth:`DataFrame.tz_convert` / :meth:`Series.tz_convert`
- :meth:`DataFrame.tz_localize` / :meth:`Series.tz_localize`
- :meth:`DataFrame.infer_objects` / :meth:`Series.infer_objects`
- :meth:`DataFrame.align` / :meth:`Series.align`
- :meth:`DataFrame.astype` / :meth:`Series.astype`
- :meth:`DataFrame.reindex` / :meth:`Series.reindex`
- :meth:`DataFrame.reindex_like` / :meth:`Series.reindex_like`
- :meth:`DataFrame.set_axis` / :meth:`Series.set_axis`
- :meth:`DataFrame.to_period` / :meth:`Series.to_period`
- :meth:`DataFrame.to_timestamp` / :meth:`Series.to_timestamp`
- :meth:`DataFrame.rename` / :meth:`Series.rename`
- :meth:`DataFrame.transpose`
- :meth:`DataFrame.swaplevel`
- :meth:`DataFrame.merge` / :func:`pd.merge`

Copy-on-Write utilizes a lazy copy mechanism that defers copying the data until
necessary. Use ``.copy`` to trigger an eager copy. The copy keyword has no effect
starting with 3.0, so it can be safely removed from your code.

Other Deprecations
^^^^^^^^^^^^^^^^^^

- Deprecated :func:`core.internals.api.make_block`, use public APIs instead (:issue:`56815`)
- Deprecated :meth:`.DataFrameGroupby.corrwith` (:issue:`57158`)
- Deprecated :meth:`Timestamp.utcfromtimestamp`, use ``Timestamp.fromtimestamp(ts, "UTC")`` instead (:issue:`56680`)
- Deprecated :meth:`Timestamp.utcnow`, use ``Timestamp.now("UTC")`` instead (:issue:`56680`)
- Deprecated allowing non-keyword arguments in :meth:`DataFrame.all`, :meth:`DataFrame.min`, :meth:`DataFrame.max`, :meth:`DataFrame.sum`, :meth:`DataFrame.prod`, :meth:`DataFrame.mean`, :meth:`DataFrame.median`, :meth:`DataFrame.sem`, :meth:`DataFrame.var`, :meth:`DataFrame.std`, :meth:`DataFrame.skew`, :meth:`DataFrame.kurt`, :meth:`Series.all`,  :meth:`Series.min`, :meth:`Series.max`, :meth:`Series.sum`, :meth:`Series.prod`, :meth:`Series.mean`, :meth:`Series.median`, :meth:`Series.sem`, :meth:`Series.var`, :meth:`Series.std`, :meth:`Series.skew`, and :meth:`Series.kurt`. (:issue:`57087`)
- Deprecated allowing non-keyword arguments in :meth:`Series.to_markdown` except ``buf``. (:issue:`57280`)
- Deprecated allowing non-keyword arguments in :meth:`Series.to_string` except ``buf``. (:issue:`57280`)
- Deprecated behavior of :meth:`.DataFrameGroupBy.groups` and :meth:`.SeriesGroupBy.groups`, in a future version ``groups`` by one element list will return tuple instead of scalar. (:issue:`58858`)
- Deprecated behavior of :meth:`Series.dt.to_pytimedelta`, in a future version this will return a :class:`Series` containing python ``datetime.timedelta`` objects instead of an ``ndarray`` of timedelta; this matches the behavior of other :meth:`Series.dt` properties. (:issue:`57463`)
- Deprecated lowercase strings ``d``, ``b`` and ``c`` denoting frequencies in :class:`Day`, :class:`BusinessDay` and :class:`CustomBusinessDay` in favour of ``D``, ``B`` and ``C`` (:issue:`58998`)
- Deprecated lowercase strings ``w``, ``w-mon``, ``w-tue``, etc. denoting frequencies in :class:`Week` in favour of ``W``, ``W-MON``, ``W-TUE``, etc. (:issue:`58998`)
- Deprecated parameter ``method`` in :meth:`DataFrame.reindex_like` / :meth:`Series.reindex_like` (:issue:`58667`)
- Deprecated strings ``w``, ``d``, ``MIN``, ``MS``, ``US`` and ``NS`` denoting units in :class:`Timedelta` in favour of ``W``, ``D``, ``min``, ``ms``, ``us`` and ``ns`` (:issue:`59051`)
- Deprecated using ``epoch`` date format in :meth:`DataFrame.to_json` and :meth:`Series.to_json`, use ``iso`` instead. (:issue:`57063`)

.. ---------------------------------------------------------------------------
.. _whatsnew_300.prior_deprecations:

Removal of prior version deprecations/changes
~~~~~~~~~~~~~~~~~~~~~~~~~~~~~~~~~~~~~~~~~~~~~

Enforced deprecation of aliases ``M``, ``Q``, ``Y``, etc. in favour of ``ME``, ``QE``, ``YE``, etc. for offsets
^^^^^^^^^^^^^^^^^^^^^^^^^^^^^^^^^^^^^^^^^^^^^^^^^^^^^^^^^^^^^^^^^^^^^^^^^^^^^^^^^^^^^^^^^^^^^^^^^^^^^^^^^^^^^^^

Renamed the following offset aliases (:issue:`57986`):

+-------------------------------+------------------+------------------+
| offset                        | removed alias    | new alias        |
+===============================+==================+==================+
|:class:`MonthEnd`              |      ``M``       |     ``ME``       |
+-------------------------------+------------------+------------------+
|:class:`BusinessMonthEnd`      |      ``BM``      |     ``BME``      |
+-------------------------------+------------------+------------------+
|:class:`SemiMonthEnd`          |      ``SM``      |     ``SME``      |
+-------------------------------+------------------+------------------+
|:class:`CustomBusinessMonthEnd`|      ``CBM``     |     ``CBME``     |
+-------------------------------+------------------+------------------+
|:class:`QuarterEnd`            |      ``Q``       |     ``QE``       |
+-------------------------------+------------------+------------------+
|:class:`BQuarterEnd`           |      ``BQ``      |     ``BQE``      |
+-------------------------------+------------------+------------------+
|:class:`YearEnd`               |      ``Y``       |     ``YE``       |
+-------------------------------+------------------+------------------+
|:class:`BYearEnd`              |      ``BY``      |     ``BYE``      |
+-------------------------------+------------------+------------------+

Other Removals
^^^^^^^^^^^^^^
- :class:`.DataFrameGroupBy.idxmin`, :class:`.DataFrameGroupBy.idxmax`, :class:`.SeriesGroupBy.idxmin`, and :class:`.SeriesGroupBy.idxmax` will now raise a ``ValueError`` when used with ``skipna=False`` and an NA value is encountered (:issue:`10694`)
- :func:`concat` no longer ignores empty objects when determining output dtypes (:issue:`39122`)
- :func:`concat` with all-NA entries no longer ignores the dtype of those entries when determining the result dtype (:issue:`40893`)
- :func:`read_excel`, :func:`read_json`, :func:`read_html`, and :func:`read_xml` no longer accept raw string or byte representation of the data. That type of data must be wrapped in a :py:class:`StringIO` or :py:class:`BytesIO` (:issue:`53767`)
- :func:`to_datetime` with a ``unit`` specified no longer parses strings into floats, instead parses them the same way as without ``unit`` (:issue:`50735`)
- :meth:`DataFrame.groupby` with ``as_index=False`` and aggregation methods will no longer exclude from the result the groupings that do not arise from the input (:issue:`49519`)
- :meth:`ExtensionArray._reduce` now requires a ``keepdims: bool = False`` parameter in the signature (:issue:`52788`)
- :meth:`Series.dt.to_pydatetime` now returns a :class:`Series` of :py:class:`datetime.datetime` objects (:issue:`52459`)
- :meth:`SeriesGroupBy.agg` no longer pins the name of the group to the input passed to the provided ``func`` (:issue:`51703`)
- All arguments except ``name`` in :meth:`Index.rename` are now keyword only (:issue:`56493`)
- All arguments except the first ``path``-like argument in IO writers are now keyword only (:issue:`54229`)
- Changed behavior of :meth:`Series.__getitem__` and :meth:`Series.__setitem__` to always treat integer keys as labels, never as positional, consistent with :class:`DataFrame` behavior (:issue:`50617`)
- Changed behavior of :meth:`Series.__getitem__`, :meth:`Series.__setitem__`, :meth:`DataFrame.__getitem__`, :meth:`DataFrame.__setitem__` with an integer slice on objects with a floating-dtype index. This is now treated as *positional* indexing (:issue:`49612`)
- Disallow a callable argument to :meth:`Series.iloc` to return a ``tuple`` (:issue:`53769`)
- Disallow allowing logical operations (``||``, ``&``, ``^``) between pandas objects and dtype-less sequences (e.g. ``list``, ``tuple``); wrap the objects in :class:`Series`, :class:`Index`, or ``np.array`` first instead (:issue:`52264`)
- Disallow automatic casting to object in :class:`Series` logical operations (``&``, ``^``, ``||``) between series with mismatched indexes and dtypes other than ``object`` or ``bool`` (:issue:`52538`)
- Disallow calling :meth:`Series.replace` or :meth:`DataFrame.replace` without a ``value`` and with non-dict-like ``to_replace`` (:issue:`33302`)
- Disallow constructing a :class:`arrays.SparseArray` with scalar data (:issue:`53039`)
- Disallow indexing an :class:`Index` with a boolean indexer of length zero, it now raises ``ValueError`` (:issue:`55820`)
- Disallow non-standard (``np.ndarray``, :class:`Index`, :class:`ExtensionArray`, or :class:`Series`) to :func:`isin`, :func:`unique`, :func:`factorize` (:issue:`52986`)
- Disallow passing a pandas type to :meth:`Index.view` (:issue:`55709`)
- Disallow units other than "s", "ms", "us", "ns" for datetime64 and timedelta64 dtypes in :func:`array` (:issue:`53817`)
- Removed "freq" keyword from :class:`PeriodArray` constructor, use "dtype" instead (:issue:`52462`)
- Removed 'fastpath' keyword in :class:`Categorical` constructor (:issue:`20110`)
- Removed 'kind' keyword in :meth:`Series.resample` and :meth:`DataFrame.resample` (:issue:`58125`)
- Removed ``Block``, ``DatetimeTZBlock``, ``ExtensionBlock``, ``create_block_manager_from_blocks`` from ``pandas.core.internals`` and ``pandas.core.internals.api`` (:issue:`55139`)
- Removed alias :class:`arrays.PandasArray` for :class:`arrays.NumpyExtensionArray` (:issue:`53694`)
- Removed deprecated "method" and "limit" keywords from :meth:`Series.replace` and :meth:`DataFrame.replace` (:issue:`53492`)
- Removed extension test classes ``BaseNoReduceTests``, ``BaseNumericReduceTests``, ``BaseBooleanReduceTests`` (:issue:`54663`)
- Removed the "closed" and "normalize" keywords in :meth:`DatetimeIndex.__new__` (:issue:`52628`)
- Removed the deprecated ``delim_whitespace`` keyword in :func:`read_csv` and :func:`read_table`, use ``sep=r"\s+"`` instead (:issue:`55569`)
- Require :meth:`SparseDtype.fill_value` to be a valid value for the :meth:`SparseDtype.subtype` (:issue:`53043`)
- Stopped automatically casting non-datetimelike values (mainly strings) in :meth:`Series.isin` and :meth:`Index.isin` with ``datetime64``, ``timedelta64``, and :class:`PeriodDtype` dtypes (:issue:`53111`)
- Stopped performing dtype inference in :class:`Index`, :class:`Series` and :class:`DataFrame` constructors when given a pandas object (:class:`Series`, :class:`Index`, :class:`ExtensionArray`), call ``.infer_objects`` on the input to keep the current behavior (:issue:`56012`)
- Stopped performing dtype inference when setting a :class:`Index` into a :class:`DataFrame` (:issue:`56102`)
- Stopped performing dtype inference with in :meth:`Index.insert` with object-dtype index; this often affects the index/columns that result when setting new entries into an empty :class:`Series` or :class:`DataFrame` (:issue:`51363`)
- Removed the "closed" and "unit" keywords in :meth:`TimedeltaIndex.__new__` (:issue:`52628`, :issue:`55499`)
- All arguments in :meth:`Index.sort_values` are now keyword only (:issue:`56493`)
- All arguments in :meth:`Series.to_dict` are now keyword only (:issue:`56493`)
- Changed the default value of ``na_action`` in :meth:`Categorical.map` to ``None`` (:issue:`51645`)
- Changed the default value of ``observed`` in :meth:`DataFrame.groupby` and :meth:`Series.groupby` to ``True`` (:issue:`51811`)
- Enforce deprecation in :func:`testing.assert_series_equal` and :func:`testing.assert_frame_equal` with object dtype and mismatched null-like values, which are now considered not-equal (:issue:`18463`)
- Enforce banning of upcasting in in-place setitem-like operations (:issue:`59007`) (see `PDEP6 <https://pandas.pydata.org/pdeps/0006-ban-upcasting.html>`_)
- Enforced deprecation ``all`` and ``any`` reductions with ``datetime64``, :class:`DatetimeTZDtype`, and :class:`PeriodDtype` dtypes (:issue:`58029`)
- Enforced deprecation disallowing ``float`` "periods" in :func:`date_range`, :func:`period_range`, :func:`timedelta_range`, :func:`interval_range`,  (:issue:`56036`)
- Enforced deprecation disallowing parsing datetimes with mixed time zones unless user passes ``utc=True`` to :func:`to_datetime` (:issue:`57275`)
- Enforced deprecation in :meth:`Series.value_counts` and :meth:`Index.value_counts` with object dtype performing dtype inference on the ``.index`` of the result (:issue:`56161`)
- Enforced deprecation of :meth:`.DataFrameGroupBy.get_group` and :meth:`.SeriesGroupBy.get_group` allowing the ``name`` argument to be a non-tuple when grouping by a list of length 1 (:issue:`54155`)
- Enforced deprecation of :meth:`Series.interpolate` and :meth:`DataFrame.interpolate` for object-dtype (:issue:`57820`)
- Enforced deprecation of :meth:`offsets.Tick.delta`, use ``pd.Timedelta(obj)`` instead (:issue:`55498`)
- Enforced deprecation of ``axis=None`` acting the same as ``axis=0`` in the DataFrame reductions ``sum``, ``prod``, ``std``, ``var``, and ``sem``, passing ``axis=None`` will now reduce over both axes; this is particularly the case when doing e.g. ``numpy.sum(df)`` (:issue:`21597`)
- Enforced deprecation of ``core.internals`` member ``DatetimeTZBlock`` (:issue:`58467`)
- Enforced deprecation of ``date_parser`` in :func:`read_csv`, :func:`read_table`, :func:`read_fwf`, and :func:`read_excel` in favour of ``date_format`` (:issue:`50601`)
- Enforced deprecation of ``keep_date_col`` keyword in :func:`read_csv` (:issue:`55569`)
- Enforced deprecation of ``quantile`` keyword in :meth:`.Rolling.quantile` and :meth:`.Expanding.quantile`, renamed to ``q`` instead. (:issue:`52550`)
- Enforced deprecation of argument ``infer_datetime_format`` in :func:`read_csv`, as a strict version of it is now the default (:issue:`48621`)
- Enforced deprecation of combining parsed datetime columns in :func:`read_csv` in ``parse_dates`` (:issue:`55569`)
- Enforced deprecation of non-standard (``np.ndarray``, :class:`ExtensionArray`, :class:`Index`, or :class:`Series`) argument to :func:`api.extensions.take` (:issue:`52981`)
- Enforced deprecation of parsing system timezone strings to ``tzlocal``, which depended on system timezone, pass the 'tz' keyword instead (:issue:`50791`)
- Enforced deprecation of passing a dictionary to :meth:`SeriesGroupBy.agg` (:issue:`52268`)
- Enforced deprecation of string ``AS`` denoting frequency in :class:`YearBegin` and strings ``AS-DEC``, ``AS-JAN``, etc. denoting annual frequencies with various fiscal year starts (:issue:`57793`)
- Enforced deprecation of string ``A`` denoting frequency in :class:`YearEnd` and strings ``A-DEC``, ``A-JAN``, etc. denoting annual frequencies with various fiscal year ends (:issue:`57699`)
- Enforced deprecation of string ``BAS`` denoting frequency in :class:`BYearBegin` and strings ``BAS-DEC``, ``BAS-JAN``, etc. denoting annual frequencies with various fiscal year starts (:issue:`57793`)
- Enforced deprecation of string ``BA`` denoting frequency in :class:`BYearEnd` and strings ``BA-DEC``, ``BA-JAN``, etc. denoting annual frequencies with various fiscal year ends (:issue:`57793`)
- Enforced deprecation of strings ``H``, ``BH``, and ``CBH`` denoting frequencies in :class:`Hour`, :class:`BusinessHour`, :class:`CustomBusinessHour` (:issue:`59143`)
- Enforced deprecation of strings ``H``, ``BH``, and ``CBH`` denoting units in :class:`Timedelta` (:issue:`59143`)
- Enforced deprecation of strings ``T``, ``L``, ``U``, and ``N`` denoting frequencies in :class:`Minute`, :class:`Milli`, :class:`Micro`, :class:`Nano` (:issue:`57627`)
- Enforced deprecation of strings ``T``, ``L``, ``U``, and ``N`` denoting units in :class:`Timedelta` (:issue:`57627`)
- Enforced deprecation of the behavior of :func:`concat` when ``len(keys) != len(objs)`` would truncate to the shorter of the two. Now this raises a ``ValueError`` (:issue:`43485`)
- Enforced deprecation of the behavior of :meth:`DataFrame.replace` and :meth:`Series.replace` with :class:`CategoricalDtype` that would introduce new categories. (:issue:`58270`)
- Enforced deprecation of the behavior of :meth:`Series.argsort` in the presence of NA values (:issue:`58232`)
- Enforced deprecation of values "pad", "ffill", "bfill", and "backfill" for :meth:`Series.interpolate` and :meth:`DataFrame.interpolate` (:issue:`57869`)
- Enforced deprecation removing :meth:`Categorical.to_list`, use ``obj.tolist()`` instead (:issue:`51254`)
- Enforced silent-downcasting deprecation for :ref:`all relevant methods <whatsnew_220.silent_downcasting>` (:issue:`54710`)
- In :meth:`DataFrame.stack`, the default value of ``future_stack`` is now ``True``; specifying ``False`` will raise a ``FutureWarning`` (:issue:`55448`)
- Iterating over a :class:`.DataFrameGroupBy` or :class:`.SeriesGroupBy` will return tuples of length 1 for the groups when grouping by ``level`` a list of length 1 (:issue:`50064`)
- Methods ``apply``, ``agg``, and ``transform`` will no longer replace NumPy functions (e.g. ``np.sum``) and built-in functions (e.g. ``min``) with the equivalent pandas implementation; use string aliases (e.g. ``"sum"`` and ``"min"``) if you desire to use the pandas implementation (:issue:`53974`)
- Passing both ``freq`` and ``fill_value`` in :meth:`DataFrame.shift` and :meth:`Series.shift` and :meth:`.DataFrameGroupBy.shift` now raises a ``ValueError`` (:issue:`54818`)
- Removed :meth:`.DataFrameGroupBy.quantile` and :meth:`.SeriesGroupBy.quantile` supporting bool dtype (:issue:`53975`)
- Removed :meth:`DateOffset.is_anchored` and :meth:`offsets.Tick.is_anchored` (:issue:`56594`)
- Removed ``DataFrame.applymap``, ``Styler.applymap`` and ``Styler.applymap_index`` (:issue:`52364`)
- Removed ``DataFrame.bool`` and ``Series.bool`` (:issue:`51756`)
- Removed ``DataFrame.first`` and ``DataFrame.last`` (:issue:`53710`)
- Removed ``DataFrame.swapaxes`` and ``Series.swapaxes`` (:issue:`51946`)
- Removed ``DataFrameGroupBy.grouper`` and ``SeriesGroupBy.grouper`` (:issue:`56521`)
- Removed ``DataFrameGroupby.fillna`` and ``SeriesGroupBy.fillna``` (:issue:`55719`)
- Removed ``Index.format``, use :meth:`Index.astype` with ``str`` or :meth:`Index.map` with a ``formatter`` function instead (:issue:`55439`)
- Removed ``Resample.fillna`` (:issue:`55719`)
- Removed ``Series.__int__`` and ``Series.__float__``. Call ``int(Series.iloc[0])`` or ``float(Series.iloc[0])`` instead. (:issue:`51131`)
- Removed ``Series.ravel`` (:issue:`56053`)
- Removed ``Series.view`` (:issue:`56054`)
- Removed ``StataReader.close`` (:issue:`49228`)
- Removed ``_data`` from :class:`DataFrame`, :class:`Series`, :class:`.arrays.ArrowExtensionArray` (:issue:`52003`)
- Removed ``axis`` argument from :meth:`DataFrame.groupby`, :meth:`Series.groupby`, :meth:`DataFrame.rolling`, :meth:`Series.rolling`, :meth:`DataFrame.resample`, and :meth:`Series.resample` (:issue:`51203`)
- Removed ``axis`` argument from all groupby operations (:issue:`50405`)
- Removed ``convert_dtype`` from :meth:`Series.apply` (:issue:`52257`)
- Removed ``method``, ``limit`` ``fill_axis`` and ``broadcast_axis`` keywords from :meth:`DataFrame.align` (:issue:`51968`)
- Removed ``pandas.api.types.is_interval`` and ``pandas.api.types.is_period``, use ``isinstance(obj, pd.Interval)`` and ``isinstance(obj, pd.Period)`` instead (:issue:`55264`)
- Removed ``pandas.io.sql.execute`` (:issue:`50185`)
- Removed ``pandas.value_counts``, use :meth:`Series.value_counts` instead (:issue:`53493`)
- Removed ``read_gbq`` and ``DataFrame.to_gbq``. Use ``pandas_gbq.read_gbq`` and ``pandas_gbq.to_gbq`` instead https://pandas-gbq.readthedocs.io/en/latest/api.html (:issue:`55525`)
- Removed ``use_nullable_dtypes`` from :func:`read_parquet` (:issue:`51853`)
- Removed ``year``, ``month``, ``quarter``, ``day``, ``hour``, ``minute``, and ``second`` keywords in the :class:`PeriodIndex` constructor, use :meth:`PeriodIndex.from_fields` instead (:issue:`55960`)
- Removed argument ``limit`` from :meth:`DataFrame.pct_change`, :meth:`Series.pct_change`, :meth:`.DataFrameGroupBy.pct_change`, and :meth:`.SeriesGroupBy.pct_change`; the argument ``method`` must be set to ``None`` and will be removed in a future version of pandas (:issue:`53520`)
- Removed deprecated argument ``obj`` in :meth:`.DataFrameGroupBy.get_group` and :meth:`.SeriesGroupBy.get_group` (:issue:`53545`)
- Removed deprecated behavior of :meth:`Series.agg` using :meth:`Series.apply` (:issue:`53325`)
- Removed deprecated keyword ``method`` on :meth:`Series.fillna`, :meth:`DataFrame.fillna` (:issue:`57760`)
- Removed option ``mode.use_inf_as_na``, convert inf entries to ``NaN`` before instead (:issue:`51684`)
- Removed support for :class:`DataFrame` in :meth:`DataFrame.from_records`(:issue:`51697`)
- Removed support for ``errors="ignore"`` in :func:`to_datetime`, :func:`to_timedelta` and :func:`to_numeric` (:issue:`55734`)
- Removed support for ``slice`` in :meth:`DataFrame.take` (:issue:`51539`)
- Removed the ``ArrayManager`` (:issue:`55043`)
- Removed the ``fastpath`` argument from the :class:`Series` constructor (:issue:`55466`)
- Removed the ``is_boolean``, ``is_integer``, ``is_floating``, ``holds_integer``, ``is_numeric``, ``is_categorical``, ``is_object``, and ``is_interval`` attributes of :class:`Index` (:issue:`50042`)
- Removed the ``ordinal`` keyword in :class:`PeriodIndex`, use :meth:`PeriodIndex.from_ordinals` instead (:issue:`55960`)
- Removed unused arguments ``*args`` and ``**kwargs`` in :class:`Resampler` methods (:issue:`50977`)
- Unrecognized timezones when parsing strings to datetimes now raises a ``ValueError`` (:issue:`51477`)
- Removed the :class:`Grouper` attributes ``ax``, ``groups``, ``indexer``, and ``obj`` (:issue:`51206`, :issue:`51182`)
- Removed deprecated keyword ``verbose`` on :func:`read_csv` and :func:`read_table` (:issue:`56556`)
- Removed the ``method`` keyword in ``ExtensionArray.fillna``, implement ``ExtensionArray._pad_or_backfill`` instead (:issue:`53621`)
- Removed the attribute ``dtypes`` from :class:`.DataFrameGroupBy` (:issue:`51997`)
- Enforced deprecation of ``argmin``, ``argmax``, ``idxmin``, and ``idxmax`` returning a result when ``skipna=False`` and an NA value is encountered or all values are NA values; these operations will now raise in such cases (:issue:`33941`, :issue:`51276`)
- Removed specifying ``include_groups=True`` in :class:`.DataFrameGroupBy.apply` and :class:`.Resampler.apply` (:issue:`7155`)

.. ---------------------------------------------------------------------------
.. _whatsnew_300.performance:

Performance improvements
~~~~~~~~~~~~~~~~~~~~~~~~
- Eliminated circular reference in to original pandas object in accessor attributes (e.g. :attr:`Series.str`). However, accessor instantiation is no longer cached (:issue:`47667`, :issue:`41357`)
- :attr:`Categorical.categories` returns a :class:`RangeIndex` columns instead of an :class:`Index` if the constructed ``values`` was a ``range``. (:issue:`57787`)
- :class:`DataFrame` returns a :class:`RangeIndex` columns when possible when ``data`` is a ``dict`` (:issue:`57943`)
- :class:`Series` returns a :class:`RangeIndex` index when possible when ``data`` is a ``dict`` (:issue:`58118`)
- :func:`concat` returns a :class:`RangeIndex` column when possible when ``objs`` contains :class:`Series` and :class:`DataFrame` and ``axis=0`` (:issue:`58119`)
- :func:`concat` returns a :class:`RangeIndex` level in the :class:`MultiIndex` result when ``keys`` is a ``range`` or :class:`RangeIndex` (:issue:`57542`)
- :meth:`RangeIndex.append` returns a :class:`RangeIndex` instead of a :class:`Index` when appending values that could continue the :class:`RangeIndex` (:issue:`57467`)
- :meth:`Series.str.extract` returns a :class:`RangeIndex` columns instead of an :class:`Index` column when possible (:issue:`57542`)
- :meth:`Series.str.partition` with :class:`ArrowDtype` returns a :class:`RangeIndex` columns instead of an :class:`Index` column when possible (:issue:`57768`)
- Performance improvement in :class:`DataFrame` when ``data`` is a ``dict`` and ``columns`` is specified (:issue:`24368`)
- Performance improvement in :class:`MultiIndex` when setting :attr:`MultiIndex.names` doesn't invalidate all cached operations (:issue:`59578`)
- Performance improvement in :meth:`DataFrame.join` for sorted but non-unique indexes (:issue:`56941`)
- Performance improvement in :meth:`DataFrame.join` when left and/or right are non-unique and ``how`` is ``"left"``, ``"right"``, or ``"inner"`` (:issue:`56817`)
- Performance improvement in :meth:`DataFrame.join` with ``how="left"`` or ``how="right"`` and ``sort=True`` (:issue:`56919`)
- Performance improvement in :meth:`DataFrame.to_csv` when ``index=False`` (:issue:`59312`)
- Performance improvement in :meth:`DataFrameGroupBy.ffill`, :meth:`DataFrameGroupBy.bfill`, :meth:`SeriesGroupBy.ffill`, and :meth:`SeriesGroupBy.bfill` (:issue:`56902`)
- Performance improvement in :meth:`Index.join` by propagating cached attributes in cases where the result matches one of the inputs (:issue:`57023`)
- Performance improvement in :meth:`Index.take` when ``indices`` is a full range indexer from zero to length of index (:issue:`56806`)
- Performance improvement in :meth:`Index.to_frame` returning a :class:`RangeIndex` columns of a :class:`Index` when possible. (:issue:`58018`)
- Performance improvement in :meth:`MultiIndex._engine` to use smaller dtypes if possible (:issue:`58411`)
- Performance improvement in :meth:`MultiIndex.equals` for equal length indexes (:issue:`56990`)
- Performance improvement in :meth:`MultiIndex.memory_usage` to ignore the index engine when it isn't already cached. (:issue:`58385`)
- Performance improvement in :meth:`RangeIndex.__getitem__` with a boolean mask or integers returning a :class:`RangeIndex` instead of a :class:`Index` when possible. (:issue:`57588`)
- Performance improvement in :meth:`RangeIndex.append` when appending the same index (:issue:`57252`)
- Performance improvement in :meth:`RangeIndex.argmin` and :meth:`RangeIndex.argmax` (:issue:`57823`)
- Performance improvement in :meth:`RangeIndex.insert` returning a :class:`RangeIndex` instead of a :class:`Index` when the :class:`RangeIndex` is empty. (:issue:`57833`)
- Performance improvement in :meth:`RangeIndex.round` returning a :class:`RangeIndex` instead of a :class:`Index` when possible. (:issue:`57824`)
- Performance improvement in :meth:`RangeIndex.searchsorted` (:issue:`58376`)
- Performance improvement in :meth:`RangeIndex.to_numpy` when specifying an ``na_value`` (:issue:`58376`)
- Performance improvement in :meth:`RangeIndex.value_counts` (:issue:`58376`)
- Performance improvement in :meth:`RangeIndex.join` returning a :class:`RangeIndex` instead of a :class:`Index` when possible. (:issue:`57651`, :issue:`57752`)
- Performance improvement in :meth:`RangeIndex.reindex` returning a :class:`RangeIndex` instead of a :class:`Index` when possible. (:issue:`57647`, :issue:`57752`)
- Performance improvement in :meth:`RangeIndex.take` returning a :class:`RangeIndex` instead of a :class:`Index` when possible. (:issue:`57445`, :issue:`57752`)
- Performance improvement in :func:`merge` if hash-join can be used (:issue:`57970`)
- Performance improvement in :meth:`CategoricalDtype.update_dtype` when ``dtype`` is a :class:`CategoricalDtype` with non ``None`` categories and ordered (:issue:`59647`)
- Performance improvement in :meth:`DataFrame.__getitem__` when ``key`` is a :class:`DataFrame` with many columns (:issue:`61010`)
- Performance improvement in :meth:`DataFrame.astype` when converting to extension floating dtypes, e.g. "Float64" (:issue:`60066`)
- Performance improvement in :meth:`DataFrame.where` when ``cond`` is a :class:`DataFrame` with many columns (:issue:`61010`)
- Performance improvement in :meth:`to_hdf` avoid unnecessary reopenings of the HDF5 file to speedup data addition to files with a very large number of groups . (:issue:`58248`)
- Performance improvement in ``DataFrameGroupBy.__len__`` and ``SeriesGroupBy.__len__`` (:issue:`57595`)
- Performance improvement in indexing operations for string dtypes (:issue:`56997`)
- Performance improvement in unary methods on a :class:`RangeIndex` returning a :class:`RangeIndex` instead of a :class:`Index` when possible. (:issue:`57825`)

.. ---------------------------------------------------------------------------
.. _whatsnew_300.bug_fixes:

Bug fixes
~~~~~~~~~

Categorical
^^^^^^^^^^^
- Bug in :func:`Series.apply` where ``nan`` was ignored for :class:`CategoricalDtype` (:issue:`59938`)
- Bug in :meth:`Series.convert_dtypes` with ``dtype_backend="pyarrow"`` where empty :class:`CategoricalDtype` :class:`Series` raised an error or got converted to ``null[pyarrow]`` (:issue:`59934`)
-

Datetimelike
^^^^^^^^^^^^
- Bug in :attr:`is_year_start` where a DateTimeIndex constructed via a date_range with frequency 'MS' wouldn't have the correct year or quarter start attributes (:issue:`57377`)
- Bug in :class:`DataFrame` raising ``ValueError`` when ``dtype`` is ``timedelta64`` and ``data`` is a list containing ``None`` (:issue:`60064`)
- Bug in :class:`Timestamp` constructor failing to raise when ``tz=None`` is explicitly specified in conjunction with timezone-aware ``tzinfo`` or data (:issue:`48688`)
- Bug in :func:`date_range` where the last valid timestamp would sometimes not be produced (:issue:`56134`)
- Bug in :func:`date_range` where using a negative frequency value would not include all points between the start and end values (:issue:`56147`)
- Bug in :func:`tseries.api.guess_datetime_format` would fail to infer time format when "%Y" == "%H%M" (:issue:`57452`)
- Bug in :func:`tseries.frequencies.to_offset` would fail to parse frequency strings starting with "LWOM" (:issue:`59218`)
- Bug in :meth:`DataFrame.min` and :meth:`DataFrame.max` casting ``datetime64`` and ``timedelta64`` columns to ``float64`` and losing precision (:issue:`60850`)
- Bug in :meth:`Dataframe.agg` with df with missing values resulting in IndexError (:issue:`58810`)
- Bug in :meth:`DatetimeIndex.is_year_start` and :meth:`DatetimeIndex.is_quarter_start` does not raise on Custom business days frequencies bigger then "1C" (:issue:`58664`)
- Bug in :meth:`DatetimeIndex.is_year_start` and :meth:`DatetimeIndex.is_quarter_start` returning ``False`` on double-digit frequencies (:issue:`58523`)
- Bug in :meth:`DatetimeIndex.union` and :meth:`DatetimeIndex.intersection` when ``unit`` was non-nanosecond (:issue:`59036`)
- Bug in :meth:`Series.dt.microsecond` producing incorrect results for pyarrow backed :class:`Series`. (:issue:`59154`)
- Bug in :meth:`to_datetime` not respecting dayfirst if an uncommon date string was passed. (:issue:`58859`)
- Bug in :meth:`to_datetime` on float array with missing values throwing ``FloatingPointError`` (:issue:`58419`)
- Bug in :meth:`to_datetime` on float32 df with year, month, day etc. columns leads to precision issues and incorrect result. (:issue:`60506`)
- Bug in :meth:`to_datetime` reports incorrect index in case of any failure scenario. (:issue:`58298`)
- Bug in :meth:`to_datetime` wrongly converts when ``arg`` is a ``np.datetime64`` object with unit of ``ps``. (:issue:`60341`)
- Bug in setting scalar values with mismatched resolution into arrays with non-nanosecond ``datetime64``, ``timedelta64`` or :class:`DatetimeTZDtype` incorrectly truncating those scalars (:issue:`56410`)

Timedelta
^^^^^^^^^
- Accuracy improvement in :meth:`Timedelta.to_pytimedelta` to round microseconds consistently for large nanosecond based Timedelta (:issue:`57841`)
- Bug in :meth:`DataFrame.cumsum` which was raising ``IndexError`` if dtype is ``timedelta64[ns]`` (:issue:`57956`)

Timezones
^^^^^^^^^
-
-

Numeric
^^^^^^^
- Bug in :meth:`DataFrame.corr` where numerical precision errors resulted in correlations above ``1.0`` (:issue:`61120`)
- Bug in :meth:`DataFrame.quantile` where the column type was not preserved when ``numeric_only=True`` with a list-like ``q`` produced an empty result (:issue:`59035`)
- Bug in ``np.matmul`` with :class:`Index` inputs raising a ``TypeError`` (:issue:`57079`)

Conversion
^^^^^^^^^^
- Bug in :meth:`DataFrame.astype` not casting ``values`` for Arrow-based dictionary dtype correctly (:issue:`58479`)
- Bug in :meth:`DataFrame.update` bool dtype being converted to object (:issue:`55509`)
- Bug in :meth:`Series.astype` might modify read-only array inplace when casting to a string dtype (:issue:`57212`)
- Bug in :meth:`Series.convert_dtypes` and :meth:`DataFrame.convert_dtypes` removing timezone information for objects with :class:`ArrowDtype` (:issue:`60237`)
- Bug in :meth:`Series.reindex` not maintaining ``float32`` type when a ``reindex`` introduces a missing value (:issue:`45857`)

Strings
^^^^^^^
- Bug in :meth:`Series.value_counts` would not respect ``sort=False`` for series having ``string`` dtype (:issue:`55224`)
-

Interval
^^^^^^^^
- :meth:`Index.is_monotonic_decreasing`, :meth:`Index.is_monotonic_increasing`, and :meth:`Index.is_unique` could incorrectly be ``False`` for an ``Index`` created from a slice of another ``Index``. (:issue:`57911`)
- Bug in :func:`interval_range` where start and end numeric types were always cast to 64 bit (:issue:`57268`)
-

Indexing
^^^^^^^^
- Bug in :meth:`DataFrame.__getitem__` returning modified columns when called with ``slice`` in Python 3.12 (:issue:`57500`)
- Bug in :meth:`DataFrame.__getitem__` when slicing a :class:`DataFrame` with many rows raised an ``OverflowError`` (:issue:`59531`)
- Bug in :meth:`DataFrame.from_records` throwing a ``ValueError`` when passed an empty list in ``index`` (:issue:`58594`)
- Bug in :meth:`DataFrame.loc` with inconsistent behavior of loc-set with 2 given indexes to Series (:issue:`59933`)
- Bug in :meth:`Index.get_indexer` and similar methods when ``NaN`` is located at or after position 128 (:issue:`58924`)
- Bug in :meth:`MultiIndex.insert` when a new value inserted to a datetime-like level gets cast to ``NaT`` and fails indexing (:issue:`60388`)
- Bug in printing :attr:`Index.names` and :attr:`MultiIndex.levels` would not escape single quotes (:issue:`60190`)
- Bug in reindexing of :class:`DataFrame` with :class:`PeriodDtype` columns in case of consolidated block (:issue:`60980`, :issue:`60273`)

Missing
^^^^^^^
- Bug in :meth:`DataFrame.fillna` and :meth:`Series.fillna` that would ignore the ``limit`` argument on :class:`.ExtensionArray` dtypes (:issue:`58001`)
-

MultiIndex
^^^^^^^^^^
- :func:`DataFrame.loc` with ``axis=0``  and :class:`MultiIndex` when setting a value adds extra columns (:issue:`58116`)
- :meth:`DataFrame.melt` would not accept multiple names in ``var_name`` when the columns were a :class:`MultiIndex` (:issue:`58033`)
- :meth:`MultiIndex.insert` would not insert NA value correctly at unified location of index -1 (:issue:`59003`)
- :func:`MultiIndex.get_level_values` accessing a :class:`DatetimeIndex` does not carry the frequency attribute along (:issue:`58327`, :issue:`57949`)
- Bug in :class:`DataFrame` arithmetic operations in case of unaligned MultiIndex columns (:issue:`60498`)
- Bug in :class:`DataFrame` arithmetic operations with :class:`Series` in case of unaligned MultiIndex (:issue:`61009`)
- Bug in :meth:`MultiIndex.from_tuples` causing wrong output with input of type tuples having NaN values (:issue:`60695`, :issue:`60988`)

I/O
^^^
- Bug in :class:`DataFrame` and :class:`Series` ``repr`` of :py:class:`collections.abc.Mapping`` elements. (:issue:`57915`)
- Bug in :meth:`.DataFrame.to_json` when ``"index"`` was a value in the :attr:`DataFrame.column` and :attr:`Index.name` was ``None``. Now, this will fail with a ``ValueError`` (:issue:`58925`)
- Bug in :meth:`.io.common.is_fsspec_url` not recognizing chained fsspec URLs (:issue:`48978`)
- Bug in :meth:`DataFrame._repr_html_` which ignored the ``"display.float_format"`` option (:issue:`59876`)
- Bug in :meth:`DataFrame.from_records` where ``columns`` parameter with numpy structured array was not reordering and filtering out the columns (:issue:`59717`)
- Bug in :meth:`DataFrame.to_dict` raises unnecessary ``UserWarning`` when columns are not unique and ``orient='tight'``. (:issue:`58281`)
- Bug in :meth:`DataFrame.to_excel` when writing empty :class:`DataFrame` with :class:`MultiIndex` on both axes (:issue:`57696`)
- Bug in :meth:`DataFrame.to_excel` where the :class:`MultiIndex` index with a period level was not a date (:issue:`60099`)
- Bug in :meth:`DataFrame.to_stata` when writing :class:`DataFrame` and ``byteorder=`big```. (:issue:`58969`)
- Bug in :meth:`DataFrame.to_stata` when writing more than 32,000 value labels. (:issue:`60107`)
- Bug in :meth:`DataFrame.to_string` that raised ``StopIteration`` with nested DataFrames. (:issue:`16098`)
- Bug in :meth:`HDFStore.get` was failing to save data of dtype datetime64[s] correctly (:issue:`59004`)
- Bug in :meth:`read_csv` causing segmentation fault when ``encoding_errors`` is not a string. (:issue:`59059`)
- Bug in :meth:`read_csv` raising ``TypeError`` when ``index_col`` is specified and ``na_values`` is a dict containing the key ``None``. (:issue:`57547`)
- Bug in :meth:`read_csv` raising ``TypeError`` when ``nrows`` and ``iterator`` are specified without specifying a ``chunksize``. (:issue:`59079`)
- Bug in :meth:`read_csv` where the order of the ``na_values`` makes an inconsistency when ``na_values`` is a list non-string values. (:issue:`59303`)
- Bug in :meth:`read_excel` raising ``ValueError`` when passing array of boolean values when ``dtype="boolean"``. (:issue:`58159`)
- Bug in :meth:`read_html` where ``rowspan`` in header row causes incorrect conversion to ``DataFrame``. (:issue:`60210`)
- Bug in :meth:`read_json` ignoring the given ``dtype`` when ``engine="pyarrow"`` (:issue:`59516`)
- Bug in :meth:`read_json` not validating the ``typ`` argument to not be exactly ``"frame"`` or ``"series"`` (:issue:`59124`)
- Bug in :meth:`read_json` where extreme value integers in string format were incorrectly parsed as a different integer number (:issue:`20608`)
- Bug in :meth:`read_stata` raising ``KeyError`` when input file is stored in big-endian format and contains strL data. (:issue:`58638`)
- Bug in :meth:`read_stata` where extreme value integers were incorrectly interpreted as missing for format versions 111 and prior (:issue:`58130`)
- Bug in :meth:`read_stata` where the missing code for double was not recognised for format versions 105 and prior (:issue:`58149`)
- Bug in :meth:`set_option` where setting the pandas option ``display.html.use_mathjax`` to ``False`` has no effect (:issue:`59884`)
- Bug in :meth:`to_excel` where :class:`MultiIndex` columns would be merged to a single row when ``merge_cells=False`` is passed (:issue:`60274`)

Period
^^^^^^
- Fixed error message when passing invalid period alias to :meth:`PeriodIndex.to_timestamp` (:issue:`58974`)
-

Plotting
^^^^^^^^
- Bug in :meth:`.DataFrameGroupBy.boxplot` failed when there were multiple groupings (:issue:`14701`)
- Bug in :meth:`DataFrame.plot.bar` with ``stacked=True`` where labels on stacked bars with zero-height segments were incorrectly positioned at the base instead of the label position of the previous segment (:issue:`59429`)
- Bug in :meth:`DataFrame.plot.line` raising ``ValueError`` when set both color and a ``dict`` style (:issue:`59461`)
- Bug in :meth:`DataFrame.plot` that causes a shift to the right when the frequency multiplier is greater than one. (:issue:`57587`)
<<<<<<< HEAD
- Bug in :meth:`Series.plot` preventing a line and bar from being aligned on the same plot (:issue:`61161`)
=======
- Bug in :meth:`Series.plot` preventing a line and scatter plot from being aligned (:issue:`61005`)
>>>>>>> 38dd653f
- Bug in :meth:`Series.plot` with ``kind="pie"`` with :class:`ArrowDtype` (:issue:`59192`)

Groupby/resample/rolling
^^^^^^^^^^^^^^^^^^^^^^^^
- Bug in :meth:`.DataFrameGroupBy.__len__` and :meth:`.SeriesGroupBy.__len__` would raise when the grouping contained NA values and ``dropna=False`` (:issue:`58644`)
- Bug in :meth:`.DataFrameGroupBy.any` that returned True for groups where all Timedelta values are NaT. (:issue:`59712`)
- Bug in :meth:`.DataFrameGroupBy.groups` and :meth:`.SeriesGroupby.groups` that would not respect groupby argument ``dropna`` (:issue:`55919`)
- Bug in :meth:`.DataFrameGroupBy.median` where nat values gave an incorrect result. (:issue:`57926`)
- Bug in :meth:`.DataFrameGroupBy.quantile` when ``interpolation="nearest"`` is inconsistent with :meth:`DataFrame.quantile` (:issue:`47942`)
- Bug in :meth:`.Resampler.interpolate` on a :class:`DataFrame` with non-uniform sampling and/or indices not aligning with the resulting resampled index would result in wrong interpolation (:issue:`21351`)
- Bug in :meth:`DataFrame.ewm` and :meth:`Series.ewm` when passed ``times`` and aggregation functions other than mean (:issue:`51695`)
- Bug in :meth:`DataFrame.resample` and :meth:`Series.resample` were not keeping the index name when the index had :class:`ArrowDtype` timestamp dtype (:issue:`61222`)
- Bug in :meth:`DataFrame.resample` changing index type to :class:`MultiIndex` when the dataframe is empty and using an upsample method (:issue:`55572`)
- Bug in :meth:`DataFrameGroupBy.agg` that raises ``AttributeError`` when there is dictionary input and duplicated columns, instead of returning a DataFrame with the aggregation of all duplicate columns. (:issue:`55041`)
- Bug in :meth:`DataFrameGroupBy.apply` and :meth:`SeriesGroupBy.apply` for empty data frame with ``group_keys=False`` still creating output index using group keys. (:issue:`60471`)
- Bug in :meth:`DataFrameGroupBy.apply` that was returning a completely empty DataFrame when all return values of ``func`` were ``None`` instead of returning an empty DataFrame with the original columns and dtypes. (:issue:`57775`)
- Bug in :meth:`DataFrameGroupBy.apply` with ``as_index=False`` that was returning :class:`MultiIndex` instead of returning :class:`Index`. (:issue:`58291`)
- Bug in :meth:`DataFrameGroupBy.cumsum` and :meth:`DataFrameGroupBy.cumprod` where ``numeric_only`` parameter was passed indirectly through kwargs instead of passing directly. (:issue:`58811`)
- Bug in :meth:`DataFrameGroupBy.cumsum` where it did not return the correct dtype when the label contained ``None``. (:issue:`58811`)
- Bug in :meth:`DataFrameGroupby.transform` and :meth:`SeriesGroupby.transform` with a reducer and ``observed=False`` that coerces dtype to float when there are unobserved categories. (:issue:`55326`)
- Bug in :meth:`Rolling.apply` for ``method="table"`` where column order was not being respected due to the columns getting sorted by default. (:issue:`59666`)
- Bug in :meth:`Rolling.apply` where the applied function could be called on fewer than ``min_period`` periods if ``method="table"``. (:issue:`58868`)
- Bug in :meth:`Series.resample` could raise when the the date range ended shortly before a non-existent time. (:issue:`58380`)

Reshaping
^^^^^^^^^
- Bug in :func:`qcut` where values at the quantile boundaries could be incorrectly assigned (:issue:`59355`)
- Bug in :meth:`DataFrame.combine_first` not preserving the column order (:issue:`60427`)
- Bug in :meth:`DataFrame.explode` producing incorrect result for :class:`pyarrow.large_list` type (:issue:`61091`)
- Bug in :meth:`DataFrame.join` inconsistently setting result index name (:issue:`55815`)
- Bug in :meth:`DataFrame.join` when a :class:`DataFrame` with a :class:`MultiIndex` would raise an ``AssertionError`` when :attr:`MultiIndex.names` contained ``None``. (:issue:`58721`)
- Bug in :meth:`DataFrame.merge` where merging on a column containing only ``NaN`` values resulted in an out-of-bounds array access (:issue:`59421`)
- Bug in :meth:`DataFrame.unstack` producing incorrect results when ``sort=False`` (:issue:`54987`, :issue:`55516`)
- Bug in :meth:`DataFrame.merge` when merging two :class:`DataFrame` on ``intc`` or ``uintc`` types on Windows (:issue:`60091`, :issue:`58713`)
- Bug in :meth:`DataFrame.pivot_table` incorrectly subaggregating results when called without an ``index`` argument (:issue:`58722`)
- Bug in :meth:`DataFrame.stack` with the new implementation where ``ValueError`` is raised when ``level=[]`` (:issue:`60740`)
- Bug in :meth:`DataFrame.unstack` producing incorrect results when manipulating empty :class:`DataFrame` with an :class:`ExtentionDtype` (:issue:`59123`)
- Bug in :meth:`concat` where concatenating DataFrame and Series with ``ignore_index = True`` drops the series name (:issue:`60723`, :issue:`56257`)

Sparse
^^^^^^
- Bug in :class:`SparseDtype` for equal comparison with na fill value. (:issue:`54770`)
- Bug in :meth:`DataFrame.sparse.from_spmatrix` which hard coded an invalid ``fill_value`` for certain subtypes. (:issue:`59063`)
- Bug in :meth:`DataFrame.sparse.to_dense` which ignored subclassing and always returned an instance of :class:`DataFrame` (:issue:`59913`)

ExtensionArray
^^^^^^^^^^^^^^
- Bug in :class:`Categorical` when constructing with an :class:`Index` with :class:`ArrowDtype` (:issue:`60563`)
- Bug in :meth:`.arrays.ArrowExtensionArray.__setitem__` which caused wrong behavior when using an integer array with repeated values as a key (:issue:`58530`)
- Bug in :meth:`ArrowExtensionArray.factorize` where NA values were dropped when input was dictionary-encoded even when dropna was set to False(:issue:`60567`)
- Bug in :meth:`api.types.is_datetime64_any_dtype` where a custom :class:`ExtensionDtype` would return ``False`` for array-likes (:issue:`57055`)
- Bug in comparison between object with :class:`ArrowDtype` and incompatible-dtyped (e.g. string vs bool) incorrectly raising instead of returning all-``False`` (for ``==``) or all-``True`` (for ``!=``) (:issue:`59505`)
- Bug in constructing pandas data structures when passing into ``dtype`` a string of the type followed by ``[pyarrow]`` while PyArrow is not installed would raise ``NameError`` rather than ``ImportError`` (:issue:`57928`)
- Bug in various :class:`DataFrame` reductions for pyarrow temporal dtypes returning incorrect dtype when result was null (:issue:`59234`)

Styler
^^^^^^
- Bug in :meth:`Styler.to_latex` where styling column headers when combined with a hidden index or hidden index-levels is fixed.

Other
^^^^^
- Bug in :class:`DataFrame` when passing a ``dict`` with a NA scalar and ``columns`` that would always return ``np.nan`` (:issue:`57205`)
- Bug in :class:`Series` ignoring errors when trying to convert :class:`Series` input data to the given ``dtype`` (:issue:`60728`)
- Bug in :func:`eval` on :class:`ExtensionArray` on including division ``/`` failed with a ``TypeError``. (:issue:`58748`)
- Bug in :func:`eval` where method calls on binary operations like ``(x + y).dropna()`` would raise ``AttributeError: 'BinOp' object has no attribute 'value'`` (:issue:`61175`)
- Bug in :func:`eval` where the names of the :class:`Series` were not preserved when using ``engine="numexpr"``. (:issue:`10239`)
- Bug in :func:`eval` with ``engine="numexpr"`` returning unexpected result for float division. (:issue:`59736`)
- Bug in :func:`to_numeric` raising ``TypeError`` when ``arg`` is a :class:`Timedelta` or :class:`Timestamp` scalar. (:issue:`59944`)
- Bug in :func:`unique` on :class:`Index` not always returning :class:`Index` (:issue:`57043`)
- Bug in :meth:`DataFrame.apply` where passing ``engine="numba"`` ignored ``args`` passed to the applied function (:issue:`58712`)
- Bug in :meth:`DataFrame.eval` and :meth:`DataFrame.query` which caused an exception when using NumPy attributes via ``@`` notation, e.g., ``df.eval("@np.floor(a)")``. (:issue:`58041`)
- Bug in :meth:`DataFrame.eval` and :meth:`DataFrame.query` which did not allow to use ``tan`` function. (:issue:`55091`)
- Bug in :meth:`DataFrame.query` where using duplicate column names led to a ``TypeError``. (:issue:`59950`)
- Bug in :meth:`DataFrame.query` which raised an exception or produced incorrect results when expressions contained backtick-quoted column names containing the hash character ``#``, backticks, or characters that fall outside the ASCII range (U+0001..U+007F). (:issue:`59285`) (:issue:`49633`)
- Bug in :meth:`DataFrame.query` which raised an exception when querying integer column names using backticks. (:issue:`60494`)
- Bug in :meth:`DataFrame.shift` where passing a ``freq`` on a DataFrame with no columns did not shift the index correctly. (:issue:`60102`)
- Bug in :meth:`DataFrame.sort_index` when passing ``axis="columns"`` and ``ignore_index=True`` and ``ascending=False`` not returning a :class:`RangeIndex` columns (:issue:`57293`)
- Bug in :meth:`DataFrame.transform` that was returning the wrong order unless the index was monotonically increasing. (:issue:`57069`)
- Bug in :meth:`DataFrame.where` where using a non-bool type array in the function would return a ``ValueError`` instead of a ``TypeError`` (:issue:`56330`)
- Bug in :meth:`Index.sort_values` when passing a key function that turns values into tuples, e.g. ``key=natsort.natsort_key``, would raise ``TypeError`` (:issue:`56081`)
- Bug in :meth:`MultiIndex.fillna` error message was referring to ``isna`` instead of ``fillna`` (:issue:`60974`)
- Bug in :meth:`Series.describe` where median percentile was always included when the ``percentiles`` argument was passed (:issue:`60550`).
- Bug in :meth:`Series.diff` allowing non-integer values for the ``periods`` argument. (:issue:`56607`)
- Bug in :meth:`Series.dt` methods in :class:`ArrowDtype` that were returning incorrect values. (:issue:`57355`)
- Bug in :meth:`Series.isin` raising ``TypeError`` when series is large (>10**6) and ``values`` contains NA (:issue:`60678`)
- Bug in :meth:`Series.mode` where an exception was raised when taking the mode with nullable types with no null values in the series. (:issue:`58926`)
- Bug in :meth:`Series.rank` that doesn't preserve missing values for nullable integers when ``na_option='keep'``. (:issue:`56976`)
- Bug in :meth:`Series.replace` and :meth:`DataFrame.replace` inconsistently replacing matching instances when ``regex=True`` and missing values are present. (:issue:`56599`)
- Bug in :meth:`Series.replace` and :meth:`DataFrame.replace` throwing ``ValueError`` when ``regex=True`` and all NA values. (:issue:`60688`)
- Bug in :meth:`Series.to_string` when series contains complex floats with exponents (:issue:`60405`)
- Bug in :meth:`read_csv` where chained fsspec TAR file and ``compression="infer"`` fails with ``tarfile.ReadError`` (:issue:`60028`)
- Bug in Dataframe Interchange Protocol implementation was returning incorrect results for data buffers' associated dtype, for string and datetime columns (:issue:`54781`)
- Bug in ``Series.list`` methods not preserving the original :class:`Index`. (:issue:`58425`)
- Bug in ``Series.list`` methods not preserving the original name. (:issue:`60522`)
- Bug in printing a :class:`DataFrame` with a :class:`DataFrame` stored in :attr:`DataFrame.attrs` raised a ``ValueError`` (:issue:`60455`)
- Bug in printing a :class:`Series` with a :class:`DataFrame` stored in :attr:`Series.attrs` raised a ``ValueError`` (:issue:`60568`)
- Fixed regression in :meth:`DataFrame.from_records` not initializing subclasses properly (:issue:`57008`)

.. ***DO NOT USE THIS SECTION***

-
-

.. ---------------------------------------------------------------------------
.. _whatsnew_300.contributors:

Contributors
~~~~~~~~~~~~<|MERGE_RESOLUTION|>--- conflicted
+++ resolved
@@ -763,11 +763,8 @@
 - Bug in :meth:`DataFrame.plot.bar` with ``stacked=True`` where labels on stacked bars with zero-height segments were incorrectly positioned at the base instead of the label position of the previous segment (:issue:`59429`)
 - Bug in :meth:`DataFrame.plot.line` raising ``ValueError`` when set both color and a ``dict`` style (:issue:`59461`)
 - Bug in :meth:`DataFrame.plot` that causes a shift to the right when the frequency multiplier is greater than one. (:issue:`57587`)
-<<<<<<< HEAD
 - Bug in :meth:`Series.plot` preventing a line and bar from being aligned on the same plot (:issue:`61161`)
-=======
 - Bug in :meth:`Series.plot` preventing a line and scatter plot from being aligned (:issue:`61005`)
->>>>>>> 38dd653f
 - Bug in :meth:`Series.plot` with ``kind="pie"`` with :class:`ArrowDtype` (:issue:`59192`)
 
 Groupby/resample/rolling
