.. _whatsnew_300:

What's new in 3.0.0 (Month XX, 2025)
------------------------------------

These are the changes in pandas 3.0.0. See :ref:`release` for a full changelog
including other versions of pandas.

{{ header }}

.. ---------------------------------------------------------------------------
.. _whatsnew_300.enhancements:

Enhancements
~~~~~~~~~~~~

.. _whatsnew_300.enhancements.string_dtype:

Dedicated string data type by default
^^^^^^^^^^^^^^^^^^^^^^^^^^^^^^^^^^^^^

Historically, pandas represented string columns with NumPy ``object`` data type.
This representation has numerous problems: it is not specific to strings (any
Python object can be stored in an ``object``-dtype array, not just strings) and
it is often not very efficient (both performance wise and for memory usage).

Starting with pandas 3.0, a dedicated string data type is enabled by default
(backed by PyArrow under the hood, if installed, otherwise falling back to being
backed by NumPy ``object``-dtype). This means that pandas will start inferring
columns containing string data as the new ``str`` data type when creating pandas
objects, such as in constructors or IO functions.

Old behavior:

.. code-block:: python

    >>> ser = pd.Series(["a", "b"])
    0    a
    1    b
    dtype: object

New behavior:

.. code-block:: python

    >>> ser = pd.Series(["a", "b"])
    0    a
    1    b
    dtype: str

The string data type that is used in these scenarios will mostly behave as NumPy
object would, including missing value semantics and general operations on these
columns.

The main characteristic of the new string data type:

- Inferred by default for string data (instead of object dtype)
- The ``str`` dtype can only hold strings (or missing values), in contrast to
  ``object`` dtype. (setitem with non string fails)
- The missing value sentinel is always ``NaN`` (``np.nan``) and follows the same
  missing value semantics as the other default dtypes.

Those intentional changes can have breaking consequences, for example when checking
for the ``.dtype`` being object dtype or checking the exact missing value sentinel.
See the :ref:`string_migration_guide` for more details on the behaviour changes
and how to adapt your code to the new default.

.. seealso::

    `PDEP-14: Dedicated string data type for pandas 3.0 <https://pandas.pydata.org/pdeps/0014-string-dtype.html>`__


.. _whatsnew_300.enhancements.copy_on_write:

Copy-on-Write
^^^^^^^^^^^^^

The new "copy-on-write" behaviour in pandas 3.0 brings changes in behavior in
how pandas operates with respect to copies and views. A summary of the changes:

1. The result of *any* indexing operation (subsetting a DataFrame or Series in any way,
   i.e. including accessing a DataFrame column as a Series) or any method returning a
   new DataFrame or Series, always *behaves as if* it were a copy in terms of user
   API.
2. As a consequence, if you want to modify an object (DataFrame or Series), the only way
   to do this is to directly modify that object itself.

The main goal of this change is to make the user API more consistent and
predictable. There is now a clear rule: *any* subset or returned
series/dataframe **always** behaves as a copy of the original, and thus never
modifies the original (before pandas 3.0, whether a derived object would be a
copy or a view depended on the exact operation performed, which was often
confusing).

Because every single indexing step now behaves as a copy, this also means that
"chained assignment" (updating a DataFrame with multiple setitem steps) will
stop working. Because this now consistently never works, the
``SettingWithCopyWarning`` is removed.

The new behavioral semantics are explained in more detail in the
:ref:`user guide about Copy-on-Write <copy_on_write>`.

A secondary goal is to improve performance by avoiding unnecessary copies. As
mentioned above, every new DataFrame or Series returned from an indexing
operation or method *behaves* as a copy, but under the hood pandas will use
views as much as possible, and only copy when needed to guarantee the "behaves
as a copy" behaviour (this is the actual "copy-on-write" mechanism used as an
implementation detail).

Some of the behaviour changes described above are breaking changes in pandas
3.0. When upgrading to pandas 3.0, it is recommended to first upgrade to pandas
2.3 to get deprecation warnings for a subset of those changes. The
:ref:`migration guide <copy_on_write.migration_guide>` explains the upgrade
process in more detail.

.. seealso::

    `PDEP-7: Consistent copy/view semantics in pandas with Copy-on-Write <https://pandas.pydata.org/pdeps/0007-copy-on-write.html>`__

.. _whatsnew_300.enhancements.col:

``pd.col`` syntax can now be used in :meth:`DataFrame.assign` and :meth:`DataFrame.loc`
^^^^^^^^^^^^^^^^^^^^^^^^^^^^^^^^^^^^^^^^^^^^^^^^^^^^^^^^^^^^^^^^^^^^^^^^^^^^^^^^^^^^^^^

You can now use ``pd.col`` to create callables for use in dataframe methods which accept them. For example, if you have a dataframe

.. ipython:: python

    df = pd.DataFrame({'a': [1, 1, 2], 'b': [4, 5, 6]})

and you want to create a new column ``'c'`` by summing ``'a'`` and ``'b'``, then instead of

.. ipython:: python

    df.assign(c = lambda df: df['a'] + df['b'])

you can now write:

.. ipython:: python

    df.assign(c = pd.col('a') + pd.col('b'))

New Deprecation Policy
^^^^^^^^^^^^^^^^^^^^^^
pandas 3.0.0 introduces a new 3-stage deprecation policy: using ``DeprecationWarning`` initially, then switching to ``FutureWarning`` for broader visibility in the last minor version before the next major release, and then removal of the deprecated functionality in the major release. This was done to give downstream packages more time to adjust to pandas deprecations, which should reduce the amount of warnings that a user gets from code that isn't theirs. See `PDEP 17 <https://pandas.pydata.org/pdeps/0017-backwards-compatibility-and-deprecation-policy.html>`_ for more details.

All warnings for upcoming changes in pandas will have the base class :class:`pandas.errors.PandasChangeWarning`. Users may also use the following subclasses to control warnings.

- :class:`pandas.errors.Pandas4Warning`: Warnings which will be enforced in pandas 4.0.
- :class:`pandas.errors.Pandas5Warning`: Warnings which will be enforced in pandas 5.0.
- :class:`pandas.errors.PandasPendingDeprecationWarning`: Base class of all warnings which emit a ``PendingDeprecationWarning``, independent of the version they will be enforced.
- :class:`pandas.errors.PandasDeprecationWarning`: Base class of all warnings which emit a ``DeprecationWarning``, independent of the version they will be enforced.
- :class:`pandas.errors.PandasFutureWarning`: Base class of all warnings which emit a ``FutureWarning``, independent of the version they will be enforced.

.. _whatsnew_300.enhancements.other:

Other enhancements
^^^^^^^^^^^^^^^^^^
- :class:`pandas.NamedAgg` now supports passing ``*args`` and ``**kwargs``
  to calls of ``aggfunc`` (:issue:`58283`)
- :func:`pandas.merge` propagates the ``attrs`` attribute to the result if all
  inputs have identical ``attrs``, as has so far already been the case for
  :func:`pandas.concat`.
- :class:`pandas.api.typing.FrozenList` is available for typing the outputs of :attr:`MultiIndex.names`, :attr:`MultiIndex.codes` and :attr:`MultiIndex.levels` (:issue:`58237`)
- :class:`pandas.api.typing.SASReader` is available for typing the output of :func:`read_sas` (:issue:`55689`)
- Added :meth:`.Styler.to_typst` to write Styler objects to file, buffer or string in Typst format (:issue:`57617`)
- Added missing :meth:`pandas.Series.info` to API reference (:issue:`60926`)
- :class:`pandas.api.typing.NoDefault` is available for typing ``no_default``
- :func:`DataFrame.to_excel` now raises an ``UserWarning`` when the character count in a cell exceeds Excel's limitation of 32767 characters (:issue:`56954`)
- :func:`pandas.merge` now validates the ``how`` parameter input (merge type) (:issue:`59435`)
- :func:`pandas.merge`, :meth:`DataFrame.merge` and :meth:`DataFrame.join` now support anti joins (``left_anti`` and ``right_anti``) in the ``how`` parameter (:issue:`42916`)
- :func:`read_spss` now supports kwargs to be passed to pyreadstat (:issue:`56356`)
- :func:`read_stata` now returns ``datetime64`` resolutions better matching those natively stored in the stata format (:issue:`55642`)
- :meth:`DataFrame.agg` called with ``axis=1`` and a ``func`` which relabels the result index now raises a ``NotImplementedError`` (:issue:`58807`).
- :meth:`Index.get_loc` now accepts also subclasses of ``tuple`` as keys (:issue:`57922`)
- :meth:`Styler.set_tooltips` provides alternative method to storing tooltips by using title attribute of td elements. (:issue:`56981`)
- Added missing parameter ``weights`` in :meth:`DataFrame.plot.kde` for the estimation of the PDF (:issue:`59337`)
- Allow dictionaries to be passed to :meth:`pandas.Series.str.replace` via ``pat`` parameter (:issue:`51748`)
- Support passing a :class:`Series` input to :func:`json_normalize` that retains the :class:`Series` :class:`Index` (:issue:`51452`)
- Support reading value labels from Stata 108-format (Stata 6) and earlier files (:issue:`58154`)
- Users can globally disable any ``PerformanceWarning`` by setting the option ``mode.performance_warnings`` to ``False`` (:issue:`56920`)
- :meth:`Styler.format_index_names` can now be used to format the index and column names (:issue:`48936` and :issue:`47489`)
- :class:`.errors.DtypeWarning` improved to include column names when mixed data types are detected (:issue:`58174`)
- :class:`Rolling` and :class:`Expanding` now support ``pipe`` method (:issue:`57076`)
- :class:`Series` now supports the Arrow PyCapsule Interface for export (:issue:`59518`)
- :func:`DataFrame.to_excel` argument ``merge_cells`` now accepts a value of ``"columns"`` to only merge :class:`MultiIndex` column header header cells (:issue:`35384`)
- :func:`set_option` now accepts a dictionary of options, simplifying configuration of multiple settings at once (:issue:`61093`)
- :meth:`DataFrame.corrwith` now accepts ``min_periods`` as optional arguments, as in :meth:`DataFrame.corr` and :meth:`Series.corr` (:issue:`9490`)
- :meth:`DataFrame.cummin`, :meth:`DataFrame.cummax`, :meth:`DataFrame.cumprod` and :meth:`DataFrame.cumsum` methods now have a ``numeric_only`` parameter (:issue:`53072`)
- :meth:`DataFrame.ewm` now allows ``adjust=False`` when ``times`` is provided (:issue:`54328`)
- :meth:`DataFrame.fillna` and :meth:`Series.fillna` can now accept ``value=None``; for non-object dtype the corresponding NA value will be used (:issue:`57723`)
- :meth:`DataFrame.pivot_table` and :func:`pivot_table` now allow the passing of keyword arguments to ``aggfunc`` through ``**kwargs`` (:issue:`57884`)
- :meth:`DataFrame.to_json` now encodes ``Decimal`` as strings instead of floats (:issue:`60698`)
- :meth:`Series.cummin` and :meth:`Series.cummax` now supports :class:`CategoricalDtype` (:issue:`52335`)
- :meth:`Series.plot` now correctly handle the ``ylabel`` parameter for pie charts, allowing for explicit control over the y-axis label (:issue:`58239`)
- :meth:`DataFrame.plot.scatter` argument ``c`` now accepts a column of strings, where rows with the same string are colored identically (:issue:`16827` and :issue:`16485`)
- :meth:`Series.nlargest` uses a 'stable' sort internally and will preserve original ordering.
- :class:`ArrowDtype` now supports ``pyarrow.JsonType`` (:issue:`60958`)
- :class:`DataFrameGroupBy` and :class:`SeriesGroupBy` methods ``sum``, ``mean``, ``median``, ``prod``, ``min``, ``max``, ``std``, ``var`` and ``sem`` now accept ``skipna`` parameter (:issue:`15675`)
- :class:`Easter` has gained a new constructor argument ``method`` which specifies the method used to calculate Easter — for example, Orthodox Easter (:issue:`61665`)
- :class:`Holiday` constructor argument ``days_of_week`` will raise a ``ValueError`` when type is something other than ``None`` or ``tuple`` (:issue:`61658`)
- :class:`Holiday` has gained the constructor argument and field ``exclude_dates`` to exclude specific datetimes from a custom holiday calendar (:issue:`54382`)
- :class:`Rolling` and :class:`Expanding` now support ``nunique`` (:issue:`26958`)
- :class:`Rolling` and :class:`Expanding` now support aggregations ``first`` and ``last`` (:issue:`33155`)
- :func:`read_parquet` accepts ``to_pandas_kwargs`` which are forwarded to :meth:`pyarrow.Table.to_pandas` which enables passing additional keywords to customize the conversion to pandas, such as ``maps_as_pydicts`` to read the Parquet map data type as python dictionaries (:issue:`56842`)
- :func:`to_numeric` on big integers converts to ``object`` datatype with python integers when not coercing. (:issue:`51295`)
- :meth:`.DataFrameGroupBy.transform`, :meth:`.SeriesGroupBy.transform`, :meth:`.DataFrameGroupBy.agg`, :meth:`.SeriesGroupBy.agg`, :meth:`.SeriesGroupBy.apply`, :meth:`.DataFrameGroupBy.apply` now support ``kurt`` (:issue:`40139`)
- :meth:`DataFrame.apply` supports using third-party execution engines like the Bodo.ai JIT compiler (:issue:`60668`)
- :meth:`DataFrame.iloc` and :meth:`Series.iloc` now support boolean masks in ``__getitem__`` for more consistent indexing behavior (:issue:`60994`)
- :meth:`DataFrame.to_csv` and :meth:`Series.to_csv` now support Python's new-style format strings (e.g., ``"{:.6f}"``) for the ``float_format`` parameter, in addition to old-style ``%`` format strings and callables. This allows for more flexible and modern formatting of floating point numbers when exporting to CSV. (:issue:`49580`)
- :meth:`DataFrameGroupBy.transform`, :meth:`SeriesGroupBy.transform`, :meth:`DataFrameGroupBy.agg`, :meth:`SeriesGroupBy.agg`, :meth:`RollingGroupby.apply`, :meth:`ExpandingGroupby.apply`, :meth:`Rolling.apply`, :meth:`Expanding.apply`, :meth:`DataFrame.apply` with ``engine="numba"`` now supports positional arguments passed as kwargs (:issue:`58995`)
- :meth:`Rolling.agg`, :meth:`Expanding.agg` and :meth:`ExponentialMovingWindow.agg` now accept :class:`NamedAgg` aggregations through ``**kwargs`` (:issue:`28333`)
- :meth:`Series.map` can now accept kwargs to pass on to func (:issue:`59814`)
- :meth:`Series.map` now accepts an ``engine`` parameter to allow execution with a third-party execution engine (:issue:`61125`)
- :meth:`Series.rank` and :meth:`DataFrame.rank` with numpy-nullable dtypes preserve ``NA`` values and return ``UInt64`` dtype where appropriate instead of casting ``NA`` to ``NaN`` with ``float64`` dtype (:issue:`62043`)
- :meth:`Series.str.get_dummies` now accepts a  ``dtype`` parameter to specify the dtype of the resulting DataFrame (:issue:`47872`)
- :meth:`pandas.concat` will raise a ``ValueError`` when ``ignore_index=True`` and ``keys`` is not ``None`` (:issue:`59274`)
- :py:class:`frozenset` elements in pandas objects are now natively printed (:issue:`60690`)
- Add ``"delete_rows"`` option to ``if_exists`` argument in :meth:`DataFrame.to_sql` deleting all records of the table before inserting data (:issue:`37210`).
- Added half-year offset classes :class:`HalfYearBegin`, :class:`HalfYearEnd`, :class:`BHalfYearBegin` and :class:`BHalfYearEnd` (:issue:`60928`)
- Added support for ``axis=1`` with ``dict`` or :class:`Series` arguments into :meth:`DataFrame.fillna` (:issue:`4514`)
- Added support to read and write from and to Apache Iceberg tables with the new :func:`read_iceberg` and :meth:`DataFrame.to_iceberg` functions (:issue:`61383`)
- Errors occurring during SQL I/O will now throw a generic :class:`.DatabaseError` instead of the raw Exception type from the underlying driver manager library (:issue:`60748`)
- Implemented :meth:`Series.str.isascii` and :meth:`Series.str.isascii` (:issue:`59091`)
- Improve error reporting through outputting the first few duplicates when :func:`merge` validation fails (:issue:`62742`)
- Improve the resulting dtypes in :meth:`DataFrame.where` and :meth:`DataFrame.mask` with :class:`ExtensionDtype` ``other`` (:issue:`62038`)
- Improved deprecation message for offset aliases (:issue:`60820`)
- Many type aliases are now exposed in the new submodule :py:mod:`pandas.api.typing.aliases` (:issue:`55231`)
- Multiplying two :class:`DateOffset` objects will now raise a ``TypeError`` instead of a ``RecursionError`` (:issue:`59442`)
- Restore support for reading Stata 104-format and enable reading 103-format dta files (:issue:`58554`)
- Support passing a :class:`Iterable[Hashable]` input to :meth:`DataFrame.drop_duplicates` (:issue:`59237`)
- Support reading Stata 102-format (Stata 1) dta files (:issue:`58978`)
- Support reading Stata 110-format (Stata 7) dta files (:issue:`47176`)
- Switched wheel upload to **PyPI Trusted Publishing** (OIDC) for release-tag pushes in ``wheels.yml``. (:issue:`61718`)
-

.. ---------------------------------------------------------------------------
.. _whatsnew_300.notable_bug_fixes:

Notable bug fixes
~~~~~~~~~~~~~~~~~

These are bug fixes that might have notable behavior changes.

.. _whatsnew_300.notable_bug_fixes.groupby_unobs_and_na:

Improved behavior in groupby for ``observed=False``
^^^^^^^^^^^^^^^^^^^^^^^^^^^^^^^^^^^^^^^^^^^^^^^^^^^

A number of bugs have been fixed due to improved handling of unobserved groups (:issue:`55738`). All remarks in this section equally impact :class:`.SeriesGroupBy`.

In previous versions of pandas, a single grouping with :meth:`.DataFrameGroupBy.apply` or :meth:`.DataFrameGroupBy.agg` would pass the unobserved groups to the provided function, resulting in ``0`` below.

.. ipython:: python

    df = pd.DataFrame(
        {
            "key1": pd.Categorical(list("aabb"), categories=list("abc")),
            "key2": [1, 1, 1, 2],
            "values": [1, 2, 3, 4],
        }
    )
    df
    gb = df.groupby("key1", observed=False)
    gb[["values"]].apply(lambda x: x.sum())

However this was not the case when using multiple groupings, resulting in ``NaN`` below.

.. code-block:: ipython

    In [1]: gb = df.groupby(["key1", "key2"], observed=False)
    In [2]: gb[["values"]].apply(lambda x: x.sum())
    Out[2]:
               values
    key1 key2
    a    1        3.0
         2        NaN
    b    1        3.0
         2        4.0
    c    1        NaN
         2        NaN

Now using multiple groupings will also pass the unobserved groups to the provided function.

.. ipython:: python

    gb = df.groupby(["key1", "key2"], observed=False)
    gb[["values"]].apply(lambda x: x.sum())

Similarly:

- In previous versions of pandas the method :meth:`.DataFrameGroupBy.sum` would result in ``0`` for unobserved groups, but :meth:`.DataFrameGroupBy.prod`, :meth:`.DataFrameGroupBy.all`, and :meth:`.DataFrameGroupBy.any` would all result in NA values. Now these methods result in ``1``, ``True``, and ``False`` respectively.
- :meth:`.DataFrameGroupBy.groups` did not include unobserved groups and now does.

These improvements also fixed certain bugs in groupby:

- :meth:`.DataFrameGroupBy.agg` would fail when there are multiple groupings, unobserved groups, and ``as_index=False`` (:issue:`36698`)
- :meth:`.DataFrameGroupBy.groups` with ``sort=False`` would sort groups; they now occur in the order they are observed (:issue:`56966`)
- :meth:`.DataFrameGroupBy.nunique` would fail when there are multiple groupings, unobserved groups, and ``as_index=False`` (:issue:`52848`)
- :meth:`.DataFrameGroupBy.sum` would have incorrect values when there are multiple groupings, unobserved groups, and non-numeric data (:issue:`43891`)
- :meth:`.DataFrameGroupBy.value_counts` would produce incorrect results when used with some categorical and some non-categorical groupings and ``observed=False`` (:issue:`56016`)

.. _whatsnew_300.notable_bug_fixes.notable_bug_fix2:

notable_bug_fix2
^^^^^^^^^^^^^^^^

.. ---------------------------------------------------------------------------
.. _whatsnew_300.api_breaking:

Backwards incompatible API changes
~~~~~~~~~~~~~~~~~~~~~~~~~~~~~~~~~~

.. _whatsnew_300.api_breaking.datetime_resolution_inference:

Datetime resolution inference
^^^^^^^^^^^^^^^^^^^^^^^^^^^^^

Converting a sequence of strings, ``datetime`` objects, or ``np.datetime64`` objects to
a ``datetime64`` dtype now performs inference on the appropriate resolution (AKA unit) for the output dtype. This affects :class:`Series`, :class:`DataFrame`, :class:`Index`, :class:`DatetimeIndex`, and :func:`to_datetime`.

Previously, these would always give nanosecond resolution:

.. code-block:: ipython

    In [1]: dt = pd.Timestamp("2024-03-22 11:36").to_pydatetime()
    In [2]: pd.to_datetime([dt]).dtype
    Out[2]: dtype('<M8[ns]')
    In [3]: pd.Index([dt]).dtype
    Out[3]: dtype('<M8[ns]')
    In [4]: pd.DatetimeIndex([dt]).dtype
    Out[4]: dtype('<M8[ns]')
    In [5]: pd.Series([dt]).dtype
    Out[5]: dtype('<M8[ns]')

This now infers the unit microsecond unit "us" from the pydatetime object, matching the scalar :class:`Timestamp` behavior.

.. ipython:: python

    In [1]: dt = pd.Timestamp("2024-03-22 11:36").to_pydatetime()
    In [2]: pd.to_datetime([dt]).dtype
    In [3]: pd.Index([dt]).dtype
    In [4]: pd.DatetimeIndex([dt]).dtype
    In [5]: pd.Series([dt]).dtype

Similar when passed a sequence of ``np.datetime64`` objects, the resolution of the passed objects will be retained (or for lower-than-second resolution, second resolution will be used).

When passing strings, the resolution will depend on the precision of the string, again matching the :class:`Timestamp` behavior. Previously:

.. code-block:: ipython

    In [2]: pd.to_datetime(["2024-03-22 11:43:01"]).dtype
    Out[2]: dtype('<M8[ns]')
    In [3]: pd.to_datetime(["2024-03-22 11:43:01.002"]).dtype
    Out[3]: dtype('<M8[ns]')
    In [4]: pd.to_datetime(["2024-03-22 11:43:01.002003"]).dtype
    Out[4]: dtype('<M8[ns]')
    In [5]: pd.to_datetime(["2024-03-22 11:43:01.002003004"]).dtype
    Out[5]: dtype('<M8[ns]')

The inferred resolution now matches that of the input strings:

.. ipython:: python

    In [2]: pd.to_datetime(["2024-03-22 11:43:01"]).dtype
    In [3]: pd.to_datetime(["2024-03-22 11:43:01.002"]).dtype
    In [4]: pd.to_datetime(["2024-03-22 11:43:01.002003"]).dtype
    In [5]: pd.to_datetime(["2024-03-22 11:43:01.002003004"]).dtype

In cases with mixed-resolution inputs, the highest resolution is used:

.. code-block:: ipython

    In [2]: pd.to_datetime([pd.Timestamp("2024-03-22 11:43:01"), "2024-03-22 11:43:01.002"]).dtype
    Out[2]: dtype('<M8[ns]')

.. _whatsnew_300.api_breaking.concat_datetime_sorting:

:func:`concat` no longer ignores ``sort`` when all objects have a :class:`DatetimeIndex`
^^^^^^^^^^^^^^^^^^^^^^^^^^^^^^^^^^^^^^^^^^^^^^^^^^^^^^^^^^^^^^^^^^^^^^^^^^^^^^^^^^^^^^^^

When all objects passed to :func:`concat` have a :class:`DatetimeIndex`,
passing ``sort=False`` will now result in the non-concatenation axis not
being sorted. Previously, the result would always be sorted along
the non-concatenation axis even when ``sort=False`` is passed. :issue:`57335`

If you do not specify the ``sort`` argument, pandas will continue to return a
sorted result but this behavior is deprecated and you will receive a warning.
In order to make this less noisy for users, pandas checks if not sorting would
impact the result and only warns when it would. This check can be expensive,
and users can skip the check by explicitly specifying ``sort=True`` or
``sort=False``.

This deprecation can also impact pandas' internal usage of :func:`concat`.
<<<<<<< HEAD
While we have investigated uses of :func:`concat` to determine if this could lead
to a change in behavior of other functions and methods in the API, it is
possible some have been missed. In order to be cautious here, pandas has *not*
=======
Here cases where :func:`concat` was sorting a :class:`DatetimeIndex` but not
other indexes are considered bugs and have been fixed as noted below. However
it is possible some have been missed. In order to be cautious here, pandas has *not*
>>>>>>> 2a381d38
added ``sort=False`` to any internal calls where we believe behavior should not change.
If we have missed something, users will not experience a behavior change but they
will receive a warning about :func:`concat` even though they are not directly
calling this function. If this does occur, we ask users to open an issue so that
we may address any potential behavior changes.

.. ipython:: python

    idx1 = pd.date_range("2025-01-02", periods=3, freq="h")
    df1 = pd.DataFrame({"a": [1, 2, 3]}, index=idx1)
    df1

    idx2 = pd.date_range("2025-01-01", periods=3, freq="h")
    df2 = pd.DataFrame({"b": [1, 2, 3]}, index=idx2)
    df2

*Old behavior*

.. code-block:: ipython

    In [3]: pd.concat([df1, df2], axis=1, sort=False)
    Out[3]:
                           a    b
    2025-01-01 00:00:00  NaN  1.0
    2025-01-01 01:00:00  NaN  2.0
    2025-01-01 02:00:00  NaN  3.0
    2025-01-02 00:00:00  1.0  NaN
    2025-01-02 01:00:00  2.0  NaN
    2025-01-02 02:00:00  3.0  NaN

*New behavior*

.. ipython:: python

    pd.concat([df1, df2], axis=1, sort=False)

<<<<<<< HEAD
=======
Cases where pandas' internal usage of :func:`concat` resulted in inconsistent sorting
that are now fixed in this release are as follows.

- :meth:`Series.apply` and :meth:`DataFrame.apply` with a list-like or dict-like ``func`` argument.
- :meth:`Series.shift`, :meth:`DataFrame.shift`, :meth:`.SeriesGroupBy.shift`, :meth:`.DataFrameGroupBy.shift` with the ``periods`` argument a list of length greater than 1.
- :meth:`DataFrame.join` with ``other`` a list of one or more Series or DataFrames and ``how="inner"``, ``how="left"``, or ``how="right"``.
- :meth:`Series.str.cat` with ``others`` a Series or DataFrame.

>>>>>>> 2a381d38
.. _whatsnew_300.api_breaking.value_counts_sorting:

Changed behavior in :meth:`DataFrame.value_counts` and :meth:`DataFrameGroupBy.value_counts` when ``sort=False``
^^^^^^^^^^^^^^^^^^^^^^^^^^^^^^^^^^^^^^^^^^^^^^^^^^^^^^^^^^^^^^^^^^^^^^^^^^^^^^^^^^^^^^^^^^^^^^^^^^^^^^^^^^^^^^^^

In previous versions of pandas, :meth:`DataFrame.value_counts` with ``sort=False`` would sort the result by row labels (as was documented). This was nonintuitive and inconsistent with :meth:`Series.value_counts` which would maintain the order of the input. Now :meth:`DataFrame.value_counts` will maintain the order of the input.

.. ipython:: python

    df = pd.DataFrame(
        {
            "a": [2, 2, 2, 2, 1, 1, 1, 1],
            "b": [2, 1, 3, 1, 2, 3, 1, 1],
        }
    )
    df

*Old behavior*

.. code-block:: ipython

    In [3]: df.value_counts(sort=False)
    Out[3]:
    a  b
    1  1    2
       2    1
       3    1
    2  1    2
       2    1
       3    1
    Name: count, dtype: int64

*New behavior*

.. ipython:: python

    df.value_counts(sort=False)

This change also applies to :meth:`.DataFrameGroupBy.value_counts`. Here, there are two options for sorting: one ``sort`` passed to :meth:`DataFrame.groupby` and one passed directly to :meth:`.DataFrameGroupBy.value_counts`. The former will determine whether to sort the groups, the latter whether to sort the counts. All non-grouping columns will maintain the order of the input *within groups*.

*Old behavior*

.. code-block:: ipython

    In [5]: df.groupby("a", sort=True).value_counts(sort=False)
    Out[5]:
    a  b
    1  1    2
       2    1
       3    1
    2  1    2
       2    1
       3    1
    dtype: int64

*New behavior*

.. ipython:: python

    df.groupby("a", sort=True).value_counts(sort=False)

.. _whatsnew_300.api_breaking.offsets_day_not_a_tick:

Changed behavior of ``pd.offsets.Day`` to always represent calendar-day
^^^^^^^^^^^^^^^^^^^^^^^^^^^^^^^^^^^^^^^^^^^^^^^^^^^^^^^^^^^^^^^^^^^^^^^

In previous versions of pandas, :class:`offsets.Day` represented a fixed span
of 24 hours, disregarding Daylight Savings Time transitions. It now consistently
behaves as a calendar-day, preserving time-of-day across DST transitions:

*Old behavior*

.. code-block:: ipython

    In [5]: ts = pd.Timestamp("2025-03-08 08:00", tz="US/Eastern")
    In [6]: ts + pd.offsets.Day(1)
    Out[3]: Timestamp('2025-03-09 09:00:00-0400', tz='US/Eastern')

*New behavior*

.. ipython:: python

    ts = pd.Timestamp("2025-03-08 08:00", tz="US/Eastern")
    ts + pd.offsets.Day(1)

This change fixes a long-standing bug in :func:`date_range` (:issue:`51716`, :issue:`35388`), but causes several
small behavior differences as collateral:

- ``pd.offsets.Day(n)`` no longer compares as equal to ``pd.offsets.Hour(24*n)``
- :class:`offsets.Day` no longer supports division
- :class:`Timedelta` no longer accepts :class:`Day` objects as inputs
- :meth:`tseries.frequencies.to_offset` on a :class:`Timedelta` object returns a :class:`offsets.Hour` object in cases where it used to return a :class:`Day` object.
- Adding or subtracting a scalar from a timezone-aware :class:`DatetimeIndex` with a :class:`Day` ``freq`` no longer preserves that ``freq`` attribute.
- Adding or subtracting a :class:`Day` with a :class:`Timedelta` is no longer supported.
- Adding or subtracting a :class:`Day` offset to a timezone-aware :class:`Timestamp` or datetime-like may lead to an ambiguous or non-existent time, which will raise.

.. _whatsnew_300.api_breaking.nan_vs_na:

Changed treatment of NaN values in pyarrow and numpy-nullable floating dtypes
^^^^^^^^^^^^^^^^^^^^^^^^^^^^^^^^^^^^^^^^^^^^^^^^^^^^^^^^^^^^^^^^^^^^^^^^^^^^^

Previously, when dealing with a nullable dtype (e.g. ``Float64Dtype`` or ``int64[pyarrow]``), ``NaN`` was treated as interchangeable with :class:`NA` in some circumstances but not others. This was done to make adoption easier, but caused some confusion (:issue:`32265`). In 3.0, an option ``"mode.nan_is_na"`` (default ``True``) controls whether to treat ``NaN`` as equivalent to :class:`NA`.

With ``pd.set_option("mode.nan_is_na", True)`` (again, this is the default), ``NaN`` can be passed to constructors, ``__setitem__``, ``__contains__`` and be treated the same as :class:`NA`. The only change users will see is that arithmetic and ``np.ufunc`` operations that previously introduced ``NaN`` entries produce :class:`NA` entries instead:

*Old behavior:*

.. code-block:: ipython

    In [2]: ser = pd.Series([0, None], dtype=pd.Float64Dtype())
    In [3]: ser / 0
    Out[3]:
    0     NaN
    1    <NA>
    dtype: Float64

*New behavior:*

.. ipython:: python

    ser = pd.Series([0, None], dtype=pd.Float64Dtype())
    ser / 0

By contrast, with ``pd.set_option("mode.nan_is_na", False)``, ``NaN`` is always considered distinct and specifically as a floating-point value, so cannot be used with integer dtypes:

*Old behavior:*

.. code-block:: ipython

    In [2]: ser = pd.Series([1, np.nan], dtype=pd.Float64Dtype())
    In [3]: ser[1]
    Out[3]: <NA>

*New behavior:*

.. ipython:: python

    pd.set_option("mode.nan_is_na", False)
    ser = pd.Series([1, np.nan], dtype=pd.Float64Dtype())
    ser[1]

If we had passed ``pd.Int64Dtype()`` or ``"int64[pyarrow]"`` for the dtype in the latter example, this would raise, as a float ``NaN`` cannot be held by an integer dtype.

With ``"mode.nan_is_na"`` set to ``False``, ``ser.to_numpy()`` (and ``frame.values`` and ``np.asarray(obj)``) will convert to ``object`` dtype if :class:`NA` entries are present, where before they would coerce to ``NaN``.  To retain a float numpy dtype, explicitly pass ``na_value=np.nan`` to :meth:`Series.to_numpy`.

The ``__module__`` attribute now points to public modules
^^^^^^^^^^^^^^^^^^^^^^^^^^^^^^^^^^^^^^^^^^^^^^^^^^^^^^^^^

The ``__module__`` attribute on functions and classes in the public API has been
updated to refer to the preferred public module from which to access the object,
rather than the module in which the object happens to be defined (:issue:`55178`).

This produces more informative displays in the Python console for classes, e.g.,
instead of ``<class 'pandas.core.frame.DataFrame'>`` you now see
``<class 'pandas.DataFrame'>``, and in interactive tools such as IPython, e.g.,
instead of ``<function pandas.io.parsers.readers.read_csv(...)>`` you now see
``<function pandas.read_csv(...)>``.

This may break code that relies on the previous ``__module__`` values (e.g.
doctests inspecting the ``type()`` of a DataFrame object).

.. _whatsnew_300.api_breaking.deps:

Increased minimum version for Python
^^^^^^^^^^^^^^^^^^^^^^^^^^^^^^^^^^^^

pandas 3.0.0 supports Python 3.11 and higher.

Increased minimum versions for dependencies
^^^^^^^^^^^^^^^^^^^^^^^^^^^^^^^^^^^^^^^^^^^
Some minimum supported versions of dependencies were updated.
The following required dependencies were updated:

+-----------------+----------------------+
| Package         | New Minimum Version  |
+=================+======================+
| numpy           | 1.26.0               |
+-----------------+----------------------+
| tzdata          | 2023.3               |
+-----------------+----------------------+

For `optional libraries <https://pandas.pydata.org/docs/getting_started/install.html>`_ the general recommendation is to use the latest version.
The following table lists the lowest version per library that is currently being tested throughout the development of pandas.
Optional libraries below the lowest tested version may still work, but are not considered supported.

+------------------------+---------------------+
| Package                | New Minimum Version |
+========================+=====================+
| adbc-driver-postgresql | 1.2.0               |
+------------------------+---------------------+
| adbc-driver-sqlite     | 1.2.0               |
+------------------------+---------------------+
| mypy (dev)             | 1.9.0               |
+------------------------+---------------------+
| beautifulsoup4         | 4.12.3              |
+------------------------+---------------------+
| bottleneck             | 1.4.2               |
+------------------------+---------------------+
| fastparquet            | 2024.11.0           |
+------------------------+---------------------+
| fsspec                 | 2024.10.0           |
+------------------------+---------------------+
| hypothesis             | 6.116.0             |
+------------------------+---------------------+
| gcsfs                  | 2024.10.0           |
+------------------------+---------------------+
| Jinja2                 | 3.1.5               |
+------------------------+---------------------+
| lxml                   | 5.3.0               |
+------------------------+---------------------+
| Jinja2                 | 3.1.3               |
+------------------------+---------------------+
| matplotlib             | 3.9.3               |
+------------------------+---------------------+
| numba                  | 0.60.0              |
+------------------------+---------------------+
| numexpr                | 2.10.2              |
+------------------------+---------------------+
| qtpy                   | 2.4.2               |
+------------------------+---------------------+
| openpyxl               | 3.1.5               |
+------------------------+---------------------+
| psycopg2               | 2.9.10              |
+------------------------+---------------------+
| pyarrow                | 13.0.0              |
+------------------------+---------------------+
| pymysql                | 1.1.1               |
+------------------------+---------------------+
| pyreadstat             | 1.2.8               |
+------------------------+---------------------+
| pytables               | 3.10.1              |
+------------------------+---------------------+
| python-calamine        | 0.3.0               |
+------------------------+---------------------+
| pytz                   | 2024.2              |
+------------------------+---------------------+
| s3fs                   | 2024.10.0           |
+------------------------+---------------------+
| SciPy                  | 1.14.1              |
+------------------------+---------------------+
| sqlalchemy             | 2.0.36              |
+------------------------+---------------------+
| xarray                 | 2024.10.0           |
+------------------------+---------------------+
| xlsxwriter             | 3.2.0               |
+------------------------+---------------------+
| zstandard              | 0.23.0              |
+------------------------+---------------------+

See :ref:`install.dependencies` and :ref:`install.optional_dependencies` for more.

.. _whatsnew_300.api_breaking.pytz:

``pytz`` now an optional dependency
^^^^^^^^^^^^^^^^^^^^^^^^^^^^^^^^^^^

pandas now uses :py:mod:`zoneinfo` from the standard library as the default timezone implementation when passing a timezone
string to various methods. (:issue:`34916`)

*Old behavior:*

.. code-block:: ipython

    In [1]: ts = pd.Timestamp(2024, 1, 1).tz_localize("US/Pacific")
    In [2]: ts.tz
    <DstTzInfo 'US/Pacific' LMT-1 day, 16:07:00 STD>

*New behavior:*

.. ipython:: python

    ts = pd.Timestamp(2024, 1, 1).tz_localize("US/Pacific")
    ts.tz

``pytz`` timezone objects are still supported when passed directly, but they will no longer be returned by default
from string inputs. Moreover, ``pytz`` is no longer a required dependency of pandas, but can be installed
with the pip extra ``pip install pandas[timezone]``.


Additionally, pandas no longer throws ``pytz`` exceptions for timezone operations leading to ambiguous or nonexistent
times. These cases will now raise a ``ValueError``.

.. _whatsnew_300.api_breaking.other:

Other API changes
^^^^^^^^^^^^^^^^^
- 3rd party ``py.path`` objects are no longer explicitly supported in IO methods. Use :py:class:`pathlib.Path` objects instead (:issue:`57091`)
- :func:`read_table`'s ``parse_dates`` argument defaults to ``None`` to improve consistency with :func:`read_csv` (:issue:`57476`)
- All classes inheriting from builtin ``tuple`` (including types created with :func:`collections.namedtuple`) are now hashed and compared as builtin ``tuple`` during indexing operations (:issue:`57922`)
- Made ``dtype`` a required argument in :meth:`ExtensionArray._from_sequence_of_strings` (:issue:`56519`)
- Passing a :class:`Series` input to :func:`json_normalize` will now retain the :class:`Series` :class:`Index`, previously output had a new :class:`RangeIndex` (:issue:`51452`)
- Removed :meth:`Index.sort` which always raised a ``TypeError``. This attribute is not defined and will raise an ``AttributeError`` (:issue:`59283`)
- Unused ``dtype`` argument has been removed from the :class:`MultiIndex` constructor (:issue:`60962`)
- Updated :meth:`DataFrame.to_excel` so that the output spreadsheet has no styling. Custom styling can still be done using :meth:`Styler.to_excel` (:issue:`54154`)
- pickle and HDF (``.h5``) files created with Python 2 are no longer explicitly supported (:issue:`57387`)
- pickled objects from pandas version less than ``1.0.0`` are no longer supported (:issue:`57155`)
- when comparing the indexes in :func:`testing.assert_series_equal`, check_exact defaults to True if an :class:`Index` is of integer dtypes. (:issue:`57386`)
- Index set operations (like union or intersection) will now ignore the dtype of
  an empty ``RangeIndex`` or empty ``Index`` with object dtype when determining
  the dtype of the resulting Index (:issue:`60797`)
- :class:`IncompatibleFrequency` now subclasses ``TypeError`` instead of ``ValueError``. As a result, joins with mismatched frequencies now cast to object like other non-comparable joins, and arithmetic with indexes with mismatched frequencies align (:issue:`55782`)
- :class:`Series` "flex" methods like :meth:`Series.add` no longer allow passing a :class:`DataFrame` for ``other``; use the DataFrame reversed method instead (:issue:`46179`)
- :meth:`CategoricalIndex.append` no longer attempts to cast different-dtype indexes to the caller's dtype (:issue:`41626`)
- :meth:`ExtensionDtype.construct_array_type` is now a regular method instead of a ``classmethod`` (:issue:`58663`)
- Comparison operations between :class:`Index` and :class:`Series` now consistently return :class:`Series` regardless of which object is on the left or right (:issue:`36759`)
- Numpy functions like ``np.isinf`` that return a bool dtype when called on a :class:`Index` object now return a bool-dtype :class:`Index` instead of ``np.ndarray`` (:issue:`52676`)

.. ---------------------------------------------------------------------------
.. _whatsnew_300.deprecations:

Deprecations
~~~~~~~~~~~~

Copy keyword
^^^^^^^^^^^^

The ``copy`` keyword argument in the following methods is deprecated and
will be removed in a future version:

- :meth:`DataFrame.truncate` / :meth:`Series.truncate`
- :meth:`DataFrame.tz_convert` / :meth:`Series.tz_convert`
- :meth:`DataFrame.tz_localize` / :meth:`Series.tz_localize`
- :meth:`DataFrame.infer_objects` / :meth:`Series.infer_objects`
- :meth:`DataFrame.align` / :meth:`Series.align`
- :meth:`DataFrame.astype` / :meth:`Series.astype`
- :meth:`DataFrame.reindex` / :meth:`Series.reindex`
- :meth:`DataFrame.reindex_like` / :meth:`Series.reindex_like`
- :meth:`DataFrame.set_axis` / :meth:`Series.set_axis`
- :meth:`DataFrame.to_period` / :meth:`Series.to_period`
- :meth:`DataFrame.to_timestamp` / :meth:`Series.to_timestamp`
- :meth:`DataFrame.rename` / :meth:`Series.rename`
- :meth:`DataFrame.transpose`
- :meth:`DataFrame.swaplevel`
- :meth:`DataFrame.merge` / :func:`pd.merge`

Copy-on-Write utilizes a lazy copy mechanism that defers copying the data until
necessary. Use ``.copy`` to trigger an eager copy. The copy keyword has no effect
starting with 3.0, so it can be safely removed from your code.

Other Deprecations
^^^^^^^^^^^^^^^^^^

- Deprecated :func:`core.internals.api.make_block`, use public APIs instead (:issue:`56815`)
- Deprecated :meth:`.DataFrameGroupby.corrwith` (:issue:`57158`)
- Deprecated :meth:`Timestamp.utcfromtimestamp`, use ``Timestamp.fromtimestamp(ts, "UTC")`` instead (:issue:`56680`)
- Deprecated :meth:`Timestamp.utcnow`, use ``Timestamp.now("UTC")`` instead (:issue:`56680`)
- Deprecated ``pd.core.internals.api.maybe_infer_ndim`` (:issue:`40226`)
- Deprecated allowing constructing or casting to :class:`Categorical` with non-NA values that are not present in specified ``dtype.categories`` (:issue:`40996`)
- Deprecated allowing non-keyword arguments in :meth:`DataFrame.all`, :meth:`DataFrame.min`, :meth:`DataFrame.max`, :meth:`DataFrame.sum`, :meth:`DataFrame.prod`, :meth:`DataFrame.mean`, :meth:`DataFrame.median`, :meth:`DataFrame.sem`, :meth:`DataFrame.var`, :meth:`DataFrame.std`, :meth:`DataFrame.skew`, :meth:`DataFrame.kurt`, :meth:`Series.all`,  :meth:`Series.min`, :meth:`Series.max`, :meth:`Series.sum`, :meth:`Series.prod`, :meth:`Series.mean`, :meth:`Series.median`, :meth:`Series.sem`, :meth:`Series.var`, :meth:`Series.std`, :meth:`Series.skew`, and :meth:`Series.kurt`. (:issue:`57087`)
- Deprecated allowing non-keyword arguments in :meth:`DataFrame.groupby` and :meth:`Series.groupby` except ``by`` and ``level``. (:issue:`62102`)
- Deprecated allowing non-keyword arguments in :meth:`Series.to_markdown` except ``buf``. (:issue:`57280`)
- Deprecated allowing non-keyword arguments in :meth:`Series.to_string` except ``buf``. (:issue:`57280`)
- Deprecated behavior of :meth:`.DataFrameGroupBy.groups` and :meth:`.SeriesGroupBy.groups`, in a future version ``groups`` by one element list will return tuple instead of scalar. (:issue:`58858`)
- Deprecated behavior of :meth:`Series.dt.to_pytimedelta`, in a future version this will return a :class:`Series` containing python ``datetime.timedelta`` objects instead of an ``ndarray`` of timedelta; this matches the behavior of other :meth:`Series.dt` properties. (:issue:`57463`)
- Deprecated converting object-dtype columns of ``datetime.datetime`` objects to datetime64 when writing to stata (:issue:`56536`)
- Deprecated lowercase strings ``d``, ``b`` and ``c`` denoting frequencies in :class:`Day`, :class:`BusinessDay` and :class:`CustomBusinessDay` in favour of ``D``, ``B`` and ``C`` (:issue:`58998`)
- Deprecated lowercase strings ``w``, ``w-mon``, ``w-tue``, etc. denoting frequencies in :class:`Week` in favour of ``W``, ``W-MON``, ``W-TUE``, etc. (:issue:`58998`)
- Deprecated parameter ``method`` in :meth:`DataFrame.reindex_like` / :meth:`Series.reindex_like` (:issue:`58667`)
- Deprecated strings ``w``, ``d``, ``MIN``, ``MS``, ``US`` and ``NS`` denoting units in :class:`Timedelta` in favour of ``W``, ``D``, ``min``, ``ms``, ``us`` and ``ns`` (:issue:`59051`)
- Deprecated the ``arg`` parameter of ``Series.map``; pass the added ``func`` argument instead. (:issue:`61260`)
- Deprecated using ``epoch`` date format in :meth:`DataFrame.to_json` and :meth:`Series.to_json`, use ``iso`` instead. (:issue:`57063`)
- Deprecated allowing ``fill_value`` that cannot be held in the original dtype (excepting NA values for integer and bool dtypes) in :meth:`Series.unstack` and :meth:`DataFrame.unstack` (:issue:`12189`, :issue:`53868`)
- Deprecated allowing ``fill_value`` that cannot be held in the original dtype (excepting NA values for integer and bool dtypes) in :meth:`Series.shift` and :meth:`DataFrame.shift` (:issue:`53802`)
- Deprecated allowing strings representing full dates in :meth:`DataFrame.at_time` and :meth:`Series.at_time` (:issue:`50839`)
- Deprecated backward-compatibility behavior for :meth:`DataFrame.select_dtypes` matching "str" dtype when ``np.object_`` is specified (:issue:`61916`)
- Deprecated option "future.no_silent_downcasting", as it is no longer used. In a future version accessing this option will raise (:issue:`59502`)
- Deprecated passing non-Index types to :meth:`Index.join`; explicitly convert to Index first (:issue:`62897`)
- Deprecated silent casting of non-datetime 'other' to datetime in :meth:`Series.combine_first` (:issue:`62931`)
- Deprecated slicing on a :class:`Series` or :class:`DataFrame` with a :class:`DatetimeIndex` using a ``datetime.date`` object, explicitly cast to :class:`Timestamp` instead (:issue:`35830`)
- Deprecated support for the Dataframe Interchange Protocol (:issue:`56732`)
- Deprecated the 'inplace' keyword from :meth:`Resampler.interpolate`, as passing ``True`` raises ``AttributeError`` (:issue:`58690`)

.. ---------------------------------------------------------------------------
.. _whatsnew_300.prior_deprecations:

Removal of prior version deprecations/changes
~~~~~~~~~~~~~~~~~~~~~~~~~~~~~~~~~~~~~~~~~~~~~

Enforced deprecation of aliases ``M``, ``Q``, ``Y``, etc. in favour of ``ME``, ``QE``, ``YE``, etc. for offsets
^^^^^^^^^^^^^^^^^^^^^^^^^^^^^^^^^^^^^^^^^^^^^^^^^^^^^^^^^^^^^^^^^^^^^^^^^^^^^^^^^^^^^^^^^^^^^^^^^^^^^^^^^^^^^^^

Renamed the following offset aliases (:issue:`57986`):

+-------------------------------+------------------+------------------+
| offset                        | removed alias    | new alias        |
+===============================+==================+==================+
|:class:`MonthEnd`              |      ``M``       |     ``ME``       |
+-------------------------------+------------------+------------------+
|:class:`BusinessMonthEnd`      |      ``BM``      |     ``BME``      |
+-------------------------------+------------------+------------------+
|:class:`SemiMonthEnd`          |      ``SM``      |     ``SME``      |
+-------------------------------+------------------+------------------+
|:class:`CustomBusinessMonthEnd`|      ``CBM``     |     ``CBME``     |
+-------------------------------+------------------+------------------+
|:class:`QuarterEnd`            |      ``Q``       |     ``QE``       |
+-------------------------------+------------------+------------------+
|:class:`BQuarterEnd`           |      ``BQ``      |     ``BQE``      |
+-------------------------------+------------------+------------------+
|:class:`YearEnd`               |      ``Y``       |     ``YE``       |
+-------------------------------+------------------+------------------+
|:class:`BYearEnd`              |      ``BY``      |     ``BYE``      |
+-------------------------------+------------------+------------------+

Other Removals
^^^^^^^^^^^^^^
- :class:`.DataFrameGroupBy.idxmin`, :class:`.DataFrameGroupBy.idxmax`, :class:`.SeriesGroupBy.idxmin`, and :class:`.SeriesGroupBy.idxmax` will now raise a ``ValueError`` when a group has all NA values, or when used with ``skipna=False`` and any NA value is encountered (:issue:`10694`, :issue:`57745`)
- :func:`concat` no longer ignores empty objects when determining output dtypes (:issue:`39122`)
- :func:`concat` with all-NA entries no longer ignores the dtype of those entries when determining the result dtype (:issue:`40893`)
- :func:`read_excel`, :func:`read_json`, :func:`read_html`, and :func:`read_xml` no longer accept raw string or byte representation of the data. That type of data must be wrapped in a :py:class:`StringIO` or :py:class:`BytesIO` (:issue:`53767`)
- :func:`to_datetime` with a ``unit`` specified no longer parses strings into floats, instead parses them the same way as without ``unit`` (:issue:`50735`)
- :meth:`DataFrame.groupby` with ``as_index=False`` and aggregation methods will no longer exclude from the result the groupings that do not arise from the input (:issue:`49519`)
- :meth:`ExtensionArray._reduce` now requires a ``keepdims: bool = False`` parameter in the signature (:issue:`52788`)
- :meth:`Series.dt.to_pydatetime` now returns a :class:`Series` of :py:class:`datetime.datetime` objects (:issue:`52459`)
- :meth:`SeriesGroupBy.agg` no longer pins the name of the group to the input passed to the provided ``func`` (:issue:`51703`)
- All arguments except ``name`` in :meth:`Index.rename` are now keyword only (:issue:`56493`)
- All arguments except the first ``path``-like argument in IO writers are now keyword only (:issue:`54229`)
- Changed behavior of :meth:`Series.__getitem__` and :meth:`Series.__setitem__` to always treat integer keys as labels, never as positional, consistent with :class:`DataFrame` behavior (:issue:`50617`)
- Changed behavior of :meth:`Series.__getitem__`, :meth:`Series.__setitem__`, :meth:`DataFrame.__getitem__`, :meth:`DataFrame.__setitem__` with an integer slice on objects with a floating-dtype index. This is now treated as *positional* indexing (:issue:`49612`)
- Disallow a callable argument to :meth:`Series.iloc` to return a ``tuple`` (:issue:`53769`)
- Disallow allowing logical operations (``||``, ``&``, ``^``) between pandas objects and dtype-less sequences (e.g. ``list``, ``tuple``); wrap the objects in :class:`Series`, :class:`Index`, or ``np.array`` first instead (:issue:`52264`)
- Disallow automatic casting to object in :class:`Series` logical operations (``&``, ``^``, ``||``) between series with mismatched indexes and dtypes other than ``object`` or ``bool`` (:issue:`52538`)
- Disallow calling :meth:`Series.replace` or :meth:`DataFrame.replace` without a ``value`` and with non-dict-like ``to_replace`` (:issue:`33302`)
- Disallow constructing a :class:`arrays.SparseArray` with scalar data (:issue:`53039`)
- Disallow indexing an :class:`Index` with a boolean indexer of length zero, it now raises ``ValueError`` (:issue:`55820`)
- Disallow non-standard (``np.ndarray``, :class:`Index`, :class:`ExtensionArray`, or :class:`Series`) to :func:`isin`, :func:`unique`, :func:`factorize` (:issue:`52986`)
- Disallow passing a pandas type to :meth:`Index.view` (:issue:`55709`)
- Disallow units other than "s", "ms", "us", "ns" for datetime64 and timedelta64 dtypes in :func:`array` (:issue:`53817`)
- Removed "freq" keyword from :class:`PeriodArray` constructor, use "dtype" instead (:issue:`52462`)
- Removed 'fastpath' keyword in :class:`Categorical` constructor (:issue:`20110`)
- Removed 'kind' keyword in :meth:`Series.resample` and :meth:`DataFrame.resample` (:issue:`58125`)
- Removed ``Block``, ``DatetimeTZBlock``, ``ExtensionBlock``, ``create_block_manager_from_blocks`` from ``pandas.core.internals`` and ``pandas.core.internals.api`` (:issue:`55139`)
- Removed alias :class:`arrays.PandasArray` for :class:`arrays.NumpyExtensionArray` (:issue:`53694`)
- Removed deprecated "method" and "limit" keywords from :meth:`Series.replace` and :meth:`DataFrame.replace` (:issue:`53492`)
- Removed extension test classes ``BaseNoReduceTests``, ``BaseNumericReduceTests``, ``BaseBooleanReduceTests`` (:issue:`54663`)
- Removed the "closed" and "normalize" keywords in :meth:`DatetimeIndex.__new__` (:issue:`52628`)
- Removed the deprecated ``delim_whitespace`` keyword in :func:`read_csv` and :func:`read_table`, use ``sep=r"\s+"`` instead (:issue:`55569`)
- Require :meth:`SparseDtype.fill_value` to be a valid value for the :meth:`SparseDtype.subtype` (:issue:`53043`)
- Stopped automatically casting non-datetimelike values (mainly strings) in :meth:`Series.isin` and :meth:`Index.isin` with ``datetime64``, ``timedelta64``, and :class:`PeriodDtype` dtypes (:issue:`53111`)
- Stopped performing dtype inference in :class:`Index`, :class:`Series` and :class:`DataFrame` constructors when given a pandas object (:class:`Series`, :class:`Index`, :class:`ExtensionArray`), call ``.infer_objects`` on the input to keep the current behavior (:issue:`56012`)
- Stopped performing dtype inference when setting a :class:`Index` into a :class:`DataFrame` (:issue:`56102`)
- Stopped performing dtype inference with in :meth:`Index.insert` with object-dtype index; this often affects the index/columns that result when setting new entries into an empty :class:`Series` or :class:`DataFrame` (:issue:`51363`)
- Removed the "closed" and "unit" keywords in :meth:`TimedeltaIndex.__new__` (:issue:`52628`, :issue:`55499`)
- All arguments in :meth:`Index.sort_values` are now keyword only (:issue:`56493`)
- All arguments in :meth:`Series.to_dict` are now keyword only (:issue:`56493`)
- Changed the default value of ``na_action`` in :meth:`Categorical.map` to ``None`` (:issue:`51645`)
- Changed the default value of ``observed`` in :meth:`DataFrame.groupby` and :meth:`Series.groupby` to ``True`` (:issue:`51811`)
- Enforce deprecation in :func:`testing.assert_series_equal` and :func:`testing.assert_frame_equal` with object dtype and mismatched null-like values, which are now considered not-equal (:issue:`18463`)
- Enforce banning of upcasting in in-place setitem-like operations (:issue:`59007`) (see `PDEP6 <https://pandas.pydata.org/pdeps/0006-ban-upcasting.html>`_)
- Enforced deprecation ``all`` and ``any`` reductions with ``datetime64``, :class:`DatetimeTZDtype`, and :class:`PeriodDtype` dtypes (:issue:`58029`)
- Enforced deprecation allowing non-``bool`` and NA values for ``na`` in :meth:`.str.contains`, :meth:`.str.startswith`, and :meth:`.str.endswith` (:issue:`59615`)
- Enforced deprecation disallowing ``float`` "periods" in :func:`date_range`, :func:`period_range`, :func:`timedelta_range`, :func:`interval_range`,  (:issue:`56036`)
- Enforced deprecation disallowing parsing datetimes with mixed time zones unless user passes ``utc=True`` to :func:`to_datetime` (:issue:`57275`)
- Enforced deprecation in :meth:`Series.value_counts` and :meth:`Index.value_counts` with object dtype performing dtype inference on the ``.index`` of the result (:issue:`56161`)
- Enforced deprecation of :meth:`.DataFrameGroupBy.get_group` and :meth:`.SeriesGroupBy.get_group` allowing the ``name`` argument to be a non-tuple when grouping by a list of length 1 (:issue:`54155`)
- Enforced deprecation of :meth:`Series.interpolate` and :meth:`DataFrame.interpolate` for object-dtype (:issue:`57820`)
- Enforced deprecation of :meth:`offsets.Tick.delta`, use ``pd.Timedelta(obj)`` instead (:issue:`55498`)
- Enforced deprecation of ``axis=None`` acting the same as ``axis=0`` in the DataFrame reductions ``sum``, ``prod``, ``std``, ``var``, and ``sem``, passing ``axis=None`` will now reduce over both axes; this is particularly the case when doing e.g. ``numpy.sum(df)`` (:issue:`21597`)
- Enforced deprecation of ``core.internals`` member ``DatetimeTZBlock`` (:issue:`58467`)
- Enforced deprecation of ``date_parser`` in :func:`read_csv`, :func:`read_table`, :func:`read_fwf`, and :func:`read_excel` in favour of ``date_format`` (:issue:`50601`)
- Enforced deprecation of ``keep_date_col`` keyword in :func:`read_csv` (:issue:`55569`)
- Enforced deprecation of ``quantile`` keyword in :meth:`.Rolling.quantile` and :meth:`.Expanding.quantile`, renamed to ``q`` instead. (:issue:`52550`)
- Enforced deprecation of argument ``infer_datetime_format`` in :func:`read_csv`, as a strict version of it is now the default (:issue:`48621`)
- Enforced deprecation of combining parsed datetime columns in :func:`read_csv` in ``parse_dates`` (:issue:`55569`)
- Enforced deprecation of non-standard (``np.ndarray``, :class:`ExtensionArray`, :class:`Index`, or :class:`Series`) argument to :func:`api.extensions.take` (:issue:`52981`)
- Enforced deprecation of parsing system timezone strings to ``tzlocal``, which depended on system timezone, pass the 'tz' keyword instead (:issue:`50791`)
- Enforced deprecation of passing a dictionary to :meth:`SeriesGroupBy.agg` (:issue:`52268`)
- Enforced deprecation of string ``AS`` denoting frequency in :class:`YearBegin` and strings ``AS-DEC``, ``AS-JAN``, etc. denoting annual frequencies with various fiscal year starts (:issue:`57793`)
- Enforced deprecation of string ``A`` denoting frequency in :class:`YearEnd` and strings ``A-DEC``, ``A-JAN``, etc. denoting annual frequencies with various fiscal year ends (:issue:`57699`)
- Enforced deprecation of string ``BAS`` denoting frequency in :class:`BYearBegin` and strings ``BAS-DEC``, ``BAS-JAN``, etc. denoting annual frequencies with various fiscal year starts (:issue:`57793`)
- Enforced deprecation of string ``BA`` denoting frequency in :class:`BYearEnd` and strings ``BA-DEC``, ``BA-JAN``, etc. denoting annual frequencies with various fiscal year ends (:issue:`57793`)
- Enforced deprecation of strings ``H``, ``BH``, and ``CBH`` denoting frequencies in :class:`Hour`, :class:`BusinessHour`, :class:`CustomBusinessHour` (:issue:`59143`)
- Enforced deprecation of strings ``H``, ``BH``, and ``CBH`` denoting units in :class:`Timedelta` (:issue:`59143`)
- Enforced deprecation of strings ``T``, ``L``, ``U``, and ``N`` denoting frequencies in :class:`Minute`, :class:`Milli`, :class:`Micro`, :class:`Nano` (:issue:`57627`)
- Enforced deprecation of strings ``T``, ``L``, ``U``, and ``N`` denoting units in :class:`Timedelta` (:issue:`57627`)
- Enforced deprecation of the behavior of :func:`concat` when ``len(keys) != len(objs)`` would truncate to the shorter of the two. Now this raises a ``ValueError`` (:issue:`43485`)
- Enforced deprecation of the behavior of :meth:`DataFrame.replace` and :meth:`Series.replace` with :class:`CategoricalDtype` that would introduce new categories. (:issue:`58270`)
- Enforced deprecation of the behavior of :meth:`Series.argsort` in the presence of NA values (:issue:`58232`)
- Enforced deprecation of values "pad", "ffill", "bfill", and "backfill" for :meth:`Series.interpolate` and :meth:`DataFrame.interpolate` (:issue:`57869`)
- Enforced deprecation removing :meth:`Categorical.to_list`, use ``obj.tolist()`` instead (:issue:`51254`)
- Enforced silent-downcasting deprecation for :ref:`all relevant methods <whatsnew_220.silent_downcasting>` (:issue:`54710`)
- In :meth:`DataFrame.stack`, the default value of ``future_stack`` is now ``True``; specifying ``False`` will raise a ``FutureWarning`` (:issue:`55448`)
- Iterating over a :class:`.DataFrameGroupBy` or :class:`.SeriesGroupBy` will return tuples of length 1 for the groups when grouping by ``level`` a list of length 1 (:issue:`50064`)
- Methods ``apply``, ``agg``, and ``transform`` will no longer replace NumPy functions (e.g. ``np.sum``) and built-in functions (e.g. ``min``) with the equivalent pandas implementation; use string aliases (e.g. ``"sum"`` and ``"min"``) if you desire to use the pandas implementation (:issue:`53974`)
- Passing both ``freq`` and ``fill_value`` in :meth:`DataFrame.shift` and :meth:`Series.shift` and :meth:`.DataFrameGroupBy.shift` now raises a ``ValueError`` (:issue:`54818`)
- Removed :meth:`.DataFrameGroupBy.quantile` and :meth:`.SeriesGroupBy.quantile` supporting bool dtype (:issue:`53975`)
- Removed :meth:`DateOffset.is_anchored` and :meth:`offsets.Tick.is_anchored` (:issue:`56594`)
- Removed ``DataFrame.applymap``, ``Styler.applymap`` and ``Styler.applymap_index`` (:issue:`52364`)
- Removed ``DataFrame.bool`` and ``Series.bool`` (:issue:`51756`)
- Removed ``DataFrame.first`` and ``DataFrame.last`` (:issue:`53710`)
- Removed ``DataFrame.swapaxes`` and ``Series.swapaxes`` (:issue:`51946`)
- Removed ``DataFrameGroupBy.grouper`` and ``SeriesGroupBy.grouper`` (:issue:`56521`)
- Removed ``DataFrameGroupby.fillna`` and ``SeriesGroupBy.fillna``` (:issue:`55719`)
- Removed ``Index.format``, use :meth:`Index.astype` with ``str`` or :meth:`Index.map` with a ``formatter`` function instead (:issue:`55439`)
- Removed ``Resample.fillna`` (:issue:`55719`)
- Removed ``Series.__int__`` and ``Series.__float__``. Call ``int(Series.iloc[0])`` or ``float(Series.iloc[0])`` instead. (:issue:`51131`)
- Removed ``Series.ravel`` (:issue:`56053`)
- Removed ``Series.view`` (:issue:`56054`)
- Removed ``StataReader.close`` (:issue:`49228`)
- Removed ``_data`` from :class:`DataFrame`, :class:`Series`, :class:`.arrays.ArrowExtensionArray` (:issue:`52003`)
- Removed ``axis`` argument from :meth:`DataFrame.groupby`, :meth:`Series.groupby`, :meth:`DataFrame.rolling`, :meth:`Series.rolling`, :meth:`DataFrame.resample`, and :meth:`Series.resample` (:issue:`51203`)
- Removed ``axis`` argument from all groupby operations (:issue:`50405`)
- Removed ``convert_dtype`` from :meth:`Series.apply` (:issue:`52257`)
- Removed ``method``, ``limit`` ``fill_axis`` and ``broadcast_axis`` keywords from :meth:`DataFrame.align` (:issue:`51968`)
- Removed ``pandas.api.types.is_interval`` and ``pandas.api.types.is_period``, use ``isinstance(obj, pd.Interval)`` and ``isinstance(obj, pd.Period)`` instead (:issue:`55264`)
- Removed ``pandas.io.sql.execute`` (:issue:`50185`)
- Removed ``pandas.value_counts``, use :meth:`Series.value_counts` instead (:issue:`53493`)
- Removed ``read_gbq`` and ``DataFrame.to_gbq``. Use ``pandas_gbq.read_gbq`` and ``pandas_gbq.to_gbq`` instead https://pandas-gbq.readthedocs.io/en/latest/api.html (:issue:`55525`)
- Removed ``use_nullable_dtypes`` from :func:`read_parquet` (:issue:`51853`)
- Removed ``year``, ``month``, ``quarter``, ``day``, ``hour``, ``minute``, and ``second`` keywords in the :class:`PeriodIndex` constructor, use :meth:`PeriodIndex.from_fields` instead (:issue:`55960`)
- Removed argument ``limit`` from :meth:`DataFrame.pct_change`, :meth:`Series.pct_change`, :meth:`.DataFrameGroupBy.pct_change`, and :meth:`.SeriesGroupBy.pct_change`; the argument ``method`` must be set to ``None`` and will be removed in a future version of pandas (:issue:`53520`)
- Removed deprecated argument ``obj`` in :meth:`.DataFrameGroupBy.get_group` and :meth:`.SeriesGroupBy.get_group` (:issue:`53545`)
- Removed deprecated behavior of :meth:`Series.agg` using :meth:`Series.apply` (:issue:`53325`)
- Removed deprecated keyword ``method`` on :meth:`Series.fillna`, :meth:`DataFrame.fillna` (:issue:`57760`)
- Removed option ``mode.use_inf_as_na``, convert inf entries to ``NaN`` before instead (:issue:`51684`)
- Removed support for :class:`DataFrame` in :meth:`DataFrame.from_records`(:issue:`51697`)
- Removed support for ``errors="ignore"`` in :func:`to_datetime`, :func:`to_timedelta` and :func:`to_numeric` (:issue:`55734`)
- Removed support for ``slice`` in :meth:`DataFrame.take` (:issue:`51539`)
- Removed the ``ArrayManager`` (:issue:`55043`)
- Removed the ``fastpath`` argument from the :class:`Series` constructor (:issue:`55466`)
- Removed the ``is_boolean``, ``is_integer``, ``is_floating``, ``holds_integer``, ``is_numeric``, ``is_categorical``, ``is_object``, and ``is_interval`` attributes of :class:`Index` (:issue:`50042`)
- Removed the ``ordinal`` keyword in :class:`PeriodIndex`, use :meth:`PeriodIndex.from_ordinals` instead (:issue:`55960`)
- Removed unused arguments ``*args`` and ``**kwargs`` in :class:`Resampler` methods (:issue:`50977`)
- Unrecognized timezones when parsing strings to datetimes now raises a ``ValueError`` (:issue:`51477`)
- Removed the :class:`Grouper` attributes ``ax``, ``groups``, ``indexer``, and ``obj`` (:issue:`51206`, :issue:`51182`)
- Removed deprecated keyword ``verbose`` on :func:`read_csv` and :func:`read_table` (:issue:`56556`)
- Removed the ``method`` keyword in ``ExtensionArray.fillna``, implement ``ExtensionArray._pad_or_backfill`` instead (:issue:`53621`)
- Removed the attribute ``dtypes`` from :class:`.DataFrameGroupBy` (:issue:`51997`)
- Enforced deprecation of ``argmin``, ``argmax``, ``idxmin``, and ``idxmax`` returning a result when ``skipna=False`` and an NA value is encountered or all values are NA values; these operations will now raise in such cases (:issue:`33941`, :issue:`51276`)
- Enforced deprecation of storage option "pyarrow_numpy" for :class:`StringDtype` (:issue:`60152`)
- Removed specifying ``include_groups=True`` in :class:`.DataFrameGroupBy.apply` and :class:`.Resampler.apply` (:issue:`7155`)

.. ---------------------------------------------------------------------------
.. _whatsnew_300.performance:

Performance improvements
~~~~~~~~~~~~~~~~~~~~~~~~
- Eliminated circular reference in to original pandas object in accessor attributes (e.g. :attr:`Series.str`). However, accessor instantiation is no longer cached (:issue:`47667`, :issue:`41357`)
- :attr:`Categorical.categories` returns a :class:`RangeIndex` columns instead of an :class:`Index` if the constructed ``values`` was a ``range``. (:issue:`57787`)
- :class:`DataFrame` returns a :class:`RangeIndex` columns when possible when ``data`` is a ``dict`` (:issue:`57943`)
- :class:`Series` returns a :class:`RangeIndex` index when possible when ``data`` is a ``dict`` (:issue:`58118`)
- :func:`concat` returns a :class:`RangeIndex` column when possible when ``objs`` contains :class:`Series` and :class:`DataFrame` and ``axis=0`` (:issue:`58119`)
- :func:`concat` returns a :class:`RangeIndex` level in the :class:`MultiIndex` result when ``keys`` is a ``range`` or :class:`RangeIndex` (:issue:`57542`)
- :meth:`RangeIndex.append` returns a :class:`RangeIndex` instead of a :class:`Index` when appending values that could continue the :class:`RangeIndex` (:issue:`57467`)
- :meth:`Series.nlargest` has improved performance when there are duplicate values in the index (:issue:`55767`)
- :meth:`Series.str.extract` returns a :class:`RangeIndex` columns instead of an :class:`Index` column when possible (:issue:`57542`)
- :meth:`Series.str.partition` with :class:`ArrowDtype` returns a :class:`RangeIndex` columns instead of an :class:`Index` column when possible (:issue:`57768`)
- Performance improvement in :class:`DataFrame` when ``data`` is a ``dict`` and ``columns`` is specified (:issue:`24368`)
- Performance improvement in :class:`MultiIndex` when setting :attr:`MultiIndex.names` doesn't invalidate all cached operations (:issue:`59578`)
- Performance improvement in :meth:`DataFrame.join` for sorted but non-unique indexes (:issue:`56941`)
- Performance improvement in :meth:`DataFrame.join` when left and/or right are non-unique and ``how`` is ``"left"``, ``"right"``, or ``"inner"`` (:issue:`56817`)
- Performance improvement in :meth:`DataFrame.join` with ``how="left"`` or ``how="right"`` and ``sort=True`` (:issue:`56919`)
- Performance improvement in :meth:`DataFrame.to_csv` when ``index=False`` (:issue:`59312`)
- Performance improvement in :meth:`DataFrameGroupBy.ffill`, :meth:`DataFrameGroupBy.bfill`, :meth:`SeriesGroupBy.ffill`, and :meth:`SeriesGroupBy.bfill` (:issue:`56902`)
- Performance improvement in :meth:`Index.join` by propagating cached attributes in cases where the result matches one of the inputs (:issue:`57023`)
- Performance improvement in :meth:`Index.take` when ``indices`` is a full range indexer from zero to length of index (:issue:`56806`)
- Performance improvement in :meth:`Index.to_frame` returning a :class:`RangeIndex` columns of a :class:`Index` when possible. (:issue:`58018`)
- Performance improvement in :meth:`MultiIndex._engine` to use smaller dtypes if possible (:issue:`58411`)
- Performance improvement in :meth:`MultiIndex.equals` for equal length indexes (:issue:`56990`)
- Performance improvement in :meth:`MultiIndex.memory_usage` to ignore the index engine when it isn't already cached. (:issue:`58385`)
- Performance improvement in :meth:`RangeIndex.__getitem__` with a boolean mask or integers returning a :class:`RangeIndex` instead of a :class:`Index` when possible. (:issue:`57588`)
- Performance improvement in :meth:`RangeIndex.append` when appending the same index (:issue:`57252`)
- Performance improvement in :meth:`RangeIndex.argmin` and :meth:`RangeIndex.argmax` (:issue:`57823`)
- Performance improvement in :meth:`RangeIndex.insert` returning a :class:`RangeIndex` instead of a :class:`Index` when the :class:`RangeIndex` is empty. (:issue:`57833`)
- Performance improvement in :meth:`RangeIndex.round` returning a :class:`RangeIndex` instead of a :class:`Index` when possible. (:issue:`57824`)
- Performance improvement in :meth:`RangeIndex.searchsorted` (:issue:`58376`)
- Performance improvement in :meth:`RangeIndex.to_numpy` when specifying an ``na_value`` (:issue:`58376`)
- Performance improvement in :meth:`RangeIndex.value_counts` (:issue:`58376`)
- Performance improvement in :meth:`RangeIndex.join` returning a :class:`RangeIndex` instead of a :class:`Index` when possible. (:issue:`57651`, :issue:`57752`)
- Performance improvement in :meth:`RangeIndex.reindex` returning a :class:`RangeIndex` instead of a :class:`Index` when possible. (:issue:`57647`, :issue:`57752`)
- Performance improvement in :meth:`RangeIndex.take` returning a :class:`RangeIndex` instead of a :class:`Index` when possible. (:issue:`57445`, :issue:`57752`)
- Performance improvement in :func:`merge` if hash-join can be used (:issue:`57970`)
- Performance improvement in :func:`merge` when join keys have different dtypes and need to be upcast (:issue:`62902`)
- Performance improvement in :meth:`CategoricalDtype.update_dtype` when ``dtype`` is a :class:`CategoricalDtype` with non ``None`` categories and ordered (:issue:`59647`)
- Performance improvement in :meth:`DataFrame.__getitem__` when ``key`` is a :class:`DataFrame` with many columns (:issue:`61010`)
- Performance improvement in :meth:`DataFrame.astype` when converting to extension floating dtypes, e.g. "Float64" (:issue:`60066`)
- Performance improvement in :meth:`DataFrame.stack` when using ``future_stack=True`` and the DataFrame does not have a :class:`MultiIndex` (:issue:`58391`)
- Performance improvement in :meth:`DataFrame.where` when ``cond`` is a :class:`DataFrame` with many columns (:issue:`61010`)
- Performance improvement in :meth:`to_hdf` avoid unnecessary reopenings of the HDF5 file to speedup data addition to files with a very large number of groups . (:issue:`58248`)
- Performance improvement in ``DataFrameGroupBy.__len__`` and ``SeriesGroupBy.__len__`` (:issue:`57595`)
- Performance improvement in indexing operations for string dtypes (:issue:`56997`)
- Performance improvement in unary methods on a :class:`RangeIndex` returning a :class:`RangeIndex` instead of a :class:`Index` when possible. (:issue:`57825`)

.. ---------------------------------------------------------------------------
.. _whatsnew_300.bug_fixes:

Bug fixes
~~~~~~~~~

Categorical
^^^^^^^^^^^
- Bug in :class:`Categorical` where constructing from a pandas :class:`Series` or :class:`Index` with ``dtype='object'`` did not preserve the categories' dtype as ``object``; now the ``categories.dtype`` is preserved as ``object`` for these cases, while numpy arrays and Python sequences with ``dtype='object'`` continue to infer the most specific dtype (for example, ``str`` if all elements are strings) (:issue:`61778`)
- Bug in :func:`Series.apply` where ``nan`` was ignored for :class:`CategoricalDtype` (:issue:`59938`)
- Bug in :func:`bdate_range` raising ``ValueError`` with frequency ``freq="cbh"`` (:issue:`62849`)
- Bug in :func:`testing.assert_index_equal` raising ``TypeError`` instead of ``AssertionError`` for incomparable ``CategoricalIndex`` when ``check_categorical=True`` and ``exact=False`` (:issue:`61935`)
- Bug in :meth:`Categorical.astype` where ``copy=False`` would still trigger a copy of the codes (:issue:`62000`)
- Bug in :meth:`DataFrame.pivot` and :meth:`DataFrame.set_index` raising an ``ArrowNotImplementedError`` for columns with pyarrow dictionary dtype (:issue:`53051`)
- Bug in :meth:`Series.convert_dtypes` with ``dtype_backend="pyarrow"`` where empty :class:`CategoricalDtype` :class:`Series` raised an error or got converted to ``null[pyarrow]`` (:issue:`59934`)
-

Datetimelike
^^^^^^^^^^^^
- Bug in :attr:`is_year_start` where a DateTimeIndex constructed via a date_range with frequency 'MS' wouldn't have the correct year or quarter start attributes (:issue:`57377`)
- Bug in :class:`DataFrame` raising ``ValueError`` when ``dtype`` is ``timedelta64`` and ``data`` is a list containing ``None`` (:issue:`60064`)
- Bug in :class:`Timestamp` constructor failing to raise when ``tz=None`` is explicitly specified in conjunction with timezone-aware ``tzinfo`` or data (:issue:`48688`)
- Bug in :class:`Timestamp` constructor failing to raise when given a ``np.datetime64`` object with non-standard unit (:issue:`25611`)
- Bug in :func:`date_range` where the last valid timestamp would sometimes not be produced (:issue:`56134`)
- Bug in :func:`date_range` where using a negative frequency value would not include all points between the start and end values (:issue:`56147`)
- Bug in :func:`infer_freq` with a :class:`Series` with :class:`ArrowDtype` timestamp dtype incorrectly raising ``TypeError`` (:issue:`58403`)
- Bug in :func:`to_datetime` where passing an ``lxml.etree._ElementUnicodeResult`` together with ``format`` raised  ``TypeError``. Now subclasses of ``str`` are handled. (:issue:`60933`)
- Bug in :func:`tseries.api.guess_datetime_format` would fail to infer time format when "%Y" == "%H%M" (:issue:`57452`)
- Bug in :func:`tseries.frequencies.to_offset` would fail to parse frequency strings starting with "LWOM" (:issue:`59218`)
- Bug in :meth:`DataFrame.fillna` raising an ``AssertionError`` instead of ``OutOfBoundsDatetime`` when filling a ``datetime64[ns]`` column with an out-of-bounds timestamp. Now correctly raises ``OutOfBoundsDatetime``. (:issue:`61208`)
- Bug in :meth:`DataFrame.min` and :meth:`DataFrame.max` casting ``datetime64`` and ``timedelta64`` columns to ``float64`` and losing precision (:issue:`60850`)
- Bug in :meth:`Dataframe.agg` with df with missing values resulting in IndexError (:issue:`58810`)
- Bug in :meth:`DateOffset.rollback` (and subclass methods) with ``normalize=True`` rolling back one offset too long (:issue:`32616`)
- Bug in :meth:`DatetimeIndex.asof` with a string key giving incorrect results (:issue:`50946`)
- Bug in :meth:`DatetimeIndex.is_year_start` and :meth:`DatetimeIndex.is_quarter_start` does not raise on Custom business days frequencies bigger then "1C" (:issue:`58664`)
- Bug in :meth:`DatetimeIndex.is_year_start` and :meth:`DatetimeIndex.is_quarter_start` returning ``False`` on double-digit frequencies (:issue:`58523`)
- Bug in :meth:`DatetimeIndex.union` and :meth:`DatetimeIndex.intersection` when ``unit`` was non-nanosecond (:issue:`59036`)
- Bug in :meth:`DatetimeIndex.where` and :meth:`TimedeltaIndex.where` failing to set ``freq=None`` in some cases (:issue:`24555`)
- Bug in :meth:`Index.union` with a ``pyarrow`` timestamp dtype incorrectly returning ``object`` dtype (:issue:`58421`)
- Bug in :meth:`Series.dt.microsecond` producing incorrect results for pyarrow backed :class:`Series`. (:issue:`59154`)
- Bug in :meth:`Timestamp.normalize` and :meth:`DatetimeArray.normalize` returning incorrect results instead of raising on integer overflow for very small (distant past) values (:issue:`60583`)
- Bug in :meth:`Timestamp.replace` failing to update ``unit`` attribute when replacement introduces non-zero ``nanosecond`` or ``microsecond`` (:issue:`57749`)
- Bug in :meth:`to_datetime` not respecting dayfirst if an uncommon date string was passed. (:issue:`58859`)
- Bug in :meth:`to_datetime` on float array with missing values throwing ``FloatingPointError`` (:issue:`58419`)
- Bug in :meth:`to_datetime` on float32 df with year, month, day etc. columns leads to precision issues and incorrect result. (:issue:`60506`)
- Bug in :meth:`to_datetime` reports incorrect index in case of any failure scenario. (:issue:`58298`)
- Bug in :meth:`to_datetime` with ``format="ISO8601"`` and ``utc=True`` where naive timestamps incorrectly inherited timezone offset from previous timestamps in a series. (:issue:`61389`)
- Bug in :meth:`to_datetime` wrongly converts when ``arg`` is a ``np.datetime64`` object with unit of ``ps``. (:issue:`60341`)
- Bug in comparison between objects with ``np.datetime64`` dtype and ``timestamp[pyarrow]`` dtypes incorrectly raising ``TypeError`` (:issue:`60937`)
- Bug in comparison between objects with pyarrow date dtype and ``timestamp[pyarrow]`` or ``np.datetime64`` dtype failing to consider these as non-comparable (:issue:`62157`)
- Bug in constructing arrays with :class:`ArrowDtype` with ``timestamp`` type incorrectly allowing ``Decimal("NaN")`` (:issue:`61773`)
- Bug in constructing arrays with a timezone-aware :class:`ArrowDtype` from timezone-naive datetime objects incorrectly treating those as UTC times instead of wall times like :class:`DatetimeTZDtype` (:issue:`61775`)
- Bug in retaining frequency in :meth:`value_counts` specifically for :meth:`DatetimeIndex` and :meth:`TimedeltaIndex` (:issue:`33830`)
- Bug in setting scalar values with mismatched resolution into arrays with non-nanosecond ``datetime64``, ``timedelta64`` or :class:`DatetimeTZDtype` incorrectly truncating those scalars (:issue:`56410`)

Timedelta
^^^^^^^^^
- Accuracy improvement in :meth:`Timedelta.to_pytimedelta` to round microseconds consistently for large nanosecond based Timedelta (:issue:`57841`)
- Bug in :class:`Timedelta` constructor failing to raise when passed an invalid keyword (:issue:`53801`)
- Bug in :meth:`DataFrame.cumsum` which was raising ``IndexError`` if dtype is ``timedelta64[ns]`` (:issue:`57956`)
- Bug in multiplication operations with ``timedelta64`` dtype failing to raise ``TypeError`` when multiplying by ``bool`` objects or dtypes (:issue:`58054`)
- Bug in multiplication operations with ``timedelta64`` dtype incorrectly raising when multiplying by numpy-nullable dtypes or pyarrow integer dtypes (:issue:`58054`)

Timezones
^^^^^^^^^
- Bug in :meth:`DatetimeIndex.union`, :meth:`DatetimeIndex.intersection`, and :meth:`DatetimeIndex.symmetric_difference` changing timezone to UTC when merging two DatetimeIndex objects with the same timezone but different units (:issue:`60080`)
- Bug in :meth:`Series.dt.tz_localize` with a timezone-aware :class:`ArrowDtype` incorrectly converting to UTC when ``tz=None`` (:issue:`61780`)
- Fixed bug in :func:`date_range` where tz-aware endpoints with calendar offsets (e.g. ``"MS"``) failed on DST fall-back. These now respect ``ambiguous``/ ``nonexistent``. (:issue:`52908`)


Numeric
^^^^^^^
- Bug in :func:`api.types.infer_dtype` returning "mixed" for complex and ``pd.NA`` mix (:issue:`61976`)
- Bug in :func:`api.types.infer_dtype` returning "mixed-integer-float" for float and ``pd.NA`` mix (:issue:`61621`)
- Bug in :meth:`DataFrame.combine_first` where Int64 and UInt64 integers with absolute value greater than ``2**53`` would lose precision after the operation. (:issue:`60128`)
- Bug in :meth:`DataFrame.corr` where numerical precision errors resulted in correlations above ``1.0`` (:issue:`61120`)
- Bug in :meth:`DataFrame.cov` raises a ``TypeError`` instead of returning potentially incorrect results or other errors (:issue:`53115`)
- Bug in :meth:`DataFrame.quantile` where the column type was not preserved when ``numeric_only=True`` with a list-like ``q`` produced an empty result (:issue:`59035`)
- Bug in :meth:`Series.dot` returning ``object`` dtype for :class:`ArrowDtype` and nullable-dtype data (:issue:`61375`)
- Bug in :meth:`Series.std` and :meth:`Series.var` when using complex-valued data (:issue:`61645`)
- Bug in ``np.matmul`` with :class:`Index` inputs raising a ``TypeError`` (:issue:`57079`)
- Bug in arithmetic operations between objects with numpy-nullable dtype and :class:`ArrowDtype` incorrectly raising (:issue:`58602`)

Conversion
^^^^^^^^^^
- Bug in :meth:`DataFrame.astype` not casting ``values`` for Arrow-based dictionary dtype correctly (:issue:`58479`)
- Bug in :meth:`DataFrame.update` bool dtype being converted to object (:issue:`55509`)
- Bug in :meth:`Series.astype` might modify read-only array inplace when casting to a string dtype (:issue:`57212`)
- Bug in :meth:`Series.convert_dtypes` and :meth:`DataFrame.convert_dtypes` removing timezone information for objects with :class:`ArrowDtype` (:issue:`60237`)
- Bug in :meth:`Series.reindex` not maintaining ``float32`` type when a ``reindex`` introduces a missing value (:issue:`45857`)
- Bug in :meth:`to_datetime` and :meth:`to_timedelta` with input ``None`` returning ``None`` instead of ``NaT``, inconsistent with other conversion methods (:issue:`23055`)

Strings
^^^^^^^
- Bug in :meth:`Series.str.replace` raising an error on valid group references (``\1``, ``\2``, etc.) on series converted to PyArrow backend dtype (:issue:`62653`)
- Bug in :meth:`Series.str.zfill` raising ``AttributeError`` for :class:`ArrowDtype` (:issue:`61485`)
- Bug in :meth:`Series.value_counts` would not respect ``sort=False`` for series having ``string`` dtype (:issue:`55224`)
- Bug in multiplication with a :class:`StringDtype` incorrectly allowing multiplying by bools; explicitly cast to integers instead (:issue:`62595`)

Interval
^^^^^^^^
- :meth:`Index.is_monotonic_decreasing`, :meth:`Index.is_monotonic_increasing`, and :meth:`Index.is_unique` could incorrectly be ``False`` for an ``Index`` created from a slice of another ``Index``. (:issue:`57911`)
- Bug in :class:`Index`, :class:`Series`, :class:`DataFrame` constructors when given a sequence of :class:`Interval` subclass objects casting them to :class:`Interval` (:issue:`46945`)
- Bug in :func:`interval_range` where start and end numeric types were always cast to 64 bit (:issue:`57268`)
- Bug in :meth:`IntervalIndex.get_indexer` and :meth:`IntervalIndex.drop` when one of the sides of the index is non-unique (:issue:`52245`)
- Construction of :class:`IntervalArray` and :class:`IntervalIndex` from arrays with mismatched signed/unsigned integer dtypes (e.g., ``int64`` and ``uint64``) now raises a :exc:`TypeError` instead of proceeding silently. (:issue:`55715`)

Indexing
^^^^^^^^
- Bug in :meth:`DataFrame.__getitem__` returning modified columns when called with ``slice`` in Python 3.12 (:issue:`57500`)
- Bug in :meth:`DataFrame.__getitem__` when slicing a :class:`DataFrame` with many rows raised an ``OverflowError`` (:issue:`59531`)
- Bug in :meth:`DataFrame.from_records` throwing a ``ValueError`` when passed an empty list in ``index`` (:issue:`58594`)
- Bug in :meth:`DataFrame.loc` and :meth:`DataFrame.iloc` returning incorrect dtype when selecting from a :class:`DataFrame` with mixed data types. (:issue:`60600`)
- Bug in :meth:`DataFrame.loc` with inconsistent behavior of loc-set with 2 given indexes to Series (:issue:`59933`)
- Bug in :meth:`Index.equals` when comparing between :class:`Series` with string dtype :class:`Index` (:issue:`61099`)
- Bug in :meth:`Index.get_indexer` and similar methods when ``NaN`` is located at or after position 128 (:issue:`58924`)
- Bug in :meth:`MultiIndex.insert` when a new value inserted to a datetime-like level gets cast to ``NaT`` and fails indexing (:issue:`60388`)
- Bug in :meth:`Series.__setitem__` when assigning boolean series with boolean indexer will raise ``LossySetitemError`` (:issue:`57338`)
- Bug in printing :attr:`Index.names` and :attr:`MultiIndex.levels` would not escape single quotes (:issue:`60190`)
- Bug in reindexing of :class:`DataFrame` with :class:`PeriodDtype` columns in case of consolidated block (:issue:`60980`, :issue:`60273`)
- Bug in :meth:`DataFrame.loc.__getitem__` and :meth:`DataFrame.iloc.__getitem__` with a :class:`CategoricalDtype` column with integer categories raising when trying to index a row containing a ``NaN`` entry (:issue:`58954`)
- Bug in :meth:`Index.__getitem__` incorrectly raising with a 0-dim ``np.ndarray`` key (:issue:`55601`)
- Bug in :meth:`Index.get_indexer` not casting missing values correctly for new string datatype (:issue:`55833`)
- Bug in adding new rows with :meth:`DataFrame.loc.__setitem__` or :class:`Series.loc.__setitem__` which failed to retain dtype on the object's index in some cases (:issue:`41626`)
- Bug in indexing on a :class:`DatetimeIndex` with a ``timestamp[pyarrow]`` dtype or on a :class:`TimedeltaIndex` with a ``duration[pyarrow]`` dtype (:issue:`62277`)

Missing
^^^^^^^
- Bug in :meth:`DataFrame.fillna` and :meth:`Series.fillna` that would ignore the ``limit`` argument on :class:`.ExtensionArray` dtypes (:issue:`58001`)
- Bug in :meth:`NA.__and__`, :meth:`NA.__or__` and :meth:`NA.__xor__` when operating with ``np.bool_`` objects (:issue:`58427`)
- Bug in ``divmod`` between :class:`NA` and ``Int64`` dtype objects (:issue:`62196`)
-

MultiIndex
^^^^^^^^^^
- :func:`DataFrame.loc` with ``axis=0``  and :class:`MultiIndex` when setting a value adds extra columns (:issue:`58116`)
- :meth:`DataFrame.melt` would not accept multiple names in ``var_name`` when the columns were a :class:`MultiIndex` (:issue:`58033`)
- :meth:`MultiIndex.insert` would not insert NA value correctly at unified location of index -1 (:issue:`59003`)
- :func:`MultiIndex.get_level_values` accessing a :class:`DatetimeIndex` does not carry the frequency attribute along (:issue:`58327`, :issue:`57949`)
- Bug in :class:`DataFrame` arithmetic operations in case of unaligned MultiIndex columns (:issue:`60498`)
- Bug in :class:`DataFrame` arithmetic operations with :class:`Series` in case of unaligned MultiIndex (:issue:`61009`)
- Bug in :meth:`MultiIndex.union` raising when indexes have duplicates with differing names (:issue:`62059`)
- Bug in :meth:`MultiIndex.from_tuples` causing wrong output with input of type tuples having NaN values (:issue:`60695`, :issue:`60988`)
- Bug in :meth:`DataFrame.__setitem__` where column alignment logic would reindex the assigned value with an empty index, incorrectly setting all values to ``NaN``.(:issue:`61841`)
- Bug in :meth:`DataFrame.reindex` and :meth:`Series.reindex` where reindexing :class:`Index` to a :class:`MultiIndex` would incorrectly set all values to ``NaN``.(:issue:`60923`)

I/O
^^^
- Bug in :class:`DataFrame` and :class:`Series` ``repr`` of :py:class:`collections.abc.Mapping` elements. (:issue:`57915`)
- Fix bug in ``on_bad_lines`` callable when returning too many fields: now emits
  ``ParserWarning`` and truncates extra fields regardless of ``index_col`` (:issue:`61837`)
- Bug in :func:`pandas.json_normalize` inconsistently handling non-dict items in ``data`` when ``max_level`` was set. The function will now raise a ``TypeError`` if ``data`` is a list containing non-dict items (:issue:`62829`)
- Bug in :meth:`.DataFrame.to_json` when ``"index"`` was a value in the :attr:`DataFrame.column` and :attr:`Index.name` was ``None``. Now, this will fail with a ``ValueError`` (:issue:`58925`)
- Bug in :meth:`.io.common.is_fsspec_url` not recognizing chained fsspec URLs (:issue:`48978`)
- Bug in :meth:`DataFrame._repr_html_` which ignored the ``"display.float_format"`` option (:issue:`59876`)
- Bug in :meth:`DataFrame.from_records` ignoring ``columns`` and ``index`` parameters when ``data`` is an empty iterator and ``nrows=0``. (:issue:`61140`)
- Bug in :meth:`DataFrame.from_records` where ``columns`` parameter with numpy structured array was not reordering and filtering out the columns (:issue:`59717`)
- Bug in :meth:`DataFrame.to_dict` raises unnecessary ``UserWarning`` when columns are not unique and ``orient='tight'``. (:issue:`58281`)
- Bug in :meth:`DataFrame.to_excel` when writing empty :class:`DataFrame` with :class:`MultiIndex` on both axes (:issue:`57696`)
- Bug in :meth:`DataFrame.to_excel` where the :class:`MultiIndex` index with a period level was not a date (:issue:`60099`)
- Bug in :meth:`DataFrame.to_stata` when exporting a column containing both long strings (Stata strL) and :class:`pd.NA` values (:issue:`23633`)
- Bug in :meth:`DataFrame.to_stata` when input encoded length and normal length are mismatched (:issue:`61583`)
- Bug in :meth:`DataFrame.to_stata` when writing :class:`DataFrame` and ``byteorder=`big```. (:issue:`58969`)
- Bug in :meth:`DataFrame.to_stata` when writing more than 32,000 value labels. (:issue:`60107`)
- Bug in :meth:`DataFrame.to_string` that raised ``StopIteration`` with nested DataFrames. (:issue:`16098`)
- Bug in :meth:`HDFStore.get` was failing to save data of dtype datetime64[s] correctly (:issue:`59004`)
- Bug in :meth:`HDFStore.select` causing queries on categorical string columns to return unexpected results (:issue:`57608`)
- Bug in :meth:`MultiIndex.factorize` incorrectly raising on length-0 indexes (:issue:`57517`)
- Bug in :meth:`read_csv` causing segmentation fault when ``encoding_errors`` is not a string. (:issue:`59059`)
- Bug in :meth:`read_csv` for the ``c`` and ``python`` engines where parsing numbers with large exponents caused overflows. Now, numbers with large positive exponents are parsed as ``inf`` or ``-inf`` depending on the sign of the mantissa, while those with large negative exponents are parsed as ``0.0`` (:issue:`62617`, :issue:`38794`, :issue:`62740`)
- Bug in :meth:`read_csv` raising ``TypeError`` when ``index_col`` is specified and ``na_values`` is a dict containing the key ``None``. (:issue:`57547`)
- Bug in :meth:`read_csv` raising ``TypeError`` when ``nrows`` and ``iterator`` are specified without specifying a ``chunksize``. (:issue:`59079`)
- Bug in :meth:`read_csv` where it did not appropriately skip a line when instructed, causing Empty Data Error (:issue:`62739`)
- Bug in :meth:`read_csv` where the order of the ``na_values`` makes an inconsistency when ``na_values`` is a list non-string values. (:issue:`59303`)
- Bug in :meth:`read_csv` with ``c`` and ``python`` engines reading big integers as strings. Now reads them as python integers. (:issue:`51295`)
- Bug in :meth:`read_csv` with ``engine="c"`` reading large float numbers with preceding integers as strings. Now reads them as floats. (:issue:`51295`)
- Bug in :meth:`read_csv` with ``engine="pyarrow"`` and ``dtype="Int64"`` losing precision (:issue:`56136`)
- Bug in :meth:`read_excel` raising ``ValueError`` when passing array of boolean values when ``dtype="boolean"``. (:issue:`58159`)
- Bug in :meth:`read_html` where ``rowspan`` in header row causes incorrect conversion to ``DataFrame``. (:issue:`60210`)
- Bug in :meth:`read_json` ignoring the given ``dtype`` when ``engine="pyarrow"`` (:issue:`59516`)
- Bug in :meth:`read_json` not validating the ``typ`` argument to not be exactly ``"frame"`` or ``"series"`` (:issue:`59124`)
- Bug in :meth:`read_json` where extreme value integers in string format were incorrectly parsed as a different integer number (:issue:`20608`)
- Bug in :meth:`read_stata` raising ``KeyError`` when input file is stored in big-endian format and contains strL data. (:issue:`58638`)
- Bug in :meth:`read_stata` where extreme value integers were incorrectly interpreted as missing for format versions 111 and prior (:issue:`58130`)
- Bug in :meth:`read_stata` where the missing code for double was not recognised for format versions 105 and prior (:issue:`58149`)
- Bug in :meth:`set_option` where setting the pandas option ``display.html.use_mathjax`` to ``False`` has no effect (:issue:`59884`)
- Bug in :meth:`to_csv` where ``quotechar``` is not escaped when ``escapechar`` is not None (:issue:`61407`)
- Bug in :meth:`to_excel` where :class:`MultiIndex` columns would be merged to a single row when ``merge_cells=False`` is passed (:issue:`60274`)

Period
^^^^^^
- Fixed error message when passing invalid period alias to :meth:`PeriodIndex.to_timestamp` (:issue:`58974`)
-

Plotting
^^^^^^^^
- Bug in :meth:`.DataFrameGroupBy.boxplot` failed when there were multiple groupings (:issue:`14701`)
- Bug in :meth:`DataFrame.plot.bar` when ``subplots`` and ``stacked=True`` are used in conjunction which causes incorrect stacking. (:issue:`61018`)
- Bug in :meth:`DataFrame.plot.bar` with ``stacked=True`` where labels on stacked bars with zero-height segments were incorrectly positioned at the base instead of the label position of the previous segment (:issue:`59429`)
- Bug in :meth:`DataFrame.plot.line` raising ``ValueError`` when set both color and a ``dict`` style (:issue:`59461`)
- Bug in :meth:`DataFrame.plot` that causes a shift to the right when the frequency multiplier is greater than one. (:issue:`57587`)
- Bug in :meth:`DataFrame.plot` where ``title`` would require extra titles when plotting more than one column per subplot. (:issue:`61019`)
- Bug in :meth:`Series.plot` preventing a line and bar from being aligned on the same plot (:issue:`61161`)
- Bug in :meth:`Series.plot` preventing a line and scatter plot from being aligned (:issue:`61005`)
- Bug in :meth:`Series.plot` with ``kind="pie"`` with :class:`ArrowDtype` (:issue:`59192`)

Groupby/resample/rolling
^^^^^^^^^^^^^^^^^^^^^^^^
- Bug in :meth:`.DataFrameGroupBy.__len__` and :meth:`.SeriesGroupBy.__len__` would raise when the grouping contained NA values and ``dropna=False`` (:issue:`58644`)
- Bug in :meth:`.DataFrameGroupBy.any` that returned True for groups where all Timedelta values are NaT. (:issue:`59712`)
- Bug in :meth:`.DataFrameGroupBy.groups` and :meth:`.SeriesGroupBy.groups` would fail when the groups were :class:`Categorical` with an NA value (:issue:`61356`)
- Bug in :meth:`.DataFrameGroupBy.groups` and :meth:`.SeriesGroupby.groups` that would not respect groupby argument ``dropna`` (:issue:`55919`)
- Bug in :meth:`.DataFrameGroupBy.median` where nat values gave an incorrect result. (:issue:`57926`)
- Bug in :meth:`.DataFrameGroupBy.quantile` when ``interpolation="nearest"`` is inconsistent with :meth:`DataFrame.quantile` (:issue:`47942`)
- Bug in :meth:`.DataFrameGroupBy` reductions where non-Boolean values were allowed for the ``numeric_only`` argument; passing a non-Boolean value will now raise (:issue:`62778`)
- Bug in :meth:`.Resampler.interpolate` on a :class:`DataFrame` with non-uniform sampling and/or indices not aligning with the resulting resampled index would result in wrong interpolation (:issue:`21351`)
- Bug in :meth:`.Series.rolling` when used with a :class:`.BaseIndexer` subclass and computing min/max (:issue:`46726`)
- Bug in :meth:`DataFrame.ewm` and :meth:`Series.ewm` when passed ``times`` and aggregation functions other than mean (:issue:`51695`)
- Bug in :meth:`DataFrame.resample.asfreq` where fixed-frequency indexes with ``origin`` ignored alignment and returned incorrect values. Now ``origin`` and ``offset`` are respected. (:issue:`62725`)
- Bug in :meth:`DataFrame.resample` and :meth:`Series.resample` were not keeping the index name when the index had :class:`ArrowDtype` timestamp dtype (:issue:`61222`)
- Bug in :meth:`DataFrame.resample` changing index type to :class:`MultiIndex` when the dataframe is empty and using an upsample method (:issue:`55572`)
- Bug in :meth:`DataFrameGroupBy.agg` and :meth:`SeriesGroupBy.agg` that was returning numpy dtype values when input values are pyarrow dtype values, instead of returning pyarrow dtype values. (:issue:`53030`)
- Bug in :meth:`DataFrameGroupBy.agg` that raises ``AttributeError`` when there is dictionary input and duplicated columns, instead of returning a DataFrame with the aggregation of all duplicate columns. (:issue:`55041`)
- Bug in :meth:`DataFrameGroupBy.agg` where applying a user-defined function to an empty DataFrame returned a Series instead of an empty DataFrame. (:issue:`61503`)
- Bug in :meth:`DataFrameGroupBy.apply` and :meth:`SeriesGroupBy.apply` for empty data frame with ``group_keys=False`` still creating output index using group keys. (:issue:`60471`)
- Bug in :meth:`DataFrameGroupBy.apply` and :meth:`SeriesGroupBy.apply` not preserving ``_metadata`` attributes from subclassed DataFrames and Series (:issue:`62134`)
- Bug in :meth:`DataFrameGroupBy.apply` that was returning a completely empty DataFrame when all return values of ``func`` were ``None`` instead of returning an empty DataFrame with the original columns and dtypes. (:issue:`57775`)
- Bug in :meth:`DataFrameGroupBy.apply` with ``as_index=False`` that was returning :class:`MultiIndex` instead of returning :class:`Index`. (:issue:`58291`)
- Bug in :meth:`DataFrameGroupBy.cumsum` and :meth:`DataFrameGroupBy.cumprod` where ``numeric_only`` parameter was passed indirectly through kwargs instead of passing directly. (:issue:`58811`)
- Bug in :meth:`DataFrameGroupBy.cumsum` where it did not return the correct dtype when the label contained ``None``. (:issue:`58811`)
- Bug in :meth:`DataFrameGroupBy.shift` where the resulting index would be sorted if the input is a :class:`DatetimeIndex` and multiple periods are specified (:issue:`62843`)
- Bug in :meth:`DataFrameGroupby.transform` and :meth:`SeriesGroupby.transform` with a reducer and ``observed=False`` that coerces dtype to float when there are unobserved categories. (:issue:`55326`)
- Bug in :meth:`Rolling.apply` for ``method="table"`` where column order was not being respected due to the columns getting sorted by default. (:issue:`59666`)
- Bug in :meth:`Rolling.apply` where the applied function could be called on fewer than ``min_period`` periods if ``method="table"``. (:issue:`58868`)
- Bug in :meth:`Series.resample` could raise when the date range ended shortly before a non-existent time. (:issue:`58380`)
- Bug in :meth:`Series.resample` raising error when resampling non-nanosecond resolutions out of bounds for nanosecond precision (:issue:`57427`)

Reshaping
^^^^^^^^^
- Bug in :func:`concat` with mixed integer and bool dtypes incorrectly casting the bools to integers (:issue:`45101`)
- Bug in :func:`qcut` where values at the quantile boundaries could be incorrectly assigned (:issue:`59355`)
- Bug in :meth:`DataFrame.combine_first` not preserving the column order (:issue:`60427`)
- Bug in :meth:`DataFrame.combine_first` with non-unique columns incorrectly raising (:issue:`29135`)
- Bug in :meth:`DataFrame.combine` with non-unique columns incorrectly raising (:issue:`51340`)
- Bug in :meth:`DataFrame.explode` producing incorrect result for :class:`pyarrow.large_list` type (:issue:`61091`)
- Bug in :meth:`DataFrame.join` inconsistently setting result index name (:issue:`55815`)
- Bug in :meth:`DataFrame.join` not producing the correct row order when joining with a list of Series/DataFrames (:issue:`62954`)
- Bug in :meth:`DataFrame.join` when a :class:`DataFrame` with a :class:`MultiIndex` would raise an ``AssertionError`` when :attr:`MultiIndex.names` contained ``None``. (:issue:`58721`)
- Bug in :meth:`DataFrame.merge` where merging on a column containing only ``NaN`` values resulted in an out-of-bounds array access (:issue:`59421`)
- Bug in :meth:`Series.combine_first` incorrectly replacing ``None`` entries with ``NaN`` (:issue:`58977`)
- Bug in :meth:`DataFrame.unstack` producing incorrect results when ``sort=False`` (:issue:`54987`, :issue:`55516`)
- Bug in :meth:`DataFrame.unstack` raising an error with indexes containing ``NaN`` with ``sort=False`` (:issue:`61221`)
- Bug in :meth:`DataFrame.merge` when merging two :class:`DataFrame` on ``intc`` or ``uintc`` types on Windows (:issue:`60091`, :issue:`58713`)
- Bug in :meth:`DataFrame.pivot_table` incorrectly subaggregating results when called without an ``index`` argument (:issue:`58722`)
- Bug in :meth:`DataFrame.pivot_table` incorrectly ignoring the ``values`` argument when also supplied to the ``index`` or ``columns`` parameters (:issue:`57876`, :issue:`61292`)
- Bug in :meth:`DataFrame.pivot_table` where ``margins=True`` did not correctly include groups with ``NaN`` values in the index or columns when ``dropna=False`` was explicitly passed. (:issue:`61509`)
- Bug in :meth:`DataFrame.stack` with the new implementation where ``ValueError`` is raised when ``level=[]`` (:issue:`60740`)
- Bug in :meth:`DataFrame.unstack` producing incorrect results when manipulating empty :class:`DataFrame` with an :class:`ExtentionDtype` (:issue:`59123`)
- Bug in :meth:`concat` where concatenating DataFrame and Series with ``ignore_index = True`` drops the series name (:issue:`60723`, :issue:`56257`)
- Bug in :func:`melt` where calling with duplicate column names in ``id_vars`` raised a misleading ``AttributeError`` (:issue:`61475`)
- Bug in :meth:`DataFrame.merge` where user-provided suffixes could result in duplicate column names if the resulting names matched existing columns. Now raises a :class:`MergeError` in such cases. (:issue:`61402`)
- Bug in :meth:`DataFrame.merge` with :class:`CategoricalDtype` columns incorrectly raising ``RecursionError`` (:issue:`56376`)
- Bug in :meth:`DataFrame.merge` with a ``float32`` index incorrectly casting the index to ``float64`` (:issue:`41626`)

Sparse
^^^^^^
- Bug in :class:`SparseDtype` for equal comparison with na fill value. (:issue:`54770`)
- Bug in :meth:`DataFrame.sparse.from_spmatrix` which hard coded an invalid ``fill_value`` for certain subtypes. (:issue:`59063`)
- Bug in :meth:`DataFrame.sparse.to_dense` which ignored subclassing and always returned an instance of :class:`DataFrame` (:issue:`59913`)

ExtensionArray
^^^^^^^^^^^^^^
- Bug in :class:`Categorical` when constructing with an :class:`Index` with :class:`ArrowDtype` (:issue:`60563`)
- Bug in :meth:`.arrays.ArrowExtensionArray.__setitem__` which caused wrong behavior when using an integer array with repeated values as a key (:issue:`58530`)
- Bug in :meth:`ArrowExtensionArray.factorize` where NA values were dropped when input was dictionary-encoded even when dropna was set to False(:issue:`60567`)
- Bug in :meth:`api.types.is_datetime64_any_dtype` where a custom :class:`ExtensionDtype` would return ``False`` for array-likes (:issue:`57055`)
- Bug in comparison between object with :class:`ArrowDtype` and incompatible-dtyped (e.g. string vs bool) incorrectly raising instead of returning all-``False`` (for ``==``) or all-``True`` (for ``!=``) (:issue:`59505`)
- Bug in constructing pandas data structures when passing into ``dtype`` a string of the type followed by ``[pyarrow]`` while PyArrow is not installed would raise ``NameError`` rather than ``ImportError`` (:issue:`57928`)
- Bug in various :class:`DataFrame` reductions for pyarrow temporal dtypes returning incorrect dtype when result was null (:issue:`59234`)
- Fixed flex arithmetic with :class:`ExtensionArray` operands raising when ``fill_value`` was passed. (:issue:`62467`)

Styler
^^^^^^
- Bug in :meth:`Styler.to_latex` where styling column headers when combined with a hidden index or hidden index-levels is fixed.

Other
^^^^^
- Bug in :class:`DataFrame` when passing a ``dict`` with a NA scalar and ``columns`` that would always return ``np.nan`` (:issue:`57205`)
- Bug in :class:`Series` ignoring errors when trying to convert :class:`Series` input data to the given ``dtype`` (:issue:`60728`)
- Bug in :func:`eval` on :class:`ExtensionArray` on including division ``/`` failed with a ``TypeError``. (:issue:`58748`)
- Bug in :func:`eval` where method calls on binary operations like ``(x + y).dropna()`` would raise ``AttributeError: 'BinOp' object has no attribute 'value'`` (:issue:`61175`)
- Bug in :func:`eval` where the names of the :class:`Series` were not preserved when using ``engine="numexpr"``. (:issue:`10239`)
- Bug in :func:`eval` with ``engine="numexpr"`` returning unexpected result for float division. (:issue:`59736`)
- Bug in :func:`to_numeric` raising ``TypeError`` when ``arg`` is a :class:`Timedelta` or :class:`Timestamp` scalar. (:issue:`59944`)
- Bug in :func:`unique` on :class:`Index` not always returning :class:`Index` (:issue:`57043`)
- Bug in :meth:`DataFrame.apply` raising ``RecursionError`` when passing ``func=list[int]``. (:issue:`61565`)
- Bug in :meth:`DataFrame.apply` where passing ``engine="numba"`` ignored ``args`` passed to the applied function (:issue:`58712`)
- Bug in :meth:`DataFrame.eval` and :meth:`DataFrame.query` which caused an exception when using NumPy attributes via ``@`` notation, e.g., ``df.eval("@np.floor(a)")``. (:issue:`58041`)
- Bug in :meth:`DataFrame.eval` and :meth:`DataFrame.query` which did not allow to use ``tan`` function. (:issue:`55091`)
- Bug in :meth:`DataFrame.query` where using duplicate column names led to a ``TypeError``. (:issue:`59950`)
- Bug in :meth:`DataFrame.query` which raised an exception or produced incorrect results when expressions contained backtick-quoted column names containing the hash character ``#``, backticks, or characters that fall outside the ASCII range (U+0001..U+007F). (:issue:`59285`) (:issue:`49633`)
- Bug in :meth:`DataFrame.query` which raised an exception when querying integer column names using backticks. (:issue:`60494`)
- Bug in :meth:`DataFrame.rename` and :meth:`Series.rename` when passed a ``mapper``, ``index``, or ``columns`` argument that is a :class:`Series` with non-unique ``ser.index`` producing a corrupted result instead of raising ``ValueError`` (:issue:`58621`)
- Bug in :meth:`DataFrame.sample` with ``replace=False`` and ``(n * max(weights) / sum(weights)) > 1``, the method would return biased results. Now raises ``ValueError``. (:issue:`61516`)
- Bug in :meth:`DataFrame.shift` where passing a ``freq`` on a DataFrame with no columns did not shift the index correctly. (:issue:`60102`)
- Bug in :meth:`DataFrame.sort_index` when passing ``axis="columns"`` and ``ignore_index=True`` and ``ascending=False`` not returning a :class:`RangeIndex` columns (:issue:`57293`)
- Bug in :meth:`DataFrame.sort_values` where sorting by a column explicitly named ``None`` raised a ``KeyError`` instead of sorting by the column as expected. (:issue:`61512`)
- Bug in :meth:`DataFrame.transform` that was returning the wrong order unless the index was monotonically increasing. (:issue:`57069`)
- Bug in :meth:`DataFrame.where` where using a non-bool type array in the function would return a ``ValueError`` instead of a ``TypeError`` (:issue:`56330`)
- Bug in :meth:`Index.sort_values` when passing a key function that turns values into tuples, e.g. ``key=natsort.natsort_key``, would raise ``TypeError`` (:issue:`56081`)
- Bug in :meth:`MultiIndex.fillna` error message was referring to ``isna`` instead of ``fillna`` (:issue:`60974`)
- Bug in :meth:`Series.describe` where median percentile was always included when the ``percentiles`` argument was passed (:issue:`60550`).
- Bug in :meth:`Series.diff` allowing non-integer values for the ``periods`` argument. (:issue:`56607`)
- Bug in :meth:`Series.dt` methods in :class:`ArrowDtype` that were returning incorrect values. (:issue:`57355`)
- Bug in :meth:`Series.isin` raising ``TypeError`` when series is large (>10**6) and ``values`` contains NA (:issue:`60678`)
- Bug in :meth:`Series.kurt` and :meth:`Series.skew` resulting in zero for low variance arrays (:issue:`57972`)
- Bug in :meth:`Series.map` with a ``timestamp[pyarrow]`` dtype or ``duration[pyarrow]`` dtype incorrectly returning all-``NaN`` entries (:issue:`61231`)
- Bug in :meth:`Series.mode` where an exception was raised when taking the mode with nullable types with no null values in the series. (:issue:`58926`)
- Bug in :meth:`Series.rank` that doesn't preserve missing values for nullable integers when ``na_option='keep'``. (:issue:`56976`)
- Bug in :meth:`Series.replace` and :meth:`DataFrame.replace` throwing ``ValueError`` when ``regex=True`` and all NA values. (:issue:`60688`)
- Bug in :meth:`Series.to_string` when series contains complex floats with exponents (:issue:`60405`)
- Bug in :meth:`read_csv` where chained fsspec TAR file and ``compression="infer"`` fails with ``tarfile.ReadError`` (:issue:`60028`)
- Bug in Dataframe Interchange Protocol implementation was returning incorrect results for data buffers' associated dtype, for string and datetime columns (:issue:`54781`)
- Bug in ``Series.list`` methods not preserving the original :class:`Index`. (:issue:`58425`)
- Bug in ``Series.list`` methods not preserving the original name. (:issue:`60522`)
- Bug in ``Series.replace`` when the Series was created from an :class:`Index` and Copy-On-Write is enabled (:issue:`61622`)
- Bug in ``divmod`` and ``rdivmod`` with :class:`DataFrame`, :class:`Series`, and :class:`Index` with ``bool`` dtypes failing to raise, which was inconsistent with ``__floordiv__`` behavior (:issue:`46043`)
- Bug in printing a :class:`DataFrame` with a :class:`DataFrame` stored in :attr:`DataFrame.attrs` raised a ``ValueError`` (:issue:`60455`)
- Bug in printing a :class:`Series` with a :class:`DataFrame` stored in :attr:`Series.attrs` raised a ``ValueError`` (:issue:`60568`)
- Bug when calling :py:func:`copy.copy` on a :class:`DataFrame` or :class:`Series` which would return a deep copy instead of a shallow copy (:issue:`62971`)
- Deprecated the keyword ``check_datetimelike_compat`` in :meth:`testing.assert_frame_equal` and :meth:`testing.assert_series_equal` (:issue:`55638`)
- Fixed bug in :meth:`Series.replace` and :meth:`DataFrame.replace` when trying to replace :class:`NA` values in a :class:`Float64Dtype` object with ``np.nan``; this now works with ``pd.set_option("mode.nan_is_na", False)`` and is irrelevant otherwise (:issue:`55127`)
- Fixed bug in :meth:`Series.replace` and :meth:`DataFrame.replace` when trying to replace :class:`np.nan` values in a :class:`Int64Dtype` object with :class:`NA`; this is now a no-op with ``pd.set_option("mode.nan_is_na", False)`` and is irrelevant otherwise (:issue:`51237`)
- Fixed bug in the :meth:`Series.rank` with object dtype and extremely small float values (:issue:`62036`)
- Fixed bug where the :class:`DataFrame` constructor misclassified array-like objects with a ``.name`` attribute as :class:`Series` or :class:`Index` (:issue:`61443`)
- Fixed regression in :meth:`DataFrame.from_records` not initializing subclasses properly (:issue:`57008`)

.. ***DO NOT USE THIS SECTION***

-
-

.. ---------------------------------------------------------------------------
.. _whatsnew_300.contributors:

Contributors
~~~~~~~~~~~~<|MERGE_RESOLUTION|>--- conflicted
+++ resolved
@@ -392,15 +392,9 @@
 ``sort=False``.
 
 This deprecation can also impact pandas' internal usage of :func:`concat`.
-<<<<<<< HEAD
-While we have investigated uses of :func:`concat` to determine if this could lead
-to a change in behavior of other functions and methods in the API, it is
-possible some have been missed. In order to be cautious here, pandas has *not*
-=======
 Here cases where :func:`concat` was sorting a :class:`DatetimeIndex` but not
 other indexes are considered bugs and have been fixed as noted below. However
 it is possible some have been missed. In order to be cautious here, pandas has *not*
->>>>>>> 2a381d38
 added ``sort=False`` to any internal calls where we believe behavior should not change.
 If we have missed something, users will not experience a behavior change but they
 will receive a warning about :func:`concat` even though they are not directly
@@ -437,8 +431,6 @@
 
     pd.concat([df1, df2], axis=1, sort=False)
 
-<<<<<<< HEAD
-=======
 Cases where pandas' internal usage of :func:`concat` resulted in inconsistent sorting
 that are now fixed in this release are as follows.
 
@@ -447,7 +439,6 @@
 - :meth:`DataFrame.join` with ``other`` a list of one or more Series or DataFrames and ``how="inner"``, ``how="left"``, or ``how="right"``.
 - :meth:`Series.str.cat` with ``others`` a Series or DataFrame.
 
->>>>>>> 2a381d38
 .. _whatsnew_300.api_breaking.value_counts_sorting:
 
 Changed behavior in :meth:`DataFrame.value_counts` and :meth:`DataFrameGroupBy.value_counts` when ``sort=False``
@@ -1260,7 +1251,6 @@
 - Bug in :meth:`DataFrameGroupBy.apply` with ``as_index=False`` that was returning :class:`MultiIndex` instead of returning :class:`Index`. (:issue:`58291`)
 - Bug in :meth:`DataFrameGroupBy.cumsum` and :meth:`DataFrameGroupBy.cumprod` where ``numeric_only`` parameter was passed indirectly through kwargs instead of passing directly. (:issue:`58811`)
 - Bug in :meth:`DataFrameGroupBy.cumsum` where it did not return the correct dtype when the label contained ``None``. (:issue:`58811`)
-- Bug in :meth:`DataFrameGroupBy.shift` where the resulting index would be sorted if the input is a :class:`DatetimeIndex` and multiple periods are specified (:issue:`62843`)
 - Bug in :meth:`DataFrameGroupby.transform` and :meth:`SeriesGroupby.transform` with a reducer and ``observed=False`` that coerces dtype to float when there are unobserved categories. (:issue:`55326`)
 - Bug in :meth:`Rolling.apply` for ``method="table"`` where column order was not being respected due to the columns getting sorted by default. (:issue:`59666`)
 - Bug in :meth:`Rolling.apply` where the applied function could be called on fewer than ``min_period`` periods if ``method="table"``. (:issue:`58868`)
