--- conflicted
+++ resolved
@@ -14,27 +14,10 @@
 Enhancements
 ~~~~~~~~~~~~
 
-<<<<<<< HEAD
-.. _whatsnew_300.enhancements.semi_merge:
-
-New merge method ``leftsemi``
-^^^^^^^^^^^^^^^^^^^^^^^^^^^^^
-
-A new merge method ``leftsemi`` has been added to :func:`merge` and
-:meth:`DataFrame.merge` that returns only the rows from the left DataFrame that have
-a match in the right DataFrame. This is equivalent to a SQL ``LEFT SEMI JOIN``. (:issue:`42784`)
-
-.. ipython:: python
-
-    df1 = pd.DataFrame({"key": ["A", "B", "C"], "value": [1, 2, 3]})
-    df2 = pd.DataFrame({"key": ["A", "B"], "value": [1, 2]})
-    df1.merge(df2, how="leftsemi")
-=======
 .. _whatsnew_300.enhancements.string_dtype:
 
 Dedicated string data type by default
 ^^^^^^^^^^^^^^^^^^^^^^^^^^^^^^^^^^^^^
->>>>>>> 82fa2715
 
 Historically, pandas represented string columns with NumPy ``object`` data type.
 This representation has numerous problems: it is not specific to strings (any
