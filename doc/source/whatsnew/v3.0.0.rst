.. _whatsnew_230:

What's new in 3.0.0 (Month XX, 2024)
------------------------------------

These are the changes in pandas 3.0.0. See :ref:`release` for a full changelog
including other versions of pandas.

{{ header }}

.. ---------------------------------------------------------------------------
.. _whatsnew_300.enhancements:

Enhancements
~~~~~~~~~~~~

.. _whatsnew_300.enhancements.enhancement1:

enhancement1
^^^^^^^^^^^^

.. _whatsnew_300.enhancements.enhancement2:

enhancement2
^^^^^^^^^^^^

.. _whatsnew_300.enhancements.other:

Other enhancements
^^^^^^^^^^^^^^^^^^
- :func:`DataFrame.to_excel` now raises an ``UserWarning`` when the character count in a cell exceeds Excel's limitation of 32767 characters (:issue:`56954`)
- :func:`read_stata` now returns ``datetime64`` resolutions better matching those natively stored in the stata format (:issue:`55642`)
- :meth:`Styler.set_tooltips` provides alternative method to storing tooltips by using title attribute of td elements. (:issue:`56981`)
- Allow dictionaries to be passed to :meth:`pandas.Series.str.replace` via ``pat`` parameter (:issue:`51748`)
- Support passing a :class:`Series` input to :func:`json_normalize` that retains the :class:`Series` :class:`Index` (:issue:`51452`)
- Support reading value labels from Stata 108-format (Stata 6) and earlier files (:issue:`58154`)
- Users can globally disable any ``PerformanceWarning`` by setting the option ``mode.performance_warnings`` to ``False`` (:issue:`56920`)
- :meth:`Styler.format_index_names` can now be used to format the index and column names (:issue:`48936` and :issue:`47489`)
- :meth:`DataFrame.cummin`, :meth:`DataFrame.cummax`, :meth:`DataFrame.cumprod` and :meth:`DataFrame.cumsum` methods now have a ``numeric_only`` parameter (:issue:`53072`)

.. ---------------------------------------------------------------------------
.. _whatsnew_300.notable_bug_fixes:

Notable bug fixes
~~~~~~~~~~~~~~~~~

These are bug fixes that might have notable behavior changes.

.. _whatsnew_300.notable_bug_fixes.groupby_unobs_and_na:

Improved behavior in groupby for ``observed=False``
^^^^^^^^^^^^^^^^^^^^^^^^^^^^^^^^^^^^^^^^^^^^^^^^^^^

A number of bugs have been fixed due to improved handling of unobserved groups (:issue:`55738`). All remarks in this section equally impact :class:`.SeriesGroupBy`.

In previous versions of pandas, a single grouping with :meth:`.DataFrameGroupBy.apply` or :meth:`.DataFrameGroupBy.agg` would pass the unobserved groups to the provided function, resulting in ``0`` below.

.. ipython:: python

    df = pd.DataFrame(
        {
            "key1": pd.Categorical(list("aabb"), categories=list("abc")),
            "key2": [1, 1, 1, 2],
            "values": [1, 2, 3, 4],
        }
    )
    df
    gb = df.groupby("key1", observed=False)
    gb[["values"]].apply(lambda x: x.sum())

However this was not the case when using multiple groupings, resulting in ``NaN`` below.

.. code-block:: ipython

    In [1]: gb = df.groupby(["key1", "key2"], observed=False)
    In [2]: gb[["values"]].apply(lambda x: x.sum())
    Out[2]:
               values
    key1 key2
    a    1        3.0
         2        NaN
    b    1        3.0
         2        4.0
    c    1        NaN
         2        NaN

Now using multiple groupings will also pass the unobserved groups to the provided function.

.. ipython:: python

    gb = df.groupby(["key1", "key2"], observed=False)
    gb[["values"]].apply(lambda x: x.sum())

Similarly:

- In previous versions of pandas the method :meth:`.DataFrameGroupBy.sum` would result in ``0`` for unobserved groups, but :meth:`.DataFrameGroupBy.prod`, :meth:`.DataFrameGroupBy.all`, and :meth:`.DataFrameGroupBy.any` would all result in NA values. Now these methods result in ``1``, ``True``, and ``False`` respectively.
- :meth:`.DataFrameGroupBy.groups` did not include unobserved groups and now does.

These improvements also fixed certain bugs in groupby:

- :meth:`.DataFrameGroupBy.agg` would fail when there are multiple groupings, unobserved groups, and ``as_index=False`` (:issue:`36698`)
- :meth:`.DataFrameGroupBy.groups` with ``sort=False`` would sort groups; they now occur in the order they are observed (:issue:`56966`)
- :meth:`.DataFrameGroupBy.nunique` would fail when there are multiple groupings, unobserved groups, and ``as_index=False`` (:issue:`52848`)
- :meth:`.DataFrameGroupBy.sum` would have incorrect values when there are multiple groupings, unobserved groups, and non-numeric data (:issue:`43891`)
- :meth:`.DataFrameGroupBy.value_counts` would produce incorrect results when used with some categorical and some non-categorical groupings and ``observed=False`` (:issue:`56016`)

.. _whatsnew_300.notable_bug_fixes.notable_bug_fix2:

notable_bug_fix2
^^^^^^^^^^^^^^^^

.. ---------------------------------------------------------------------------
.. _whatsnew_300.api_breaking:

Backwards incompatible API changes
~~~~~~~~~~~~~~~~~~~~~~~~~~~~~~~~~~

.. _whatsnew_300.api_breaking.deps:

Increased minimum versions for dependencies
^^^^^^^^^^^^^^^^^^^^^^^^^^^^^^^^^^^^^^^^^^^
Some minimum supported versions of dependencies were updated.
If installed, we now require:

+-----------------+-----------------+----------+---------+
| Package         | Minimum Version | Required | Changed |
+=================+=================+==========+=========+
| numpy           | 1.23.5          |    X     |    X    |
+-----------------+-----------------+----------+---------+

For `optional libraries <https://pandas.pydata.org/docs/getting_started/install.html>`_ the general recommendation is to use the latest version.
The following table lists the lowest version per library that is currently being tested throughout the development of pandas.
Optional libraries below the lowest tested version may still work, but are not considered supported.

+------------------------+---------------------+
| Package                | New Minimum Version |
+========================+=====================+
| fastparquet            | 2023.10.0           |
+------------------------+---------------------+
| adbc-driver-postgresql | 0.10.0              |
+------------------------+---------------------+

See :ref:`install.dependencies` and :ref:`install.optional_dependencies` for more.

.. _whatsnew_300.api_breaking.other:

Other API changes
^^^^^^^^^^^^^^^^^
- 3rd party ``py.path`` objects are no longer explicitly supported in IO methods. Use :py:class:`pathlib.Path` objects instead (:issue:`57091`)
- :func:`read_table`'s ``parse_dates`` argument defaults to ``None`` to improve consistency with :func:`read_csv` (:issue:`57476`)
- Made ``dtype`` a required argument in :meth:`ExtensionArray._from_sequence_of_strings` (:issue:`56519`)
- Updated :meth:`DataFrame.to_excel` so that the output spreadsheet has no styling. Custom styling can still be done using :meth:`Styler.to_excel` (:issue:`54154`)
- pickle and HDF (``.h5``) files created with Python 2 are no longer explicitly supported (:issue:`57387`)
- pickled objects from pandas version less than ``1.0.0`` are no longer supported (:issue:`57155`)

.. ---------------------------------------------------------------------------
.. _whatsnew_300.deprecations:

Deprecations
~~~~~~~~~~~~

Copy keyword
^^^^^^^^^^^^

The ``copy`` keyword argument in the following methods is deprecated and
will be removed in a future version:

- :meth:`DataFrame.truncate` / :meth:`Series.truncate`
- :meth:`DataFrame.tz_convert` / :meth:`Series.tz_convert`
- :meth:`DataFrame.tz_localize` / :meth:`Series.tz_localize`
- :meth:`DataFrame.infer_objects` / :meth:`Series.infer_objects`
- :meth:`DataFrame.align` / :meth:`Series.align`
- :meth:`DataFrame.astype` / :meth:`Series.astype`
- :meth:`DataFrame.reindex` / :meth:`Series.reindex`
- :meth:`DataFrame.reindex_like` / :meth:`Series.reindex_like`
- :meth:`DataFrame.set_axis` / :meth:`Series.set_axis`
- :meth:`DataFrame.to_period` / :meth:`Series.to_period`
- :meth:`DataFrame.to_timestamp` / :meth:`Series.to_timestamp`
- :meth:`DataFrame.rename` / :meth:`Series.rename`
- :meth:`DataFrame.transpose`
- :meth:`DataFrame.swaplevel`
- :meth:`DataFrame.merge` / :func:`pd.merge`

Copy-on-Write utilizes a lazy copy mechanism that defers copying the data until
necessary. Use ``.copy`` to trigger an eager copy. The copy keyword has no effect
starting with 3.0, so it can be safely removed from your code.

Other Deprecations
^^^^^^^^^^^^^^^^^^

- Deprecated :meth:`Timestamp.utcfromtimestamp`, use ``Timestamp.fromtimestamp(ts, "UTC")`` instead (:issue:`56680`)
- Deprecated :meth:`Timestamp.utcnow`, use ``Timestamp.now("UTC")`` instead (:issue:`56680`)
- Deprecated allowing non-keyword arguments in :meth:`DataFrame.all`, :meth:`DataFrame.min`, :meth:`DataFrame.max`, :meth:`DataFrame.sum`, :meth:`DataFrame.prod`, :meth:`DataFrame.mean`, :meth:`DataFrame.median`, :meth:`DataFrame.sem`, :meth:`DataFrame.var`, :meth:`DataFrame.std`, :meth:`DataFrame.skew`, :meth:`DataFrame.kurt`, :meth:`Series.all`,  :meth:`Series.min`, :meth:`Series.max`, :meth:`Series.sum`, :meth:`Series.prod`, :meth:`Series.mean`, :meth:`Series.median`, :meth:`Series.sem`, :meth:`Series.var`, :meth:`Series.std`, :meth:`Series.skew`, and :meth:`Series.kurt`. (:issue:`57087`)
- Deprecated allowing non-keyword arguments in :meth:`Series.to_markdown` except ``buf``. (:issue:`57280`)
- Deprecated allowing non-keyword arguments in :meth:`Series.to_string` except ``buf``. (:issue:`57280`)
-

.. ---------------------------------------------------------------------------
.. _whatsnew_300.prior_deprecations:

Removal of prior version deprecations/changes
~~~~~~~~~~~~~~~~~~~~~~~~~~~~~~~~~~~~~~~~~~~~~
- :class:`.DataFrameGroupBy.idxmin`, :class:`.DataFrameGroupBy.idxmax`, :class:`.SeriesGroupBy.idxmin`, and :class:`.SeriesGroupBy.idxmax` will now raise a ``ValueError`` when used with ``skipna=False`` and an NA value is encountered (:issue:`10694`)
- :func:`concat` no longer ignores empty objects when determining output dtypes (:issue:`39122`)
- :func:`read_excel`, :func:`read_json`, :func:`read_html`, and :func:`read_xml` no longer accept raw string or byte representation of the data. That type of data must be wrapped in a :py:class:`StringIO` or :py:class:`BytesIO` (:issue:`53767`)
- :meth:`DataFrame.groupby` with ``as_index=False`` and aggregation methods will no longer exclude from the result the groupings that do not arise from the input (:issue:`49519`)
- :meth:`Series.dt.to_pydatetime` now returns a :class:`Series` of :py:class:`datetime.datetime` objects (:issue:`52459`)
- :meth:`SeriesGroupBy.agg` no longer pins the name of the group to the input passed to the provided ``func`` (:issue:`51703`)
- All arguments except ``name`` in :meth:`Index.rename` are now keyword only (:issue:`56493`)
- All arguments except the first ``path``-like argument in IO writers are now keyword only (:issue:`54229`)
<<<<<<< HEAD
- Deprecated allowing logical operations (``||``, ``&``, ``^``) between pandas objects and dtype-less sequences (e.g. ``list``, ``tuple``); wrap the objects in :class:`Series`, :class:`Index`, or ``np.array`` first instead (:issue:`52264`)
=======
- Disallow automatic casting to object in :class:`Series` logical operations (``&``, ``^``, ``||``) between series with mismatched indexes and dtypes other than ``object`` or ``bool`` (:issue:`52538`)
>>>>>>> 6e09e97c
- Disallow calling :meth:`Series.replace` or :meth:`DataFrame.replace` without a ``value`` and with non-dict-like ``to_replace`` (:issue:`33302`)
- Disallow constructing a :class:`arrays.SparseArray` with scalar data (:issue:`53039`)
- Disallow non-standard (``np.ndarray``, :class:`Index`, :class:`ExtensionArray`, or :class:`Series`) to :func:`isin`, :func:`unique`, :func:`factorize` (:issue:`52986`)
- Disallow passing a pandas type to :meth:`Index.view` (:issue:`55709`)
- Disallow units other than "s", "ms", "us", "ns" for datetime64 and timedelta64 dtypes in :func:`array` (:issue:`53817`)
- Removed "freq" keyword from :class:`PeriodArray` constructor, use "dtype" instead (:issue:`52462`)
- Removed 'fastpath' keyword in :class:`Categorical` constructor (:issue:`20110`)
- Removed alias :class:`arrays.PandasArray` for :class:`arrays.NumpyExtensionArray` (:issue:`53694`)
- Removed deprecated "method" and "limit" keywords from :meth:`Series.replace` and :meth:`DataFrame.replace` (:issue:`53492`)
- Removed extension test classes ``BaseNoReduceTests``, ``BaseNumericReduceTests``, ``BaseBooleanReduceTests`` (:issue:`54663`)
- Removed the "closed" and "normalize" keywords in :meth:`DatetimeIndex.__new__` (:issue:`52628`)
- Require :meth:`SparseDtype.fill_value` to be a valid value for the :meth:`SparseDtype.subtype` (:issue:`53043`)
- Stopped performing dtype inference with in :meth:`Index.insert` with object-dtype index; this often affects the index/columns that result when setting new entries into an empty :class:`Series` or :class:`DataFrame` (:issue:`51363`)
- Removed the "closed" and "unit" keywords in :meth:`TimedeltaIndex.__new__` (:issue:`52628`, :issue:`55499`)
- All arguments in :meth:`Index.sort_values` are now keyword only (:issue:`56493`)
- All arguments in :meth:`Series.to_dict` are now keyword only (:issue:`56493`)
- Changed the default value of ``observed`` in :meth:`DataFrame.groupby` and :meth:`Series.groupby` to ``True`` (:issue:`51811`)
- Enforce deprecation in :func:`testing.assert_series_equal` and :func:`testing.assert_frame_equal` with object dtype and mismatched null-like values, which are now considered not-equal (:issue:`18463`)
- Enforced deprecation ``all`` and ``any`` reductions with ``datetime64``, :class:`DatetimeTZDtype`, and :class:`PeriodDtype` dtypes (:issue:`58029`)
- Enforced deprecation disallowing ``float`` "periods" in :func:`date_range`, :func:`period_range`, :func:`timedelta_range`, :func:`interval_range`,  (:issue:`56036`)
- Enforced deprecation disallowing parsing datetimes with mixed time zones unless user passes ``utc=True`` to :func:`to_datetime` (:issue:`57275`)
- Enforced deprecation in :meth:`Series.value_counts` and :meth:`Index.value_counts` with object dtype performing dtype inference on the ``.index`` of the result (:issue:`56161`)
- Enforced deprecation of :meth:`.DataFrameGroupBy.get_group` and :meth:`.SeriesGroupBy.get_group` allowing the ``name`` argument to be a non-tuple when grouping by a list of length 1 (:issue:`54155`)
- Enforced deprecation of :meth:`Series.interpolate` and :meth:`DataFrame.interpolate` for object-dtype (:issue:`57820`)
- Enforced deprecation of :meth:`offsets.Tick.delta`, use ``pd.Timedelta(obj)`` instead (:issue:`55498`)
- Enforced deprecation of ``axis=None`` acting the same as ``axis=0`` in the DataFrame reductions ``sum``, ``prod``, ``std``, ``var``, and ``sem``, passing ``axis=None`` will now reduce over both axes; this is particularly the case when doing e.g. ``numpy.sum(df)`` (:issue:`21597`)
- Enforced deprecation of non-standard (``np.ndarray``, :class:`ExtensionArray`, :class:`Index`, or :class:`Series`) argument to :func:`api.extensions.take` (:issue:`52981`)
- Enforced deprecation of parsing system timezone strings to ``tzlocal``, which depended on system timezone, pass the 'tz' keyword instead (:issue:`50791`)
- Enforced deprecation of passing a dictionary to :meth:`SeriesGroupBy.agg` (:issue:`52268`)
- Enforced deprecation of string ``AS`` denoting frequency in :class:`YearBegin` and strings ``AS-DEC``, ``AS-JAN``, etc. denoting annual frequencies with various fiscal year starts (:issue:`57793`)
- Enforced deprecation of string ``A`` denoting frequency in :class:`YearEnd` and strings ``A-DEC``, ``A-JAN``, etc. denoting annual frequencies with various fiscal year ends (:issue:`57699`)
- Enforced deprecation of string ``BAS`` denoting frequency in :class:`BYearBegin` and strings ``BAS-DEC``, ``BAS-JAN``, etc. denoting annual frequencies with various fiscal year starts (:issue:`57793`)
- Enforced deprecation of string ``BA`` denoting frequency in :class:`BYearEnd` and strings ``BA-DEC``, ``BA-JAN``, etc. denoting annual frequencies with various fiscal year ends (:issue:`57793`)
- Enforced deprecation of strings ``T``, ``L``, ``U``, and ``N`` denoting frequencies in :class:`Minute`, :class:`Second`, :class:`Milli`, :class:`Micro`, :class:`Nano` (:issue:`57627`)
- Enforced deprecation of strings ``T``, ``L``, ``U``, and ``N`` denoting units in :class:`Timedelta` (:issue:`57627`)
- Enforced deprecation of the behavior of :func:`concat` when ``len(keys) != len(objs)`` would truncate to the shorter of the two. Now this raises a ``ValueError`` (:issue:`43485`)
- Enforced deprecation of values "pad", "ffill", "bfill", and "backfill" for :meth:`Series.interpolate` and :meth:`DataFrame.interpolate` (:issue:`57869`)
- Enforced deprecation removing :meth:`Categorical.to_list`, use ``obj.tolist()`` instead (:issue:`51254`)
- Enforced silent-downcasting deprecation for :ref:`all relevant methods <whatsnew_220.silent_downcasting>` (:issue:`54710`)
- In :meth:`DataFrame.stack`, the default value of ``future_stack`` is now ``True``; specifying ``False`` will raise a ``FutureWarning`` (:issue:`55448`)
- Iterating over a :class:`.DataFrameGroupBy` or :class:`.SeriesGroupBy` will return tuples of length 1 for the groups when grouping by ``level`` a list of length 1 (:issue:`50064`)
- Methods ``apply``, ``agg``, and ``transform`` will no longer replace NumPy functions (e.g. ``np.sum``) and built-in functions (e.g. ``min``) with the equivalent pandas implementation; use string aliases (e.g. ``"sum"`` and ``"min"``) if you desire to use the pandas implementation (:issue:`53974`)
- Passing both ``freq`` and ``fill_value`` in :meth:`DataFrame.shift` and :meth:`Series.shift` and :meth:`.DataFrameGroupBy.shift` now raises a ``ValueError`` (:issue:`54818`)
- Removed :meth:`.DataFrameGroupBy.quantile` and :meth:`.SeriesGroupBy.quantile` supporting bool dtype (:issue:`53975`)
- Removed :meth:`DateOffset.is_anchored` and :meth:`offsets.Tick.is_anchored` (:issue:`56594`)
- Removed ``DataFrame.applymap``, ``Styler.applymap`` and ``Styler.applymap_index`` (:issue:`52364`)
- Removed ``DataFrame.bool`` and ``Series.bool`` (:issue:`51756`)
- Removed ``DataFrame.first`` and ``DataFrame.last`` (:issue:`53710`)
- Removed ``DataFrame.swapaxes`` and ``Series.swapaxes`` (:issue:`51946`)
- Removed ``DataFrameGroupBy.grouper`` and ``SeriesGroupBy.grouper`` (:issue:`56521`)
- Removed ``DataFrameGroupby.fillna`` and ``SeriesGroupBy.fillna``` (:issue:`55719`)
- Removed ``Index.format``, use :meth:`Index.astype` with ``str`` or :meth:`Index.map` with a ``formatter`` function instead (:issue:`55439`)
- Removed ``Resample.fillna`` (:issue:`55719`)
- Removed ``Series.__int__`` and ``Series.__float__``. Call ``int(Series.iloc[0])`` or ``float(Series.iloc[0])`` instead. (:issue:`51131`)
- Removed ``Series.ravel`` (:issue:`56053`)
- Removed ``Series.view`` (:issue:`56054`)
- Removed ``StataReader.close`` (:issue:`49228`)
- Removed ``_data`` from :class:`DataFrame`, :class:`Series`, :class:`.arrays.ArrowExtensionArray` (:issue:`52003`)
- Removed ``axis`` argument from :meth:`DataFrame.groupby`, :meth:`Series.groupby`, :meth:`DataFrame.rolling`, :meth:`Series.rolling`, :meth:`DataFrame.resample`, and :meth:`Series.resample` (:issue:`51203`)
- Removed ``axis`` argument from all groupby operations (:issue:`50405`)
- Removed ``convert_dtype`` from :meth:`Series.apply` (:issue:`52257`)
- Removed ``method``, ``limit`` ``fill_axis`` and ``broadcast_axis`` keywords from :meth:`DataFrame.align` (:issue:`51968`)
- Removed ``pandas.api.types.is_interval`` and ``pandas.api.types.is_period``, use ``isinstance(obj, pd.Interval)`` and ``isinstance(obj, pd.Period)`` instead (:issue:`55264`)
- Removed ``pandas.io.sql.execute`` (:issue:`50185`)
- Removed ``pandas.value_counts``, use :meth:`Series.value_counts` instead (:issue:`53493`)
- Removed ``read_gbq`` and ``DataFrame.to_gbq``. Use ``pandas_gbq.read_gbq`` and ``pandas_gbq.to_gbq`` instead https://pandas-gbq.readthedocs.io/en/latest/api.html (:issue:`55525`)
- Removed ``use_nullable_dtypes`` from :func:`read_parquet` (:issue:`51853`)
- Removed ``year``, ``month``, ``quarter``, ``day``, ``hour``, ``minute``, and ``second`` keywords in the :class:`PeriodIndex` constructor, use :meth:`PeriodIndex.from_fields` instead (:issue:`55960`)
- Removed argument ``limit`` from :meth:`DataFrame.pct_change`, :meth:`Series.pct_change`, :meth:`.DataFrameGroupBy.pct_change`, and :meth:`.SeriesGroupBy.pct_change`; the argument ``method`` must be set to ``None`` and will be removed in a future version of pandas (:issue:`53520`)
- Removed deprecated argument ``obj`` in :meth:`.DataFrameGroupBy.get_group` and :meth:`.SeriesGroupBy.get_group` (:issue:`53545`)
- Removed deprecated behavior of :meth:`Series.agg` using :meth:`Series.apply` (:issue:`53325`)
- Removed deprecated keyword ``method`` on :meth:`Series.fillna`, :meth:`DataFrame.fillna` (:issue:`57760`)
- Removed option ``mode.use_inf_as_na``, convert inf entries to ``NaN`` before instead (:issue:`51684`)
- Removed support for :class:`DataFrame` in :meth:`DataFrame.from_records`(:issue:`51697`)
- Removed support for ``errors="ignore"`` in :func:`to_datetime`, :func:`to_timedelta` and :func:`to_numeric` (:issue:`55734`)
- Removed support for ``slice`` in :meth:`DataFrame.take` (:issue:`51539`)
- Removed the ``ArrayManager`` (:issue:`55043`)
- Removed the ``fastpath`` argument from the :class:`Series` constructor (:issue:`55466`)
- Removed the ``is_boolean``, ``is_integer``, ``is_floating``, ``holds_integer``, ``is_numeric``, ``is_categorical``, ``is_object``, and ``is_interval`` attributes of :class:`Index` (:issue:`50042`)
- Removed the ``ordinal`` keyword in :class:`PeriodIndex`, use :meth:`PeriodIndex.from_ordinals` instead (:issue:`55960`)
- Removed unused arguments ``*args`` and ``**kwargs`` in :class:`Resampler` methods (:issue:`50977`)
- Unrecognized timezones when parsing strings to datetimes now raises a ``ValueError`` (:issue:`51477`)
- Removed the :class:`Grouper` attributes ``ax``, ``groups``, ``indexer``, and ``obj`` (:issue:`51206`, :issue:`51182`)
- Removed deprecated keyword ``verbose`` on :func:`read_csv` and :func:`read_table` (:issue:`56556`)
- Removed the ``method`` keyword in ``ExtensionArray.fillna``, implement ``ExtensionArray._pad_or_backfill`` instead (:issue:`53621`)
- Removed the attribute ``dtypes`` from :class:`.DataFrameGroupBy` (:issue:`51997`)
- Enforced deprecation of ``argmin``, ``argmax``, ``idxmin``, and ``idxmax`` returning a result when ``skipna=False`` and an NA value is encountered or all values are NA values; these operations will now raise in such cases (:issue:`33941`, :issue:`51276`)

.. ---------------------------------------------------------------------------
.. _whatsnew_300.performance:

Performance improvements
~~~~~~~~~~~~~~~~~~~~~~~~
- :attr:`Categorical.categories` returns a :class:`RangeIndex` columns instead of an :class:`Index` if the constructed ``values`` was a ``range``. (:issue:`57787`)
- :class:`DataFrame` returns a :class:`RangeIndex` columns when possible when ``data`` is a ``dict`` (:issue:`57943`)
- :class:`Series` returns a :class:`RangeIndex` index when possible when ``data`` is a ``dict`` (:issue:`58118`)
- :func:`concat` returns a :class:`RangeIndex` column when possible when ``objs`` contains :class:`Series` and :class:`DataFrame` and ``axis=0`` (:issue:`58119`)
- :func:`concat` returns a :class:`RangeIndex` level in the :class:`MultiIndex` result when ``keys`` is a ``range`` or :class:`RangeIndex` (:issue:`57542`)
- :meth:`RangeIndex.append` returns a :class:`RangeIndex` instead of a :class:`Index` when appending values that could continue the :class:`RangeIndex` (:issue:`57467`)
- :meth:`Series.str.extract` returns a :class:`RangeIndex` columns instead of an :class:`Index` column when possible (:issue:`57542`)
- :meth:`Series.str.partition` with :class:`ArrowDtype` returns a :class:`RangeIndex` columns instead of an :class:`Index` column when possible (:issue:`57768`)
- Performance improvement in :class:`DataFrame` when ``data`` is a ``dict`` and ``columns`` is specified (:issue:`24368`)
- Performance improvement in :meth:`DataFrame.join` for sorted but non-unique indexes (:issue:`56941`)
- Performance improvement in :meth:`DataFrame.join` when left and/or right are non-unique and ``how`` is ``"left"``, ``"right"``, or ``"inner"`` (:issue:`56817`)
- Performance improvement in :meth:`DataFrame.join` with ``how="left"`` or ``how="right"`` and ``sort=True`` (:issue:`56919`)
- Performance improvement in :meth:`DataFrameGroupBy.ffill`, :meth:`DataFrameGroupBy.bfill`, :meth:`SeriesGroupBy.ffill`, and :meth:`SeriesGroupBy.bfill` (:issue:`56902`)
- Performance improvement in :meth:`Index.join` by propagating cached attributes in cases where the result matches one of the inputs (:issue:`57023`)
- Performance improvement in :meth:`Index.take` when ``indices`` is a full range indexer from zero to length of index (:issue:`56806`)
- Performance improvement in :meth:`Index.to_frame` returning a :class:`RangeIndex` columns of a :class:`Index` when possible. (:issue:`58018`)
- Performance improvement in :meth:`MultiIndex.equals` for equal length indexes (:issue:`56990`)
- Performance improvement in :meth:`RangeIndex.__getitem__` with a boolean mask or integers returning a :class:`RangeIndex` instead of a :class:`Index` when possible. (:issue:`57588`)
- Performance improvement in :meth:`RangeIndex.append` when appending the same index (:issue:`57252`)
- Performance improvement in :meth:`RangeIndex.argmin` and :meth:`RangeIndex.argmax` (:issue:`57823`)
- Performance improvement in :meth:`RangeIndex.insert` returning a :class:`RangeIndex` instead of a :class:`Index` when the :class:`RangeIndex` is empty. (:issue:`57833`)
- Performance improvement in :meth:`RangeIndex.round` returning a :class:`RangeIndex` instead of a :class:`Index` when possible. (:issue:`57824`)
- Performance improvement in :meth:`RangeIndex.join` returning a :class:`RangeIndex` instead of a :class:`Index` when possible. (:issue:`57651`, :issue:`57752`)
- Performance improvement in :meth:`RangeIndex.reindex` returning a :class:`RangeIndex` instead of a :class:`Index` when possible. (:issue:`57647`, :issue:`57752`)
- Performance improvement in :meth:`RangeIndex.take` returning a :class:`RangeIndex` instead of a :class:`Index` when possible. (:issue:`57445`, :issue:`57752`)
- Performance improvement in :func:`merge` if hash-join can be used (:issue:`57970`)
- Performance improvement in ``DataFrameGroupBy.__len__`` and ``SeriesGroupBy.__len__`` (:issue:`57595`)
- Performance improvement in indexing operations for string dtypes (:issue:`56997`)
- Performance improvement in unary methods on a :class:`RangeIndex` returning a :class:`RangeIndex` instead of a :class:`Index` when possible. (:issue:`57825`)

.. ---------------------------------------------------------------------------
.. _whatsnew_300.bug_fixes:

Bug fixes
~~~~~~~~~
- Fixed bug in :class:`SparseDtype` for equal comparison with na fill value. (:issue:`54770`)
- Fixed bug in :meth:`.DataFrameGroupBy.median` where nat values gave an incorrect result. (:issue:`57926`)
- Fixed bug in :meth:`DataFrame.cumsum` which was raising ``IndexError`` if dtype is ``timedelta64[ns]`` (:issue:`57956`)
- Fixed bug in :meth:`DataFrame.eval` and :meth:`DataFrame.query` which caused an exception when using NumPy attributes via ``@`` notation, e.g., ``df.eval("@np.floor(a)")``. (:issue:`58041`)
- Fixed bug in :meth:`DataFrame.join` inconsistently setting result index name (:issue:`55815`)
- Fixed bug in :meth:`DataFrame.to_string` that raised ``StopIteration`` with nested DataFrames. (:issue:`16098`)
- Fixed bug in :meth:`DataFrame.transform` that was returning the wrong order unless the index was monotonically increasing. (:issue:`57069`)
- Fixed bug in :meth:`DataFrame.update` bool dtype being converted to object (:issue:`55509`)
- Fixed bug in :meth:`DataFrameGroupBy.apply` that was returning a completely empty DataFrame when all return values of ``func`` were ``None`` instead of returning an empty DataFrame with the original columns and dtypes. (:issue:`57775`)
- Fixed bug in :meth:`Series.diff` allowing non-integer values for the ``periods`` argument. (:issue:`56607`)
- Fixed bug in :meth:`Series.rank` that doesn't preserve missing values for nullable integers when ``na_option='keep'``. (:issue:`56976`)
- Fixed bug in :meth:`Series.replace` and :meth:`DataFrame.replace` inconsistently replacing matching instances when ``regex=True`` and missing values are present. (:issue:`56599`)
- Fixed bug in :meth:`read_csv` raising ``TypeError`` when ``index_col`` is specified and ``na_values`` is a dict containing the key ``None``. (:issue:`57547`)

Categorical
^^^^^^^^^^^
-
-

Datetimelike
^^^^^^^^^^^^
- Bug in :func:`date_range` where the last valid timestamp would sometimes not be produced (:issue:`56134`)
- Bug in :func:`date_range` where using a negative frequency value would not include all points between the start and end values (:issue:`56382`)
-

Timedelta
^^^^^^^^^
- Accuracy improvement in :meth:`Timedelta.to_pytimedelta` to round microseconds consistently for large nanosecond based Timedelta (:issue:`57841`)
-

Timezones
^^^^^^^^^
-
-

Numeric
^^^^^^^
- Bug in ``np.matmul`` with :class:`Index` inputs raising a ``TypeError`` (:issue:`57079`)
-

Conversion
^^^^^^^^^^
- Bug in :meth:`Series.astype` might modify read-only array inplace when casting to a string dtype (:issue:`57212`)
- Bug in :meth:`Series.reindex` not maintaining ``float32`` type when a ``reindex`` introduces a missing value (:issue:`45857`)

Strings
^^^^^^^
- Bug in :meth:`Series.value_counts` would not respect ``sort=False`` for series having ``string`` dtype (:issue:`55224`)
-

Interval
^^^^^^^^
- Bug in :func:`interval_range` where start and end numeric types were always cast to 64 bit (:issue:`57268`)
-

Indexing
^^^^^^^^
-
-

Missing
^^^^^^^
-
-

MultiIndex
^^^^^^^^^^
-
-

I/O
^^^
- Bug in :meth:`DataFrame.to_excel` when writing empty :class:`DataFrame` with :class:`MultiIndex` on both axes (:issue:`57696`)
- Now all ``Mapping`` s are pretty printed correctly. Before only literal ``dict`` s were. (:issue:`57915`)
-
-

Period
^^^^^^
-
-

Plotting
^^^^^^^^
- Bug in  :meth:`.DataFrameGroupBy.boxplot` failed when there were multiple groupings (:issue:`14701`)
-

Groupby/resample/rolling
^^^^^^^^^^^^^^^^^^^^^^^^
- Bug in :meth:`.DataFrameGroupBy.groups` and :meth:`.SeriesGroupby.groups` that would not respect groupby argument ``dropna`` (:issue:`55919`)
- Bug in :meth:`.DataFrameGroupBy.quantile` when ``interpolation="nearest"`` is inconsistent with :meth:`DataFrame.quantile` (:issue:`47942`)
- Bug in :meth:`DataFrame.ewm` and :meth:`Series.ewm` when passed ``times`` and aggregation functions other than mean (:issue:`51695`)
-

Reshaping
^^^^^^^^^
-
-

Sparse
^^^^^^
-
-

ExtensionArray
^^^^^^^^^^^^^^
- Fixed bug in :meth:`api.types.is_datetime64_any_dtype` where a custom :class:`ExtensionDtype` would return ``False`` for array-likes (:issue:`57055`)
-

Styler
^^^^^^
-

Other
^^^^^
- Bug in :class:`DataFrame` when passing a ``dict`` with a NA scalar and ``columns`` that would always return ``np.nan`` (:issue:`57205`)
- Bug in :func:`tseries.api.guess_datetime_format` would fail to infer time format when "%Y" == "%H%M" (:issue:`57452`)
- Bug in :func:`unique` on :class:`Index` not always returning :class:`Index` (:issue:`57043`)
- Bug in :meth:`DataFrame.sort_index` when passing ``axis="columns"`` and ``ignore_index=True`` and ``ascending=False`` not returning a :class:`RangeIndex` columns (:issue:`57293`)
- Bug in :meth:`DataFrame.where` where using a non-bool type array in the function would return a ``ValueError`` instead of a ``TypeError`` (:issue:`56330`)
- Bug in :meth:`Index.sort_values` when passing a key function that turns values into tuples, e.g. ``key=natsort.natsort_key``, would raise ``TypeError`` (:issue:`56081`)
- Bug in Dataframe Interchange Protocol implementation was returning incorrect results for data buffers' associated dtype, for string and datetime columns (:issue:`54781`)

.. ***DO NOT USE THIS SECTION***

-
-

.. ---------------------------------------------------------------------------
.. _whatsnew_300.contributors:

Contributors
~~~~~~~~~~~~<|MERGE_RESOLUTION|>--- conflicted
+++ resolved
@@ -208,11 +208,8 @@
 - :meth:`SeriesGroupBy.agg` no longer pins the name of the group to the input passed to the provided ``func`` (:issue:`51703`)
 - All arguments except ``name`` in :meth:`Index.rename` are now keyword only (:issue:`56493`)
 - All arguments except the first ``path``-like argument in IO writers are now keyword only (:issue:`54229`)
-<<<<<<< HEAD
-- Deprecated allowing logical operations (``||``, ``&``, ``^``) between pandas objects and dtype-less sequences (e.g. ``list``, ``tuple``); wrap the objects in :class:`Series`, :class:`Index`, or ``np.array`` first instead (:issue:`52264`)
-=======
+- Disallow allowing logical operations (``||``, ``&``, ``^``) between pandas objects and dtype-less sequences (e.g. ``list``, ``tuple``); wrap the objects in :class:`Series`, :class:`Index`, or ``np.array`` first instead (:issue:`52264`)
 - Disallow automatic casting to object in :class:`Series` logical operations (``&``, ``^``, ``||``) between series with mismatched indexes and dtypes other than ``object`` or ``bool`` (:issue:`52538`)
->>>>>>> 6e09e97c
 - Disallow calling :meth:`Series.replace` or :meth:`DataFrame.replace` without a ``value`` and with non-dict-like ``to_replace`` (:issue:`33302`)
 - Disallow constructing a :class:`arrays.SparseArray` with scalar data (:issue:`53039`)
 - Disallow non-standard (``np.ndarray``, :class:`Index`, :class:`ExtensionArray`, or :class:`Series`) to :func:`isin`, :func:`unique`, :func:`factorize` (:issue:`52986`)
