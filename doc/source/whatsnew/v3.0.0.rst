--- conflicted
+++ resolved
@@ -97,11 +97,8 @@
 - Support passing a :class:`Iterable[Hashable]` input to :meth:`DataFrame.drop_duplicates` (:issue:`59237`)
 - Support reading Stata 102-format (Stata 1) dta files (:issue:`58978`)
 - Support reading Stata 110-format (Stata 7) dta files (:issue:`47176`)
-<<<<<<< HEAD
 - Added support for reading from directories in :func:`pandas.read_csv`, including local folders and remote locations via ``fsspec``
-=======
 -
->>>>>>> fcd2a5d5
 
 .. ---------------------------------------------------------------------------
 .. _whatsnew_300.notable_bug_fixes:
