--- conflicted
+++ resolved
@@ -414,12 +414,9 @@
 - Index set operations (like union or intersection) will now ignore the dtype of
   an empty ``RangeIndex`` or empty ``Index`` with object dtype when determining
   the dtype of the resulting Index (:issue:`60797`)
-<<<<<<< HEAD
 - :class:`IncompatibleFrequency` now subclasses ``TypeError`` instead of ``ValueError``. As a result, joins with mismatched frequencies now cast to object like other non-comparable joins, and arithmetic with indexes with mismatched frequencies align (:issue:`55782`)
-=======
 - Comparison operations between :class:`Index` and :class:`Series` now consistently return :class:`Series` regardless of which object is on the left or right (:issue:`36759`)
 - Numpy functions like ``np.isinf`` that return a bool dtype when called on a :class:`Index` object now return a bool-dtype :class:`Index` instead of ``np.ndarray`` (:issue:`52676`)
->>>>>>> 90b1c5d5
 
 .. ---------------------------------------------------------------------------
 .. _whatsnew_300.deprecations:
