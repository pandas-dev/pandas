--- conflicted
+++ resolved
@@ -1378,12 +1378,9 @@
 ^^^^^
 - Bug in :class:`DataFrame` when passing a ``dict`` with a NA scalar and ``columns`` that would always return ``np.nan`` (:issue:`57205`)
 - Bug in :class:`Series` ignoring errors when trying to convert :class:`Series` input data to the given ``dtype`` (:issue:`60728`)
-<<<<<<< HEAD
 - Bug in :func:`array` where it did not always raise an error when the passed data was not like 1D. (:issue:`63112`)
 - Bug in :func:`eval` on :class:`ExtensionArray` on including division ``/`` failed with a ``TypeError``. (:issue:`58748`)
-=======
 - Bug in :func:`eval` on :class:`.ExtensionArray` on including division ``/`` failed with a ``TypeError``. (:issue:`58748`)
->>>>>>> 1fd184de
 - Bug in :func:`eval` where method calls on binary operations like ``(x + y).dropna()`` would raise ``AttributeError: 'BinOp' object has no attribute 'value'`` (:issue:`61175`)
 - Bug in :func:`eval` where the names of the :class:`Series` were not preserved when using ``engine="numexpr"``. (:issue:`10239`)
 - Bug in :func:`eval` with ``engine="numexpr"`` returning unexpected result for float division. (:issue:`59736`)
